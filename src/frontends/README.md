# OpenVINO Frontends

OpenVINO Frontends allow converting models from the native framework to OpenVINO representation.

Below is the full list of supported frontends:

<<<<<<< HEAD
 * [ir](./ir/README.md)
 * [onnx](./onnx/README.md)
 * [paddle](./paddle)
 * [tensorflow](./tensorflow)
=======
 * [IR](./ir/README.md)
 * [ONNX](./onnx)
 * [Paddle](./paddle)
 * [TensorFlow](./tensorflow/README.md)
>>>>>>> eb0dd26e

## See also
 * [OpenVINO™ README](../../README.md)
 * [OpenVINO Core Components](../README.md)
 * [Developer documentation](../../docs/dev/index.md)<|MERGE_RESOLUTION|>--- conflicted
+++ resolved
@@ -4,17 +4,10 @@
 
 Below is the full list of supported frontends:
 
-<<<<<<< HEAD
- * [ir](./ir/README.md)
- * [onnx](./onnx/README.md)
- * [paddle](./paddle)
- * [tensorflow](./tensorflow)
-=======
  * [IR](./ir/README.md)
- * [ONNX](./onnx)
+ * [ONNX](./onnx/README.md)
  * [Paddle](./paddle)
  * [TensorFlow](./tensorflow/README.md)
->>>>>>> eb0dd26e
 
 ## See also
  * [OpenVINO™ README](../../README.md)
