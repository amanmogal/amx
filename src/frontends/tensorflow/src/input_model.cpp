// Copyright (C) 2018-2023 Intel Corporation
// SPDX-License-Identifier: Apache-2.0
//

#include "input_model.hpp"

#include <fstream>
#include <iterator>
#include <queue>

#include "openvino/core/type/non_tensor_type.hpp"
#include "openvino/frontend/exception.hpp"
#include "openvino/frontend/tensorflow/graph_iterator.hpp"
#include "openvino/frontend/tensorflow/node_context.hpp"
#include "openvino/opsets/opset7.hpp"
#include "openvino/util/log.hpp"
#include "place.hpp"
#include "utils.hpp"

namespace ov {
namespace frontend {
namespace tensorflow {
void extract_operation_name_and_port(const std::string& port_name,
                                     std::string& operation_name,
                                     size_t& port_index,
                                     std::string& port_type) {
    constexpr char delimeter[] = ":";
    auto pos = port_name.find(delimeter);
    if (pos == std::string::npos) {
        operation_name = port_name;
        port_type = "none";
        port_index = 0;
        return;
    }

    FRONT_END_GENERAL_CHECK((0 < pos) && (pos + 1 < port_name.length()), "Incorrect port name specified: " + port_name);

    auto left_part = port_name.substr(0, pos);
    auto right_part = port_name.substr(pos + 1, port_name.length() - pos);

    if (left_part.find_first_not_of("0123456789") == std::string::npos) {
        port_type = "in";
        operation_name = right_part;
        port_index = std::atoi(left_part.c_str());
    } else if (right_part.find_first_not_of("0123456789") == std::string::npos) {
        port_type = "out";
        operation_name = left_part;
        port_index = std::atoi(right_part.c_str());
    } else {
        FRONT_END_GENERAL_CHECK(false, "Incorrect port name specified: " + port_name);
    }
}

class InputModel::InputModelTFImpl {
public:
    InputModelTFImpl(const GraphIterator::Ptr& graph_iterator, const ov::frontend::InputModel& input_model);
    InputModelTFImpl(const GraphIterator::Ptr& graph_iterator,
                     const ov::frontend::InputModel& input_model,
                     const std::shared_ptr<TelemetryExtension>& telemetry);
    std::vector<ov::frontend::Place::Ptr> getInputs() const;
    std::vector<ov::frontend::Place::Ptr> getOutputs() const;
    ov::frontend::Place::Ptr getPlaceByTensorName(const std::string& tensorName) const;
    void overrideAllOutputs(const std::vector<ov::frontend::Place::Ptr>& outputs);
    void overrideAllInputs(const std::vector<ov::frontend::Place::Ptr>& inputs);
    void extractSubgraph(const std::vector<ov::frontend::Place::Ptr>& inputs,
                         const std::vector<ov::frontend::Place::Ptr>& outputs);
    void setPartialShape(ov::frontend::Place::Ptr place, const ov::PartialShape&);
    ov::PartialShape getPartialShape(ov::frontend::Place::Ptr place) const;
    void setElementType(ov::frontend::Place::Ptr place, const ov::element::Type&);
    ov::element::Type getElementType(ov::frontend::Place::Ptr place) const;
    void setTensorValue(ov::frontend::Place::Ptr place, const void* value);

    std::vector<std::shared_ptr<OpPlace>> get_op_places() const;
    std::map<std::string, std::shared_ptr<TensorPlace>> get_tensor_places() const {
        return m_tensor_places;
    }
    std::map<std::string, Output<Node>> get_tensor_values() const {
        return m_tensor_values;
    };
    std::shared_ptr<InputModel> get_body_input_model(const std::string& body_model_name) const;
    std::vector<std::string> get_input_names() const;
    std::vector<std::string> get_output_names() const;

private:
    void loadPlaces();
    std::vector<std::shared_ptr<OpPlace>> topologically_sort_op_nodes() const;

    std::vector<std::shared_ptr<OpPlace>> m_op_places;
    std::map<std::string, std::shared_ptr<OpPlace>> m_op_places_map;
    mutable std::map<std::string, std::shared_ptr<TensorPlace>> m_tensor_places;
    std::vector<ov::frontend::Place::Ptr> m_inputs;
    std::vector<ov::frontend::Place::Ptr> m_outputs;
    std::map<std::string, Output<Node>> m_tensor_values;

    std::shared_ptr<GraphIterator> m_graph_iterator;
    const ov::frontend::InputModel& m_input_model;

    std::vector<std::string> m_input_names;
    std::vector<std::string> m_output_names;

    std::shared_ptr<TelemetryExtension> m_telemetry;

    // shows if some nodes might be deleted from graph
    bool m_graph_changed = false;
};

void InputModel::InputModelTFImpl::loadPlaces() {
    std::set<std::string> all_op_names;
    std::set<std::string> op_names_with_consumers;
    std::map<std::string, uint64_t> op_statistics;

    m_inputs.clear();
    for (; !m_graph_iterator->is_end(); m_graph_iterator->next()) {
        auto node_decoder = m_graph_iterator->get_decoder();
        auto op_name = node_decoder->get_op_name();
        auto op_type = node_decoder->get_op_type();

        if (m_telemetry) {
            op_statistics[op_type]++;
        }

        auto op_place = std::make_shared<OpPlace>(m_input_model, node_decoder);
        all_op_names.insert(op_name);
        m_op_places.push_back(op_place);
        m_op_places_map[op_name] = op_place;
<<<<<<< HEAD
        if (op_type == "Placeholder") {
            auto pshape = node_decoder->get_attribute("shape").as<ov::PartialShape>();

            std::cerr << "[ INFO TF FE ] Start quering attributes for TensorPlace\n";

            Any structural_type = node_decoder->get_attribute("dtype");
            // TODO: calling get_attribute_as_any directly instead of
            // templated version skips calling apply_additional_conversion_rules.
            // It may result in unrecognized type in case if it is completely
            // undefined type which are not covered by one of ov::element::StructuralType's

            std::cerr << "[ INFO TF FE ] Retrieved structural type\n";
            ov::element::StructuralType::print(std::cerr, structural_type);
            std::cerr << std::endl;

            bool is_element_type = structural_type.is<ov::element::Type>();

            ov::element::Type type = is_element_type ?
                                            structural_type.as<ov::element::Type>() :
                                            ov::element::dynamic;

            std::cerr << "[ INFO TF FE ] TensorPlace retrieved type: " << type << "\n";
            if(!is_element_type) {
                std::cerr << "[ INFO TF FE ] Structural type:";
                ov::element::StructuralType::print(std::cerr, structural_type);
                std::cerr << '\n';
            }

=======
        if (op_type == "Placeholder" || op_type == "PlaceholderWithDefault") {
            // in case Placeholder we put created TensorPlace to both m_tensor_places container and m_inputs
            // since they can be used if user does not override them
            // in case PlaceholderWithDefault we put created TensorPlace only to m_tensor_places container
            // so that we know its shape and type for a case of custom input
            // by default, PlaceholderWithDefault is replaced by Constant with the default value
            auto pshape = ov::PartialShape::dynamic();
            auto shape_any = node_decoder->get_attribute("shape");
            if (shape_any.is<ov::PartialShape>()) {
                // sometimes shape attribute can be absent in the graph
                // so we need to check if Any object is initialized first
                pshape = shape_any.as<ov::PartialShape>();
            } else {
                OPENVINO_DEBUG << "TensorFlow Frontend: Placeholder " << op_name << " does not have 'shape' attribute";
            }
            auto output_shapes_any = node_decoder->get_attribute("_output_shapes");
            if (pshape.rank().is_static() && pshape.rank().get_length() == 0 &&
                output_shapes_any.is<std::vector<ov::PartialShape>>()) {
                // we know some cases when Placeholder operation has empty scalar `shape` attribute value
                // and non-empty `_output_shapes` attribute value.
                // `_output_shapes` attribute value turns to be correct in this case
                auto output_shapes = output_shapes_any.as<std::vector<ov::PartialShape>>();
                if (output_shapes.size() == 1 && output_shapes[0].rank().is_static()) {
                    pshape = output_shapes[0];
                    OPENVINO_DEBUG << "TensorFlow Frontend: Placeholder " << op_name
                                   << " has shape from '_output_shapes' attribute.";
                }
            }
            auto dtype_any = node_decoder->get_attribute("dtype");
            auto placeholder_name = node_decoder->get_op_name();
            FRONT_END_GENERAL_CHECK(
                dtype_any.is<ov::element::Type>(),
                "Incorrect input model: Placeholder node " + placeholder_name + " has unspecified type.");
            auto type = dtype_any.as<ov::element::Type>();
>>>>>>> dd17aeea
            std::vector<std::string> names = {op_name};
            auto tensor_place = std::make_shared<TensorPlace>(m_input_model, pshape, type, names, is_element_type ? ov::Any() : structural_type);
            m_tensor_places[op_name] = tensor_place;
            if (op_type == "Placeholder") {
                // by default, PlaceholderWithDefault is NOT used as input
                m_inputs.push_back(tensor_place);
            }
        }
        for (size_t input_port_idx = 0; input_port_idx < node_decoder->get_input_size(); ++input_port_idx) {
            std::string producer_op_name;
            size_t producer_output_port_idx;
            try {
                node_decoder->get_input_node(input_port_idx, producer_op_name, producer_output_port_idx);
                op_names_with_consumers.insert(producer_op_name);
            } catch (const std::exception&) {
                FRONT_END_THROW("[ ERROR ] Exception happened when preparing input " + std::to_string(input_port_idx) +
                                " for op '" + node_decoder->get_op_name() + "', expected input name: '" +
                                producer_op_name +
                                "', expected input port index: " + std::to_string(producer_output_port_idx));
            }
        }
    }

    if (m_telemetry) {
        for (const auto& op : op_statistics) {
            m_telemetry->send_event("op_count", "tf_" + op.first, static_cast<int>(op.second));
        }
    }

    std::set<std::string> op_names_without_consumers;
    std::set_difference(all_op_names.begin(),
                        all_op_names.end(),
                        op_names_with_consumers.begin(),
                        op_names_with_consumers.end(),
                        std::inserter(op_names_without_consumers, op_names_without_consumers.begin()));
    m_graph_iterator->reset();

    m_outputs.clear();
    for (auto& output_name : op_names_without_consumers) {
        std::vector<std::string> output_names = {output_name};
        auto output_place =
            std::make_shared<TensorPlace>(m_input_model, ov::PartialShape({}), ov::element::undefined, output_names);
        m_tensor_places[output_name] = output_place;
        m_outputs.push_back(output_place);
    }
}

std::vector<std::shared_ptr<OpPlace>> InputModel::InputModelTFImpl::get_op_places() const {
    return topologically_sort_op_nodes();
}

std::vector<std::string> InputModel::InputModelTFImpl::get_input_names() const {
    return m_input_names;
}

std::vector<std::string> InputModel::InputModelTFImpl::get_output_names() const {
    return m_output_names;
}

std::vector<std::shared_ptr<OpPlace>> InputModel::InputModelTFImpl::topologically_sort_op_nodes() const {
    std::vector<std::shared_ptr<OpPlace>> topologically_sorted_ops;
    std::stack<std::shared_ptr<OpPlace>> ops_to_do;
    std::unordered_set<std::shared_ptr<OpPlace>> ops_done;

    // TODO: implement logic to check direct cycles in the graph
    // and break them
    // probably not only NextIteration can generate cycles

    for (const auto& output_place : m_outputs) {
        FRONT_END_GENERAL_CHECK(output_place->get_names().size() > 0, "TensorPlace must have at least one name.");
        auto output_place_name = output_place->get_names()[0];
        std::string operation_name;
        size_t port_idx;
        std::string port_type;
        tensorflow::extract_operation_name_and_port(output_place_name, operation_name, port_idx, port_type);
        FRONT_END_GENERAL_CHECK(m_op_places_map.count(operation_name),
                                "Custom specified output is incorrect: " + output_place_name);
        auto output_operation_place = m_op_places_map.at(operation_name);
        ops_to_do.push(output_operation_place);
    }

    // the traversing algorithm to compute topologically sorted nodes is taken from topological_sort in
    // core/graph_util.hpp
    while (ops_to_do.size() > 0) {
        auto current_operation_place = ops_to_do.top();
        auto current_operation_decoder = current_operation_place->get_decoder();
        auto current_operation_name = current_operation_decoder->get_op_name();
        if (ops_done.count(current_operation_place) == 0) {
            bool can_add = true;
            auto input_count = current_operation_decoder->get_input_size();
            auto current_operation_type = current_operation_decoder->get_op_type();

            if (current_operation_type == "NextIteration") {
                // break the cycle created by NextIteration
                input_count = 0;
            }

            for (size_t input_port_idx = 0; input_port_idx < input_count; ++input_port_idx) {
                std::string producer_name;
                size_t producer_output_port_idx;
                try {
                    current_operation_decoder->get_input_node(input_port_idx, producer_name, producer_output_port_idx);
                } catch (const std::exception&) {
                    FRONT_END_THROW("[ ERROR ] Exception happened when preparing input " +
                                    std::to_string(input_port_idx) + " for op '" +
                                    current_operation_decoder->get_op_name() + "', expected input name: '" +
                                    producer_name +
                                    "', expected input port index: " + std::to_string(producer_output_port_idx) + '\n');
                }

                // skip conditional edges for all operators
                if (is_conditional_edge(producer_name)) {
                    continue;
                }

                // is_input is a flag to leave producer operation node or not.
                // this producing node is not left if consumer is pruned by its input port,
                // the producer node is pruned by its output port or the producer becomes new input
                // 1. check if the current node is pruned by its input port
                bool is_input = false;
                std::string input_port_name = std::to_string(input_port_idx) + ":" + current_operation_name;
                if (m_tensor_places.find(input_port_name) != m_tensor_places.end()) {
                    const auto& tensor_place = m_tensor_places[input_port_name];
                    is_input |= tensor_place->is_input();
                }

                // 2. check if the producer node is pruned by its output port
                std::string output_port_name = producer_name + ":" + std::to_string(producer_output_port_idx);
                if (m_tensor_places.find(output_port_name) != m_tensor_places.end()) {
                    const auto& tensor_place = m_tensor_places[output_port_name];
                    is_input |= tensor_place->is_input();
                }

                // 3. check if the current node is an input
                FRONT_END_GENERAL_CHECK(m_op_places_map.count(producer_name),
                                        "There is no operation node with name: " + producer_name);
                const auto& producer_operation_place = m_op_places_map.at(producer_name);
                if (m_tensor_places.find(producer_name) != m_tensor_places.end()) {
                    const auto& tensor_place = m_tensor_places[producer_name];
                    is_input |= tensor_place->is_input();
                }

                // in case presence of NextIteration in the graph (or cycle created by other operation),
                // we break the cycle by outputs from the NextIteration operation
                // otherwise, the operations nodes in the cycle will be added to ops_to_do infinitely
                if (!is_input && ops_done.count(producer_operation_place) == 0) {
                    can_add = false;
                    ops_to_do.push(producer_operation_place);
                }
            }

            if (can_add) {
                topologically_sorted_ops.push_back(current_operation_place);
                ops_to_do.pop();
                ops_done.insert(current_operation_place);
            }
        } else {
            ops_to_do.pop();
        }
    }

    return topologically_sorted_ops;
}

InputModel::InputModelTFImpl::InputModelTFImpl(const GraphIterator::Ptr& graph_iterator,
                                               const ov::frontend::InputModel& input_model)
    : m_input_model(input_model),
      m_graph_iterator(graph_iterator) {
    FRONT_END_GENERAL_CHECK(m_graph_iterator, "Null pointer specified for GraphIterator");
    loadPlaces();
}

std::shared_ptr<InputModel> InputModel::InputModelTFImpl::get_body_input_model(
    const std::string& body_model_name) const {
    auto body_graph_iterator = m_graph_iterator->get_body_graph_iterator(body_model_name);
    if (!body_graph_iterator) {
        return nullptr;
    }
    return std::make_shared<InputModel>(body_graph_iterator, m_telemetry);
}

InputModel::InputModelTFImpl::InputModelTFImpl(const GraphIterator::Ptr& graph_iterator,
                                               const ov::frontend::InputModel& input_model,
                                               const std::shared_ptr<TelemetryExtension>& telemetry)
    : m_input_model(input_model),
      m_graph_iterator(graph_iterator),
      m_telemetry(telemetry) {
    FRONT_END_GENERAL_CHECK(m_graph_iterator, "Null pointer specified for GraphIterator");
    m_input_names = graph_iterator->get_input_names();
    m_output_names = graph_iterator->get_output_names();
    loadPlaces();
}

std::vector<ov::frontend::Place::Ptr> InputModel::InputModelTFImpl::getInputs() const {
    return m_inputs;
}

std::vector<ov::frontend::Place::Ptr> InputModel::InputModelTFImpl::getOutputs() const {
    return m_outputs;
}

ov::frontend::Place::Ptr InputModel::InputModelTFImpl::getPlaceByTensorName(const std::string& tensorName) const {
    if (m_tensor_places.find(tensorName) != m_tensor_places.end())
        return m_tensor_places.at(tensorName);

    // check that operation node exists for which this place is specified
    std::string operation_name;
    size_t port_idx;
    std::string port_type;
    tensorflow::extract_operation_name_and_port(tensorName, operation_name, port_idx, port_type);
    if (m_op_places_map.find(operation_name) != m_op_places_map.end()) {
        // new Tensor places must be constructed of dynamic rank and type
        std::vector<std::string> names = {tensorName};
        auto m_var_place =
<<<<<<< HEAD
            std::make_shared<TensorPlace>(m_input_model, ov::PartialShape(), ov::element::dynamic, names);
=======
            std::make_shared<TensorPlace>(m_input_model, ov::PartialShape::dynamic(), ov::element::undefined, names);
>>>>>>> dd17aeea
        m_tensor_places[tensorName] = m_var_place;
        return m_var_place;
    }

    return nullptr;
}

std::shared_ptr<TensorPlace> castToTensorPlace(const ov::frontend::Place::Ptr& place) {
    if (auto var_place = std::dynamic_pointer_cast<TensorPlace>(place)) {
        return var_place;
    } else if (auto in_port_place = std::dynamic_pointer_cast<InPortPlace>(place)) {
        return in_port_place->get_source_tensor_tf();
    } else if (auto out_port_place = std::dynamic_pointer_cast<OutPortPlace>(place)) {
        return out_port_place->get_target_tensor_tf();
    }
    FRONT_END_GENERAL_CHECK(false, "Cannot cast this Place to TensorPlaceTF.");
}

void InputModel::InputModelTFImpl::overrideAllInputs(const std::vector<ov::frontend::Place::Ptr>& inputs) {
    m_graph_changed = true;
    m_inputs.clear();
    for (const auto& input_place : inputs) {
        m_inputs.push_back(castToTensorPlace(input_place));
    }
}

void InputModel::InputModelTFImpl::overrideAllOutputs(const std::vector<ov::frontend::Place::Ptr>& outputs) {
    m_graph_changed = true;
    m_outputs.clear();
    for (const auto& output_place : outputs) {
        m_outputs.push_back(castToTensorPlace(output_place));
    }
}

void InputModel::InputModelTFImpl::extractSubgraph(const std::vector<ov::frontend::Place::Ptr>& inputs,
                                                   const std::vector<ov::frontend::Place::Ptr>& outputs) {
    m_graph_changed = true;
    overrideAllInputs(inputs);
    overrideAllOutputs(outputs);
}

void InputModel::InputModelTFImpl::setPartialShape(ov::frontend::Place::Ptr place, const ov::PartialShape& p_shape) {
    castToTensorPlace(place)->set_partial_shape(p_shape);
}

ov::PartialShape InputModel::InputModelTFImpl::getPartialShape(ov::frontend::Place::Ptr place) const {
    return castToTensorPlace(place)->get_partial_shape();
}

void InputModel::InputModelTFImpl::setElementType(ov::frontend::Place::Ptr place, const ov::element::Type& type) {
    castToTensorPlace(place)->set_element_type(type);
}

ov::element::Type InputModel::InputModelTFImpl::getElementType(ov::frontend::Place::Ptr place) const {
    return castToTensorPlace(place)->get_element_type();
}

void InputModel::InputModelTFImpl::setTensorValue(ov::frontend::Place::Ptr place, const void* value) {
    m_graph_changed = true;
    auto tensor_place = castToTensorPlace(place);
    auto p_shape = tensor_place->get_partial_shape();
    auto type = tensor_place->get_element_type();
    FRONT_END_GENERAL_CHECK(tensor_place->get_names().size() > 0,
                            "TensorFlow Frontend: place to be frozen must have the name.");
    auto name = tensor_place->get_names()[0];
    FRONT_END_GENERAL_CHECK(p_shape.is_static(),
                            "TensorFlow Frontend: specify static shape for " + name + " to be frozen.");
    FRONT_END_GENERAL_CHECK(type.is_static(),
                            "TensorFlow Frontend: define static size type for " + name + " to be frozen.");
    auto constant = opset7::Constant::create(type, p_shape.to_shape(), value);
    constant->set_friendly_name(name);
    m_tensor_values[name] = constant;
}

InputModel::InputModel(const GraphIterator::Ptr& graph_iterator, const std::shared_ptr<TelemetryExtension>& telemetry)
    : _impl{std::make_shared<InputModelTFImpl>(graph_iterator, *this, telemetry)} {}

std::vector<std::string> InputModel::get_input_names() const {
    return _impl->get_input_names();
}

std::vector<std::string> InputModel::get_output_names() const {
    return _impl->get_output_names();
}

std::vector<std::shared_ptr<OpPlace>> InputModel::get_op_places() const {
    return _impl->get_op_places();
}

std::shared_ptr<InputModel> InputModel::get_body_input_model(const std::string& body_model_name) const {
    return _impl->get_body_input_model(body_model_name);
}

std::map<std::string, std::shared_ptr<TensorPlace>> InputModel::get_tensor_places() const {
    return _impl->get_tensor_places();
}

std::map<std::string, Output<Node>> InputModel::get_tensor_values() const {
    return _impl->get_tensor_values();
}

std::vector<ov::frontend::Place::Ptr> InputModel::get_inputs() const {
    return _impl->getInputs();
}

std::vector<ov::frontend::Place::Ptr> InputModel::get_outputs() const {
    return _impl->getOutputs();
}

ov::frontend::Place::Ptr InputModel::get_place_by_tensor_name(const std::string& tensorName) const {
    return _impl->getPlaceByTensorName(tensorName);
}

void InputModel::override_all_outputs(const std::vector<ov::frontend::Place::Ptr>& outputs) {
    _impl->overrideAllOutputs(outputs);
}

void InputModel::override_all_inputs(const std::vector<ov::frontend::Place::Ptr>& inputs) {
    _impl->overrideAllInputs(inputs);
}

void InputModel::extract_subgraph(const std::vector<ov::frontend::Place::Ptr>& inputs,
                                  const std::vector<ov::frontend::Place::Ptr>& outputs) {
    _impl->extractSubgraph(inputs, outputs);
}

void InputModel::set_partial_shape(const ov::frontend::Place::Ptr& place, const ov::PartialShape& p_shape) {
    _impl->setPartialShape(place, p_shape);
}

ov::PartialShape InputModel::get_partial_shape(const ov::frontend::Place::Ptr& place) const {
    return _impl->getPartialShape(place);
}

void InputModel::set_element_type(const ov::frontend::Place::Ptr& place, const ov::element::Type& type) {
    _impl->setElementType(place, type);
}

ov::element::Type InputModel::get_element_type(const ov::frontend::Place::Ptr& place) const {
    return _impl->getElementType(place);
}

void InputModel::set_tensor_value(const ov::frontend::Place::Ptr& place, const void* value) {
    _impl->setTensorValue(place, value);
}

}  // namespace tensorflow
}  // namespace frontend
}  // namespace ov<|MERGE_RESOLUTION|>--- conflicted
+++ resolved
@@ -123,36 +123,7 @@
         all_op_names.insert(op_name);
         m_op_places.push_back(op_place);
         m_op_places_map[op_name] = op_place;
-<<<<<<< HEAD
-        if (op_type == "Placeholder") {
-            auto pshape = node_decoder->get_attribute("shape").as<ov::PartialShape>();
-
-            std::cerr << "[ INFO TF FE ] Start quering attributes for TensorPlace\n";
-
-            Any structural_type = node_decoder->get_attribute("dtype");
-            // TODO: calling get_attribute_as_any directly instead of
-            // templated version skips calling apply_additional_conversion_rules.
-            // It may result in unrecognized type in case if it is completely
-            // undefined type which are not covered by one of ov::element::StructuralType's
-
-            std::cerr << "[ INFO TF FE ] Retrieved structural type\n";
-            ov::element::StructuralType::print(std::cerr, structural_type);
-            std::cerr << std::endl;
-
-            bool is_element_type = structural_type.is<ov::element::Type>();
-
-            ov::element::Type type = is_element_type ?
-                                            structural_type.as<ov::element::Type>() :
-                                            ov::element::dynamic;
-
-            std::cerr << "[ INFO TF FE ] TensorPlace retrieved type: " << type << "\n";
-            if(!is_element_type) {
-                std::cerr << "[ INFO TF FE ] Structural type:";
-                ov::element::StructuralType::print(std::cerr, structural_type);
-                std::cerr << '\n';
-            }
-
-=======
+
         if (op_type == "Placeholder" || op_type == "PlaceholderWithDefault") {
             // in case Placeholder we put created TensorPlace to both m_tensor_places container and m_inputs
             // since they can be used if user does not override them
@@ -181,15 +152,45 @@
                                    << " has shape from '_output_shapes' attribute.";
                 }
             }
+
             auto dtype_any = node_decoder->get_attribute("dtype");
+            // TODO: calling get_attribute_as_any directly instead of
+            // templated version skips calling apply_additional_conversion_rules.
+            // It may result in unrecognized type in case if it is completely
+            // undefined type which are not covered by one of ov::element::StructuralType's
+
+            std::cerr << "[ INFO TF FE ] Retrieved structural type\n";
+            ov::element::StructuralType::print(std::cerr, dtype_any);
+            std::cerr << std::endl;
+
+            bool is_element_type = dtype_any.is<ov::element::Type>();
+
+            ov::element::Type type = is_element_type ?
+                                            dtype_any.as<ov::element::Type>() :
+                                            ov::element::dynamic;
+
+            std::cerr << "[ INFO TF FE ] TensorPlace retrieved type: " << type << "\n";
+            if(!is_element_type) {
+                std::cerr << "[ INFO TF FE ] Structural type:";
+                ov::element::StructuralType::print(std::cerr, dtype_any);
+                std::cerr << '\n';
+            }
+
             auto placeholder_name = node_decoder->get_op_name();
+
+            // FIXME: This check is temporary switched off because in our experiments there is type-less parts
+            #if 0
             FRONT_END_GENERAL_CHECK(
                 dtype_any.is<ov::element::Type>(),
                 "Incorrect input model: Placeholder node " + placeholder_name + " has unspecified type.");
-            auto type = dtype_any.as<ov::element::Type>();
->>>>>>> dd17aeea
+            #endif
+
             std::vector<std::string> names = {op_name};
-            auto tensor_place = std::make_shared<TensorPlace>(m_input_model, pshape, type, names, is_element_type ? ov::Any() : structural_type);
+            
+            auto tensor_place = std::make_shared<TensorPlace>(
+                m_input_model, pshape, type, names,
+                is_element_type ? ov::Any() : dtype_any);
+
             m_tensor_places[op_name] = tensor_place;
             if (op_type == "Placeholder") {
                 // by default, PlaceholderWithDefault is NOT used as input
@@ -402,11 +403,7 @@
         // new Tensor places must be constructed of dynamic rank and type
         std::vector<std::string> names = {tensorName};
         auto m_var_place =
-<<<<<<< HEAD
-            std::make_shared<TensorPlace>(m_input_model, ov::PartialShape(), ov::element::dynamic, names);
-=======
-            std::make_shared<TensorPlace>(m_input_model, ov::PartialShape::dynamic(), ov::element::undefined, names);
->>>>>>> dd17aeea
+            std::make_shared<TensorPlace>(m_input_model, ov::PartialShape::dynamic(), ov::element::dynamic, names);
         m_tensor_places[tensorName] = m_var_place;
         return m_var_place;
     }
