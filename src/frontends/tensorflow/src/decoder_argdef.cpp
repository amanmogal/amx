--- conflicted
+++ resolved
@@ -17,11 +17,7 @@
 size_t DecoderArgDef::get_input_size() const {
     FRONT_END_GENERAL_CHECK(m_op_type == "input_arg" || m_op_type == "output_arg",
                             "[TensorFlow Frontend] Internal error: Incorrect use of DecoderArgDef class.");
-    if (m_op_type == "input_arg") {
-        return 0;
-    } else {
-        return 1;
-    }
+    return m_op_type == "input_arg" ? 0 : 1;
 }
 
 const std::string& DecoderArgDef::get_op_type() const {
@@ -57,16 +53,7 @@
 ov::Any DecoderArgDef::get_attribute(const std::string& name) const {
     FRONT_END_GENERAL_CHECK(name == "type",
                             "[TensorFlow Frontend] Internal error: DecoderArgDef supports only `type` attribute.");
-<<<<<<< HEAD
     return get_ov_type(m_arg_def->type());
-=======
-    if (TYPE_MAP().count(m_arg_def->type())) {
-        return TYPE_MAP().at(m_arg_def->type());
-    } else {
-        // for all unsupported types return dynamic type
-        return ov::element::dynamic;
-    }
->>>>>>> 32ac952e
 }
 
 }  // namespace tensorflow
