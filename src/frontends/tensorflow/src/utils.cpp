--- conflicted
+++ resolved
@@ -67,10 +67,6 @@
     return ov::op::PadType::EXPLICIT;
 }
 
-<<<<<<< HEAD
-bool ov::frontend::tensorflow::is_conditional_edge(const std::string& input_tensor_name) {
-    return input_tensor_name.length() > 0 && input_tensor_name[0] == '^';
-=======
 void fill_explicit_pads_vectors(const ov::frontend::tensorflow::NodeContext& node,
                                 bool is_nhwc,
                                 size_t spatial_dims_num,
@@ -186,5 +182,8 @@
     ov::frontend::tensorflow::convert_nchw_to_nhwc(is_nhwc, conv);
     ov::frontend::tensorflow::set_node_name(node.get_name(), conv.get_node_shared_ptr());
     return {conv};
->>>>>>> 751337d4
-}+}
+
+bool ov::frontend::tensorflow::is_conditional_edge(const std::string& input_tensor_name) {
+    return input_tensor_name.length() > 0 && input_tensor_name[0] == '^';
+}
