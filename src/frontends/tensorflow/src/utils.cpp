--- conflicted
+++ resolved
@@ -28,10 +28,6 @@
     output.get_tensor().add_names({out_name});
 }
 
-<<<<<<< HEAD
-bool ov::frontend::tensorflow::is_conditional_edge(const std::string& input_tensor_name) {
-    return input_tensor_name.length() > 0 && input_tensor_name[0] == '^';
-=======
 ov::op::PadType ov::frontend::tensorflow::convert_conv_tf_padding(const ov::frontend::tensorflow::NodeContext& node,
                                                                   const std::string& tf_padding) {
     auto op_type = node.get_op_type();
@@ -65,5 +61,8 @@
     }
 
     return ov::op::PadType::EXPLICIT;
->>>>>>> 67c5390f
+}
+
+bool ov::frontend::tensorflow::is_conditional_edge(const std::string& input_tensor_name) {
+    return input_tensor_name.length() > 0 && input_tensor_name[0] == '^';
 }