// Copyright (C) 2018-2022 Intel Corporation
// SPDX-License-Identifier: Apache-2.0
//

#include "utils.hpp"

#include "openvino/opsets/opset10.hpp"
#include "openvino/opsets/opset8.hpp"
#include "openvino_conversions.hpp"

<<<<<<< HEAD
using namespace ov::op;
using namespace ov::opset8;
using namespace ov::frontend::tensorflow;
=======
using namespace ov;
using namespace ov::opset10;
using namespace ov::opset8;
using namespace std;
>>>>>>> f7005ca2

void ov::frontend::tensorflow::set_node_name(const std::string& node_name, const std::shared_ptr<Node>& node) {
    const auto& outputs = node->outputs();
    node->set_friendly_name(node_name);
    if (outputs.size() == 1) {
        set_out_name(node_name, outputs[0]);
    }
    for (size_t idx = 0; idx < outputs.size(); ++idx) {
        set_out_name({node_name + ":" + std::to_string(idx)}, outputs[idx]);
    }
}

void ov::frontend::tensorflow::set_out_name(const std::string& out_name, const ov::Output<ov::Node>& output) {
    output.get_tensor().add_names({out_name});
}

ov::op::PadType ov::frontend::tensorflow::convert_tf_padding(const ov::frontend::tensorflow::NodeContext& node,
                                                             const std::string& tf_padding) {
    std::set<std::string> supported_ops = {"Conv2D",
                                           "Conv2DBackpropInput",
                                           "Conv3D",
                                           "Conv3DBackpropInputV2",
                                           "MaxPool",
                                           "MaxPoolV2",
                                           "MaxPool3D",
                                           "ExtractImagePatches",
                                           "DepthwiseConv2dNative",
                                           "AvgPool",
                                           "AvgPool3D"};
    auto op_type = node.get_op_type();
    TENSORFLOW_OP_VALIDATION(
        node,
        supported_ops.count(op_type),
        "OpenVINO TensorFlow Frontend does not support conversion of padding type for " + op_type + " operation.");

    std::set<std::string> supported_modes = {"VALID", "SAME", "EXPLICIT"};
    TENSORFLOW_OP_VALIDATION(node,
                             supported_modes.count(tf_padding),
                             "OpenVINO TensorFlow Frontend does not support " + tf_padding + " padding mode.");

    if (tf_padding == "VALID") {
        return ov::op::PadType::VALID;
    }
    if (op_type == "Conv2DBackpropInput" || op_type == "Conv3DBackpropInputV2") {
        if (tf_padding == "SAME") {
            // According to the formulas for calculating auto_pad values of the
            // ConvBackpropData layer in the Operation specification,
            // the SAME_LOWER value matches to the SAME value in TensorFlow
            return ov::op::PadType::SAME_LOWER;
        }
    } else if (op_type == "Conv2D" || op_type == "Conv3D" || op_type == "MaxPool" || op_type == "MaxPoolV2" ||
               op_type == "MaxPool3D" || op_type == "ExtractImagePatches" || op_type == "DepthwiseConv2dNative" ||
               op_type == "AvgPool" || op_type == "AvgPool3D") {
        if (tf_padding == "SAME") {
            // According to the formulas for calculating auto_pad values of the
            // Conv layer in the Operation specification,
            // the SAME_UPPER value matches to the SAME value in TensorFlow
            return ov::op::PadType::SAME_UPPER;
        }
    }

    return ov::op::PadType::EXPLICIT;
}

void ov::frontend::tensorflow::fill_explicit_pads_vectors(const ov::frontend::tensorflow::NodeContext& node,
                                                          bool is_nhwc,
                                                          size_t spatial_dims_num,
                                                          const std::vector<int64_t>& tf_explicit_paddings,
                                                          ov::CoordinateDiff& pads_begin,
                                                          ov::CoordinateDiff& pads_end) {
    auto fullfill_pads = [&](ov::CoordinateDiff& pads, const std::vector<int64_t>& indexes) {
        pads.resize(indexes.size());
        for (int i = 0; i < indexes.size(); ++i) {
            pads[i] = tf_explicit_paddings[indexes[i]];
        }
    };

    if (spatial_dims_num == 2) {
        TENSORFLOW_OP_VALIDATION(node,
                                 tf_explicit_paddings.size() == 8,
                                 "Conv2D expects 8 padding values for EXPLICIT padding mode.");
        // prepare pads_begin and pads_end attributes for EXPLICIT padding mode
        if (is_nhwc) {
            // For NHWC layout, explicit paddings has the following form:
            // [0, 0, pad_h1, pad_h2, pad_w1, pad_w2, 0, 0]
            fullfill_pads(pads_begin, {2, 4});
            fullfill_pads(pads_end, {3, 5});
        } else {
            // For NCHW layout, explicit paddings has the following form:
            // [0, 0, 0, 0, pad_h1, pad_h2, pad_w1, pad_w2]
            fullfill_pads(pads_begin, {4, 6});
            fullfill_pads(pads_end, {5, 7});
        }
    } else {
        TENSORFLOW_OP_VALIDATION(node,
                                 tf_explicit_paddings.size() == 10,
                                 "Conv3D expects 10 padding values for EXPLICIT padding mode.");
        // prepare pads_begin and pads_end attributes for EXPLICIT padding mode
        if (is_nhwc) {
            // For NDHWC layout, explicit paddings has the following form:
            // [0, 0, pad_d1, pad_d2, pad_h1, pad_h2, pad_w1, pad_w2, 0, 0]
            fullfill_pads(pads_begin, {2, 4, 6});
            fullfill_pads(pads_end, {3, 5, 7});
        } else {
            // For NCDHW layout, explicit paddings has the following form:
            // [0, 0, 0, 0, pad_d1, pad_d2, pad_h1, pad_h2, pad_w1, pad_w2]
            fullfill_pads(pads_begin, {4, 6, 8});
            fullfill_pads(pads_end, {5, 7, 9});
        }
    }
}

ov::OutputVector ov::frontend::tensorflow::translate_convolution_op(const ov::frontend::tensorflow::NodeContext& node,
                                                                    size_t spatial_dims_num) {
    TENSORFLOW_OP_VALIDATION(node,
                             spatial_dims_num == 2 || spatial_dims_num == 3,
                             "Conv2D or Conv3D are supported only.");
    TENSORFLOW_OP_VALIDATION(node, node.get_input_size() >= 2, "Convolution must have at least two inputs.");
    auto input = node.get_input(0);
    auto filter = node.get_input(1);

    // retrieve attributes for Conv2D
    auto tf_strides = node.get_attribute<std::vector<int64_t>>("strides");
    auto tf_padding_type = node.get_attribute<std::string>("padding");
    ov::op::PadType auto_pad = convert_tf_padding(node, tf_padding_type);

    // retrieve optional attributes
    auto tf_data_format = node.get_attribute<std::string>("data_format", spatial_dims_num == 2 ? "NHWC" : "NDHWC");
    auto tf_explicit_paddings = std::vector<int64_t>{};
    if (auto_pad == ov::op::PadType::EXPLICIT) {
        tf_explicit_paddings = node.get_attribute<std::vector<int64_t>>("explicit_paddings", {});
    }
    std::vector<int64_t> dilation_2d = {1, 1, 1, 1};
    std::vector<int64_t> dilation_3d = {1, 1, 1, 1, 1};
    auto tf_dilations =
        node.get_attribute<std::vector<int64_t>>("dilations", spatial_dims_num == 2 ? dilation_2d : dilation_3d);

    bool is_nhwc = true;
    if (spatial_dims_num == 2) {
        TENSORFLOW_OP_VALIDATION(node,
                                 tf_data_format == "NHWC" || tf_data_format == "NCHW",
                                 "Conv2D data format is neither NHWC nor NCHW");
        is_nhwc = (tf_data_format == "NHWC");
    } else {
        TENSORFLOW_OP_VALIDATION(node,
                                 tf_data_format == "NDHWC" || tf_data_format == "NCDHW",
                                 "Conv3D data format is neither NDHWC nor NCDHW");
        is_nhwc = (tf_data_format == "NDHWC");
    }

    // prepare attributes for OpenVINO Convolution operation
    ov::Strides strides(spatial_dims_num);
    ov::Strides dilations(spatial_dims_num);
    ov::frontend::tensorflow::convert_nhwc_to_hw(is_nhwc, tf_strides, strides);
    ov::frontend::tensorflow::convert_nhwc_to_hw(is_nhwc, tf_dilations, dilations);

    ov::CoordinateDiff pads_begin;
    ov::CoordinateDiff pads_end;
    if (auto_pad == ov::op::PadType::EXPLICIT) {
        fill_explicit_pads_vectors(node, is_nhwc, spatial_dims_num, tf_explicit_paddings, pads_begin, pads_end);
    }

    // prepare inputs to Convolution
    ov::frontend::tensorflow::convert_nhwc_to_nchw(is_nhwc, input, ov::Rank(spatial_dims_num + 2));
    ov::AxisVector permutation_2d = {3, 2, 0, 1};
    ov::AxisVector permutation_3d = {4, 3, 0, 1, 2};
    filter = ov::frontend::tensorflow::make_transpose(filter, spatial_dims_num == 2 ? permutation_2d : permutation_3d);

    ov::Output<ov::Node> conv =
        std::make_shared<Convolution>(input, filter, strides, pads_begin, pads_end, dilations, auto_pad);

    ov::frontend::tensorflow::convert_nchw_to_nhwc(is_nhwc, conv, ov::Rank(spatial_dims_num + 2));
    ov::frontend::tensorflow::set_node_name(node.get_name(), conv.get_node_shared_ptr());
    return {conv};
}

void ov::frontend::tensorflow::default_op_checks(const ov::frontend::tensorflow::NodeContext& node,
                                                 int min_input_size,
                                                 const std::vector<std::string>& supported_ops) {
    auto op_type = node.get_op_type();
    TENSORFLOW_OP_VALIDATION(node,
                             std::find(supported_ops.begin(), supported_ops.end(), op_type) != supported_ops.end(),
                             op_type + " is not supported for conversion.");
    TENSORFLOW_OP_VALIDATION(node,
                             node.get_input_size() >= min_input_size,
                             op_type + " must have at least " + std::to_string(min_input_size) + " inputs.");
}

bool ov::frontend::tensorflow::is_conditional_edge(const std::string& input_tensor_name) {
    return input_tensor_name.length() > 0 && input_tensor_name[0] == '^';
}

ov::Output<ov::Node> ov::frontend::tensorflow::get_elements_number_1d(const ov::Output<ov::Node>& output,
                                                                      ov::element::Type output_type,
                                                                      ov::pass::NodeRegistry& rg) {
    auto output_rank = output.get_partial_shape().rank();
    if (output_rank.is_static() && output_rank.get_length() != 1) {
        FRONT_END_OP_CONVERSION_CHECK(false,
                                      "Internal error: get_elements_number_1d method supports only 1D input tensor.");
    }
    auto shape = rg.make<ShapeOf>(output, output_type);
    auto num_elements = rg.make<Squeeze>(shape);
    return num_elements;
}

<<<<<<< HEAD
PadMode ov::frontend::tensorflow::convert_padding_mode(const NodeContext& node, const std::string& padding_mode) {
    std::set<std::string> supported_ops = {"MirrorPad"};
    auto op_type = node.get_op_type();
    TENSORFLOW_OP_VALIDATION(
        node,
        supported_ops.count(op_type),
        "OpenVINO TensorFlow Frontend does not support conversion of padding mode for " + op_type + " operation.");

    std::set<std::string> supported_modes = {"REFLECT", "SYMMETRIC"};
    TENSORFLOW_OP_VALIDATION(node,
                             supported_modes.count(padding_mode),
                             "OpenVINO TensorFlow Frontend does not support " + padding_mode + " padding mode.");

    if (padding_mode == "REFLECT") {
        return PadMode::REFLECT;
    } else if (padding_mode == "SYMMETRIC") {
        return PadMode::SYMMETRIC;
    }

    return PadMode::CONSTANT;
=======
Output<Node> ov::frontend::tensorflow::compute_subgraph_scalar_rank(const Output<Node>& output,
                                                                    element::Type output_type,
                                                                    bool as_scalar) {
    auto shape_of = make_shared<opset10::ShapeOf>(output, output_type);
    auto rank_of = make_shared<opset10::ShapeOf>(shape_of, output_type);

    if (as_scalar) {
        return make_shared<opset10::Squeeze>(rank_of);
    }
    return rank_of;
>>>>>>> f7005ca2
}<|MERGE_RESOLUTION|>--- conflicted
+++ resolved
@@ -8,16 +8,11 @@
 #include "openvino/opsets/opset8.hpp"
 #include "openvino_conversions.hpp"
 
-<<<<<<< HEAD
-using namespace ov::op;
-using namespace ov::opset8;
-using namespace ov::frontend::tensorflow;
-=======
 using namespace ov;
 using namespace ov::opset10;
 using namespace ov::opset8;
 using namespace std;
->>>>>>> f7005ca2
+using namespace ov::frontend::tensorflow;
 
 void ov::frontend::tensorflow::set_node_name(const std::string& node_name, const std::shared_ptr<Node>& node) {
     const auto& outputs = node->outputs();
@@ -223,7 +218,6 @@
     return num_elements;
 }
 
-<<<<<<< HEAD
 PadMode ov::frontend::tensorflow::convert_padding_mode(const NodeContext& node, const std::string& padding_mode) {
     std::set<std::string> supported_ops = {"MirrorPad"};
     auto op_type = node.get_op_type();
@@ -244,7 +238,8 @@
     }
 
     return PadMode::CONSTANT;
-=======
+}
+
 Output<Node> ov::frontend::tensorflow::compute_subgraph_scalar_rank(const Output<Node>& output,
                                                                     element::Type output_type,
                                                                     bool as_scalar) {
@@ -255,5 +250,4 @@
         return make_shared<opset10::Squeeze>(rank_of);
     }
     return rank_of;
->>>>>>> f7005ca2
-}+}
