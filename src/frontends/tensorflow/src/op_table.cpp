--- conflicted
+++ resolved
@@ -1,4 +1,4 @@
-// Copyright (C) 2018-2022 Intel Corporation
+// Copyright (C) 2018-2023 Intel Corporation
 // SPDX-License-Identifier: Apache-2.0
 //
 
@@ -16,8 +16,6 @@
 namespace frontend {
 namespace tensorflow {
 namespace op {
-<<<<<<< HEAD
-=======
 
 #define TF_OP_CONVERTER(op) OutputVector op(const ov::frontend::tensorflow::NodeContext& node)
 
@@ -29,7 +27,6 @@
 TF_OP_CONVERTER(translate_sparse_reshape_op);
 TF_OP_CONVERTER(translate_sparse_segment_sum_op);
 TF_OP_CONVERTER(translate_while_op);
->>>>>>> 28c79a9a
 
 const std::map<std::string, CreatorFunction> get_supported_ops() {
     return {
@@ -65,7 +62,7 @@
         {"Tanh", translate_unary_op<opset8::Tanh>},
         {"Swish", translate_unary_op<opset8::Swish>},
 
-        // note: BinaryOp translator declaration for each op must to be added in binary_op.cpp file
+        // note: BinaryOp translator declaration for each op must be added in binary_op.cpp file
         {"Add", translate_binary_op<opset8::Add>},
         {"AddV2", translate_binary_op<opset8::Add>},
         {"Equal", translate_binary_op<opset8::Equal>},
@@ -87,7 +84,7 @@
         {"SquaredDifference", translate_binary_op<opset8::SquaredDifference>},
         {"Sub", translate_binary_op<opset8::Subtract>},
 
-        // note: ReduceOp translator declaration for each op must to be added in reduce.cpp file
+        // note: ReduceOp translator declaration for each op must be added in reduce.cpp file
         {"Any", translate_direct_reduce_op<opset8::ReduceLogicalOr>},
         {"All", translate_direct_reduce_op<opset8::ReduceLogicalAnd>},
         {"EuclideanNorm", translate_direct_reduce_op<opset8::ReduceL2>},
