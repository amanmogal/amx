--- conflicted
+++ resolved
@@ -232,11 +232,8 @@
         {"MaxPoolWithArgmax", CreatorFunction(translate_max_pool_with_argmax)},
         {"Merge", CreatorFunction(translate_merge_op)},
         {"MirrorPad", CreatorFunction(translate_mirror_pad_op)},
-<<<<<<< HEAD
+        {"MulNoNan", CreatorFunction(translate_mul_no_nan_op)},
         {"Multinomial", CreatorFunction(translate_multinomial_op)},
-=======
-        {"MulNoNan", CreatorFunction(translate_mul_no_nan_op)},
->>>>>>> 65439eda
         {"MutableHashTable", CreatorFunction(translate_hash_table_op)},
         {"MutableHashTableV2", CreatorFunction(translate_hash_table_op)},
         {"NonMaxSuppression", CreatorFunction(translate_non_max_suppression_op)},
