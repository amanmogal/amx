// Copyright (C) 2018-2024 Intel Corporation
// SPDX-License-Identifier: Apache-2.0
//

#include "op_table.hpp"

#include "common_op_table.hpp"
#include "openvino/op/abs.hpp"
#include "openvino/op/acos.hpp"
#include "openvino/op/acosh.hpp"
#include "openvino/op/add.hpp"
#include "openvino/op/asin.hpp"
#include "openvino/op/asinh.hpp"
#include "openvino/op/atan.hpp"
#include "openvino/op/atanh.hpp"
#include "openvino/op/bitwise_and.hpp"
#include "openvino/op/bitwise_not.hpp"
#include "openvino/op/bitwise_or.hpp"
#include "openvino/op/bitwise_xor.hpp"
#include "openvino/op/ceiling.hpp"
#include "openvino/op/cos.hpp"
#include "openvino/op/cosh.hpp"
#include "openvino/op/divide.hpp"
#include "openvino/op/equal.hpp"
#include "openvino/op/erf.hpp"
#include "openvino/op/exp.hpp"
#include "openvino/op/floor.hpp"
#include "openvino/op/floor_mod.hpp"
#include "openvino/op/greater.hpp"
#include "openvino/op/greater_eq.hpp"
#include "openvino/op/is_finite.hpp"
#include "openvino/op/is_inf.hpp"
#include "openvino/op/is_nan.hpp"
#include "openvino/op/less.hpp"
#include "openvino/op/less_eq.hpp"
#include "openvino/op/log.hpp"
#include "openvino/op/logical_and.hpp"
#include "openvino/op/logical_not.hpp"
#include "openvino/op/logical_or.hpp"
#include "openvino/op/logical_xor.hpp"
#include "openvino/op/maximum.hpp"
#include "openvino/op/minimum.hpp"
#include "openvino/op/mish.hpp"
#include "openvino/op/mod.hpp"
#include "openvino/op/multiply.hpp"
#include "openvino/op/negative.hpp"
#include "openvino/op/not_equal.hpp"
#include "openvino/op/power.hpp"
#include "openvino/op/reduce_l2.hpp"
#include "openvino/op/reduce_logical_and.hpp"
#include "openvino/op/reduce_logical_or.hpp"
#include "openvino/op/reduce_max.hpp"
#include "openvino/op/reduce_mean.hpp"
#include "openvino/op/reduce_min.hpp"
#include "openvino/op/reduce_prod.hpp"
#include "openvino/op/reduce_sum.hpp"
#include "openvino/op/relu.hpp"
#include "openvino/op/sigmoid.hpp"
#include "openvino/op/sign.hpp"
#include "openvino/op/sin.hpp"
#include "openvino/op/sinh.hpp"
#include "openvino/op/softplus.hpp"
#include "openvino/op/softsign.hpp"
#include "openvino/op/squared_difference.hpp"
#include "openvino/op/subtract.hpp"
#include "openvino/op/swish.hpp"
#include "openvino/op/tan.hpp"
#include "openvino/op/tanh.hpp"

using namespace std;
using namespace ov;
using namespace ov::op;
using namespace ov::frontend::tensorflow;

namespace ov {
namespace frontend {
namespace tensorflow {
namespace op {

#define TF_OP_CONVERTER(op)       OutputVector op(const ov::frontend::tensorflow::NodeContext& node)
#define TF_OP_CONVERTER_NAMED(op) NamedOutputVector op(const ov::frontend::tensorflow::NodeContext& node)

TF_OP_CONVERTER(translate_assign_op);
TF_OP_CONVERTER(translate_assign_add_op);
TF_OP_CONVERTER(translate_assign_sub_op);
TF_OP_CONVERTER(translate_assignvariable_op);
TF_OP_CONVERTER(translate_add_variable_op);
TF_OP_CONVERTER(translate_sub_variable_op);
TF_OP_CONVERTER(translate_block_lstm_op);
TF_OP_CONVERTER(translate_enter_op);
TF_OP_CONVERTER(translate_exit_op);
TF_OP_CONVERTER(translate_fifo_queue_op);
TF_OP_CONVERTER(translate_gru_block_cell_op);
TF_OP_CONVERTER(translate_hash_table_op);
TF_OP_CONVERTER(translate_if_op);
TF_OP_CONVERTER(translate_iterator_get_next_op);
TF_OP_CONVERTER(translate_iterator_op);
TF_OP_CONVERTER(translate_lookup_table_import_op);
TF_OP_CONVERTER(translate_lookup_table_find_op);
TF_OP_CONVERTER(translate_loop_cond_op);
TF_OP_CONVERTER(translate_merge_op);
TF_OP_CONVERTER(translate_mergev2checkpoint_op);
TF_OP_CONVERTER(translate_next_iteration_op);
TF_OP_CONVERTER(translate_partitioned_call_op);
TF_OP_CONVERTER(translate_placeholder_linked_op);
TF_OP_CONVERTER(translate_queue_dequeue_op);
TF_OP_CONVERTER(translate_queue_dequeue_many_op);
TF_OP_CONVERTER(translate_readvariable_op);
TF_OP_CONVERTER(translate_restorev2_op);
TF_OP_CONVERTER_NAMED(translate_sparse_fill_empty_rows_op);
TF_OP_CONVERTER_NAMED(translate_sparse_reshape_op);
TF_OP_CONVERTER(translate_sparse_segment_sum_op);
TF_OP_CONVERTER(translate_staticregexfullmatch_op);
TF_OP_CONVERTER(translate_stringjoin_op);
TF_OP_CONVERTER(translate_switch_op);
TF_OP_CONVERTER(translate_tensor_array_close_v3_op);
TF_OP_CONVERTER(translate_tensor_array_concat_v3_op);
TF_OP_CONVERTER(translate_tensor_array_gather_v3_op);
TF_OP_CONVERTER(translate_tensor_array_read_v3_op);
TF_OP_CONVERTER(translate_tensor_array_scatter_v3_op);
TF_OP_CONVERTER(translate_tensor_array_size_v3_op);
TF_OP_CONVERTER(translate_tensor_array_v3_op);
TF_OP_CONVERTER(translate_tensor_array_write_v3_op);
TF_OP_CONVERTER(translate_varhandle_op);
TF_OP_CONVERTER(translate_variable_op);
TF_OP_CONVERTER(translate_varisinitialized_op);
TF_OP_CONVERTER(translate_while_op);
TF_OP_CONVERTER(translate_xla_conv_v2_op);
TF_OP_CONVERTER(translate_xla_dot_op);
TF_OP_CONVERTER(translate_write_file);

const std::map<std::string, CreatorFunction> get_supported_ops() {
    return {
        // note: UnaryOp translator declaration for each op must to be added in unary_op.cpp file
        {"Abs", CreatorFunction(translate_unary_op<v0::Abs>)},
        {"Acos", CreatorFunction(translate_unary_op<v0::Acos>)},
        {"Acosh", CreatorFunction(translate_unary_op<v3::Acosh>)},
        {"Asin", CreatorFunction(translate_unary_op<v0::Asin>)},
        {"Asinh", CreatorFunction(translate_unary_op<v3::Asinh>)},
        {"Atan", CreatorFunction(translate_unary_op<v0::Atan>)},
        {"Atanh", CreatorFunction(translate_unary_op<v3::Atanh>)},
        {"Ceil", CreatorFunction(translate_unary_op<v0::Ceiling>)},
        {"Cos", CreatorFunction(translate_unary_op<v0::Cos>)},
        {"Cosh", CreatorFunction(translate_unary_op<v0::Cosh>)},
        {"Erf", CreatorFunction(translate_unary_op<v0::Erf>)},
        {"Exp", CreatorFunction(translate_unary_op<v0::Exp>)},
        {"Floor", CreatorFunction(translate_unary_op<v0::Floor>)},
        {"Invert", CreatorFunction(translate_unary_op<v13::BitwiseNot>)},
        {"IsFinite", CreatorFunction(translate_unary_op<v10::IsFinite>)},
        {"IsInf", CreatorFunction(translate_unary_op<v10::IsInf>)},
        {"IsNan", CreatorFunction(translate_unary_op<v10::IsNaN>)},
        {"Log", CreatorFunction(translate_unary_op<v0::Log>)},
        {"LogicalNot", CreatorFunction(translate_unary_op<v1::LogicalNot>)},
        {"Mish", CreatorFunction(translate_unary_op<v4::Mish>)},
        {"Neg", CreatorFunction(translate_unary_op<v0::Negative>)},
        {"Relu", CreatorFunction(translate_unary_op<v0::Relu>)},
        {"Selu", CreatorFunction(translate_selu_op)},
        {"Sigmoid", CreatorFunction(translate_unary_op<v0::Sigmoid>)},
        {"Sin", CreatorFunction(translate_unary_op<v0::Sin>)},
        {"Sinh", CreatorFunction(translate_unary_op<v0::Sinh>)},
        {"Sign", CreatorFunction(translate_unary_op<v0::Sign>)},
        {"Softplus", CreatorFunction(translate_unary_op<v4::SoftPlus>)},
        {"Softsign", CreatorFunction(translate_unary_op<v9::SoftSign>)},
        {"Tan", CreatorFunction(translate_unary_op<v0::Tan>)},
        {"Tanh", CreatorFunction(translate_unary_op<v0::Tanh>)},
        {"Swish", CreatorFunction(translate_unary_op<v4::Swish>)},

        // note: BinaryOp translator declaration for each op must to be added in binary_op.cpp file
        {"Add", CreatorFunction(translate_addv2_op)},
        {"AddV2", CreatorFunction(translate_addv2_op)},
        {"Atan2", CreatorFunction(translate_atan2_op)},
        {"BitwiseAnd", CreatorFunction(translate_binary_op<v13::BitwiseAnd>)},
        {"BitwiseOr", CreatorFunction(translate_binary_op<v13::BitwiseOr>)},
        {"BitwiseXor", CreatorFunction(translate_binary_op<v13::BitwiseXor>)},
        {"Div", CreatorFunction(translate_div_op)},
        {"Equal", CreatorFunction(translate_binary_op<v1::Equal>)},
        {"FloorMod", CreatorFunction(translate_binary_op<v1::FloorMod>)},
        {"Greater", CreatorFunction(translate_binary_op<v1::Greater>)},
        {"GreaterEqual", CreatorFunction(translate_binary_op<v1::GreaterEqual>)},
        {"Less", CreatorFunction(translate_binary_op<v1::Less>)},
        {"LessEqual", CreatorFunction(translate_binary_op<v1::LessEqual>)},
        {"LogicalAnd", CreatorFunction(translate_binary_op<v1::LogicalAnd>)},
        {"LogicalOr", CreatorFunction(translate_binary_op<v1::LogicalOr>)},
        {"LogicalXor", CreatorFunction(translate_binary_op<v1::LogicalXor>)},
        {"Maximum", CreatorFunction(translate_binary_op<v1::Maximum>)},
        {"Minimum", CreatorFunction(translate_binary_op<v1::Minimum>)},
        {"Mul", CreatorFunction(translate_mul_op)},
        {"Mod", CreatorFunction(translate_binary_op<v1::Mod>)},
        {"NotEqual", CreatorFunction(translate_binary_op<v1::NotEqual>)},
        {"Pow", CreatorFunction(translate_binary_op<v1::Power>)},
        {"RealDiv", CreatorFunction(translate_binary_op<v1::Divide>)},
        {"SquaredDifference", CreatorFunction(translate_binary_op<v0::SquaredDifference>)},
        {"Sub", CreatorFunction(translate_binary_op<v1::Subtract>)},

        // note: ReduceOp translator declaration for each op must to be added in reduce.cpp file
        {"Any", CreatorFunction(translate_direct_reduce_op<v1::ReduceLogicalOr>)},
        {"All", CreatorFunction(translate_direct_reduce_op<v1::ReduceLogicalAnd>)},
        {"EuclideanNorm", CreatorFunction(translate_direct_reduce_op<v4::ReduceL2>)},
        {"Max", CreatorFunction(translate_direct_reduce_op<v1::ReduceMax>)},
        {"Mean", CreatorFunction(translate_direct_reduce_op<v1::ReduceMean>)},
        {"Min", CreatorFunction(translate_direct_reduce_op<v1::ReduceMin>)},
        {"Prod", CreatorFunction(translate_direct_reduce_op<v1::ReduceProd>)},
        {"Sum", CreatorFunction(translate_direct_reduce_op<v1::ReduceSum>)},

        // Separate translators:
        {"AddN", CreatorFunction(translate_add_n_op)},
        {"AdjustContrastv2", CreatorFunction(translate_adjust_contrast_op)},
        {"Angle", CreatorFunction(translate_angle_op)},
        {"ArgMax", CreatorFunction(translate_arg_max_op)},
        {"ArgMin", CreatorFunction(translate_arg_min_op)},
        {"Assert", CreatorFunction(translate_no_op)},
        {"AvgPool", CreatorFunction(translate_avg_pool_op)},
        {"AvgPool3D", CreatorFunction(translate_avg_pool_op)},
        {"BatchMatMul", CreatorFunction(translate_batch_mat_mul_op)},
        {"BatchMatMulV2", CreatorFunction(translate_batch_mat_mul_op)},
        {"BatchMatMulV3", CreatorFunction(translate_batch_mat_mul_with_type_op)},
        {"BatchToSpaceND", CreatorFunction(translate_batch_to_space_nd_op)},
        {"BroadcastArgs", CreatorFunction(translate_broadcast_args_op)},
        {"BroadcastTo", CreatorFunction(translate_broadcast_to_op)},
        {"Bucketize", CreatorFunction(translate_bucketize_op)},
        {"BiasAdd", CreatorFunction(translate_bias_add_op)},
        {"Bincount", CreatorFunction(translate_bincount_op)},
        {"Cast", CreatorFunction(translate_cast_op)},
        {"CheckNumerics", CreatorFunction(translate_identity_op)},
        {"CheckNumericsV2", CreatorFunction(translate_identity_op)},
        {"ClipByValue", CreatorFunction(translate_clip_by_value_op)},
        {"Complex", CreatorFunction(translate_complex_op)},
        {"ComplexAbs", CreatorFunction(translate_complex_abs_op)},
        {"Conj", CreatorFunction(translate_conj_op)},
        {"ConjugateTranspose", CreatorFunction(translate_conj_transpose_op)},
        {"Concat", CreatorFunction(translate_concat_op)},
        {"ConcatV2", CreatorFunction(translate_concat_op)},
        {"Const", CreatorFunction(translate_const_op)},
        {"Conv2D", CreatorFunction(translate_conv_2d_op)},
        {"Conv2DBackpropInput", CreatorFunction(translate_conv_2d_backprop_input_op)},
        {"Conv3D", CreatorFunction(translate_conv_3d_op)},
        {"Conv3DBackpropInputV2", CreatorFunction(translate_conv_3d_backprop_input_v2_op)},
        {"CropAndResize", CreatorFunction(translate_crop_and_resize_op)},
        {"CTCGreedyDecoder", CreatorFunction(translate_ctc_greedy_decoder_op)},
        {"CTCLoss", CreatorFunction(translate_ctc_loss_op)},
        {"Cumsum", CreatorFunction(translate_cumsum_op)},
        {"DivNoNan", CreatorFunction(translate_div_no_nan_op)},
        {"DepthToSpace", CreatorFunction(translate_depth_to_space_op)},
        {"DepthwiseConv2dNative", CreatorFunction(translate_depthwise_conv_2d_native_op)},
        {"DynamicPartition", CreatorFunction(translate_dynamic_partition_op)},
        {"Einsum", CreatorFunction(translate_einsum_op)},
        {"Elu", CreatorFunction(translate_elu_op)},
        {"EmptyTensorList", CreatorFunction(translate_tensor_list_reserve_op)},
        {"EnsureShape", CreatorFunction(translate_identity_op)},
        {"ExpandDims", CreatorFunction(translate_expand_dims_op)},
        {"ExtractImagePatches", CreatorFunction(translate_extract_image_patches_op)},
        {"FakeQuantWithMinMaxVars", CreatorFunction(translate_fake_quant_op)},
        {"FakeQuantWithMinMaxVarsPerChannel", CreatorFunction(translate_fake_quant_op)},
        {"FakeQuantWithMinMaxArgs", CreatorFunction(translate_fake_quant_with_min_max_args)},
        {"FFT", CreatorFunction(translate_fft_op)},
        {"FFT2D", CreatorFunction(translate_fft_op)},
        {"FFT3D", CreatorFunction(translate_fft_op)},
        {"FIFOQueue", CreatorFunction(translate_fifo_queue_op)},
        {"FIFOQueueV2", CreatorFunction(translate_fifo_queue_op)},
        {"Fill", CreatorFunction(translate_fill_op)},
        {"FloorDiv", CreatorFunction(translate_floor_div_op)},
        {"FusedBatchNorm", CreatorFunction(translate_fused_batch_norm_op)},
        {"FusedBatchNormV2", CreatorFunction(translate_fused_batch_norm_op)},
        {"FusedBatchNormV3", CreatorFunction(translate_fused_batch_norm_op)},
        {"Gather", CreatorFunction(translate_gather_op)},
        {"GatherV2", CreatorFunction(translate_gather_v2_op)},
        {"GatherNd", CreatorFunction(translate_gather_nd_op)},
        {"GatherTree", CreatorFunction(translate_gather_tree_op)},
        {"Addons>GatherTree", CreatorFunction(translate_gather_tree_op)},
        {"HashTable", CreatorFunction(translate_hash_table_op)},
        {"HashTableV2", CreatorFunction(translate_hash_table_op)},
        {"Identity", CreatorFunction(translate_identity_op)},
        {"IdentityN", CreatorFunction(translate_identity_n_op)},
        {"Inv", CreatorFunction(translate_inv_op)},
        {"If", CreatorFunction(translate_if_op)},
        {"IFFT", CreatorFunction(translate_ifft_op)},
        {"IFFT2D", CreatorFunction(translate_ifft_op)},
        {"IFFT3D", CreatorFunction(translate_ifft_op)},
        {"Imag", CreatorFunction(translate_real_imag_op)},
        {"input_arg", CreatorFunction(translate_input_arg_op)},
        {"IRFFT", CreatorFunction(translate_irfft_op)},
        {"IRFFT2D", CreatorFunction(translate_irfft_op)},
        {"IRFFT3D", CreatorFunction(translate_irfft_op)},
        {"Iterator", CreatorFunction(translate_iterator_op)},
        {"IteratorGetNext", CreatorFunction(translate_iterator_get_next_op)},
        {"IteratorV2", CreatorFunction(translate_iterator_op)},
        {"InvertPermutation", CreatorFunction(translate_invert_permutation_op)},
        {"output_arg", CreatorFunction(translate_output_arg_op)},
        {"L2Loss", CreatorFunction(translate_l2_loss_op)},
        {"LeakyRelu", CreatorFunction(translate_leaky_relu_op)},
        {"LinSpace", CreatorFunction(translate_linspace_op)},
        {"ListDiff", CreatorFunction(translate_list_diff_op)},
        {"LogSoftmax", CreatorFunction(translate_log_softmax_op)},
        {"Log1p", CreatorFunction(translate_log_1p_op)},
        {"LookupTableFind", CreatorFunction(translate_lookup_table_find_op)},
        {"LookupTableFindV2", CreatorFunction(translate_lookup_table_find_op)},
        {"LookupTableImport", CreatorFunction(translate_lookup_table_import_op)},
        {"LookupTableImportV2", CreatorFunction(translate_lookup_table_import_op)},
        {"LookupTableInsert", CreatorFunction(translate_no_op)},
        {"LookupTableInsertV2", CreatorFunction(translate_no_op)},
        {"LRN", CreatorFunction(translate_lrn_op)},
        {"MatMul", CreatorFunction(translate_mat_mul_op)},
        {"MatrixBandPart", CreatorFunction(translate_matrix_band_part_op)},
        {"MatrixDiag", CreatorFunction(translate_matrix_diag_op)},
        {"MatrixInverse", CreatorFunction(translate_matrix_inverse_op)},
        {"MaxPool", CreatorFunction(translate_max_pool_op)},
        {"MaxPoolV2", CreatorFunction(translate_max_pool_op)},
        {"MaxPool3D", CreatorFunction(translate_max_pool_op)},
        {"MaxPoolWithArgmax", CreatorFunction(translate_max_pool_with_argmax)},
        {"Merge", CreatorFunction(translate_merge_op)},
        {"MirrorPad", CreatorFunction(translate_mirror_pad_op)},
        {"MulNoNan", CreatorFunction(translate_mul_no_nan_op)},
        {"Multinomial", CreatorFunction(translate_multinomial_op)},
        {"MutableHashTable", CreatorFunction(translate_hash_table_op)},
        {"MutableHashTableV2", CreatorFunction(translate_hash_table_op)},
        {"NonMaxSuppression", CreatorFunction(translate_non_max_suppression_op)},
        {"NonMaxSuppressionV2", CreatorFunction(translate_non_max_suppression_op)},
        {"NonMaxSuppressionV3", CreatorFunction(translate_non_max_suppression_op)},
        {"NonMaxSuppressionV4", CreatorFunction(translate_non_max_suppression_op)},
        {"NonMaxSuppressionV5", CreatorFunction(translate_non_max_suppression_op)},
        {"NoOp", CreatorFunction(translate_no_op)},  // do nothing
        {"OneHot", CreatorFunction(translate_one_hot_op)},
        {"OneShotIterator", CreatorFunction(translate_iterator_op)},
        {"OnesLike", CreatorFunction(translate_ones_like_op)},
        {"Pack", CreatorFunction(translate_pack_op)},
        {"Pad", CreatorFunction(translate_pad_op)},
        {"PadV2", CreatorFunction(translate_padv2_op)},
        {"QueueDequeue", CreatorFunction(translate_queue_dequeue_op)},
        {"QueueDequeueV2", CreatorFunction(translate_queue_dequeue_op)},
        {"QueueDequeueUpTo", CreatorFunction(translate_queue_dequeue_many_op)},
        {"QueueDequeueUpToV2", CreatorFunction(translate_queue_dequeue_many_op)},
        {"QueueDequeueMany", CreatorFunction(translate_queue_dequeue_many_op)},
        {"DynamicStitch", CreatorFunction(translate_parallel_dynamic_stitch_op)},
        {"ParallelDynamicStitch", CreatorFunction(translate_parallel_dynamic_stitch_op)},
        {"PartitionedCall", CreatorFunction(translate_partitioned_call_op)},
        {"Placeholder", CreatorFunction(translate_placeholder_linked_op)},
        {"PlaceholderWithDefault", CreatorFunction(translate_placeholder_with_default_op)},
        {"PreventGradient", CreatorFunction(translate_identity_op)},
        {"Range", CreatorFunction(translate_range_op)},
        {"Rank", CreatorFunction(translate_rank_op)},
        {"RandomUniform", CreatorFunction(translate_random_uniform_op)},
        {"RandomUniformInt", CreatorFunction(translate_random_uniform_int_op)},
        {"Real", CreatorFunction(translate_real_imag_op)},
        {"Reciprocal", CreatorFunction(translate_reciprocal_op)},
        {"Relu6", CreatorFunction(translate_relu_6_op)},
        {"Reshape", CreatorFunction(translate_reshape_op)},
        {"Reverse", CreatorFunction(translate_reverse_op)},
        {"ReverseSequence", CreatorFunction(translate_reverse_sequence_op)},
        {"ReverseV2", CreatorFunction(translate_reverse_v2_op)},
        {"ResizeBilinear", CreatorFunction(translate_interpolate_op)},
        {"ResizeNearestNeighbor", CreatorFunction(translate_interpolate_op)},
        {"ResourceGather", CreatorFunction(translate_resource_gather_op)},
        {"RFFT", CreatorFunction(translate_rfft_op)},
        {"RFFT2D", CreatorFunction(translate_rfft_op)},
        {"RFFT3D", CreatorFunction(translate_rfft_op)},
        {"Rint", CreatorFunction(translate_rint_op)},
        {"Roll", CreatorFunction(translate_roll_op)},
        {"Round", CreatorFunction(translate_round_op)},
        {"Rsqrt", CreatorFunction(translate_rsqrt_op)},
        {"SaveV2", CreatorFunction(translate_no_op)},
        {"ScatterNd", CreatorFunction(translate_scatter_nd_op)},
        {"SegmentSum", CreatorFunction(translate_segment_sum_op)},
        {"SparseToDense", CreatorFunction(translate_sparse_to_dense_op)},
        {"Select", CreatorFunction(translate_select_op)},
        {"SelectV2", CreatorFunction(translate_select_v2_op)},
        {"Shape", CreatorFunction(translate_shape_op)},
        {"ShapeN", CreatorFunction(translate_shape_op)},
        {"Size", CreatorFunction(translate_size_op)},
        {"Slice", CreatorFunction(translate_slice_op)},
        {"Snapshot", CreatorFunction(translate_identity_op)},
        {"Softmax", CreatorFunction(translate_softmax_op)},
        {"SpaceToDepth", CreatorFunction(translate_space_to_depth_op)},
        {"SparseReshape", CreatorFunction(translate_sparse_reshape_op)},
        {"Split", CreatorFunction(translate_split_op)},
        {"SplitV", CreatorFunction(translate_split_v_op)},
        {"StopGradient", CreatorFunction(translate_identity_op)},
        {"Sqrt", CreatorFunction(translate_sqrt_op)},
        {"Square", CreatorFunction(translate_square_op)},
        {"Squeeze", CreatorFunction(translate_squeeze_op)},
        {"SpaceToBatchND", CreatorFunction(translate_space_to_batch_nd_op)},
        {"StatefulPartitionedCall", CreatorFunction(translate_partitioned_call_op)},
        {"StatelessIf", CreatorFunction(translate_if_op)},
        {"StatelessWhile", CreatorFunction(translate_while_op)},
        {"StridedSlice", CreatorFunction(translate_strided_slice_op)},
        {"Switch", CreatorFunction(translate_switch_op)},
        {"TensorArrayCloseV3", CreatorFunction(translate_tensor_array_close_v3_op)},
        {"TensorArrayConcatV3", CreatorFunction(translate_tensor_array_concat_v3_op)},
        {"TensorArrayGatherV3", CreatorFunction(translate_tensor_array_gather_v3_op)},
        {"TensorArrayReadV3", CreatorFunction(translate_tensor_array_read_v3_op)},
        {"TensorArrayScatterV3", CreatorFunction(translate_tensor_array_scatter_v3_op)},
        {"TensorArraySizeV3", CreatorFunction(translate_tensor_array_size_v3_op)},
        {"TensorArrayV3", CreatorFunction(translate_tensor_array_v3_op)},
        {"TensorArrayWriteV3", CreatorFunction(translate_tensor_array_write_v3_op)},
        {"TensorListFromTensor", CreatorFunction(translate_tensor_list_from_tensor_op)},
        {"TensorListGetItem", CreatorFunction(translate_tensor_list_get_item_op)},
        {"TensorListLength", CreatorFunction(translate_tensor_list_length_op)},
        {"TensorListPushBack", CreatorFunction(translate_tensor_list_push_back_op)},
        {"TensorListSetItem", CreatorFunction(translate_tensor_list_set_item_op)},
        {"TensorListStack", CreatorFunction(translate_tensor_list_stack_op)},
        {"TensorListReserve", CreatorFunction(translate_tensor_list_reserve_op)},
        {"TensorListResize", CreatorFunction(translate_tensor_list_resize_op)},
        {"TensorListConcatV2", CreatorFunction(translate_tensor_list_concat_v2_op)},
        {"Tile", CreatorFunction(translate_tile_op)},
        {"ToBool", CreatorFunction(translate_tobool_op)},
        {"TopK", CreatorFunction(translate_top_k_op)},
        {"TopKV2", CreatorFunction(translate_top_k_v2_op)},
        {"Transpose", CreatorFunction(translate_transpose_op)},
        {"TruncateDiv", CreatorFunction(translate_truncate_div_op)},
        {"TruncateMod", CreatorFunction(translate_truncate_mod_op)},
        {"UniqueWithCounts", CreatorFunction(translate_unique_with_counts_op)},
        {"Unpack", CreatorFunction(translate_unpack_op)},
        {"UnravelIndex", CreatorFunction(translate_unravel_index_op)},
        {"UnsortedSegmentSum", CreatorFunction(translate_unsorted_segment_sum_op)},
        {"While", CreatorFunction(translate_while_op)},
        {"Where", CreatorFunction(translate_where_op)},
        {"Xdivy", CreatorFunction(translate_x_div_y_op)},
        {"Xlog1py", CreatorFunction(translate_xlog1py_op)},
        {"Xlogy", CreatorFunction(translate_xlogy_op)},
        {"ZerosLike", CreatorFunction(translate_zeros_like_op)},

        // Translators for SavedModel and MetaGraph
        {"Assign", CreatorFunction(translate_assign_op)},
        {"AssignAdd", CreatorFunction(translate_assign_add_op)},
        {"AssignSub", CreatorFunction(translate_assign_sub_op)},
        {"AssignVariableOp", CreatorFunction(translate_assignvariable_op)},
        {"AssignAddVariableOp", CreatorFunction(translate_add_variable_op)},
        {"AssignSubVariableOp", CreatorFunction(translate_sub_variable_op)},
        {"ApproximateEqual", CreatorFunction(translate_approximate_equal_op)},
        {"IsVariableInitialized", CreatorFunction(translate_varisinitialized_op)},
        {"MergeV2Checkpoints", CreatorFunction(translate_identity_op)},
        {"ReadVariableOp", CreatorFunction(translate_readvariable_op)},
        {"RestoreV2", CreatorFunction(translate_restorev2_op)},
        {"ShardedFilename", CreatorFunction(translate_identity_op)},
        {"StaticRegexFullMatch", CreatorFunction(translate_staticregexfullmatch_op)},
        {"StringJoin", CreatorFunction(translate_stringjoin_op)},
        {"VarIsInitializedOp", CreatorFunction(translate_varisinitialized_op)},
        {"VarHandleOp", CreatorFunction(translate_varhandle_op)},
        {"VariableV2", CreatorFunction(translate_varhandle_op)},

        // Translator for Checkpoint V1
        {"Variable", CreatorFunction(translate_variable_op)},

        // Translators for internal operations
        {"BlockLSTM", CreatorFunction(translate_block_lstm_op)},
        {"GRUBlockCell", CreatorFunction(translate_gru_block_cell_op)},
        {"SparseFillEmptyRows", CreatorFunction(translate_sparse_fill_empty_rows_op)},
        {"SparseSegmentSum", CreatorFunction(translate_sparse_segment_sum_op)},
        {"Unique", CreatorFunction(translate_unique_op)},

        // XLA operations
        {"XlaConvV2", CreatorFunction(translate_xla_conv_v2_op)},
        {"XlaDotV2", CreatorFunction(translate_xla_dot_op)},

        // TF1 Control Flow operations
        {"Enter", CreatorFunction(translate_enter_op)},
        {"Exit", CreatorFunction(translate_exit_op)},
        {"LoopCond", CreatorFunction(translate_loop_cond_op)},
        {"NextIteration", CreatorFunction(translate_next_iteration_op)},

        // Unsupported operations, which should be kept in Graph
        {"WriteFile", CreatorFunction(translate_write_file)},
    };
};

const std::vector<std::string> get_supported_ops_via_tokenizers() {
<<<<<<< HEAD
    return {"RaggedTensorToSparse", "RaggedTensorToTensor", "StaticRegexReplace", "StringLower", "StringSplitV2"};
=======
    return {"RaggedTensorToSparse",
            "RaggedTensorToTensor",
            "StaticRegexReplace",
            "StringLower",
            "StringSplitV2",
            "StringToHashBucketFast"};
>>>>>>> f2bd4d36
}
}  // namespace op
}  // namespace tensorflow
}  // namespace frontend
}  // namespace ov<|MERGE_RESOLUTION|>--- conflicted
+++ resolved
@@ -463,16 +463,12 @@
 };
 
 const std::vector<std::string> get_supported_ops_via_tokenizers() {
-<<<<<<< HEAD
-    return {"RaggedTensorToSparse", "RaggedTensorToTensor", "StaticRegexReplace", "StringLower", "StringSplitV2"};
-=======
     return {"RaggedTensorToSparse",
             "RaggedTensorToTensor",
             "StaticRegexReplace",
             "StringLower",
             "StringSplitV2",
             "StringToHashBucketFast"};
->>>>>>> f2bd4d36
 }
 }  // namespace op
 }  // namespace tensorflow
