// Copyright (C) 2018-2023 Intel Corporation
// SPDX-License-Identifier: Apache-2.0
//

#include "op_table.hpp"
#include "openvino/opsets/opset8.hpp"

using namespace std;
using namespace ov;
using namespace opset8;
using namespace ov::frontend;
using namespace frontend::tensorflow::detail;

namespace ov {
namespace frontend {
namespace tensorflow {
namespace op {
OutputVector translate_concat_op(const NodeContext& node) {
    // The difference between Concat and ConcatV2 is that
    // axis is the first input for Concat
    // and is the last input to ConcatV2
<<<<<<< HEAD
    default_op_checks(node, 2, {"Concat", "ConcatV2", "tflite::CONCATENATION"});
    auto input_size = node.get_input_size();
=======
    default_op_checks(node, 2, {"Concat", "ConcatV2"});
    auto input_size = static_cast<int>(node.get_input_size());
>>>>>>> 9d574e60

    int64_t axis;
    OutputVector inputs;

    if (node.get_op_type() == "Concat") {
        std::vector<int64_t> axis_vector;
        get_const_input(node, 0, &axis_vector);
        TENSORFLOW_OP_VALIDATION(
            node,
            axis_vector.size() == 1,
            "Input model is incorrect: axis input for Concat operation must have exactly one element.");
        axis = axis_vector[0];
        for (int input_idx = 1; input_idx < input_size; ++input_idx) {
            inputs.push_back(node.get_input(input_idx));
        }
    } else if (node.get_op_type() == "ConcatV2") {
        std::vector<int64_t> axis_vector;
        get_const_input(node, input_size - 1, &axis_vector);
        TENSORFLOW_OP_VALIDATION(
            node,
            axis_vector.size() == 1,
            "Input model is incorrect: axis input for Concat operation must have exactly one element.");
        axis = axis_vector[0];
        for (int input_idx = 0; input_idx < input_size - 1; ++input_idx) {
            inputs.push_back(node.get_input(input_idx));
        }
    } else if (node.get_op_type() == "tflite::CONCATENATION") {
        axis = node.get_decoder()->get_attribute("axis").as<int64_t>();
        for (size_t input_idx = 0; input_idx < input_size; ++input_idx) {
            inputs.push_back(node.get_input(input_idx));
        }
    } else {
        TENSORFLOW_OP_VALIDATION(node,
                                 false,
                                 "Internal TensorFlow Frontend error: incorrect operation type is passed to "
                                 "translate_concat_op function.");
    }

    auto concat = make_shared<Concat>(inputs, axis);
    set_node_name(node.get_name(), concat);
    return {concat};
}
}  // namespace op
}  // namespace tensorflow
}  // namespace frontend
}  // namespace ov<|MERGE_RESOLUTION|>--- conflicted
+++ resolved
@@ -1,4 +1,4 @@
-// Copyright (C) 2018-2023 Intel Corporation
+// Copyright (C) 2018-2022 Intel Corporation
 // SPDX-License-Identifier: Apache-2.0
 //
 
@@ -19,13 +19,8 @@
     // The difference between Concat and ConcatV2 is that
     // axis is the first input for Concat
     // and is the last input to ConcatV2
-<<<<<<< HEAD
     default_op_checks(node, 2, {"Concat", "ConcatV2", "tflite::CONCATENATION"});
-    auto input_size = node.get_input_size();
-=======
-    default_op_checks(node, 2, {"Concat", "ConcatV2"});
     auto input_size = static_cast<int>(node.get_input_size());
->>>>>>> 9d574e60
 
     int64_t axis;
     OutputVector inputs;
@@ -54,7 +49,7 @@
         }
     } else if (node.get_op_type() == "tflite::CONCATENATION") {
         axis = node.get_decoder()->get_attribute("axis").as<int64_t>();
-        for (size_t input_idx = 0; input_idx < input_size; ++input_idx) {
+        for (int input_idx = 0; input_idx < input_size; ++input_idx) {
             inputs.push_back(node.get_input(input_idx));
         }
     } else {
