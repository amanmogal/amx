// Copyright (C) 2018-2023 Intel Corporation
// SPDX-License-Identifier: Apache-2.0
//

#include "openvino/frontend/tensorflow/frontend.hpp"

#include "graph_iterator_proto.hpp"
#include "helper_transforms/block_lstm_replacer.hpp"
#include "helper_transforms/const_to_result_remover.hpp"
#include "helper_transforms/embedding_segments_feature_fusing.hpp"
#include "helper_transforms/gru_block_cell_replacer.hpp"
#include <openvino/pass/structural_type_prop.hpp>
#include "input_model.hpp"
#include "op_table.hpp"
#include "openvino/frontend/tensorflow/extension/conversion.hpp"
#include "openvino/frontend/tensorflow/graph_iterator.hpp"
#include "openvino/op/util/multi_subgraph_base.hpp"
#include "openvino/pass/manager.hpp"
#include "openvino/util/common_util.hpp"
#include "openvino/util/log.hpp"
#include "openvino/core/runtime_attribute.hpp"
#include "pass/transpose_sinking.hpp"
#include "so_extension.hpp"
#include "tf_framework_node.hpp"
#include "transformations/common_optimizations/reverse_shape_and_type_infer.hpp"
#include "transformations/transpose_sinking/ts_general.hpp"
#include "translate_session.hpp"
#include "utils.hpp"

using namespace ov;
using namespace ov::frontend::tensorflow;

namespace {
std::vector<std::string> get_unconverted_types_from_model(const std::shared_ptr<Model>& model) {
    std::vector<std::string> unconverted_ops_types;
    for (const auto& node : model->get_ordered_ops()) {
        if (const auto& fw_node = ov::as_type_ptr<FrameworkNode>(node)) {
            auto op_type = fw_node->get_decoder()->get_op_type();
            unconverted_ops_types.push_back(op_type);
        }
        if (const auto& fw_node = ov::as_type_ptr<ov::op::util::MultiSubGraphOp>(node)) {
            int subgraphs_size = static_cast<int>(fw_node->get_internal_subgraphs_size());
            for (int i = 0; i < subgraphs_size; ++i) {
                auto internal_types = get_unconverted_types_from_model(fw_node->get_function(i));
                unconverted_ops_types.insert(unconverted_ops_types.begin(),
                                             internal_types.begin(),
                                             internal_types.end());
            }
        }
    }
    return unconverted_ops_types;
}

void translate_framework_node(const std::shared_ptr<FrameworkNode>& node,
                              const TranslatorDictionaryType& op_translators) {
    auto type = node->get_op_type();

    const auto& TRANSLATE_OP_MAP = op_translators;
    auto translator_it = TRANSLATE_OP_MAP.find(type);
    FRONT_END_OP_CONVERSION_CHECK(translator_it != TRANSLATE_OP_MAP.end(), "No translator found for ", type, " node.");

    ov::OutputVector ov_inputs = node->input_values();
    NodeContext node_ctx(node->get_decoder(), ov_inputs);
    auto new_node_outputs = translator_it->second(node_ctx);

    auto new_output = new_node_outputs.begin();
    auto old_outputs = node->outputs();
    auto old_output = old_outputs.begin();

    for (; new_output != new_node_outputs.end() && old_output != old_outputs.end(); ++old_output, ++new_output) {
        old_output->replace(*new_output);
    }
}
}  // namespace



FrontEnd::FrontEnd() : m_op_translators(tensorflow::op::get_supported_ops()) { std::cerr << "[ INFO ] TensorFlow FE is initialized\n"; }


/// \brief Check if FrontEndTensorflow can recognize model from given parts
bool FrontEnd::supported_impl(const std::vector<ov::Any>& variants) const {
    // TODO: Support other TensorFlow formats: SavedModel, .meta, checkpoint, pbtxt
    if (variants.size() != 1)
        return false;

    if (variants[0].is<std::string>()) {
        std::string model_path = variants[0].as<std::string>();
        if (ov::util::ends_with(model_path, ".pb") && GraphIteratorProto::is_supported(model_path)) {
            // handle binary protobuf format
            // for automatic deduction of the frontend to convert the model
            // we have more strict rule that is to have `.pb` extension in the path
            return true;
        }
    }
#if defined(OPENVINO_ENABLE_UNICODE_PATH_SUPPORT) && defined(_WIN32)
    else if (variants[0].is<std::wstring>()) {
        std::wstring suffix = L".pb";
        std::wstring model_path = variants[0].as<std::wstring>();
        if (ov::util::ends_with(model_path, suffix) && GraphIteratorProto::is_supported(model_path)) {
            // handle binary protobuf format with a path in Unicode
            // for automatic deduction of the frontend to convert the model
            // we have more strict rule that is to have `.pb` extension in the path
            return true;
        }
    }
#endif
    else if (variants[0].is<GraphIterator::Ptr>()) {
        // this is used for OpenVINO with TensorFlow Integration
        return true;
    }
    return false;
}

ov::frontend::InputModel::Ptr FrontEnd::load_impl(const std::vector<ov::Any>& variants) const {
    // TODO: Support other TensorFlow formats: SavedModel, .meta, checkpoint, pbtxt
    FRONT_END_GENERAL_CHECK(variants.size() == 1,
                            "[TensorFlow Frontend] Internal error or inconsistent input model: the frontend supports "
                            "only frozen binary protobuf format.");

    if (variants[0].is<std::string>()) {
        auto model_path = variants[0].as<std::string>();
        if (GraphIteratorProto::is_supported(model_path)) {
            // handle binary protobuf format
            return std::make_shared<InputModel>(std::make_shared<GraphIteratorProto>(model_path), m_telemetry);
        }
    }
#if defined(OPENVINO_ENABLE_UNICODE_PATH_SUPPORT) && defined(_WIN32)
    else if (variants[0].is<std::wstring>()) {
        std::wstring model_path = variants[0].as<std::wstring>();
        if (GraphIteratorProto::is_supported(model_path)) {
            // handle binary protobuf format with a path in Unicode
            return std::make_shared<InputModel>(std::make_shared<GraphIteratorProto>(model_path), m_telemetry);
        }
    }
#endif
    else if (variants[0].is<GraphIterator::Ptr>()) {
        // this is used for OpenVINO with TensorFlow Integration
        auto graph_iterator = variants[0].as<GraphIterator::Ptr>();
        return std::make_shared<InputModel>(graph_iterator, m_telemetry);
    }

    FRONT_END_GENERAL_CHECK(false,
                            "[TensorFlow Frontend] Internal error or inconsistent input model: the frontend supports "
                            "only frozen binary protobuf format.");

    return nullptr;
}

std::shared_ptr<ov::Model> FrontEnd::convert(const ov::frontend::InputModel::Ptr& model) const {
    auto f = convert_partially(model);

    auto unsupported_operations = get_unconverted_types_from_model(f);
    if (m_telemetry) {
        for (const auto& unsupported_operation : unsupported_operations) {
            m_telemetry->send_event("error_cause", "tf_" + unsupported_operation);
        }
    }
    FRONT_END_OP_CONVERSION_CHECK(
        unsupported_operations.size() == 0,
        "[TensorFlow Frontend] Internal error: No translator found for " + unsupported_operations[0] + " node.");

    return f;
}

std::shared_ptr<ov::Model> FrontEnd::convert_partially(const ov::frontend::InputModel::Ptr& model) const {
    auto model_tf = std::dynamic_pointer_cast<InputModel>(model);
    FRONT_END_GENERAL_CHECK(model_tf != nullptr, "Invalid input model");

    if (!m_transformation_extensions.empty()) {

        std::cerr << "[ INFO ] About to start decoding\n";

        auto function = decode(model);

        std::cerr << "[ INFO ] Decoded\n";

        ov::pass::Manager manager;
        for (const auto& transformation : m_transformation_extensions) {
            transformation->register_pass(manager);
        }
        std::cerr << "[ INFO ] About to start passes\n";
        manager.run_passes(function);
        std::cerr << "[ INFO ] Passes are completed, start conversion\n";
        convert(function);  // ERROR! It will throw an exception if there is at least one unsupported operation, but we are in convert_partially that shouldn't throw in this case
        std::cerr << "[ INFO ] Converted\n";
        return function;
    }

    // create a shared pointer to the cloned dictionary of translators
    auto translator_map = std::make_shared<TranslatorDictionaryType>(m_op_translators);

    std::shared_ptr<ov::Model> f;
    TranslateSession translate_session(model, translator_map, "TensorFlow_Frontend_IR");
    try {
        f = translate_session.get_converted_model();
    } catch (const std::exception&) {
        if (m_telemetry) {
            // TODO: 105173 support anonymization of exception message in order to send to telemetry
        }
        throw;
    }
    normalize(f);

    return f;
}

std::shared_ptr<ov::Model> FrontEnd::decode(const ov::frontend::InputModel::Ptr& model) const {
    auto translator_map = std::make_shared<TranslatorDictionaryType>();

    const std::set<std::string> required_types{"Placeholder", "NoOp"};
    for (const auto& name : required_types) {
        translator_map->emplace(name, m_op_translators.at(name));
    }

    std::shared_ptr<ov::Model> f;
    TranslateSession translate_session(model, translator_map, "TensorFlow_Frontend_IR");
    try {
        f = translate_session.get_converted_model();
    } catch (const std::exception&) {
        if (m_telemetry) {
            // TODO: 105173 support anonymization of exception message in order to send to telemetry
        }
        throw;
    }

    return f;
}

void FrontEnd::convert(const std::shared_ptr<ov::Model>& partiallyConverted) const {
    for (const auto& node : partiallyConverted->get_ordered_ops()) {
        if (ov::is_type<FrameworkNode>(node)) {
            translate_framework_node(std::dynamic_pointer_cast<FrameworkNode>(node), m_op_translators);
        }
    }
    for (const auto& result : partiallyConverted->get_results()) {
        result->validate_and_infer_types();
    }

    normalize(partiallyConverted);
}

void FrontEnd::normalize(const std::shared_ptr<ov::Model>& model) const {
    {
        // run transformations to convert sub-graphs with intermediate (or FrameworkNode) operations
        // into sub-graphs with only OpenVINO operations
        ov::pass::Manager manager;
        manager.register_pass<pass::EmbeddingSegmentSingleFeatureFusion>();
        manager.register_pass<pass::BlockLSTMReplacer>();
        manager.register_pass<pass::GRUBlockCellReplacer>();
        manager.register_pass<pass::ConstToResultRemover>();
        manager.run_passes(model);
    }

<<<<<<< HEAD
    // Runs middle transformations to convert sub-graphs with intermediate (frontend internal) operations
    // into sub-graphs with only OpenVINO operations
    manager.register_pass<pass::EmbeddingSegmentSingleFeatureFusion>();
    manager.register_pass<pass::BlockLSTMReplacer>();
    manager.register_pass<pass::GRUBlockCellReplacer>();
    manager.set_per_pass_validation(true);
    //manager.register_pass<ov::pass::GraphRewrite>(std::make_shared<pass::StructuralTypeProp>());
    //manager.register_pass<ov::pass::GraphRewrite>(std::make_shared<pass::ReplaceStrByU81D>());
    //manager.register_pass<pass::ReplaceParameterByVocab>();
    manager.register_pass<pass::DecomposeStrParameters>();
    auto propagators = manager.register_pass<ov::pass::GraphRewrite>();
    propagators->add_matcher<ov::pass::GraphRewrite>(std::make_shared<pass::ThroughStrOpsProp>());
    propagators->add_matcher<ov::pass::GraphRewrite>(std::make_shared<pass::ThroughReshapeProp>());
    propagators->add_matcher<ov::pass::GraphRewrite>(std::make_shared<pass::ThroughNotEqualProp>());
    propagators->add_matcher<ov::pass::GraphRewrite>(std::make_shared<pass::ThroughWhileProp>());
    propagators->add_matcher<ov::pass::GraphRewrite>(std::make_shared<pass::ThroughTensorListStack>());
    manager.register_pass<pass::DecomposeStructResults>();

    manager.set_per_pass_validation(false);

    // TODO: reimplement TransposeSinking that does not corrupt filters for Convolution
    manager.register_pass<ov::frontend::tensorflow::pass::TransposeSinking>();
    manager.register_pass<ov::pass::ReverseShapeAndTypeInfer>();
    manager.run_passes(function);
    std::cerr << "[ END OF TRANSFORMATIONS ]\n";
    //function->validate_nodes_and_infer_types();
    //std::cerr << "End of validation\n";
    //serialize(function, "function.xml");
    //std::cerr << "End of serialization of function\n";
=======
    // TODO: TSGeneral can fail on models with Framework nodes (not converted to OV opset)
    auto unsupported_ops = get_unconverted_types_from_model(model);
    if (unsupported_ops.size() > 0) {
        return;
    }

    {
        // perform transpose sinking and reverse infer if the model contains only OpenVINO operations
        ov::pass::Manager manager;
        manager.register_pass<ov::pass::transpose_sinking::TSGeneral>();
        manager.register_pass<ov::pass::ReverseShapeAndTypeInfer>();
        manager.run_passes(model);
    }
>>>>>>> 6762fe69
}

void FrontEnd::add_extension(const std::shared_ptr<ov::Extension>& extension) {
    if (auto telemetry = std::dynamic_pointer_cast<TelemetryExtension>(extension)) {
        m_telemetry = telemetry;
    } else if (auto transformation = std::dynamic_pointer_cast<DecoderTransformationExtension>(extension)) {
        m_transformation_extensions.push_back(transformation);
    } else if (const auto& so_ext = std::dynamic_pointer_cast<ov::detail::SOExtension>(extension)) {
        add_extension(so_ext->extension());
        m_extensions.push_back(so_ext);
    } else if (auto common_conv_ext = std::dynamic_pointer_cast<ov::frontend::ConversionExtension>(extension)) {
        m_conversion_extensions.push_back(common_conv_ext);
        m_op_translators[common_conv_ext->get_op_type()] = [=](const NodeContext& context) {
            return common_conv_ext->get_converter()(context);
        };
    } else if (const auto& tensorflow_conv_ext = std::dynamic_pointer_cast<ConversionExtension>(extension)) {
        m_conversion_extensions.push_back(tensorflow_conv_ext);
        m_op_translators[tensorflow_conv_ext->get_op_type()] = [=](const NodeContext& context) {
            return tensorflow_conv_ext->get_converter()(context);
        };
    }
}<|MERGE_RESOLUTION|>--- conflicted
+++ resolved
@@ -249,40 +249,30 @@
         manager.register_pass<pass::BlockLSTMReplacer>();
         manager.register_pass<pass::GRUBlockCellReplacer>();
         manager.register_pass<pass::ConstToResultRemover>();
+
+        if (true) {
+            // true -- follow FE-level support for string/structural data types
+            // false -- rely on per-op support for string/structural data types
+
+            manager.set_per_pass_validation(true);
+            //manager.register_pass<ov::pass::GraphRewrite>(std::make_shared<pass::StructuralTypeProp>());
+            //manager.register_pass<ov::pass::GraphRewrite>(std::make_shared<pass::ReplaceStrByU81D>());
+            //manager.register_pass<pass::ReplaceParameterByVocab>();
+            manager.register_pass<pass::DecomposeStrParameters>();
+            auto propagators = manager.register_pass<ov::pass::GraphRewrite>();
+            propagators->add_matcher<ov::pass::GraphRewrite>(std::make_shared<pass::ThroughStrOpsProp>());
+            propagators->add_matcher<ov::pass::GraphRewrite>(std::make_shared<pass::ThroughReshapeProp>());
+            propagators->add_matcher<ov::pass::GraphRewrite>(std::make_shared<pass::ThroughNotEqualProp>());
+            propagators->add_matcher<ov::pass::GraphRewrite>(std::make_shared<pass::ThroughWhileProp>());
+            propagators->add_matcher<ov::pass::GraphRewrite>(std::make_shared<pass::ThroughTensorListStack>());
+            manager.register_pass<pass::DecomposeStructResults>();
+
+            manager.set_per_pass_validation(false);
+        }
+
         manager.run_passes(model);
     }
 
-<<<<<<< HEAD
-    // Runs middle transformations to convert sub-graphs with intermediate (frontend internal) operations
-    // into sub-graphs with only OpenVINO operations
-    manager.register_pass<pass::EmbeddingSegmentSingleFeatureFusion>();
-    manager.register_pass<pass::BlockLSTMReplacer>();
-    manager.register_pass<pass::GRUBlockCellReplacer>();
-    manager.set_per_pass_validation(true);
-    //manager.register_pass<ov::pass::GraphRewrite>(std::make_shared<pass::StructuralTypeProp>());
-    //manager.register_pass<ov::pass::GraphRewrite>(std::make_shared<pass::ReplaceStrByU81D>());
-    //manager.register_pass<pass::ReplaceParameterByVocab>();
-    manager.register_pass<pass::DecomposeStrParameters>();
-    auto propagators = manager.register_pass<ov::pass::GraphRewrite>();
-    propagators->add_matcher<ov::pass::GraphRewrite>(std::make_shared<pass::ThroughStrOpsProp>());
-    propagators->add_matcher<ov::pass::GraphRewrite>(std::make_shared<pass::ThroughReshapeProp>());
-    propagators->add_matcher<ov::pass::GraphRewrite>(std::make_shared<pass::ThroughNotEqualProp>());
-    propagators->add_matcher<ov::pass::GraphRewrite>(std::make_shared<pass::ThroughWhileProp>());
-    propagators->add_matcher<ov::pass::GraphRewrite>(std::make_shared<pass::ThroughTensorListStack>());
-    manager.register_pass<pass::DecomposeStructResults>();
-
-    manager.set_per_pass_validation(false);
-
-    // TODO: reimplement TransposeSinking that does not corrupt filters for Convolution
-    manager.register_pass<ov::frontend::tensorflow::pass::TransposeSinking>();
-    manager.register_pass<ov::pass::ReverseShapeAndTypeInfer>();
-    manager.run_passes(function);
-    std::cerr << "[ END OF TRANSFORMATIONS ]\n";
-    //function->validate_nodes_and_infer_types();
-    //std::cerr << "End of validation\n";
-    //serialize(function, "function.xml");
-    //std::cerr << "End of serialization of function\n";
-=======
     // TODO: TSGeneral can fail on models with Framework nodes (not converted to OV opset)
     auto unsupported_ops = get_unconverted_types_from_model(model);
     if (unsupported_ops.size() > 0) {
@@ -296,7 +286,6 @@
         manager.register_pass<ov::pass::ReverseShapeAndTypeInfer>();
         manager.run_passes(model);
     }
->>>>>>> 6762fe69
 }
 
 void FrontEnd::add_extension(const std::shared_ptr<ov::Extension>& extension) {
