// Copyright (C) 2018-2021 Intel Corporation
// SPDX-License-Identifier: Apache-2.0
//

#include "tensorflow_frontend/frontend.hpp"

#include "model.hpp"
#include "op_table.hpp"
#include "openvino/pass/manager.hpp"
#include "openvino/util/common_util.hpp"
#include "pass/transpose_sinking.hpp"
#include "tensorflow_frontend/graph_iterator.hpp"
#include "tf_framework_node.hpp"
#include "utils.hpp"

using namespace ::ov::frontend;
using namespace ::ov::frontend::tf;

namespace {
void translate_framework_node(const std::shared_ptr<TFFrameworkNode>& node,
                              const FrontEndTF::TranslatorDictionaryType& op_translators) {
    auto type = node->get_op_type();

    const auto& TRANSLATE_OP_MAP = op_translators;
    auto translator_it = TRANSLATE_OP_MAP.find(type);
    FRONT_END_OP_CONVERSION_CHECK(translator_it != TRANSLATE_OP_MAP.end(), "No translator found for ", type, " node.");

    ov::OutputVector ng_inputs;
    NamedInputs named_inputs;
    size_t input_port_idx = 0;
    for (const auto& input : node->input_values()) {
        ng_inputs.push_back(input);
        named_inputs[input_port_idx++] = {input};
    }

    NodeContext node_ctx(*node->get_decoder(), named_inputs);
    auto new_node_outputs = translator_it->second(node_ctx);

    auto new_output = new_node_outputs.begin();
    auto old_outputs = node->outputs();
    auto old_output = old_outputs.begin();

    for (; new_output != new_node_outputs.end() && old_output != old_outputs.end(); ++old_output, ++new_output) {
        old_output->replace(*new_output);
    }
}
}  // namespace

FrontEndTF::FrontEndTF() : m_op_translators(tf::op::get_supported_ops()) {}

void FrontEndTF::translate_graph(const ov::frontend::InputModel::Ptr& model,
                                 const std::string& model_name,
                                 bool fail_fast,
                                 bool no_conversion,
                                 std::shared_ptr<ov::Model>& ng_function) const {
    // a map from operation names to generated OV Output<TFNodeDecoder>
    tf::OpMap ng_op_map;

    ov::ParameterVector params;
    ov::ResultVector results;
    const auto& model_tf = std::dynamic_pointer_cast<InputModelTF>(model);
    FRONT_END_GENERAL_CHECK(model_tf, "nullptr for InputModel is given for translation into OV function");
    const auto& operation_places = model_tf->get_op_places();
    const auto& model_inputs = model_tf->get_inputs();
    const auto& model_outputs = model_tf->get_outputs();
    const auto& model_frozen_inputs = model_tf->get_tensor_values();
    std::map<const std::string, const std::function<ov::OutputVector(const NodeContext&)>> translate_map;

    const auto& TRANSLATE_OP_MAP = m_op_translators;
    if (no_conversion) {
        const std::set<std::string> required_types{"Placeholder", "NoOp"};
        for (const auto& name : required_types) {
            translate_map.emplace(name, TRANSLATE_OP_MAP.at(name));
        }
    } else {
        translate_map.insert(TRANSLATE_OP_MAP.begin(), TRANSLATE_OP_MAP.end());
    }

    // fill ng_op_map with Constant outputs for frozen inputs
    for (const auto& frozen_input : model_frozen_inputs) {
        const auto& frozen_input_name = frozen_input.first;
        const auto& frozen_input_value = frozen_input.second;
        FRONT_END_GENERAL_CHECK(ng_op_map.count(frozen_input_name) == 0,
                                "Input with frozen value has been already met: " + frozen_input_name);
        ng_op_map[frozen_input_name] = {frozen_input_value};
    }
    // create parameter nodes for all tensor places corresponding to inputs
    for (const auto& input_place : model_inputs) {
        FRONT_END_GENERAL_CHECK(input_place->get_names().size() == 1, "Input place must have one name.");
        auto input_name = input_place->get_names()[0];
        if (ng_op_map.count(input_name)) {
            // probably this input is frozen
            continue;
        }
        const auto& input_tensor_place = std::dynamic_pointer_cast<TensorPlaceTF>(input_place);
        auto input_shape = input_tensor_place->get_partial_shape();
        auto input_type = input_tensor_place->get_element_type();

        auto param = std::make_shared<ov::opset8::Parameter>(input_type, input_shape);
        set_node_name(input_name, param);
        params.push_back(param);
        ng_op_map[input_name] = {param};
    }

    // create the OV ops from TensorFlow ops
    for (const auto& operation_place : operation_places) {
        auto operation_decoder = operation_place->get_decoder();
        auto operation_name = operation_place->get_names()[0];
        // output for parameter nodes has been already generated
        if (ng_op_map.count(operation_name)) {
            continue;
        }

        // prepare a list of OV node inputs for each node
        ov::OutputVector ng_inputs;
        ::ov::frontend::tf::NamedInputs named_inputs;
        for (size_t input_port_idx = 0; input_port_idx < operation_decoder->get_input_size(); ++input_port_idx) {
            std::string producer_name;
            size_t producer_port_idx;
            try {
                operation_decoder->get_input_node(input_port_idx, producer_name, producer_port_idx);
            } catch (const std::exception& e) {
                FRONT_END_THROW("[ ERROR ] Exception happened when preparing input " + std::to_string(input_port_idx) +
                                " for op '" + operation_decoder->get_op_name() + "', expected input name: '" +
                                producer_name + "', expected input port index: " + std::to_string(producer_port_idx) +
                                '\n');
            }
            // TODO: re-implement the logic below once Place graph structure is implemented
            // Using Place graph structure (OpPlace, In/OutPortPlace places and their connections) can give
            // names of ports and operations that can be used for further check about existence in ng_op_map

            // check if output vector for places have been already defined and the order of this check is important
            // it moves from places corresponding to input port of the current operation node to output port of original
            // producers
            if (ng_op_map.count(std::to_string(input_port_idx) + ":" + operation_name)) {
                const auto& input_outputs_vector = ng_op_map.at(std::to_string(input_port_idx) + ":" + operation_name);
                FRONT_END_GENERAL_CHECK(input_outputs_vector.size() == 1,
                                        "Input created with pruning must have one output");
                ng_inputs.push_back(input_outputs_vector.at(0));
                named_inputs[input_port_idx] = {input_outputs_vector.at(0)};
            } else if (ng_op_map.count(producer_name + ":" + std::to_string(producer_port_idx))) {
                const auto& input_outputs_vector =
                    ng_op_map.at(producer_name + ":" + std::to_string(producer_port_idx));
                FRONT_END_GENERAL_CHECK(input_outputs_vector.size() == 1,
                                        "Input created with pruning must have one output");
                ng_inputs.push_back(input_outputs_vector.at(0));
                named_inputs[input_port_idx] = {input_outputs_vector.at(0)};
            } else if (ng_op_map.count(producer_name)) {
                const auto& input_outputs_vector = ng_op_map.at(producer_name);
                FRONT_END_GENERAL_CHECK(input_outputs_vector.size() > producer_port_idx,
                                        "Input created with pruning must have one output");
                ng_inputs.push_back(input_outputs_vector.at(producer_port_idx));
                named_inputs[input_port_idx] = {input_outputs_vector.at(producer_port_idx)};
            } else {
                FRONT_END_GENERAL_CHECK(false,
                                        "No input is found for node \"" + operation_name + "\" by port" +
                                            std::to_string(producer_port_idx));
            }
        }

        // generate OV node output vector for the current operation node
        ov::OutputVector ng_outputs;
        try {
            FRONT_END_OP_CONVERSION_CHECK(translate_map.count(operation_decoder->get_op_type()),
                                          "No translator found for " + operation_decoder->get_op_type() + " node.");
            auto op_fun = &(translate_map[operation_decoder->get_op_type()]);
            // NodeContext node_context(ng_inputs, operation_decoder, model_inputs);
            // TODO: Check why NodeContextNew doesn't have ngOutputVector ng_inputs input in constructor
            ::ov::frontend::tf::NodeContext node_context(*operation_decoder, named_inputs);
            // generate OV node output vector using translator for given operation type
            ng_outputs = (*op_fun)(node_context);
        } catch (...) {
            if (fail_fast) {
                // re-throw any exception
                throw;
            } else {
                auto ng_node = std::make_shared<TFFrameworkNode>(operation_decoder,
                                                                 ng_inputs,
                                                                 operation_place->get_output_ports().size());
                set_node_name(operation_name, ng_node);
                ng_outputs = ng_node->outputs();
            }
        }

        // register OV node outputs in the map for new operation node
        for (const auto& output : ng_outputs) {
            if (auto result = std::dynamic_pointer_cast<ov::opset8::Result>(output.get_node_shared_ptr())) {
                // do not add RetVal type operation to ng_op_map
                results.push_back(result);
            } else {
                auto param = std::dynamic_pointer_cast<ov::opset8::Parameter>(output.get_node_shared_ptr());
                if (param && operation_decoder->get_op_type() != "Identity") {
                    params.push_back(param);
                }
                ng_op_map[operation_name].push_back(output);
            }
        }
    }

    // create Result nodes for all model outputs
    for (const auto& model_output : model_outputs) {
        auto model_output_tensor_place = std::dynamic_pointer_cast<TensorPlaceTF>(model_output);
        auto model_output_name = model_output_tensor_place->get_names()[0];
        std::string operation_name;
        std::string port_type;
        size_t port_index;
        ov::frontend::tf::extract_operation_name_and_port(model_output_name, operation_name, port_index, port_type);

        if (port_type == "none") {
            for (const auto& node_output : ng_op_map[operation_name]) {
                results.push_back(std::make_shared<ov::opset8::Result>(node_output));
            }
        } else if (port_type == "out") {
            const auto& node_outputs = ng_op_map[operation_name];
            FRONT_END_GENERAL_CHECK(node_outputs.size() > port_index,
                                    "Output port with index " + std::to_string(port_index) + " of " + operation_name +
                                        "node specified as custom output does not exist");
            results.push_back(std::make_shared<ov::opset8::Result>(node_outputs[port_index]));
        } else if (port_type == "in") {
            // TODO: avoid this traversing by having a map for OpPlace objects, for example
            std::shared_ptr<OpPlaceTF> operation_place = nullptr;
            for (const auto& op_place : operation_places) {
                FRONT_END_GENERAL_CHECK(!op_place->get_names().empty(), "No names for OpPlace found.");
                if (op_place->get_names()[0] == operation_name) {
                    operation_place = op_place;
                }
            }
            FRONT_END_GENERAL_CHECK(operation_place, "There is no operation place with a name: " + operation_name);
            auto operation_decoder = operation_place->get_decoder();

            // get to know a producer node and by which its output port data is generated
            std::string producer_name;
            size_t producer_port_idx;
            try {
                operation_decoder->get_input_node(port_index, producer_name, producer_port_idx);
            } catch (const std::exception& e) {
                FRONT_END_THROW("[ ERROR ] Exception happened when preparing input " + std::to_string(port_index) +
                                " for op '" + operation_decoder->get_op_name() + "', expected input name: '" +
                                producer_name + "', expected input port index: " + std::to_string(producer_port_idx) +
                                '\n');
            }

            // add Result node for this producer output port
            const auto& node_outputs = ng_op_map[producer_name];
            FRONT_END_GENERAL_CHECK(node_outputs.size() > producer_port_idx,
                                    "Output port with index " + std::to_string(producer_port_idx) + " of " +
                                        producer_name + "node specified as custom output does not exist");
            results.push_back(std::make_shared<ov::opset8::Result>(node_outputs[producer_port_idx]));
        }
    }
    // find all terminal nodes in OV graph to complete list of results
    if (results.empty()) {
        for (const auto& node_output_vector : ng_op_map) {
            for (const auto& output : node_output_vector.second) {
                if (output.get_target_inputs().empty() &&
                    !std::dynamic_pointer_cast<ov::opset8::Result>(output.get_node_shared_ptr())) {
                    results.push_back(std::make_shared<ov::opset8::Result>(output));
                }
            }
        }
    }

    // TODO: reorder results and params according to indices given in RT info (if any)

    // create the OV function
    ng_function = std::make_shared<ov::Model>(results, params, model_name);
    OPENVINO_DEBUG << "Done with translations";
}

/// \brief Check if FrontEndTensorflow can recognize model from given parts
bool FrontEndTF::supported_impl(const std::vector<ov::Any>& variants) const {
    // TODO: Support other TensorFlow formats: SavedModel, .meta, checkpoint, pbtxt
    if (variants.size() != 1)
        return false;

    // Validating first path, it must contain a model
    if (variants[0].is<std::string>()) {
        std::string suffix = ".pb";
        std::string model_path = variants[0].as<std::string>();
        if (ov::util::ends_with(model_path, suffix.c_str())) {
            return true;
        }
    } else if (variants[0].is<GraphIterator::Ptr>()) {
        return true;
    }
    return false;
}

ov::frontend::InputModel::Ptr FrontEndTF::load_impl(const std::vector<ov::Any>& variants) const {
    // TODO: Support other TensorFlow formats: SavedModel, .meta, checkpoint, pbtxt
    if (variants.size() == 1) {
        // a case when binary protobuf format is provided
        if (variants[0].is<std::string>()) {
            std::string suffix = ".pb";
            std::string model_path = variants[0].as<std::string>();
            if (ov::util::ends_with(model_path, suffix.c_str())) {
                return std::make_shared<InputModelTF>(
                    std::make_shared<::ov::frontend::tf::GraphIteratorProto>(model_path),
                    m_telemetry);
            }
        } else if (variants[0].is<GraphIterator::Ptr>()) {
            auto graph_iterator = variants[0].as<GraphIterator::Ptr>();
            return std::make_shared<InputModelTF>(graph_iterator, m_telemetry);
        }
    }
    return nullptr;
}

std::shared_ptr<ov::Model> FrontEndTF::convert(ov::frontend::InputModel::Ptr model) const {
    auto model_tf = std::dynamic_pointer_cast<InputModelTF>(model);
<<<<<<< HEAD
    FRONT_END_GENERAL_CHECK(model_tf != nullptr, "Invalid input model");

    if (!m_transformation_extensions.empty()) {
        auto function = decode(model);

        pass::Manager manager;
        for (const auto& transformation : m_transformation_extensions) {
            transformation->register_pass(manager);
        }
        manager.run_passes(function);
        convert(function);
        return function;
    }

    std::shared_ptr<ov::Function> f;
=======
    std::shared_ptr<ov::Model> f;
>>>>>>> 4e8a6d5a
    translate_graph(model_tf, "here_should_be_a_graph_name", true, false, f);
    normalize(f);
    // TODO: check that OV function does not contain operations which are not in the opset

    return f;
}

std::shared_ptr<ov::Model> FrontEndTF::convert_partially(ov::frontend::InputModel::Ptr model) const {
    auto model_tf = std::dynamic_pointer_cast<InputModelTF>(model);
<<<<<<< HEAD
    FRONT_END_GENERAL_CHECK(model_tf != nullptr, "Invalid input model");

    if (!m_transformation_extensions.empty()) {
        auto function = decode(model);

        pass::Manager manager;
        for (const auto& transformation : m_transformation_extensions) {
            transformation->register_pass(manager);
        }
        manager.run_passes(function);
        convert(function);
        return function;
    }

    std::shared_ptr<ov::Function> f;
=======
    std::shared_ptr<ov::Model> f;
>>>>>>> 4e8a6d5a
    translate_graph(model_tf, "here_should_be_a_graph_name", false, false, f);
    normalize(f);
    return f;
}

std::shared_ptr<ov::Model> FrontEndTF::decode(ov::frontend::InputModel::Ptr model) const {
    auto model_tf = std::dynamic_pointer_cast<InputModelTF>(model);
<<<<<<< HEAD
    FRONT_END_GENERAL_CHECK(model_tf != nullptr, "Invalid input model");

    std::shared_ptr<ov::Function> f;
=======
    std::shared_ptr<ov::Model> f;
>>>>>>> 4e8a6d5a
    translate_graph(model_tf, "here_should_be_a_graph_name", false, true, f);
    return f;
}

void FrontEndTF::convert(std::shared_ptr<ov::Model> partiallyConverted) const {
    for (const auto& node : partiallyConverted->get_ordered_ops()) {
        if (ov::is_type<TFFrameworkNode>(node)) {
            translate_framework_node(std::dynamic_pointer_cast<TFFrameworkNode>(node), m_op_translators);
        }
    }
    for (const auto& result : partiallyConverted->get_results()) {
        result->validate_and_infer_types();
    }

    normalize(partiallyConverted);
}

void FrontEndTF::normalize(std::shared_ptr<ov::Model> function) const {
    ov::pass::Manager manager;
    manager.register_pass<ov::frontend::tf::pass::TransposeSinkingOVTF>();
    manager.run_passes(function);
}

void FrontEndTF::add_extension(const std::shared_ptr<ov::Extension>& extension) {
    if (auto telemetry = std::dynamic_pointer_cast<TelemetryExtension>(extension)) {
        m_telemetry = telemetry;
    } else if (auto transformation = std::dynamic_pointer_cast<DecoderTransformationExtension>(extension)) {
        m_transformation_extensions.push_back(transformation);
    }
}<|MERGE_RESOLUTION|>--- conflicted
+++ resolved
@@ -308,25 +308,7 @@
 
 std::shared_ptr<ov::Model> FrontEndTF::convert(ov::frontend::InputModel::Ptr model) const {
     auto model_tf = std::dynamic_pointer_cast<InputModelTF>(model);
-<<<<<<< HEAD
-    FRONT_END_GENERAL_CHECK(model_tf != nullptr, "Invalid input model");
-
-    if (!m_transformation_extensions.empty()) {
-        auto function = decode(model);
-
-        pass::Manager manager;
-        for (const auto& transformation : m_transformation_extensions) {
-            transformation->register_pass(manager);
-        }
-        manager.run_passes(function);
-        convert(function);
-        return function;
-    }
-
-    std::shared_ptr<ov::Function> f;
-=======
     std::shared_ptr<ov::Model> f;
->>>>>>> 4e8a6d5a
     translate_graph(model_tf, "here_should_be_a_graph_name", true, false, f);
     normalize(f);
     // TODO: check that OV function does not contain operations which are not in the opset
@@ -336,25 +318,7 @@
 
 std::shared_ptr<ov::Model> FrontEndTF::convert_partially(ov::frontend::InputModel::Ptr model) const {
     auto model_tf = std::dynamic_pointer_cast<InputModelTF>(model);
-<<<<<<< HEAD
-    FRONT_END_GENERAL_CHECK(model_tf != nullptr, "Invalid input model");
-
-    if (!m_transformation_extensions.empty()) {
-        auto function = decode(model);
-
-        pass::Manager manager;
-        for (const auto& transformation : m_transformation_extensions) {
-            transformation->register_pass(manager);
-        }
-        manager.run_passes(function);
-        convert(function);
-        return function;
-    }
-
-    std::shared_ptr<ov::Function> f;
-=======
     std::shared_ptr<ov::Model> f;
->>>>>>> 4e8a6d5a
     translate_graph(model_tf, "here_should_be_a_graph_name", false, false, f);
     normalize(f);
     return f;
@@ -362,13 +326,7 @@
 
 std::shared_ptr<ov::Model> FrontEndTF::decode(ov::frontend::InputModel::Ptr model) const {
     auto model_tf = std::dynamic_pointer_cast<InputModelTF>(model);
-<<<<<<< HEAD
-    FRONT_END_GENERAL_CHECK(model_tf != nullptr, "Invalid input model");
-
-    std::shared_ptr<ov::Function> f;
-=======
     std::shared_ptr<ov::Model> f;
->>>>>>> 4e8a6d5a
     translate_graph(model_tf, "here_should_be_a_graph_name", false, true, f);
     return f;
 }
@@ -395,7 +353,5 @@
 void FrontEndTF::add_extension(const std::shared_ptr<ov::Extension>& extension) {
     if (auto telemetry = std::dynamic_pointer_cast<TelemetryExtension>(extension)) {
         m_telemetry = telemetry;
-    } else if (auto transformation = std::dynamic_pointer_cast<DecoderTransformationExtension>(extension)) {
-        m_transformation_extensions.push_back(transformation);
     }
 }