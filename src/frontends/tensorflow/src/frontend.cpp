// Copyright (C) 2018-2023 Intel Corporation
// SPDX-License-Identifier: Apache-2.0
//

#include "openvino/frontend/tensorflow/frontend.hpp"

#include "graph_iterator_proto.hpp"
#include "graph_iterator_proto_txt.hpp"
#include "graph_iterator_saved_model.hpp"
#include "helper_transforms/block_lstm_replacer.hpp"
#include "helper_transforms/const_to_result_remover.hpp"
#include "helper_transforms/embedding_segments_feature_fusing.hpp"
#include "helper_transforms/gru_block_cell_replacer.hpp"
#include <openvino/pass/structural_type_prop.hpp>
#include "helper_transforms/saved_model_unused_remover.hpp"
#include "input_model.hpp"
#include "op_table.hpp"
#include "openvino/frontend/tensorflow/extension/conversion.hpp"
#include "openvino/frontend/tensorflow/graph_iterator.hpp"
#include "openvino/op/util/multi_subgraph_base.hpp"
#include "openvino/pass/manager.hpp"
#include "openvino/util/common_util.hpp"
#include "openvino/util/log.hpp"
<<<<<<< HEAD
#include "openvino/core/runtime_attribute.hpp"
#include "pass/transpose_sinking.hpp"
=======
>>>>>>> 63c00891
#include "so_extension.hpp"
#include "tf_framework_node.hpp"
#include "transformations/common_optimizations/reverse_shape_and_type_infer.hpp"
#include "transformations/transpose_sinking/ts_general.hpp"
#include "translate_session.hpp"
#include "utils.hpp"

using namespace ov;
using namespace ov::frontend::tensorflow;

namespace {

void get_unsupported_operations_and_failures(const std::shared_ptr<Model>& model,
                                             std::vector<std::string>& unsupported_operations,
                                             std::unordered_map<std::string, std::string>& failures) {
    for (const auto& node : model->get_ordered_ops()) {
        if (const auto& fw_node = ov::as_type_ptr<FrameworkNode>(node)) {
            auto op_type = fw_node->get_decoder()->get_op_type();
            // if this operation is encountered among unsupported operations
            // or conversion failures, skip it
            if (failures.count(op_type) > 0 ||
                std::find(unsupported_operations.begin(), unsupported_operations.end(), op_type) !=
                    unsupported_operations.end()) {
                continue;
            }
            auto fw_node_attrs = fw_node->get_attrs();
            if (fw_node_attrs.find(FrameworkNode::failed_conversion_key) != fw_node_attrs.end()) {
                // save only the first encountered failure that is more improtant for developer
                // that means the translator is found but the conversion is failed
                failures[op_type] = fw_node_attrs.at(FrameworkNode::failed_conversion_key);
            } else {
                // found new unsupported operation
                unsupported_operations.push_back(op_type);
            }
        }
        if (const auto& fw_node = ov::as_type_ptr<ov::op::util::MultiSubGraphOp>(node)) {
            int subgraphs_size = static_cast<int>(fw_node->get_internal_subgraphs_size());
            for (int i = 0; i < subgraphs_size; ++i) {
                get_unsupported_operations_and_failures(fw_node->get_function(i), unsupported_operations, failures);
            }
        }
    }
}

void translate_framework_node(const std::shared_ptr<FrameworkNode>& node,
                              const TranslatorDictionaryType& op_translators) {
    auto type = node->get_op_type();

    const auto& TRANSLATE_OP_MAP = op_translators;
    auto translator_it = TRANSLATE_OP_MAP.find(type);
    FRONT_END_OP_CONVERSION_CHECK(translator_it != TRANSLATE_OP_MAP.end(), "No translator found for ", type, " node.");

    ov::OutputVector ov_inputs = node->input_values();
    NodeContext node_ctx(node->get_decoder(), ov_inputs);
    auto new_node_outputs = translator_it->second(node_ctx);

    auto new_output = new_node_outputs.begin();
    auto old_outputs = node->outputs();
    auto old_output = old_outputs.begin();

    for (; new_output != new_node_outputs.end() && old_output != old_outputs.end(); ++old_output, ++new_output) {
        old_output->replace(new_output->port);
    }
}
}  // namespace



FrontEnd::FrontEnd() : m_op_translators(tensorflow::op::get_supported_ops()) { std::cerr << "[ INFO ] TensorFlow FE is initialized\n"; }


/// \brief Check if FrontEndTensorflow can recognize model from given parts
bool FrontEnd::supported_impl(const std::vector<ov::Any>& variants) const {
    // Last boolean flag in `variants` (if presented) is reserved for FE configuration
    size_t extra_variants_num = variants.size() > 0 && variants[variants.size() - 1].is<bool>() ? 1 : 0;
    // TODO: Support other TensorFlow formats: SavedModel, .meta, checkpoint, pbtxt
    if (variants.size() != 1 + extra_variants_num)
        return false;

    if (variants[0].is<std::string>()) {
        std::string model_path = variants[0].as<std::string>();
        if (ov::util::ends_with(model_path, ".pb") && GraphIteratorProto::is_supported(model_path)) {
            // handle binary protobuf format
            // for automatic deduction of the frontend to convert the model
            // we have more strict rule that is to have `.pb` extension in the path
            return true;
        } else if (GraphIteratorSavedModel::is_supported(model_path)) {
            return true;
        } else if (GraphIteratorProtoTxt::is_supported(model_path)) {
            // handle text protobuf format
            return true;
        }
    }
#if defined(OPENVINO_ENABLE_UNICODE_PATH_SUPPORT) && defined(_WIN32)
    else if (variants[0].is<std::wstring>()) {
        std::wstring suffix = L".pb";
        std::wstring model_path = variants[0].as<std::wstring>();
        if (ov::util::ends_with(model_path, suffix) && GraphIteratorProto::is_supported(model_path)) {
            // handle binary protobuf format with a path in Unicode
            // for automatic deduction of the frontend to convert the model
            // we have more strict rule that is to have `.pb` extension in the path
            return true;
        } else if (GraphIteratorSavedModel::is_supported(model_path)) {
            return true;
        } else if (GraphIteratorProtoTxt::is_supported(model_path)) {
            // handle text protobuf format
            return true;
        }
    }
#endif
    else if (variants[0].is<GraphIterator::Ptr>()) {
        // this is used for OpenVINO with TensorFlow Integration
        return true;
    }
    return false;
}

ov::frontend::InputModel::Ptr FrontEnd::load_impl(const std::vector<ov::Any>& variants) const {
    // TODO: Support other TensorFlow formats: SavedModel, .meta, checkpoint

    // Last boolean flag in `variants` (if presented) is reserved for FE configuration
    size_t extra_variants_num = variants.size() > 0 && variants[variants.size() - 1].is<bool>() ? 1 : 0;
    FRONT_END_GENERAL_CHECK(variants.size() == 1 + extra_variants_num,
                            "[TensorFlow Frontend] Internal error or inconsistent input model: the frontend supports "
                            "only frozen binary protobuf format.");

    if (variants[0].is<std::string>()) {
        auto model_path = variants[0].as<std::string>();
        if (GraphIteratorProto::is_supported(model_path)) {
            // handle binary protobuf format
            return std::make_shared<InputModel>(std::make_shared<GraphIteratorProto>(model_path), m_telemetry);
        } else if (GraphIteratorSavedModel::is_supported(model_path)) {
            std::shared_ptr<GraphIteratorSavedModel> graph_iterator;
            if (variants.size() > 1 && variants[1].is<std::string>()) {
                graph_iterator = std::make_shared<GraphIteratorSavedModel>(model_path, variants[1].as<std::string>());
            } else {
                graph_iterator = std::make_shared<GraphIteratorSavedModel>(model_path, std::string("serve"));
            }
            return std::make_shared<InputModel>(graph_iterator,
                                                m_telemetry,
                                                graph_iterator->get_variables_index(),
                                                graph_iterator->get_saved_model_input_names(),
                                                graph_iterator->get_saved_model_output_names());
        } else if (GraphIteratorProtoTxt::is_supported(model_path)) {
            // handle text protobuf format
            return std::make_shared<InputModel>(std::make_shared<GraphIteratorProtoTxt>(model_path), m_telemetry);
        }
    }
#if defined(OPENVINO_ENABLE_UNICODE_PATH_SUPPORT) && defined(_WIN32)
    else if (variants[0].is<std::wstring>()) {
        std::wstring model_path = variants[0].as<std::wstring>();
        if (GraphIteratorProto::is_supported(model_path)) {
            // handle binary protobuf format with a path in Unicode
            return std::make_shared<InputModel>(std::make_shared<GraphIteratorProto>(model_path), m_telemetry);
        } else if (GraphIteratorSavedModel::is_supported(model_path)) {
            std::shared_ptr<GraphIteratorSavedModel> graph_iterator;
            if (variants.size() > 1 && variants[1].is<std::string>()) {
                graph_iterator = std::make_shared<GraphIteratorSavedModel>(
                    model_path,
                    ov::util::wstring_to_string(variants[1].as<std::wstring>()));
            } else {
                graph_iterator = std::make_shared<GraphIteratorSavedModel>(model_path, std::string("serve"));
            }
            return std::make_shared<InputModel>(graph_iterator,
                                                m_telemetry,
                                                graph_iterator->get_variables_index(),
                                                graph_iterator->get_saved_model_input_names(),
                                                graph_iterator->get_saved_model_output_names());
        } else if (GraphIteratorProtoTxt::is_supported(model_path)) {
            // handle text protobuf format with a path in Unicode
            return std::make_shared<InputModel>(std::make_shared<GraphIteratorProtoTxt>(model_path), m_telemetry);
        }
    }
#endif
    else if (variants[0].is<GraphIterator::Ptr>()) {
        // this is used for OpenVINO with TensorFlow Integration
        auto graph_iterator = variants[0].as<GraphIterator::Ptr>();
        return std::make_shared<InputModel>(graph_iterator, m_telemetry);
    }

    FRONT_END_GENERAL_CHECK(false,
                            "[TensorFlow Frontend] Internal error or inconsistent input model: the frontend supports "
                            "only frozen binary protobuf format.");

    return nullptr;
}

std::shared_ptr<ov::Model> FrontEnd::convert(const ov::frontend::InputModel::Ptr& model) const {
    auto f = convert_partially(model);

    std::unordered_map<std::string, std::string> failures;
    std::vector<std::string> unsupported_operations;
    get_unsupported_operations_and_failures(f, unsupported_operations, failures);

    std::stringstream exception_message;
    for (const auto& failure : failures) {
        if (m_telemetry) {
            // TODO: 105173 support anonymization of exception message in order to send to telemetry
        }
        exception_message << "[TensorFlow Frontend] Internal error: conversion is failed for " + failure.first +
                                 " operation with a message:\n" + failure.second + "\n";
    }

    if (m_telemetry) {
        for (const auto& unsupported_operation : unsupported_operations) {
            m_telemetry->send_event("error_cause", "tf_" + unsupported_operation);
        }
    }
    // TODO 107500: report the full list of unsupported operations
    // also, communicate with MO for the fallback to the legacy FE
    // via OpConversionFailure exception that will store all failures and unsupported_operations
    if (unsupported_operations.size() > 0) {
        exception_message << "[TensorFlow Frontend] Internal error: No translator found for " +
                                 unsupported_operations[0] + " node.";
    }

    bool is_conversion_successful = ((unsupported_operations.size() == 0) && (failures.size() == 0));
    FRONT_END_OP_CONVERSION_CHECK(is_conversion_successful, exception_message.str());

    return f;
}

std::shared_ptr<ov::Model> FrontEnd::convert_partially(const ov::frontend::InputModel::Ptr& model) const {
    auto model_tf = std::dynamic_pointer_cast<InputModel>(model);
    FRONT_END_GENERAL_CHECK(model_tf != nullptr, "Invalid input model");

    if (!m_transformation_extensions.empty()) {

        std::cerr << "[ INFO ] About to start decoding\n";

        auto function = decode(model);

        std::cerr << "[ INFO ] Decoded\n";

        ov::pass::Manager manager;
        for (const auto& transformation : m_transformation_extensions) {
            transformation->register_pass(manager);
        }
        std::cerr << "[ INFO ] About to start passes\n";
        manager.run_passes(function);
        std::cerr << "[ INFO ] Passes are completed, start conversion\n";
        convert(function);  // ERROR! It will throw an exception if there is at least one unsupported operation, but we are in convert_partially that shouldn't throw in this case
        std::cerr << "[ INFO ] Converted\n";
        return function;
    }

    // create a shared pointer to the cloned dictionary of translators
    auto translator_map = std::make_shared<TranslatorDictionaryType>(m_op_translators);

    std::shared_ptr<ov::Model> f;
    TranslateSession translate_session(model, translator_map, "TensorFlow_Frontend_IR");
    try {
        f = translate_session.get_converted_model();
    } catch (const std::exception&) {
        if (m_telemetry) {
            // TODO: 105173 support anonymization of exception message in order to send to telemetry
        }
        throw;
    }
    normalize(f);

    return f;
}

std::shared_ptr<ov::Model> FrontEnd::decode(const ov::frontend::InputModel::Ptr& model) const {
    auto translator_map = std::make_shared<TranslatorDictionaryType>();

    const std::set<std::string> required_types{"Placeholder", "NoOp"};
    for (const auto& name : required_types) {
        translator_map->emplace(name, m_op_translators.at(name));
    }

    std::shared_ptr<ov::Model> f;
    TranslateSession translate_session(model, translator_map, "TensorFlow_Frontend_IR");
    try {
        f = translate_session.get_converted_model();
    } catch (const std::exception&) {
        if (m_telemetry) {
            // TODO: 105173 support anonymization of exception message in order to send to telemetry
        }
        throw;
    }

    return f;
}

void FrontEnd::convert(const std::shared_ptr<ov::Model>& partiallyConverted) const {
    for (const auto& node : partiallyConverted->get_ordered_ops()) {
        if (ov::is_type<FrameworkNode>(node)) {
            translate_framework_node(std::dynamic_pointer_cast<FrameworkNode>(node), m_op_translators);
        }
    }
    for (const auto& result : partiallyConverted->get_results()) {
        result->validate_and_infer_types();
    }

    normalize(partiallyConverted);
}

void FrontEnd::normalize(const std::shared_ptr<ov::Model>& model) const {
<<<<<<< HEAD
    {
        // run transformations to convert sub-graphs with intermediate (or FrameworkNode) operations
        // into sub-graphs with only OpenVINO operations
        ov::pass::Manager manager;
        manager.register_pass<pass::SavedModelUnusedRemover>();
        manager.register_pass<pass::EmbeddingSegmentSingleFeatureFusion>();
        manager.register_pass<pass::BlockLSTMReplacer>();
        manager.register_pass<pass::GRUBlockCellReplacer>();
        manager.register_pass<pass::ConstToResultRemover>();

        if (true) {
            // true -- follow FE-level support for string/structural data types
            // false -- rely on per-op support for string/structural data types

            manager.set_per_pass_validation(true);
            //manager.register_pass<ov::pass::GraphRewrite>(std::make_shared<pass::StructuralTypeProp>());
            //manager.register_pass<ov::pass::GraphRewrite>(std::make_shared<pass::ReplaceStrByU81D>());
            //manager.register_pass<pass::ReplaceParameterByVocab>();
            manager.register_pass<pass::DecomposeStrParameters>();
            auto propagators = manager.register_pass<ov::pass::GraphRewrite>();
            propagators->add_matcher<ov::pass::GraphRewrite>(std::make_shared<pass::ThroughStrOpsProp>());
            propagators->add_matcher<ov::pass::GraphRewrite>(std::make_shared<pass::ThroughReshapeProp>());
            propagators->add_matcher<ov::pass::GraphRewrite>(std::make_shared<pass::ThroughNotEqualProp>());
            propagators->add_matcher<ov::pass::GraphRewrite>(std::make_shared<pass::ThroughWhileProp>());
            propagators->add_matcher<ov::pass::GraphRewrite>(std::make_shared<pass::ThroughTensorListStack>());
            manager.register_pass<pass::DecomposeStructResults>();

            manager.set_per_pass_validation(false);
        }

        manager.run_passes(model);
    }

    // TODO: TSGeneral can fail on models with Framework nodes (not converted to OV opset)
    auto unsupported_ops = get_unconverted_types_from_model(model);
    if (unsupported_ops.size() > 0) {
        return;
    }

    {
        // perform transpose sinking and reverse infer if the model contains only OpenVINO operations
        ov::pass::Manager manager;
        manager.register_pass<ov::pass::TransposeSinkingGeneral>();
        manager.register_pass<ov::pass::ReverseShapeAndTypeInfer>();
        manager.run_passes(model);
    }
=======
    ov::pass::Manager manager;
    manager.register_pass<pass::SavedModelUnusedRemover>();
    manager.register_pass<pass::EmbeddingSegmentSingleFeatureFusion>();
    manager.register_pass<pass::BlockLSTMReplacer>();
    manager.register_pass<pass::GRUBlockCellReplacer>();
    manager.register_pass<pass::ConstToResultRemover>();
    manager.register_pass<ov::pass::TransposeSinkingGeneral>();
    manager.register_pass<ov::pass::ReverseShapeAndTypeInfer>();
    manager.run_passes(model);
>>>>>>> 63c00891
}

void FrontEnd::add_extension(const std::shared_ptr<ov::Extension>& extension) {
    if (auto telemetry = std::dynamic_pointer_cast<TelemetryExtension>(extension)) {
        m_telemetry = telemetry;
    } else if (auto transformation = std::dynamic_pointer_cast<DecoderTransformationExtension>(extension)) {
        m_transformation_extensions.push_back(transformation);
    } else if (const auto& so_ext = std::dynamic_pointer_cast<ov::detail::SOExtension>(extension)) {
        add_extension(so_ext->extension());
        m_extensions.push_back(so_ext);
    } else if (auto common_conv_ext = std::dynamic_pointer_cast<ov::frontend::ConversionExtension>(extension)) {
        m_conversion_extensions.push_back(common_conv_ext);
        if (common_conv_ext->get_converter()) {
            m_op_translators[common_conv_ext->get_op_type()] =
                ov::frontend::tensorflow::CreatorFunctionIndexed([=](const tensorflow::NodeContext& context) {
                    return common_conv_ext->get_converter()(context);
                });
        } else if (common_conv_ext->get_converter_named_and_indexed()) {
            m_op_translators[common_conv_ext->get_op_type()] =
                ov::frontend::tensorflow::CreatorFunctionNamedAndIndexed([=](const tensorflow::NodeContext& context) {
                    return common_conv_ext->get_converter_named_and_indexed()(context);
                });
        }
        // Ignore other types of extensions in particular CreatorFunctionNamed which cannot be used with tensorflow
        // frontend
    } else if (const auto& tensorflow_conv_ext =
                   std::dynamic_pointer_cast<ov::frontend::tensorflow::ConversionExtension>(extension)) {
        m_conversion_extensions.push_back(tensorflow_conv_ext);
        m_op_translators[tensorflow_conv_ext->get_op_type()] = tensorflow_conv_ext->get_converter();
    }
}<|MERGE_RESOLUTION|>--- conflicted
+++ resolved
@@ -21,11 +21,7 @@
 #include "openvino/pass/manager.hpp"
 #include "openvino/util/common_util.hpp"
 #include "openvino/util/log.hpp"
-<<<<<<< HEAD
 #include "openvino/core/runtime_attribute.hpp"
-#include "pass/transpose_sinking.hpp"
-=======
->>>>>>> 63c00891
 #include "so_extension.hpp"
 #include "tf_framework_node.hpp"
 #include "transformations/common_optimizations/reverse_shape_and_type_infer.hpp"
@@ -326,64 +322,36 @@
 }
 
 void FrontEnd::normalize(const std::shared_ptr<ov::Model>& model) const {
-<<<<<<< HEAD
-    {
-        // run transformations to convert sub-graphs with intermediate (or FrameworkNode) operations
-        // into sub-graphs with only OpenVINO operations
-        ov::pass::Manager manager;
-        manager.register_pass<pass::SavedModelUnusedRemover>();
-        manager.register_pass<pass::EmbeddingSegmentSingleFeatureFusion>();
-        manager.register_pass<pass::BlockLSTMReplacer>();
-        manager.register_pass<pass::GRUBlockCellReplacer>();
-        manager.register_pass<pass::ConstToResultRemover>();
-
-        if (true) {
-            // true -- follow FE-level support for string/structural data types
-            // false -- rely on per-op support for string/structural data types
-
-            manager.set_per_pass_validation(true);
-            //manager.register_pass<ov::pass::GraphRewrite>(std::make_shared<pass::StructuralTypeProp>());
-            //manager.register_pass<ov::pass::GraphRewrite>(std::make_shared<pass::ReplaceStrByU81D>());
-            //manager.register_pass<pass::ReplaceParameterByVocab>();
-            manager.register_pass<pass::DecomposeStrParameters>();
-            auto propagators = manager.register_pass<ov::pass::GraphRewrite>();
-            propagators->add_matcher<ov::pass::GraphRewrite>(std::make_shared<pass::ThroughStrOpsProp>());
-            propagators->add_matcher<ov::pass::GraphRewrite>(std::make_shared<pass::ThroughReshapeProp>());
-            propagators->add_matcher<ov::pass::GraphRewrite>(std::make_shared<pass::ThroughNotEqualProp>());
-            propagators->add_matcher<ov::pass::GraphRewrite>(std::make_shared<pass::ThroughWhileProp>());
-            propagators->add_matcher<ov::pass::GraphRewrite>(std::make_shared<pass::ThroughTensorListStack>());
-            manager.register_pass<pass::DecomposeStructResults>();
-
-            manager.set_per_pass_validation(false);
-        }
-
-        manager.run_passes(model);
-    }
-
-    // TODO: TSGeneral can fail on models with Framework nodes (not converted to OV opset)
-    auto unsupported_ops = get_unconverted_types_from_model(model);
-    if (unsupported_ops.size() > 0) {
-        return;
-    }
-
-    {
-        // perform transpose sinking and reverse infer if the model contains only OpenVINO operations
-        ov::pass::Manager manager;
-        manager.register_pass<ov::pass::TransposeSinkingGeneral>();
-        manager.register_pass<ov::pass::ReverseShapeAndTypeInfer>();
-        manager.run_passes(model);
-    }
-=======
     ov::pass::Manager manager;
     manager.register_pass<pass::SavedModelUnusedRemover>();
     manager.register_pass<pass::EmbeddingSegmentSingleFeatureFusion>();
     manager.register_pass<pass::BlockLSTMReplacer>();
     manager.register_pass<pass::GRUBlockCellReplacer>();
     manager.register_pass<pass::ConstToResultRemover>();
+
+    if (true) {
+        // true -- follow FE-level support for string/structural data types
+        // false -- rely on per-op support for string/structural data types
+
+        manager.set_per_pass_validation(true);
+        //manager.register_pass<ov::pass::GraphRewrite>(std::make_shared<pass::StructuralTypeProp>());
+        //manager.register_pass<ov::pass::GraphRewrite>(std::make_shared<pass::ReplaceStrByU81D>());
+        //manager.register_pass<pass::ReplaceParameterByVocab>();
+        manager.register_pass<pass::DecomposeStrParameters>();
+        auto propagators = manager.register_pass<ov::pass::GraphRewrite>();
+        propagators->add_matcher<ov::pass::GraphRewrite>(std::make_shared<pass::ThroughStrOpsProp>());
+        propagators->add_matcher<ov::pass::GraphRewrite>(std::make_shared<pass::ThroughReshapeProp>());
+        propagators->add_matcher<ov::pass::GraphRewrite>(std::make_shared<pass::ThroughNotEqualProp>());
+        propagators->add_matcher<ov::pass::GraphRewrite>(std::make_shared<pass::ThroughWhileProp>());
+        propagators->add_matcher<ov::pass::GraphRewrite>(std::make_shared<pass::ThroughTensorListStack>());
+        manager.register_pass<pass::DecomposeStructResults>();
+
+        manager.set_per_pass_validation(false);
+    }
+
     manager.register_pass<ov::pass::TransposeSinkingGeneral>();
     manager.register_pass<ov::pass::ReverseShapeAndTypeInfer>();
     manager.run_passes(model);
->>>>>>> 63c00891
 }
 
 void FrontEnd::add_extension(const std::shared_ptr<ov::Extension>& extension) {
