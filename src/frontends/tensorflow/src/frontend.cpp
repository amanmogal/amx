// Copyright (C) 2018-2021 Intel Corporation
// SPDX-License-Identifier: Apache-2.0
//

#include "openvino/frontend/tensorflow/frontend.hpp"

#include "input_model.hpp"
#include "op_table.hpp"
#include "openvino/frontend/tensorflow/graph_iterator.hpp"
#include "openvino/pass/manager.hpp"
#include "openvino/util/common_util.hpp"
#include "pass/transpose_sinking.hpp"
#include "tf_framework_node.hpp"
#include "utils.hpp"

using namespace ov::frontend::tensorflow;

namespace {
void translate_framework_node(const std::shared_ptr<FrameworkNode>& node,
                              const FrontEnd::TranslatorDictionaryType& op_translators) {
    auto type = node->get_op_type();

    const auto& TRANSLATE_OP_MAP = op_translators;
    auto translator_it = TRANSLATE_OP_MAP.find(type);
    FRONT_END_OP_CONVERSION_CHECK(translator_it != TRANSLATE_OP_MAP.end(), "No translator found for ", type, " node.");

    ov::OutputVector ng_inputs;
    NamedInputs named_inputs;
    size_t input_port_idx = 0;
    for (const auto& input : node->input_values()) {
        ng_inputs.push_back(input);
        named_inputs[input_port_idx++] = {input};
    }

    NodeContext node_ctx(*node->get_decoder(), named_inputs);
    auto new_node_outputs = translator_it->second(node_ctx);

    auto new_output = new_node_outputs.begin();
    auto old_outputs = node->outputs();
    auto old_output = old_outputs.begin();

    for (; new_output != new_node_outputs.end() && old_output != old_outputs.end(); ++old_output, ++new_output) {
        old_output->replace(*new_output);
    }
}
}  // namespace

FrontEnd::FrontEnd() : m_op_translators(tensorflow::op::get_supported_ops()) {}

<<<<<<< HEAD
void FrontEndTF::translate_graph(const ov::frontend::IInputModel::Ptr& model,
                                 const std::string& model_name,
                                 bool fail_fast,
                                 bool no_conversion,
                                 std::shared_ptr<ov::Model>& ng_function) const {
=======
void FrontEnd::translate_graph(const ov::frontend::InputModel::Ptr& model,
                               const std::string& model_name,
                               bool fail_fast,
                               bool no_conversion,
                               std::shared_ptr<ov::Model>& ng_function) const {
>>>>>>> 2d73eb61
    // a map from operation names to generated OV Output<TFNodeDecoder>
    tensorflow::OpMap ng_op_map;

    ov::ParameterVector params;
    ov::ResultVector results;
    const auto& model_tf = std::dynamic_pointer_cast<InputModel>(model);
    FRONT_END_GENERAL_CHECK(model_tf, "nullptr for InputModel is given for translation into OV function");
    const auto& operation_places = model_tf->get_op_places();
    const auto& model_inputs = model_tf->get_inputs();
    const auto& model_outputs = model_tf->get_outputs();
    const auto& model_frozen_inputs = model_tf->get_tensor_values();
    std::map<const std::string, const std::function<ov::OutputVector(const NodeContext&)>> translate_map;

    const auto& TRANSLATE_OP_MAP = m_op_translators;
    if (no_conversion) {
        const std::set<std::string> required_types{"Placeholder", "NoOp"};
        for (const auto& name : required_types) {
            translate_map.emplace(name, TRANSLATE_OP_MAP.at(name));
        }
    } else {
        translate_map.insert(TRANSLATE_OP_MAP.begin(), TRANSLATE_OP_MAP.end());
    }

    // fill ng_op_map with Constant outputs for frozen inputs
    for (const auto& frozen_input : model_frozen_inputs) {
        const auto& frozen_input_name = frozen_input.first;
        const auto& frozen_input_value = frozen_input.second;
        FRONT_END_GENERAL_CHECK(ng_op_map.count(frozen_input_name) == 0,
                                "Input with frozen value has been already met: " + frozen_input_name);
        ng_op_map[frozen_input_name] = {frozen_input_value};
    }
    // create parameter nodes for all tensor places corresponding to inputs
    for (const auto& input_place : model_inputs) {
        FRONT_END_GENERAL_CHECK(input_place->get_names().size() == 1, "Input place must have one name.");
        auto input_name = input_place->get_names()[0];
        if (ng_op_map.count(input_name)) {
            // probably this input is frozen
            continue;
        }
        const auto& input_tensor_place = std::dynamic_pointer_cast<TensorPlace>(input_place);
        auto input_shape = input_tensor_place->get_partial_shape();
        auto input_type = input_tensor_place->get_element_type();

        auto param = std::make_shared<ov::opset8::Parameter>(input_type, input_shape);
        set_node_name(input_name, param);
        params.push_back(param);
        ng_op_map[input_name] = {param};
    }

    // create the OV ops from TensorFlow ops
    for (const auto& operation_place : operation_places) {
        auto operation_decoder = operation_place->get_decoder();
        auto operation_name = operation_place->get_names()[0];
        // output for parameter nodes has been already generated
        if (ng_op_map.count(operation_name)) {
            continue;
        }

        // prepare a list of OV node inputs for each node
        ov::OutputVector ng_inputs;
        ::ov::frontend::tensorflow::NamedInputs named_inputs;
        for (size_t input_port_idx = 0; input_port_idx < operation_decoder->get_input_size(); ++input_port_idx) {
            std::string producer_name;
            size_t producer_port_idx;
            try {
                operation_decoder->get_input_node(input_port_idx, producer_name, producer_port_idx);
            } catch (const std::exception& e) {
                FRONT_END_THROW("[ ERROR ] Exception happened when preparing input " + std::to_string(input_port_idx) +
                                " for op '" + operation_decoder->get_op_name() + "', expected input name: '" +
                                producer_name + "', expected input port index: " + std::to_string(producer_port_idx) +
                                '\n');
            }
            // TODO: re-implement the logic below once Place graph structure is implemented
            // Using Place graph structure (OpPlace, In/OutPortPlace places and their connections) can give
            // names of ports and operations that can be used for further check about existence in ng_op_map

            // check if output vector for places have been already defined and the order of this check is important
            // it moves from places corresponding to input port of the current operation node to output port of original
            // producers
            if (ng_op_map.count(std::to_string(input_port_idx) + ":" + operation_name)) {
                const auto& input_outputs_vector = ng_op_map.at(std::to_string(input_port_idx) + ":" + operation_name);
                FRONT_END_GENERAL_CHECK(input_outputs_vector.size() == 1,
                                        "Input created with pruning must have one output");
                ng_inputs.push_back(input_outputs_vector.at(0));
                named_inputs[input_port_idx] = {input_outputs_vector.at(0)};
            } else if (ng_op_map.count(producer_name + ":" + std::to_string(producer_port_idx))) {
                const auto& input_outputs_vector =
                    ng_op_map.at(producer_name + ":" + std::to_string(producer_port_idx));
                FRONT_END_GENERAL_CHECK(input_outputs_vector.size() == 1,
                                        "Input created with pruning must have one output");
                ng_inputs.push_back(input_outputs_vector.at(0));
                named_inputs[input_port_idx] = {input_outputs_vector.at(0)};
            } else if (ng_op_map.count(producer_name)) {
                const auto& input_outputs_vector = ng_op_map.at(producer_name);
                FRONT_END_GENERAL_CHECK(input_outputs_vector.size() > producer_port_idx,
                                        "Input created with pruning must have one output");
                ng_inputs.push_back(input_outputs_vector.at(producer_port_idx));
                named_inputs[input_port_idx] = {input_outputs_vector.at(producer_port_idx)};
            } else {
                FRONT_END_GENERAL_CHECK(false,
                                        "No input is found for node \"" + operation_name + "\" by port" +
                                            std::to_string(producer_port_idx));
            }
        }

        // generate OV node output vector for the current operation node
        ov::OutputVector ng_outputs;
        try {
            FRONT_END_OP_CONVERSION_CHECK(translate_map.count(operation_decoder->get_op_type()),
                                          "No translator found for " + operation_decoder->get_op_type() + " node.");
            auto op_fun = &(translate_map[operation_decoder->get_op_type()]);
            // NodeContext node_context(ng_inputs, operation_decoder, model_inputs);
            // TODO: Check why NodeContextNew doesn't have ngOutputVector ng_inputs input in constructor
            ::ov::frontend::tensorflow::NodeContext node_context(*operation_decoder, named_inputs);
            // generate OV node output vector using translator for given operation type
            ng_outputs = (*op_fun)(node_context);
        } catch (...) {
            if (fail_fast) {
                // re-throw any exception
                throw;
            } else {
                auto ng_node = std::make_shared<FrameworkNode>(operation_decoder,
                                                               ng_inputs,
                                                               operation_place->get_output_ports().size());
                set_node_name(operation_name, ng_node);
                ng_outputs = ng_node->outputs();
            }
        }

        // register OV node outputs in the map for new operation node
        for (const auto& output : ng_outputs) {
            if (auto result = std::dynamic_pointer_cast<ov::opset8::Result>(output.get_node_shared_ptr())) {
                // do not add RetVal type operation to ng_op_map
                results.push_back(result);
            } else {
                auto param = std::dynamic_pointer_cast<ov::opset8::Parameter>(output.get_node_shared_ptr());
                if (param && operation_decoder->get_op_type() != "Identity") {
                    params.push_back(param);
                }
                ng_op_map[operation_name].push_back(output);
            }
        }
    }

    // create Result nodes for all model outputs
    for (const auto& model_output : model_outputs) {
        auto model_output_tensor_place = std::dynamic_pointer_cast<TensorPlace>(model_output);
        auto model_output_name = model_output_tensor_place->get_names()[0];
        std::string operation_name;
        std::string port_type;
        size_t port_index;
        ov::frontend::tensorflow::extract_operation_name_and_port(model_output_name,
                                                                  operation_name,
                                                                  port_index,
                                                                  port_type);

        if (port_type == "none") {
            for (const auto& node_output : ng_op_map[operation_name]) {
                results.push_back(std::make_shared<ov::opset8::Result>(node_output));
            }
        } else if (port_type == "out") {
            const auto& node_outputs = ng_op_map[operation_name];
            FRONT_END_GENERAL_CHECK(node_outputs.size() > port_index,
                                    "Output port with index " + std::to_string(port_index) + " of " + operation_name +
                                        "node specified as custom output does not exist");
            results.push_back(std::make_shared<ov::opset8::Result>(node_outputs[port_index]));
        } else if (port_type == "in") {
            // TODO: avoid this traversing by having a map for OpPlace objects, for example
            std::shared_ptr<OpPlace> operation_place = nullptr;
            for (const auto& op_place : operation_places) {
                FRONT_END_GENERAL_CHECK(!op_place->get_names().empty(), "No names for OpPlace found.");
                if (op_place->get_names()[0] == operation_name) {
                    operation_place = op_place;
                }
            }
            FRONT_END_GENERAL_CHECK(operation_place, "There is no operation place with a name: " + operation_name);
            auto operation_decoder = operation_place->get_decoder();

            // get to know a producer node and by which its output port data is generated
            std::string producer_name;
            size_t producer_port_idx;
            try {
                operation_decoder->get_input_node(port_index, producer_name, producer_port_idx);
            } catch (const std::exception& e) {
                FRONT_END_THROW("[ ERROR ] Exception happened when preparing input " + std::to_string(port_index) +
                                " for op '" + operation_decoder->get_op_name() + "', expected input name: '" +
                                producer_name + "', expected input port index: " + std::to_string(producer_port_idx) +
                                '\n');
            }

            // add Result node for this producer output port
            const auto& node_outputs = ng_op_map[producer_name];
            FRONT_END_GENERAL_CHECK(node_outputs.size() > producer_port_idx,
                                    "Output port with index " + std::to_string(producer_port_idx) + " of " +
                                        producer_name + "node specified as custom output does not exist");
            results.push_back(std::make_shared<ov::opset8::Result>(node_outputs[producer_port_idx]));
        }
    }
    // find all terminal nodes in OV graph to complete list of results
    if (results.empty()) {
        for (const auto& node_output_vector : ng_op_map) {
            for (const auto& output : node_output_vector.second) {
                if (output.get_target_inputs().empty() &&
                    !std::dynamic_pointer_cast<ov::opset8::Result>(output.get_node_shared_ptr())) {
                    results.push_back(std::make_shared<ov::opset8::Result>(output));
                }
            }
        }
    }

    // TODO: reorder results and params according to indices given in RT info (if any)

    // create the OV function
    ng_function = std::make_shared<ov::Model>(results, params, model_name);
    OPENVINO_DEBUG << "Done with translations";
}

/// \brief Check if FrontEndTensorflow can recognize model from given parts
bool FrontEnd::supported_impl(const std::vector<ov::Any>& variants) const {
    // TODO: Support other TensorFlow formats: SavedModel, .meta, checkpoint, pbtxt
    if (variants.size() != 1)
        return false;

    // Validating first path, it must contain a model
    if (variants[0].is<std::string>()) {
        std::string suffix = ".pb";
        std::string model_path = variants[0].as<std::string>();
        if (ov::util::ends_with(model_path, suffix.c_str())) {
            return true;
        }
    } else if (variants[0].is<GraphIterator::Ptr>()) {
        return true;
    }
    return false;
}

<<<<<<< HEAD
ov::frontend::IInputModel::Ptr FrontEndTF::load_impl(const std::vector<ov::Any>& variants) const {
=======
ov::frontend::InputModel::Ptr FrontEnd::load_impl(const std::vector<ov::Any>& variants) const {
>>>>>>> 2d73eb61
    // TODO: Support other TensorFlow formats: SavedModel, .meta, checkpoint, pbtxt
    if (variants.size() == 1) {
        // a case when binary protobuf format is provided
        if (variants[0].is<std::string>()) {
            std::string suffix = ".pb";
            std::string model_path = variants[0].as<std::string>();
            if (ov::util::ends_with(model_path, suffix.c_str())) {
                return std::make_shared<InputModel>(
                    std::make_shared<::ov::frontend::tensorflow::GraphIteratorProto>(model_path),
                    m_telemetry);
            }
        } else if (variants[0].is<GraphIterator::Ptr>()) {
            auto graph_iterator = variants[0].as<GraphIterator::Ptr>();
            return std::make_shared<InputModel>(graph_iterator, m_telemetry);
        }
    }
    return nullptr;
}

<<<<<<< HEAD
std::shared_ptr<ov::Model> FrontEndTF::convert(const ov::frontend::IInputModel::Ptr& model) const {
    auto model_tf = std::dynamic_pointer_cast<InputModelTF>(model);
=======
std::shared_ptr<ov::Model> FrontEnd::convert(const ov::frontend::InputModel::Ptr& model) const {
    auto model_tf = std::dynamic_pointer_cast<InputModel>(model);
>>>>>>> 2d73eb61
    FRONT_END_GENERAL_CHECK(model_tf != nullptr, "Invalid input model");

    if (!m_transformation_extensions.empty()) {
        auto function = decode(model);

        ov::pass::Manager manager;
        for (const auto& transformation : m_transformation_extensions) {
            transformation->register_pass(manager);
        }
        manager.run_passes(function);
        convert(function);
        return function;
    }

    std::shared_ptr<ov::Model> f;
    translate_graph(model_tf, "here_should_be_a_graph_name", true, false, f);
    normalize(f);
    // TODO: check that OV function does not contain operations which are not in the opset

    return f;
}

<<<<<<< HEAD
std::shared_ptr<ov::Model> FrontEndTF::convert_partially(const ov::frontend::IInputModel::Ptr& model) const {
    auto model_tf = std::dynamic_pointer_cast<InputModelTF>(model);
=======
std::shared_ptr<ov::Model> FrontEnd::convert_partially(const ov::frontend::InputModel::Ptr& model) const {
    auto model_tf = std::dynamic_pointer_cast<InputModel>(model);
>>>>>>> 2d73eb61
    FRONT_END_GENERAL_CHECK(model_tf != nullptr, "Invalid input model");

    if (!m_transformation_extensions.empty()) {
        auto function = decode(model);

        ov::pass::Manager manager;
        for (const auto& transformation : m_transformation_extensions) {
            transformation->register_pass(manager);
        }
        manager.run_passes(function);
        convert(function);
        return function;
    }

    std::shared_ptr<ov::Model> f;
    translate_graph(model_tf, "here_should_be_a_graph_name", false, false, f);
    normalize(f);
    return f;
}

<<<<<<< HEAD
std::shared_ptr<ov::Model> FrontEndTF::decode(const ov::frontend::IInputModel::Ptr& model) const {
    auto model_tf = std::dynamic_pointer_cast<InputModelTF>(model);
=======
std::shared_ptr<ov::Model> FrontEnd::decode(const ov::frontend::InputModel::Ptr& model) const {
    auto model_tf = std::dynamic_pointer_cast<InputModel>(model);
>>>>>>> 2d73eb61
    std::shared_ptr<ov::Model> f;
    translate_graph(model_tf, "here_should_be_a_graph_name", false, true, f);
    return f;
}

void FrontEnd::convert(const std::shared_ptr<ov::Model>& partiallyConverted) const {
    for (const auto& node : partiallyConverted->get_ordered_ops()) {
        if (ov::is_type<FrameworkNode>(node)) {
            translate_framework_node(std::dynamic_pointer_cast<FrameworkNode>(node), m_op_translators);
        }
    }
    for (const auto& result : partiallyConverted->get_results()) {
        result->validate_and_infer_types();
    }

    normalize(partiallyConverted);
}

void FrontEnd::normalize(const std::shared_ptr<ov::Model>& function) const {
    ov::pass::Manager manager;
    manager.register_pass<ov::frontend::tensorflow::pass::TransposeSinking>();
    manager.run_passes(function);
}

void FrontEnd::add_extension(const std::shared_ptr<ov::Extension>& extension) {
    if (auto telemetry = std::dynamic_pointer_cast<TelemetryExtension>(extension)) {
        m_telemetry = telemetry;
    } else if (auto transformation = std::dynamic_pointer_cast<DecoderTransformationExtension>(extension)) {
        m_transformation_extensions.push_back(transformation);
    }
}<|MERGE_RESOLUTION|>--- conflicted
+++ resolved
@@ -47,19 +47,11 @@
 
 FrontEnd::FrontEnd() : m_op_translators(tensorflow::op::get_supported_ops()) {}
 
-<<<<<<< HEAD
-void FrontEndTF::translate_graph(const ov::frontend::IInputModel::Ptr& model,
-                                 const std::string& model_name,
-                                 bool fail_fast,
-                                 bool no_conversion,
-                                 std::shared_ptr<ov::Model>& ng_function) const {
-=======
 void FrontEnd::translate_graph(const ov::frontend::InputModel::Ptr& model,
                                const std::string& model_name,
                                bool fail_fast,
                                bool no_conversion,
                                std::shared_ptr<ov::Model>& ng_function) const {
->>>>>>> 2d73eb61
     // a map from operation names to generated OV Output<TFNodeDecoder>
     tensorflow::OpMap ng_op_map;
 
@@ -296,11 +288,7 @@
     return false;
 }
 
-<<<<<<< HEAD
-ov::frontend::IInputModel::Ptr FrontEndTF::load_impl(const std::vector<ov::Any>& variants) const {
-=======
 ov::frontend::InputModel::Ptr FrontEnd::load_impl(const std::vector<ov::Any>& variants) const {
->>>>>>> 2d73eb61
     // TODO: Support other TensorFlow formats: SavedModel, .meta, checkpoint, pbtxt
     if (variants.size() == 1) {
         // a case when binary protobuf format is provided
@@ -320,13 +308,8 @@
     return nullptr;
 }
 
-<<<<<<< HEAD
-std::shared_ptr<ov::Model> FrontEndTF::convert(const ov::frontend::IInputModel::Ptr& model) const {
-    auto model_tf = std::dynamic_pointer_cast<InputModelTF>(model);
-=======
 std::shared_ptr<ov::Model> FrontEnd::convert(const ov::frontend::InputModel::Ptr& model) const {
     auto model_tf = std::dynamic_pointer_cast<InputModel>(model);
->>>>>>> 2d73eb61
     FRONT_END_GENERAL_CHECK(model_tf != nullptr, "Invalid input model");
 
     if (!m_transformation_extensions.empty()) {
@@ -349,13 +332,8 @@
     return f;
 }
 
-<<<<<<< HEAD
-std::shared_ptr<ov::Model> FrontEndTF::convert_partially(const ov::frontend::IInputModel::Ptr& model) const {
-    auto model_tf = std::dynamic_pointer_cast<InputModelTF>(model);
-=======
 std::shared_ptr<ov::Model> FrontEnd::convert_partially(const ov::frontend::InputModel::Ptr& model) const {
     auto model_tf = std::dynamic_pointer_cast<InputModel>(model);
->>>>>>> 2d73eb61
     FRONT_END_GENERAL_CHECK(model_tf != nullptr, "Invalid input model");
 
     if (!m_transformation_extensions.empty()) {
@@ -376,13 +354,8 @@
     return f;
 }
 
-<<<<<<< HEAD
-std::shared_ptr<ov::Model> FrontEndTF::decode(const ov::frontend::IInputModel::Ptr& model) const {
-    auto model_tf = std::dynamic_pointer_cast<InputModelTF>(model);
-=======
 std::shared_ptr<ov::Model> FrontEnd::decode(const ov::frontend::InputModel::Ptr& model) const {
     auto model_tf = std::dynamic_pointer_cast<InputModel>(model);
->>>>>>> 2d73eb61
     std::shared_ptr<ov::Model> f;
     translate_graph(model_tf, "here_should_be_a_graph_name", false, true, f);
     return f;
