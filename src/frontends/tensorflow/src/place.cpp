// Copyright (C) 2018-2021 Intel Corporation
// SPDX-License-Identifier: Apache-2.0
//

#include "place.hpp"

#include "node_context.hpp"
#include "op_def.pb.h"
#include "openvino/frontend/exception.hpp"
#include "tensor.pb.h"
#include "types.pb.h"

namespace ov {
namespace frontend {
namespace tensorflow {
bool Place::is_input() const {
    const auto& model_ins = m_input_model.get_inputs();

    const auto cmp = [this](const ov::frontend::Place::Ptr& p) {
        return p.get() == this;
    };
    return std::find_if(model_ins.begin(), model_ins.end(), cmp) != model_ins.end();
}

bool Place::is_output() const {
    const auto& model_outs = m_input_model.get_outputs();
    const auto cmp = [this](const ov::frontend::Place::Ptr& p) {
        return p.get() == this;
    };
    return std::find_if(model_outs.begin(), model_outs.end(), cmp) != model_outs.end();
}

<<<<<<< HEAD
OpPlaceTF::OpPlaceTF(const ov::frontend::IInputModel& input_model, std::shared_ptr<DecoderBase> op_decoder)
    : PlaceTF(input_model, {op_decoder->get_op_name()}),
=======
OpPlace::OpPlace(const ov::frontend::InputModel& input_model, std::shared_ptr<DecoderBase> op_decoder)
    : Place(input_model, {op_decoder->get_op_name()}),
>>>>>>> 2d73eb61
      m_op_decoder(op_decoder) {}

const std::vector<std::shared_ptr<OutPortPlace>>& OpPlace::get_output_ports() const {
    return m_output_ports;
}

const std::map<std::string, std::vector<std::shared_ptr<InPortPlace>>>& OpPlace::get_input_ports() const {
    return m_input_ports;
}

std::shared_ptr<InPortPlace> OpPlace::get_input_port_tf(const std::string& inputName, int inputPortIndex) const {
    FRONT_END_GENERAL_CHECK(inputPortIndex <= m_input_ports.at(inputName).size(), "inputPortIndex is out of bounds.");
    return m_input_ports.at(inputName)[inputPortIndex];
}

std::shared_ptr<DecoderBase> OpPlace::get_decoder() const {
    return m_op_decoder;
}

void OpPlace::add_out_port(const std::shared_ptr<OutPortPlace>& output, int idx) {
    while (idx >= m_output_ports.size()) {
        m_output_ports.push_back(std::shared_ptr<OutPortPlace>());
    }
    m_output_ports[idx] = output;
}

void OpPlace::add_in_port(const std::shared_ptr<InPortPlace>& input, const std::string& name) {
    m_input_ports[name].push_back(input);
}

ov::frontend::Place::Ptr OpPlace::get_input_port(const std::string& name) const {
    FRONT_END_GENERAL_CHECK(m_input_ports.at(name).size() == 1, "Only one input port should exist.");
    return m_input_ports.at(name)[0];
}

ov::frontend::Place::Ptr OpPlace::get_input_port(int outputPortIndex) const {
    FRONT_END_GENERAL_CHECK(m_input_ports.size() == 1, "Only one named input port should exist.");
    return m_input_ports.begin()->second[outputPortIndex];
}

ov::frontend::Place::Ptr OpPlace::get_output_port(int outputPortIndex) const {
    FRONT_END_GENERAL_CHECK(m_output_ports.size() > outputPortIndex, "No port with index: ", outputPortIndex);
    return m_output_ports[outputPortIndex];
}

ov::frontend::Place::Ptr OpPlace::get_output_port() const {
    FRONT_END_GENERAL_CHECK(m_output_ports.size() == 1, "Only one output port should exist.");
    return m_output_ports[0];
}

ov::frontend::Place::Ptr OpPlace::get_input_port() const {
    FRONT_END_GENERAL_CHECK(m_input_ports.size() == 1 && m_input_ports.begin()->second.size() == 1,
                            "Only one input port should exist.");
    return m_input_ports.begin()->second[0];
}

std::vector<ov::frontend::Place::Ptr> OpPlace::get_consuming_operations() const {
    std::vector<ov::frontend::Place::Ptr> consuming_ops;
    for (const auto& out_port : m_output_ports) {
        auto consuming_ops_out = out_port->get_consuming_operations();
        consuming_ops.insert(consuming_ops.end(), consuming_ops_out.begin(), consuming_ops_out.end());
    }
    return consuming_ops;
}

std::vector<ov::frontend::Place::Ptr> OpPlace::get_consuming_operations(int outputPortIndex) const {
    return get_output_port(outputPortIndex)->get_consuming_operations();
}

std::vector<ov::frontend::Place::Ptr> OpPlace::get_consuming_ports() const {
    std::vector<ov::frontend::Place::Ptr> consuming_ports;
    for (const auto& out_port : m_output_ports) {
        auto consuming_ops_out = out_port->get_consuming_ports();
        consuming_ports.insert(consuming_ports.end(), consuming_ops_out.begin(), consuming_ops_out.end());
    }
    return consuming_ports;
}

ov::frontend::Place::Ptr OpPlace::get_input_port(const std::string& inputName, int inputPortIndex) const {
    FRONT_END_GENERAL_CHECK(inputPortIndex <= m_input_ports.at(inputName).size(), "inputPortIndex is out of bounds.");
    return m_input_ports.at(inputName)[inputPortIndex];
}

ov::frontend::Place::Ptr OpPlace::get_source_tensor() const {
    return get_input_port()->get_source_tensor();
}

ov::frontend::Place::Ptr OpPlace::get_source_tensor(const std::string& inputName) const {
    return get_input_port(inputName)->get_source_tensor();
}

ov::frontend::Place::Ptr OpPlace::get_source_tensor(int inputPortIndex) const {
    return get_input_port(inputPortIndex)->get_source_tensor();
}

ov::frontend::Place::Ptr OpPlace::get_source_tensor(const std::string& inputName, int inputPortIndex) const {
    return get_input_port(inputName, inputPortIndex)->get_source_tensor();
}

ov::frontend::Place::Ptr OpPlace::get_target_tensor() const {
    return get_output_port()->get_target_tensor();
}

ov::frontend::Place::Ptr OpPlace::get_producing_operation(const std::string& inputName) const {
    return get_input_port(inputName)->get_producing_operation();
}

ov::frontend::Place::Ptr OpPlace::get_producing_operation(const std::string& inputName, int inputPortIndex) const {
    return get_input_port(inputName, inputPortIndex)->get_producing_operation();
}

ov::frontend::Place::Ptr OpPlace::get_producing_operation() const {
    return get_input_port()->get_producing_operation();
}

ov::frontend::Place::Ptr OpPlace::get_producing_operation(int inputPortIndex) const {
    return get_input_port(inputPortIndex)->get_producing_operation();
}

ov::frontend::Place::Ptr OpPlace::get_target_tensor(int outputPortIndex) const {
    return get_output_port(outputPortIndex)->get_target_tensor();
}

<<<<<<< HEAD
TensorPlaceTF::TensorPlaceTF(const ov::frontend::IInputModel& input_model,
                             const ov::PartialShape& pshape,
                             ov::element::Type type,
                             const std::vector<std::string>& names)
    : PlaceTF(input_model, names),
=======
TensorPlace::TensorPlace(const ov::frontend::InputModel& input_model,
                         const ov::PartialShape& pshape,
                         ov::element::Type type,
                         const std::vector<std::string>& names)
    : Place(input_model, names),
>>>>>>> 2d73eb61
      m_pshape(pshape),
      m_type(type) {}

std::vector<ov::frontend::Place::Ptr> TensorPlace::get_consuming_ports() const {
    std::vector<ov::frontend::Place::Ptr> consuming_ports;
    for (const auto& consuming_port : m_consuming_ports) {
        if (const auto& locked = consuming_port.lock()) {
            consuming_ports.push_back(locked);
        } else {
            FRONT_END_THROW("Consuming Port has expired.");
        }
    }
    return consuming_ports;
}

ov::frontend::Place::Ptr TensorPlace::get_producing_port() const {
    FRONT_END_GENERAL_CHECK(m_producing_ports.size() == 1, "Only one producing port is supported.");
    if (const auto& producing_port = m_producing_ports[0].lock()) {
        return producing_port;
    }
    FRONT_END_THROW("Producing Port has expired.");
}

void TensorPlace::add_producing_port(const std::shared_ptr<OutPortPlace>& out_port) {
    m_producing_ports.push_back(out_port);
}

void TensorPlace::add_consuming_port(const std::shared_ptr<InPortPlace>& in_port) {
    m_consuming_ports.push_back(in_port);
}

std::vector<ov::frontend::Place::Ptr> TensorPlace::get_consuming_operations() const {
    std::vector<ov::frontend::Place::Ptr> consuming_ops;
    for (const auto& consuming_port : m_consuming_ports) {
        if (auto port_ptr = consuming_port.lock()) {
            auto port_consuming_ops = port_ptr->get_consuming_operations();
            consuming_ops.insert(consuming_ops.end(), port_consuming_ops.begin(), port_consuming_ops.end());
        } else {
            FRONT_END_THROW("Port has expired.");
        }
    }
    return consuming_ops;
}

bool TensorPlace::is_equal_data(const ov::frontend::Place::Ptr& another) const {
    auto consuming_ports = get_consuming_ports();
    bool eq_to_consuming_port =
        std::any_of(consuming_ports.begin(), consuming_ports.end(), [&another](const Ptr& place) {
            return place->is_equal(another);
        });
    return is_equal(another) || get_producing_port()->is_equal(another) || eq_to_consuming_port;
}

ov::frontend::Place::Ptr TensorPlace::get_producing_operation() const {
    return get_producing_port()->get_producing_operation();
}

std::shared_ptr<TensorPlace> InPortPlace::get_source_tensor_tf() const {
    if (const auto& tensor = m_source_tensor.lock()) {
        return tensor;
    }
    FRONT_END_THROW("Source Tensor has expired.");
}

std::shared_ptr<OpPlace> InPortPlace::get_op() {
    if (const auto& op = m_op.lock()) {
        return op;
    }
    FRONT_END_THROW("Operation has expired.");
}

void InPortPlace::set_source_tensor(const std::weak_ptr<TensorPlace>& source_tensor) {
    m_source_tensor = source_tensor;
}

std::vector<ov::frontend::Place::Ptr> InPortPlace::get_consuming_operations() const {
    if (const auto& consuming_op = m_op.lock()) {
        return {consuming_op};
    }
    FRONT_END_THROW("Operation has expired.");
}

ov::frontend::Place::Ptr InPortPlace::get_source_tensor() const {
    if (const auto& tensor = m_source_tensor.lock()) {
        return tensor;
    }
    FRONT_END_THROW("Source Tensor has expired.");
}

ov::frontend::Place::Ptr InPortPlace::get_producing_port() const {
    return get_source_tensor()->get_producing_port();
}

bool InPortPlace::is_equal_data(const ov::frontend::Place::Ptr& another) const {
    return get_source_tensor()->is_equal_data(another);
}

ov::frontend::Place::Ptr InPortPlace::get_producing_operation() const {
    return get_producing_port()->get_producing_operation();
}

std::shared_ptr<TensorPlace> OutPortPlace::get_target_tensor_tf() const {
    if (const auto& target_tensor = m_target_tensor.lock()) {
        return target_tensor;
    }
    FRONT_END_THROW("Target Tensor has expired.");
}

std::vector<ov::frontend::Place::Ptr> OutPortPlace::get_consuming_operations() const {
    if (auto tensor_ptr = m_target_tensor.lock()) {
        return tensor_ptr->get_consuming_operations();
    }
    FRONT_END_THROW("Tensor has expired.");
}

void OutPortPlace::set_target_tensor(const std::weak_ptr<TensorPlace>& target_tensor) {
    m_target_tensor = target_tensor;
}

std::vector<ov::frontend::Place::Ptr> OutPortPlace::get_consuming_ports() const {
    if (auto tensor_ptr = m_target_tensor.lock()) {
        return tensor_ptr->get_consuming_ports();
    }
    FRONT_END_THROW("Tensor has expired.");
}

bool OutPortPlace::is_equal_data(const ov::frontend::Place::Ptr& another) const {
    return get_target_tensor()->is_equal_data(another);
}

ov::frontend::Place::Ptr OutPortPlace::get_target_tensor() const {
    if (const auto& target_tensor = m_target_tensor.lock()) {
        return target_tensor;
    }
    FRONT_END_THROW("Target Tensor has expired.");
}

ov::frontend::Place::Ptr OutPortPlace::get_producing_operation() const {
    if (auto op = m_op.lock()) {
        return op;
    }
    FRONT_END_THROW("Operation has expired.");
}

}  // namespace tensorflow
}  // namespace frontend
}  // namespace ov<|MERGE_RESOLUTION|>--- conflicted
+++ resolved
@@ -30,13 +30,8 @@
     return std::find_if(model_outs.begin(), model_outs.end(), cmp) != model_outs.end();
 }
 
-<<<<<<< HEAD
-OpPlaceTF::OpPlaceTF(const ov::frontend::IInputModel& input_model, std::shared_ptr<DecoderBase> op_decoder)
-    : PlaceTF(input_model, {op_decoder->get_op_name()}),
-=======
 OpPlace::OpPlace(const ov::frontend::InputModel& input_model, std::shared_ptr<DecoderBase> op_decoder)
     : Place(input_model, {op_decoder->get_op_name()}),
->>>>>>> 2d73eb61
       m_op_decoder(op_decoder) {}
 
 const std::vector<std::shared_ptr<OutPortPlace>>& OpPlace::get_output_ports() const {
@@ -160,19 +155,11 @@
     return get_output_port(outputPortIndex)->get_target_tensor();
 }
 
-<<<<<<< HEAD
-TensorPlaceTF::TensorPlaceTF(const ov::frontend::IInputModel& input_model,
-                             const ov::PartialShape& pshape,
-                             ov::element::Type type,
-                             const std::vector<std::string>& names)
-    : PlaceTF(input_model, names),
-=======
 TensorPlace::TensorPlace(const ov::frontend::InputModel& input_model,
                          const ov::PartialShape& pshape,
                          ov::element::Type type,
                          const std::vector<std::string>& names)
     : Place(input_model, names),
->>>>>>> 2d73eb61
       m_pshape(pshape),
       m_type(type) {}
 
