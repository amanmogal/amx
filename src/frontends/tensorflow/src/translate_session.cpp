// Copyright (C) 2018-2023 Intel Corporation
// SPDX-License-Identifier: Apache-2.0
//

#include "translate_session.hpp"

#include "input_model.hpp"
#include "openvino/op/util/framework_node.hpp"
#include "openvino/opsets/opset10.hpp"
#include "openvino/opsets/opset8.hpp"
#include "tf_framework_node.hpp"
#include "utils.hpp"
#include "openvino/op/str_ops.hpp"

using namespace ov::frontend::tensorflow;

namespace {
template <typename T>
std::vector<T> reorder_ops_by_names(const std::vector<std::string>& names, const std::vector<T>& ops) {
    if (names.empty()) {
        // in case unspecified names, return the initial order of operations
        return ops;
    }
    FRONT_END_GENERAL_CHECK(names.size() == ops.size(),
                            "[TensorFlow Frontend] Internal error: cannot perform reordering of operations. The number "
                            "of names mismatches the number of operations.");
    std::vector<T> resulted_ops(ops.size(), nullptr);
    for (const auto& op : ops) {
        const auto& op_name = op->get_friendly_name();
        auto iter = std::find(names.begin(), names.end(), op_name);
        FRONT_END_GENERAL_CHECK(iter != names.end(),
                                "[TensorFlow Frontend] Internal error: cannot perform reordering of operations. The "
                                "requested name is not found among operations.");
        auto ind = std::distance(names.begin(), iter);
        FRONT_END_GENERAL_CHECK(resulted_ops[ind] == nullptr,
                                "[TensorFlow Frontend] Internal error: incorrect reordering of operations. "
                                "Found two operations that are mapped to the same name.");
        resulted_ops[ind] = op;
    }
    return resulted_ops;
};

/// \brief Adds known input names from Saved Model file format
/// \param[in] node Node which should be updated
/// \param[in] saved_model_names Map of names from saved model
/// \returns True if node was updated, false otherwise
static bool apply_saved_model_names(std::shared_ptr<ov::Node> node,
                                    const std::shared_ptr<std::map<std::string, std::string>>& saved_model_names) {
    for (size_t i = 0; i < node->get_output_size(); ++i) {
        const auto& node_names = node->get_output_tensor(i).get_names();
        for (const auto& name : node_names) {
            const auto& saved_model_name = saved_model_names->find(name);
            if (saved_model_name != saved_model_names->end()) {
                node->set_friendly_name(saved_model_name->second);
                return true;
            }
        }
    }
    return false;
}

// it creates framework node and saves exception message in the node attribute
ov::OutputVector create_fw_node_with_exception(const std::shared_ptr<DecoderBase>& decoder,
                                               const ov::OutputVector& inputs,
                                               size_t num_outputs,
                                               const std::string& operation_name,
                                               const std::string& exception_message) {
    ov::op::util::FrameworkNodeAttrs attrs;
    attrs[FrameworkNode::failed_conversion_key] = exception_message;
    auto fw_node = std::make_shared<FrameworkNode>(decoder, inputs, num_outputs);
    fw_node->set_attrs(attrs);
    set_node_name(operation_name, fw_node);
    return fw_node->outputs();
}

size_t get_flat_index_by_name_and_id(const ov::frontend::NamedOutputVector& outputs,
                                     const std::string& name,
                                     size_t idx) {
    // Assume that if at least one output port has name, then all the ports should have names
    if (!outputs.empty() && !outputs.front().name.empty()) {
        // Producer has names in ports
        auto it = std::find_if(outputs.begin(), outputs.end(), [&](const ov::frontend::NamedOutput& x) {
            return name == x.name;
        });
        FRONT_END_GENERAL_CHECK(outputs.end() - it > ptrdiff_t(idx),
                                "There is no output port specified by name and index");
        FRONT_END_GENERAL_CHECK(it[idx].name == name,
                                "There is no output port with specified index in a group with specified name");
        return it - outputs.begin() + idx;
    } else {
        // There are no named ports in the producer node, so reference by name wouldn't work
        return idx;
    }
}
}  // namespace

TranslateSession::TranslateSession(const ov::frontend::InputModel::Ptr& input_model,
                                   const std::shared_ptr<TranslatorDictionaryType>& translator_map,
                                   const std::string& model_name)
    : m_input_model(input_model),
      m_translator_map(translator_map),
      m_model_name(model_name),
      m_ov_model(nullptr),
      m_cached_body_models(std::make_shared<CachedBodyModelsType>()) {}

std::shared_ptr<ov::Model> TranslateSession::get_converted_model() {
    if (m_ov_model) {
        return m_ov_model;
    }
    translate_graph(m_input_model, m_ov_model);
    return m_ov_model;
}

void TranslateSession::inject_body_model(std::shared_ptr<ov::Model> body_model,
                                         const std::string& operation_type,
                                         const ov::OutputVector& ov_inputs,
                                         ov::OutputVector& ov_outputs) {
    ov_outputs.clear();
    auto body_parameters = body_model->get_parameters();
    FRONT_END_GENERAL_CHECK(body_parameters.size() == ov_inputs.size(),
                            "[TensorFlow Error] Internal error or incorrect input models: number of "
                            "inputs and arguments to the function " +
                                operation_type + " do not match.");
    for (size_t param_ind = 0; param_ind < body_parameters.size(); ++param_ind) {
        auto orig_type = body_parameters[param_ind]->get_element_type();
        body_parameters[param_ind]->output(0).replace(ov_inputs[param_ind]);
        if (auto ext_parameter = as_type_ptr<ov::opset8::Parameter>(ov_inputs[param_ind].get_node_shared_ptr())) {
            // save type of a Parameter as converted in the body
            // this is important if the external conversion extension is applied to body graph node
            // with setting its own type
            if (orig_type != element::dynamic) {
                ext_parameter->set_element_type(orig_type);
            }
        }
    }
    for (const auto& result_node : body_model->get_results()) {
        ov_outputs.push_back(result_node->input_value(0));
    }
}

void TranslateSession::translate_graph(const ov::frontend::InputModel::Ptr& input_model,
                                       std::shared_ptr<ov::Model>& ov_model) {
    OpMap ng_op_map;
    ov::ParameterVector params;
    ov::ResultVector results;
    const auto& model_tf = std::dynamic_pointer_cast<InputModel>(input_model);
    FRONT_END_GENERAL_CHECK(model_tf, "nullptr for InputModel is given for translation into OV Model");
    const auto& operation_places = model_tf->get_op_places();
    const auto& model_inputs = model_tf->get_inputs();
    const auto& model_outputs = model_tf->get_outputs();
    const auto& model_frozen_inputs = model_tf->get_tensor_values();
    const auto& saved_model_inputs = model_tf->get_saved_model_input_names();
    const auto& saved_model_outputs = model_tf->get_saved_model_output_names();

    // fill ng_op_map with Constant outputs for frozen inputs
    for (const auto& frozen_input : model_frozen_inputs) {
        const auto& frozen_input_name = frozen_input.first;
        const auto& frozen_input_value = frozen_input.second;
        FRONT_END_GENERAL_CHECK(ng_op_map.count(frozen_input_name) == 0,
                                "Input with frozen value has been already met: " + frozen_input_name);
        ng_op_map[frozen_input_name] = {frozen_input_value};
    }
    // create parameter nodes for all tensor places corresponding to inputs
    for (const auto& input_place : model_inputs) {
        FRONT_END_GENERAL_CHECK(input_place->get_names().size() == 1, "Input place must have one name.");
        auto input_name = input_place->get_names()[0];
        if (ng_op_map.count(input_name)) {
            // probably this input is frozen
            continue;
        }
        const auto& input_tensor_place = std::dynamic_pointer_cast<TensorPlace>(input_place);
        auto input_shape = input_tensor_place->get_partial_shape();
        auto input_type = input_tensor_place->get_element_type();
        auto input_structural_type = input_tensor_place->get_structural_element_type();

        auto param = std::make_shared<ov::opset8::Parameter>(input_type, input_shape);

        if(!input_structural_type.empty()) {
            // There is not representable type information in input_type, save it to RT info
            std::cerr << "[ INFO TF FE ] Setting structural_type into RT info for Parameter\n";
            param->get_rt_info()["structural_type"] = StructuralTypeAttribute(input_structural_type);
        } else {
            if (false) {
                // in case of cutting graph, types of custom inputs can be dynamic,
                // according to MO help, fp32 is used by default in such cases
                if (input_type == element::dynamic) {
                    input_type = element::f32;  // FIXME: this is obsolete agreement
                }
            }
        }

        set_node_name(input_name, param);
        if (saved_model_inputs.get() && saved_model_inputs->size() > 0) {
            if (!apply_saved_model_names(param, saved_model_inputs)) {
                param->get_output_tensor(0).add_names({"saved_model_unused"});
            }
        }
        params.push_back(param);
        ng_op_map[input_name] = {NamedOutput(param)};
    }

    // create the OV ops from TensorFlow ops
    for (const auto& operation_place : operation_places) {
        auto operation_decoder = operation_place->get_decoder();
        auto operation_name = operation_place->get_names()[0];
        // output for parameter nodes has been already generated
        if (ng_op_map.count(operation_name)) {
            continue;
        }

        // prepare a list of OV node inputs for each node
        ov::OutputVector ov_inputs;
        size_t operation_input_size = operation_decoder->get_input_size();

        if (operation_decoder->get_op_type() == "NextIteration") {
            // we expect no inputs for NextIteration because we break-up the cycle in InputModel
            operation_input_size = 0;
        }
        for (size_t input_port_idx = 0; input_port_idx < operation_input_size; ++input_port_idx) {
            // TODO: Implement more general approach. Skipping Constants that have input edges
            if (operation_decoder->get_op_type() == "Const") {
                break;
            }
            std::string producer_name;
            size_t producer_port_idx;
            try {
                std::string producer_port_name;
                operation_decoder->get_input_node(input_port_idx, producer_name, producer_port_name, producer_port_idx);
                if (!producer_port_name.empty()) {
                    producer_port_idx =
                        get_flat_index_by_name_and_id(ng_op_map[producer_name], producer_port_name, producer_port_idx);
                }
            } catch (const std::exception&) {
                FRONT_END_THROW("[ ERROR ] Exception happened when preparing input " + std::to_string(input_port_idx) +
                                " for op '" + operation_decoder->get_op_name() + "', expected input name: '" +
                                producer_name + "', expected input port index: " + std::to_string(producer_port_idx) +
                                '\n');
            }

            // skip conditional edges that must be resolved before operation translation
            // now we can meet them because we still work with TensorFlow protobuf
            if (is_conditional_edge(producer_name)) {
                continue;
            }

            // TODO: re-implement the logic below once Place graph structure is implemented
            // Using Place graph structure (OpPlace, In/OutPortPlace places and their connections) can give
            // names of ports and operations that can be used for further check about existence in ng_op_map

            // check if output vector for places have been already defined and the order of this check is important
            // it moves from places corresponding to input port of the current operation node to output port of original
            // producers
            if (ng_op_map.count(std::to_string(input_port_idx) + ":" + operation_name)) {
                const auto& input_outputs_vector = ng_op_map.at(std::to_string(input_port_idx) + ":" + operation_name);
                FRONT_END_GENERAL_CHECK(input_outputs_vector.size() == 1,
                                        "Input created with pruning must have one output");
                ov_inputs.push_back(input_outputs_vector.at(0).port);
            } else if (ng_op_map.count(producer_name + ":" + std::to_string(producer_port_idx))) {
                const auto& input_outputs_vector =
                    ng_op_map.at(producer_name + ":" + std::to_string(producer_port_idx));
                FRONT_END_GENERAL_CHECK(input_outputs_vector.size() == 1,
                                        "Input created with pruning must have one output");
                ov_inputs.push_back(input_outputs_vector.at(0).port);
            } else if (ng_op_map.count(producer_name)) {
                const auto& input_outputs_vector = ng_op_map.at(producer_name);
                if (input_outputs_vector.size() <= producer_port_idx) {
                    auto producer_node = input_outputs_vector[0].port.get_node_shared_ptr();
                    if (std::dynamic_pointer_cast<FrameworkNode>(producer_node)) {
                        // FrameworkNode node doesn't know in advance how many output ports will be used
                        // so we can increase number of outputs by demand
                        producer_node->set_output_type(producer_port_idx, element::dynamic, PartialShape::dynamic());
                        // update output vector in node map
                        ng_op_map[producer_name] = named_from_indexed(producer_node->outputs());
                    }
                }
                FRONT_END_GENERAL_CHECK(input_outputs_vector.size() > producer_port_idx,
                                        "Input created with pruning must have one output");
                ov_inputs.push_back(input_outputs_vector.at(producer_port_idx).port);
            } else {
                std::cerr << "ng_op_map:\n";
                for(auto i = ng_op_map.begin(); i != ng_op_map.end(); ++i) {
                    std::cerr << "    " << i->first << '\n';
                }
                FRONT_END_GENERAL_CHECK(false,
                                        "No input \"" + producer_name + "\" is found for node \"" + operation_name + "\" by port " +
                                            std::to_string(producer_port_idx));
            }
        }

        // generate OV node output vector for the current operation node
<<<<<<< HEAD

        std::cerr
            << "[ TF FE INFO ] Trying to convert node with type " << operation_decoder->get_op_type()
            << " with name " << operation_decoder->get_op_name() << "\n";

        ov::OutputVector ov_outputs;
=======
        NamedOutputVector ov_outputs;
>>>>>>> 63c00891
        auto operation_type = operation_decoder->get_op_type();
        if (m_translator_map->count(operation_type)) {
            try {
                auto translator = m_translator_map->at(operation_decoder->get_op_type());
                NodeContext node_context(operation_decoder, ov_inputs, this);
                ov_outputs = translator(node_context);
<<<<<<< HEAD
            } catch (const std::exception& e) {
                std::cerr
                    << "[ WARNING ] Translation of node type " << operation_decoder->get_op_type() << " was failed: "
                    << e.what() << "\n";

                // continue translation by replacing with FrameworkNode
                // in case of any failures in translators due to their limitation
                auto fw_node = std::make_shared<FrameworkNode>(operation_decoder,
                                                               ov_inputs,
                                                               operation_place->get_output_ports().size());
                set_node_name(operation_name, fw_node);
                fw_node->get_rt_info()["tf_orig_type"] = fw_node->get_op_type();
                ov_outputs = fw_node->outputs();
=======
            } catch (const std::exception& ex) {
                // save the root-cause of the translation failure
                const auto fw_outs = create_fw_node_with_exception(operation_decoder,
                                                                   ov_inputs,
                                                                   operation_place->get_output_ports().size(),
                                                                   operation_name,
                                                                   ex.what());
                ov_outputs = named_from_indexed(fw_outs);
            } catch (...) {
                // save unknown exception type
                const auto fw_outs = create_fw_node_with_exception(operation_decoder,
                                                                   ov_inputs,
                                                                   operation_place->get_output_ports().size(),
                                                                   operation_name,
                                                                   "Unknown exception type");
                ov_outputs = named_from_indexed(fw_outs);
>>>>>>> 63c00891
            }
        } else if (auto body_ov_model = get_body_ov_model(operation_type)) {
            OutputVector indexed_ov_outputs;
            inject_body_model(body_ov_model, operation_type, ov_inputs, indexed_ov_outputs);

            // set output tensor names
            for (size_t idx = 0; idx < indexed_ov_outputs.size(); ++idx) {
                indexed_ov_outputs[idx].get_tensor().set_names({operation_name + ":" + std::to_string(idx)});
            }
            ov_outputs = named_from_indexed(indexed_ov_outputs);
        } else {
            // TODO: This is a duplication with exception handler block above, converge
            // continue translation by replacing with FrameworkNode
            // for example, it helps auto-pruning to be triggered on later nodes
            auto fw_node = std::make_shared<FrameworkNode>(operation_decoder,
                                                           ov_inputs,
                                                           operation_place->get_output_ports().size());
            set_node_name(operation_name, fw_node);
<<<<<<< HEAD
            fw_node->get_rt_info()["tf_orig_type"] = fw_node->get_op_type();
            ov_outputs = fw_node->outputs();
=======
            ov_outputs = named_from_indexed(fw_node->outputs());
>>>>>>> 63c00891
        }

        // register OV node outputs in the map for new operation node
        for (const auto& output : ov_outputs) {
            if (auto result = as_type_ptr<ov::opset10::Result>(output.port.get_node_shared_ptr())) {
                // do not add RetVal type operation to ng_op_map
                results.push_back(result);
            } else {
                auto param = as_type_ptr<ov::opset8::Parameter>(output.port.get_node_shared_ptr());
                // avoid duplicating Parameter nodes if they are already in the Parameters vector
                if (param && std::find(params.begin(), params.end(), param) == params.end()) {
                    params.push_back(param);
                }
                ng_op_map[operation_name].push_back(output);
            }
        }
    }

    // create Result nodes for all model outputs
    if (results.empty()) {
        for (const auto& model_output : model_outputs) {
            auto model_output_tensor_place = std::dynamic_pointer_cast<TensorPlace>(model_output);
            auto model_output_name = model_output_tensor_place->get_names()[0];
            std::string operation_name;
            std::string port_type;
            size_t port_index;
            ov::frontend::tensorflow::extract_operation_name_and_port(model_output_name,
                                                                      operation_name,
                                                                      port_index,
                                                                      port_type);

            if (port_type == "none") {
                for (const auto& node_output : indexed_from_named(ng_op_map[operation_name])) {
                    auto result_node = std::make_shared<ov::opset8::Result>(node_output);
                    // Customize output name in case we have mapping from Saved Model format
                    if (saved_model_outputs.get() && saved_model_outputs->size() > 0) {
                        bool isUsed = true;
                        for (const auto& name : model_output_tensor_place->get_names()) {
                            auto saved_model_name = saved_model_outputs->find(name);
                            if (saved_model_name == saved_model_outputs->end()) {
                                saved_model_name = saved_model_outputs->find(name + ":0");
                            }
                            if (saved_model_name != saved_model_outputs->end()) {
                                result_node->set_friendly_name(saved_model_name->second);
                                results.push_back(result_node);
                                isUsed = false;
                                break;
                            }
                            if (!isUsed) {
                                result_node->get_input_tensor(0).add_names({"saved_model_unused"});
                            }
                        }
                    } else {
                        // to be aligned with Legacy Frontend we set a name along with output port index
                        // though, the Result name is not used in the OV API 2.0 but it is checked in MO args tests
                        result_node->set_friendly_name(model_output_name + ":0");
                        results.push_back(result_node);
                    }
                }
            } else if (port_type == "out") {
                const auto& node_outputs = indexed_from_named(ng_op_map[operation_name]);
                FRONT_END_GENERAL_CHECK(node_outputs.size() > port_index,
                                        "Output port with index " + std::to_string(port_index) + " of " +
                                            operation_name + "node specified as custom output does not exist");
                auto result_node = std::make_shared<ov::opset8::Result>(node_outputs[port_index]);
                result_node->set_friendly_name(model_output_name);
                results.push_back(result_node);
            } else if (port_type == "in") {
                // TODO: avoid this traversing by having a map for OpPlace objects, for example
                std::shared_ptr<OpPlace> operation_place = nullptr;
                for (const auto& op_place : operation_places) {
                    FRONT_END_GENERAL_CHECK(!op_place->get_names().empty(), "No names for OpPlace found.");
                    if (op_place->get_names()[0] == operation_name) {
                        operation_place = op_place;
                    }
                }
                FRONT_END_GENERAL_CHECK(operation_place, "There is no operation place with a name: " + operation_name);
                auto operation_decoder = operation_place->get_decoder();

                // get to know a producer node and by which its output port data is generated
                std::string producer_name;
                std::string producer_port_name;
                size_t producer_port_idx;
                try {
                    operation_decoder->get_input_node(port_index, producer_name, producer_port_name, producer_port_idx);
                    if (!producer_port_name.empty()) {
                        producer_port_idx = get_flat_index_by_name_and_id(ng_op_map[producer_name],
                                                                          producer_port_name,
                                                                          producer_port_idx);
                    }
                } catch (const std::exception&) {
                    FRONT_END_THROW("[ ERROR ] Exception happened when preparing input " + std::to_string(port_index) +
                                    " for op '" + operation_decoder->get_op_name() + "', expected input name: '" +
                                    producer_name +
                                    "', expected input port index: " + std::to_string(producer_port_idx) + '\n');
                }

                // add Result node for this producer output port
                const auto& node_outputs = indexed_from_named(ng_op_map[producer_name]);
                FRONT_END_GENERAL_CHECK(node_outputs.size() > producer_port_idx,
                                        "Output port with index " + std::to_string(producer_port_idx) + " of " +
                                            producer_name + "node specified as custom output does not exist");
                auto result_node = std::make_shared<ov::opset8::Result>(node_outputs[producer_port_idx]);
                // to be aligned with Legacy Frontend we set a name of the output tensor name
                // of the producer to the Result node
                // though, the Result name is not used in the OV API 2.0 but it is checked in MO args tests
                result_node->set_friendly_name(producer_name + ":" + std::to_string(producer_port_idx));
                results.push_back(result_node);
            }
        }
    }

    // TODO: it may be redundant step since models_output is filled in InputModel constructor
    // find all terminal nodes in OV graph to complete list of results
    if (results.empty()) {
        for (const auto& node_output_vector : ng_op_map) {
            for (size_t output_ind = 0; output_ind < node_output_vector.second.size(); ++output_ind) {
                auto output = node_output_vector.second[output_ind].port;
                if (output.get_target_inputs().empty() &&
                    !std::dynamic_pointer_cast<ov::opset8::Result>(output.get_node_shared_ptr())) {
                    auto model_output_name =
                        output.get_node_shared_ptr()->get_friendly_name() + ":" + std::to_string(output_ind);
                    auto result_node = std::make_shared<ov::opset8::Result>(output);
                    result_node->set_friendly_name(model_output_name);
                    results.push_back(result_node);
                }
            }
        }
    }

    // reorder Parameter and Result nodes according to the requested order
    // of input and output names from the original model
    // during translation and topologically sorting this order could be lost
    auto input_names = model_tf->get_input_names();
    auto output_names = model_tf->get_output_names();
    ov::ParameterVector ordered_params = reorder_ops_by_names(input_names, params);
    ov::ResultVector ordered_results = reorder_ops_by_names(output_names, results);

    ov_model = std::make_shared<ov::Model>(ordered_results, ordered_params, m_model_name);
}

std::shared_ptr<ov::Model> TranslateSession::get_body_ov_model(const std::string& body_graph_name) {
    std::shared_ptr<ov::Model> body_model = nullptr;
    auto input_model = std::dynamic_pointer_cast<InputModel>(m_input_model);
    if (m_cached_body_models->count(body_graph_name)) {
        // check if such body graph has been converted before
        // re-use it from the cache for further injection

        // create new instance of the required body model
        // since it will be modified by injection
        auto cached_body_model = m_cached_body_models->at(body_graph_name);
        body_model = cached_body_model->clone();
    } else if (auto body_input_model = input_model->get_body_input_model(body_graph_name)) {
        // try to find a function by name in the model library
        translate_graph(body_input_model, body_model);
        // save new instance of body_model in the cache of body models
        // before its injection into the parent graph

        // before caching, erase tensor names from the body graph
        // otherwise, it can lead tensor names conflicts
        for (const auto& op : body_model->get_ordered_ops()) {
            for (size_t ind = 0; ind < op->get_output_size(); ++ind) {
                op->get_output_tensor(ind).set_names({});
            }
        }

        auto cached_body_model = body_model->clone();
        update_cached_body_models(body_graph_name, cached_body_model);
    }
    return body_model;
}<|MERGE_RESOLUTION|>--- conflicted
+++ resolved
@@ -288,54 +288,44 @@
         }
 
         // generate OV node output vector for the current operation node
-<<<<<<< HEAD
 
         std::cerr
             << "[ TF FE INFO ] Trying to convert node with type " << operation_decoder->get_op_type()
             << " with name " << operation_decoder->get_op_name() << "\n";
 
-        ov::OutputVector ov_outputs;
-=======
         NamedOutputVector ov_outputs;
->>>>>>> 63c00891
         auto operation_type = operation_decoder->get_op_type();
         if (m_translator_map->count(operation_type)) {
             try {
                 auto translator = m_translator_map->at(operation_decoder->get_op_type());
                 NodeContext node_context(operation_decoder, ov_inputs, this);
                 ov_outputs = translator(node_context);
-<<<<<<< HEAD
-            } catch (const std::exception& e) {
+            } catch (const std::exception& ex) {
                 std::cerr
                     << "[ WARNING ] Translation of node type " << operation_decoder->get_op_type() << " was failed: "
-                    << e.what() << "\n";
-
-                // continue translation by replacing with FrameworkNode
-                // in case of any failures in translators due to their limitation
-                auto fw_node = std::make_shared<FrameworkNode>(operation_decoder,
-                                                               ov_inputs,
-                                                               operation_place->get_output_ports().size());
-                set_node_name(operation_name, fw_node);
-                fw_node->get_rt_info()["tf_orig_type"] = fw_node->get_op_type();
-                ov_outputs = fw_node->outputs();
-=======
-            } catch (const std::exception& ex) {
+                    << ex.what() << "\n";
+
                 // save the root-cause of the translation failure
                 const auto fw_outs = create_fw_node_with_exception(operation_decoder,
                                                                    ov_inputs,
                                                                    operation_place->get_output_ports().size(),
                                                                    operation_name,
                                                                    ex.what());
+                fw_outs[0].get_node()->get_rt_info()["tf_orig_type"] = static_cast<FrameworkNode*>(fw_outs[0].get_node())->get_op_type();    // TODO: Still needed?
                 ov_outputs = named_from_indexed(fw_outs);
             } catch (...) {
+                std::cerr
+                    << "[ WARNING ] Translation of node type " << operation_decoder->get_op_type() << " was failed: "
+                    << "UNKNOWN EXCEPTION" << "\n";
+
                 // save unknown exception type
                 const auto fw_outs = create_fw_node_with_exception(operation_decoder,
                                                                    ov_inputs,
                                                                    operation_place->get_output_ports().size(),
                                                                    operation_name,
                                                                    "Unknown exception type");
+                fw_outs[0].get_node()->get_rt_info()["tf_orig_type"] = static_cast<FrameworkNode*>(fw_outs[0].get_node())->get_op_type();    // TODO: Still needed?
                 ov_outputs = named_from_indexed(fw_outs);
->>>>>>> 63c00891
             }
         } else if (auto body_ov_model = get_body_ov_model(operation_type)) {
             OutputVector indexed_ov_outputs;
@@ -354,12 +344,8 @@
                                                            ov_inputs,
                                                            operation_place->get_output_ports().size());
             set_node_name(operation_name, fw_node);
-<<<<<<< HEAD
-            fw_node->get_rt_info()["tf_orig_type"] = fw_node->get_op_type();
-            ov_outputs = fw_node->outputs();
-=======
+            fw_node->get_rt_info()["tf_orig_type"] = fw_node->get_op_type();    // TODO: Still needed?
             ov_outputs = named_from_indexed(fw_node->outputs());
->>>>>>> 63c00891
         }
 
         // register OV node outputs in the map for new operation node
