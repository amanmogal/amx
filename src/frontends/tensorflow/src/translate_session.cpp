// Copyright (C) 2018-2023 Intel Corporation
// SPDX-License-Identifier: Apache-2.0
//

#include "translate_session.hpp"

#include "helper_ops/enter.hpp"
#include "helper_ops/keep_in_graph_op.hpp"
#include "helper_ops/loop_cond.hpp"
#include "helper_ops/merge.hpp"
#include "helper_ops/next_iteration.hpp"
#include "helper_ops/switch.hpp"
#include "input_model.hpp"
#include "openvino/frontend/tensorflow/variable.hpp"
#include "openvino/op/parameter.hpp"
#include "openvino/op/result.hpp"
#include "openvino/op/sink.hpp"
#include "openvino/op/util/framework_node.hpp"
#include "tf_framework_node.hpp"
#include "tf_utils.hpp"
#include "utils.hpp"

using namespace ov::frontend::tensorflow;

namespace {
template <typename T>
std::vector<T> reorder_ops_by_names(const std::vector<std::string>& names, const std::vector<T>& ops) {
    if (names.empty()) {
        // in case unspecified names, return the initial order of operations
        return ops;
    }
    // some body graph input can turn to be a constant node
    FRONT_END_GENERAL_CHECK(names.size() >= ops.size(),
                            "[TensorFlow Frontend] Internal error: cannot perform reordering of operations. The number "
                            "of names mismatches the number of operations.");
    std::vector<T> resulted_ops(ops.size(), nullptr);

    for (const auto& op : ops) {
        const auto& op_name = op->get_friendly_name();
        auto iter = std::find(names.begin(), names.end(), op_name);
        FRONT_END_GENERAL_CHECK(iter != names.end(),
                                "[TensorFlow Frontend] Internal error: cannot perform reordering of operations. The "
                                "requested name is not found among operations.");
    }

    size_t ind = 0;
    for (const auto& name : names) {
        for (const auto& op : ops) {
            if (op->get_friendly_name() == name) {
                resulted_ops[ind] = op;
                ind++;
                break;
            }
        }
    }
    return resulted_ops;
};

/// \brief Adjusts names of the tensor by mapping internal names to user specific ones using the model signature
/// and mark unused tensor names that must be removed
/// \param[in] ov_output ov::Output<ov::Node> for which names set should be corrected
/// \param[in] saved_model_input_names Map of for input names
/// \param[in] saved_model_output_names Map of for output names
void adjust_saved_model_names(ov::Output<ov::Node>& ov_output,
                              const std::shared_ptr<std::map<std::string, std::string>>& saved_model_input_names,
                              const std::shared_ptr<std::map<std::string, std::string>>& saved_model_output_names) {
    // 1. check if it is the input or output tensor of the model
    // perform the adjustment only for the input and output tensors of the model
    auto param_node = ov::as_type_ptr<ov::op::v0::Parameter>(ov_output.get_node_shared_ptr());
    bool is_input_tensor = (param_node ? true : false);
    ov::ResultVector results;
    for (const auto& consumer : ov_output.get_target_inputs()) {
        if (const auto& result = ov::as_type_ptr<ov::op::v0::Result>(consumer.get_node()->shared_from_this())) {
            results.push_back(result);
        }
    }
    bool is_output_tensor = (results.size() > 0 ? true : false);
    if (!is_input_tensor && !is_output_tensor) {
        return;
    }

    // 2. find a set of clean-up names and aligned with the model signature
    const auto& tensor_names = ov_output.get_names();
    std::unordered_set<std::string> cleanup_names;
    bool signature_passed = true;
    if (is_input_tensor) {
        if (saved_model_input_names) {
            for (const auto& tensor_name : tensor_names) {
                if (saved_model_input_names->count(tensor_name) > 0) {
                    cleanup_names.insert(saved_model_input_names->at(tensor_name));
                    param_node->set_friendly_name(saved_model_input_names->at(tensor_name));
                }
            }
        } else {
            signature_passed = false;
        }
    }

    if (is_output_tensor) {
        if (saved_model_output_names) {
            std::vector<std::string> result_names;
            for (const auto& tensor_name : tensor_names) {
                if (saved_model_output_names->count(tensor_name) > 0) {
                    cleanup_names.insert(saved_model_output_names->at(tensor_name));
                    result_names.push_back(saved_model_output_names->at(tensor_name));
                }
            }
            // align the Result node names as many as possible
            // it is not bad if we remain it as is because OV API 2.0 relies only on tensor names
            size_t result_names_size = result_names.size();
            if (result_names_size > 0) {
                for (size_t ind = 0; ind < results.size(); ++ind) {
                    auto new_result_name = result_names[ind % result_names_size];
                    results[ind]->set_friendly_name(new_result_name);
                }
            }
        } else {
            signature_passed = false;
        }
    }

    // 3. set cleanup names to the tensor only if it is found in the signature
    // otherwise, the tensor corresponds to unused Parameter or Result nodes
    if (cleanup_names.size() > 0) {
        ov_output.set_names(cleanup_names);
    } else if (signature_passed) {
        // this is unused tensor that should be removed
        // because it not present in the signature
        ov_output.add_names({"saved_model_unused"});
    }
}

// it creates framework node and saves exception message in the node attribute
ov::OutputVector create_fw_node_with_exception(const std::shared_ptr<DecoderBase>& decoder,
                                               const ov::OutputVector& inputs,
                                               size_t num_outputs,
                                               const std::string& operation_name,
                                               const std::string& exception_message) {
    ov::op::util::FrameworkNodeAttrs attrs;
    attrs[FrameworkNode::failed_conversion_key] = exception_message;
    auto fw_node = std::make_shared<FrameworkNode>(decoder, inputs, num_outputs);
    fw_node->set_attrs(attrs);
    set_node_name(operation_name, fw_node);
    return fw_node->outputs();
}

size_t get_flat_index_by_name_and_id(const ov::frontend::NamedOutputVector& outputs,
                                     const std::string& name,
                                     size_t idx) {
    // Assume that if at least one output port has name, then all the ports should have names
    if (!outputs.empty() && !outputs.front().name.empty()) {
        // Producer has names in ports
        auto it = std::find_if(outputs.begin(), outputs.end(), [&](const ov::frontend::NamedOutput& x) {
            return name == x.name;
        });
        FRONT_END_GENERAL_CHECK(outputs.end() - it > ptrdiff_t(idx),
                                "There is no output port specified by name and index");
        FRONT_END_GENERAL_CHECK(it[idx].name == name,
                                "There is no output port with specified index in a group with specified name");
        return it - outputs.begin() + idx;
    } else {
        // There are no named ports in the producer node, so reference by name wouldn't work
        return idx;
    }
}

// create Parameter node that will produce given tensor
std::shared_ptr<ov::op::v0::Parameter> create_parameter_node_for_tensor(ov::Output<ov::Node> output_tensor) {
    auto param =
        std::make_shared<ov::op::v0::Parameter>(output_tensor.get_element_type(), output_tensor.get_partial_shape());
    param->output(0).set_names(output_tensor.get_names());
    output_tensor.replace(param->output(0));
    return param;
}

void fuse_loop_cond(std::shared_ptr<LoopCond>& loop_cond,
                    NameTensorMapPtr ov_tensors_map,
                    const std::vector<std::shared_ptr<Enter>>& enter_ops) {
    // ov_tensors_map maps a operation name to a vector of its output tensors
    auto node_name = loop_cond->get_friendly_name();
    // find key points for condition and body graphs
    FRONT_END_GENERAL_CHECK(loop_cond, "[TensorFlow Frontend] internal error: pointer to LoopCond node is nullptr");

    // extract condition and body graphs
    // scan LoopCond node vicinity
    // 1. LoopCond has just one output
    // walk through all consuming inputs that are expected to be only for Switch nodes
    std::vector<std::shared_ptr<Switch>> switch_nodes;
    for (const auto& consuming_input : loop_cond->get_output_target_inputs(0)) {
        auto switch_node = ov::as_type_ptr<Switch>(consuming_input.get_node()->shared_from_this());
        FRONT_END_GENERAL_CHECK(switch_node,
                                "[TensorFlow Frontend] internal error or inconsistent model: consumer of LoopCond "
                                "output is not Switch operation");
        switch_nodes.push_back(switch_node);
    }

    // collect all output tensors for Loop
    // the created Loop node outputs will be connected with ov_outputs
    size_t num_inputs = switch_nodes.size();
    FRONT_END_GENERAL_CHECK(num_inputs > 0,
                            "[TensorFlow Frontend] internal error: LoopCond node has no output Switch nodes");
    ov::OutputVector ov_outputs(num_inputs);
    // collect ov_inputs (a list of Tensors) that will provide input data for the created Loop node
    ov::OutputVector ov_inputs(num_inputs);
    ov::ParameterVector cond_params(num_inputs);
    ov::ParameterVector body_params(num_inputs);
    ov::OutputVector ov_body_outputs(num_inputs);
    std::vector<std::string> output_tensor_names(num_inputs);
    std::set<std::shared_ptr<Enter>> met_enter_ops;
    std::string frame_name;
    for (size_t ind = 0; ind < num_inputs; ++ind) {
        // Switch node has two outputs:
        // 0 (output_false) - interrupt the loop, 1 (output_true) - continue the loop
        // check if Exit node exists
        auto switch_node = switch_nodes[ind];
        FRONT_END_GENERAL_CHECK(
            switch_node->get_output_target_inputs(0).size() < 2,
            "[TensorFlow Frontend] internal error or inconsistent model: Switch node has more than one Exit nodes");
        if (switch_node->get_output_target_inputs(0).size() == 1) {
            auto exit_node = (*switch_node->get_output_target_inputs(0).begin()).get_node();
            ov_outputs[ind] = exit_node->output(0);
            output_tensor_names[ind] = exit_node->get_friendly_name() + ":0";
        }

        auto merge_node = ov::as_type_ptr<Merge>(switch_node->input_value(0).get_node_shared_ptr());
        FRONT_END_GENERAL_CHECK(merge_node,
                                "[TensorFlow Frontend] internal error or inconsistent model: Data for Switch node is "
                                "not produced by Merge node for While operation");

        // create Parameter node for condition graph
        cond_params[ind] = create_parameter_node_for_tensor(merge_node->output(0));
        body_params[ind] = create_parameter_node_for_tensor(switch_node->output(1));

        // check that Merge node has Enter and NextIteration producers
        auto enter = ov::as_type_ptr<Enter>(merge_node->input_value(0).get_node_shared_ptr());
        auto next_iteration = ov::as_type_ptr<NextIteration>(merge_node->input_value(0).get_node_shared_ptr());
        if (!enter) {
            enter = ov::as_type_ptr<Enter>(merge_node->input_value(1).get_node_shared_ptr());
        }
        if (!next_iteration) {
            next_iteration = ov::as_type_ptr<NextIteration>(merge_node->input_value(1).get_node_shared_ptr());
        }
        FRONT_END_GENERAL_CHECK(enter && next_iteration,
                                "[TensorFlow Frontend] internal error or inconsistent model: inputs of Merge node in "
                                "While sub-graph are not Enter and NextIteration");
        ov_inputs[ind] = enter->input_value(0);
        met_enter_ops.insert(enter);
        frame_name = enter->get_frame_name();

        // retrieve output tensor for body graph that is an input to NextIteration node
        std::string producer_name;
        size_t producer_output_port_idx;
        next_iteration->get_producer(producer_name, producer_output_port_idx);
        FRONT_END_GENERAL_CHECK(
            ov_tensors_map->count(producer_name) > 0,
            "[TensorFlow Frontend] internal error: NextIteration producer is not found in the tensor map");
        auto producer_outputs = ov_tensors_map->at(producer_name);
        FRONT_END_GENERAL_CHECK(
            producer_output_port_idx < producer_outputs.size(),
            "[TensorFlow Frontend] internal error: NextIteration producer has insufficient number of outputs");
        auto ov_body_output = producer_outputs[producer_output_port_idx].port;
        if (ov_body_output.get_node_shared_ptr() == switch_node) {
            // this is case when NextIteration node is connected with Switch node
            ov_body_outputs[ind] = body_params[ind]->output(0);
        } else {
            ov_body_outputs[ind] = ov_body_output;
        }
    }
    auto ov_cond_output = loop_cond->input_values();

    // insert additional inputs for future Loop node
    for (auto& enter : enter_ops) {
        if (met_enter_ops.find(enter) == met_enter_ops.end() && enter->get_frame_name() == frame_name) {
            ov_inputs.push_back(enter->input_value(0));
            auto additional_param = create_parameter_node_for_tensor(enter->output(0));
            cond_params.push_back(additional_param);
            body_params.push_back(additional_param);
        }
    }

    // create a copy of conditional graph
    auto cond_model = std::make_shared<ov::Model>(ov_cond_output, cond_params);
    auto body_model = std::make_shared<ov::Model>(ov_body_outputs, body_params);

    // check if condition model has NextIteration->Merge construction
    // if yes, it means we need to create separate condition for initial check prior to While execution
    // and separate one for Loop inside
    auto prior_cond_model = cond_model->clone();
    for (const auto& op : prior_cond_model->get_ordered_ops()) {
        auto merge = ov::as_type_ptr<Merge>(op);
        if (!merge) {
            continue;
        }

        auto next_iteration = ov::as_type_ptr<NextIteration>(merge->input_value(0).get_node_shared_ptr());
        if (!next_iteration) {
            next_iteration = ov::as_type_ptr<NextIteration>(merge->input_value(1).get_node_shared_ptr());
        }

        auto param_node = ov::as_type_ptr<ov::op::v0::Parameter>(merge->input_value(0).get_node_shared_ptr());
        if (!param_node) {
            param_node = ov::as_type_ptr<ov::op::v0::Parameter>(merge->input_value(1).get_node_shared_ptr());
        }

        if (!next_iteration || !param_node) {
            continue;
        }
        merge->output(0).replace(param_node->output(0));
    }

    // create condition model to inject inside Loop operaion
    auto cond_model_params = cond_model->get_parameters();
    for (const auto& op : cond_model->get_ordered_ops()) {
        auto merge = ov::as_type_ptr<Merge>(op);
        if (!merge) {
            continue;
        }

        auto next_iteration = ov::as_type_ptr<NextIteration>(merge->input_value(0).get_node_shared_ptr());
        if (!next_iteration) {
            next_iteration = ov::as_type_ptr<NextIteration>(merge->input_value(1).get_node_shared_ptr());
        }

        auto param_node = ov::as_type_ptr<ov::op::v0::Parameter>(merge->input_value(0).get_node_shared_ptr());
        if (!param_node) {
            param_node = ov::as_type_ptr<ov::op::v0::Parameter>(merge->input_value(1).get_node_shared_ptr());
        }

        if (!next_iteration || !param_node) {
            continue;
        }

        std::string producer_name;
        size_t producer_output_port_idx;
        next_iteration->get_producer(producer_name, producer_output_port_idx);
        FRONT_END_GENERAL_CHECK(
            ov_tensors_map->count(producer_name) > 0,
            "[TensorFlow Frontend] internal error: NextIteration producer is not found in the tensor map");
        auto producer_outputs = ov_tensors_map->at(producer_name);
        FRONT_END_GENERAL_CHECK(
            producer_output_port_idx < producer_outputs.size(),
            "[TensorFlow Frontend] internal error: NextIteration producer has insufficient number of outputs");
        auto next_iteration_output = producer_outputs[producer_output_port_idx].port;

        // create auxiliary body model having separate instances of ov::Nodes to avoid cycles in graph during Loop
        // construction node
        auto aux_cond_model =
            std::make_shared<ov::Model>(ov::OutputVector{next_iteration_output}, body_params)->clone();
        auto aux_cond_params = aux_cond_model->get_parameters();
        auto aux_cond_results = aux_cond_model->get_results();
        auto params_size = aux_cond_params.size();
        // insert the auxiliary body model into condition model
        for (size_t param_ind = 0; param_ind < params_size; ++param_ind) {
            auto cond_param = cond_model_params[param_ind];
            aux_cond_params[param_ind]->output(0).replace(cond_model_params[param_ind]->output(0));
        }
        merge->output(0).replace(aux_cond_results[0]->input_value(0));
    }

    auto loop_node = create_loop_for_tf_while(node_name, body_model, cond_model, ov_inputs, prior_cond_model);
    auto loop_model = std::make_shared<ov::Model>(loop_node->outputs());

    size_t loop_node_output_size = loop_node->get_output_size();
    FRONT_END_GENERAL_CHECK(loop_node_output_size == num_inputs,
                            "[TensorFlow Frontend] internal error: the created Loop node to replace TF1 While has "
                            "unexpected number of outputs");
    for (size_t output_ind = 0; output_ind < loop_node_output_size; ++output_ind) {
        auto producer_node = ov_outputs[output_ind].get_node_shared_ptr();
        if (producer_node) {
            std::string producer_name = producer_node->get_friendly_name();
            size_t producer_output_port_idx = ov_outputs[output_ind].get_index();
            // work only for non-empty ov::Output<ov::Node>
            ov_outputs[output_ind].replace(loop_node->output(output_ind));
            ov_outputs[output_ind].set_names({output_tensor_names[output_ind]});
            if (ov_tensors_map->count(producer_name) &&
                producer_output_port_idx < ov_tensors_map->at(producer_name).size()) {
                ov_tensors_map->at(producer_name)[producer_output_port_idx] = ov_outputs[output_ind];
            }
        }
    }
}
}  // namespace

TranslateSession::TranslateSession(const ov::frontend::InputModel::Ptr& input_model,
                                   const std::shared_ptr<TranslatorDictionaryType>& translator_map,
                                   const std::string& model_name)
    : m_input_model(input_model),
      m_translator_map(translator_map),
      m_model_name(model_name),
      m_ov_model(nullptr),
      m_cached_body_models(std::make_shared<CachedBodyModelsType>()) {}

std::shared_ptr<ov::Model> TranslateSession::get_converted_model() {
    if (m_ov_model) {
        return m_ov_model;
    }
    translate_graph(m_input_model, m_ov_model);
    return m_ov_model;
}

void TranslateSession::translate_graph(const ov::frontend::InputModel::Ptr& input_model,
                                       std::shared_ptr<ov::Model>& ov_model) {
    NameTensorMapPtr ov_tensors_map = std::make_shared<NameTensorMap>();
    VariableMap::Ptr ov_variables_map = std::make_shared<VariableMap>();
    ControlDepsMap control_deps_map;
    std::vector<std::shared_ptr<LoopCond>> loop_cond_ops;
    std::vector<std::shared_ptr<Enter>> enter_ops;

    ov::ParameterVector params;
    ov::ResultVector results;
    ov::SinkVector sinks;
    const auto& model_tf = std::dynamic_pointer_cast<InputModel>(input_model);
    FRONT_END_GENERAL_CHECK(model_tf, "nullptr for InputModel is given for translation into OV Model");
    const auto& operation_places = model_tf->get_op_places();
    const auto& model_inputs = model_tf->get_inputs();
    const auto& model_outputs = model_tf->get_outputs();
    const auto& model_frozen_inputs = model_tf->get_tensor_values();
    const auto& saved_model_inputs = model_tf->get_saved_model_input_names();
    const auto& saved_model_outputs = model_tf->get_saved_model_output_names();
    bool is_body_graph = (model_tf->get_input_names().size() > 0);

    // fill ng_op_map with Constant outputs for frozen inputs
    for (const auto& frozen_input : model_frozen_inputs) {
        const auto& frozen_input_name = frozen_input.first;
        const auto& frozen_input_value = frozen_input.second;
        FRONT_END_GENERAL_CHECK(ov_tensors_map->count(frozen_input_name) == 0,
                                "Input with frozen value has been already met: " + frozen_input_name);
        (*ov_tensors_map)[frozen_input_name] = {frozen_input_value};
    }
    // create parameter nodes for all tensor places corresponding to inputs
    for (const auto& input_place : model_inputs) {
        FRONT_END_GENERAL_CHECK(input_place->get_names().size() == 1, "Input place must have one name.");
        auto input_name = input_place->get_names()[0];

        std::string operation_name;
        std::string port_type;
        size_t port_index;
        ov::frontend::tensorflow::extract_operation_name_and_port(input_name,
                                                                    operation_name,
                                                                    port_index,
                                                                    port_type);


        if (ov_tensors_map->count(input_name)) {
            // probably this input is frozen
            continue;
        }
        const auto& input_tensor_place = std::dynamic_pointer_cast<TensorPlace>(input_place);
        auto input_shape = input_tensor_place->get_partial_shape();
        auto input_type = input_tensor_place->get_element_type();

        // in case of cutting graph, types of custom inputs can be dynamic,
        // according to MO help, fp32 is used by default in such cases
        if (input_type == element::dynamic) {
            input_type = element::f32;
        }

<<<<<<< HEAD
        auto param = std::make_shared<ov::opset8::Parameter>(input_type, input_shape);
        set_node_name(operation_name, param);
=======
        auto param = std::make_shared<ov::op::v0::Parameter>(input_type, input_shape);
        set_node_name(input_name, param);
>>>>>>> 42acb627
        params.push_back(param);
        (*ov_tensors_map)[input_name] = {NamedOutput(param)};
    }

    // create the OV ops from TensorFlow ops
    std::vector<std::string> data_producer_names;
    for (const auto& operation_place : operation_places) {
        auto operation_decoder = operation_place->get_decoder();
        auto operation_name = operation_place->get_names()[0];
        // output for parameter nodes has been already generated
        if (ov_tensors_map->count(operation_name)) {
            continue;
        }

        // prepare a list of OV node inputs for each node
        ov::OutputVector ov_inputs;
        size_t operation_input_size = operation_decoder->get_input_size();
        std::vector<std::string> control_dependencies_names;

        if (operation_decoder->get_op_type() == "NextIteration") {
            // we expect no inputs for NextIteration because we break-up the cycle in InputModel
            operation_input_size = 0;
        }
        for (size_t input_port_idx = 0; input_port_idx < operation_input_size; ++input_port_idx) {
            std::string producer_name;
            size_t producer_port_idx;
            try {
                std::string producer_port_name;
                operation_decoder->get_input_node(input_port_idx, producer_name, producer_port_name, producer_port_idx);
                if (!producer_port_name.empty()) {
                    producer_port_idx = get_flat_index_by_name_and_id(ov_tensors_map->at(producer_name),
                                                                      producer_port_name,
                                                                      producer_port_idx);
                }
            } catch (const std::exception&) {
                FRONT_END_THROW("[ ERROR ] Exception happened when preparing input " + std::to_string(input_port_idx) +
                                " for op '" + operation_decoder->get_op_name() + "', expected input name: '" +
                                producer_name + "', expected input port index: " + std::to_string(producer_port_idx) +
                                '\n');
            }

            // skip conditional edges that must be resolved before operation translation
            // now we can meet them because we still work with TensorFlow protobuf
            if (is_conditional_edge(producer_name)) {
                // control dependency contains "^" in the beginning
                control_dependencies_names.push_back(producer_name.substr(1));
                continue;
            } else {
                // save all node names producing data
                data_producer_names.push_back(producer_name);
            }

            // TODO: re-implement the logic below once Place graph structure is implemented
            // Using Place graph structure (OpPlace, In/OutPortPlace places and their connections) can give
            // names of ports and operations that can be used for further check about existence in ng_op_map

            // check if output vector for places have been already defined and the order of this check is important
            // it moves from places corresponding to input port of the current operation node to output port of original
            // producers
            if (ov_tensors_map->count(std::to_string(input_port_idx) + ":" + operation_name)) {
                const auto& input_outputs_vector =
                    ov_tensors_map->at(std::to_string(input_port_idx) + ":" + operation_name);
                FRONT_END_GENERAL_CHECK(input_outputs_vector.size() == 1,
                                        "Input created with pruning must have one output");
                ov_inputs.push_back(input_outputs_vector.at(0).port);
            } else if (ov_tensors_map->count(producer_name + ":" + std::to_string(producer_port_idx))) {
                const auto& input_outputs_vector =
                    ov_tensors_map->at(producer_name + ":" + std::to_string(producer_port_idx));
                FRONT_END_GENERAL_CHECK(input_outputs_vector.size() == 1,
                                        "Input created with pruning must have one output");
                ov_inputs.push_back(input_outputs_vector.at(0).port);
            } else if (ov_tensors_map->count(producer_name)) {
                const auto& input_outputs_vector = ov_tensors_map->at(producer_name);
                if (input_outputs_vector.size() <= producer_port_idx) {
                    auto producer_node = input_outputs_vector[0].port.get_node_shared_ptr();
                    if (std::dynamic_pointer_cast<FrameworkNode>(producer_node)) {
                        // FrameworkNode node does not know in advance how many output ports will be used
                        // so we can increase number of outputs by demand
                        producer_node->set_output_type(producer_port_idx, element::dynamic, PartialShape::dynamic());
                        // update output vector in node map
                        (*ov_tensors_map)[producer_name] = named_from_indexed(producer_node->outputs());
                    }
                }
                FRONT_END_GENERAL_CHECK(input_outputs_vector.size() > producer_port_idx,
                                        "Input created with pruning must have one output");
                ov_inputs.push_back(input_outputs_vector.at(producer_port_idx).port);
            } else {
                FRONT_END_GENERAL_CHECK(false,
                                        "No input is found for node \"" + operation_name + "\" by port " +
                                            std::to_string(producer_port_idx));
            }
        }

        // update variables state map for the current node
        ov_variables_map->initialize_variable_state_map_for_node(control_dependencies_names,
                                                                 data_producer_names,
                                                                 operation_name);

        // generate OV node output vector for the current operation node
        NamedOutputVector ov_outputs;
        auto operation_type = operation_decoder->get_op_type();
        if (m_translator_map->count(operation_type)) {
            try {
                auto translator = m_translator_map->at(operation_decoder->get_op_type());
                NodeContext node_context(operation_decoder, ov_inputs, ov_variables_map, this);
                ov_outputs = translator(node_context);
            } catch (const std::exception& ex) {
                // save the root-cause of the translation failure
                const auto fw_outs = create_fw_node_with_exception(operation_decoder,
                                                                   ov_inputs,
                                                                   operation_place->get_output_ports().size(),
                                                                   operation_name,
                                                                   ex.what());
                ov_outputs = named_from_indexed(fw_outs);
            } catch (...) {
                // save unknown exception type
                const auto fw_outs = create_fw_node_with_exception(operation_decoder,
                                                                   ov_inputs,
                                                                   operation_place->get_output_ports().size(),
                                                                   operation_name,
                                                                   "Unknown exception type");
                ov_outputs = named_from_indexed(fw_outs);
            }

            for (auto output : ov_outputs) {
                auto node = output.port.get_node_shared_ptr();
                // We can't add all Sink operations to sinks vector, as there can be a FrameworkNode,
                // which we might need to remove from graph
                if (ov::as_type_ptr<KeepInGraphOp>(node)) {
                    sinks.push_back(std::dynamic_pointer_cast<ov::op::Sink>(node));
                } else {
                    auto multi_subgraph = std::dynamic_pointer_cast<ov::op::util::MultiSubGraphOp>(node);
                    if (multi_subgraph) {
                        for (const auto& body_model : multi_subgraph->get_functions()) {
                            if (body_model->get_sinks().size()) {
                                sinks.push_back(std::dynamic_pointer_cast<ov::op::Sink>(multi_subgraph));
                                break;
                            }
                        }
                    }
                }
            }
        } else if (auto body_ov_model = get_body_ov_model(operation_type, ov_inputs)) {
            OutputVector indexed_ov_outputs;
            inject_body_model(body_ov_model, operation_type, ov_inputs, indexed_ov_outputs);

            // set output tensor names
            for (size_t idx = 0; idx < indexed_ov_outputs.size(); ++idx) {
                indexed_ov_outputs[idx].get_tensor().set_names({operation_name + ":" + std::to_string(idx)});
            }
            ov_outputs = named_from_indexed(indexed_ov_outputs);
        } else {
            // continue translation by replacing with FrameworkNode
            // for example, it helps auto-pruning to be triggered on later nodes
            auto fw_node = std::make_shared<FrameworkNode>(operation_decoder,
                                                           ov_inputs,
                                                           operation_place->get_output_ports().size());
            set_node_name(operation_name, fw_node);
            ov_outputs = named_from_indexed(fw_node->outputs());
        }

        // save LoopCond operations in topological order for further fusing
        if (ov_outputs.size() == 1 && as_type_ptr<LoopCond>(ov_outputs[0].port.get_node_shared_ptr())) {
            loop_cond_ops.push_back(as_type_ptr<LoopCond>(ov_outputs[0].port.get_node_shared_ptr()));
        } else if (ov_outputs.size() == 1 && as_type_ptr<Enter>(ov_outputs[0].port.get_node_shared_ptr())) {
            enter_ops.push_back(as_type_ptr<Enter>(ov_outputs[0].port.get_node_shared_ptr()));
        } else if (ov_outputs.size() == 1 && as_type_ptr<NextIteration>(ov_outputs[0].port.get_node_shared_ptr())) {
            std::string producer_name;
            size_t producer_output_port_idx;
            operation_place->get_next_iteration_back_edge(producer_name, producer_output_port_idx);
            auto next_iteration = as_type_ptr<NextIteration>(ov_outputs[0].port.get_node_shared_ptr());
            next_iteration->set_producer(producer_name, producer_output_port_idx);
        }

        // create input control dependencies set for the current operation node
        std::set<ov::Output<ov::Node>> input_control_deps;
        for (const auto& control_dep_name : control_dependencies_names) {
            if (control_deps_map.count(control_dep_name) > 0) {
                const auto& input_control_dep = control_deps_map[control_dep_name];
                input_control_deps.insert(input_control_dep.cbegin(), input_control_dep.cend());
            }
        }
        // register output control dependencies in control dependencies map
        std::set<ov::Output<ov::Node>> output_control_deps;
        if (propagate_conditional_flow(ov_inputs, ov_outputs, input_control_deps, output_control_deps)) {
            control_deps_map[operation_name] = output_control_deps;
        }

        // register OV node outputs in the map for new operation node
        for (const auto& output : ov_outputs) {
            if (auto result = as_type_ptr<ov::op::v0::Result>(output.port.get_node_shared_ptr())) {
                // do not add RetVal type operation to ng_op_map
                results.push_back(result);
            } else {
                auto param = as_type_ptr<ov::op::v0::Parameter>(output.port.get_node_shared_ptr());
                // avoid duplicating Parameter nodes if they are already in the Parameters vector
                if (param && std::find(params.begin(), params.end(), param) == params.end() && !is_body_graph) {
                    params.push_back(param);
                }
                (*ov_tensors_map)[operation_name].push_back(output);
            }
        }
    }

    // create Result nodes for all model outputs
    if (results.empty()) {
        for (const auto& model_output : model_outputs) {
            auto model_output_tensor_place = std::dynamic_pointer_cast<TensorPlace>(model_output);
            auto model_output_name = model_output_tensor_place->get_names()[0];
            std::string operation_name;
            std::string port_type;
            size_t port_index;
            ov::frontend::tensorflow::extract_operation_name_and_port(model_output_name,
                                                                      operation_name,
                                                                      port_index,
                                                                      port_type);

            if (port_type == "none") {
                for (const auto& node_output : indexed_from_named((*ov_tensors_map)[operation_name])) {
                    auto result_node = std::make_shared<ov::op::v0::Result>(node_output);
                    // to be aligned with Legacy Frontend we set a name along with output port index
                    // though, the Result name is not used in the OV API 2.0 but it is checked in MO args tests
                    result_node->set_friendly_name(model_output_name + ":0");
                    results.push_back(result_node);
                }
            } else if (port_type == "out") {
                const auto& node_outputs = indexed_from_named((*ov_tensors_map)[operation_name]);
                if (node_outputs.size() > port_index) {
                    auto result_node = std::make_shared<ov::op::v0::Result>(node_outputs[port_index]);
                    result_node->set_friendly_name(model_output_name);
                    results.push_back(result_node);
                }
            } else if (port_type == "in") {
                // TODO: avoid this traversing by having a map for OpPlace objects, for example
                std::shared_ptr<OpPlace> operation_place = nullptr;
                for (const auto& op_place : operation_places) {
                    FRONT_END_GENERAL_CHECK(!op_place->get_names().empty(), "No names for OpPlace found.");
                    if (op_place->get_names()[0] == operation_name) {
                        operation_place = op_place;
                    }
                }
                FRONT_END_GENERAL_CHECK(operation_place, "There is no operation place with a name: " + operation_name);
                auto operation_decoder = operation_place->get_decoder();

                // get to know a producer node and by which its output port data is generated
                std::string producer_name;
                std::string producer_port_name;
                size_t producer_port_idx;
                try {
                    operation_decoder->get_input_node(port_index, producer_name, producer_port_name, producer_port_idx);
                    if (!producer_port_name.empty()) {
                        producer_port_idx = get_flat_index_by_name_and_id((*ov_tensors_map)[producer_name],
                                                                          producer_port_name,
                                                                          producer_port_idx);
                    }
                } catch (const std::exception&) {
                    FRONT_END_THROW("[ ERROR ] Exception happened when preparing input " + std::to_string(port_index) +
                                    " for op '" + operation_decoder->get_op_name() + "', expected input name: '" +
                                    producer_name +
                                    "', expected input port index: " + std::to_string(producer_port_idx) + '\n');
                }

                // add Result node for this producer output port
                const auto& node_outputs = indexed_from_named((*ov_tensors_map)[producer_name]);
                FRONT_END_GENERAL_CHECK(node_outputs.size() > producer_port_idx,
                                        "Output port with index " + std::to_string(producer_port_idx) + " of " +
                                            producer_name + "node specified as custom output does not exist");
                auto result_node = std::make_shared<ov::op::v0::Result>(node_outputs[producer_port_idx]);
                // to be aligned with Legacy Frontend we set a name of the output tensor name
                // of the producer to the Result node
                // though, the Result name is not used in the OV API 2.0 but it is checked in MO args tests
                result_node->set_friendly_name(producer_name + ":" + std::to_string(producer_port_idx));
                results.push_back(result_node);
            }
        }
    }

    // TODO: it may be redundant step since models_output is filled in InputModel constructor
    // find all terminal nodes in OV graph to complete list of results
    if (results.empty()) {
        for (const auto& node_output_vector : *ov_tensors_map) {
            for (size_t output_ind = 0; output_ind < node_output_vector.second.size(); ++output_ind) {
                auto output = node_output_vector.second[output_ind].port;
                if (output.get_target_inputs().empty() &&
                    !std::dynamic_pointer_cast<ov::op::v0::Result>(output.get_node_shared_ptr())) {
                    auto model_output_name =
                        output.get_node_shared_ptr()->get_friendly_name() + ":" + std::to_string(output_ind);
                    auto result_node = std::make_shared<ov::op::v0::Result>(output);
                    result_node->set_friendly_name(model_output_name);
                    results.push_back(result_node);
                }
            }
        }
    }

    if (saved_model_inputs || saved_model_outputs) {
        // only SavedModel and MetaGraph models have mapping from internal tensor names to user specific ones
        // for example, serving_default_input_name:0 maps to input_name
        // we need to re-write input and output internal tensor names to user specific

        // it makes sense to use set because Parameter and Results nodes may have the common tensor
        std::set<ov::Output<ov::Node>> ov_tensors;
        for (const auto& param : params) {
            ov_tensors.insert(param->output(0));
        }
        for (const auto& result : results) {
            ov_tensors.insert(result->input_value(0));
        }

        // it iterates through these tensors and adjusts their names
        // by remaining only user specific names or mark as unused tensor (produced by TensorFlow)
        for (auto ov_tensor : ov_tensors) {
            adjust_saved_model_names(ov_tensor, saved_model_inputs, saved_model_outputs);
        }
    }

    // reorder Parameter and Result nodes according to the requested order
    // of input and output names from the original model
    // during translation and topologically sorting this order could be lost
    auto input_names = model_tf->get_input_names();
    auto output_names = model_tf->get_output_names();
    ov::ParameterVector ordered_params = reorder_ops_by_names(input_names, params);
    ov::ResultVector ordered_results = reorder_ops_by_names(output_names, results);

    // before adding Result nodes to terminal nodes
    // it fuses TF1 Control flow based While operation to Loop operation
    // it needs to perform this in the reverse order
    std::reverse(loop_cond_ops.begin(), loop_cond_ops.end());
    for (auto& loop_cond_op : loop_cond_ops) {
        fuse_loop_cond(loop_cond_op, ov_tensors_map, enter_ops);
    }
    ov_model = std::make_shared<ov::Model>(ordered_results, sinks, ordered_params, m_model_name);
}

std::shared_ptr<ov::Model> TranslateSession::get_body_ov_model(const std::string& body_graph_name,
                                                               const ov::OutputVector& ov_inputs,
                                                               bool clear_names) {
    std::shared_ptr<ov::Model> body_model = nullptr;
    auto input_model = std::dynamic_pointer_cast<InputModel>(m_input_model);
    std::vector<ov::PartialShape> input_shapes;
    input_shapes.reserve(ov_inputs.size());
    std::vector<ov::element::Type> input_types;
    input_types.reserve(ov_inputs.size());
    for (const auto& ov_input : ov_inputs) {
        input_shapes.push_back(ov_input.get_partial_shape());
        input_types.push_back(ov_input.get_element_type());
    }
    CachedBodyModelSignature body_model_signature{body_graph_name, input_shapes, input_types};

    if (m_cached_body_models->count(body_model_signature)) {
        // check if such body graph has been converted before
        // re-use it from the cache for further injection

        // create new instance of the required body model
        // since it will be modified by injection
        auto cached_body_model = m_cached_body_models->at(body_model_signature);
        body_model = cached_body_model->clone();
    } else if (auto body_input_model = input_model->get_body_input_model(body_graph_name)) {
        // set input shapes and types for InputModel of the body graph
        // it allows to get more optimized model after the conversion,
        // for example, to get less sub-graphs with ShapeOf and Convert operations
        // input names set an order of body graph inputs
        auto input_names = body_input_model->get_input_names();
        auto body_inputs = body_input_model->get_inputs();
        size_t int_num_inputs = body_inputs.size();
        size_t ext_num_inputs = ov_inputs.size();
        FRONT_END_GENERAL_CHECK(int_num_inputs <= ext_num_inputs,
                                "[TensorFlow Frontend] internal error: a number of external and "
                                "internal inputs for a body graph mismatch");
        FRONT_END_GENERAL_CHECK(input_names.size() == ext_num_inputs,
                                "[TensorFlow Frontend] internal error: a number of body graph names and external "
                                "inputs to body must match");
        for (size_t input_ind = 0; input_ind < ext_num_inputs; ++input_ind) {
            auto required_input_name = input_names[input_ind];
            bool is_found_body_input = false;
            size_t body_found_ind = 0;
            for (size_t internal_ind = 0; internal_ind < int_num_inputs; ++internal_ind) {
                auto body_input_place = body_inputs[internal_ind];
                auto body_input_names = body_input_place->get_names();
                if (std::find(body_input_names.begin(), body_input_names.end(), required_input_name) !=
                    body_input_names.end()) {
                    is_found_body_input = true;
                    body_found_ind = internal_ind;
                    break;
                }
            }
            if (is_found_body_input) {
                auto body_input_place = body_inputs[body_found_ind];
                // if body input with required name is found, set its type
                if (input_types[input_ind].is_static()) {
                    body_input_model->set_element_type(body_input_place, input_types[input_ind]);
                }
                if (input_shapes[input_ind].rank().is_static()) {
                    body_input_model->set_partial_shape(body_input_place, input_shapes[input_ind]);
                }
            }
        }

        // try to find a function by name in the model library
        translate_graph(body_input_model, body_model);
        // save new instance of body_model in the cache of body models
        // before its injection into the parent graph

        // before caching, erase tensor names from the body graph
        // otherwise, it can lead tensor names conflicts
        if (clear_names) {
            for (const auto& op : body_model->get_ordered_ops()) {
                for (size_t ind = 0; ind < op->get_output_size(); ++ind) {
                    op->get_output_tensor(ind).set_names({});
                }
            }
        }

        auto cached_body_model = body_model->clone();
        update_cached_body_models(body_model_signature, cached_body_model);
    }
    return body_model;
}<|MERGE_RESOLUTION|>--- conflicted
+++ resolved
@@ -455,13 +455,8 @@
             input_type = element::f32;
         }
 
-<<<<<<< HEAD
-        auto param = std::make_shared<ov::opset8::Parameter>(input_type, input_shape);
+        auto param = std::make_shared<ov::op::v0::Parameter>(input_type, input_shape);
         set_node_name(operation_name, param);
-=======
-        auto param = std::make_shared<ov::op::v0::Parameter>(input_type, input_shape);
-        set_node_name(input_name, param);
->>>>>>> 42acb627
         params.push_back(param);
         (*ov_tensors_map)[input_name] = {NamedOutput(param)};
     }
