// Copyright (C) 2018-2023 Intel Corporation
// SPDX-License-Identifier: Apache-2.0
//

#include <exec_graph_info.hpp>
#include <openvino/frontend/manager.hpp>
#include <openvino/openvino.hpp>

#include "gtest/gtest.h"
#include "tf_utils.hpp"
#include "utils.hpp"

using namespace ov::frontend::tensorflow::tests;

class CompileModelsTests : public ::testing::Test {};

#ifdef OPENVINO_ARCH_ARM64
// Ticket: 122666
TEST_F(CompileModelsTests, DISABLED_NgramCompilation) {
    ov::Core core;
    auto model = convert_model("model_ngram/model_ngram.pbtxt");
    ov::CompiledModel compiled_model = core.compile_model(model, "CPU");
    const auto runtime_model = compiled_model.get_runtime_model();

    // A convert node will be inserted for CPU plugin API 2.0
    EXPECT_EQ(runtime_model->get_ordered_ops().size(), 5);
    EXPECT_EQ(runtime_model->get_parameters().size(), 2);
    EXPECT_EQ(runtime_model->get_results().size(), 1);
}
#else
TEST_F(CompileModelsTests, NgramCompilation) {
    ov::Core core;
    auto model = convert_model("model_ngram/model_ngram.pbtxt");
    ov::CompiledModel compiled_model = core.compile_model(model, "CPU");
    const auto runtime_model = compiled_model.get_runtime_model();

    // A convert node will be inserted for CPU plugin API 2.0
    EXPECT_EQ(runtime_model->get_ordered_ops().size(), 5);
    EXPECT_EQ(runtime_model->get_parameters().size(), 2);
    EXPECT_EQ(runtime_model->get_results().size(), 1);
}
#endif

#ifdef OPENVINO_ARCH_ARM64
<<<<<<< HEAD
// Ticket: 122666
TEST_F(CompileModelsTests, DISABLED_ModelWithSplitConvConcat) {
    {
        auto model = convert_model("split_conv_concat/split_conv_concat.pbtxt");
        ov::Core core;
        ov::CompiledModel compiled_model = core.compile_model(model, "CPU");
        const auto runtime_model = compiled_model.get_runtime_model();
        auto get_layer_type = [](const std::shared_ptr<ov::Node>& node) {
            return node->get_rt_info().at(ExecGraphInfoSerialization::LAYER_TYPE).as<std::string>();
        };
        const auto ops = runtime_model->get_ops();
        EXPECT_EQ(0, std::count_if(ops.begin(), ops.end(), [&](const std::shared_ptr<ov::Node>& node) {
                      return get_layer_type(node) == "Split";
                  }));
        EXPECT_EQ(2, std::count_if(ops.begin(), ops.end(), [&](const std::shared_ptr<ov::Node>& node) {
                      return get_layer_type(node) == "Convolution";
                  }));
        EXPECT_EQ(0, std::count_if(ops.begin(), ops.end(), [&](const std::shared_ptr<ov::Node>& node) {
                      return get_layer_type(node) == "Concat";
                  }));
    }
}
#else
TEST_F(CompileModelsTests, ModelWithSplitConvConcat) {
=======
// Ticket: CVS-122396
TEST_F(CompileModelsTests, DISABLED_ModelWithSplitConvConcat)
#else
TEST_F(CompileModelsTests, ModelWithSplitConvConcat)
#endif
{
>>>>>>> 791762fb
    {
        auto model = convert_model("split_conv_concat/split_conv_concat.pbtxt");
        ov::Core core;
        ov::CompiledModel compiled_model = core.compile_model(model, "CPU");
        const auto runtime_model = compiled_model.get_runtime_model();
        auto get_layer_type = [](const std::shared_ptr<ov::Node>& node) {
            return node->get_rt_info().at(ExecGraphInfoSerialization::LAYER_TYPE).as<std::string>();
        };
        const auto ops = runtime_model->get_ops();
        EXPECT_EQ(0, std::count_if(ops.begin(), ops.end(), [&](const std::shared_ptr<ov::Node>& node) {
                      return get_layer_type(node) == "Split";
                  }));
        EXPECT_EQ(2, std::count_if(ops.begin(), ops.end(), [&](const std::shared_ptr<ov::Node>& node) {
                      return get_layer_type(node) == "Convolution";
                  }));
        EXPECT_EQ(0, std::count_if(ops.begin(), ops.end(), [&](const std::shared_ptr<ov::Node>& node) {
                      return get_layer_type(node) == "Concat";
                  }));
    }
}
#endif

TEST_F(CompileModelsTests, ModelWithShapeOf) {
    auto model = convert_model("shapeof_slice_abs/shapeof_slice_abs.pbtxt");
    ov::Core core;
    ov::CompiledModel compiled_model = core.compile_model(model, "CPU");
    const auto runtime_model = compiled_model.get_runtime_model();
    auto get_layer_type = [](const std::shared_ptr<ov::Node>& node) {
        return node->get_rt_info().at(ExecGraphInfoSerialization::LAYER_TYPE).as<std::string>();
    };
    const auto ops = runtime_model->get_ops();
    // one Input, one Eltwise and one Output
    EXPECT_EQ(3, ops.size());
    // ShapeOf is folded
    EXPECT_EQ(0, std::count_if(ops.begin(), ops.end(), [&](const std::shared_ptr<ov::Node>& node) {
                  return get_layer_type(node) == "ShapeOf";
              }));
    // Slice is eliminated
    EXPECT_EQ(0, std::count_if(ops.begin(), ops.end(), [&](const std::shared_ptr<ov::Node>& node) {
                  return get_layer_type(node) == "StridedSlice";
              }));
}<|MERGE_RESOLUTION|>--- conflicted
+++ resolved
@@ -39,12 +39,14 @@
     EXPECT_EQ(runtime_model->get_parameters().size(), 2);
     EXPECT_EQ(runtime_model->get_results().size(), 1);
 }
-#endif
 
 #ifdef OPENVINO_ARCH_ARM64
-<<<<<<< HEAD
-// Ticket: 122666
-TEST_F(CompileModelsTests, DISABLED_ModelWithSplitConvConcat) {
+// Ticket: CVS-122396
+TEST_F(CompileModelsTests, DISABLED_ModelWithSplitConvConcat)
+#else
+TEST_F(CompileModelsTests, ModelWithSplitConvConcat)
+#endif
+{
     {
         auto model = convert_model("split_conv_concat/split_conv_concat.pbtxt");
         ov::Core core;
@@ -65,37 +67,6 @@
                   }));
     }
 }
-#else
-TEST_F(CompileModelsTests, ModelWithSplitConvConcat) {
-=======
-// Ticket: CVS-122396
-TEST_F(CompileModelsTests, DISABLED_ModelWithSplitConvConcat)
-#else
-TEST_F(CompileModelsTests, ModelWithSplitConvConcat)
-#endif
-{
->>>>>>> 791762fb
-    {
-        auto model = convert_model("split_conv_concat/split_conv_concat.pbtxt");
-        ov::Core core;
-        ov::CompiledModel compiled_model = core.compile_model(model, "CPU");
-        const auto runtime_model = compiled_model.get_runtime_model();
-        auto get_layer_type = [](const std::shared_ptr<ov::Node>& node) {
-            return node->get_rt_info().at(ExecGraphInfoSerialization::LAYER_TYPE).as<std::string>();
-        };
-        const auto ops = runtime_model->get_ops();
-        EXPECT_EQ(0, std::count_if(ops.begin(), ops.end(), [&](const std::shared_ptr<ov::Node>& node) {
-                      return get_layer_type(node) == "Split";
-                  }));
-        EXPECT_EQ(2, std::count_if(ops.begin(), ops.end(), [&](const std::shared_ptr<ov::Node>& node) {
-                      return get_layer_type(node) == "Convolution";
-                  }));
-        EXPECT_EQ(0, std::count_if(ops.begin(), ops.end(), [&](const std::shared_ptr<ov::Node>& node) {
-                      return get_layer_type(node) == "Concat";
-                  }));
-    }
-}
-#endif
 
 TEST_F(CompileModelsTests, ModelWithShapeOf) {
     auto model = convert_model("shapeof_slice_abs/shapeof_slice_abs.pbtxt");
