--- conflicted
+++ resolved
@@ -18,19 +18,12 @@
 
 set_target_properties(${TARGET_NAME} PROPERTIES EXPORT_NAME frontend::tensorflow)
 export(TARGETS ${TARGET_NAME} NAMESPACE openvino::
-        APPEND FILE "${CMAKE_BINARY_DIR}/OpenVINOTargets.cmake")
+       APPEND FILE "${CMAKE_BINARY_DIR}/OpenVINOTargets.cmake")
 
 # install with original name for tests component
-<<<<<<< HEAD
-install(FILES $<TARGET_FILE:openvino_tensorflow_frontend>
-        DESTINATION ${OV_CPACK_RUNTIMEDIR}
-        COMPONENT tests
-        RENAME ${output_name}
-        EXCLUDE_FROM_ALL)
-=======
 install(TARGETS ${TARGET_NAME}
-        RUNTIME DESTINATION ${IE_CPACK_RUNTIME_PATH} COMPONENT tests EXCLUDE_FROM_ALL
-        LIBRARY DESTINATION ${IE_CPACK_LIBRARY_PATH} COMPONENT tests EXCLUDE_FROM_ALL)
+        RUNTIME DESTINATION ${OV_CPACK_RUNTIMEDIR} COMPONENT tests EXCLUDE_FROM_ALL
+        LIBRARY DESTINATION ${OV_CPACK_LIBRARYDIR} COMPONENT tests EXCLUDE_FROM_ALL)
 
 if(BUILD_SHARED_LIBS)
     function(ov_shared_library_name target_name library_name)
@@ -51,16 +44,16 @@
 
     # rename targets files to avoid auto-loading by FEM
     install(FILES $<TARGET_FILE:${TARGET_NAME}>
-            DESTINATION ${IE_CPACK_RUNTIME_PATH}
-            COMPONENT core
+            DESTINATION ${OV_CPACK_RUNTIMEDIR}
+            COMPONENT ${OV_CPACK_COMP_CORE}
             RENAME ${shared_library_name})
     if(WIN32)
         ov_lib_file_name(${TARGET_NAME_IRC} lib_file_name)
 
         # need to install renamed .lib file as well
         install(FILES $<TARGET_LINKER_FILE:${TARGET_NAME}>
-                DESTINATION ${IE_CPACK_LIBRARY_PATH}
-                COMPONENT core
+                DESTINATION ${OV_CPACK_LIBRARYDIR}
+                COMPONENT ${OV_CPACK_COMP_CORE}
                 RENAME ${lib_file_name})
     endif()
 endif()
@@ -68,6 +61,5 @@
 # install -dev part
 install(DIRECTORY ${${TARGET_NAME}_INCLUDE_DIR}/openvino
         DESTINATION ${FRONTEND_INSTALL_INCLUDE}/
-        COMPONENT core_dev
-        FILES_MATCHING PATTERN "*.hpp")
->>>>>>> 61f65779
+        COMPONENT ${OV_CPACK_COMP_CORE_DEV}
+        FILES_MATCHING PATTERN "*.hpp")