# Copyright (C) 2018-2022 Intel Corporation
# SPDX-License-Identifier: Apache-2.0
#

ov_add_frontend(NAME tensorflow
                LINKABLE_FRONTEND
                SHUTDOWN_PROTOBUF
                FILEDESCRIPTION "FrontEnd to load and convert TensorFlow file format"
                LINK_LIBRARIES openvino::util openvino::runtime::dev)

<<<<<<< HEAD
#
# Temporary install steps
#

set(TARGET_NAME openvino_tensorflow_frontend)
set(TARGET_NAME_IRC openvino_tensorflow_fe)

set_target_properties(${TARGET_NAME} PROPERTIES EXPORT_NAME frontend::tensorflow)
export(TARGETS ${TARGET_NAME} NAMESPACE openvino::
       APPEND FILE "${CMAKE_BINARY_DIR}/OpenVINOTargets.cmake")

# install with original name for tests component
install(TARGETS ${TARGET_NAME}
        RUNTIME DESTINATION ${OV_CPACK_RUNTIMEDIR} COMPONENT tests EXCLUDE_FROM_ALL
        LIBRARY DESTINATION ${OV_CPACK_LIBRARYDIR} COMPONENT tests EXCLUDE_FROM_ALL)
=======
# give a different name during installation to OpenVINO package
set_target_properties(openvino_tensorflow_frontend PROPERTIES OUTPUT_NAME openvino_tensorflow_fe)
>>>>>>> 07f0966e

function(ov_frontend_get_file_name target_name library_name)
    set(LIB_PREFIX "${CMAKE_SHARED_LIBRARY_PREFIX}")
    set(LIB_SUFFIX "${IE_BUILD_POSTFIX}${CMAKE_SHARED_LIBRARY_SUFFIX}")

    set("${library_name}" "${LIB_PREFIX}${target_name}${LIB_SUFFIX}" PARENT_SCOPE)
endfunction()

ov_frontend_get_file_name(openvino_tensorflow_frontend output_name)

<<<<<<< HEAD
        set("${library_name}" "${LIB_PREFIX}${target_name}${LIB_SUFFIX}" PARENT_SCOPE)
    endfunction()

    ov_shared_library_name(${TARGET_NAME_IRC} shared_library_name)

    # rename targets files to avoid auto-loading by FEM
    install(FILES $<TARGET_FILE:${TARGET_NAME}>
            DESTINATION ${OV_CPACK_RUNTIMEDIR}
            COMPONENT ${OV_CPACK_COMP_CORE}
            RENAME ${shared_library_name})
    if(WIN32)
        ov_lib_file_name(${TARGET_NAME_IRC} lib_file_name)

        # need to install renamed .lib file as well
        install(FILES $<TARGET_LINKER_FILE:${TARGET_NAME}>
                DESTINATION ${OV_CPACK_LIBRARYDIR}
                COMPONENT ${OV_CPACK_COMP_CORE}
                RENAME ${lib_file_name})
    endif()
endif()

# install -dev part
install(DIRECTORY ${${TARGET_NAME}_INCLUDE_DIR}/openvino
        DESTINATION ${FRONTEND_INSTALL_INCLUDE}/
        COMPONENT ${OV_CPACK_COMP_CORE_DEV}
        FILES_MATCHING PATTERN "*.hpp")
=======
# install with original name for tests component
install(FILES $<TARGET_FILE:openvino_tensorflow_frontend>
        DESTINATION ${IE_CPACK_RUNTIME_PATH}
        COMPONENT tests
        RENAME ${output_name}
        EXCLUDE_FROM_ALL)
>>>>>>> 07f0966e
<|MERGE_RESOLUTION|>--- conflicted
+++ resolved
@@ -8,26 +8,8 @@
                 FILEDESCRIPTION "FrontEnd to load and convert TensorFlow file format"
                 LINK_LIBRARIES openvino::util openvino::runtime::dev)
 
-<<<<<<< HEAD
-#
-# Temporary install steps
-#
-
-set(TARGET_NAME openvino_tensorflow_frontend)
-set(TARGET_NAME_IRC openvino_tensorflow_fe)
-
-set_target_properties(${TARGET_NAME} PROPERTIES EXPORT_NAME frontend::tensorflow)
-export(TARGETS ${TARGET_NAME} NAMESPACE openvino::
-       APPEND FILE "${CMAKE_BINARY_DIR}/OpenVINOTargets.cmake")
-
-# install with original name for tests component
-install(TARGETS ${TARGET_NAME}
-        RUNTIME DESTINATION ${OV_CPACK_RUNTIMEDIR} COMPONENT tests EXCLUDE_FROM_ALL
-        LIBRARY DESTINATION ${OV_CPACK_LIBRARYDIR} COMPONENT tests EXCLUDE_FROM_ALL)
-=======
 # give a different name during installation to OpenVINO package
 set_target_properties(openvino_tensorflow_frontend PROPERTIES OUTPUT_NAME openvino_tensorflow_fe)
->>>>>>> 07f0966e
 
 function(ov_frontend_get_file_name target_name library_name)
     set(LIB_PREFIX "${CMAKE_SHARED_LIBRARY_PREFIX}")
@@ -38,38 +20,9 @@
 
 ov_frontend_get_file_name(openvino_tensorflow_frontend output_name)
 
-<<<<<<< HEAD
-        set("${library_name}" "${LIB_PREFIX}${target_name}${LIB_SUFFIX}" PARENT_SCOPE)
-    endfunction()
-
-    ov_shared_library_name(${TARGET_NAME_IRC} shared_library_name)
-
-    # rename targets files to avoid auto-loading by FEM
-    install(FILES $<TARGET_FILE:${TARGET_NAME}>
-            DESTINATION ${OV_CPACK_RUNTIMEDIR}
-            COMPONENT ${OV_CPACK_COMP_CORE}
-            RENAME ${shared_library_name})
-    if(WIN32)
-        ov_lib_file_name(${TARGET_NAME_IRC} lib_file_name)
-
-        # need to install renamed .lib file as well
-        install(FILES $<TARGET_LINKER_FILE:${TARGET_NAME}>
-                DESTINATION ${OV_CPACK_LIBRARYDIR}
-                COMPONENT ${OV_CPACK_COMP_CORE}
-                RENAME ${lib_file_name})
-    endif()
-endif()
-
-# install -dev part
-install(DIRECTORY ${${TARGET_NAME}_INCLUDE_DIR}/openvino
-        DESTINATION ${FRONTEND_INSTALL_INCLUDE}/
-        COMPONENT ${OV_CPACK_COMP_CORE_DEV}
-        FILES_MATCHING PATTERN "*.hpp")
-=======
 # install with original name for tests component
 install(FILES $<TARGET_FILE:openvino_tensorflow_frontend>
-        DESTINATION ${IE_CPACK_RUNTIME_PATH}
+        DESTINATION ${OV_CPACK_RUNTIMEDIR}
         COMPONENT tests
         RENAME ${output_name}
-        EXCLUDE_FROM_ALL)
->>>>>>> 07f0966e
+        EXCLUDE_FROM_ALL)