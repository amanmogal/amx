--- conflicted
+++ resolved
@@ -3,11 +3,8 @@
 #
 
 ov_add_frontend(NAME tensorflow
-<<<<<<< HEAD
                 LINKABLE_FRONTEND
-=======
                 SHUTDOWN_PROTOBUF
->>>>>>> 171863e3
                 SKIP_INSTALL
                 FILEDESCRIPTION "FrontEnd to load and convert TensorFlow file format"
                 LINK_LIBRARIES openvino::util)
