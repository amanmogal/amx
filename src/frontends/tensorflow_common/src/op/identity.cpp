--- conflicted
+++ resolved
@@ -22,15 +22,10 @@
                                     "StopGradient",
                                     "ReadVariableOp",
                                     "ShardedFilename",
-<<<<<<< HEAD
-                                    "MergeV2Checkpoints"};
-    default_op_checks(node, 1, supported_ops, true);
-=======
-                                    "MergeV2Checkpoints",
+                                    "MergeV2Checkpoints"
                                     // TF Lite nodes
                                     "DENSIFY"};
-    default_op_checks(node, 1, supported_ops);
->>>>>>> 275e14d9
+    default_op_checks(node, 1, supported_ops, true);
     auto input = node.get_input(0);
     // auto complex_type_mark = as_type_ptr<ComplexTypeMark>(input.get_node_shared_ptr());
     // if (complex_type_mark) {
