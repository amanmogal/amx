// Copyright (C) 2018-2023 Intel Corporation
// SPDX-License-Identifier: Apache-2.0
//

#include "common_op_table.hpp"

using namespace std;

namespace ov {
namespace frontend {
namespace tensorflow {
namespace op {

OutputVector translate_identity_op(const NodeContext& node) {
<<<<<<< HEAD
    vector<string> supported_ops = {"CheckNumerics",
                                    "CheckNumericsV2",
=======
    vector<string> supported_ops = {"EnsureShape",
>>>>>>> b1db7223
                                    "Identity",
                                    "PreventGradient",
                                    "Snapshot",
                                    "StopGradient",
                                    "ReadVariableOp",
                                    "ShardedFilename",
                                    "MergeV2Checkpoints"};
    default_op_checks(node, 1, supported_ops);
    auto input = node.get_input(0);

    // set only tensor names
    // no need to change node name since Identity node is skipped
    set_out_name(node.get_name(), input);
    set_out_name(node.get_name() + ":" + "0", input);
    return {input};
}

OutputVector translate_identity_n_op(const NodeContext& node) {
    default_op_checks(node, 1, {"IdentityN"});
    auto input_size = static_cast<int>(node.get_input_size());
    auto node_name = node.get_name();

    OutputVector result;
    for (int input_idx = 0; input_idx < input_size; ++input_idx) {
        auto input = node.get_input(input_idx);
        set_out_name(node_name + ":" + std::to_string(input_idx), input);
        result.push_back(input);
    }

    return result;
}

}  // namespace op
}  // namespace tensorflow
}  // namespace frontend
}  // namespace ov<|MERGE_RESOLUTION|>--- conflicted
+++ resolved
@@ -12,12 +12,9 @@
 namespace op {
 
 OutputVector translate_identity_op(const NodeContext& node) {
-<<<<<<< HEAD
     vector<string> supported_ops = {"CheckNumerics",
                                     "CheckNumericsV2",
-=======
-    vector<string> supported_ops = {"EnsureShape",
->>>>>>> b1db7223
+                                    "EnsureShape",
                                     "Identity",
                                     "PreventGradient",
                                     "Snapshot",
