// Copyright (C) 2018-2023 Intel Corporation
// SPDX-License-Identifier: Apache-2.0
//

#include "common_op_table.hpp"
#include "openvino/op/constant.hpp"
#include "openvino/op/equal.hpp"
<<<<<<< HEAD
=======
#include "openvino/op/greater.hpp"
>>>>>>> 8c96f08c
#include "openvino/op/logical_and.hpp"
#include "openvino/op/logical_or.hpp"
#include "openvino/op/not_equal.hpp"
#include "openvino/op/reduce_prod.hpp"
#include "openvino/op/select.hpp"
#include "openvino/op/shape_of.hpp"

using namespace std;
using namespace ov::op;

namespace ov {
namespace frontend {
namespace tensorflow {
namespace op {
OutputVector translate_tobool_op(const NodeContext& node) {
    // (rank(x) == 0 && x != 0) || (rank > 0 && ReduceProd(ShapeOf(x))) > 0

    default_op_checks(node, 1, {"ToBool"});
    auto x = node.get_input(0);

    // prepare auxiliary zero and zero constants of the same type as the inputs
    auto zero = create_same_type_const_scalar<int32_t>(x, 0);
    auto zero_2 = make_shared<v0::Constant>(element::i32, Shape{}, 0);
    auto true_const = make_shared<v0::Constant>(element::boolean, Shape{}, true);
    auto false_const = make_shared<v0::Constant>(element::boolean, Shape{}, false);
    // compute a mask to get rank(x) == 0
    auto x_rank = compute_subgraph_scalar_rank(x, element::i32);

    // compute rank(x) == 0
    auto is_zero = make_shared<v1::Equal>(x_rank, zero_2);

    // compute mask to get x != 0
    auto is_not_zero = make_shared<v1::NotEqual>(x, zero);

    // compute (rank(x) == 0 && x != 0)
    auto logical_and = make_shared<v1::LogicalAnd>(is_zero, is_not_zero);
    // compute rank(x) > 0
    auto greater_than_zero = make_shared<v1::Greater>(x_rank, zero_2);

    // compute ShapeOf(x)
    auto cond_shape = make_shared<v3::ShapeOf>(x, element::i32);
    // compute ReduceProd(ShapeOf(x))) and axis
    auto axis = make_shared<v0::Constant>(element::i32, Shape{}, 0);
    auto reduce_prod = make_shared<v1::ReduceProd>(cond_shape, axis);

    // compute ReduceProd(ShapeOf(x))) > 0
    auto greater_than__zero_2 = make_shared<v1::Greater>(reduce_prod, zero);
    // compute (rank > 0 && ReduceProd(ShapeOf(x))) > 0
    auto logical_and_2 = make_shared<v1::LogicalAnd>(greater_than_zero, greater_than__zero_2);

    auto logical_or = make_shared<v1::LogicalOr>(logical_and, logical_and_2);

    auto tobool = make_shared<v1::Select>(logical_or, true_const, false_const);
    set_node_name(node.get_name(), tobool);
    return tobool->outputs();
}
}  // namespace op
}  // namespace tensorflow
}  // namespace frontend
}  // namespace ov<|MERGE_RESOLUTION|>--- conflicted
+++ resolved
@@ -5,10 +5,7 @@
 #include "common_op_table.hpp"
 #include "openvino/op/constant.hpp"
 #include "openvino/op/equal.hpp"
-<<<<<<< HEAD
-=======
 #include "openvino/op/greater.hpp"
->>>>>>> 8c96f08c
 #include "openvino/op/logical_and.hpp"
 #include "openvino/op/logical_or.hpp"
 #include "openvino/op/not_equal.hpp"
@@ -55,7 +52,7 @@
     auto reduce_prod = make_shared<v1::ReduceProd>(cond_shape, axis);
 
     // compute ReduceProd(ShapeOf(x))) > 0
-    auto greater_than__zero_2 = make_shared<v1::Greater>(reduce_prod, zero);
+    auto greater_than__zero_2 = make_shared<v1::Greater>(reduce_prod, zero_2);
     // compute (rank > 0 && ReduceProd(ShapeOf(x))) > 0
     auto logical_and_2 = make_shared<v1::LogicalAnd>(greater_than_zero, greater_than__zero_2);
 
