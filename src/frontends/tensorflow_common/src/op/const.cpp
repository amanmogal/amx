// Copyright (C) 2018-2023 Intel Corporation
// SPDX-License-Identifier: Apache-2.0
//

#include "common_op_table.hpp"
#include "helper_ops/string_constant.hpp"
#include "helper_ops/unsupported_constant.hpp"
#include "openvino/op/constant.hpp"

#include "openvino/core/type/non_tensor_type.hpp"
#include "openvino/op/str_ops.hpp"


using namespace std;
using namespace ov::op;
using namespace ov;

namespace ov {
namespace frontend {
namespace tensorflow {
namespace op {

OutputVector translate_const_op(const NodeContext& node) {
<<<<<<< HEAD
#if 0
    try {
        auto ov_type = node.get_attribute_as_any("dtype");
        if(!ov_type.is<element::Type>()) {
            // FIXME: kind of a work around, the next line should raise StructuralTypeWA with necessary data encapsulated
            auto tensor = node.get_attribute<ov::Tensor>("value");
            std::cerr << "----------------------------- CANNOT BE ------------------------------\n";
        }
        std::shared_ptr<Node> const_node;
        if (ov_type == element::dynamic) {
            const_node = std::make_shared<UnsupportedConstant>();
        } else {
            auto tensor = node.get_attribute<Tensor>("value");
            const_node = std::make_shared<Constant>(tensor.get_element_type(), tensor.get_shape(), tensor.data());
        }

        if(const_node->get_element_type() == element::string) {
            std::cerr << "[ TF FE STR ] >>>>>>>>>>>>>>>>>>>>>>>   String tensor was created   <<<<<<<<<<<<<<<<<<<<<<<<<<<\n";
        }

        set_node_name(node.get_name(), const_node);
        return {const_node};
    } catch(const StructuralTypeWA& str_wa) {
        std::cerr << "[ STR WA CATCH ]";
        if(!str_wa.m_structural_type.is<ov::element::StructuralType::Str>()) {
            std::cerr << "This is not a string\n";
            throw;
        }
        // TODO: does it work with a non-scalar tensor?
        auto& tensor = str_wa.m_tensor.as<ov::Tensor>();
        // FIXME: Is this a data copy?
        auto res = std::make_shared<ov::opset8::Constant>(tensor.get_element_type(), tensor.get_shape(), tensor.data());
        set_node_name(node.get_name(), res);
        return {std::make_shared<StructPack>(OutputVector{res},
            str_wa.m_structural_type,
            PartialShape{})};
    } catch(...) {
        std::cerr << "[ ERROR ] Cannot decode ov::Tensor from node with name " << node.get_name() << "\n";
        throw;
#endif
=======
    default_op_checks(node, 0, {"Const"});

>>>>>>> 75acdac5
    auto ov_type = node.get_attribute_as_any("dtype");
    std::shared_ptr<Node> const_node;
    if (!ov_type.is<ov::element::Type>() || ov_type.as<ov::element::Type>() == ov::element::dynamic ||
        ov_type.as<ov::element::Type>() == ov::element::undefined) {
        if (ov_type.is<std::string>() && ov_type.as<std::string>() == "DT_STRING") {
            const_node = std::make_shared<StringConstant>(node.get_attribute_as_any("value"));
        } else {
            const_node = std::make_shared<UnsupportedConstant>();
        }
    } else {
        auto tensor = node.get_attribute<Tensor>("value");
        const_node = std::make_shared<v0::Constant>(tensor);
    }
    set_node_name(node.get_name(), const_node);
    return {const_node};

}
}  // namespace op
}  // namespace tensorflow
}  // namespace frontend
}  // namespace ov<|MERGE_RESOLUTION|>--- conflicted
+++ resolved
@@ -21,7 +21,6 @@
 namespace op {
 
 OutputVector translate_const_op(const NodeContext& node) {
-<<<<<<< HEAD
 #if 0
     try {
         auto ov_type = node.get_attribute_as_any("dtype");
@@ -62,10 +61,8 @@
         std::cerr << "[ ERROR ] Cannot decode ov::Tensor from node with name " << node.get_name() << "\n";
         throw;
 #endif
-=======
     default_op_checks(node, 0, {"Const"});
 
->>>>>>> 75acdac5
     auto ov_type = node.get_attribute_as_any("dtype");
     std::shared_ptr<Node> const_node;
     if (!ov_type.is<ov::element::Type>() || ov_type.as<ov::element::Type>() == ov::element::dynamic ||
