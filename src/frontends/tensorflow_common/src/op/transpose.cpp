--- conflicted
+++ resolved
@@ -5,14 +5,11 @@
 #include "openvino/op/transpose.hpp"
 
 #include "common_op_table.hpp"
-<<<<<<< HEAD
 #include "helper_ops/complex_type_mark.hpp"
 #include "openvino/op/constant.hpp"
 #include "openvino/op/subtract.hpp"
-#include "openvino/opsets/opset8.hpp"
+#include "openvino/op/concat.hpp"
 #include "utils.hpp"
-=======
->>>>>>> 275e14d9
 
 using namespace std;
 using namespace ov::op;
@@ -26,7 +23,6 @@
     default_op_checks(node, 2, {"Transpose", "TRANSPOSE"}, true);
     auto x = node.get_input(0);
     auto perm = node.get_input(1);
-<<<<<<< HEAD
 
     auto complex_type_mark = as_type_ptr<ComplexTypeMark>(x.get_node_shared_ptr());
     if (complex_type_mark) {
@@ -34,24 +30,21 @@
         x = complex_type_mark->input_value(0);
 
         auto input_rank = compute_subgraph_scalar_rank(x, element::i32, false);
-        auto const_one = make_shared<Constant>(element::i32, Shape{1}, 1);
-        auto input_rank_minus_one = make_shared<Subtract>(input_rank, const_one)->output(0);
+        auto const_one = make_shared<v0::Constant>(element::i32, Shape{1}, 1);
+        auto input_rank_minus_one = make_shared<v1::Subtract>(input_rank, const_one)->output(0);
 
         OutputVector concat_inputs;
         concat_inputs.push_back(perm);
         concat_inputs.push_back(input_rank_minus_one);
 
-        auto concat = make_shared<Concat>(concat_inputs, 0);
-        auto transpose = make_shared<Transpose>(x, concat);
+        auto concat = make_shared<v0::Concat>(concat_inputs, 0);
+        auto transpose = make_shared<v1::Transpose>(x, concat);
         set_node_name(node.get_name(), transpose);
         auto complex_transpose = make_shared<ComplexTypeMark>(transpose, complex_part_type);
 
         return {complex_transpose->output(0)};
     }
-    auto transpose = make_shared<Transpose>(x, perm);
-=======
     auto transpose = make_shared<v1::Transpose>(x, perm);
->>>>>>> 275e14d9
     set_node_name(node.get_name(), transpose);
     return {transpose};
 }
