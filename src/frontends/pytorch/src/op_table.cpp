--- conflicted
+++ resolved
@@ -499,11 +499,7 @@
         {"aten.split.Tensor", op::translate_chunk_fx},
         {"aten.sub.default", op::translate_sub},
         {"aten.sub.Tensor", op::translate_sub},
-<<<<<<< HEAD
-        {"aten.t.default", op::translate_transpose_fx},
-=======
         {"aten.t.default", op::translate_t},
->>>>>>> 1938a514
         {"aten.tanh.default", op::translate_1to1_match_1_inputs<opset10::Tanh>},
         {"aten.transpose.int", op::translate_transpose},
         {"aten.unsqueeze.default", op::translate_1to1_match_2_inputs<opset10::Unsqueeze>},
