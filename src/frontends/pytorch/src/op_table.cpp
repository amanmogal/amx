--- conflicted
+++ resolved
@@ -96,6 +96,7 @@
         {"aten::ne", op::translate_1to1_match_2_inputs<opset8::NotEqual>},
         {"aten::neg", op::translate_neg},
         {"aten::permute", op::translate_1to1_match_2_inputs<opset8::Transpose>},
+        {"aten::pow", op::translate_1to1_match_2_inputs<opset8::Power>},
         {"aten::reciprocal", op::translate_reciprocal},
         {"aten::relu", op::translate_1to1_match_1_inputs<opset8::Relu>},
         {"aten::relu_", op::inplace_op<op::translate_1to1_match_1_inputs<opset8::Relu>>},
@@ -117,156 +118,11 @@
         {"aten::view", op::translate_view},
         {"prim::Constant", op::translate_constant},
         {"prim::If", op::translate_if},
-<<<<<<< HEAD
         {"prim::is_cuda", op::return_false_scalar},
         {"prim::Loop", op::translate_loop},
         {"prim::NumToTensor", op::skip_node},  // In openvino we already store number as tensor with shape []
         {"prim::requires_grad", op::return_false_scalar},
         {"prim::TupleConstruct", op::translate_tuple_construct},
-=======
-
-        {"prim::Constant",
-         [](NodeContext& context) -> OutputVector {
-             return context.as_constant();
-         }},
-
-        {"aten::dim",
-         [](NodeContext& context) -> OutputVector {
-             auto shape = std::make_shared<opset8::ShapeOf>(context.get_input(0), element::i32);
-             auto rank = std::make_shared<opset8::ShapeOf>(shape, element::i32);
-             auto squeeze = std::make_shared<opset8::Squeeze>(rank);
-             return {context.mark_node(squeeze)};
-         }},
-
-        {"aten::reciprocal",
-         [](NodeContext& context) -> OutputVector {
-             auto x = context.get_input(0);
-             auto const_neg_1 = opset8::Constant::create(element::i32, Shape{}, {-1});
-             auto cast = std::make_shared<opset8::ConvertLike>(const_neg_1, x);
-             auto power = std::make_shared<opset8::Power>(x, cast);
-             return {context.mark_node(power)};
-         }},
-
-        {"aten::sub",
-         [](NodeContext& context) -> OutputVector {
-             auto x = context.get_input(0);
-             auto y = context.get_input(1);
-             // default is 1 so no need to multiply by alpha
-             if (!context.input_is_none(2)) {
-                 auto alpha = context.get_input(2);
-                 auto casted_alpha = std::make_shared<opset8::ConvertLike>(alpha, y);
-                 y = std::make_shared<opset8::Multiply>(casted_alpha, y);
-             }
-             return {context.mark_node(std::make_shared<opset8::Subtract>(x, y))};
-         }},
-
-        {"aten::eq",
-         [](NodeContext& context) -> OutputVector {
-             auto x = context.get_input(0);
-             auto y = context.get_input(1);
-             return {context.mark_node(std::make_shared<opset8::Equal>(x, y))};
-         }},
-
-        {"aten::ne",
-         [](NodeContext& context) -> OutputVector {
-             auto x = context.get_input(0);
-             auto y = context.get_input(1);
-             return {context.mark_node(std::make_shared<opset8::NotEqual>(x, y))};
-         }},
-
-        {"aten::gt",
-         [](NodeContext& context) -> OutputVector {
-             auto x = context.get_input(0);
-             auto y = context.get_input(1);
-             return {context.mark_node(std::make_shared<opset8::Greater>(x, y))};
-         }},
-
-        {"aten::lt",
-         [](NodeContext& context) -> OutputVector {
-             auto x = context.get_input(0);
-             auto y = context.get_input(1);
-             return {context.mark_node(std::make_shared<opset8::Less>(x, y))};
-         }},
-
-        {"aten::neg",
-         [](NodeContext& context) -> OutputVector {
-             auto x = context.get_input(0);
-             auto const_neg_1 = opset8::Constant::create(element::i32, Shape{}, {-1});
-             auto cast = std::make_shared<opset8::ConvertLike>(const_neg_1, x);
-             return {context.mark_node(std::make_shared<opset8::Multiply>(x, cast))};
-         }},
-
-        {"prim::TupleConstruct",
-         [](NodeContext& context) -> OutputVector {
-             auto n_inputs = context.get_input_size();
-             if (n_inputs == 1) {
-                 return {context.get_input(0)};
-             } else {
-                 throw std::runtime_error(
-                     "prim::TupleConstruct conversion doesn't support cases when the number of inputs is not one.");
-             }
-         }},
-
-        /* TODO: Don't need a special way to handle prim::ListConstruct as it doesn't provide any extra service extra to
-        FW Node at this moment { "prim::ListConstruct", [](NodeContext& context) -> OutputVector {
-            // TODO. Probably need to replace by a constant of size 0 in one of the following transformations that embed
-        Lists to Tensors for OV.
-        }},
-        */
-
-        /* Only makes sence if output type is not deducable, but it is not our case
-        { "aten::__getitem__", [](NodeContext& context) -> OutputVector {
-            // Should be handled in a special way: returned tensor is an alias for a part of input list
-            // Temporary we replace this semantics loosing aliasing and just returning a part of input tensor.
-            // Represent __getitem__ as generic node with only exception for returned type
-            // We can infer output type base on the input type. Also we can verify that input type is really a list
-        (TODO: is only list acceptable for __getitem__?) auto fw_node =
-        make_shared<PtFrameworkNode>(context.get_decoder(), context.inputs());
-            OV_FRONTEND_REQUIRE(fw_node->outputs().size() == 1);
-            // TODO: Deduce output type here; do we need it? Looks like PT has already derived all the types, just need
-        to carefully recognize it in original graph
-        }},
-        */
-
-        {"aten::append",
-         [](NodeContext& context) -> OutputVector {
-             // Returns a modified list but also modifies the original list as well. So it should replace original list
-             // entry point in tensor_map with a new modified value. So returned value becomes a complete alise of input
-             // value with a list. We replace the original entry point and produces new one for new entry point. It
-             // helps to maintain correct data dependencies and keep graph connected.
-
-             // We still using FW node to represent this op and going to call transformation that remakes it to
-             // supported sub graph
-
-             auto fw_node = std::make_shared<PtFrameworkNode>(context.get_decoder(), context.inputs());
-
-             // Expect only a single output from aten::append
-             OV_FRONTEND_REQUIRE(fw_node->outputs().size() == 1);
-
-             // Next code is a hack to make alias for a value; in the final version it should be handled via something
-             // similar to AliasDB from PT
-             context.mutate_input(0, fw_node->output(0));
-
-             // TODO: this code won't work incorrectly if it is in a loop and list comes from outer scope
-             return context.mark_node(fw_node)->outputs();
-         }},
-
-        // TODO: Don't know how to change it quickly to be compiled, consult with Maxim
-        /*{ "prim::ConstantChunk", [&]() -> OutputVector {
-            auto chunks = node->i(attr::chunks); // FIXME: create actual attribute function
-            auto dim = node->i(attr::dim);
-            auto dim_const = context.mark_node(opset8::Constant::create(element::i64, Shape{}, {dim}));
-            auto split = context.mark_node(std::make_shared<opset8::Split>(context.get_input(0), dim_const, chunks));
-            return split->outputs();
-        }},*/
-
-        {"aten::pow",
-         [](NodeContext& context) -> OutputVector {
-             auto input_tensor = context.get_input(0);
-             auto exponent = context.get_input(1);
-             return {context.mark_node(std::make_shared<opset8::Power>(input_tensor, exponent))};
-         }},
->>>>>>> e866b900
     };
 };
 
