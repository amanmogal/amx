// Copyright (C) 2018-2023 Intel Corporation
// SPDX-License-Identifier: Apache-2.0
//

#include "op_table.hpp"

#include "openvino/opsets/opset10.hpp"
#include "utils.hpp"
#include "utils_quantize.hpp"

namespace ov {
namespace frontend {
namespace pytorch {
namespace op {

#define OP_CONVERTER(op) OutputVector op(const NodeContext& node)

// TorchScript translations
OP_CONVERTER(translate_adaptive_avg_pool3d);
OP_CONVERTER(translate_adaptive_avg_pool2d);
OP_CONVERTER(translate_adaptive_avg_pool1d);
OP_CONVERTER(translate_adaptive_max_pool3d);
OP_CONVERTER(translate_adaptive_max_pool2d);
OP_CONVERTER(translate_adaptive_max_pool1d);
OP_CONVERTER(translate_add);
OP_CONVERTER(translate_add_);
OP_CONVERTER(translate_mul);
OP_CONVERTER(translate_mul_);
OP_CONVERTER(translate_addcmul);
OP_CONVERTER(translate_addmm);
OP_CONVERTER(translate_alias_copy);
OP_CONVERTER(translate_all);
OP_CONVERTER(translate_amax);
OP_CONVERTER(translate_amin);
OP_CONVERTER(translate_and);
OP_CONVERTER(translate_arange);
OP_CONVERTER(translate_argmax);
OP_CONVERTER(translate_argsort);
OP_CONVERTER(translate_argmax);
OP_CONVERTER(translate_argmin);
OP_CONVERTER(translate_as_strided);
OP_CONVERTER(translate_as_tensor);
OP_CONVERTER(translate_atan2);
OP_CONVERTER(translate_avg_poolnd);
OP_CONVERTER(translate_bool);
OP_CONVERTER(translate_batch_norm);
OP_CONVERTER(translate_bitwise_and);
OP_CONVERTER(translate_bitwise_not);
OP_CONVERTER(translate_bitwise_or);
OP_CONVERTER(translate_bitwise_xor);
OP_CONVERTER(translate_cat);
OP_CONVERTER(translate_cdist);
OP_CONVERTER(translate_channel_shuffle);
OP_CONVERTER(translate_clamp);
OP_CONVERTER(translate_constant);
OP_CONVERTER(translate_conv_transposend);
OP_CONVERTER(translate_convnd);
OP_CONVERTER(translate_convolution);
OP_CONVERTER(translate_convolution_mode);
OP_CONVERTER(translate_copy_);
OP_CONVERTER(translate_cross);
OP_CONVERTER(translate_cumsum);
OP_CONVERTER(translate_deform_conv);
OP_CONVERTER(translate_derive_index);
OP_CONVERTER(translate_dim);
OP_CONVERTER(translate_div);
OP_CONVERTER(translate_div_);
OP_CONVERTER(translate_dot);
OP_CONVERTER(translate_elu);
OP_CONVERTER(translate_embedding);
OP_CONVERTER(translate_embedding_bag);
OP_CONVERTER(translate_empty);
OP_CONVERTER(translate_empty_like);
OP_CONVERTER(translate_erf);
OP_CONVERTER(translate_erfc);
OP_CONVERTER(translate_expand);
OP_CONVERTER(translate_expand_as);
OP_CONVERTER(translate_expm1);
OP_CONVERTER(translate_eye);
OP_CONVERTER(translate_fake_quantize_per_channel_affine);
OP_CONVERTER(translate_fake_quantize_per_tensor_affine);
OP_CONVERTER(translate_fill);
OP_CONVERTER(translate_fill_diagonal);
OP_CONVERTER(translate_flatten);
OP_CONVERTER(translate_flip);
OP_CONVERTER(translate_floor_divide);
OP_CONVERTER(translate_fmod);
OP_CONVERTER(translate_frobenius_norm);
OP_CONVERTER(translate_full);
OP_CONVERTER(translate_full_like);
OP_CONVERTER(translate_gather);
OP_CONVERTER(translate_gcd);
OP_CONVERTER(translate_gelu);
OP_CONVERTER(translate_get_attr);
OP_CONVERTER(translate_getitem);
OP_CONVERTER(translate_glu);
OP_CONVERTER(translate_grid_sampler);
OP_CONVERTER(translate_group_norm);
OP_CONVERTER(translate_gru);
OP_CONVERTER(translate_hardtanh);
OP_CONVERTER(translate_if);
OP_CONVERTER(translate_im2col);
OP_CONVERTER(translate_index);
OP_CONVERTER(translate_index_add);
OP_CONVERTER(translate_index_put_);
OP_CONVERTER(translate_index_select);
OP_CONVERTER(translate_instance_norm);
OP_CONVERTER(translate_int);
OP_CONVERTER(translate_inverse);
OP_CONVERTER(translate_is_nonzero);
OP_CONVERTER(translate_layer_norm);
OP_CONVERTER(translate_len);
OP_CONVERTER(translate_linalg_cross);
OP_CONVERTER(translate_linalg_norm);
OP_CONVERTER(translate_linalg_matrix_norm);
OP_CONVERTER(translate_linalg_vector_norm);
OP_CONVERTER(translate_linear);
OP_CONVERTER(translate_linspace);
OP_CONVERTER(translate_list_construct);
OP_CONVERTER(translate_list_unpack);
OP_CONVERTER(translate_log1p);
OP_CONVERTER(translate_log_sigmoid);
OP_CONVERTER(translate_log_softmax);
OP_CONVERTER(translate_log2);
OP_CONVERTER(translate_log10);
OP_CONVERTER(translate_logsumexp);
OP_CONVERTER(translate_loop);
OP_CONVERTER(translate_lstm);
OP_CONVERTER(translate_masked_fill);
OP_CONVERTER(translate_masked_scatter);
OP_CONVERTER(translate_max);
OP_CONVERTER(translate_maximum);
OP_CONVERTER(translate_max_poolnd);
OP_CONVERTER(translate_mean);
OP_CONVERTER(translate_meshgrid);
OP_CONVERTER(translate_min);
OP_CONVERTER(translate_minimum);
OP_CONVERTER(translate_multinomial);
OP_CONVERTER(translate_narrow);
OP_CONVERTER(translate_native_multi_head_attention);
OP_CONVERTER(translate_neg);
OP_CONVERTER(translate_new_full);
OP_CONVERTER(translate_new_ones);
OP_CONVERTER(translate_new_zeros);
OP_CONVERTER(translate_nms);
OP_CONVERTER(translate_nonzero);
OP_CONVERTER(translate_norm);
OP_CONVERTER(translate_normal);
OP_CONVERTER(translate_normal_);
OP_CONVERTER(translate_not);
OP_CONVERTER(translate_numel);
OP_CONVERTER(translate_one_hot);
OP_CONVERTER(translate_ones);
OP_CONVERTER(translate_ones_like);
OP_CONVERTER(translate_or);
OP_CONVERTER(translate_bitwise_xor);
OP_CONVERTER(translate_outer);
OP_CONVERTER(translate_pack_padded_sequence);
OP_CONVERTER(translate_pad);
OP_CONVERTER(translate_pad_packed_sequence);
OP_CONVERTER(translate_pairwise_distance);
OP_CONVERTER(translate_pixel_shuffle);
OP_CONVERTER(translate_pixel_unshuffle);
OP_CONVERTER(translate_pow);
OP_CONVERTER(translate_prod);
OP_CONVERTER(translate_pythonop);
OP_CONVERTER(translate_quantize_per_channel);
OP_CONVERTER(translate_quantize_per_tensor);
OP_CONVERTER(translate_quantized_add);
OP_CONVERTER(translate_quantized_add_relu);
OP_CONVERTER(translate_quantized_hardswish);
OP_CONVERTER(translate_quantized_mul);
OP_CONVERTER(translate_range_length);
OP_CONVERTER(translate_rand);
OP_CONVERTER(translate_randn);
OP_CONVERTER(translate_randint);
OP_CONVERTER(translate_rand_like);
OP_CONVERTER(translate_randn_like);
OP_CONVERTER(translate_reciprocal);
OP_CONVERTER(translate_relu6);
OP_CONVERTER(translate_remainder);
OP_CONVERTER(translate_repeat_interleave);
OP_CONVERTER(translate_reshape);
OP_CONVERTER(translate_reshape_as);
OP_CONVERTER(translate_rnn);
OP_CONVERTER(translate_roi_align);
OP_CONVERTER(translate_roll);
OP_CONVERTER(translate_round);
OP_CONVERTER(translate_rsqrt);
OP_CONVERTER(translate_rsub);
OP_CONVERTER(translate_scaled_dot_product_attention);
OP_CONVERTER(translate_scatter);
OP_CONVERTER(translate_scatter_add);
OP_CONVERTER(translate_scatter_reduce);
OP_CONVERTER(translate_select);
OP_CONVERTER(translate_set_item);
OP_CONVERTER(translate_selu);
OP_CONVERTER(translate_shape_as_tensor);
OP_CONVERTER(translate_sign);
OP_CONVERTER(translate_size);
OP_CONVERTER(translate_slice);
OP_CONVERTER(translate_softmax);
OP_CONVERTER(translate_sort);
OP_CONVERTER(translate_square);
OP_CONVERTER(translate_squeeze);
OP_CONVERTER(translate_std);
OP_CONVERTER(translate_std_mean);
OP_CONVERTER(translate_sub);
OP_CONVERTER(translate_sub_);
OP_CONVERTER(translate_sum);
OP_CONVERTER(translate_t);
OP_CONVERTER(translate_take_along_dim);
OP_CONVERTER(translate_to);
OP_CONVERTER(translate_topk);
OP_CONVERTER(translate_transpose);
OP_CONVERTER(translate_tril);
OP_CONVERTER(translate_triu);
OP_CONVERTER(translate_tuple_index);
OP_CONVERTER(translate_unflatten);
OP_CONVERTER(translate_unfold);
OP_CONVERTER(translate_upsample_bicubic2d);
OP_CONVERTER(translate_upsample_bilinear2d);
OP_CONVERTER(translate_upsample_bicubic2d_aa);
OP_CONVERTER(translate_upsample_bilinear2d_aa);
OP_CONVERTER(translate_upsample_linear1d);
OP_CONVERTER(translate_upsample_nearest1d);
OP_CONVERTER(translate_upsample_nearest2d);
OP_CONVERTER(translate_upsample_nearest3d);
OP_CONVERTER(translate_upsample_trilinear3d);
OP_CONVERTER(translate_var);
OP_CONVERTER(translate_var_mean);
OP_CONVERTER(translate_weight_norm);
OP_CONVERTER(translate_where);
OP_CONVERTER(translate_zeros);
OP_CONVERTER(translate_zeros_like);
OP_CONVERTER(translate_quantized_cat);
OP_CONVERTER(translate_quantized_convnd);
OP_CONVERTER(translate_quantized_convnd_relu);
OP_CONVERTER(translate_quantized_linear);
OP_CONVERTER(translate_xor);
// Torch FX Translations
OP_CONVERTER(translate_adaptive_max_pool1d_fx);
OP_CONVERTER(translate_adaptive_max_pool2d_fx);
OP_CONVERTER(translate_adaptive_max_pool3d_fx);
OP_CONVERTER(translate_addcmul_fx);
OP_CONVERTER(translate_addmm_fx);
OP_CONVERTER(translate_arange_fx);
OP_CONVERTER(translate_batch_norm_legit_fx);
OP_CONVERTER(translate_batch_norm_legit_no_training_fx);
OP_CONVERTER(translate_batch_norm_legit_no_stats_fx);
OP_CONVERTER(translate_cat_fx);
OP_CONVERTER(translate_constant_pad_nd_fx);
OP_CONVERTER(translate_cumsum_fx);
OP_CONVERTER(translate_chunk_fx);
OP_CONVERTER(translate_div_fx);
OP_CONVERTER(translate_expand_fx);
OP_CONVERTER(translate_fake_quantize_per_channel_affine_fx);
OP_CONVERTER(translate_fake_quantize_per_tensor_affine_fx);
OP_CONVERTER(translate_full_fx);
OP_CONVERTER(translate_gelu_fx);
OP_CONVERTER(translate_group_norm_fx);
OP_CONVERTER(translate_index_fx);
OP_CONVERTER(translate_layer_norm_fx);
OP_CONVERTER(translate_leaky_relu_fx);
OP_CONVERTER(translate_log_softmax_fx);
OP_CONVERTER(translate_max_dim_fx);
OP_CONVERTER(translate_max_poolnd_fx);
OP_CONVERTER(translate_mean_fx);
OP_CONVERTER(translate_min_dim_fx);
OP_CONVERTER(translate_rsub_fx);
OP_CONVERTER(translate_scalar_tensor_fx);
OP_CONVERTER(translate_scaled_dot_product_attention_fx);
OP_CONVERTER(translate_select_scatter_fx);
OP_CONVERTER(translate_slice_fx);
OP_CONVERTER(translate_slice_scatter_fx);
OP_CONVERTER(translate_softmax_fx);
OP_CONVERTER(translate_split_with_sizes_fx);
OP_CONVERTER(translate_stack_fx);
OP_CONVERTER(translate_sub_fx);
OP_CONVERTER(translate_sum_fx);
OP_CONVERTER(translate_to_fx);
OP_CONVERTER(translate_transpose_fx);
OP_CONVERTER(translate_var_fx);
OP_CONVERTER(translate_var_mean_fx);
OP_CONVERTER(translate_unbind_int_fx);

}  // namespace op

// Supported ops for TorchScript
const std::map<std::string, CreatorFunction> get_supported_ops_ts() {
    return {
        {"aten::__and__", op::translate_bitwise_and},
        {"aten::__derive_index", op::translate_derive_index},
        {"aten::__getitem__", op::translate_getitem},
        {"aten::__not__", op::translate_1to1_match_1_inputs<opset10::LogicalNot>},
        {"aten::__or__", op::translate_bitwise_or},
        {"aten::__range_length", op::translate_range_length},
        {"aten::__xor__", op::translate_bitwise_xor},
        {"aten::_convolution", op::translate_convolution},
        {"aten::_convolution_mode", op::translate_convolution_mode},
        {"aten::_native_multi_head_attention", op::translate_native_multi_head_attention},
        {"aten::_pack_padded_sequence", op::translate_pack_padded_sequence},
        {"aten::_pad_packed_sequence", op::translate_pad_packed_sequence},
        {"aten::_set_item", op::translate_set_item},
        {"aten::_shape_as_tensor", op::translate_shape_as_tensor},
        {"aten::_upsample_bicubic2d_aa", op::translate_upsample_bicubic2d_aa},
        {"aten::_upsample_bilinear2d_aa", op::translate_upsample_bilinear2d_aa},
        {"aten::_weight_norm", op::translate_weight_norm},
        {"aten::abs", op::optional_out<op::translate_1to1_match_1_inputs<opset10::Abs>, 1>},
        {"aten::abs_", op::inplace_op<op::translate_1to1_match_1_inputs<opset10::Abs>>},
        {"aten::acos", op::optional_out<op::translate_1to1_match_1_inputs_with_fp32_type_alignment<opset10::Acos>, 1>},
        {"aten::acos_", op::inplace_op<op::translate_1to1_match_1_inputs<opset10::Acos>>},
        {"aten::acosh",
         op::optional_out<op::translate_1to1_match_1_inputs_with_fp32_type_alignment<opset10::Acosh>, 1>},
        {"aten::acosh_", op::inplace_op<op::translate_1to1_match_1_inputs<opset10::Acosh>>},
        {"aten::adaptive_avg_pool1d", op::quantizable_op<op::translate_adaptive_avg_pool1d>},
        {"aten::adaptive_avg_pool2d", op::quantizable_op<op::translate_adaptive_avg_pool2d>},
        {"aten::adaptive_avg_pool3d", op::quantizable_op<op::translate_adaptive_avg_pool3d>},
        {"aten::adaptive_max_pool1d", op::quantizable_op<op::translate_adaptive_max_pool1d>},
        {"aten::adaptive_max_pool2d", op::quantizable_op<op::translate_adaptive_max_pool2d>},
        {"aten::adaptive_max_pool3d", op::quantizable_op<op::translate_adaptive_max_pool3d>},
        {"aten::add", op::translate_add},
        {"aten::add_", op::translate_add_},
        {"aten::addcmul", op::translate_addcmul},
        {"aten::addmm", op::translate_addmm},
        {"aten::alias", op::skip_node},
        {"aten::alias_copy", op::translate_alias_copy},
        {"aten::all", op::translate_all},
        {"aten::amax", op::translate_amax},
        {"aten::amin", op::translate_amin},
        // aten::append - Supported in limited set of patterns
        {"aten::arange", op::translate_arange},
        {"aten::argmax", op::translate_argmax},
        {"aten::argmin", op::translate_argmin},
        {"aten::argsort", op::translate_argsort},
        {"aten::as_strided", op::translate_as_strided},
        {"aten::as_tensor", op::translate_as_tensor},
        {"aten::asin", op::optional_out<op::translate_1to1_match_1_inputs_with_fp32_type_alignment<opset10::Asin>, 1>},
        {"aten::asin_", op::inplace_op<op::translate_1to1_match_1_inputs<opset10::Asin>>},
        {"aten::asinh",
         op::optional_out<op::translate_1to1_match_1_inputs_with_fp32_type_alignment<opset10::Asinh>, 1>},
        {"aten::asinh_", op::inplace_op<op::translate_1to1_match_1_inputs<opset10::Asinh>>},
        {"aten::atan", op::optional_out<op::translate_1to1_match_1_inputs_with_fp32_type_alignment<opset10::Atan>, 1>},
        {"aten::atan_", op::inplace_op<op::translate_1to1_match_1_inputs<opset10::Atan>>},
<<<<<<< HEAD
        {"aten::atan2", op::translate_atan2},
        {"aten::atanh", op::translate_1to1_match_1_inputs_with_fp32_type_alignment<opset10::Atanh>},
=======
        {"aten::atanh",
         op::optional_out<op::translate_1to1_match_1_inputs_with_fp32_type_alignment<opset10::Atanh>, 1>},
>>>>>>> 5d9c5956
        {"aten::atanh_", op::inplace_op<op::translate_1to1_match_1_inputs<opset10::Atanh>>},
        {"aten::avg_pool1d", op::quantizable_op<op::translate_avg_poolnd>},
        {"aten::avg_pool2d", op::quantizable_op<op::translate_avg_poolnd>},
        {"aten::avg_pool3d", op::quantizable_op<op::translate_avg_poolnd>},
        {"aten::baddbmm", op::translate_addmm},
        {"aten::batch_norm", op::translate_batch_norm},
        {"aten::bitwise_and", op::translate_bitwise_and},
        {"aten::bitwise_not", op::translate_bitwise_not},
        {"aten::bitwise_or", op::translate_bitwise_or},
        {"aten::bitwise_xor", op::translate_bitwise_xor},
        {"aten::bmm", op::translate_1to1_match_2_inputs<opset10::MatMul>},
        {"aten::Bool", op::translate_bool},
        // aten::broadcast_tensors - Supported in limited set of patterns
        {"aten::broadcast_to", op::translate_expand},
        {"aten::cat", op::translate_cat},
        {"aten::cdist", op::translate_cdist},
        {"aten::ceil", op::optional_out<op::translate_1to1_match_1_inputs<opset10::Ceiling>, 1>},
        {"aten::ceil_", op::inplace_op<op::translate_1to1_match_1_inputs<opset10::Ceiling>>},
        {"aten::channel_shuffle", op::translate_channel_shuffle},
        // aten::chunk - Supported in limited set of patterns
        {"aten::clamp", op::translate_clamp},
        {"aten::clamp_", op::inplace_op<op::translate_clamp>},
        {"aten::clamp_max", op::translate_1to1_match_2_inputs_align_types<opset10::Minimum>},
        {"aten::clamp_min", op::translate_1to1_match_2_inputs_align_types<opset10::Maximum>},
        {"aten::clip", op::translate_clamp},
        {"aten::clip_", op::inplace_op<op::translate_clamp>},
        {"aten::clone", op::skip_node},  // ignore clone operators that are inserted by PyTorch autograd
        // aten::complex - Supported in limited set of patterns
        {"aten::concat", op::translate_cat},
        {"aten::contiguous", op::skip_node},  // In openvino how tensors are stored in memory is internal plugin detail,
                                              // we assume all tensors are contiguous
        {"aten::conv_transpose1d", op::translate_conv_transposend},
        {"aten::conv_transpose2d", op::translate_conv_transposend},
        {"aten::conv_transpose3d", op::translate_conv_transposend},
        {"aten::conv1d", op::translate_convnd},
        {"aten::conv2d", op::translate_convnd},
        {"aten::conv3d", op::translate_convnd},
        {"aten::convolution", op::translate_convolution},
        {"aten::copy", op::skip_node},
        {"aten::copy_", op::translate_copy_},
        {"aten::cos", op::optional_out<op::translate_1to1_match_1_inputs_with_fp32_type_alignment<opset10::Cos>, 1>},
        {"aten::cos_", op::inplace_op<op::translate_1to1_match_1_inputs<opset10::Cos>>},
        {"aten::cosh", op::optional_out<op::translate_1to1_match_1_inputs_with_fp32_type_alignment<opset10::Cosh>, 1>},
        {"aten::cosh_", op::inplace_op<op::translate_1to1_match_1_inputs<opset10::Cosh>>},
        {"aten::cross", op::translate_cross},
        {"aten::cumsum", op::translate_cumsum},
        {"aten::detach", op::skip_node},
        {"aten::dequantize", op::skip_node},  // we convert model to fp32 using FQ, so dequantization is not needed
        {"aten::dim", op::translate_dim},
        {"aten::div", op::translate_div},
        {"aten::div_", op::translate_div_},
        {"aten::dot", op::translate_dot},
        {"aten::dropout", op::skip_node},
        {"aten::dropout_", op::skip_node},
        // aten::einsum - Supported in limited set of patterns
        {"aten::elu", op::translate_elu},
        {"aten::embedding", op::translate_embedding},
        {"aten::embedding_bag", op::translate_embedding_bag},
        {"aten::empty", op::translate_empty},
        {"aten::empty_like", op::translate_empty_like},
        {"aten::eq", op::translate_1to1_match_2_inputs_align_types<opset10::Equal>},
        {"aten::erf", op::translate_erf},
        {"aten::erf_", op::inplace_op<op::translate_erf>},
        {"aten::erfc", op::translate_erfc},
        {"aten::erfc_", op::inplace_op<op::translate_erfc>},
        {"aten::exp", op::optional_out<op::translate_1to1_match_1_inputs_with_fp32_type_alignment<opset10::Exp>, 1>},
        {"aten::exp_", op::inplace_op<op::translate_1to1_match_1_inputs_with_fp32_type_alignment<opset10::Exp>>},
        {"aten::expand", op::translate_expand},
        {"aten::expand_as", op::translate_expand_as},
        {"aten::expm1", op::translate_expm1},
        {"aten::expm1_", op::inplace_op<op::translate_expm1>},
        {"aten::eye", op::translate_eye},
        {"aten::fake_quantize_per_channel_affine", op::translate_fake_quantize_per_channel_affine},
        {"aten::fake_quantize_per_tensor_affine", op::translate_fake_quantize_per_tensor_affine},
        {"aten::feature_dropout", op::skip_node},
        // aten::fft_irfftn - Supported in limited set of patterns
        // aten::fft_rfftn - Supported in limited set of patterns
        {"aten::fill", op::translate_fill},
        {"aten::fill_", op::inplace_op<op::translate_fill>},
        {"aten::fill_diagonal_", op::inplace_op<op::translate_fill_diagonal>},
        {"aten::flatten", op::quantizable_op<op::translate_flatten>},
        {"aten::flip", op::translate_flip},
        {"aten::floor", op::optional_out<op::translate_1to1_match_1_inputs<opset10::Floor>, 1>},
        {"aten::floor_", op::inplace_op<op::translate_1to1_match_1_inputs<opset10::Floor>>},
        {"aten::floor_divide", op::translate_floor_divide},
        {"aten::floordiv", op::translate_floor_divide},
        {"aten::fmod", op::translate_fmod},
        {"aten::frobenius_norm", op::translate_frobenius_norm},
        {"aten::full", op::translate_full},
        {"aten::full_like", op::translate_full_like},
        {"aten::gather", op::translate_gather},
        {"aten::gcd", op::translate_gcd},
        {"aten::ge", op::translate_1to1_match_2_inputs_align_types<opset10::GreaterEqual>},
        {"aten::gelu", op::translate_gelu},
        {"aten::glu", op::translate_glu},
        {"aten::grid_sampler", op::translate_grid_sampler},
        {"aten::group_norm", op::translate_group_norm},
        {"aten::gru", op::translate_gru},
        {"aten::gt", op::translate_1to1_match_2_inputs_align_types<opset10::Greater>},
        {"aten::hardsigmoid", op::quantizable_op<op::translate_1to1_match_1_inputs<opset10::HSigmoid>>},
        {"aten::hardsigmoid_",
         op::quantizable_op<op::inplace_op<op::translate_1to1_match_1_inputs<opset10::HSigmoid>>>},
        {"aten::hardswish", op::quantizable_op<op::translate_1to1_match_1_inputs<opset10::HSwish>>},
        {"aten::hardswish_", op::quantizable_op<op::inplace_op<op::translate_1to1_match_1_inputs<opset10::HSwish>>>},
        {"aten::hardtanh", op::quantizable_op<op::translate_hardtanh>},
        {"aten::hardtanh_", op::inplace_op<op::quantizable_op<op::translate_hardtanh>>},
        {"aten::im2col", op::translate_im2col},
        // aten::imag - Supported in limited set of patterns
        // aten::index - Supported in limited set of patterns
        {"aten::index_put_", op::inplace_op<op::translate_index_put_>},
        {"aten::index_add", op::translate_index_add},
        {"aten::index_add_", op::inplace_op<op::translate_index_add>},
        {"aten::index_select", op::translate_index_select},
        {"aten::instance_norm", op::translate_instance_norm},
        {"aten::inverse", op::translate_inverse},
        {"aten::Int", op::translate_int},
        {"aten::IntImplicit", op::translate_int},
        {"aten::is_grad_enabled", op::return_false_scalar},
        {"aten::is_nonzero", op::translate_is_nonzero},
        {"aten::item", op::translate_1to1_match_1_inputs<opset10::Squeeze>},
        {"aten::layer_norm", op::translate_layer_norm},
        {"aten::le", op::translate_1to1_match_2_inputs_align_types<opset10::LessEqual>},
        {"aten::leaky_relu", op::translate_1to1_match_2_inputs<opset10::PRelu>},
        {"aten::leaky_relu_", op::inplace_op<op::translate_1to1_match_2_inputs<opset10::PRelu>>},
        {"aten::len", op::translate_len},
        // lift op is torchscript specific op responsible for tensors coping with guarantee of new memory allocation
        {"aten::lift", op::skip_node},
        {"aten::lift_fresh", op::skip_node},
        {"aten::lift_fresh_copy", op::skip_node},
        {"aten::linalg_cross", op::translate_linalg_cross},
        {"aten::linalg_inv", op::translate_inverse},
        {"aten::linalg_norm", op::translate_linalg_norm},
        {"aten::linalg_matrix_norm", op::translate_linalg_matrix_norm},
        {"aten::linalg_vector_norm", op::translate_linalg_vector_norm},
        {"aten::linear", op::translate_linear},
        {"aten::linspace", op::translate_linspace},
        {"aten::log", op::optional_out<op::translate_1to1_match_1_inputs_with_fp32_type_alignment<opset10::Log>, 1>},
        {"aten::log_", op::inplace_op<op::translate_1to1_match_1_inputs<opset10::Log>>},
        {"aten::logical_and", op::translate_and},
        {"aten::logical_or", op::translate_or},
        {"aten::logical_not", op::translate_not},
        {"aten::logical_xor", op::translate_xor},
        {"aten::log_sigmoid", op::translate_log_sigmoid},
        {"aten::log_softmax", op::translate_log_softmax},
        {"aten::log1p", op::optional_out<op::translate_log1p, 1>},
        {"aten::log1p_", op::inplace_op<op::translate_log1p>},
        {"aten::log2", op::optional_out<op::translate_log2, 1>},
        {"aten::log2_", op::inplace_op<op::translate_log2>},
        {"aten::log10", op::optional_out<op::translate_log10, 1>},
        {"aten::log10_", op::inplace_op<op::translate_log10>},
        {"aten::lstm", op::translate_lstm},
        {"aten::lt", op::translate_1to1_match_2_inputs_align_types<opset10::Less>},
        {"aten::masked_fill", op::translate_masked_fill},
        {"aten::masked_fill_", op::inplace_op<op::translate_masked_fill>},
        {"aten::masked_scatter", op::translate_masked_scatter},
        {"aten::masked_scatter_", op::inplace_op<op::translate_masked_scatter>},
        {"aten::matmul", op::translate_1to1_match_2_inputs<opset10::MatMul>},
        {"aten::max", op::translate_max},
        {"aten::maximum", op::translate_maximum},
        {"aten::max_pool1d", op::quantizable_op<op::translate_max_poolnd>},
        {"aten::max_pool1d_with_indices", op::quantizable_op<op::translate_max_poolnd>},
        {"aten::max_pool2d", op::quantizable_op<op::translate_max_poolnd>},
        {"aten::max_pool2d_with_indices", op::quantizable_op<op::translate_max_poolnd>},
        {"aten::max_pool3d", op::quantizable_op<op::translate_max_poolnd>},
        {"aten::max_pool3d_with_indices", op::quantizable_op<op::translate_max_poolnd>},
        {"aten::mean", op::quantizable_op<op::translate_mean>},
        {"aten::meshgrid", op::translate_meshgrid},
        {"aten::min", op::translate_min},
        {"aten::minimum", op::translate_minimum},
        {"aten::mm", op::translate_1to1_match_2_inputs<opset10::MatMul>},
        {"aten::mul", op::translate_mul},
        {"aten::mul_", op::translate_mul_},
        {"aten::multiply", op::translate_mul},
        {"aten::multiply_", op::translate_mul_},
        {"aten::multinomial", op::translate_multinomial},
        {"aten::narrow", op::translate_narrow},
        {"aten::ne", op::translate_1to1_match_2_inputs_align_types<opset10::NotEqual>},
        {"aten::neg", op::translate_neg},
        {"aten::new_empty", op::translate_new_zeros},
        {"aten::new_full", op::translate_new_full},
        {"aten::new_ones", op::translate_new_ones},
        {"aten::new_zeros", op::translate_new_zeros},
        {"aten::nonzero", op::translate_nonzero},
        // aten::nonzero_numpy - Supported in limited set of patterns
        {"aten::norm", op::translate_norm},
        {"aten::normal", op::translate_normal},
        {"aten::normal_", op::translate_normal_},
        {"aten::numel", op::translate_numel},
        {"aten::numpy_T", op::translate_t},
        {"aten::one_hot", op::translate_one_hot},
        {"aten::ones", op::translate_ones},
        {"aten::ones_like", op::translate_ones_like},
        {"aten::outer", op::translate_outer},
        {"aten::pad", op::translate_pad},
        {"aten::pairwise_distance", op::translate_pairwise_distance},
        {"aten::permute", op::translate_1to1_match_2_inputs<opset10::Transpose>},
        {"aten::pixel_shuffle", op::translate_pixel_shuffle},
        {"aten::pixel_unshuffle", op::translate_pixel_unshuffle},
        {"aten::prelu", op::translate_1to1_match_2_inputs<opset10::PRelu>},
        {"aten::pow", op::translate_pow},
        {"aten::pow_", op::translate_pow},
        {"aten::prod", op::translate_prod},
        {"aten::quantize_per_channel", op::translate_quantize_per_channel},
        {"aten::quantize_per_tensor", op::translate_quantize_per_tensor},
        {"aten::rand", op::translate_rand},
        {"aten::rand_like", op::translate_rand_like},
        {"aten::randint", op::translate_randint},
        {"aten::randn", op::translate_randn},
        {"aten::randn_like", op::translate_randn_like},
        // aten::real - Supported in limited set of patterns
        {"aten::reciprocal", op::optional_out<op::translate_reciprocal, 1>},
        {"aten::reciprocal_", op::inplace_op<op::translate_reciprocal>},
        // aten::reflection_pad2d - Supported in limited set of patterns
        {"aten::relu", op::optional_out<op::translate_1to1_match_1_inputs<opset10::Relu>, 1>},
        {"aten::relu_", op::inplace_op<op::translate_1to1_match_1_inputs<opset10::Relu>>},
        {"aten::relu6", op::translate_relu6},
        {"aten::relu6_", op::inplace_op<op::translate_relu6>},
        {"aten::remainder", op::translate_remainder},
        {"aten::repeat", op::translate_1to1_match_2_inputs<opset10::Tile>},
        {"aten::repeat_interleave", op::translate_repeat_interleave},
        {"aten::reshape", op::translate_reshape},
        {"aten::reshape_as", op::translate_reshape_as},
        // TO DO: enable behaviour for resolve_conj and resolve_neg complex tensors,
        // when complex dtype will be supported
        // for real dtypes, these operations return input tensor without changes and can be skipped
        {"aten::resolve_conj", op::skip_node},
        {"aten::resolve_neg", op::skip_node},
        {"aten::rnn_relu", op::translate_rnn},
        {"aten::rnn_tanh", op::translate_rnn},
        {"aten::roll", op::translate_roll},
        {"aten::round", op::translate_round},
        {"aten::rsqrt", op::optional_out<op::translate_rsqrt, 1>},
        {"aten::rsub", op::translate_rsub},
        {"aten::ScalarImplicit", op::skip_node},
        {"aten::scaled_dot_product_attention", op::translate_scaled_dot_product_attention},
        {"aten::scatter", op::translate_scatter},
        {"aten::scatter_", op::inplace_op<op::translate_scatter>},
        {"aten::scatter_add", op::translate_scatter_add},
        {"aten::scatter_add_", op::inplace_op<op::translate_scatter_add>},
        {"aten::scatter_reduce", op::translate_scatter_reduce},
        {"aten::scatter_reduce_", op::inplace_op<op::translate_scatter_reduce>},
        {"aten::select", op::quantizable_op<op::translate_select>},
        {"aten::selu", op::translate_selu},
        {"aten::selu_", op::inplace_op<op::translate_selu>},
        {"aten::sigmoid",
         op::optional_out<op::translate_1to1_match_1_inputs_with_fp32_type_alignment<opset10::Sigmoid>, 1>},
        {"aten::sigmoid_", op::inplace_op<op::translate_1to1_match_1_inputs<opset10::Sigmoid>>},
        {"aten::sign", op::translate_sign},
        {"aten::silu", op::translate_1to1_match_1_inputs<opset10::Swish>},
        {"aten::silu_", op::inplace_op<op::translate_1to1_match_1_inputs<opset10::Swish>>},
        {"aten::sin", op::optional_out<op::translate_1to1_match_1_inputs_with_fp32_type_alignment<opset10::Sin>, 1>},
        {"aten::sin_", op::inplace_op<op::translate_1to1_match_1_inputs<opset10::Sin>>},
        {"aten::sinh", op::optional_out<op::translate_1to1_match_1_inputs_with_fp32_type_alignment<opset10::Sinh>, 1>},
        {"aten::sinh_", op::inplace_op<op::translate_1to1_match_1_inputs<opset10::Sinh>>},
        {"aten::size", op::translate_size},
        {"aten::slice", op::quantizable_op<op::translate_slice>},
        {"aten::softmax", op::translate_softmax},
        {"aten::softplus", op::translate_1to1_match_1_inputs<opset10::SoftPlus>},
        {"aten::sort", op::translate_sort},
        // aten::split - Supported in limited set of patterns
        // aten::split_with_sizes - Supported in limited set of patterns
        {"aten::sqrt", op::optional_out<op::translate_1to1_match_1_inputs_with_fp32_type_alignment<opset10::Sqrt>, 1>},
        {"aten::square", op::translate_square},
        {"aten::squeeze", op::quantizable_op<op::translate_squeeze>},
        // aten::stack - Supported in limited set of patterns
        {"aten::std", op::translate_std},
        {"aten::std_mean", op::translate_std_mean},
        {"aten::sub", op::translate_sub},
        {"aten::sub_", op::translate_sub_},
        {"aten::sum", op::translate_sum},
        {"aten::swapaxes", op::quantizable_op<op::translate_transpose>},
        {"aten::t", op::translate_t},
        {"aten::t_", op::inplace_op<op::translate_t>},
        {"aten::take_along_dim", op::translate_take_along_dim},
        {"aten::tan", op::optional_out<op::translate_1to1_match_1_inputs_with_fp32_type_alignment<opset10::Tan>, 1>},
        {"aten::tan_", op::inplace_op<op::translate_1to1_match_1_inputs<opset10::Tan>>},
        {"aten::tanh", op::optional_out<op::translate_1to1_match_1_inputs_with_fp32_type_alignment<opset10::Tanh>, 1>},
        {"aten::tanh_", op::inplace_op<op::translate_1to1_match_1_inputs<opset10::Tanh>>},
        {"aten::tensor", op::translate_as_tensor},
        // aten::tensor_split - Supported in limited set of patterns
        {"aten::tile", op::translate_1to1_match_2_inputs<opset10::Tile>},
        {"aten::to", op::translate_to},
        {"aten::topk", op::translate_topk},
        {"aten::transpose", op::quantizable_op<op::translate_transpose>},
        {"aten::tril", op::translate_tril},
        {"aten::tril_", op::inplace_op<op::translate_tril>},
        {"aten::triu", op::translate_triu},
        {"aten::triu_", op::inplace_op<op::translate_triu>},
        {"aten::type_as",
         op::translate_1to1_match_2_inputs<opset10::ConvertLike>},  // TODO: overflow semantics is different
        // aten::unbind - Supported in limited set of patterns
        {"aten::unflatten", op::translate_unflatten},
        {"aten::unfold", op::translate_unfold},
        {"aten::unsqueeze", op::quantizable_op<op::translate_1to1_match_2_inputs<opset10::Unsqueeze>>},
        {"aten::unsqueeze_", op::quantizable_op<op::inplace_op<op::translate_1to1_match_2_inputs<opset10::Unsqueeze>>>},
        {"aten::upsample_bicubic2d", op::translate_upsample_bicubic2d},
        {"aten::upsample_bilinear2d", op::translate_upsample_bilinear2d},
        {"aten::upsample_linear1d", op::translate_upsample_linear1d},
        {"aten::upsample_nearest1d", op::translate_upsample_nearest1d},
        {"aten::upsample_nearest2d", op::translate_upsample_nearest2d},
        {"aten::upsample_nearest3d", op::translate_upsample_nearest3d},
        {"aten::upsample_trilinear3d", op::translate_upsample_trilinear3d},
        {"aten::var", op::translate_var},
        {"aten::var_mean", op::translate_var_mean},
        {"aten::view", op::quantizable_op<op::translate_reshape>},
        {"aten::view_as", op::translate_reshape_as},
        {"aten::where", op::translate_where},
        {"aten::zero_", op::inplace_op<op::translate_zeros_like>},
        {"aten::zeros", op::translate_zeros},
        {"aten::zeros_like", op::translate_zeros_like},
        {"prim::Constant", op::translate_constant},
        {"prim::device", op::translate_constant},
        // prim::DictConstruct - Supported in limited set of patterns
        {"prim::GetAttr", op::translate_get_attr},
        {"prim::If", op::translate_if},
        {"prim::is_cuda", op::return_false_scalar},
        {"prim::ListConstruct", op::translate_list_construct},
        {"prim::ListUnpack", op::translate_list_unpack},
        {"prim::Loop", op::translate_loop},
        // prim::max - Supported in limited set of patterns
        // prim::min - Supported in limited set of patterns
        {"prim::NumToTensor", op::skip_node},  // In openvino we already store number as tensor with shape []
        {"prim::PythonOp", op::translate_pythonop},
        {"prim::requires_grad", op::return_false_scalar},
        // prim::TupleConstruct - Supported in limited set of patterns
        {"prim::TupleIndex", op::translate_tuple_index},
        // prim::TupleUnpack - Supported in limited set of patterns
        {"prim::type", op::skip_node},  // Used with prim::device, pass PtFrameworkNode.
        {"quantized::add", op::translate_quantized_add},
        {"quantized::add_relu", op::translate_quantized_add_relu},
        {"quantized::cat", op::translate_quantized_cat},
        {"quantized::conv2d", op::translate_quantized_convnd},
        {"quantized::conv2d_relu", op::translate_quantized_convnd_relu},
        {"quantized::hardswish", op::translate_quantized_hardswish},
        {"quantized::linear", op::translate_quantized_linear},
        {"quantized::mul", op::translate_quantized_mul},
        {"torchvision::deform_conv2d", op::translate_deform_conv},
        {"torchvision::nms", op::translate_nms},
        {"torchvision::roi_align", op::translate_roi_align},
    };
};

const std::map<std::string, CreatorFunction> get_supported_ops_fx() {
    return {
        {"<built-in function getitem>", op::translate_getitem},  // TODO: Check if there is any other way to handle this
        {"aten._adaptive_avg_pool1d.default", op::translate_adaptive_avg_pool1d},
        {"aten._adaptive_avg_pool2d.default", op::translate_adaptive_avg_pool2d},
        {"aten._adaptive_avg_pool3d.default", op::translate_adaptive_avg_pool3d},
        {"aten._convolution.default", op::translate_convolution},
        {"aten._fake_quantize_per_tensor_affine_cachemask_tensor_qparams.default",
         op::translate_fake_quantize_per_tensor_affine_fx},
        {"aten._local_scalar_dense.default", op::skip_node},
        {"aten._log_softmax.default", op::translate_log_softmax_fx},
        {"aten._native_batch_norm_legit.default", op::translate_batch_norm_legit_fx},
        {"aten._native_batch_norm_legit.no_stats", op::translate_batch_norm_legit_no_stats_fx},
        {"aten._native_batch_norm_legit_functional.default", op::translate_batch_norm_legit_fx},
        {"aten._native_batch_norm_legit_no_training.default", op::translate_batch_norm_legit_no_training_fx},
        {"aten._scaled_dot_product_flash_attention.default", op::translate_scaled_dot_product_attention_fx},
        {"aten._scaled_dot_product_flash_attention_for_cpu.default", op::translate_scaled_dot_product_attention_fx},
        {"aten._softmax.default", op::translate_softmax_fx},
        {"aten._to_copy.default", op::translate_to_fx},
        {"aten._unsafe_view.default", op::translate_reshape},
        {"aten.abs.default", op::translate_1to1_match_1_inputs<opset10::Abs>},
        {"aten.acos.default", op::translate_1to1_match_1_inputs_with_fp32_type_alignment<opset10::Acos>},
        {"aten.acosh.default", op::translate_1to1_match_1_inputs_with_fp32_type_alignment<opset10::Acosh>},
        {"aten.adaptive_max_pool1d.default", op::translate_adaptive_max_pool1d_fx},
        {"aten.adaptive_max_pool2d.default", op::translate_adaptive_max_pool2d_fx},
        {"aten.adaptive_max_pool3d.default", op::translate_adaptive_max_pool3d_fx},
        {"aten.add.Scalar", op::translate_add},
        {"aten.add.Tensor", op::translate_add},
        {"aten.add_.Tensor", op::translate_add},
        {"aten.addcmul.default", op::translate_addcmul_fx},
        {"aten.addmm.default", op::translate_addmm_fx},
        {"aten.alias.default", op::skip_node},
        {"aten.amax.default", op::translate_amax},
        {"aten.amin.default", op::translate_amin},
        {"aten.arange.default", op::translate_arange_fx},
        {"aten.arange.start", op::translate_arange_fx},
        {"aten.arange.start_step", op::translate_arange_fx},
        {"aten.argmax.default", op::translate_argmax},
        {"aten.argmin.default", op::translate_argmin},
        {"aten.as_strided.default", op::translate_as_strided},
        {"aten.asin.default", op::translate_1to1_match_1_inputs_with_fp32_type_alignment<opset10::Asin>},
        {"aten.asinh.default", op::translate_1to1_match_1_inputs_with_fp32_type_alignment<opset10::Asinh>},
        {"aten.atan.default", op::translate_1to1_match_1_inputs_with_fp32_type_alignment<opset10::Atan>},
        {"aten.atanh.default", op::translate_1to1_match_1_inputs_with_fp32_type_alignment<opset10::Atanh>},
        {"aten.avg_pool2d.default", op::translate_avg_poolnd},
        {"aten.avg_pool3d.default", op::translate_avg_poolnd},
        {"aten.baddbmm.default", op::translate_addmm_fx},
        {"aten.bitwise_and.Tensor", op::translate_bitwise_and},
        {"aten.bitwise_not.default", op::translate_bitwise_not},
        {"aten.bitwise_or.Tensor", op::translate_bitwise_or},
        {"aten.bitwise_xor.Tensor", op::translate_bitwise_xor},
        {"aten.bmm.default", op::translate_1to1_match_2_inputs_align_types<opset10::MatMul>},
        {"aten.cat.default", op::translate_cat_fx},
        {"aten.ceil.default", op::translate_1to1_match_1_inputs<opset10::Ceiling>},
        {"aten.clamp.default", op::translate_clamp},
        {"aten.clamp_max.default", op::translate_1to1_match_2_inputs_align_types<opset10::Minimum>},
        {"aten.clamp_max.Tensor", op::translate_1to1_match_2_inputs_align_types<opset10::Minimum>},
        {"aten.clamp_min.default", op::translate_1to1_match_2_inputs_align_types<opset10::Maximum>},
        {"aten.clamp_min.Tensor", op::translate_1to1_match_2_inputs_align_types<opset10::Maximum>},
        {"aten.clone.default", op::skip_node},  // ignore clone operators that are inserted by PyTorch autograd
        {"aten.constant_pad_nd.default", op::translate_constant_pad_nd_fx},
        {"aten.convolution.default", op::translate_convolution},
        {"aten.copy.default", op::skip_node},
        {"aten.copy_.default", op::translate_copy_},
        {"aten.cos.default", op::translate_1to1_match_1_inputs_with_fp32_type_alignment<opset10::Cos>},
        {"aten.cosh.default", op::translate_1to1_match_1_inputs_with_fp32_type_alignment<opset10::Cosh>},
        {"aten.cumsum.default", op::translate_cumsum_fx},
        {"aten.detach.default", op::skip_node},
        {"aten.div.Scalar", op::translate_div_fx},
        {"aten.div.Tensor", op::translate_div_fx},
        {"aten.div.Tensor_mode", op::translate_div_fx},
        {"aten.embedding.default", op::translate_embedding},
        {"aten.empty.memory_format", op::translate_empty},
        {"aten.eq.Scalar", op::translate_1to1_match_2_inputs_align_types<opset10::Equal>},
        {"aten.eq.Tensor", op::translate_1to1_match_2_inputs_align_types<opset10::Equal>},
        {"aten.erf.default", op::translate_erf},
        {"aten.erfc.default", op::translate_erfc},
        {"aten.exp.default", op::translate_1to1_match_1_inputs_with_fp32_type_alignment<opset10::Exp>},
        {"aten.expm1.default", op::translate_expm1},
        {"aten.expand.default", op::translate_expand_fx},
        {"aten.fake_quantize_per_channel_affine_cachemask.default", op::translate_fake_quantize_per_channel_affine_fx},
        {"aten.fill.Scalar", op::translate_fill},
        {"aten.fill.Tensor", op::translate_fill},
        {"aten.flip.default", op::translate_flip},
        {"aten.floor.default", op::translate_1to1_match_1_inputs<opset10::Floor>},
        {"aten.floor_divide.default", op::translate_floor_divide},
        {"aten.fmod.Scalar", op::translate_fmod},
        {"aten.fmod.Tensor", op::translate_fmod},
        {"aten.full.default", op::translate_full_fx},
        {"aten.full.names", op::translate_full_fx},
        {"aten.full_like.default", op::translate_full_like},
        {"aten.gather.default", op::translate_gather},
        {"aten.ge.Scalar", op::translate_1to1_match_2_inputs_align_types<opset10::GreaterEqual>},
        {"aten.ge.Tensor", op::translate_1to1_match_2_inputs_align_types<opset10::GreaterEqual>},
        {"aten.gelu.default", op::translate_gelu_fx},
        {"aten.glu.default", op::translate_glu},
        {"aten.gt.Scalar", op::translate_1to1_match_2_inputs_align_types<opset10::Greater>},
        {"aten.gt.Tensor", op::translate_1to1_match_2_inputs_align_types<opset10::Greater>},
        {"aten.hardsigmoid.default", op::translate_1to1_match_1_inputs<opset10::HSigmoid>},
        {"aten.hardswish.default", op::translate_1to1_match_1_inputs<opset10::HSwish>},
        {"aten.hardswish_.default", op::inplace_op<op::translate_1to1_match_1_inputs<opset10::HSwish>>},
        {"aten.hardtanh.default", op::translate_hardtanh},
        {"aten.hardtanh_.default", op::inplace_op<op::translate_hardtanh>},
        {"aten.index.Tensor", op::translate_index_fx},
        {"aten.index_select.default", op::translate_index_select},
        {"aten.le.Scalar", op::translate_1to1_match_2_inputs_align_types<opset10::LessEqual>},
        {"aten.le.Tensor", op::translate_1to1_match_2_inputs_align_types<opset10::LessEqual>},
        {"aten.leaky_relu.default", op::translate_leaky_relu_fx},
        {"aten.leaky_relu_.default", op::inplace_op<op::translate_leaky_relu_fx>},
        {"aten.lift_fresh_copy.default", op::skip_node},
        {"aten.linalg_vector_norm.default", op::translate_linalg_vector_norm},
        {"aten.log.default", op::translate_1to1_match_1_inputs_with_fp32_type_alignment<opset10::Log>},
        {"aten.log_sigmoid_forward.default", op::translate_log_sigmoid},
        {"aten.log10.default", op::translate_log10},
        {"aten.log1p.default", op::translate_log1p},
        {"aten.log2.default", op::translate_log2},
        {"aten.logsumexp.default", op::translate_logsumexp},
        {"aten.lt.Scalar", op::translate_1to1_match_2_inputs_align_types<opset10::Less>},
        {"aten.lt.Tensor", op::translate_1to1_match_2_inputs_align_types<opset10::Less>},
        {"aten.masked_fill.Tensor", op::translate_masked_fill},
        {"aten.masked_fill_.Scalar", op::inplace_op<op::translate_masked_fill>},
        {"aten.max.default", op::translate_max},
        {"aten.max.dim", op::translate_max_dim_fx},
        {"aten.max_pool2d_with_indices.default", op::translate_max_poolnd_fx},
        {"aten.max_pool3d_with_indices.default", op::translate_max_poolnd_fx},
        {"aten.maximum.default", op::translate_maximum},
        {"aten.mean.default", op::translate_mean_fx},
        {"aten.mean.dim", op::translate_mean_fx},
        {"aten.min.default", op::translate_min},
        {"aten.min.dim", op::translate_min_dim_fx},
        {"aten.minimum.default", op::translate_minimum},
        {"aten.mm.default", op::translate_1to1_match_2_inputs<opset10::MatMul>},
        {"aten.mul.Scalar", op::translate_mul},
        {"aten.mul.Tensor", op::translate_mul},
        {"aten.native_batch_norm.default", op::translate_batch_norm_legit_fx},
        {"aten.native_dropout.default", op::skip_node},
        {"aten.native_group_norm.default", op::translate_group_norm_fx},
        {"aten.native_layer_norm.default", op::translate_layer_norm_fx},
        {"aten.ne.Scalar", op::translate_1to1_match_2_inputs_align_types<opset10::NotEqual>},
        {"aten.ne.Tensor", op::translate_1to1_match_2_inputs_align_types<opset10::NotEqual>},
        {"aten.neg.default", op::translate_neg},
        {"aten.new_full.default", op::translate_new_full},
        {"aten.new_ones.default", op::translate_new_ones},
        {"aten.permute.default", op::translate_1to1_match_2_inputs<opset10::Transpose>},
        {"aten.pow.Scalar", op::translate_pow},
        {"aten.pow.Tensor_Scalar", op::translate_pow},
        {"aten.pow.Tensor_Tensor", op::translate_pow},
        {"aten.reciprocal.default", op::translate_reciprocal},
        {"aten.relu.default", op::translate_1to1_match_1_inputs<opset10::Relu>},
        {"aten.relu_.default", op::inplace_op<op::translate_1to1_match_1_inputs<opset10::Relu>>},
        {"aten.repeat.default", op::translate_1to1_match_2_inputs<opset10::Tile>},
        {"aten.roll.default", op::translate_roll},
        {"aten.rsqrt.default", op::translate_rsqrt},
        {"aten.rsub.Scalar", op::translate_rsub_fx},
        {"aten.rsub.Tensor", op::translate_rsub_fx},
        {"aten.scalar_tensor.default", op::translate_scalar_tensor_fx},
        {"aten.scatter.value", op::translate_scatter},
        {"aten.select.int", op::translate_select},
        {"aten.select_scatter.default", op::translate_select_scatter_fx},
        {"aten.sigmoid.default", op::translate_1to1_match_1_inputs_with_fp32_type_alignment<opset10::Sigmoid>},
        {"aten.sign.default", op::translate_sign},
        {"aten.silu.default", op::translate_1to1_match_1_inputs<opset10::Swish>},
        {"aten.silu_.default", op::inplace_op<op::translate_1to1_match_1_inputs<opset10::Swish>>},
        {"aten.sin.default", op::translate_1to1_match_1_inputs_with_fp32_type_alignment<opset10::Sin>},
        {"aten.sinh.default", op::translate_1to1_match_1_inputs_with_fp32_type_alignment<opset10::Sinh>},
        {"aten.slice.Tensor", op::translate_slice_fx},
        {"aten.slice_scatter.default", op::translate_slice_scatter_fx},
        {"aten.split.Tensor", op::translate_chunk_fx},
        {"aten.split_with_sizes.default", op::translate_split_with_sizes_fx},
        {"aten.sqrt.default", op::translate_1to1_match_1_inputs_with_fp32_type_alignment<opset10::Sqrt>},
        {"aten.squeeze.dim", op::translate_squeeze},
        {"aten.squeeze.dims", op::translate_squeeze},
        {"aten.stack.default", op::translate_stack_fx},
        {"aten.sub.default", op::translate_sub_fx},
        {"aten.sub.Tensor", op::translate_sub_fx},
        {"aten.sum.default", op::translate_sum_fx},
        {"aten.sum.dim_IntList", op::translate_sum_fx},
        {"aten.t.default", op::translate_t},
        {"aten.tan.default", op::translate_1to1_match_1_inputs_with_fp32_type_alignment<opset10::Tan>},
        {"aten.tanh.default", op::translate_1to1_match_1_inputs_with_fp32_type_alignment<opset10::Tanh>},
        {"aten.transpose.int", op::translate_transpose},
        {"aten.unbind.int", op::translate_unbind_int_fx},
        {"aten.unfold.default", op::translate_unfold},
        {"aten.unsqueeze.default", op::translate_1to1_match_2_inputs<opset10::Unsqueeze>},
        {"aten.upsample_nearest2d.default", op::translate_upsample_nearest2d},
        {"aten.var.correction", op::translate_var_fx},
        {"aten.var_mean.correction", op::translate_var_mean_fx},
        {"aten.view.default", op::translate_reshape},
        {"aten.where.self", op::translate_where},
        {"aten.zeros_like.default", op::translate_zeros_like},
        {"get_attr", op::translate_constant},
        {"prim::Constant", op::translate_constant},
        {"prim::device", op::translate_constant},
        {"prim::GetAttr", op::translate_get_attr},
        {"prim::If", op::translate_if},
        {"prim::is_cuda", op::return_false_scalar},
        {"prim::ListConstruct", op::translate_list_construct},
        {"prim::Loop", op::translate_loop},
        {"prim::NumToTensor", op::skip_node},  // In openvino we already store number as tensor with shape []
        {"prim::PythonOp", op::translate_pythonop},
        {"prim::requires_grad", op::return_false_scalar},
        {"prim::type", op::skip_node},  // Used with prim::device, pass PtFrameworkNode.
        {"torchvision::deform_conv2d", op::translate_deform_conv},
        {"torchvision::nms", op::translate_nms},
        {"torchvision::roi_align", op::translate_roi_align},
    };
};

}  // namespace pytorch
}  // namespace frontend
}  // namespace ov<|MERGE_RESOLUTION|>--- conflicted
+++ resolved
@@ -342,13 +342,10 @@
         {"aten::asinh_", op::inplace_op<op::translate_1to1_match_1_inputs<opset10::Asinh>>},
         {"aten::atan", op::optional_out<op::translate_1to1_match_1_inputs_with_fp32_type_alignment<opset10::Atan>, 1>},
         {"aten::atan_", op::inplace_op<op::translate_1to1_match_1_inputs<opset10::Atan>>},
-<<<<<<< HEAD
-        {"aten::atan2", op::translate_atan2},
+        {"aten::atan2", op::translate_atan2_op},
         {"aten::atanh", op::translate_1to1_match_1_inputs_with_fp32_type_alignment<opset10::Atanh>},
-=======
         {"aten::atanh",
          op::optional_out<op::translate_1to1_match_1_inputs_with_fp32_type_alignment<opset10::Atanh>, 1>},
->>>>>>> 5d9c5956
         {"aten::atanh_", op::inplace_op<op::translate_1to1_match_1_inputs<opset10::Atanh>>},
         {"aten::avg_pool1d", op::quantizable_op<op::translate_avg_poolnd>},
         {"aten::avg_pool2d", op::quantizable_op<op::translate_avg_poolnd>},
