// Copyright (C) 2018-2022 Intel Corporation
// SPDX-License-Identifier: Apache-2.0
//

#include "op_table.hpp"

#include "openvino/opsets/opset8.hpp"
#include "utils.hpp"

namespace ov {
namespace frontend {
namespace pytorch {
namespace op {

#define OP_CONVERTER(op) OutputVector op(NodeContext& node)

OP_CONVERTER(translate_adaptive_avg_pool3d);
OP_CONVERTER(translate_adaptive_max_pool2d);
OP_CONVERTER(translate_add);
OP_CONVERTER(translate_addcmul);
OP_CONVERTER(translate_as_tensor);
OP_CONVERTER(translate_avg_pool2d);
OP_CONVERTER(translate_batch_norm);
OP_CONVERTER(translate_clamp);
OP_CONVERTER(translate_constant);
OP_CONVERTER(translate_conv2d);
OP_CONVERTER(translate_convolution);
OP_CONVERTER(translate_convolution_mode);
OP_CONVERTER(translate_dim);
OP_CONVERTER(translate_div);
OP_CONVERTER(translate_elu);
OP_CONVERTER(translate_expand);
OP_CONVERTER(translate_expand_as);
OP_CONVERTER(translate_embedding);
OP_CONVERTER(translate_flatten);
OP_CONVERTER(translate_floordiv);
OP_CONVERTER(translate_full);
OP_CONVERTER(translate_full_like);
OP_CONVERTER(translate_gelu);
OP_CONVERTER(translate_group_norm);
OP_CONVERTER(translate_hardtanh);
OP_CONVERTER(translate_if);
OP_CONVERTER(translate_int);
OP_CONVERTER(translate_layer_norm);
OP_CONVERTER(translate_linear);
OP_CONVERTER(translate_loop);
OP_CONVERTER(translate_max_pool2d);
OP_CONVERTER(translate_masked_fill);
OP_CONVERTER(translate_mean);
OP_CONVERTER(translate_neg);
OP_CONVERTER(translate_new_full);
OP_CONVERTER(translate_new_ones);
OP_CONVERTER(translate_new_zeros);
OP_CONVERTER(translate_ones);
OP_CONVERTER(translate_ones_like);
OP_CONVERTER(translate_pad);
OP_CONVERTER(translate_reciprocal);
OP_CONVERTER(translate_relu6);
OP_CONVERTER(translate_reshape);
OP_CONVERTER(translate_reshape_as);
OP_CONVERTER(translate_rsub);
<<<<<<< HEAD
OP_CONVERTER(translate_roll);
=======
OP_CONVERTER(translate_rsqrt);
>>>>>>> 7056c28d
OP_CONVERTER(translate_select);
OP_CONVERTER(translate_size);
OP_CONVERTER(translate_slice);
OP_CONVERTER(translate_softmax);
OP_CONVERTER(translate_square);
OP_CONVERTER(translate_squeeze);
OP_CONVERTER(translate_sub);
OP_CONVERTER(translate_sum);
OP_CONVERTER(translate_to);
OP_CONVERTER(translate_transpose);
OP_CONVERTER(translate_tuple_construct);
OP_CONVERTER(translate_upsample_bilinear2d);
OP_CONVERTER(translate_upsample_nearest2d);
OP_CONVERTER(translate_view);
OP_CONVERTER(translate_zeros);
OP_CONVERTER(translate_zeros_like);

}  // namespace op

const std::map<std::string, CreatorFunction> get_supported_ops() {
    return {
        {"aten::_convolution", op::translate_convolution},
        {"aten::_convolution_mode", op::translate_convolution_mode},
        {"aten::abs", op::translate_1to1_match_1_inputs<opset8::Abs>},
        {"aten::adaptive_avg_pool2d", op::translate_1to1_match_2_inputs<opset8::AdaptiveAvgPool>},
        {"aten::adaptive_avg_pool3d", op::translate_adaptive_avg_pool3d},
        {"aten::adaptive_max_pool2d", op::translate_adaptive_max_pool2d},
        {"aten::add", op::translate_add},
        {"aten::add_", op::inplace_op<op::translate_add>},
        {"aten::addcmul", op::translate_addcmul},
        {"aten::as_tensor", op::translate_as_tensor},
        {"aten::avg_pool2d", op::translate_avg_pool2d},
        {"aten::batch_norm", op::translate_batch_norm},
        // {"aten::cat", done as transformation},
        {"aten::clamp", op::translate_clamp},
        {"aten::clamp_min", op::translate_1to1_match_2_inputs<opset8::Maximum>},
        {"aten::clamp_max", op::translate_1to1_match_2_inputs<opset8::Minimum>},
        {"aten::contiguous", op::skip_node},  // In openvino how tensors are stored in memory is internal plugin detail,
                                              // we assume all tensors are contiguous
        {"aten::conv2d", op::translate_conv2d},
        {"aten::convolution", op::translate_convolution},
        {"aten::cumsum", op::translate_1to1_match_2_inputs<opset8::CumSum>},
        {"aten::dim", op::translate_dim},
        {"aten::div", op::translate_div},
        {"aten::div_", op::inplace_op<op::translate_div>},
        {"aten::elu", op::translate_elu},
        {"aten::embedding", op::translate_embedding},
        {"aten::eq", op::translate_1to1_match_2_inputs<opset8::Equal>},
        {"aten::exp", op::translate_1to1_match_1_inputs<opset8::Exp>},
        {"aten::expand", op::translate_expand},
        {"aten::expand_as", op::translate_expand_as},
        {"aten::flatten", op::translate_flatten},
        {"aten::floordiv", op::translate_floordiv},
        {"aten::full", op::translate_full},
        {"aten::full_like", op::translate_full_like},
        {"aten::gelu", op::translate_gelu},
        {"aten::group_norm", op::translate_group_norm},
        {"aten::gt", op::translate_1to1_match_2_inputs<opset8::Greater>},
        {"aten::hardsigmoid", op::translate_1to1_match_1_inputs<opset8::HSigmoid>},
        {"aten::hardswish", op::translate_1to1_match_1_inputs<opset8::HSwish>},
        {"aten::hardswish_", op::inplace_op<op::translate_1to1_match_1_inputs<opset8::HSwish>>},
        {"aten::hardtanh", op::translate_hardtanh},
        {"aten::hardtanh_", op::inplace_op<op::translate_hardtanh>},
        {"aten::Int", op::translate_int},
        {"aten::is_grad_enabled", op::return_false_scalar},
        {"aten::layer_norm", op::translate_layer_norm},
        {"aten::leaky_relu", op::translate_1to1_match_2_inputs<opset8::PRelu>},
        {"aten::leaky_relu_", op::inplace_op<op::translate_1to1_match_2_inputs<opset8::PRelu>>},
        {"aten::linear", op::translate_linear},
        {"aten::lt", op::translate_1to1_match_2_inputs<opset8::Less>},
        {"aten::matmul", op::translate_1to1_match_2_inputs<opset8::MatMul>},
        {"aten::max_pool2d", op::translate_max_pool2d},
        {"aten::masked_fill", op::translate_masked_fill},
        {"aten::masked_fill_", op::inplace_op<op::translate_masked_fill>},
        {"aten::mean", op::translate_mean},
        {"aten::mm", op::translate_1to1_match_2_inputs<opset8::MatMul>},
        {"aten::mul", op::translate_1to1_match_2_inputs<opset8::Multiply>},
        {"aten::mul_", op::inplace_op<op::translate_1to1_match_2_inputs<opset8::Multiply>>},
        {"aten::ne", op::translate_1to1_match_2_inputs<opset8::NotEqual>},
        {"aten::neg", op::translate_neg},
        {"aten::new_full", op::translate_new_full},
        {"aten::new_ones", op::translate_new_ones},
        {"aten::new_zeros", op::translate_new_zeros},
        {"aten::ones", op::translate_ones},
        {"aten::ones_like", op::translate_ones_like},
        {"aten::pad", op::translate_pad},
        {"aten::permute", op::translate_1to1_match_2_inputs<opset8::Transpose>},
        {"aten::pow", op::translate_1to1_match_2_inputs<opset8::Power>},
        {"aten::reciprocal", op::translate_reciprocal},
        {"aten::relu", op::translate_1to1_match_1_inputs<opset8::Relu>},
        {"aten::relu_", op::inplace_op<op::translate_1to1_match_1_inputs<opset8::Relu>>},
        {"aten::relu6", op::translate_relu6},
        {"aten::reshape", op::translate_reshape},
        {"aten::reshape_as", op::translate_reshape_as},
        {"aten::rsub", op::translate_rsub},
<<<<<<< HEAD
        {"aten::roll", op::translate_roll},
=======
        {"aten::rsqrt", op::translate_rsqrt},
>>>>>>> 7056c28d
        {"aten::select", op::translate_select},
        {"aten::sigmoid", op::translate_1to1_match_1_inputs<opset8::Sigmoid>},
        {"aten::silu", op::translate_1to1_match_1_inputs<opset8::Swish>},
        {"aten::silu_", op::inplace_op<op::translate_1to1_match_1_inputs<opset8::Swish>>},
        {"aten::size", op::translate_size},
        {"aten::slice", op::translate_slice},
        {"aten::softmax", op::translate_softmax},
        {"aten::sqrt", op::translate_1to1_match_1_inputs<opset8::Sqrt>},
        {"aten::square", op::translate_square},
        {"aten::squeeze", op::translate_squeeze},
        {"aten::sub", op::translate_sub},
        {"aten::sum", op::translate_sum},
        {"aten::tanh", op::translate_1to1_match_1_inputs<opset8::Tanh>},
        {"aten::type_as", op::translate_1to1_match_2_inputs<opset8::ConvertLike>}, // TODO: overflow semantics is different
        {"aten::to", op::translate_to},
        {"aten::transpose", op::translate_transpose},
        {"aten::unsqueeze", op::translate_1to1_match_2_inputs<opset8::Unsqueeze>},
        {"aten::upsample_bilinear2d", op::translate_upsample_bilinear2d},
        {"aten::upsample_nearest2d", op::translate_upsample_nearest2d},
        {"aten::view", op::translate_view},
        {"aten::zeros", op::translate_zeros},
        {"aten::zeros_like", op::translate_zeros_like},
        {"prim::Constant", op::translate_constant},
        {"prim::If", op::translate_if},
        {"prim::is_cuda", op::return_false_scalar},
        {"prim::Loop", op::translate_loop},
        {"prim::NumToTensor", op::skip_node},  // In openvino we already store number as tensor with shape []
        {"prim::requires_grad", op::return_false_scalar},
        {"prim::TupleConstruct", op::translate_tuple_construct},
    };
};

}  // namespace pytorch
}  // namespace frontend
}  // namespace ov<|MERGE_RESOLUTION|>--- conflicted
+++ resolved
@@ -59,11 +59,8 @@
 OP_CONVERTER(translate_reshape);
 OP_CONVERTER(translate_reshape_as);
 OP_CONVERTER(translate_rsub);
-<<<<<<< HEAD
 OP_CONVERTER(translate_roll);
-=======
 OP_CONVERTER(translate_rsqrt);
->>>>>>> 7056c28d
 OP_CONVERTER(translate_select);
 OP_CONVERTER(translate_size);
 OP_CONVERTER(translate_slice);
@@ -159,11 +156,8 @@
         {"aten::reshape", op::translate_reshape},
         {"aten::reshape_as", op::translate_reshape_as},
         {"aten::rsub", op::translate_rsub},
-<<<<<<< HEAD
         {"aten::roll", op::translate_roll},
-=======
         {"aten::rsqrt", op::translate_rsqrt},
->>>>>>> 7056c28d
         {"aten::select", op::translate_select},
         {"aten::sigmoid", op::translate_1to1_match_1_inputs<opset8::Sigmoid>},
         {"aten::silu", op::translate_1to1_match_1_inputs<opset8::Swish>},
