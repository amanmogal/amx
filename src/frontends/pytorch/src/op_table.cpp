// Copyright (C) 2018-2023 Intel Corporation
// SPDX-License-Identifier: Apache-2.0
//

#include "op_table.hpp"

#include "openvino/opsets/opset10.hpp"
#include "utils.hpp"

namespace ov {
namespace frontend {
namespace pytorch {
namespace op {

#define OP_CONVERTER(op) OutputVector op(NodeContext& node)

OP_CONVERTER(translate_adaptive_avg_pool3d);
OP_CONVERTER(translate_adaptive_max_pool2d);
OP_CONVERTER(translate_add);
OP_CONVERTER(translate_addcmul);
OP_CONVERTER(translate_addmm);
OP_CONVERTER(translate_arange);
OP_CONVERTER(translate_as_tensor);
OP_CONVERTER(translate_avg_poolnd);
OP_CONVERTER(translate_batch_norm);
OP_CONVERTER(translate_clamp);
OP_CONVERTER(translate_constant);
OP_CONVERTER(translate_convnd);
OP_CONVERTER(translate_conv_transposend);
OP_CONVERTER(translate_convolution);
OP_CONVERTER(translate_convolution_mode);
OP_CONVERTER(translate_dim);
OP_CONVERTER(translate_div);
OP_CONVERTER(translate_elu);
OP_CONVERTER(translate_embedding);
OP_CONVERTER(translate_expand);
OP_CONVERTER(translate_expand_as);
OP_CONVERTER(translate_eye);
OP_CONVERTER(translate_fill_);
OP_CONVERTER(translate_flatten);
OP_CONVERTER(translate_floordiv);
OP_CONVERTER(translate_floor_divide);
OP_CONVERTER(translate_full);
OP_CONVERTER(translate_full_like);
OP_CONVERTER(translate_gelu);
OP_CONVERTER(translate_get_attr);
OP_CONVERTER(translate_glu);
OP_CONVERTER(translate_group_norm);
OP_CONVERTER(translate_hardtanh);
OP_CONVERTER(translate_if);
OP_CONVERTER(translate_im2col);
OP_CONVERTER(translate_int);
OP_CONVERTER(translate_layer_norm);
OP_CONVERTER(translate_len);
OP_CONVERTER(translate_linear);
OP_CONVERTER(translate_list_construct);
OP_CONVERTER(translate_log);
OP_CONVERTER(translate_log2);
OP_CONVERTER(translate_loop);
OP_CONVERTER(translate_max_poolnd);
OP_CONVERTER(translate_max);
OP_CONVERTER(translate_masked_fill);
OP_CONVERTER(translate_mean);
OP_CONVERTER(translate_min);
OP_CONVERTER(translate_meshgrid);
OP_CONVERTER(translate_neg);
OP_CONVERTER(translate_nonzero);
OP_CONVERTER(translate_norm);
OP_CONVERTER(translate_new_full);
OP_CONVERTER(translate_new_ones);
OP_CONVERTER(translate_new_zeros);
OP_CONVERTER(translate_nms);
OP_CONVERTER(translate_numel);
OP_CONVERTER(translate_ones);
OP_CONVERTER(translate_ones_like);
OP_CONVERTER(translate_pad);
OP_CONVERTER(translate_reciprocal);
OP_CONVERTER(translate_relu6);
OP_CONVERTER(translate_remainder);
OP_CONVERTER(translate_repeat);
OP_CONVERTER(translate_reshape);
OP_CONVERTER(translate_reshape_as);
OP_CONVERTER(translate_rsub);
OP_CONVERTER(translate_roll);
OP_CONVERTER(translate_rsqrt);
OP_CONVERTER(translate_select);
OP_CONVERTER(translate_selu);
OP_CONVERTER(translate_size);
OP_CONVERTER(translate_slice);
OP_CONVERTER(translate_softmax);
OP_CONVERTER(translate_square);
OP_CONVERTER(translate_squeeze);
OP_CONVERTER(translate_sub);
OP_CONVERTER(translate_sum);
OP_CONVERTER(translate_to);
OP_CONVERTER(translate_topk);
OP_CONVERTER(translate_transpose);
OP_CONVERTER(translate_tril);
OP_CONVERTER(translate_triu);
OP_CONVERTER(translate_tuple_construct);
OP_CONVERTER(translate_upsample_bicubic2d);
OP_CONVERTER(translate_upsample_bilinear2d);
OP_CONVERTER(translate_upsample_nearest2d);
OP_CONVERTER(translate_var);
<<<<<<< HEAD
=======
OP_CONVERTER(translate_var_mean);
OP_CONVERTER(translate_view);
>>>>>>> 8f769a34
OP_CONVERTER(translate_where);
OP_CONVERTER(translate_zeros);
OP_CONVERTER(translate_zeros_like);

}  // namespace op

const std::map<std::string, CreatorFunction> get_supported_ops() {
    return {
        {"aten::__and__", op::translate_1to1_match_2_inputs<opset10::LogicalAnd>},  // TODO: cover numerical cases
        {"aten::__not__", op::translate_1to1_match_1_inputs<opset10::LogicalNot>},
        {"aten::_convolution", op::translate_convolution},
        {"aten::_convolution_mode", op::translate_convolution_mode},
        {"aten::abs", op::translate_1to1_match_1_inputs<opset10::Abs>},
        {"aten::acos", op::translate_1to1_match_1_inputs<opset10::Acos>},
        {"aten::acos_", op::inplace_op<op::translate_1to1_match_1_inputs<opset10::Acos>>},
        {"aten::acosh", op::translate_1to1_match_1_inputs<opset10::Acosh>},
        {"aten::acosh_", op::inplace_op<op::translate_1to1_match_1_inputs<opset10::Acosh>>},
        {"aten::adaptive_avg_pool2d", op::translate_1to1_match_2_inputs<opset10::AdaptiveAvgPool>},
        {"aten::adaptive_avg_pool3d", op::translate_adaptive_avg_pool3d},
        {"aten::adaptive_max_pool2d", op::translate_adaptive_max_pool2d},
        {"aten::add", op::translate_add},
        {"aten::add_", op::inplace_op<op::translate_add>},
        {"aten::addcmul", op::translate_addcmul},
        {"aten::addmm", op::translate_addmm},
        {"aten::arange", op::translate_arange},
        {"aten::asin", op::translate_1to1_match_1_inputs<opset10::Asin>},
        {"aten::asin_", op::inplace_op<op::translate_1to1_match_1_inputs<opset10::Asin>>},
        {"aten::asinh", op::translate_1to1_match_1_inputs<opset10::Asinh>},
        {"aten::asinh_", op::inplace_op<op::translate_1to1_match_1_inputs<opset10::Asinh>>},
        {"aten::as_tensor", op::translate_as_tensor},
        {"aten::atan", op::translate_1to1_match_1_inputs<opset10::Atan>},
        {"aten::atan_", op::inplace_op<op::translate_1to1_match_1_inputs<opset10::Atan>>},
        {"aten::atanh", op::translate_1to1_match_1_inputs<opset10::Atanh>},
        {"aten::atanh_", op::inplace_op<op::translate_1to1_match_1_inputs<opset10::Atanh>>},
        {"aten::avg_pool1d", op::translate_avg_poolnd},
        {"aten::avg_pool2d", op::translate_avg_poolnd},
        {"aten::avg_pool3d", op::translate_avg_poolnd},
        {"aten::batch_norm", op::translate_batch_norm},
        // {"aten::cat", done as transformation},
        {"aten::clamp", op::translate_clamp},
        {"aten::clamp_min", op::translate_1to1_match_2_inputs<opset10::Maximum>},
        {"aten::clamp_max", op::translate_1to1_match_2_inputs<opset10::Minimum>},
        {"aten::ceil", op::translate_1to1_match_1_inputs<opset10::Ceiling>},
        {"aten::ceil_", op::inplace_op<op::translate_1to1_match_1_inputs<opset10::Ceiling>>},
        {"aten::clone", op::skip_node},       // ignore clone operators that are inserted by PyTorch autograd
        {"aten::contiguous", op::skip_node},  // In openvino how tensors are stored in memory is internal plugin detail,
                                              // we assume all tensors are contiguous
        {"aten::conv1d", op::translate_convnd},
        {"aten::conv2d", op::translate_convnd},
        {"aten::conv3d", op::translate_convnd},
        {"aten::conv_transpose1d", op::translate_conv_transposend},
        {"aten::conv_transpose2d", op::translate_conv_transposend},
        {"aten::conv_transpose3d", op::translate_conv_transposend},
        {"aten::convolution", op::translate_convolution},
        {"aten::cos", op::translate_1to1_match_1_inputs<opset10::Cos>},
        {"aten::cos_", op::inplace_op<op::translate_1to1_match_1_inputs<opset10::Cos>>},
        {"aten::cosh", op::translate_1to1_match_1_inputs<opset10::Cosh>},
        {"aten::cosh_", op::inplace_op<op::translate_1to1_match_1_inputs<opset10::Cosh>>},
        {"aten::cumsum", op::translate_1to1_match_2_inputs<opset10::CumSum>},
        {"aten::dim", op::translate_dim},
        {"aten::div", op::translate_div},
        {"aten::div_", op::inplace_op<op::translate_div>},
        {"aten::dropout", op::skip_node},
        {"aten::dropout_", op::skip_node},
        {"aten::elu", op::translate_elu},
        {"aten::embedding", op::translate_embedding},
        {"aten::eq", op::translate_1to1_match_2_inputs<opset10::Equal>},
        {"aten::exp", op::translate_1to1_match_1_inputs<opset10::Exp>},
        {"aten::expand", op::translate_expand},
        {"aten::expand_as", op::translate_expand_as},
        {"aten::eye", op::translate_eye},
        {"aten::fill_", op::inplace_op<op::translate_fill_>},
        {"aten::flatten", op::translate_flatten},
        {"aten::floor", op::translate_1to1_match_1_inputs<opset10::Floor>},
        {"aten::floor_", op::inplace_op<op::translate_1to1_match_1_inputs<opset10::Floor>>},
        {"aten::floordiv", op::translate_floordiv},
        {"aten::floor_divide", op::translate_floor_divide},
        {"aten::full", op::translate_full},
        {"aten::full_like", op::translate_full_like},
        {"aten::gelu", op::translate_gelu},
        {"aten::glu", op::translate_glu},
        {"aten::group_norm", op::translate_group_norm},
        {"aten::ge", op::translate_1to1_match_2_inputs<opset10::GreaterEqual>},
        {"aten::gt", op::translate_1to1_match_2_inputs<opset10::Greater>},
        {"aten::hardsigmoid", op::translate_1to1_match_1_inputs<opset10::HSigmoid>},
        {"aten::hardswish", op::translate_1to1_match_1_inputs<opset10::HSwish>},
        {"aten::hardswish_", op::inplace_op<op::translate_1to1_match_1_inputs<opset10::HSwish>>},
        {"aten::hardtanh", op::translate_hardtanh},
        {"aten::hardtanh_", op::inplace_op<op::translate_hardtanh>},
        {"aten::Int", op::translate_int},
        {"aten::IntImplicit", op::translate_int},
        {"aten::im2col", op::translate_im2col},
        {"aten::is_grad_enabled", op::return_false_scalar},
        {"aten::layer_norm", op::translate_layer_norm},
        {"aten::leaky_relu", op::translate_1to1_match_2_inputs<opset10::PRelu>},
        {"aten::leaky_relu_", op::inplace_op<op::translate_1to1_match_2_inputs<opset10::PRelu>>},
        {"aten::len", op::translate_len},
        {"aten::linear", op::translate_linear},
        {"aten::le", op::translate_1to1_match_2_inputs<opset10::LessEqual>},
        {"aten::lt", op::translate_1to1_match_2_inputs<opset10::Less>},
        {"aten::log", op::translate_log},
        {"aten::log_", op::inplace_op<op::translate_log>},
        {"aten::log2", op::translate_log2},
        {"aten::log2_", op::inplace_op<op::translate_log2>},
        {"aten::matmul", op::translate_1to1_match_2_inputs<opset10::MatMul>},
        {"aten::masked_fill", op::translate_masked_fill},
        {"aten::masked_fill_", op::inplace_op<op::translate_masked_fill>},
        {"aten::max_pool1d", op::translate_max_poolnd},
        {"aten::max_pool2d", op::translate_max_poolnd},
        {"aten::max_pool3d", op::translate_max_poolnd},
        {"aten::max", op::translate_max},
        {"aten::mean", op::translate_mean},
        {"aten::meshgrid", op::translate_meshgrid},
        {"aten::min", op::translate_min},
        {"aten::mm", op::translate_1to1_match_2_inputs<opset10::MatMul>},
        {"aten::bmm", op::translate_1to1_match_2_inputs<opset10::MatMul>},
        {"aten::matmul", op::translate_1to1_match_2_inputs<opset10::MatMul>},
        {"aten::mul", op::translate_1to1_match_2_inputs<opset10::Multiply>},
        {"aten::mul_", op::inplace_op<op::translate_1to1_match_2_inputs<opset10::Multiply>>},
        {"aten::ne", op::translate_1to1_match_2_inputs<opset10::NotEqual>},
        {"aten::neg", op::translate_neg},
        {"aten::norm", op::translate_norm},
        {"aten::nonzero", op::translate_nonzero},
        {"aten::numel", op::translate_numel},
        {"aten::new_full", op::translate_new_full},
        {"aten::new_ones", op::translate_new_ones},
        {"aten::new_zeros", op::translate_new_zeros},
        {"aten::ones", op::translate_ones},
        {"aten::ones_like", op::translate_ones_like},
        {"aten::pad", op::translate_pad},
        {"aten::permute", op::translate_1to1_match_2_inputs<opset10::Transpose>},
        {"aten::pow", op::translate_1to1_match_2_inputs<opset10::Power>},
        {"aten::reciprocal", op::translate_reciprocal},
        {"aten::relu", op::translate_1to1_match_1_inputs<opset10::Relu>},
        {"aten::relu_", op::inplace_op<op::translate_1to1_match_1_inputs<opset10::Relu>>},
        {"aten::relu6", op::translate_relu6},
        {"aten::remainder", op::translate_remainder},
        {"aten::repeat", op::translate_repeat},
        {"aten::reshape", op::translate_reshape},
        {"aten::reshape_as", op::translate_reshape_as},
        {"aten::rsub", op::translate_rsub},
        {"aten::roll", op::translate_roll},
        {"aten::rsqrt", op::translate_rsqrt},
        {"aten::ScalarImplicit", op::skip_node},
        {"aten::select", op::translate_select},
        {"aten::selu", op::translate_selu},
        {"aten::selu_", op::inplace_op<op::translate_selu>},
        {"aten::sigmoid", op::translate_1to1_match_1_inputs<opset10::Sigmoid>},
        {"aten::sigmoid_", op::inplace_op<op::translate_1to1_match_1_inputs<opset10::Sigmoid>>},
        {"aten::silu", op::translate_1to1_match_1_inputs<opset10::Swish>},
        {"aten::silu_", op::inplace_op<op::translate_1to1_match_1_inputs<opset10::Swish>>},
        {"aten::sin", op::translate_1to1_match_1_inputs<opset10::Sin>},
        {"aten::sin_", op::inplace_op<op::translate_1to1_match_1_inputs<opset10::Sin>>},
        {"aten::sinh", op::translate_1to1_match_1_inputs<opset10::Sinh>},
        {"aten::sinh_", op::inplace_op<op::translate_1to1_match_1_inputs<opset10::Sinh>>},
        {"aten::size", op::translate_size},
        {"aten::slice", op::translate_slice},
        {"aten::softmax", op::translate_softmax},
        {"aten::sqrt", op::translate_1to1_match_1_inputs<opset10::Sqrt>},
        {"aten::square", op::translate_square},
        {"aten::squeeze", op::translate_squeeze},
        {"aten::sub", op::translate_sub},
        {"aten::sum", op::translate_sum},
        {"aten::tan", op::translate_1to1_match_1_inputs<opset10::Tan>},
        {"aten::tan_", op::inplace_op<op::translate_1to1_match_1_inputs<opset10::Tan>>},
        {"aten::tanh", op::translate_1to1_match_1_inputs<opset10::Tanh>},
        {"aten::tanh_", op::inplace_op<op::translate_1to1_match_1_inputs<opset10::Tanh>>},
        {"aten::tensor", op::translate_as_tensor},
        {"aten::to", op::translate_to},
        {"aten::topk", op::translate_topk},
        {"aten::transpose", op::translate_transpose},
        {"aten::tril", op::translate_tril},
        {"aten::triu", op::translate_triu},
        {"aten::type_as",
         op::translate_1to1_match_2_inputs<opset10::ConvertLike>},  // TODO: overflow semantics is different
        {"aten::unsqueeze", op::translate_1to1_match_2_inputs<opset10::Unsqueeze>},
        {"aten::unsqueeze_", op::inplace_op<op::translate_1to1_match_2_inputs<opset10::Unsqueeze>>},
        {"aten::upsample_bicubic2d", op::translate_upsample_bicubic2d},
        {"aten::upsample_bilinear2d", op::translate_upsample_bilinear2d},
        {"aten::upsample_nearest2d", op::translate_upsample_nearest2d},
        {"aten::var", op::translate_var},
<<<<<<< HEAD
        {"aten::view", op::translate_reshape},
=======
        {"aten::var_mean", op::translate_var_mean},
>>>>>>> 8f769a34
        {"aten::where", op::translate_where},
        {"aten::zeros", op::translate_zeros},
        {"aten::zeros_like", op::translate_zeros_like},
        {"prim::Constant", op::translate_constant},
        {"prim::GetAttr", op::translate_get_attr},
        {"prim::If", op::translate_if},
        {"prim::is_cuda", op::return_false_scalar},
        {"prim::ListConstruct", op::translate_list_construct},
        {"prim::Loop", op::translate_loop},
        {"prim::NumToTensor", op::skip_node},  // In openvino we already store number as tensor with shape []
        {"prim::requires_grad", op::return_false_scalar},
        {"prim::TupleConstruct", op::translate_tuple_construct},
        {"torchvision::nms", op::translate_nms},
    };
};

}  // namespace pytorch
}  // namespace frontend
}  // namespace ov<|MERGE_RESOLUTION|>--- conflicted
+++ resolved
@@ -102,11 +102,7 @@
 OP_CONVERTER(translate_upsample_bilinear2d);
 OP_CONVERTER(translate_upsample_nearest2d);
 OP_CONVERTER(translate_var);
-<<<<<<< HEAD
-=======
 OP_CONVERTER(translate_var_mean);
-OP_CONVERTER(translate_view);
->>>>>>> 8f769a34
 OP_CONVERTER(translate_where);
 OP_CONVERTER(translate_zeros);
 OP_CONVERTER(translate_zeros_like);
@@ -288,11 +284,8 @@
         {"aten::upsample_bilinear2d", op::translate_upsample_bilinear2d},
         {"aten::upsample_nearest2d", op::translate_upsample_nearest2d},
         {"aten::var", op::translate_var},
-<<<<<<< HEAD
+        {"aten::var_mean", op::translate_var_mean},
         {"aten::view", op::translate_reshape},
-=======
-        {"aten::var_mean", op::translate_var_mean},
->>>>>>> 8f769a34
         {"aten::where", op::translate_where},
         {"aten::zeros", op::translate_zeros},
         {"aten::zeros_like", op::translate_zeros_like},
