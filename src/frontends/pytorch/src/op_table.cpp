--- conflicted
+++ resolved
@@ -48,66 +48,8 @@
 OP_CONVERTER(translate_sub);
 OP_CONVERTER(translate_to);
 OP_CONVERTER(translate_transpose);
-<<<<<<< HEAD
-OP_CONVERTER(translate_to);
-
-OutputVector translate_add(NodeContext& context) {
-    auto rhs = context.get_input(1);
-    if (context.inputs().size() > 2 && !context.input_is_none(2)) {
-        auto converted_alpha = std::make_shared<opset8::ConvertLike>(context.get_input(2), rhs);
-        rhs = std::make_shared<opset8::Multiply>(converted_alpha, rhs);
-    }
-    return {context.mark_node(std::make_shared<opset8::Add>(context.get_input(0), rhs))};
-};
-
-OutputVector hardtanh(NodeContext& context) {
-    float min = -1;
-    float max = 1;
-    if (!context.input_is_none(1)) {
-        min = context.const_input<float>(1);
-    }
-    if (!context.input_is_none(2)) {
-        max = context.const_input<float>(2);
-    }
-    return {context.mark_node(std::make_shared<opset8::Clamp>(context.get_input(0), min, max))};
-}
-
-const std::map<int, element::Type> type_map{
-    {0, element::u8},
-    {1, element::i8},
-    {2, element::i16},
-    {3, element::i32},
-    {4, element::i64},
-    {5, element::f16},
-    {6, element::f32},
-    {7, element::f64},
-};
-
-OutputVector translate_as_tensor(NodeContext& context) {
-    auto dtype_ext_node = context.get_input_from_visible_context(1).get_node_shared_ptr();
-    auto dtype_tensor = context.get_input(1);
-    auto dtype_fw_node = std::dynamic_pointer_cast<PtFrameworkNode>(dtype_tensor.get_node_shared_ptr());
-    Output<Node> cast;
-    if (dtype_fw_node && dtype_fw_node->get_op_type() == "prim::dtype") {
-        auto type_input = dtype_fw_node->input(0).get_source_output();
-        cast = context.mark_node(std::make_shared<opset8::ConvertLike>(context.get_input(0), type_input));
-    } else if (std::dynamic_pointer_cast<opset8::Constant>(dtype_ext_node)) {
-        auto pt_type = context.const_input<int64_t>(1);
-        FRONT_END_OP_CONVERSION_CHECK(type_map.count(pt_type), "Unknown type in aten::as_tensor: ", pt_type);
-        auto dtype = type_map.at(pt_type);
-        cast = context.mark_node(std::make_shared<opset8::Convert>(context.get_input(0), dtype));
-    }
-    // OV_FRONTEND_REQUIRE(context.input_is_none(2));  // device: no need to check
-    // auto new_shape_const = context.mark_node(opset8::Constant::create(element::i64, {1}, {1}));
-    // return { context.mark_node(std::make_shared<opset8::Reshape>(cast,
-    // new_shape_const->output(0), true)) };
-    return {cast};
-}
-
-=======
 OP_CONVERTER(translate_tuple_construct);
 OP_CONVERTER(translate_view);
->>>>>>> 8221f4aa
 }  // namespace op
 
 const std::map<std::string, CreatorFunction> get_supported_ops() {
@@ -119,81 +61,6 @@
         {"aten::add", op::translate_add},
         {"aten::add_", op::inplace_op<op::translate_add>},
         {"aten::as_tensor", op::translate_as_tensor},
-<<<<<<< HEAD
-
-        {"aten::Int",
-         [](NodeContext& context) -> OutputVector {
-             return {context.mark_node(std::make_shared<opset8::Convert>(context.get_input(0), element::i64))};
-         }},
-
-        {"aten::to", op::translate_to},
-
-        {"aten::permute", translate_1to1_match_2_inputs<opset8::Transpose>},
-
-        {"aten::embedding",
-         [](NodeContext& context) -> OutputVector {
-             // TODO: find out the meaning of input idx 2
-             OV_FRONTEND_REQUIRE(context.const_input<bool>(3) == false);
-             OV_FRONTEND_REQUIRE(context.const_input<bool>(4) == false);
-             auto axis_0 = context.mark_node(opset8::Constant::create(element::i64, Shape{}, {0}));
-             return {context.mark_node(
-                 std::make_shared<opset8::Gather>(context.get_input(0), context.get_input(1), axis_0))};
-         }},
-
-        {"aten::transpose", op::translate_transpose},
-
-        {"aten::size",
-         [](NodeContext& context) -> OutputVector {
-             auto shape = context.mark_node(std::make_shared<opset8::ShapeOf>(context.get_input(0), element::i32));
-             if (context.input_is_none(1)) {
-                 return shape->outputs();
-             } else {
-                 auto axis_0 = context.mark_node(opset8::Constant::create(element::i64, Shape{}, {0}));
-                 return {context.mark_node(std::make_shared<opset8::Gather>(shape, context.get_input(1), axis_0))};
-             }
-         }},
-
-        {"aten::view",
-         [](NodeContext& context) -> OutputVector {
-             auto shape_node = context.get_input(1).get_node();
-             auto shape_node_fw_node = dynamic_cast<PtFrameworkNode*>(shape_node);
-             std::shared_ptr<ov::Node> reshape;
-             // TODO: move this to transform stage
-             if (shape_node_fw_node && shape_node_fw_node->get_decoder()->get_op_type() == "prim::ListConstruct") {
-                 OutputVector inputs;
-                 auto axis_0 = context.mark_node(opset8::Constant::create(element::i64, Shape{}, {0}));
-                 for (auto& input : shape_node->inputs()) {
-                     auto rank = input.get_partial_shape().rank();
-                     OV_FRONTEND_REQUIRE(rank.is_dynamic() || rank.get_length() == 0);
-                     auto unsqueeze =
-                         context.mark_node(std::make_shared<opset8::Unsqueeze>(input.get_source_output(), axis_0));
-                     inputs.push_back(unsqueeze);
-                 }
-                 auto concat = context.mark_node(std::make_shared<opset8::Concat>(inputs, 0));
-                 reshape = context.mark_node(std::make_shared<opset8::Reshape>(context.get_input(0), concat, false));
-                 // TODO: fix rt_info
-                 // auto list_set = shape_node_fw_node->get_rt_info()["pt_node"].as<std::set<const Node*>>();
-                 // reshape->get_rt_info()["pt_node"].as<std::set<const Node*>>().insert(list_set.begin(),
-                 // list_set.end());
-             } else {
-                 reshape = context.mark_node(
-                     std::make_shared<opset8::Reshape>(context.get_input(0), context.get_input(1), false));
-             }
-             return {reshape};
-         }},
-
-        {"aten::unsqueeze", translate_1to1_match_2_inputs<opset8::Unsqueeze>},
-
-        {"aten::rsub",
-         [](NodeContext& context) -> OutputVector {
-             // reverse aten::sub other - self * alpha
-             auto alpha_casted = context.mark_node(
-                 std::make_shared<opset8::Convert>(context.get_input(2), context.get_input(0).get_element_type()));
-             auto alpha_mul = context.mark_node(std::make_shared<opset8::Multiply>(context.get_input(0), alpha_casted));
-             return {context.mark_node(std::make_shared<opset8::Subtract>(context.get_input(1), alpha_mul))};
-         }},
-
-=======
         {"aten::avg_pool2d", op::translate_avg_pool2d},
         {"aten::batch_norm", op::translate_batch_norm},
         // {"aten::cat", done as transformation},
@@ -239,7 +106,6 @@
         {"aten::silu", op::translate_1to1_match_1_inputs<opset8::Swish>},
         {"aten::silu_", op::inplace_op<op::translate_1to1_match_1_inputs<opset8::Swish>>},
         {"aten::size", op::translate_size},
->>>>>>> 8221f4aa
         {"aten::slice", op::translate_slice},
         {"aten::softmax", op::translate_softmax},
         {"aten::sqrt", op::translate_1to1_match_1_inputs<opset8::Sqrt>},
