// Copyright (C) 2018-2023 Intel Corporation
// SPDX-License-Identifier: Apache-2.0
//

#include "op_table.hpp"

#include "openvino/opsets/opset10.hpp"
#include "utils.hpp"

namespace ov {
namespace frontend {
namespace pytorch {
namespace op {

#define OP_CONVERTER(op) OutputVector op(const NodeContext& node)

OP_CONVERTER(translate_adaptive_avg_pool3d);
OP_CONVERTER(translate_adaptive_max_pool2d);
OP_CONVERTER(translate_add);
OP_CONVERTER(translate_addcmul);
OP_CONVERTER(translate_addmm);
OP_CONVERTER(translate_all);
OP_CONVERTER(translate_arange);
OP_CONVERTER(translate_argsort);
OP_CONVERTER(translate_argmax);
OP_CONVERTER(translate_argmin);
OP_CONVERTER(translate_as_tensor);
OP_CONVERTER(translate_avg_poolnd);
OP_CONVERTER(translate_bool);
OP_CONVERTER(translate_batch_norm);
OP_CONVERTER(translate_bitwise_not);
OP_CONVERTER(translate_cat);
OP_CONVERTER(translate_cdist);
OP_CONVERTER(translate_clamp);
OP_CONVERTER(translate_constant);
OP_CONVERTER(translate_conv_transposend);
OP_CONVERTER(translate_convnd);
OP_CONVERTER(translate_convolution);
OP_CONVERTER(translate_convolution_mode);
OP_CONVERTER(translate_copy_);
OP_CONVERTER(translate_cumsum);
OP_CONVERTER(translate_deform_conv);
OP_CONVERTER(translate_derive_index);
OP_CONVERTER(translate_dim);
OP_CONVERTER(translate_div);
OP_CONVERTER(translate_elu);
OP_CONVERTER(translate_embedding);
OP_CONVERTER(translate_embedding_bag);
OP_CONVERTER(translate_empty);
OP_CONVERTER(translate_expand);
OP_CONVERTER(translate_expand_as);
OP_CONVERTER(translate_eye);
OP_CONVERTER(translate_fake_quantize_per_channel_affine);
OP_CONVERTER(translate_fake_quantize_per_tensor_affine);
OP_CONVERTER(translate_fill_);
OP_CONVERTER(translate_flatten);
OP_CONVERTER(translate_flip);
OP_CONVERTER(translate_floor_divide);
OP_CONVERTER(translate_frobenius_norm);
OP_CONVERTER(translate_full);
OP_CONVERTER(translate_full_like);
OP_CONVERTER(translate_gather);
OP_CONVERTER(translate_gelu);
OP_CONVERTER(translate_get_attr);
OP_CONVERTER(translate_getitem);
OP_CONVERTER(translate_glu);
OP_CONVERTER(translate_grid_sampler);
OP_CONVERTER(translate_group_norm);
OP_CONVERTER(translate_hardtanh);
OP_CONVERTER(translate_if);
OP_CONVERTER(translate_im2col);
OP_CONVERTER(translate_index_put_);
OP_CONVERTER(translate_index_select);
OP_CONVERTER(translate_instance_norm);
OP_CONVERTER(translate_int);
OP_CONVERTER(translate_layer_norm);
OP_CONVERTER(translate_len);
OP_CONVERTER(translate_linalg_norm);
OP_CONVERTER(translate_linalg_matrix_norm);
OP_CONVERTER(translate_linalg_vector_norm);
OP_CONVERTER(translate_linear);
OP_CONVERTER(translate_list_construct);
OP_CONVERTER(translate_log);
OP_CONVERTER(translate_log_softmax);
OP_CONVERTER(translate_log2);
OP_CONVERTER(translate_loop);
OP_CONVERTER(translate_masked_fill);
OP_CONVERTER(translate_max);
OP_CONVERTER(translate_max_poolnd);
OP_CONVERTER(translate_mean);
OP_CONVERTER(translate_meshgrid);
OP_CONVERTER(translate_min);
OP_CONVERTER(translate_narrow);
OP_CONVERTER(translate_native_multi_head_attention);
OP_CONVERTER(translate_neg);
OP_CONVERTER(translate_new_full);
OP_CONVERTER(translate_new_ones);
OP_CONVERTER(translate_new_zeros);
OP_CONVERTER(translate_nms);
OP_CONVERTER(translate_nonzero);
OP_CONVERTER(translate_norm);
OP_CONVERTER(translate_numel);
OP_CONVERTER(translate_ones);
OP_CONVERTER(translate_ones_like);
OP_CONVERTER(translate_pad);
OP_CONVERTER(translate_pairwise_distance);
OP_CONVERTER(translate_pow);
OP_CONVERTER(translate_pythonop);
OP_CONVERTER(translate_quantize_per_channel);
OP_CONVERTER(translate_quantize_per_tensor);
OP_CONVERTER(translate_quantized_add);
OP_CONVERTER(translate_quantized_add_relu);
OP_CONVERTER(translate_quantized_hardswish);
OP_CONVERTER(translate_quantized_mul);
OP_CONVERTER(translate_range_length);
OP_CONVERTER(translate_rand);
OP_CONVERTER(translate_randn);
OP_CONVERTER(translate_rand_like);
OP_CONVERTER(translate_randn_like);
OP_CONVERTER(translate_reciprocal);
OP_CONVERTER(translate_relu6);
OP_CONVERTER(translate_remainder);
OP_CONVERTER(translate_repeat);
OP_CONVERTER(translate_repeat_interleave);
OP_CONVERTER(translate_reshape);
OP_CONVERTER(translate_reshape_as);
OP_CONVERTER(translate_roi_align);
OP_CONVERTER(translate_roll);
OP_CONVERTER(translate_round);
OP_CONVERTER(translate_rsqrt);
OP_CONVERTER(translate_rsub);
OP_CONVERTER(translate_scaled_dot_product_attention);
OP_CONVERTER(translate_scatter);
OP_CONVERTER(translate_select);
OP_CONVERTER(translate_set_item);
OP_CONVERTER(translate_selu);
OP_CONVERTER(translate_shape_as_tensor);
OP_CONVERTER(translate_sign);
OP_CONVERTER(translate_size);
OP_CONVERTER(translate_slice);
OP_CONVERTER(translate_softmax);
OP_CONVERTER(translate_sort);
OP_CONVERTER(translate_square);
OP_CONVERTER(translate_squeeze);
OP_CONVERTER(translate_sub);
OP_CONVERTER(translate_sum);
OP_CONVERTER(translate_t);
OP_CONVERTER(translate_to);
OP_CONVERTER(translate_topk);
OP_CONVERTER(translate_transpose);
OP_CONVERTER(translate_tril);
OP_CONVERTER(translate_triu);
OP_CONVERTER(translate_unflatten);
OP_CONVERTER(translate_unfold);
OP_CONVERTER(translate_upsample_bicubic2d);
OP_CONVERTER(translate_upsample_bilinear2d);
OP_CONVERTER(translate_upsample_bicubic2d_aa);
OP_CONVERTER(translate_upsample_bilinear2d_aa);
OP_CONVERTER(translate_upsample_linear1d);
OP_CONVERTER(translate_upsample_nearest1d);
OP_CONVERTER(translate_upsample_nearest2d);
OP_CONVERTER(translate_upsample_nearest3d);
OP_CONVERTER(translate_upsample_trilinear3d);
OP_CONVERTER(translate_var);
OP_CONVERTER(translate_var_mean);
OP_CONVERTER(translate_where);
OP_CONVERTER(translate_zeros);
OP_CONVERTER(translate_zeros_like);
<<<<<<< HEAD
OP_CONVERTER(translate_quantized_cat);
=======
OP_CONVERTER(translate_quantized_convnd);
OP_CONVERTER(translate_quantized_convnd_relu);
>>>>>>> 44cae128
OP_CONVERTER(translate_quantized_linear);

}  // namespace op

const std::map<std::string, CreatorFunction> get_supported_ops() {
    return {
        {"aten::__and__", op::translate_1to1_match_2_inputs<opset10::LogicalAnd>},  // TODO: cover numerical cases
        {"aten::__derive_index", op::translate_derive_index},
        {"aten::__getitem__", op::translate_getitem},
        {"aten::__not__", op::translate_1to1_match_1_inputs<opset10::LogicalNot>},
        {"aten::__or__", op::translate_1to1_match_2_inputs<opset10::LogicalOr>},
        {"aten::__range_length", op::translate_range_length},
        {"aten::_convolution", op::translate_convolution},
        {"aten::_convolution_mode", op::translate_convolution_mode},
        {"aten::_native_multi_head_attention", op::translate_native_multi_head_attention},
        {"aten::_set_item", op::translate_set_item},
        {"aten::_shape_as_tensor", op::translate_shape_as_tensor},
        {"aten::abs", op::translate_1to1_match_1_inputs<opset10::Abs>},
        {"aten::acos", op::translate_1to1_match_1_inputs_with_fp32_type_alignment<opset10::Acos>},
        {"aten::acos_", op::inplace_op<op::translate_1to1_match_1_inputs<opset10::Acos>>},
        {"aten::acosh", op::translate_1to1_match_1_inputs_with_fp32_type_alignment<opset10::Acosh>},
        {"aten::acosh_", op::inplace_op<op::translate_1to1_match_1_inputs<opset10::Acosh>>},
        {"aten::adaptive_avg_pool2d", op::translate_1to1_match_2_inputs<opset10::AdaptiveAvgPool>},
        {"aten::adaptive_avg_pool3d", op::translate_adaptive_avg_pool3d},
        {"aten::adaptive_max_pool2d", op::translate_adaptive_max_pool2d},
        {"aten::add", op::translate_add},
        {"aten::add_", op::inplace_op<op::translate_add>},
        {"aten::addcmul", op::translate_addcmul},
        {"aten::addmm", op::translate_addmm},
        {"aten::all", op::translate_all},
        {"aten::arange", op::translate_arange},
        {"aten::argmax", op::translate_argmax},
        {"aten::argmin", op::translate_argmin},
        {"aten::argsort", op::translate_argsort},
        {"aten::as_tensor", op::translate_as_tensor},
        {"aten::asin", op::translate_1to1_match_1_inputs_with_fp32_type_alignment<opset10::Asin>},
        {"aten::asin_", op::inplace_op<op::translate_1to1_match_1_inputs<opset10::Asin>>},
        {"aten::asinh", op::translate_1to1_match_1_inputs_with_fp32_type_alignment<opset10::Asinh>},
        {"aten::asinh_", op::inplace_op<op::translate_1to1_match_1_inputs<opset10::Asinh>>},
        {"aten::atan", op::translate_1to1_match_1_inputs_with_fp32_type_alignment<opset10::Atan>},
        {"aten::atan_", op::inplace_op<op::translate_1to1_match_1_inputs<opset10::Atan>>},
        {"aten::atanh", op::translate_1to1_match_1_inputs_with_fp32_type_alignment<opset10::Atanh>},
        {"aten::atanh_", op::inplace_op<op::translate_1to1_match_1_inputs<opset10::Atanh>>},
        {"aten::avg_pool1d", op::translate_avg_poolnd},
        {"aten::avg_pool2d", op::translate_avg_poolnd},
        {"aten::avg_pool3d", op::translate_avg_poolnd},
        {"aten::baddbmm", op::translate_addmm},
        {"aten::batch_norm", op::translate_batch_norm},
        {"aten::bitwise_not", op::translate_bitwise_not},
        {"aten::bmm", op::translate_1to1_match_2_inputs<opset10::MatMul>},
        {"aten::Bool", op::translate_bool},
        {"aten::cat", op::translate_cat},
        {"aten::cdist", op::translate_cdist},
        {"aten::ceil", op::translate_1to1_match_1_inputs<opset10::Ceiling>},
        {"aten::ceil_", op::inplace_op<op::translate_1to1_match_1_inputs<opset10::Ceiling>>},
        {"aten::clamp", op::translate_clamp},
        {"aten::clamp_max", op::translate_1to1_match_2_inputs<opset10::Minimum>},
        {"aten::clamp_min", op::translate_1to1_match_2_inputs<opset10::Maximum>},
        {"aten::clone", op::skip_node},       // ignore clone operators that are inserted by PyTorch autograd
        {"aten::contiguous", op::skip_node},  // In openvino how tensors are stored in memory is internal plugin detail,
                                              // we assume all tensors are contiguous
        {"aten::conv_transpose1d", op::translate_conv_transposend},
        {"aten::conv_transpose2d", op::translate_conv_transposend},
        {"aten::conv_transpose3d", op::translate_conv_transposend},
        {"aten::conv1d", op::translate_convnd},
        {"aten::conv2d", op::translate_convnd},
        {"aten::conv3d", op::translate_convnd},
        {"aten::convolution", op::translate_convolution},
        {"aten::copy", op::skip_node},
        {"aten::copy_", op::translate_copy_},
        {"aten::cos", op::translate_1to1_match_1_inputs_with_fp32_type_alignment<opset10::Cos>},
        {"aten::cos_", op::inplace_op<op::translate_1to1_match_1_inputs<opset10::Cos>>},
        {"aten::cosh", op::translate_1to1_match_1_inputs_with_fp32_type_alignment<opset10::Cosh>},
        {"aten::cosh_", op::inplace_op<op::translate_1to1_match_1_inputs<opset10::Cosh>>},
        {"aten::cumsum", op::translate_cumsum},
        {"aten::detach", op::skip_node},
        {"aten::dim", op::translate_dim},
        {"aten::div", op::translate_div},
        {"aten::div_", op::inplace_op<op::translate_div>},
        {"aten::dropout", op::skip_node},
        {"aten::dropout_", op::skip_node},
        {"aten::elu", op::translate_elu},
        {"aten::embedding", op::translate_embedding},
        {"aten::embedding_bag", op::translate_embedding_bag},
        {"aten::empty", op::translate_empty},
        {"aten::eq", op::translate_1to1_match_2_inputs_align_types<opset10::Equal>},
        {"aten::exp", op::translate_1to1_match_1_inputs_with_fp32_type_alignment<opset10::Exp>},
        {"aten::exp_", op::inplace_op<op::translate_1to1_match_1_inputs_with_fp32_type_alignment<opset10::Exp>>},
        {"aten::expand", op::translate_expand},
        {"aten::expand_as", op::translate_expand_as},
        {"aten::eye", op::translate_eye},
        {"aten::fake_quantize_per_channel_affine", op::translate_fake_quantize_per_channel_affine},
        {"aten::fake_quantize_per_tensor_affine", op::translate_fake_quantize_per_tensor_affine},
        {"aten::fill_", op::inplace_op<op::translate_fill_>},
        {"aten::flatten", op::translate_flatten},
        {"aten::flip", op::translate_flip},
        {"aten::floor", op::translate_1to1_match_1_inputs<opset10::Floor>},
        {"aten::floor_", op::inplace_op<op::translate_1to1_match_1_inputs<opset10::Floor>>},
        {"aten::floor_divide", op::translate_floor_divide},
        {"aten::floordiv", op::translate_floor_divide},
        {"aten::frobenius_norm", op::translate_frobenius_norm},
        {"aten::full", op::translate_full},
        {"aten::full_like", op::translate_full_like},
        {"aten::gather", op::translate_gather},
        {"aten::ge", op::translate_1to1_match_2_inputs_align_types<opset10::GreaterEqual>},
        {"aten::gelu", op::translate_gelu},
        {"aten::glu", op::translate_glu},
        {"aten::grid_sampler", op::translate_grid_sampler},
        {"aten::group_norm", op::translate_group_norm},
        {"aten::gt", op::translate_1to1_match_2_inputs_align_types<opset10::Greater>},
        {"aten::hardsigmoid", op::translate_1to1_match_1_inputs<opset10::HSigmoid>},
        {"aten::hardswish", op::translate_1to1_match_1_inputs<opset10::HSwish>},
        {"aten::hardswish_", op::inplace_op<op::translate_1to1_match_1_inputs<opset10::HSwish>>},
        {"aten::hardtanh", op::translate_hardtanh},
        {"aten::hardtanh_", op::inplace_op<op::translate_hardtanh>},
        {"aten::im2col", op::translate_im2col},
        {"aten::index_put_", op::inplace_op<op::translate_index_put_>},
        {"aten::index_select", op::translate_index_select},
        {"aten::instance_norm", op::translate_instance_norm},
        {"aten::Int", op::translate_int},
        {"aten::IntImplicit", op::translate_int},
        {"aten::is_grad_enabled", op::return_false_scalar},
        {"aten::item", op::translate_1to1_match_1_inputs<opset10::Squeeze>},
        {"aten::layer_norm", op::translate_layer_norm},
        {"aten::le", op::translate_1to1_match_2_inputs_align_types<opset10::LessEqual>},
        {"aten::leaky_relu", op::translate_1to1_match_2_inputs<opset10::PRelu>},
        {"aten::leaky_relu_", op::inplace_op<op::translate_1to1_match_2_inputs<opset10::PRelu>>},
        {"aten::len", op::translate_len},
        // lift op is torchscript specific op responsible for tensors coping with guarantee of new memory allocation
        {"aten::lift", op::skip_node},
        {"aten::lift_fresh", op::skip_node},
        {"aten::lift_fresh_copy", op::skip_node},
        {"aten::linalg_norm", op::translate_linalg_norm},
        {"aten::linalg_matrix_norm", op::translate_linalg_matrix_norm},
        {"aten::linalg_vector_norm", op::translate_linalg_vector_norm},
        {"aten::linear", op::translate_linear},
        {"aten::log", op::translate_log},
        {"aten::log_", op::inplace_op<op::translate_log>},
        {"aten::log_softmax", op::translate_log_softmax},
        {"aten::log2", op::translate_log2},
        {"aten::log2_", op::inplace_op<op::translate_log2>},
        {"aten::lt", op::translate_1to1_match_2_inputs_align_types<opset10::Less>},
        {"aten::masked_fill", op::translate_masked_fill},
        {"aten::masked_fill_", op::inplace_op<op::translate_masked_fill>},
        {"aten::matmul", op::translate_1to1_match_2_inputs<opset10::MatMul>},
        {"aten::max", op::translate_max},
        {"aten::max_pool1d", op::translate_max_poolnd},
        {"aten::max_pool2d", op::translate_max_poolnd},
        {"aten::max_pool3d", op::translate_max_poolnd},
        {"aten::mean", op::translate_mean},
        {"aten::meshgrid", op::translate_meshgrid},
        {"aten::min", op::translate_min},
        {"aten::mm", op::translate_1to1_match_2_inputs<opset10::MatMul>},
        {"aten::mul", op::translate_1to1_match_2_inputs_align_types<opset10::Multiply>},
        {"aten::mul_", op::inplace_op<op::translate_1to1_match_2_inputs_align_types<opset10::Multiply>>},
        {"aten::multiply", op::translate_1to1_match_2_inputs_align_types<opset10::Multiply>},
        {"aten::multiply_", op::inplace_op<op::translate_1to1_match_2_inputs_align_types<opset10::Multiply>>},
        {"aten::narrow", op::translate_narrow},
        {"aten::ne", op::translate_1to1_match_2_inputs_align_types<opset10::NotEqual>},
        {"aten::neg", op::translate_neg},
        {"aten::new_empty", op::translate_new_zeros},
        {"aten::new_full", op::translate_new_full},
        {"aten::new_ones", op::translate_new_ones},
        {"aten::new_zeros", op::translate_new_zeros},
        {"aten::nonzero", op::translate_nonzero},
        {"aten::norm", op::translate_norm},
        {"aten::numel", op::translate_numel},
        {"aten::ones", op::translate_ones},
        {"aten::ones_like", op::translate_ones_like},
        {"aten::pad", op::translate_pad},
        {"aten::pairwise_distance", op::translate_pairwise_distance},
        {"aten::permute", op::translate_1to1_match_2_inputs<opset10::Transpose>},
        {"aten::pow", op::translate_pow},
        {"aten::quantize_per_channel", op::translate_quantize_per_channel},
        {"aten::quantize_per_tensor", op::translate_quantize_per_tensor},
        {"aten::rand", op::translate_rand},
        {"aten::randn", op::translate_randn},
        {"aten::rand_like", op::translate_rand_like},
        {"aten::randn_like", op::translate_randn_like},
        {"aten::reciprocal", op::translate_reciprocal},
        {"aten::relu", op::translate_1to1_match_1_inputs<opset10::Relu>},
        {"aten::relu_", op::inplace_op<op::translate_1to1_match_1_inputs<opset10::Relu>>},
        {"aten::relu6", op::translate_relu6},
        {"aten::remainder", op::translate_remainder},
        {"aten::repeat", op::translate_repeat},
        {"aten::repeat_interleave", op::translate_repeat_interleave},
        {"aten::reshape", op::translate_reshape},
        {"aten::reshape_as", op::translate_reshape_as},
        {"aten::roll", op::translate_roll},
        {"aten::round", op::translate_round},
        {"aten::rsqrt", op::translate_rsqrt},
        {"aten::rsub", op::translate_rsub},
        {"aten::ScalarImplicit", op::skip_node},
        {"aten::scaled_dot_product_attention", op::translate_scaled_dot_product_attention},
        {"aten::scatter", op::translate_scatter},
        {"aten::scatter_", op::inplace_op<op::translate_scatter>},
        {"aten::select", op::translate_select},
        {"aten::selu", op::translate_selu},
        {"aten::selu_", op::inplace_op<op::translate_selu>},
        {"aten::sigmoid", op::translate_1to1_match_1_inputs_with_fp32_type_alignment<opset10::Sigmoid>},
        {"aten::sigmoid_", op::inplace_op<op::translate_1to1_match_1_inputs<opset10::Sigmoid>>},
        {"aten::sign", op::translate_sign},
        {"aten::silu", op::translate_1to1_match_1_inputs<opset10::Swish>},
        {"aten::silu_", op::inplace_op<op::translate_1to1_match_1_inputs<opset10::Swish>>},
        {"aten::sin", op::translate_1to1_match_1_inputs_with_fp32_type_alignment<opset10::Sin>},
        {"aten::sin_", op::inplace_op<op::translate_1to1_match_1_inputs<opset10::Sin>>},
        {"aten::sinh", op::translate_1to1_match_1_inputs_with_fp32_type_alignment<opset10::Sinh>},
        {"aten::sinh_", op::inplace_op<op::translate_1to1_match_1_inputs<opset10::Sinh>>},
        {"aten::size", op::translate_size},
        {"aten::slice", op::translate_slice},
        {"aten::softmax", op::translate_softmax},
        {"aten::sort", op::translate_sort},
        {"aten::sqrt", op::translate_1to1_match_1_inputs_with_fp32_type_alignment<opset10::Sqrt>},
        {"aten::square", op::translate_square},
        {"aten::squeeze", op::translate_squeeze},
        {"aten::sub", op::translate_sub},
        {"aten::sub_", op::inplace_op<op::translate_sub>},
        {"aten::sum", op::translate_sum},
        {"aten::t", op::translate_t},
        {"aten::t_", op::inplace_op<op::translate_t>},
        {"aten::tan", op::translate_1to1_match_1_inputs_with_fp32_type_alignment<opset10::Tan>},
        {"aten::tan_", op::inplace_op<op::translate_1to1_match_1_inputs<opset10::Tan>>},
        {"aten::tanh", op::translate_1to1_match_1_inputs_with_fp32_type_alignment<opset10::Tanh>},
        {"aten::tanh_", op::inplace_op<op::translate_1to1_match_1_inputs<opset10::Tanh>>},
        {"aten::tensor", op::translate_as_tensor},
        {"aten::to", op::translate_to},
        {"aten::topk", op::translate_topk},
        {"aten::transpose", op::translate_transpose},
        {"aten::tril", op::translate_tril},
        {"aten::tril_", op::inplace_op<op::translate_tril>},
        {"aten::triu", op::translate_triu},
        {"aten::triu_", op::inplace_op<op::translate_triu>},
        {"aten::type_as",
         op::translate_1to1_match_2_inputs<opset10::ConvertLike>},  // TODO: overflow semantics is different
        {"aten::unflatten", op::translate_unflatten},
        {"aten::unfold", op::translate_unfold},
        {"aten::unsqueeze", op::translate_1to1_match_2_inputs<opset10::Unsqueeze>},
        {"aten::unsqueeze_", op::inplace_op<op::translate_1to1_match_2_inputs<opset10::Unsqueeze>>},
        {"aten::upsample_bicubic2d", op::translate_upsample_bicubic2d},
        {"aten::upsample_bilinear2d", op::translate_upsample_bilinear2d},
        {"aten::_upsample_bicubic2d_aa", op::translate_upsample_bicubic2d_aa},
        {"aten::_upsample_bilinear2d_aa", op::translate_upsample_bilinear2d_aa},
        {"aten::upsample_linear1d", op::translate_upsample_linear1d},
        {"aten::upsample_nearest1d", op::translate_upsample_nearest1d},
        {"aten::upsample_nearest2d", op::translate_upsample_nearest2d},
        {"aten::upsample_nearest3d", op::translate_upsample_nearest3d},
        {"aten::upsample_trilinear3d", op::translate_upsample_trilinear3d},
        {"aten::var", op::translate_var},
        {"aten::var_mean", op::translate_var_mean},
        {"aten::view", op::translate_reshape},
        {"aten::where", op::translate_where},
        {"aten::zero_", op::inplace_op<op::translate_zeros_like>},
        {"aten::zeros", op::translate_zeros},
        {"aten::zeros_like", op::translate_zeros_like},
        {"prim::Constant", op::translate_constant},
        {"prim::device", op::translate_constant},
        {"prim::GetAttr", op::translate_get_attr},
        {"prim::If", op::translate_if},
        {"prim::is_cuda", op::return_false_scalar},
        {"prim::ListConstruct", op::translate_list_construct},
        {"prim::Loop", op::translate_loop},
        {"prim::NumToTensor", op::skip_node},  // In openvino we already store number as tensor with shape []
        {"prim::requires_grad", op::return_false_scalar},
        {"prim::PythonOp", op::translate_pythonop},
        {"prim::type", op::skip_node},  // Used with prim::device, pass PtFrameworkNode.
<<<<<<< HEAD
        {"quantized::cat", op::translate_quantized_cat},
=======
        {"quantized::add", op::translate_quantized_add},
        {"quantized::add_relu", op::translate_quantized_add_relu},
        {"quantized::conv2d", op::translate_quantized_convnd},
        {"quantized::conv2d_relu", op::translate_quantized_convnd_relu},
        {"quantized::hardswish", op::translate_quantized_hardswish},
        {"quantized::mul", op::translate_quantized_mul},
>>>>>>> 44cae128
        {"quantized::linear", op::translate_quantized_linear},
        {"torchvision::deform_conv2d", op::translate_deform_conv},
        {"torchvision::nms", op::translate_nms},
        {"torchvision::roi_align", op::translate_roi_align},
    };
};

}  // namespace pytorch
}  // namespace frontend
}  // namespace ov<|MERGE_RESOLUTION|>--- conflicted
+++ resolved
@@ -166,12 +166,9 @@
 OP_CONVERTER(translate_where);
 OP_CONVERTER(translate_zeros);
 OP_CONVERTER(translate_zeros_like);
-<<<<<<< HEAD
 OP_CONVERTER(translate_quantized_cat);
-=======
 OP_CONVERTER(translate_quantized_convnd);
 OP_CONVERTER(translate_quantized_convnd_relu);
->>>>>>> 44cae128
 OP_CONVERTER(translate_quantized_linear);
 
 }  // namespace op
@@ -437,16 +434,13 @@
         {"prim::requires_grad", op::return_false_scalar},
         {"prim::PythonOp", op::translate_pythonop},
         {"prim::type", op::skip_node},  // Used with prim::device, pass PtFrameworkNode.
-<<<<<<< HEAD
-        {"quantized::cat", op::translate_quantized_cat},
-=======
         {"quantized::add", op::translate_quantized_add},
         {"quantized::add_relu", op::translate_quantized_add_relu},
+        {"quantized::cat", op::translate_quantized_cat},
         {"quantized::conv2d", op::translate_quantized_convnd},
         {"quantized::conv2d_relu", op::translate_quantized_convnd_relu},
         {"quantized::hardswish", op::translate_quantized_hardswish},
         {"quantized::mul", op::translate_quantized_mul},
->>>>>>> 44cae128
         {"quantized::linear", op::translate_quantized_linear},
         {"torchvision::deform_conv2d", op::translate_deform_conv},
         {"torchvision::nms", op::translate_nms},
