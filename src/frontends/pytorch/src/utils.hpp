// Copyright (C) 2018-2024 Intel Corporation
// SPDX-License-Identifier: Apache-2.0
//

#pragma once

#include "openvino/frontend/pytorch/node_context.hpp"
#include "openvino/op/constant.hpp"
#include "openvino/op/convert.hpp"
#include "openvino/op/convert_like.hpp"

namespace ov {

namespace op {
namespace util {
class FrameworkNode;
}  // namespace util
}  // namespace op

namespace frontend {
namespace pytorch {

const std::string pytorch_prefix = "[PyTorch Frontend] ";

const std::string& get_pytorch_prefix();

/// \brief Macro to check whether a boolean condition holds.
/// \param COND Condition to check
/// \param ... Additional error message info to be added to the error message via the `<<`
///            stream-insertion operator. Note that the expressions here will be evaluated lazily,
///            i.e., only if the `cond` evalutes to `false`.
/// \throws ::ov::frontend::OpConversionFailure if `cond` is false.
#ifndef PYTORCH_OP_CONVERSION_CHECK
#    define PYTORCH_OP_CONVERSION_CHECK(COND, ...) \
        OPENVINO_ASSERT_HELPER(::ov::frontend::OpConversionFailure, "", (COND), get_pytorch_prefix(), __VA_ARGS__)
#endif

void num_inputs_check(const NodeContext& context, size_t min_inputs, size_t max_inputs);

Output<Node> make_optional_bias(const Output<Node>& base_op,
                                const NodeContext& context,
                                int bias_input_idx,
                                const std::vector<int>& unsqueeze_dims = {});

Output<Node> reshape_channelwise(const NodeContext& context,
                                 const Output<Node>& data,
                                 const Output<Node>& shape_source);

std::tuple<Output<Node>, Output<Node>> get_shape_rank(const NodeContext& context,
                                                      const Output<Node>& x,
                                                      bool as_scalar = false,
                                                      element::Type output_type = element::i32);

Output<Node> reshape_kernel_for_group(const NodeContext& context, const Output<Node>& kernel, int64_t groups);

std::shared_ptr<Node> get_axes_range(const NodeContext& context, int input_id);

std::shared_ptr<Node> get_node_axes_range(const NodeContext& context, const Output<Node>& x);

Output<Node> normalize_axis(const NodeContext& context, const Output<Node>& axis, const Output<Node>& input_node);

std::shared_ptr<Node> numel(const NodeContext& context, const Output<Node>& x);

element::Type convert_dtype(int64_t dtype_value);

Output<Node> apply_dtype(const NodeContext& context, size_t dtype_port, const Output<Node>& input_tensor);

op::PadType convert_pad(const std::string& pt_pad);

Output<Node> concat_list_construct(const Output<Node>& input);

/// \brief Checks if input represents empty list.
/// \param input Input to check.
/// \return true if input is empty list, false - if input is non-empty or non-list.
bool is_empty_list(const Output<Node>& input);

OutputVector make_framework_node_ignore_bodies(const NodeContext& context, const std::string& exception);
OutputVector make_framework_node(const NodeContext& context, const std::string& exception);

std::shared_ptr<op::util::FrameworkNode> cast_fw_node(std::shared_ptr<Node> node, const std::string& type);

std::shared_ptr<Node> make_list_construct(const ov::OutputVector& inputs);

bool is_none_node(const Output<Node>& node);

// TODO: Eliminate the need of this function by implementing more accurate custom data type handling
Any simplified_type_interpret(Any type);

void add_exception_to_fw_node(std::shared_ptr<Node> node, const std::string& msg);

bool is_python_scalar_input(const NodeContext& context, size_t index);

void align_eltwise_input_types(const NodeContext& context,
                               Output<Node>& lhs,
                               Output<Node>& rhs,
                               const bool& is_lhs_python_scalar = false,
                               const bool& ir_rhs_python_scalar = false);
void align_output_types(const NodeContext& context, OutputVector& outputs);

std::deque<Output<Node>> get_list_as_outputs(const Output<Node>& start);

void copy_runtime_info_and_name(const std::shared_ptr<Node>& from,
                                ov::NodeVector to,
                                const ov::NodeVector& additional_rt_info_src = {});

Output<Node> get_input_with_floating_type(const NodeContext& context, size_t idx);

std::tuple<Output<Node>, Output<Node>> get_inputs_with_promoted_types(const NodeContext& context,
                                                                      size_t lhs_idx,
                                                                      size_t rhs_idx);

// helper ops
Output<Node> masked_fill(ov::pass::NodeRegistry& rg,
                         const Output<Node>& data,
                         const Output<Node>& mask,
                         const Output<Node>& value);

namespace op {
template <OutputVector (*T)(const NodeContext&), size_t idx = 0>
OutputVector inplace_op(const NodeContext& context) {
    auto translation_res = T(context);
    FRONT_END_OP_CONVERSION_CHECK(translation_res.size() == 1,
                                  "inplace_op function must be used on single output translators");
    context.mutate_input(idx, translation_res[0]);
    return translation_res;
}

template <OutputVector (*T)(const NodeContext&), size_t idx>
OutputVector optional_out(const NodeContext& context) {
    auto translation_res = T(context);
    if (!context.input_is_none(idx)) {
        FRONT_END_OP_CONVERSION_CHECK(translation_res.size() == 1,
                                      "inplace_op function must be used on single output translators");
        context.mutate_input(idx, translation_res[0]);
    }
    return translation_res;
}

template <typename T>
OutputVector translate_1to1_match_1_inputs(const NodeContext& context) {
    FRONT_END_OP_CONVERSION_CHECK(!context.input_is_none(0), "Input should not be None.");
    auto res = context.mark_node(std::make_shared<T>(context.get_input(0)));
    auto out_type = context.get_output_type(0);
    if (out_type.is<element::Type>()) {
        auto dtype = out_type.as<element::Type>();
        if (dtype.is_static() && dtype != res->output(0).get_element_type()) {
            res = context.mark_node(std::make_shared<ov::op::v0::Convert>(res, dtype));
        }
    }
    return {res};
}

template <typename T>
OutputVector translate_1to1_match_1_inputs_with_fp32_type_alignment(const NodeContext& context) {
    FRONT_END_OP_CONVERSION_CHECK(!context.input_is_none(0), "Input should not be None.");
    auto x = get_input_with_floating_type(context, 0);
    return {context.mark_node(std::make_shared<T>(x))};
}

template <typename T>
OutputVector translate_1to1_match_2_inputs(const NodeContext& context) {
    num_inputs_check(context, 2, 2);
    FRONT_END_OP_CONVERSION_CHECK(!context.input_is_none(0) && !context.input_is_none(1), "Inputs should not be None.");
    return {context.mark_node(std::make_shared<T>(context.get_input(0), context.get_input(1)))};
}

template <typename T>
OutputVector translate_1to1_match_2_inputs_align_types(const NodeContext& context) {
    num_inputs_check(context, 2, 2);
    FRONT_END_OP_CONVERSION_CHECK(!context.input_is_none(0) && !context.input_is_none(1), "Inputs should not be None.");
    auto lhs = context.get_input(0);
    auto rhs = context.get_input(1);
    auto lhs_type = context.get_input_type(0);
    auto rhs_type = context.get_input_type(1);
    // If type is string or None, we shouldn't align
    if (!lhs_type.is<type::Str>() && !rhs_type.is<type::Str>() && !lhs_type.is<type::PyNone>() &&
        !rhs_type.is<type::PyNone>()) {
        align_eltwise_input_types(context,
                                  lhs,
                                  rhs,
                                  is_python_scalar_input(context, 0),
                                  is_python_scalar_input(context, 1));
    }
<<<<<<< HEAD
    OutputVector res = {context.mark_node(std::make_shared<T>(lhs, rhs))};
    align_output_types(context, res);
    return res;
}

template <typename T>
OutputVector translate_1to1_match_2_inputs_align_to_lhs(const NodeContext& context) {
    num_inputs_check(context, 2, 2);
    FRONT_END_OP_CONVERSION_CHECK(!context.input_is_none(0) && !context.input_is_none(1), "Inputs should not be None.");
    auto lhs = context.get_input(0);
    auto rhs = context.get_input(1);
    auto lhs_type = context.get_input_type(0);
    auto rhs_type = context.get_input_type(1);
    if ((!lhs_type.is<type::Str>() && !rhs_type.is<type::Str>() && !lhs_type.is<type::PyNone>() &&
         !rhs_type.is<type::PyNone>()) &&
        (lhs.get_element_type().is_dynamic() || lhs.get_element_type() != rhs.get_element_type())) {
        rhs = context.mark_node(std::make_shared<ov::op::v1::ConvertLike>(rhs, lhs));
    }
=======
>>>>>>> 2c0f7a9f
    OutputVector res = {context.mark_node(std::make_shared<T>(lhs, rhs))};
    align_output_types(context, res);
    return res;
}

template <typename T, size_t idx = 0>
OutputVector inplace_translate_1to1_match_2_inputs_align_types(const NodeContext& context) {
    num_inputs_check(context, 2, 2);
    FRONT_END_OP_CONVERSION_CHECK(!context.input_is_none(0) && !context.input_is_none(1), "Inputs should not be None.");
    auto lhs = context.get_input(0);
    auto rhs = context.get_input(1);
    // For inplace op we know direction of type alignment
    if (lhs.get_element_type().is_dynamic() || lhs.get_element_type() != rhs.get_element_type())
        rhs = context.mark_node(std::make_shared<ov::op::v1::ConvertLike>(rhs, lhs));
    OutputVector res = {context.mark_node(std::make_shared<T>(lhs, rhs))};
    context.mutate_input(idx, res[0]);
    return res;
}

inline OutputVector return_false_scalar(const NodeContext& context) {
    return {context.mark_node(ov::op::v0::Constant::create(element::boolean, Shape{}, {false}))};
}

inline OutputVector skip_node(const NodeContext& context) {
    return {context.get_input(0)};
}

}  // namespace op

class DummyDecoder : public TorchDecoder {
public:
    virtual Any const_input(size_t index) const override {
        FRONT_END_NOT_IMPLEMENTED(const_input);
    }
    virtual const std::vector<size_t>& inputs() const override {
        FRONT_END_NOT_IMPLEMENTED(inputs);
    }
    virtual const std::string& get_input_debug_name(size_t index) const override {
        FRONT_END_NOT_IMPLEMENTED(get_input_debug_name);
    }
    virtual const std::string& get_input_signature_name(size_t index) const override {
        FRONT_END_NOT_IMPLEMENTED(get_input_signature_name);
    }
    virtual PartialShape get_input_shape(size_t index) const override {
        FRONT_END_NOT_IMPLEMENTED(get_input_shape);
    }
    virtual const std::vector<size_t>& get_input_strides(size_t index) const override {
        FRONT_END_NOT_IMPLEMENTED(get_input_strides);
    }
    virtual Any get_input_type(size_t index) const override {
        FRONT_END_NOT_IMPLEMENTED(get_input_type);
    }
    virtual const std::string& get_output_debug_name(size_t index) const override {
        FRONT_END_NOT_IMPLEMENTED(get_output_debug_name);
    }
    virtual PartialShape get_output_shape(size_t index) const override {
        return PartialShape::dynamic();
    }
    virtual Any get_output_type(size_t index) const override {
        FRONT_END_NOT_IMPLEMENTED(get_output_type);
    }
    virtual bool input_is_none(size_t index) const override {
        FRONT_END_NOT_IMPLEMENTED(input_is_none);
    }
    virtual OutputVector try_decode_get_attr() const override {
        FRONT_END_NOT_IMPLEMENTED(try_decode_get_attr);
    }
    virtual OutputVector as_constant() const override {
        FRONT_END_NOT_IMPLEMENTED(as_constant);
    }
    virtual const std::string& as_string() const override {
        FRONT_END_NOT_IMPLEMENTED(as_string);
    }
    virtual const std::string& get_op_type() const override {
        FRONT_END_NOT_IMPLEMENTED(get_op_type);
    }
    virtual const std::string& get_schema() const override {
        return m_schema;
    }
    virtual size_t num_of_outputs() const override {
        FRONT_END_NOT_IMPLEMENTED(num_of_outputs);
    }
    virtual const std::vector<size_t>& outputs() const override {
        FRONT_END_NOT_IMPLEMENTED(outputs);
    }
    virtual size_t output(size_t index) const override {
        FRONT_END_NOT_IMPLEMENTED(output);
    }
    virtual std::shared_ptr<Node> mark_node(std::shared_ptr<Node> ov_node) const override {
        FRONT_END_NOT_IMPLEMENTED(mark_node);
    }
    virtual size_t get_subgraph_size() const override {
        FRONT_END_NOT_IMPLEMENTED(get_subgraph_size);
    }
    virtual void visit_subgraph(std::function<void(std::shared_ptr<TorchDecoder>)> node_visitor) const override {
        FRONT_END_NOT_IMPLEMENTED(visit_subgraph);
    }
    virtual std::shared_ptr<TorchDecoder> get_subgraph_decoder(size_t index) const override {
        FRONT_END_NOT_IMPLEMENTED(get_subgraph_decoder);
    }
    virtual bool may_produce_alias(size_t in_index, size_t out_index) const override {
        FRONT_END_NOT_IMPLEMENTED(may_produce_alias);
    }
    bool is_input_inlined(size_t index) const override {
        FRONT_END_NOT_IMPLEMENTED(is_input_inlined);
    }
    virtual OutputVector inlined_input(size_t index) const override {
        FRONT_END_NOT_IMPLEMENTED(inlined_input);
    }
    virtual ov::Any get_attribute(const std::string& name) const override {
        FRONT_END_NOT_IMPLEMENTED(get_attribute);
    }
    virtual size_t get_named_input(const std::string& name) const override {
        FRONT_END_NOT_IMPLEMENTED(get_named_input);
    }

private:
    const std::string m_schema = "NONE";
};

}  // namespace pytorch
}  // namespace frontend
}  // namespace ov<|MERGE_RESOLUTION|>--- conflicted
+++ resolved
@@ -181,27 +181,6 @@
                                   is_python_scalar_input(context, 0),
                                   is_python_scalar_input(context, 1));
     }
-<<<<<<< HEAD
-    OutputVector res = {context.mark_node(std::make_shared<T>(lhs, rhs))};
-    align_output_types(context, res);
-    return res;
-}
-
-template <typename T>
-OutputVector translate_1to1_match_2_inputs_align_to_lhs(const NodeContext& context) {
-    num_inputs_check(context, 2, 2);
-    FRONT_END_OP_CONVERSION_CHECK(!context.input_is_none(0) && !context.input_is_none(1), "Inputs should not be None.");
-    auto lhs = context.get_input(0);
-    auto rhs = context.get_input(1);
-    auto lhs_type = context.get_input_type(0);
-    auto rhs_type = context.get_input_type(1);
-    if ((!lhs_type.is<type::Str>() && !rhs_type.is<type::Str>() && !lhs_type.is<type::PyNone>() &&
-         !rhs_type.is<type::PyNone>()) &&
-        (lhs.get_element_type().is_dynamic() || lhs.get_element_type() != rhs.get_element_type())) {
-        rhs = context.mark_node(std::make_shared<ov::op::v1::ConvertLike>(rhs, lhs));
-    }
-=======
->>>>>>> 2c0f7a9f
     OutputVector res = {context.mark_node(std::make_shared<T>(lhs, rhs))};
     align_output_types(context, res);
     return res;
