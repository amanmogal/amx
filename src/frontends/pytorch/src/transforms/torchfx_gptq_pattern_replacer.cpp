// Copyright (C) 2018-2024 Intel Corporation
// SPDX-License-Identifier: Apache-2.0
//

#include "torchfx_gptq_pattern_replacer.hpp"

#include "openvino/core/rt_info.hpp"
#include "openvino/op/abs.hpp"
#include "openvino/op/add.hpp"
#include "openvino/op/bitwise_and.hpp"
#include "openvino/op/broadcast.hpp"
#include "openvino/op/constant.hpp"
#include "openvino/op/convert.hpp"
#include "openvino/op/multiply.hpp"
#include "openvino/op/reshape.hpp"
#include "openvino/op/subtract.hpp"
#include "openvino/op/unsqueeze.hpp"
#include "openvino/op/util/framework_node.hpp"
#include "openvino/pass/pattern/matcher.hpp"
#include "openvino/pass/pattern/op/or.hpp"
#include "openvino/pass/pattern/op/wrap_type.hpp"
#include "utils.hpp"
#include "utils_quantize.hpp"

namespace ov {
namespace frontend {
namespace pytorch {
namespace pass {

using namespace ov::op;
using namespace ov::pass::pattern;

uint32_t read_u4_data(const void* array, size_t index) {
    auto arr_u32 = reinterpret_cast<const uint32_t*>(array);
    size_t idx_u32 = index / 8;
    size_t offset_u32 = index % 8;
    uint32_t val = arr_u32[idx_u32];
    val = val >> (offset_u32 * 4);
    val = val & 15;
    return val;
};

void write_u4_data(void* array, size_t index, uint32_t data) {
    auto arr_u32 = reinterpret_cast<uint32_t*>(array);
    size_t idx_u32 = index / 8;
    size_t offset_u32 = index % 8;
    uint32_t old_val = arr_u32[idx_u32];
    data = data << (offset_u32 * 4);
    uint32_t mask = 15;
    mask = ~(mask << (offset_u32 * 4));
    uint32_t new_val = (old_val & mask) | data;
    arr_u32[idx_u32] = new_val;
};

GPTQDecompressionReplacer::GPTQDecompressionReplacer() {
<<<<<<< HEAD
    auto const_1 = wrap_type<v0::Constant>();
    auto const_2 = wrap_type<v0::Constant>();
    auto unsqueeze_1 = wrap_type<v0::Unsqueeze>({const_1, const_2});
    auto const_abs = wrap_type<v0::Constant>();
    auto abs = wrap_type<v0::Abs>({const_abs});
    auto broadcast = wrap_type<ov::op::v3::Broadcast>({unsqueeze_1, abs});
    auto const_3 = wrap_type<v0::Constant>();
    auto const_4 = wrap_type<v0::Constant>();
    auto unsqueeze_2 = wrap_type<v0::Unsqueeze>({const_3, const_4});
    auto bitwise_right_shift = wrap_type<ov::op::util::FrameworkNode>({broadcast, unsqueeze_2});
    auto convert_1 = wrap_type<v0::Convert>({bitwise_right_shift});
    auto const_5 = wrap_type<v0::Constant>();
    auto convert_3 = wrap_type<v0::Convert>({bitwise_right_shift});
    auto convert_4 = wrap_type<v0::Convert>({const_5});
    auto add = wrap_type<v1::Add>({convert_3, convert_4});
    auto add_or_convert = std::make_shared<ov::pass::pattern::op::Or>(OutputVector{add, convert_1});
    auto const_6 = wrap_type<v0::Constant>();
    auto convert_2 = wrap_type<v0::Convert>({const_6});
    auto bitwise_and = wrap_type<ov::op::v13::BitwiseAnd>({add_or_convert, convert_2});

    ov::matcher_pass_callback callback = [=](Matcher& m) {
=======
    const auto& const_1 = wrap_type<v0::Constant>();
    const auto& const_2 = wrap_type<v0::Constant>();
    const auto& unsqueeze_1 = wrap_type<v0::Unsqueeze>({const_1, const_2});
    const auto& const_abs = wrap_type<v0::Constant>();
    const auto& abs = wrap_type<v0::Abs>({const_abs});
    const auto& broadcast_3 = wrap_type<ov::op::v3::Broadcast>({unsqueeze_1, abs});
    const auto& const_6 = wrap_type<v0::Constant>();
    const auto& const_7 = wrap_type<v0::Constant>();
    const auto& unsqueeze_2 = wrap_type<v0::Unsqueeze>({const_6, const_7});
    const auto& bitwise_right_shift = wrap_type<ov::op::util::FrameworkNode>({broadcast_3, unsqueeze_2});
    const auto& convert_1 = wrap_type<v0::Convert>({bitwise_right_shift});
    const auto& const_8 = wrap_type<v0::Constant>();
    const auto& convert_2 = wrap_type<v0::Convert>({const_8});
    const auto& bitwise_and = wrap_type<ov::op::v13::BitwiseAnd>({convert_1, convert_2});

    ov::matcher_pass_callback callback = [unsqueeze_1](Matcher& m) {
>>>>>>> db44fb63
        auto bitwise_and = m.get_match_root();
        if (!bitwise_and) {
            return false;
        }
        const auto& pattern_map = m.get_pattern_value_map();
        const auto& input_node = pattern_map.at(unsqueeze_1).get_node_shared_ptr();
        auto weights_u32 = std::dynamic_pointer_cast<v0::Constant>(input_node->get_input_node_shared_ptr(0));
        auto axis = std::dynamic_pointer_cast<v0::Constant>(input_node->get_input_node_shared_ptr(1));
        auto axis_data = axis->get_data_ptr<uint32_t>();

        auto u8_shape = weights_u32->get_shape();
        auto src = weights_u32->get_data_ptr<uint32_t>();

        ov::Shape u4_shape;
        bool dim_added = false;
        size_t stride = 1;
        size_t size_y = 1;
        for (size_t i = 0; i < u8_shape.size(); i++) {
            if (axis_data[0] == i) {
                u4_shape.push_back(8);
                dim_added = true;
            }
            if (axis_data[0] <= i) {
                stride *= u8_shape[i];
            } else {
                size_y *= u8_shape[i];
            }
            u4_shape.push_back(u8_shape[i]);
        }
        if (!dim_added) {
            u4_shape.push_back(8);
        }

        auto new_const = std::make_shared<v0::Constant>(element::u4, u4_shape);
        auto dst = const_cast<uint32_t*>(reinterpret_cast<const uint32_t*>(new_const->get_data_ptr()));
        if (!dst)
            return false;

        size_t in_idx = 0;
        for (size_t y = 0; y < size_y; y++) {
            size_t offset = y * stride * 8;
            for (size_t x = 0; x < stride; x++) {
                for (size_t z = 0; z < 8; z++) {
                    uint32_t val = read_u4_data(src, in_idx);
                    write_u4_data(dst, (offset + x + stride * z), val);
                    in_idx++;
                }
            }
        }

        copy_runtime_info_and_name(weights_u32, {new_const}, {weights_u32, bitwise_and});

        auto new_convert = std::make_shared<v0::Convert>(new_const, bitwise_and->get_output_element_type(0));
        copy_runtime_info_and_name(bitwise_and, {new_convert}, {input_node});
        replace_node(bitwise_and, new_convert);
        return true;
    };

    auto m = std::make_shared<Matcher>(bitwise_and, "ov::frontend::pytorch::pass::GPTQDecompressionReplacer");
    this->register_matcher(m, callback);
};

GPTQMultPatternReplacer::GPTQMultPatternReplacer() {
<<<<<<< HEAD
    auto const_1 = wrap_type<v0::Constant>();
    auto convert_1 = wrap_type<v0::Convert>({const_1});
    auto const_2 = wrap_type<v0::Constant>();
    auto convert_2 = wrap_type<v0::Convert>({const_2});
    auto add = wrap_type<v1::Add>({convert_1, convert_2});
    auto const_3 = wrap_type<v0::Constant>();
    auto add_or_convert = std::make_shared<ov::pass::pattern::op::Or>(OutputVector{add, convert_1});
    auto reshape_1 = wrap_type<v1::Reshape>({add_or_convert, const_3});
    auto const_4 = wrap_type<v0::Constant>();
    auto convert_4 = wrap_type<v0::Convert>({const_4});
    auto const_5 = wrap_type<v0::Constant>();
    auto reshape_2 = wrap_type<v1::Reshape>({convert_4, const_5});
    auto subtract = wrap_type<v1::Subtract>({reshape_2, reshape_1});
    auto convert_3 = wrap_type<v0::Convert>({subtract});
    auto const_6 = wrap_type<v0::Constant>();
    auto const_7 = wrap_type<v0::Constant>();
    auto reshape_3 = wrap_type<v1::Reshape>({const_6, const_7});
=======
    const auto& const_1_1 = wrap_type<v0::Constant>();
    const auto& convert_1 = wrap_type<v0::Convert>({const_1_1});
    const auto& const_1_2 = wrap_type<v0::Constant>();
    const auto& convert_2 = wrap_type<v0::Convert>({const_1_2});
    const auto& add = wrap_type<v1::Add>({convert_1, convert_2});
    const auto& const_2 = wrap_type<v0::Constant>();
    const auto& reshape_1 = wrap_type<v1::Reshape>({add, const_2});
    const auto& const_3_1 = wrap_type<v0::Constant>();
    const auto& convert_4 = wrap_type<v0::Convert>({const_3_1});
    const auto& const_3_2 = wrap_type<v0::Constant>();
    const auto& reshape_2 = wrap_type<v1::Reshape>({convert_4, const_3_2});
    const auto& subtract = wrap_type<v1::Subtract>({reshape_2, reshape_1});
    const auto& convert_3 = wrap_type<v0::Convert>({subtract});
    const auto& const_4_1 = wrap_type<v0::Constant>();
    const auto& const_4_2 = wrap_type<v0::Constant>();
    const auto& reshape_3 = wrap_type<v1::Reshape>({const_4_1, const_4_2});
>>>>>>> db44fb63

    auto mult = wrap_type<v1::Multiply>({reshape_3, convert_3});

    ov::matcher_pass_callback callback = [=](Matcher& m) {
        auto mult = m.get_match_root();
        if (!mult) {
            return false;
        }
        const auto& pattern_map = m.get_pattern_value_map();
        std::shared_ptr<ov::Node> convert_2_node = nullptr;
        if (pattern_map.find(convert_2) != pattern_map.end()) {
            convert_2_node = pattern_map.at(convert_2).get_node_shared_ptr();
        }
        auto convert_1_node = pattern_map.at(convert_1).get_node_shared_ptr();
        auto convert_4_node = pattern_map.at(convert_4).get_node_shared_ptr();
        auto reshape_node = pattern_map.at(reshape_1).get_node_shared_ptr();
        auto reshape2_node = pattern_map.at(reshape_2).get_node_shared_ptr();
        auto reshape3_node = pattern_map.at(reshape_3).get_node_shared_ptr();
        // auto mult_node = pattern_map.at(mult).get_node_shared_ptr();

        auto add_input0_const = std::dynamic_pointer_cast<v0::Constant>(convert_1_node->get_input_node_shared_ptr(0));
        if (add_input0_const->get_element_type() != element::u4) {
            return false;
        }
        auto add_in0_ptr = add_input0_const->get_data_ptr<uint8_t>();
<<<<<<< HEAD
        uint32_t add_val = 0;
        if (convert_2_node) {
            auto convert_2_input_const =
                std::dynamic_pointer_cast<v0::Constant>(convert_2_node->get_input_node_shared_ptr(0));
            auto add_in1_ptr = convert_2_input_const->get_data_ptr<uint8_t>();
            if (!add_in1_ptr)
                return false;
            add_val = (uint32_t)(add_in1_ptr[0] & 0x0F);
        }
        auto add_in0_shape = add_input0_const->get_shape();
        auto static_shape_1 = reshape_node->get_shape();
=======
        auto convert_2_input_const =
            std::dynamic_pointer_cast<v0::Constant>(convert_2_node->get_input_node_shared_ptr(0));
        auto add_in1_ptr = convert_2_input_const->get_data_ptr<uint8_t>();
        if (!add_in1_ptr)
            return false;
        const auto& add_in0_shape = add_input0_const->get_shape();
        const auto& static_shape_1 = reshape_node->get_shape();
>>>>>>> db44fb63
        size_t add_in0_size = shape_size(add_in0_shape);
        auto add_replace_const = std::make_shared<v0::Constant>(element::f32, static_shape_1);
        auto add_replace_ptr = const_cast<float*>(reinterpret_cast<const float*>(add_replace_const->get_data_ptr()));

        if (!add_replace_ptr || (add_in0_size != shape_size(add_replace_const->get_shape()))) {
            return false;
        }

        for (size_t i = 0; i < add_in0_size; i++) {
            uint32_t val = read_u4_data(add_in0_ptr, i);
            val = (val + add_val) & 0x0F;
            add_replace_ptr[i] = (float)val;
        }

        const auto& static_shape_2 = reshape2_node->get_shape();
        auto reshape2_in0_const = std::dynamic_pointer_cast<v0::Constant>(convert_4_node->get_input_node_shared_ptr(0));
        auto sub_replace_const = std::make_shared<v0::Constant>(reshape2_in0_const->get_element_type(),
                                                                static_shape_2,
                                                                reshape2_in0_const->get_data_ptr<uint8_t>());
        auto new_convert_node = std::make_shared<v0::Convert>(sub_replace_const, element::f32);
        auto new_sub_node = std::make_shared<v1::Subtract>(new_convert_node, add_replace_const);

        const auto& static_shape_3 = reshape3_node->get_shape();
        auto reshape3_in0_const = std::dynamic_pointer_cast<v0::Constant>(reshape3_node->get_input_node_shared_ptr(0));
        auto mult_scale_const = std::make_shared<v0::Constant>(reshape3_in0_const->get_element_type(),
                                                               static_shape_3,
                                                               reshape3_in0_const->get_data_ptr<uint8_t>());
        auto new_mult_node = std::make_shared<v1::Multiply>(new_sub_node, mult_scale_const);
        replace_node(mult, new_mult_node);
        return true;
    };

    auto m = std::make_shared<Matcher>(mult, "ov::frontend::pytorch::pass::GPTQMultPatternReplacer");
    this->register_matcher(m, callback);
};

}  // namespace pass
}  // namespace pytorch
}  // namespace frontend
}  // namespace ov<|MERGE_RESOLUTION|>--- conflicted
+++ resolved
@@ -53,7 +53,6 @@
 };
 
 GPTQDecompressionReplacer::GPTQDecompressionReplacer() {
-<<<<<<< HEAD
     auto const_1 = wrap_type<v0::Constant>();
     auto const_2 = wrap_type<v0::Constant>();
     auto unsqueeze_1 = wrap_type<v0::Unsqueeze>({const_1, const_2});
@@ -75,24 +74,7 @@
     auto bitwise_and = wrap_type<ov::op::v13::BitwiseAnd>({add_or_convert, convert_2});
 
     ov::matcher_pass_callback callback = [=](Matcher& m) {
-=======
-    const auto& const_1 = wrap_type<v0::Constant>();
-    const auto& const_2 = wrap_type<v0::Constant>();
-    const auto& unsqueeze_1 = wrap_type<v0::Unsqueeze>({const_1, const_2});
-    const auto& const_abs = wrap_type<v0::Constant>();
-    const auto& abs = wrap_type<v0::Abs>({const_abs});
-    const auto& broadcast_3 = wrap_type<ov::op::v3::Broadcast>({unsqueeze_1, abs});
-    const auto& const_6 = wrap_type<v0::Constant>();
-    const auto& const_7 = wrap_type<v0::Constant>();
-    const auto& unsqueeze_2 = wrap_type<v0::Unsqueeze>({const_6, const_7});
-    const auto& bitwise_right_shift = wrap_type<ov::op::util::FrameworkNode>({broadcast_3, unsqueeze_2});
-    const auto& convert_1 = wrap_type<v0::Convert>({bitwise_right_shift});
-    const auto& const_8 = wrap_type<v0::Constant>();
-    const auto& convert_2 = wrap_type<v0::Convert>({const_8});
-    const auto& bitwise_and = wrap_type<ov::op::v13::BitwiseAnd>({convert_1, convert_2});
-
-    ov::matcher_pass_callback callback = [unsqueeze_1](Matcher& m) {
->>>>>>> db44fb63
+
         auto bitwise_and = m.get_match_root();
         if (!bitwise_and) {
             return false;
@@ -156,7 +138,6 @@
 };
 
 GPTQMultPatternReplacer::GPTQMultPatternReplacer() {
-<<<<<<< HEAD
     auto const_1 = wrap_type<v0::Constant>();
     auto convert_1 = wrap_type<v0::Convert>({const_1});
     auto const_2 = wrap_type<v0::Constant>();
@@ -174,24 +155,7 @@
     auto const_6 = wrap_type<v0::Constant>();
     auto const_7 = wrap_type<v0::Constant>();
     auto reshape_3 = wrap_type<v1::Reshape>({const_6, const_7});
-=======
-    const auto& const_1_1 = wrap_type<v0::Constant>();
-    const auto& convert_1 = wrap_type<v0::Convert>({const_1_1});
-    const auto& const_1_2 = wrap_type<v0::Constant>();
-    const auto& convert_2 = wrap_type<v0::Convert>({const_1_2});
-    const auto& add = wrap_type<v1::Add>({convert_1, convert_2});
-    const auto& const_2 = wrap_type<v0::Constant>();
-    const auto& reshape_1 = wrap_type<v1::Reshape>({add, const_2});
-    const auto& const_3_1 = wrap_type<v0::Constant>();
-    const auto& convert_4 = wrap_type<v0::Convert>({const_3_1});
-    const auto& const_3_2 = wrap_type<v0::Constant>();
-    const auto& reshape_2 = wrap_type<v1::Reshape>({convert_4, const_3_2});
-    const auto& subtract = wrap_type<v1::Subtract>({reshape_2, reshape_1});
-    const auto& convert_3 = wrap_type<v0::Convert>({subtract});
-    const auto& const_4_1 = wrap_type<v0::Constant>();
-    const auto& const_4_2 = wrap_type<v0::Constant>();
-    const auto& reshape_3 = wrap_type<v1::Reshape>({const_4_1, const_4_2});
->>>>>>> db44fb63
+
 
     auto mult = wrap_type<v1::Multiply>({reshape_3, convert_3});
 
@@ -217,7 +181,6 @@
             return false;
         }
         auto add_in0_ptr = add_input0_const->get_data_ptr<uint8_t>();
-<<<<<<< HEAD
         uint32_t add_val = 0;
         if (convert_2_node) {
             auto convert_2_input_const =
@@ -229,15 +192,7 @@
         }
         auto add_in0_shape = add_input0_const->get_shape();
         auto static_shape_1 = reshape_node->get_shape();
-=======
-        auto convert_2_input_const =
-            std::dynamic_pointer_cast<v0::Constant>(convert_2_node->get_input_node_shared_ptr(0));
-        auto add_in1_ptr = convert_2_input_const->get_data_ptr<uint8_t>();
-        if (!add_in1_ptr)
-            return false;
-        const auto& add_in0_shape = add_input0_const->get_shape();
-        const auto& static_shape_1 = reshape_node->get_shape();
->>>>>>> db44fb63
+
         size_t add_in0_size = shape_size(add_in0_shape);
         auto add_replace_const = std::make_shared<v0::Constant>(element::f32, static_shape_1);
         auto add_replace_ptr = const_cast<float*>(reinterpret_cast<const float*>(add_replace_const->get_data_ptr()));
