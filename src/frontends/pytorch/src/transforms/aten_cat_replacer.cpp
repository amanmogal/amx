// Copyright (C) 2018-2023 Intel Corporation
// SPDX-License-Identifier: Apache-2.0
//

#include "aten_cat_replacer.hpp"

#include <memory>
#include <utility>

#include "openvino/core/rt_info.hpp"
#include "openvino/op/concat.hpp"
#include "openvino/op/constant.hpp"
#include "openvino/op/loop.hpp"
#include "openvino/op/util/framework_node.hpp"
#include "openvino/pass/pattern/matcher.hpp"
#include "openvino/pass/pattern/op/wrap_type.hpp"
#include "utils.hpp"

namespace ov {
namespace frontend {
namespace pytorch {
namespace pass {

using namespace ov::op;

// aten::cat needs a special handling since it takes a Tensor[] as input. We set the inputs of ListConstruct as the
// inputs of cat.
//
// Pytorch IR:                                   OV model:
//     %a    %b     %c          %dim              %a    %b    %c
//      \     |     /             |                \     |    /
//   prim::ListConstruct   prim::Constant        Concat[axis=%dim]
//                    \      /
//                    aten::cat
AtenCatToConcat::AtenCatToConcat() {
    auto aten_cat = ov::pass::pattern::wrap_type<ov::op::util::FrameworkNode>();

    ov::matcher_pass_callback callback = [](ov::pass::pattern::Matcher& m) {
        auto cat = cast_fw_node(m.get_match_root(), "aten::cat");
        if (!cat)
            return false;

        int64_t axis;
        if (cat->get_input_size() > 1) {
            auto axis_node = cat->get_input_node_shared_ptr(1);
<<<<<<< HEAD
            auto axis_const = std::dynamic_pointer_cast<v0::Constant>(axis_node);
            if (!axis_const)
=======
            auto axis_const = std::dynamic_pointer_cast<ov::op::v0::Constant>(axis_node);
            if (!axis_const) {
                add_exception_to_fw_node(cat, "aten::cat unsupported case: axis is not a constant.");
>>>>>>> caedb6a6
                return false;
            }
            auto _axis = axis_const->cast_vector<int64_t>();
            if (_axis.size() != 1) {
                add_exception_to_fw_node(cat, "aten::cat unsupported case: axis is not a scalar.");
                return false;
            }
            axis = _axis[0];
        } else {
            const auto& attrs = cat->get_attrs();
            if (attrs.find("axis") == attrs.end()) {
                add_exception_to_fw_node(cat, "aten::cat unsupported case: axis not found in attributes.");
                return false;
            }
            axis = std::stoll(attrs.at("axis"));
        }

        std::shared_ptr<Node> input_node = cat->get_input_node_shared_ptr(0);
        if (auto loop = std::dynamic_pointer_cast<v5::Loop>(input_node)) {
            // case when concatenation is done inside the Loop
            auto body = loop->get_function();
            auto output_index = cat->input(0).get_source_output().get_index();
            int64_t body_result_index = -1;
            for (auto out_desc : loop->get_output_descriptions()) {
                if (out_desc->m_output_index == output_index) {
                    body_result_index = static_cast<int64_t>(out_desc->m_body_value_index);
                    break;
                }
            }
            FRONT_END_GENERAL_CHECK(body_result_index >= 0, "Couldn't find descriptor for output.");
            auto body_result = body->get_results()[body_result_index];
            auto append = cast_fw_node(body_result->get_input_node_shared_ptr(0), "aten::append");
            if (!append) {
                add_exception_to_fw_node(
                    cat,
                    "aten::cat unsupported case: aten::append wasn't found inside prim::Loop body.");
                return false;
<<<<<<< HEAD
            auto param = std::dynamic_pointer_cast<v0::Parameter>(append->get_input_node_shared_ptr(0));
            if (!param)
=======
            }
            auto param = std::dynamic_pointer_cast<ov::op::v0::Parameter>(append->get_input_node_shared_ptr(0));
            if (!param) {
                add_exception_to_fw_node(cat,
                                         "aten::cat unsupported case: input of aten::append inside prim::Loop "
                                         "body is not a body input.");
>>>>>>> caedb6a6
                return false;
            }
            auto body_param_index = body->get_parameter_index(param);
            FRONT_END_GENERAL_CHECK(body_param_index >= 0, "Couldn't find parameter in body parameters.");
            int64_t input_index = -1;
            for (auto in_desc : loop->get_input_descriptions()) {
                if (in_desc->m_body_parameter_index == static_cast<size_t>(body_param_index)) {
                    input_index = static_cast<int64_t>(in_desc->m_input_index);
                    break;
                }
            }
            FRONT_END_GENERAL_CHECK(input_index >= 0, "Couldn't find descriptor for input.");
            auto list_construct = cast_fw_node(loop->get_input_node_shared_ptr(input_index), "prim::ListConstruct");
            if (!list_construct || list_construct->get_input_size() > 0) {
                add_exception_to_fw_node(cat,
                                         "aten::cat unsupported case: aten::append input outside of prim::Loop "
                                         "body is not a prim::ListConstruct.");
                return false;
<<<<<<< HEAD
            auto new_result = std::make_shared<v0::Result>(append->input_value(1));
=======
            }
            auto new_result = std::make_shared<ov::op::v0::Result>(append->input_value(1));
>>>>>>> caedb6a6
            body->add_results({new_result});
            auto new_output = loop->get_concatenated_slices(new_result, 0, 1, 1, -1, axis);
            copy_runtime_info(cat, loop);
            cat->output(0).replace(new_output);
            return true;
        }

        const auto&& tmp_inputs = get_list_as_outputs(cat->get_input_source_output(0));
        auto result = std::make_shared<v0::Concat>(OutputVector(tmp_inputs.begin(), tmp_inputs.end()), axis);
        copy_runtime_info_and_name(cat, {result});
        replace_node(cat, result);

        return true;
    };

    auto m = std::make_shared<ov::pass::pattern::Matcher>(aten_cat, "ov::frontend::pytorch::pass::AtenCatToConcat");
    this->register_matcher(m, callback);
};

}  // namespace pass
}  // namespace pytorch
}  // namespace frontend
}  // namespace ov<|MERGE_RESOLUTION|>--- conflicted
+++ resolved
@@ -43,14 +43,9 @@
         int64_t axis;
         if (cat->get_input_size() > 1) {
             auto axis_node = cat->get_input_node_shared_ptr(1);
-<<<<<<< HEAD
             auto axis_const = std::dynamic_pointer_cast<v0::Constant>(axis_node);
-            if (!axis_const)
-=======
-            auto axis_const = std::dynamic_pointer_cast<ov::op::v0::Constant>(axis_node);
             if (!axis_const) {
                 add_exception_to_fw_node(cat, "aten::cat unsupported case: axis is not a constant.");
->>>>>>> caedb6a6
                 return false;
             }
             auto _axis = axis_const->cast_vector<int64_t>();
@@ -88,17 +83,12 @@
                     cat,
                     "aten::cat unsupported case: aten::append wasn't found inside prim::Loop body.");
                 return false;
-<<<<<<< HEAD
+            }
             auto param = std::dynamic_pointer_cast<v0::Parameter>(append->get_input_node_shared_ptr(0));
-            if (!param)
-=======
-            }
-            auto param = std::dynamic_pointer_cast<ov::op::v0::Parameter>(append->get_input_node_shared_ptr(0));
             if (!param) {
                 add_exception_to_fw_node(cat,
                                          "aten::cat unsupported case: input of aten::append inside prim::Loop "
                                          "body is not a body input.");
->>>>>>> caedb6a6
                 return false;
             }
             auto body_param_index = body->get_parameter_index(param);
@@ -117,12 +107,8 @@
                                          "aten::cat unsupported case: aten::append input outside of prim::Loop "
                                          "body is not a prim::ListConstruct.");
                 return false;
-<<<<<<< HEAD
+            }
             auto new_result = std::make_shared<v0::Result>(append->input_value(1));
-=======
-            }
-            auto new_result = std::make_shared<ov::op::v0::Result>(append->input_value(1));
->>>>>>> caedb6a6
             body->add_results({new_result});
             auto new_output = loop->get_concatenated_slices(new_result, 0, 1, 1, -1, axis);
             copy_runtime_info(cat, loop);
