--- conflicted
+++ resolved
@@ -95,20 +95,6 @@
             }
             return true;
         }
-<<<<<<< HEAD
-=======
-        if (auto shape_of = std::dynamic_pointer_cast<opset10::ShapeOf>(input_node)) {
-            // case aten::size as input
-            auto getitem_idx = getitem->input_value(1);
-            auto zero = opset10::Constant::create(element::i32, Shape{}, {0});
-            auto dim = std::make_shared<opset10::Gather>(input_node, getitem_idx, zero);
-
-            copy_runtime_info({getitem, input_node}, dim);
-            replace_node(getitem, dim);
-
-            return true;
-        }
->>>>>>> 911bb25b
 
         return false;
     };
