--- conflicted
+++ resolved
@@ -49,12 +49,8 @@
     // shape_of + broadcast + tile
     auto tile_op = pattern::wrap_type<v0::Tile>({pattern::any_input(), list});
     // replace aten::permute(tensor, prim::ListConstruct)
-<<<<<<< HEAD
-    auto transpose_op = pattern::wrap_type<v1::Transpose>({pattern::any_input(), list_construct});
+    auto transpose_op = pattern::wrap_type<v1::Transpose>({pattern::any_input(), list});
     auto vsplit_op = pattern::wrap_type<v1::VariadicSplit>({pattern::any_input(), pattern::any_input(), list_construct});
-=======
-    auto transpose_op = pattern::wrap_type<v1::Transpose>({pattern::any_input(), list});
->>>>>>> d402b6ed
     auto lc_pattern = std::make_shared<pattern::op::Or>(OutputVector{reshape_op,
                                                                      roll_op,
                                                                      broadcast_op,
@@ -81,15 +77,6 @@
                 // already a list, we do not need to concat it
                 return false;
             }
-<<<<<<< HEAD
-            auto concat = std::make_shared<v0::Concat>(inputs, 0);
-            copy_runtime_info({list_construct_node}, concat);
-            replace_node(list_construct_node, concat);
-            concat->set_friendly_name(list_construct_node->get_friendly_name());
-            return true;
-        };
-        return false;
-=======
             auto rank = input.get_partial_shape().rank();
             if (rank.is_static() && rank.get_length() > 1) {
                 // if list elements of rank higher then 1D we cannot resolve it
@@ -104,7 +91,6 @@
         replace_node(list_node, concat);
         concat->set_friendly_name(list_node->get_friendly_name());
         return true;
->>>>>>> d402b6ed
     };
     auto m = std::make_shared<pattern::Matcher>(lc_pattern, "ov::frontend::pytorch::pass::ListConstructReplacer");
     this->register_matcher(m, callback);
