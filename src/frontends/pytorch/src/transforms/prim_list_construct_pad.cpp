--- conflicted
+++ resolved
@@ -107,25 +107,10 @@
         auto pad_size_1d = rg.make<v3::ShapeOf>(pad_values, element::i32);
         auto pad_size = rg.make<v0::Squeeze>(pad_size_1d, zero);
         // get pad_begins and pad_ends indexes starting for end of paddings
-<<<<<<< HEAD
         auto start_pad_begins = std::make_shared<v1::Add>(pad_size, minus_two);
         auto start_pad_ends = std::make_shared<v1::Add>(pad_size, minus_one);
         auto pad_begins_full = create_padding(input_rank, pad_values, start_pad_begins, minus_one);
         auto pad_ends_full = create_padding(input_rank, pad_values, start_pad_ends, zero);
-=======
-        auto start_pad_begins = rg.make<v1::Add>(pad_size, minus_two);
-        auto start_pad_ends = rg.make<v1::Add>(pad_size, minus_one);
-        auto pad_begins_full = create_padding(rg, input_rank, pad_values, start_pad_begins, minus_one);
-        auto pad_ends_full = create_padding(rg, input_rank, pad_values, start_pad_ends, zero);
-        auto mode_const = pad_op->input_value(2).get_node_shared_ptr();
-        auto pad_value = pad_op->input_value(3);
-        if (const auto& fw_node_mode = cast_fw_node(mode_const, "prim::Constant")) {
-            const auto& attrs = fw_node_mode->get_attrs();
-            if (attrs.find("string_value") != attrs.end()) {
-                mode = attrs.at("string_value");
-            }
-        }
->>>>>>> cb63b39c
         if (mode == "constant") {
             if (const auto& fw_node_value = cast_fw_node(pad_value.get_node_shared_ptr(), "prim::Constant")) {
                 const auto& attrs = fw_node_value->get_attrs();
@@ -142,11 +127,7 @@
         auto pad_mode = PAD_MODES.at(mode);
         auto pad = rg.make<v1::Pad>(input_node, pad_begins_full, pad_ends_full, pad_value, pad_mode);
         replace_node(pad_op, pad);
-<<<<<<< HEAD
-        copy_runtime_info(rt_info, pad);
-=======
         copy_runtime_info_and_name(pad_op, rg.get());
->>>>>>> cb63b39c
         pad->set_friendly_name(pad_op->get_friendly_name());
         return true;
     };
