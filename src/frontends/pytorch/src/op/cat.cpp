// Copyright (C) 2018-2023 Intel Corporation
// SPDX-License-Identifier: Apache-2.0
//

#include "openvino/frontend/pytorch/node_context.hpp"
#include "openvino/op/concat.hpp"
<<<<<<< HEAD
#include "openvino/op/unsqueeze.hpp"
=======
#include "openvino/op/parameter.hpp"
>>>>>>> 22aa219a
#include "pt_framework_node.hpp"
#include "utils.hpp"

namespace ov {
namespace frontend {
namespace pytorch {
namespace op {

<<<<<<< HEAD
OutputVector translate_cat_common(const NodeContext& context, const std::deque<ov::Output<ov::Node>>& list_elems, int64_t axis) {
=======
using namespace ov::op;

OutputVector translate_cat(const NodeContext& context) {
    // This translator is only needed to get axis as constant from external scope
    num_inputs_check(context, 2, 2);
    const auto&& list_elems = get_list_as_outputs(context.get_input(0));
    auto axis = context.const_input<int64_t>(1);
>>>>>>> 22aa219a
    if (list_elems.empty()) {
        // couldn't get list elements
        auto fw_node = std::make_shared<PtFrameworkNode>(context.get_decoder(), OutputVector{context.get_input(0)}, 1);
        auto attrs = fw_node->get_attrs();
        // If this fails it means axis is dynamic and aten::cat will be converted to fw node in regular pipeline
        attrs["axis"] = std::to_string(axis);
        fw_node->set_attrs(attrs);
        return {context.mark_node(fw_node)};
    } else {
        auto first_elem = list_elems.front().get_node_shared_ptr();
        FRONT_END_OP_CONVERSION_CHECK(list_elems.size() > 1 || !ov::as_type_ptr<v0::Parameter>(first_elem),
                                      "aten::cat is located inside body while inputs are located outside of the body. "
                                      "This case is not supported.");
    }
    auto concat = std::make_shared<v0::Concat>(OutputVector(list_elems.begin(), list_elems.end()), axis);
    return {context.mark_node(concat)};
}

OutputVector translate_cat(const NodeContext& context) {
    // This translator is only needed to get axis as constant from external scope
    num_inputs_check(context, 2, 2);
    const auto&& list_elems = get_list_as_outputs(context.get_input(0));
    auto axis = context.const_input<int64_t>(1);
    return translate_cat_common(context, list_elems, axis);
};

OutputVector translate_cat_fx(const NodeContext& context) {
    // This translator is only needed to get axis as constant from external scope
    num_inputs_check(context, 2, context.get_input_size());
    std::deque<Output<Node>> list_elems;
    for (size_t i=0; i<context.get_input_size()-1; i++) {
        list_elems.push_back(context.get_input(i));
    }
    auto axis = context.const_input<int64_t>(context.get_input_size()-1);
    return translate_cat_common(context, list_elems, axis);
};

}  // namespace op
}  // namespace pytorch
}  // namespace frontend
}  // namespace ov<|MERGE_RESOLUTION|>--- conflicted
+++ resolved
@@ -4,11 +4,8 @@
 
 #include "openvino/frontend/pytorch/node_context.hpp"
 #include "openvino/op/concat.hpp"
-<<<<<<< HEAD
 #include "openvino/op/unsqueeze.hpp"
-=======
 #include "openvino/op/parameter.hpp"
->>>>>>> 22aa219a
 #include "pt_framework_node.hpp"
 #include "utils.hpp"
 
@@ -17,17 +14,7 @@
 namespace pytorch {
 namespace op {
 
-<<<<<<< HEAD
 OutputVector translate_cat_common(const NodeContext& context, const std::deque<ov::Output<ov::Node>>& list_elems, int64_t axis) {
-=======
-using namespace ov::op;
-
-OutputVector translate_cat(const NodeContext& context) {
-    // This translator is only needed to get axis as constant from external scope
-    num_inputs_check(context, 2, 2);
-    const auto&& list_elems = get_list_as_outputs(context.get_input(0));
-    auto axis = context.const_input<int64_t>(1);
->>>>>>> 22aa219a
     if (list_elems.empty()) {
         // couldn't get list elements
         auto fw_node = std::make_shared<PtFrameworkNode>(context.get_decoder(), OutputVector{context.get_input(0)}, 1);
