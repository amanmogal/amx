--- conflicted
+++ resolved
@@ -171,13 +171,8 @@
     return {base_translate_full_with_convertlike(context, sizes, value, input)};
 };
 
-<<<<<<< HEAD
 OutputVector translate_empty(const NodeContext& context) {
-    num_inputs_check(context, 1, 2);
-=======
-OutputVector translate_empty(NodeContext& context) {
     num_inputs_check(context, 1, 5);
->>>>>>> 8b31e3aa
     auto sizes = context.get_input(0);
     // In OV uninitialised data is not supported, so we create a tensor filled with zeros with a given shape and type.
     auto value = context.mark_node(v0::Constant::create(element::f32, Shape{}, {0}));
