// Copyright (C) 2018-2024 Intel Corporation
// SPDX-License-Identifier: Apache-2.0
//

#include "openvino/frontend/pytorch/node_context.hpp"
#include "openvino/op/broadcast.hpp"
#include "openvino/op/constant.hpp"
#include "openvino/op/convert.hpp"
#include "openvino/op/reshape.hpp"
#include "openvino/op/shape_of.hpp"
#include "openvino/op/squeeze.hpp"
#include "openvino/op/topk.hpp"
#include "utils.hpp"

namespace ov {
namespace frontend {
namespace pytorch {
namespace op {

using namespace ov::op;

namespace {
OutputVector create_argmax_argmin_op(const NodeContext& context, TopKMode mode) {
    num_inputs_check(context, 1, 3);
    auto input = context.get_input(0);
    bool keep_dims = false;
    auto k = context.mark_node(v0::Constant::create(element::i32, Shape{}, {1}));
    Output<Node> indices;
    if (!context.input_is_none(2)) {
        keep_dims = context.const_input<bool>(2);
    }
    if (!context.input_is_none(1)) {
        auto axis = context.const_input<int64_t>(1);
<<<<<<< HEAD
        auto topk =
            context.mark_node(std::make_shared<v11::TopK>(input, k, axis, mode, TopKSortType::NONE, element::i64));
        indices = topk->output(1);
=======
        auto topk = context.mark_node(
            std::make_shared<v11::TopK>(input, k, axis, mode, TopKSortType::SORT_VALUES, element::i32, true));
        indices = context.mark_node(std::make_shared<v0::Convert>(topk->output(1), element::i64));
>>>>>>> f81902db
        if (!keep_dims) {
            auto axis_to_remove = context.mark_node(v0::Constant::create(element::i32, Shape{}, {axis}));
            indices = context.mark_node(std::make_shared<v0::Squeeze>(indices, axis_to_remove));
        }
    } else {
        int64_t axis = 0;
        auto minus_one = context.mark_node(v0::Constant::create(element::i32, Shape{1}, {-1}));
        auto flatten_input = context.mark_node(std::make_shared<v1::Reshape>(input, minus_one, false));
        auto topk = context.mark_node(
<<<<<<< HEAD
            std::make_shared<v11::TopK>(flatten_input, k, axis, mode, TopKSortType::NONE, element::i64));
        indices = topk->output(1);
=======
            std::make_shared<v11::TopK>(flatten_input, k, axis, mode, TopKSortType::SORT_VALUES, element::i32, true));
        indices = context.mark_node(std::make_shared<v0::Convert>(topk->output(1), element::i64));
>>>>>>> f81902db
        if (keep_dims) {
            auto input_shape = context.mark_node(std::make_shared<v3::ShapeOf>(input, element::i32));
            auto input_rank = context.mark_node(std::make_shared<v3::ShapeOf>(input_shape, element::i32));
            auto new_shape = context.mark_node(std::make_shared<v3::Broadcast>(k, input_rank));
            indices =
                context.mark_node(std::make_shared<v3::Broadcast>(indices, new_shape, BroadcastType::BIDIRECTIONAL));
        } else {
            auto zero = context.mark_node(v0::Constant::create(element::i32, Shape{1}, {0}));
            indices = context.mark_node(std::make_shared<v0::Squeeze>(indices, zero));
        }
    }
    return {indices};
}

};  // namespace

OutputVector translate_argmax(const NodeContext& context) {
    // aten::argmax(Tensor self, int? dim=None, bool keepdim=False) -> Tensor
    return create_argmax_argmin_op(context, TopKMode::MAX);
};

OutputVector translate_argmin(const NodeContext& context) {
    // aten::argmin(Tensor self, int? dim=None, bool keepdim=False) -> Tensor
    return create_argmax_argmin_op(context, TopKMode::MIN);
};

}  // namespace op
}  // namespace pytorch
}  // namespace frontend
}  // namespace ov<|MERGE_RESOLUTION|>--- conflicted
+++ resolved
@@ -31,15 +31,9 @@
     }
     if (!context.input_is_none(1)) {
         auto axis = context.const_input<int64_t>(1);
-<<<<<<< HEAD
-        auto topk =
-            context.mark_node(std::make_shared<v11::TopK>(input, k, axis, mode, TopKSortType::NONE, element::i64));
+        auto topk = context.mark_node(
+            std::make_shared<v11::TopK>(input, k, axis, mode, TopKSortType::SORT_VALUES, element::i64, true));
         indices = topk->output(1);
-=======
-        auto topk = context.mark_node(
-            std::make_shared<v11::TopK>(input, k, axis, mode, TopKSortType::SORT_VALUES, element::i32, true));
-        indices = context.mark_node(std::make_shared<v0::Convert>(topk->output(1), element::i64));
->>>>>>> f81902db
         if (!keep_dims) {
             auto axis_to_remove = context.mark_node(v0::Constant::create(element::i32, Shape{}, {axis}));
             indices = context.mark_node(std::make_shared<v0::Squeeze>(indices, axis_to_remove));
@@ -49,13 +43,8 @@
         auto minus_one = context.mark_node(v0::Constant::create(element::i32, Shape{1}, {-1}));
         auto flatten_input = context.mark_node(std::make_shared<v1::Reshape>(input, minus_one, false));
         auto topk = context.mark_node(
-<<<<<<< HEAD
-            std::make_shared<v11::TopK>(flatten_input, k, axis, mode, TopKSortType::NONE, element::i64));
+            std::make_shared<v11::TopK>(flatten_input, k, axis, mode, TopKSortType::SORT_VALUES, element::i64, true));
         indices = topk->output(1);
-=======
-            std::make_shared<v11::TopK>(flatten_input, k, axis, mode, TopKSortType::SORT_VALUES, element::i32, true));
-        indices = context.mark_node(std::make_shared<v0::Convert>(topk->output(1), element::i64));
->>>>>>> f81902db
         if (keep_dims) {
             auto input_shape = context.mark_node(std::make_shared<v3::ShapeOf>(input, element::i32));
             auto input_rank = context.mark_node(std::make_shared<v3::ShapeOf>(input_shape, element::i32));
