// Copyright (C) 2018-2023 Intel Corporation
// SPDX-License-Identifier: Apache-2.0
//

#include "openvino/op/transpose.hpp"

#include "openvino/frontend/pytorch/node_context.hpp"
#include "openvino/op/add.hpp"
#include "openvino/op/concat.hpp"
#include "openvino/op/constant.hpp"
#include "openvino/op/range.hpp"
#include "openvino/op/scatter_elements_update.hpp"
#include "openvino/op/unsqueeze.hpp"
#include "utils.hpp"

namespace ov {
namespace frontend {
namespace pytorch {
namespace op {

using namespace ov::op;

OutputVector translate_transpose(const NodeContext& context) {
    num_inputs_check(context, 3, 3);
    auto dim0 = context.const_input<int64_t>(1);
    auto dim1 = context.const_input<int64_t>(2);
    Output<Node> rank;
    std::tie(std::ignore, rank) = get_shape_rank(context, context.get_input(0), true);
    // Use opset::If for dim normalization
    auto dim0_node = context.get_input(1);
    auto dim1_node = context.get_input(2);
    if (dim0 < 0) {
        dim0_node = std::make_shared<v1::Add>(rank, dim0_node);
    }
    if (dim1 < 0) {
        dim1_node = std::make_shared<v1::Add>(rank, dim1_node);
    }
    auto start = v0::Constant::create(element::i32, {}, {0});
    auto step = v0::Constant::create(element::i32, {}, {1});
    auto range = std::make_shared<v4::Range>(start, rank, step, element::i32);

    auto axis_0 = v0::Constant::create(element::i32, Shape{}, {0});
    auto dim0_node_ = std::make_shared<v0::Unsqueeze>(dim0_node, axis_0);
    auto dim1_node_ = std::make_shared<v0::Unsqueeze>(dim1_node, axis_0);
    auto indices = std::make_shared<v0::Concat>(OutputVector{dim0_node_, dim1_node_}, 0);
    auto updates = std::make_shared<v0::Concat>(OutputVector{dim1_node_, dim0_node_}, 0);
    auto scatter = std::make_shared<v3::ScatterElementsUpdate>(range, indices, updates, axis_0);
    context.mark_nodes({start, step, range, axis_0, dim0_node_, dim1_node_, indices, updates, scatter});

    return {context.mark_node(std::make_shared<v1::Transpose>(context.get_input(0), scatter))};
};

<<<<<<< HEAD
OutputVector translate_transpose_fx(const NodeContext& context) {
    num_inputs_check(context, 1, 3);
    Output<Node> input_order = v0::Constant::create(element::i32, Shape{2}, {1,0});
    return {context.mark_node(std::make_shared<v1::Transpose>(context.get_input(0), input_order))};

    auto input = context.get_input(0);
    if (!context.input_is_none(1)) {
        auto input_order = context.get_input(1);
        return {context.mark_node(std::make_shared<v1::Transpose>(context.get_input(0), input_order))};
    } else {
        auto input_rank = input.get_partial_shape().rank();
        Output<Node> input_order;
        if (input_rank == 1) 
            input_order = v0::Constant::create(element::i32, Shape{1}, {0});
        else if (input_rank == 2)
            input_order = v0::Constant::create(element::i32, Shape{2}, {1,0});
        else if (input_rank == 3)
            input_order = v0::Constant::create(element::i32, Shape{3}, {2,1,0});
        else if (input_rank == 4)
            input_order = v0::Constant::create(element::i32, Shape{4}, {3,2,1,0});
        else
            FRONT_END_OP_CONVERSION_CHECK(false, "Unsupported input rank for transpose: ", input_rank);
        //Output<Node> input_order = v0::Constant::create(element::i32, Shape{2}, {1,0});
        return {context.mark_node(std::make_shared<v1::Transpose>(context.get_input(0), input_order))};
    }
};
=======
OutputVector translate_t(const NodeContext& context) {
    num_inputs_check(context, 1, 1);
    auto input = context.get_input(0);
    if (input.get_partial_shape().rank().is_dynamic() || input.get_partial_shape().rank().get_length() < 2) {
        return {input};
    }
    auto dims = context.mark_node(v0::Constant::create(element::i32, Shape{2}, {1, 0}));
    return {context.mark_node(std::make_shared<v1::Transpose>(input, dims))};
}
>>>>>>> 22aa219a

}  // namespace op
}  // namespace pytorch
}  // namespace frontend
}  // namespace ov<|MERGE_RESOLUTION|>--- conflicted
+++ resolved
@@ -50,7 +50,6 @@
     return {context.mark_node(std::make_shared<v1::Transpose>(context.get_input(0), scatter))};
 };
 
-<<<<<<< HEAD
 OutputVector translate_transpose_fx(const NodeContext& context) {
     num_inputs_check(context, 1, 3);
     Output<Node> input_order = v0::Constant::create(element::i32, Shape{2}, {1,0});
@@ -63,7 +62,7 @@
     } else {
         auto input_rank = input.get_partial_shape().rank();
         Output<Node> input_order;
-        if (input_rank == 1) 
+        if (input_rank == 1)
             input_order = v0::Constant::create(element::i32, Shape{1}, {0});
         else if (input_rank == 2)
             input_order = v0::Constant::create(element::i32, Shape{2}, {1,0});
@@ -77,7 +76,6 @@
         return {context.mark_node(std::make_shared<v1::Transpose>(context.get_input(0), input_order))};
     }
 };
-=======
 OutputVector translate_t(const NodeContext& context) {
     num_inputs_check(context, 1, 1);
     auto input = context.get_input(0);
@@ -87,7 +85,6 @@
     auto dims = context.mark_node(v0::Constant::create(element::i32, Shape{2}, {1, 0}));
     return {context.mark_node(std::make_shared<v1::Transpose>(input, dims))};
 }
->>>>>>> 22aa219a
 
 }  // namespace op
 }  // namespace pytorch
