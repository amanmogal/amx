// Copyright (C) 2018-2023 Intel Corporation
// SPDX-License-Identifier: Apache-2.0
//

#include "openvino/op/util/framework_node.hpp"
#include "utils.hpp"

#pragma once

namespace ov {
namespace frontend {
namespace pytorch {
class PtFrameworkNode : public ov::op::util::FrameworkNode {
public:
    OPENVINO_OP("PtFrameworkNode", "util", ::ov::op::util::FrameworkNode);

    PtFrameworkNode(const std::shared_ptr<TorchDecoder>& decoder, const OutputVector& inputs, size_t output_size)
        : ov::op::util::FrameworkNode(inputs, output_size, decoder->get_subgraph_size()),
          m_decoder(decoder) {
        ov::op::util::FrameworkNodeAttrs attrs;
        attrs.set_type_name("PTFrameworkNode");
        attrs["PtTypeName"] = m_decoder->get_op_type();
        attrs["PtSchema"] = m_decoder->get_schema();
        set_attrs(attrs);

        // Set output shapes and types if recognized
        for (size_t i = 0; i < output_size; ++i) {
            PartialShape ps;
            // TODO: Try to decode PT type as a custom type
            auto type = element::dynamic;
            if (i < decoder->num_of_outputs()) {
                try {
                    ps = m_decoder->get_output_shape(i);
                } catch (...) {
                    // nothing, means the info cannot be queried and remains unknown
                }
            }
            // TODO: Set custom `type` via special API
            set_output_type(i, type, ps);
        }
    }

    PtFrameworkNode(const std::shared_ptr<TorchDecoder>& decoder, const OutputVector& inputs)
        : PtFrameworkNode(decoder, inputs, decoder->num_of_outputs()) {}

    std::shared_ptr<Node> clone_with_new_inputs(const OutputVector& inputs) const override {
        auto op = std::make_shared<PtFrameworkNode>(m_decoder, inputs, get_output_size());

<<<<<<< HEAD
        for (size_t body_index = 0; body_index < m_bodies.size(); ++body_index) {
            op->set_function(body_index, clone_model(*get_function(body_index)));
=======
        for (auto body_index = 0; body_index < m_bodies.size(); ++body_index) {
            op->set_function(body_index, get_function(body_index)->clone());
>>>>>>> 421d791f
            for (const auto& m_input_descr : m_input_descriptions[body_index]) {
                op->m_input_descriptions[body_index].push_back(m_input_descr->copy());
            }
            for (const auto& m_output_descr : m_output_descriptions[body_index]) {
                op->m_output_descriptions[body_index].push_back(m_output_descr->copy());
            }
        }
        op->validate_and_infer_types();

        return op;
    }

    std::string get_op_type() const {
        return m_decoder->get_op_type();
    }

    TorchDecoder* get_decoder() const {
        return m_decoder.get();
    }

private:
    std::shared_ptr<TorchDecoder> m_decoder;
};

}  // namespace pytorch
}  // namespace frontend
}  // namespace ov<|MERGE_RESOLUTION|>--- conflicted
+++ resolved
@@ -46,13 +46,8 @@
     std::shared_ptr<Node> clone_with_new_inputs(const OutputVector& inputs) const override {
         auto op = std::make_shared<PtFrameworkNode>(m_decoder, inputs, get_output_size());
 
-<<<<<<< HEAD
         for (size_t body_index = 0; body_index < m_bodies.size(); ++body_index) {
-            op->set_function(body_index, clone_model(*get_function(body_index)));
-=======
-        for (auto body_index = 0; body_index < m_bodies.size(); ++body_index) {
             op->set_function(body_index, get_function(body_index)->clone());
->>>>>>> 421d791f
             for (const auto& m_input_descr : m_input_descriptions[body_index]) {
                 op->m_input_descriptions[body_index].push_back(m_input_descr->copy());
             }
