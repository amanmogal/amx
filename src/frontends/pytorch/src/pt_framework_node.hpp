--- conflicted
+++ resolved
@@ -25,18 +25,13 @@
           m_decoder(decoder) {
         ov::op::util::FrameworkNodeAttrs attrs;
         attrs.set_type_name("PTFrameworkNode");
-<<<<<<< HEAD
-        attrs[op_type_key] = m_decoder->get_op_type();
-        attrs[schema_key] = m_decoder->get_schema();
-=======
         if (is_backprop) {
-            attrs["PtTypeName"] = m_decoder->get_op_type() + "_backprop";
-            attrs["PtSchema"] = "None";
+            attrs[op_type_key] = m_decoder->get_op_type() + "_backprop";
+            attrs[schema_key] = "None";
         } else {
-            attrs["PtTypeName"] = m_decoder->get_op_type();
-            attrs["PtSchema"] = m_decoder->get_schema();
+            attrs[op_type_key] = m_decoder->get_op_type();
+            attrs[schema_key] = m_decoder->get_schema();
         }
->>>>>>> 48dec100
         set_attrs(attrs);
 
         // Set output shapes and types if recognized
