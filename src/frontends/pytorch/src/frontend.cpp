--- conflicted
+++ resolved
@@ -143,6 +143,7 @@
 }
 
 std::shared_ptr<Model> FrontEnd::convert_partially(const ov::frontend::InputModel::Ptr& model) const {
+    FRONT_END_GENERAL_CHECK(std::dynamic_pointer_cast<pytorch::InputModel>(model), "Invalid input model");
     std::map<std::string, CreatorFunction> supported_ops = get_supported_ops_fx();
     if (std::dynamic_pointer_cast<pytorch::InputModel>(model)->decoder_type_name() == "fx")
         supported_ops = get_supported_ops_fx();
@@ -151,19 +152,9 @@
     for (auto i = m_op_extension_translators.begin(); i != m_op_extension_translators.end(); i++)
         supported_ops[i->first] = i->second;
 
-    FRONT_END_GENERAL_CHECK(std::dynamic_pointer_cast<pytorch::InputModel>(model), "Invalid input model");
-<<<<<<< HEAD
-    try {
-        TranslateSession translate_session(model, supported_ops, m_telemetry);
-        return translate_session.get_converted_model();
-    } catch (const std::runtime_error& e) {
-        std::cerr << "[ ERROR ] Unexpected error while converting pytorch model: " << e.what() << '\n';
-        std::cerr << "Rethrowing. Misleading error message from pybind11 may come next. TODO.";
-        throw;
-=======
     std::shared_ptr<Model> partial_model;
     {
-        TranslateSession translate_session(model, m_op_translators, m_telemetry);
+        TranslateSession translate_session(model, supported_ops, m_telemetry);
         partial_model = translate_session.get_converted_model();
     }
     try {
@@ -172,7 +163,6 @@
         // normalize can fail on transformation, but the model is still valid. We can return such model.
         // If model can be validated we suppress normalize exception.
         partial_model->validate_nodes_and_infer_types();
->>>>>>> 8509737d
     }
     return partial_model;
 }
