--- conflicted
+++ resolved
@@ -76,11 +76,8 @@
             {"le", op::translate_binary_op<v1::LessEqual>},
             {"max", op::translate_1to1_match_2_inputs<v1::Maximum>},
             {"mul", op::translate_1to1_match_2_inputs<v1::Multiply>},
-<<<<<<< HEAD
             {"neg", op::translate_negative},
-=======
             {"ne", op::translate_binary_op<v1::NotEqual>},
->>>>>>> e1c167a8
             {"reduce_max", op::translate_reduce_op<v1::ReduceMax>},
             {"reduce_sum", op::translate_reduce_op<v1::ReduceSum>},
             {"reduce_window_max", op::translate_reduce_window_max},
