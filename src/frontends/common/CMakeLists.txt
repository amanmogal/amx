# Copyright (C) 2018-2021 Intel Corporation
# SPDX-License-Identifier: Apache-2.0
#

set(TARGET_NAME "frontend_common")

if(CMAKE_COMPILER_IS_GNUCXX)
    ie_add_compiler_flags(-Wmissing-declarations)
endif()

file(GLOB_RECURSE LIBRARY_SRC ${CMAKE_CURRENT_SOURCE_DIR}/src/*.cpp)
file(GLOB_RECURSE LIBRARY_HEADERS ${CMAKE_CURRENT_SOURCE_DIR}/src/*.hpp)
file(GLOB_RECURSE LIBRARY_PUBLIC_HEADERS ${CMAKE_CURRENT_SOURCE_DIR}/include/*.hpp)

# Add include path to so_extension.hpp
set_property(SOURCE ${CMAKE_CURRENT_SOURCE_DIR}/src/frontend.cpp
                    APPEND PROPERTY INCLUDE_DIRECTORIES "${OpenVINO_SOURCE_DIR}/src/core/src/")

set(FRONTEND_INCLUDE_DIR ${CMAKE_CURRENT_SOURCE_DIR}/include)

source_group("src" FILES ${LIBRARY_SRC})
source_group("include" FILES ${LIBRARY_HEADERS})
source_group("public include" FILES ${LIBRARY_PUBLIC_HEADERS})

# create library

<<<<<<< HEAD
add_library(${TARGET_NAME}_obj OBJECT ${LIBRARY_SRC} ${LIBRARY_HEADERS} ${LIBRARY_PUBLIC_HEADERS})
=======
add_library(${TARGET_NAME} ${LIBRARY_SRC} ${LIBRARY_HEADERS} ${LIBRARY_PUBLIC_HEADERS})
add_library(openvino::frontend::common ALIAS ${TARGET_NAME})
>>>>>>> dbd2b5dc

target_include_directories(${TARGET_NAME}_obj
    PUBLIC
        $<BUILD_INTERFACE:${FRONTEND_INCLUDE_DIR}>
    PRIVATE
        ${CMAKE_CURRENT_SOURCE_DIR}/src
        $<TARGET_PROPERTY:ngraph,INTERFACE_INCLUDE_DIRECTORIES>
        # for ov_frontends.hpp in static build
        ${CMAKE_CURRENT_BINARY_DIR}/src)

target_compile_definitions(${TARGET_NAME}_obj PRIVATE IMPLEMENT_OPENVINO_API)

if(NOT BUILD_SHARED_LIBS)
    target_compile_definitions(${TARGET_NAME}_obj PUBLIC OPENVINO_STATIC_LIBRARY)
endif()

target_link_libraries(${TARGET_NAME}_obj PRIVATE openvino::util)

<<<<<<< HEAD
=======
target_include_directories(${TARGET_NAME} PRIVATE ${CMAKE_CURRENT_SOURCE_DIR}/src)
target_link_libraries(${TARGET_NAME} PRIVATE ${CMAKE_DL_LIBS} openvino::util PUBLIC openvino::core)
>>>>>>> dbd2b5dc
set_property(SOURCE
            ${CMAKE_CURRENT_SOURCE_DIR}/src/plugin_loader.cpp
            ${CMAKE_CURRENT_SOURCE_DIR}/src/manager.cpp
        APPEND PROPERTY COMPILE_DEFINITIONS
        FRONTEND_LIB_PREFIX="${CMAKE_SHARED_LIBRARY_PREFIX}"
        FRONTEND_LIB_SUFFIX="${FRONTEND_NAME_SUFFIX}${IE_BUILD_POSTFIX}${CMAKE_SHARED_LIBRARY_SUFFIX}")

add_clang_format_target(${TARGET_NAME}_clang FOR_TARGETS ${TARGET_NAME}_obj)

<<<<<<< HEAD
ov_ncc_naming_style(FOR_TARGET ${TARGET_NAME}_obj
                    INCLUDE_DIRECTORY "${FRONTEND_INCLUDE_DIR}"
                    ADDITIONAL_INCLUDE_DIRECTORIES
                        $<TARGET_PROPERTY:ngraph,INTERFACE_INCLUDE_DIRECTORIES>)

add_library(${TARGET_NAME} INTERFACE)
target_link_libraries(${TARGET_NAME} INTERFACE openvino::runtime)
target_include_directories(${TARGET_NAME} INTERFACE $<BUILD_INTERFACE:${FRONTEND_INCLUDE_DIR}>
    $<BUILD_INTERFACE:$<TARGET_PROPERTY:ngraph,INTERFACE_INCLUDE_DIRECTORIES>>)

add_library(ngraph::${TARGET_NAME} ALIAS ${TARGET_NAME})
add_library(openvino::frontend::common ALIAS ${TARGET_NAME})
add_library(${TARGET_NAME}::static ALIAS ${TARGET_NAME})
=======
ov_ncc_naming_style(FOR_TARGET ${TARGET_NAME}
                    INCLUDE_DIRECTORY "${FRONTEND_INCLUDE_DIR}")

ie_add_vs_version_file(NAME ${TARGET_NAME}
                       FILEDESCRIPTION "Manager of OpenVINO Frontends")
ie_add_api_validator_post_build_step(TARGET ${TARGET_NAME})

# create static library if needed

if(BUILD_SHARED_LIBS)
    add_library(${TARGET_NAME}_static STATIC ${LIBRARY_SRC} ${LIBRARY_HEADERS} ${LIBRARY_PUBLIC_HEADERS})
    add_library(${TARGET_NAME}::static ALIAS ${TARGET_NAME}_static)
    target_link_libraries(${TARGET_NAME}_static PRIVATE ${CMAKE_DL_LIBS} openvino::util PUBLIC openvino::core)
    target_include_directories(${TARGET_NAME}_static PUBLIC
        $<BUILD_INTERFACE:${FRONTEND_INCLUDE_DIR}>)
    target_include_directories(${TARGET_NAME}_static PRIVATE ${CMAKE_CURRENT_SOURCE_DIR}/src)
    target_compile_definitions(${TARGET_NAME}_static PUBLIC USE_STATIC_FRONTEND_COMMON)
    ov_install_static_lib(${TARGET_NAME}_static core)
else()
    add_library(${TARGET_NAME}::static ALIAS ${TARGET_NAME})
endif()
>>>>>>> dbd2b5dc

openvino_developer_export_targets(COMPONENT core TARGETS ${TARGET_NAME})

# Installation rules for shared version only

set_target_properties(${TARGET_NAME} PROPERTIES EXPORT_NAME frontend::common)

install(TARGETS ${TARGET_NAME} EXPORT OpenVINOTargets
        RUNTIME DESTINATION ${IE_CPACK_RUNTIME_PATH} COMPONENT core
        ARCHIVE DESTINATION ${IE_CPACK_ARCHIVE_PATH} COMPONENT core
        LIBRARY DESTINATION ${IE_CPACK_LIBRARY_PATH} COMPONENT core)

install(DIRECTORY ${FRONTEND_INCLUDE_DIR}/openvino
        DESTINATION ${FRONTEND_INSTALL_INCLUDE}
        COMPONENT core_dev)

export(TARGETS ${TARGET_NAME} NAMESPACE openvino::
       APPEND FILE "${CMAKE_BINARY_DIR}/OpenVINOTargets.cmake")<|MERGE_RESOLUTION|>--- conflicted
+++ resolved
@@ -24,12 +24,7 @@
 
 # create library
 
-<<<<<<< HEAD
 add_library(${TARGET_NAME}_obj OBJECT ${LIBRARY_SRC} ${LIBRARY_HEADERS} ${LIBRARY_PUBLIC_HEADERS})
-=======
-add_library(${TARGET_NAME} ${LIBRARY_SRC} ${LIBRARY_HEADERS} ${LIBRARY_PUBLIC_HEADERS})
-add_library(openvino::frontend::common ALIAS ${TARGET_NAME})
->>>>>>> dbd2b5dc
 
 target_include_directories(${TARGET_NAME}_obj
     PUBLIC
@@ -48,11 +43,6 @@
 
 target_link_libraries(${TARGET_NAME}_obj PRIVATE openvino::util)
 
-<<<<<<< HEAD
-=======
-target_include_directories(${TARGET_NAME} PRIVATE ${CMAKE_CURRENT_SOURCE_DIR}/src)
-target_link_libraries(${TARGET_NAME} PRIVATE ${CMAKE_DL_LIBS} openvino::util PUBLIC openvino::core)
->>>>>>> dbd2b5dc
 set_property(SOURCE
             ${CMAKE_CURRENT_SOURCE_DIR}/src/plugin_loader.cpp
             ${CMAKE_CURRENT_SOURCE_DIR}/src/manager.cpp
@@ -62,7 +52,6 @@
 
 add_clang_format_target(${TARGET_NAME}_clang FOR_TARGETS ${TARGET_NAME}_obj)
 
-<<<<<<< HEAD
 ov_ncc_naming_style(FOR_TARGET ${TARGET_NAME}_obj
                     INCLUDE_DIRECTORY "${FRONTEND_INCLUDE_DIR}"
                     ADDITIONAL_INCLUDE_DIRECTORIES
@@ -76,29 +65,6 @@
 add_library(ngraph::${TARGET_NAME} ALIAS ${TARGET_NAME})
 add_library(openvino::frontend::common ALIAS ${TARGET_NAME})
 add_library(${TARGET_NAME}::static ALIAS ${TARGET_NAME})
-=======
-ov_ncc_naming_style(FOR_TARGET ${TARGET_NAME}
-                    INCLUDE_DIRECTORY "${FRONTEND_INCLUDE_DIR}")
-
-ie_add_vs_version_file(NAME ${TARGET_NAME}
-                       FILEDESCRIPTION "Manager of OpenVINO Frontends")
-ie_add_api_validator_post_build_step(TARGET ${TARGET_NAME})
-
-# create static library if needed
-
-if(BUILD_SHARED_LIBS)
-    add_library(${TARGET_NAME}_static STATIC ${LIBRARY_SRC} ${LIBRARY_HEADERS} ${LIBRARY_PUBLIC_HEADERS})
-    add_library(${TARGET_NAME}::static ALIAS ${TARGET_NAME}_static)
-    target_link_libraries(${TARGET_NAME}_static PRIVATE ${CMAKE_DL_LIBS} openvino::util PUBLIC openvino::core)
-    target_include_directories(${TARGET_NAME}_static PUBLIC
-        $<BUILD_INTERFACE:${FRONTEND_INCLUDE_DIR}>)
-    target_include_directories(${TARGET_NAME}_static PRIVATE ${CMAKE_CURRENT_SOURCE_DIR}/src)
-    target_compile_definitions(${TARGET_NAME}_static PUBLIC USE_STATIC_FRONTEND_COMMON)
-    ov_install_static_lib(${TARGET_NAME}_static core)
-else()
-    add_library(${TARGET_NAME}::static ALIAS ${TARGET_NAME})
-endif()
->>>>>>> dbd2b5dc
 
 openvino_developer_export_targets(COMPONENT core TARGETS ${TARGET_NAME})
 
