# Copyright (C) 2018-2021 Intel Corporation
# SPDX-License-Identifier: Apache-2.0
#

set(TARGET_NAME "frontend_common")

if(CMAKE_COMPILER_IS_GNUCXX)
    ie_add_compiler_flags(-Wmissing-declarations)
endif()

file(GLOB_RECURSE LIBRARY_SRC ${CMAKE_CURRENT_SOURCE_DIR}/src/*.cpp)
file(GLOB_RECURSE LIBRARY_HEADERS ${CMAKE_CURRENT_SOURCE_DIR}/src/*.hpp)
file(GLOB_RECURSE LIBRARY_PUBLIC_HEADERS ${CMAKE_CURRENT_SOURCE_DIR}/include/*.hpp)

# Add include path to so_extension.hpp
set_property(SOURCE ${CMAKE_CURRENT_SOURCE_DIR}/src/frontend.cpp
                    APPEND PROPERTY INCLUDE_DIRECTORIES "${OpenVINO_SOURCE_DIR}/src/core/src/")

set(FRONTEND_INCLUDE_DIR ${CMAKE_CURRENT_SOURCE_DIR}/include)

source_group("src" FILES ${LIBRARY_SRC})
source_group("include" FILES ${LIBRARY_HEADERS})
source_group("public include" FILES ${LIBRARY_PUBLIC_HEADERS})

# create library

add_library(${TARGET_NAME}_obj OBJECT ${LIBRARY_SRC} ${LIBRARY_HEADERS} ${LIBRARY_PUBLIC_HEADERS})

target_include_directories(${TARGET_NAME}_obj
    PUBLIC
        $<BUILD_INTERFACE:${FRONTEND_INCLUDE_DIR}>
    PRIVATE
        ${CMAKE_CURRENT_SOURCE_DIR}/src
        $<TARGET_PROPERTY:ngraph,INTERFACE_INCLUDE_DIRECTORIES>
        # for ov_frontends.hpp in static build
        ${CMAKE_CURRENT_BINARY_DIR}/src)

target_compile_definitions(${TARGET_NAME}_obj PRIVATE IMPLEMENT_OPENVINO_API)

if(NOT BUILD_SHARED_LIBS)
    target_compile_definitions(${TARGET_NAME}_obj PUBLIC OPENVINO_STATIC_LIBRARY)
endif()

target_link_libraries(${TARGET_NAME}_obj PRIVATE openvino::util)

set_property(SOURCE
            ${CMAKE_CURRENT_SOURCE_DIR}/src/plugin_loader.cpp
            ${CMAKE_CURRENT_SOURCE_DIR}/src/manager.cpp
        APPEND PROPERTY COMPILE_DEFINITIONS
        FRONTEND_LIB_PREFIX="${CMAKE_SHARED_LIBRARY_PREFIX}${FRONTEND_NAME_PREFIX}"
        FRONTEND_LIB_SUFFIX="${FRONTEND_NAME_SUFFIX}${IE_BUILD_POSTFIX}${CMAKE_SHARED_LIBRARY_SUFFIX}")

<<<<<<< HEAD
set_target_properties(${TARGET_NAME} PROPERTIES SOVERSION 2022.1.1)

add_clang_format_target(${TARGET_NAME}_clang FOR_TARGETS ${TARGET_NAME})
=======
add_clang_format_target(${TARGET_NAME}_clang FOR_TARGETS ${TARGET_NAME}_obj)
>>>>>>> 4188dbbf

ov_ncc_naming_style(FOR_TARGET ${TARGET_NAME}_obj
                    INCLUDE_DIRECTORY "${FRONTEND_INCLUDE_DIR}"
                    ADDITIONAL_INCLUDE_DIRECTORIES
                        $<TARGET_PROPERTY:ngraph,INTERFACE_INCLUDE_DIRECTORIES>)

add_library(${TARGET_NAME} INTERFACE)
target_link_libraries(${TARGET_NAME} INTERFACE openvino::runtime)
target_include_directories(${TARGET_NAME} INTERFACE $<BUILD_INTERFACE:${FRONTEND_INCLUDE_DIR}>
    $<BUILD_INTERFACE:$<TARGET_PROPERTY:ngraph,INTERFACE_INCLUDE_DIRECTORIES>>)

<<<<<<< HEAD
# Installation rules for shared version only

set_target_properties(${TARGET_NAME} PROPERTIES EXPORT_NAME frontend::common)

install(TARGETS ${TARGET_NAME} EXPORT OpenVINOTargets
        RUNTIME DESTINATION ${IE_CPACK_RUNTIME_PATH} COMPONENT core
        ARCHIVE DESTINATION ${IE_CPACK_ARCHIVE_PATH} COMPONENT core
        LIBRARY DESTINATION ${IE_CPACK_LIBRARY_PATH} COMPONENT core
        NAMELINK_COMPONENT core_dev)
=======
add_library(ngraph::${TARGET_NAME} ALIAS ${TARGET_NAME})
add_library(openvino::frontend::common ALIAS ${TARGET_NAME})
add_library(${TARGET_NAME}::static ALIAS ${TARGET_NAME})
>>>>>>> 4188dbbf

openvino_developer_export_targets(COMPONENT core_legacy TARGETS ${TARGET_NAME})

# Installation rules for shared version only
install(DIRECTORY ${FRONTEND_INCLUDE_DIR}/openvino
        DESTINATION ${FRONTEND_INSTALL_INCLUDE}
        COMPONENT core_dev)<|MERGE_RESOLUTION|>--- conflicted
+++ resolved
@@ -50,43 +50,28 @@
         FRONTEND_LIB_PREFIX="${CMAKE_SHARED_LIBRARY_PREFIX}${FRONTEND_NAME_PREFIX}"
         FRONTEND_LIB_SUFFIX="${FRONTEND_NAME_SUFFIX}${IE_BUILD_POSTFIX}${CMAKE_SHARED_LIBRARY_SUFFIX}")
 
-<<<<<<< HEAD
-set_target_properties(${TARGET_NAME} PROPERTIES SOVERSION 2022.1.1)
-
-add_clang_format_target(${TARGET_NAME}_clang FOR_TARGETS ${TARGET_NAME})
-=======
 add_clang_format_target(${TARGET_NAME}_clang FOR_TARGETS ${TARGET_NAME}_obj)
->>>>>>> 4188dbbf
 
 ov_ncc_naming_style(FOR_TARGET ${TARGET_NAME}_obj
                     INCLUDE_DIRECTORY "${FRONTEND_INCLUDE_DIR}"
                     ADDITIONAL_INCLUDE_DIRECTORIES
                         $<TARGET_PROPERTY:ngraph,INTERFACE_INCLUDE_DIRECTORIES>)
 
+# INTERFACE library for BW compatibility
+
 add_library(${TARGET_NAME} INTERFACE)
 target_link_libraries(${TARGET_NAME} INTERFACE openvino::runtime)
 target_include_directories(${TARGET_NAME} INTERFACE $<BUILD_INTERFACE:${FRONTEND_INCLUDE_DIR}>
     $<BUILD_INTERFACE:$<TARGET_PROPERTY:ngraph,INTERFACE_INCLUDE_DIRECTORIES>>)
 
-<<<<<<< HEAD
-# Installation rules for shared version only
-
-set_target_properties(${TARGET_NAME} PROPERTIES EXPORT_NAME frontend::common)
-
-install(TARGETS ${TARGET_NAME} EXPORT OpenVINOTargets
-        RUNTIME DESTINATION ${IE_CPACK_RUNTIME_PATH} COMPONENT core
-        ARCHIVE DESTINATION ${IE_CPACK_ARCHIVE_PATH} COMPONENT core
-        LIBRARY DESTINATION ${IE_CPACK_LIBRARY_PATH} COMPONENT core
-        NAMELINK_COMPONENT core_dev)
-=======
 add_library(ngraph::${TARGET_NAME} ALIAS ${TARGET_NAME})
 add_library(openvino::frontend::common ALIAS ${TARGET_NAME})
 add_library(${TARGET_NAME}::static ALIAS ${TARGET_NAME})
->>>>>>> 4188dbbf
 
 openvino_developer_export_targets(COMPONENT core_legacy TARGETS ${TARGET_NAME})
 
-# Installation rules for shared version only
+# Installation rules header files
+
 install(DIRECTORY ${FRONTEND_INCLUDE_DIR}/openvino
         DESTINATION ${FRONTEND_INSTALL_INCLUDE}
         COMPONENT core_dev)