--- conflicted
+++ resolved
@@ -252,11 +252,8 @@
 template <>
 FrontEnd::Ptr FrontEndManager::load_by_model(const std::vector<ov::Any>& variants) {
     return load_by_model_impl(variants);
-<<<<<<< HEAD
-=======
 }
 
 void FrontEndManager::shutdown() {
     Impl::shutdown();
->>>>>>> 85a82392
 }