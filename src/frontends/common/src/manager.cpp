// Copyright (C) 2018-2023 Intel Corporation
// SPDX-License-Identifier: Apache-2.0
//

#include "openvino/frontend/manager.hpp"

#include <openvino/util/env_util.hpp>
#include <openvino/util/file_util.hpp>

#include "openvino/frontend/exception.hpp"
#include "openvino/util/env_util.hpp"
#include "openvino/util/log.hpp"
#include "plugin_loader.hpp"
#include "utils.hpp"

using namespace ov;
using namespace ov::frontend;

class FrontEndManager::Impl {
    std::mutex m_loading_mutex;
    std::vector<PluginInfo> m_plugins;

    /// \brief map of shared object per frontend <frontend_name, frontend_so_ptr>
    static std::unordered_map<std::string, std::shared_ptr<void>> m_shared_objects_map;
    /// \brief Mutex to guard access the shared object map
    static std::mutex m_shared_objects_map_mutex;

public:
    Impl() {
        search_all_plugins();
    }

    ~Impl() = default;

    FrontEnd::Ptr make_frontend(const ov::frontend::PluginInfo& plugin) {
        auto fe_obj = std::make_shared<FrontEnd>();
        fe_obj->m_shared_object = std::make_shared<FrontEndSharedData>(plugin.get_so_pointer());
        fe_obj->m_actual = plugin.get_creator().m_creator();

        std::lock_guard<std::mutex> guard(m_shared_objects_map_mutex);
        m_shared_objects_map.emplace(plugin.get_creator().m_name, fe_obj->m_shared_object);

        return fe_obj;
    }

    FrontEnd::Ptr load_by_framework(const std::string& framework) {
        // Mapping of default FE name to file name (without prefix and suffix)
        static const std::map<std::string, std::string> predefined_frontends = {
            {"ir", "ir"},
            {"onnx", "onnx"},
            {"tf", "tensorflow"},
            {"paddle", "paddle"},
            {"pytorch", "pytorch"},
        };
        auto it = predefined_frontends.find(framework);
        std::lock_guard<std::mutex> guard(m_loading_mutex);
        if (it != predefined_frontends.end()) {
            auto file_name = it->second;
            auto plugin_it = std::find_if(m_plugins.begin(), m_plugins.end(), [&file_name](const PluginInfo& item) {
                return item.is_file_name_match(file_name);
            });
            if (plugin_it != m_plugins.end()) {
                if (plugin_it->load()) {
                    return make_frontend(*plugin_it);
                }
            }
        }
        // Load plugins until we found the right one
        for (auto& plugin : m_plugins) {
            OPENVINO_ASSERT(plugin.load(), "Cannot load frontend ", plugin.get_name_from_file());
            if (plugin.get_creator().m_name == framework) {
                return make_frontend(plugin);
            }
        }
        FRONT_END_INITIALIZATION_CHECK(false, "FrontEnd for Framework ", framework, " is not found");
    }

    std::vector<std::string> available_front_ends() {
        std::vector<std::string> names;
        // Load all not loaded plugins/frontends
        std::lock_guard<std::mutex> guard(m_loading_mutex);
        for (auto& plugin_info : m_plugins) {
            if (!plugin_info.load()) {
                OPENVINO_DEBUG << "Frontend load failed: " << plugin_info.m_file_path << "\n";
                continue;
            }
            names.push_back(plugin_info.get_creator().m_name);
        }
        return names;
    }

    FrontEnd::Ptr load_by_model(const std::vector<ov::Any>& variants) {
        std::lock_guard<std::mutex> guard(m_loading_mutex);
        // Step 1: Search from hard-coded prioritized frontends first
        auto ptr = search_priority(variants);
        if (ptr) {
            return ptr;
        }
        // Step 2: Load and search from all available frontends
        for (auto& plugin : m_plugins) {
            if (!plugin.load()) {
                continue;
            }
            auto fe = plugin.get_creator().m_creator();
            OPENVINO_ASSERT(fe, "Frontend error: frontend '", plugin.get_creator().m_name, "' created null FrontEnd");
            if (fe->supported(variants)) {
                return make_frontend(plugin);
            }
        }
        return nullptr;
    }

    void register_front_end(const std::string& name, FrontEndFactory creator) {
        PluginInfo plugin_info(name, std::move(creator));
        std::lock_guard<std::mutex> guard(m_loading_mutex);
        m_plugins.push_back(std::move(plugin_info));
    }

    void register_front_end(const std::string& name, const std::string& library_path) {
        auto lib_path = ov::util::from_file_path(ov::util::get_plugin_path(library_path));
        PluginInfo plugin;
        plugin.m_file_path = lib_path;
        plugin.m_file_name = ov::util::get_file_name(lib_path);
        FRONT_END_GENERAL_CHECK(plugin.load(), "Cannot load frontend ", plugin.get_name_from_file());
        std::lock_guard<std::mutex> guard(m_loading_mutex);
        m_plugins.push_back(std::move(plugin));
    }

    static void shutdown() {
        std::lock_guard<std::mutex> guard(m_shared_objects_map_mutex);
        m_shared_objects_map.clear();
    }

private:
    // Helper structure for searching plugin either by name or by file name
    // File name here doesn't contain prefix/suffix (like "openvino_*_frontend.so")
    struct FrontEndNames {
        FrontEndNames(std::string n, std::string f) : name(std::move(n)), file_name(std::move(f)) {}
        bool operator==(const FrontEndNames& other) const {
            return name == other.name && file_name == other.file_name;
        }
        std::string name;
        std::string file_name;
    };

    static bool name_match(const PluginInfo& info, const FrontEndNames& names) {
        return info.is_file_name_match(names.file_name) || info.get_creator().m_name == names.name;
    }

    FrontEnd::Ptr search_priority(const std::vector<ov::Any>& variants) {
        // Map between file extension and suitable frontend
        static const std::map<std::string, FrontEndNames> priority_fe_extensions = {
            {".xml", {"ir", "ir"}},
            {".onnx", {"onnx", "onnx"}},
            {".pb", {"tf", "tensorflow"}},
            {".tflite", {"tflite", "tensorflow_lite"}},
            {".pdmodel", {"paddle", "paddle"}},
            // {".ts", {"pytorch", "pytorch"}},
        };

        // List of prioritized frontends.
        std::list<FrontEndNames> priority_list = {{"ir", "ir"},
                                                  {"onnx", "onnx"},
                                                  {"tf", "tensorflow"},
                                                  {"tflite", "tensorflow_lite"},
                                                  {"paddle", "paddle"},
                                                  {"pytorch", "pytorch"}};
        if (variants.empty()) {
            return nullptr;
        }
        std::string model_path;

        const auto& model_variant = variants.at(0);
        if (model_variant.is<std::string>()) {
            const auto& tmp_path = model_variant.as<std::string>();
            model_path = tmp_path;
#if defined(OPENVINO_ENABLE_UNICODE_PATH_SUPPORT) && defined(_WIN32)
        } else if (model_variant.is<std::wstring>()) {
            auto wpath = model_variant.as<std::wstring>();
            model_path = ov::util::wstring_to_string(wpath);
#endif
        }
        if (!model_path.empty()) {
            auto ext = ov::util::get_file_ext(model_path);
            auto it = priority_fe_extensions.find(ext);
            if (it != priority_fe_extensions.end()) {
                // Priority FE is found by file extension, try this first
                auto list_it = std::find(priority_list.begin(), priority_list.end(), it->second);
                OPENVINO_ASSERT(list_it != priority_list.end(),
                                "Internal error. Incorrect priority frontends configuration");
                // Move frontend matched by extension (e.g. ".onnx") to the top of priority list
                priority_list.splice(priority_list.begin(), priority_list, list_it);
            }
        }
        for (const auto& priority_info : priority_list) {
            auto plugin_it = std::find_if(m_plugins.begin(), m_plugins.end(), [&priority_info](const PluginInfo& info) {
                return name_match(info, priority_info);
            });
            if (plugin_it == m_plugins.end()) {
                continue;  // One of standard plugins is missing (correct case)
            }
            auto& plugin_info = *plugin_it;
            if (!plugin_info.is_loaded()) {
                if (!plugin_info.load()) {
                    // If standard plugin can't be loaded, it can also be ok (incompatible version, etc)
                    continue;
                }
            }
            // Plugin from priority list is loaded, create FrontEnd and check if it supports model loading
            auto fe = plugin_info.get_creator().m_creator();
            if (fe && fe->supported(variants)) {
                // Priority FE (e.g. IR) is found and is suitable
                return make_frontend(*plugin_it);
            }
        }
        return {};
    }

    void search_all_plugins() {
<<<<<<< HEAD
        auto search_from_dir = [&](const std::string& dir) {
            if (!dir.empty()) {
                find_plugins(dir, m_plugins);
            }
        };
        std::string env_path = ov::util::getenv_string("OV_FRONTEND_PATH");
        if (!env_path.empty()) {
            size_t start = 0;
            auto sep_pos = env_path.find(PathSeparator, start);
            while (sep_pos != std::string::npos) {
                search_from_dir(env_path.substr(start, sep_pos - start));
                start = sep_pos + 1;
                sep_pos = env_path.find(PathSeparator, start);
            }
            search_from_dir(env_path.substr(start, sep_pos));
        } else {
            #ifndef __EMSCRIPTEN__
                search_from_dir(get_frontend_library_path());
            #endif

            #ifdef __EMSCRIPTEN__
                search_from_dir("ss");
            #endif
        }
=======
        auto fe_lib_dir = get_frontend_library_path();
        if (!fe_lib_dir.empty())
            find_plugins(fe_lib_dir, m_plugins);
>>>>>>> 7aaf9660
    }
};

std::unordered_map<std::string, std::shared_ptr<void>> FrontEndManager::Impl::m_shared_objects_map{};
std::mutex FrontEndManager::Impl::m_shared_objects_map_mutex{};

FrontEndManager::FrontEndManager() : m_impl(new Impl()) {}

FrontEndManager::FrontEndManager(FrontEndManager&&) noexcept = default;
FrontEndManager& FrontEndManager::operator=(FrontEndManager&&) noexcept = default;

FrontEndManager::~FrontEndManager() = default;

FrontEnd::Ptr FrontEndManager::load_by_framework(const std::string& framework) {
    return m_impl->load_by_framework(framework);
}

FrontEnd::Ptr FrontEndManager::load_by_model_impl(const std::vector<ov::Any>& variants) {
    return m_impl->load_by_model(variants);
}

std::vector<std::string> FrontEndManager::get_available_front_ends() {
    return m_impl->available_front_ends();
}

void FrontEndManager::register_front_end(const std::string& name, FrontEndFactory creator) {
    m_impl->register_front_end(name, std::move(creator));
}

void FrontEndManager::register_front_end(const std::string& name, const std::string& library_path) {
    m_impl->register_front_end(name, library_path);
}

template <>
FrontEnd::Ptr FrontEndManager::load_by_model(const std::vector<ov::Any>& variants) {
    return load_by_model_impl(variants);
}

void FrontEndManager::shutdown() {
    Impl::shutdown();
}<|MERGE_RESOLUTION|>--- conflicted
+++ resolved
@@ -217,36 +217,14 @@
     }
 
     void search_all_plugins() {
-<<<<<<< HEAD
-        auto search_from_dir = [&](const std::string& dir) {
-            if (!dir.empty()) {
-                find_plugins(dir, m_plugins);
-            }
-        };
-        std::string env_path = ov::util::getenv_string("OV_FRONTEND_PATH");
-        if (!env_path.empty()) {
-            size_t start = 0;
-            auto sep_pos = env_path.find(PathSeparator, start);
-            while (sep_pos != std::string::npos) {
-                search_from_dir(env_path.substr(start, sep_pos - start));
-                start = sep_pos + 1;
-                sep_pos = env_path.find(PathSeparator, start);
-            }
-            search_from_dir(env_path.substr(start, sep_pos));
-        } else {
-            #ifndef __EMSCRIPTEN__
-                search_from_dir(get_frontend_library_path());
-            #endif
-
-            #ifdef __EMSCRIPTEN__
-                search_from_dir("ss");
-            #endif
-        }
-=======
         auto fe_lib_dir = get_frontend_library_path();
+        #ifndef __EMSCRIPTEN__
         if (!fe_lib_dir.empty())
             find_plugins(fe_lib_dir, m_plugins);
->>>>>>> 7aaf9660
+        #endif
+        #ifdef __EMSCRIPTEN__
+            find_plugins("ss", m_plugins);
+        #endif
     }
 };
 
