--- conflicted
+++ resolved
@@ -101,36 +101,24 @@
 
 void FrontEnd::convert(const std::shared_ptr<Model>& model) const {
     FRONT_END_CHECK_IMPLEMENTED(m_actual, convert);
-<<<<<<< HEAD
     // TODO: model shall be replaced with it's copy created in 'openvino' context, not in frontend's library context
-    m_actual->convert(model);
-=======
     FRONTEND_CALL_STATEMENT("Converting partially converted model", m_actual->convert(model))
->>>>>>> 8ab5dbad
 }
 
 std::shared_ptr<Model> FrontEnd::convert_partially(const InputModel::Ptr& model) const {
     FRONT_END_CHECK_IMPLEMENTED(m_actual, convert_partially);
-<<<<<<< HEAD
     // TODO: creation of copy in 'openvino' library context via FrontEnd::create_copy doesn't work here as nodes can be
     // 'framework' nodes which are not copyable
-    return m_actual->convert_partially(model->m_actual);
-=======
     FRONTEND_RETURN_STATEMENT("Partially convert model",
                               FrontEnd::create_copy(m_actual->convert_partially(model->m_actual), m_shared_object))
->>>>>>> 8ab5dbad
 }
 
 std::shared_ptr<Model> FrontEnd::decode(const InputModel::Ptr& model) const {
     FRONT_END_CHECK_IMPLEMENTED(m_actual, decode);
-<<<<<<< HEAD
     // TODO: creation of copy in 'openvino' library context via FrontEnd::create_copy doesn't work here as nodes can be
     // 'framework' nodes which are not copyable
-    return m_actual->decode(model->m_actual);
-=======
     FRONTEND_RETURN_STATEMENT("Decoding model",
                               FrontEnd::create_copy(m_actual->decode(model->m_actual), m_shared_object))
->>>>>>> 8ab5dbad
 }
 
 void FrontEnd::normalize(const std::shared_ptr<Model>& model) const {
