--- conflicted
+++ resolved
@@ -162,13 +162,8 @@
         so = ov::util::load_shared_object(m_file_path.c_str());
 #endif
     } catch (const std::exception& ex) {
-<<<<<<< HEAD
-        std::cerr  << "Error loading FrontEnd '" << m_file_path << "': " << ex.what() << std::endl;
-        OPENVINO_DEBUG << "Error loading FrontEnd '" << m_file_path << "': " << ex.what() << std::endl;
-=======
         OPENVINO_DEBUG << "Error loading FrontEnd '" << m_file_path << "': " << ex.what()
                        << " Please check that frontend library doesn't have unresolved dependencies." << std::endl;
->>>>>>> e446dac7
         return false;
     }
 
