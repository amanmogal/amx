--- conflicted
+++ resolved
@@ -1,8 +1,4 @@
-<<<<<<< HEAD
-// Copyright (C) 2018-2022 Intel Corporation
-=======
 ﻿// Copyright (C) 2018-2023 Intel Corporation
->>>>>>> 4be48457
 // SPDX-License-Identifier: Apache-2.0
 //
 
