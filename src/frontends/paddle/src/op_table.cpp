// Copyright (C) 2018-2022 Intel Corporation
// SPDX-License-Identifier: Apache-2.0
//
#include "op_table.hpp"

namespace ov {
namespace frontend {
namespace paddle {
namespace op {
#define OP_CONVERTER(op) NamedOutputs op(const NodeContext& node)
OP_CONVERTER(argmax);
OP_CONVERTER(assign);
OP_CONVERTER(assign_value);
OP_CONVERTER(batch_norm);
OP_CONVERTER(bicubic_interp_v2);
OP_CONVERTER(bilinear_interp_v2);
OP_CONVERTER(cast);
OP_CONVERTER(ceil);
OP_CONVERTER(clip);
OP_CONVERTER(concat);
OP_CONVERTER(conv2d);
OP_CONVERTER(conv2d_transpose);
OP_CONVERTER(cumsum);
OP_CONVERTER(deformable_conv);
OP_CONVERTER(dropout);
OP_CONVERTER(elementwise_add);
OP_CONVERTER(elementwise_div);
OP_CONVERTER(elementwise_equal);
OP_CONVERTER(elementwise_greater_equal);
OP_CONVERTER(elementwise_max);
OP_CONVERTER(elementwise_min);
OP_CONVERTER(elementwise_mul);
OP_CONVERTER(elementwise_not_equal);
OP_CONVERTER(elementwise_pow);
OP_CONVERTER(elementwise_sub);
OP_CONVERTER(embedding);
OP_CONVERTER(exp);
OP_CONVERTER(expand_v2);
OP_CONVERTER(fill_any_like);
OP_CONVERTER(fill_constant_batch_size_like);
OP_CONVERTER(fill_constant);
OP_CONVERTER(flatten_contiguous_range);
OP_CONVERTER(floor);
OP_CONVERTER(gather);
OP_CONVERTER(gather_nd);
OP_CONVERTER(gelu);
OP_CONVERTER(greater_than);
OP_CONVERTER(group_norm);
OP_CONVERTER(hard_sigmoid);
OP_CONVERTER(hard_swish);
OP_CONVERTER(layer_norm);
OP_CONVERTER(leaky_relu);
OP_CONVERTER(less_than);
OP_CONVERTER(linear_interp_v2);
OP_CONVERTER(log);
OP_CONVERTER(logical_and);
OP_CONVERTER(logical_not);
OP_CONVERTER(logical_or);
OP_CONVERTER(logical_xor);
OP_CONVERTER(matmul);
OP_CONVERTER(matmul_v2);
OP_CONVERTER(matrix_nms);
OP_CONVERTER(meshgrid);
OP_CONVERTER(multiclass_nms);
OP_CONVERTER(nearest_interp_v2);
OP_CONVERTER(p_norm);
OP_CONVERTER(pad3d);
OP_CONVERTER(pow);
OP_CONVERTER(pool2d);
OP_CONVERTER(prior_box);
OP_CONVERTER(range);
OP_CONVERTER(reduce_max);
OP_CONVERTER(reduce_mean);
OP_CONVERTER(reduce_min);
OP_CONVERTER(reduce_prod);
OP_CONVERTER(reduce_sum);
OP_CONVERTER(relu);
OP_CONVERTER(relu6);
OP_CONVERTER(reshape2);
OP_CONVERTER(rnn);
OP_CONVERTER(roi_align);
OP_CONVERTER(scale);
OP_CONVERTER(shape);
OP_CONVERTER(slice);
OP_CONVERTER(softmax);
OP_CONVERTER(softplus);
OP_CONVERTER(sigmoid);
OP_CONVERTER(split);
OP_CONVERTER(sqrt);
OP_CONVERTER(squeeze);
OP_CONVERTER(stack);
OP_CONVERTER(strided_slice);
OP_CONVERTER(sum);
OP_CONVERTER(swish);
OP_CONVERTER(tanh);
OP_CONVERTER(tile);
OP_CONVERTER(top_k_v2);
OP_CONVERTER(transpose2);
OP_CONVERTER(trilinear_interp_v2);
OP_CONVERTER(unsqueeze);
OP_CONVERTER(where);
OP_CONVERTER(where_index);
OP_CONVERTER(yolo_box);
OP_CONVERTER(generate_proposals_v2);
}  // namespace op
std::map<std::string, CreatorFunction> get_supported_ops() {
    return {{"arg_max", op::argmax},
            {"assign", op::assign},
            {"assign_value", op::assign_value},
            {"batch_norm", op::batch_norm},
            {"bicubic_interp_v2", op::bicubic_interp_v2},
            {"bilinear_interp_v2", op::bilinear_interp_v2},
            {"bilinear_interp", op::bilinear_interp_v2},
            {"bmm", op::matmul},
            {"cast", op::cast},
            {"ceil", op::ceil},
            {"clip", op::clip},
            {"concat", op::concat},
            {"conv2d", op::conv2d},
            {"conv2d_transpose", op::conv2d_transpose},
            {"cumsum", op::cumsum},
            {"deformable_conv", op::deformable_conv},
            {"deformable_conv_v1", op::deformable_conv},
            {"depthwise_conv2d", op::conv2d},
            {"depthwise_conv2d_transpose", op::conv2d_transpose},
            {"dropout", op::dropout},
            {"elementwise_add", op::elementwise_add},
            {"elementwise_div", op::elementwise_div},
            {"elementwise_max", op::elementwise_max},
            {"elementwise_min", op::elementwise_min},
            {"elementwise_mul", op::elementwise_mul},
            {"elementwise_pow", op::elementwise_pow},
            {"elementwise_sub", op::elementwise_sub},
            {"equal", op::elementwise_equal},
            {"exp", op::exp},
            {"expand_v2", op::expand_v2},
            {"fill_any_like", op::fill_any_like},
            {"fill_constant_batch_size_like", op::fill_constant_batch_size_like},
            {"fill_constant", op::fill_constant},
            {"flatten_contiguous_range", op::flatten_contiguous_range},
            {"floor", op::floor},
            {"gather", op::gather},
            {"gather_nd", op::gather_nd},
            {"gelu", op::gelu},
            {"greater_equal", op::elementwise_greater_equal},
            {"greater_than", op::greater_than},
            {"group_norm", op::group_norm},
            {"hard_sigmoid", op::hard_sigmoid},
            {"hard_swish", op::hard_swish},
            {"layer_norm", op::layer_norm},
            {"leaky_relu", op::leaky_relu},
            {"less_than", op::less_than},
            {"linear_interp_v2", op::linear_interp_v2},
            {"log", op::log},
            {"logical_and", op::logical_and},
            {"logical_not", op::logical_not},
            {"logical_or", op::logical_or},
            {"logical_xor", op::logical_xor},
            {"lookup_table_v2", op::embedding},
            {"matmul", op::matmul},
            {"matmul_v2", op::matmul_v2},
            {"max_pool2d_with_index", op::pool2d},
            {"matrix_nms", op::matrix_nms},
            {"meshgrid", op::meshgrid},
            {"multiclass_nms3", op::multiclass_nms},
            {"nearest_interp_v2", op::nearest_interp_v2},
            {"nearest_interp", op::nearest_interp_v2},
<<<<<<< HEAD
            {"not_equal", op::elementwise_not_equal},
=======
            {"p_norm", op::p_norm},
>>>>>>> e8c8ad19
            {"pad3d", op::pad3d},
            {"pow", op::pow},
            {"pool2d", op::pool2d},
            {"prior_box", op::prior_box},
            {"range", op::range},
            {"reduce_max", op::reduce_max},
            {"reduce_mean", op::reduce_mean},
            {"reduce_min", op::reduce_min},
            {"reduce_prod", op::reduce_prod},
            {"reduce_sum", op::reduce_sum},
            {"relu", op::relu},
            {"relu6", op::relu6},
            {"reshape2", op::reshape2},
            {"rnn", op::rnn},
            {"roi_align", op::roi_align},
            {"scale", op::scale},
            {"shape", op::shape},
            {"slice", op::slice},
            {"softmax", op::softmax},
            {"softplus", op::softplus},
            {"sigmoid", op::sigmoid},
            {"split", op::split},
            {"sqrt", op::sqrt},
            {"squeeze2", op::squeeze},
            {"stack", op::stack},
            {"strided_slice", op::strided_slice},
            {"sum", op::sum},
            {"swish", op::swish},
            {"sync_batch_norm", op::batch_norm},
            {"tanh", op::tanh},
            {"tile", op::tile},
            {"top_k_v2", op::top_k_v2},
            {"transpose2", op::transpose2},
            {"trilinear_interp_v2", op::trilinear_interp_v2},
            {"unsqueeze2", op::unsqueeze},
            {"where", op::where},
            {"where_index", op::where_index},
            {"yolo_box", op::yolo_box},
            {"generate_proposals_v2", op::generate_proposals_v2}};
};

}  // namespace paddle
}  // namespace frontend
}  // namespace ov<|MERGE_RESOLUTION|>--- conflicted
+++ resolved
@@ -165,11 +165,8 @@
             {"multiclass_nms3", op::multiclass_nms},
             {"nearest_interp_v2", op::nearest_interp_v2},
             {"nearest_interp", op::nearest_interp_v2},
-<<<<<<< HEAD
             {"not_equal", op::elementwise_not_equal},
-=======
             {"p_norm", op::p_norm},
->>>>>>> e8c8ad19
             {"pad3d", op::pad3d},
             {"pow", op::pow},
             {"pool2d", op::pool2d},
