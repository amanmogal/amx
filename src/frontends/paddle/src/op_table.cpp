// Copyright (C) 2018-2022 Intel Corporation
// SPDX-License-Identifier: Apache-2.0
//
#include "op_table.hpp"

namespace ov {
namespace frontend {
namespace paddle {
namespace op {
#define OP_CONVERTER(op) NamedOutputs op(const NodeContext& node)
OP_CONVERTER(argmax);
OP_CONVERTER(assign);
OP_CONVERTER(assign_value);
OP_CONVERTER(batch_norm);
OP_CONVERTER(bicubic_interp_v2);
OP_CONVERTER(bilinear_interp_v2);
OP_CONVERTER(cast);
OP_CONVERTER(clip);
OP_CONVERTER(concat);
OP_CONVERTER(conditional_block);
OP_CONVERTER(conv2d);
OP_CONVERTER(conv2d_transpose);
OP_CONVERTER(cumsum);
OP_CONVERTER(deformable_conv);
OP_CONVERTER(dropout);
OP_CONVERTER(elementwise_add);
OP_CONVERTER(elementwise_div);
OP_CONVERTER(elementwise_equal);
OP_CONVERTER(elementwise_greater_equal);
OP_CONVERTER(elementwise_max);
OP_CONVERTER(elementwise_min);
OP_CONVERTER(elementwise_mul);
OP_CONVERTER(elementwise_pow);
OP_CONVERTER(elementwise_sub);
OP_CONVERTER(embedding);
OP_CONVERTER(exp);
OP_CONVERTER(expand_v2);
OP_CONVERTER(fill_any_like);
OP_CONVERTER(fill_constant_batch_size_like);
OP_CONVERTER(fill_constant);
OP_CONVERTER(flatten_contiguous_range);
OP_CONVERTER(floor);
OP_CONVERTER(gather);
OP_CONVERTER(gelu);
OP_CONVERTER(greater_than);
OP_CONVERTER(hard_sigmoid);
OP_CONVERTER(hard_swish);
OP_CONVERTER(layer_norm);
OP_CONVERTER(leaky_relu);
OP_CONVERTER(less_than);
OP_CONVERTER(linear_interp_v2);
OP_CONVERTER(lod_array_length);
OP_CONVERTER(log);
OP_CONVERTER(logical_and);
OP_CONVERTER(logical_not);
OP_CONVERTER(logical_or);
OP_CONVERTER(logical_xor);
OP_CONVERTER(matmul);
OP_CONVERTER(matmul_v2);
OP_CONVERTER(matrix_nms);
OP_CONVERTER(meshgrid);
OP_CONVERTER(multiclass_nms);
OP_CONVERTER(nearest_interp_v2);
OP_CONVERTER(pad3d);
OP_CONVERTER(pow);
OP_CONVERTER(pool2d);
OP_CONVERTER(prior_box);
OP_CONVERTER(range);
OP_CONVERTER(reduce_max);
OP_CONVERTER(reduce_mean);
OP_CONVERTER(reduce_min);
OP_CONVERTER(reduce_prod);
OP_CONVERTER(reduce_sum);
OP_CONVERTER(relu);
OP_CONVERTER(relu6);
OP_CONVERTER(reshape2);
OP_CONVERTER(rnn);
OP_CONVERTER(roi_align);
OP_CONVERTER(scale);
OP_CONVERTER(select_input);
OP_CONVERTER(shape);
OP_CONVERTER(slice);
OP_CONVERTER(softmax);
OP_CONVERTER(softplus);
OP_CONVERTER(sigmoid);
OP_CONVERTER(split);
OP_CONVERTER(sqrt);
OP_CONVERTER(squeeze);
OP_CONVERTER(stack);
OP_CONVERTER(strided_slice);
OP_CONVERTER(swish);
OP_CONVERTER(tanh);
<<<<<<< HEAD
OP_CONVERTER(tensor_array_to_tensor);
=======
OP_CONVERTER(top_k_v2);
>>>>>>> 99dbb358
OP_CONVERTER(transpose2);
OP_CONVERTER(trilinear_interp_v2);
OP_CONVERTER(unsqueeze);
OP_CONVERTER(where);
OP_CONVERTER(while_);
OP_CONVERTER(write_to_array);
OP_CONVERTER(yolo_box);
OP_CONVERTER(generate_proposals_v2);
}  // namespace op
std::map<std::string, CreatorFunction> get_supported_ops() {
    return {{"arg_max", op::argmax},
            {"assign", op::assign},
            {"assign_value", op::assign_value},
            {"batch_norm", op::batch_norm},
            {"bicubic_interp_v2", op::bicubic_interp_v2},
            {"bilinear_interp_v2", op::bilinear_interp_v2},
            {"bilinear_interp", op::bilinear_interp_v2},
            {"bmm", op::matmul},
            {"cast", op::cast},
            {"clip", op::clip},
            {"concat", op::concat},
            {"conditional_block", op::conditional_block},
            {"conv2d", op::conv2d},
            {"conv2d_transpose", op::conv2d_transpose},
            {"cumsum", op::cumsum},
            {"deformable_conv", op::deformable_conv},
            {"deformable_conv_v1", op::deformable_conv},
            {"depthwise_conv2d", op::conv2d},
            {"depthwise_conv2d_transpose", op::conv2d_transpose},
            {"dropout", op::dropout},
            {"elementwise_add", op::elementwise_add},
            {"elementwise_div", op::elementwise_div},
            {"elementwise_max", op::elementwise_max},
            {"elementwise_min", op::elementwise_min},
            {"elementwise_mul", op::elementwise_mul},
            {"elementwise_pow", op::elementwise_pow},
            {"elementwise_sub", op::elementwise_sub},
            {"equal", op::elementwise_equal},
            {"exp", op::exp},
            {"expand_v2", op::expand_v2},
            {"fill_any_like", op::fill_any_like},
            {"fill_constant_batch_size_like", op::fill_constant_batch_size_like},
            {"fill_constant", op::fill_constant},
            {"flatten_contiguous_range", op::flatten_contiguous_range},
            {"floor", op::floor},
            {"gather", op::gather},
            {"gelu", op::gelu},
            {"generate_proposals_v2", op::generate_proposals_v2},
            {"greater_equal", op::elementwise_greater_equal},
            {"greater_than", op::greater_than},
            {"hard_sigmoid", op::hard_sigmoid},
            {"hard_swish", op::hard_swish},
            {"layer_norm", op::layer_norm},
            {"leaky_relu", op::leaky_relu},
            {"less_than", op::less_than},
            {"linear_interp_v2", op::linear_interp_v2},
            {"lod_array_length", op::lod_array_length},
            {"log", op::log},
            {"logical_and", op::logical_and},
            {"logical_not", op::logical_not},
            {"logical_or", op::logical_or},
            {"logical_xor", op::logical_xor},
            {"lookup_table_v2", op::embedding},
            {"matmul", op::matmul},
            {"matmul_v2", op::matmul_v2},
            {"max_pool2d_with_index", op::pool2d},
            {"matrix_nms", op::matrix_nms},
            {"meshgrid", op::meshgrid},
            {"multiclass_nms3", op::multiclass_nms},
            {"nearest_interp_v2", op::nearest_interp_v2},
            {"nearest_interp", op::nearest_interp_v2},
            {"pad3d", op::pad3d},
            {"pow", op::pow},
            {"pool2d", op::pool2d},
            {"prior_box", op::prior_box},
            {"range", op::range},
            {"reduce_max", op::reduce_max},
            {"reduce_mean", op::reduce_mean},
            {"reduce_min", op::reduce_min},
            {"reduce_prod", op::reduce_prod},
            {"reduce_sum", op::reduce_sum},
            {"relu", op::relu},
            {"relu6", op::relu6},
            {"reshape2", op::reshape2},
            {"rnn", op::rnn},
            {"roi_align", op::roi_align},
            {"scale", op::scale},
            {"select_input", op::select_input},
            {"shape", op::shape},
            {"slice", op::slice},
            {"softmax", op::softmax},
            {"softplus", op::softplus},
            {"sigmoid", op::sigmoid},
            {"split", op::split},
            {"sqrt", op::sqrt},
            {"squeeze2", op::squeeze},
            {"stack", op::stack},
            {"strided_slice", op::strided_slice},
            {"swish", op::swish},
            {"sync_batch_norm", op::batch_norm},
            {"tanh", op::tanh},
<<<<<<< HEAD
            {"tensor_array_to_tensor", op::tensor_array_to_tensor},
=======
            {"top_k_v2", op::top_k_v2},
>>>>>>> 99dbb358
            {"transpose2", op::transpose2},
            {"trilinear_interp_v2", op::trilinear_interp_v2},
            {"unsqueeze2", op::unsqueeze},
            {"where", op::where},
            {"while", op::while_},
            {"write_to_array", op::write_to_array},
            {"yolo_box", op::yolo_box}};
};

}  // namespace paddle
}  // namespace frontend
}  // namespace ov<|MERGE_RESOLUTION|>--- conflicted
+++ resolved
@@ -90,11 +90,8 @@
 OP_CONVERTER(strided_slice);
 OP_CONVERTER(swish);
 OP_CONVERTER(tanh);
-<<<<<<< HEAD
 OP_CONVERTER(tensor_array_to_tensor);
-=======
 OP_CONVERTER(top_k_v2);
->>>>>>> 99dbb358
 OP_CONVERTER(transpose2);
 OP_CONVERTER(trilinear_interp_v2);
 OP_CONVERTER(unsqueeze);
@@ -196,11 +193,8 @@
             {"swish", op::swish},
             {"sync_batch_norm", op::batch_norm},
             {"tanh", op::tanh},
-<<<<<<< HEAD
             {"tensor_array_to_tensor", op::tensor_array_to_tensor},
-=======
             {"top_k_v2", op::top_k_v2},
->>>>>>> 99dbb358
             {"transpose2", op::transpose2},
             {"trilinear_interp_v2", op::trilinear_interp_v2},
             {"unsqueeze2", op::unsqueeze},
