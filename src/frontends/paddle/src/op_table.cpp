// Copyright (C) 2018-2022 Intel Corporation
// SPDX-License-Identifier: Apache-2.0
//
#include "op_table.hpp"

namespace ov {
namespace frontend {
namespace paddle {
namespace op {
#define OP_CONVERTER(op) NamedOutputs op(const NodeContext& node)
OP_CONVERTER(argmax);
OP_CONVERTER(assign);
OP_CONVERTER(assign_value);
OP_CONVERTER(batch_norm);
OP_CONVERTER(bicubic_interp_v2);
OP_CONVERTER(bilinear_interp_v2);
OP_CONVERTER(cast);
OP_CONVERTER(clip);
OP_CONVERTER(concat);
OP_CONVERTER(conditional_block);
OP_CONVERTER(conv2d);
OP_CONVERTER(conv2d_transpose);
OP_CONVERTER(cumsum);
OP_CONVERTER(deformable_conv);
OP_CONVERTER(dropout);
OP_CONVERTER(elementwise_add);
OP_CONVERTER(elementwise_div);
OP_CONVERTER(elementwise_equal);
OP_CONVERTER(elementwise_greater_equal);
OP_CONVERTER(elementwise_max);
OP_CONVERTER(elementwise_min);
OP_CONVERTER(elementwise_mul);
OP_CONVERTER(elementwise_pow);
OP_CONVERTER(elementwise_sub);
OP_CONVERTER(embedding);
OP_CONVERTER(exp);
OP_CONVERTER(expand_v2);
OP_CONVERTER(fill_any_like);
OP_CONVERTER(fill_constant_batch_size_like);
OP_CONVERTER(fill_constant);
OP_CONVERTER(flatten_contiguous_range);
OP_CONVERTER(floor);
OP_CONVERTER(gather);
OP_CONVERTER(gelu);
OP_CONVERTER(greater_than);
OP_CONVERTER(hard_sigmoid);
OP_CONVERTER(hard_swish);
OP_CONVERTER(layer_norm);
OP_CONVERTER(leaky_relu);
OP_CONVERTER(less_than);
OP_CONVERTER(linear_interp_v2);
OP_CONVERTER(lod_array_length);
OP_CONVERTER(log);
OP_CONVERTER(logical_and);
OP_CONVERTER(logical_not);
OP_CONVERTER(logical_or);
OP_CONVERTER(logical_xor);
OP_CONVERTER(matmul);
OP_CONVERTER(matmul_v2);
OP_CONVERTER(matrix_nms);
OP_CONVERTER(meshgrid);
OP_CONVERTER(multiclass_nms);
OP_CONVERTER(nearest_interp_v2);
OP_CONVERTER(pad3d);
OP_CONVERTER(pow);
OP_CONVERTER(pool2d);
OP_CONVERTER(prior_box);
OP_CONVERTER(range);
OP_CONVERTER(reduce_max);
OP_CONVERTER(reduce_mean);
OP_CONVERTER(reduce_min);
OP_CONVERTER(reduce_prod);
OP_CONVERTER(reduce_sum);
OP_CONVERTER(relu);
OP_CONVERTER(relu6);
OP_CONVERTER(reshape2);
OP_CONVERTER(rnn);
OP_CONVERTER(roi_align);
OP_CONVERTER(scale);
OP_CONVERTER(select_input);
OP_CONVERTER(shape);
OP_CONVERTER(slice);
OP_CONVERTER(softmax);
OP_CONVERTER(softplus);
OP_CONVERTER(sigmoid);
OP_CONVERTER(split);
OP_CONVERTER(squeeze);
OP_CONVERTER(stack);
OP_CONVERTER(strided_slice);
OP_CONVERTER(tanh);
OP_CONVERTER(tensor_array_to_tensor);
OP_CONVERTER(transpose2);
OP_CONVERTER(trilinear_interp_v2);
OP_CONVERTER(unsqueeze);
<<<<<<< HEAD
OP_CONVERTER(while_);
OP_CONVERTER(write_to_array);
=======
OP_CONVERTER(where);
>>>>>>> e72d3206
OP_CONVERTER(yolo_box);
}  // namespace op
std::map<std::string, CreatorFunction> get_supported_ops() {
    return {{"arg_max", op::argmax},
            {"assign", op::assign},
            {"assign_value", op::assign_value},
            {"batch_norm", op::batch_norm},
            {"bicubic_interp_v2", op::bicubic_interp_v2},
            {"bilinear_interp_v2", op::bilinear_interp_v2},
            {"bilinear_interp", op::bilinear_interp_v2},
            {"bmm", op::matmul},
            {"cast", op::cast},
            {"clip", op::clip},
            {"concat", op::concat},
            {"conditional_block", op::conditional_block},
            {"conv2d", op::conv2d},
            {"conv2d_transpose", op::conv2d_transpose},
            {"cumsum", op::cumsum},
            {"deformable_conv", op::deformable_conv},
            {"deformable_conv_v1", op::deformable_conv},
            {"depthwise_conv2d", op::conv2d},
            {"depthwise_conv2d_transpose", op::conv2d_transpose},
            {"dropout", op::dropout},
            {"elementwise_add", op::elementwise_add},
            {"elementwise_div", op::elementwise_div},
            {"elementwise_max", op::elementwise_max},
            {"elementwise_min", op::elementwise_min},
            {"elementwise_mul", op::elementwise_mul},
            {"elementwise_pow", op::elementwise_pow},
            {"elementwise_sub", op::elementwise_sub},
            {"equal", op::elementwise_equal},
            {"exp", op::exp},
            {"expand_v2", op::expand_v2},
            {"fill_any_like", op::fill_any_like},
            {"fill_constant_batch_size_like", op::fill_constant_batch_size_like},
            {"fill_constant", op::fill_constant},
            {"flatten_contiguous_range", op::flatten_contiguous_range},
            {"floor", op::floor},
            {"gather", op::gather},
            {"gelu", op::gelu},
            {"greater_equal", op::elementwise_greater_equal},
            {"greater_than", op::greater_than},
            {"hard_sigmoid", op::hard_sigmoid},
            {"hard_swish", op::hard_swish},
            {"layer_norm", op::layer_norm},
            {"leaky_relu", op::leaky_relu},
            {"less_than", op::less_than},
            {"linear_interp_v2", op::linear_interp_v2},
            {"lod_array_length", op::lod_array_length},
            {"log", op::log},
            {"logical_and", op::logical_and},
            {"logical_not", op::logical_not},
            {"logical_or", op::logical_or},
            {"logical_xor", op::logical_xor},
            {"lookup_table_v2", op::embedding},
            {"matmul", op::matmul},
            {"matmul_v2", op::matmul_v2},
            {"max_pool2d_with_index", op::pool2d},
            {"matrix_nms", op::matrix_nms},
            {"meshgrid", op::meshgrid},
            {"multiclass_nms3", op::multiclass_nms},
            {"nearest_interp_v2", op::nearest_interp_v2},
            {"nearest_interp", op::nearest_interp_v2},
            {"pad3d", op::pad3d},
            {"pow", op::pow},
            {"pool2d", op::pool2d},
            {"prior_box", op::prior_box},
            {"range", op::range},
            {"reduce_max", op::reduce_max},
            {"reduce_mean", op::reduce_mean},
            {"reduce_min", op::reduce_min},
            {"reduce_prod", op::reduce_prod},
            {"reduce_sum", op::reduce_sum},
            {"relu", op::relu},
            {"relu6", op::relu6},
            {"reshape2", op::reshape2},
            {"rnn", op::rnn},
            {"roi_align", op::roi_align},
            {"scale", op::scale},
            {"select_input", op::select_input},
            {"shape", op::shape},
            {"slice", op::slice},
            {"softmax", op::softmax},
            {"softplus", op::softplus},
            {"sigmoid", op::sigmoid},
            {"split", op::split},
            {"squeeze2", op::squeeze},
            {"stack", op::stack},
            {"strided_slice", op::strided_slice},
            {"sync_batch_norm", op::batch_norm},
            {"tanh", op::tanh},
            {"tensor_array_to_tensor", op::tensor_array_to_tensor},
            {"transpose2", op::transpose2},
            {"trilinear_interp_v2", op::trilinear_interp_v2},
            {"unsqueeze2", op::unsqueeze},
<<<<<<< HEAD
            {"while", op::while_},
            {"write_to_array", op::write_to_array},
=======
            {"where", op::where},
>>>>>>> e72d3206
            {"yolo_box", op::yolo_box}};
};

}  // namespace paddle
}  // namespace frontend
}  // namespace ov<|MERGE_RESOLUTION|>--- conflicted
+++ resolved
@@ -92,12 +92,9 @@
 OP_CONVERTER(transpose2);
 OP_CONVERTER(trilinear_interp_v2);
 OP_CONVERTER(unsqueeze);
-<<<<<<< HEAD
+OP_CONVERTER(where);
 OP_CONVERTER(while_);
 OP_CONVERTER(write_to_array);
-=======
-OP_CONVERTER(where);
->>>>>>> e72d3206
 OP_CONVERTER(yolo_box);
 }  // namespace op
 std::map<std::string, CreatorFunction> get_supported_ops() {
@@ -193,12 +190,9 @@
             {"transpose2", op::transpose2},
             {"trilinear_interp_v2", op::trilinear_interp_v2},
             {"unsqueeze2", op::unsqueeze},
-<<<<<<< HEAD
+            {"where", op::where},
             {"while", op::while_},
             {"write_to_array", op::write_to_array},
-=======
-            {"where", op::where},
->>>>>>> e72d3206
             {"yolo_box", op::yolo_box}};
 };
 
