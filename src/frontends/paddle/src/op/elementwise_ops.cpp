--- conflicted
+++ resolved
@@ -46,13 +46,11 @@
     return elementwise_ops<default_opset::GreaterEqual>(node_context);
 }
 
-<<<<<<< HEAD
 NamedOutputs elementwise_not_equal(const NodeContext& node_context) {
     return elementwise_ops<default_opset::NotEqual>(node_context);
-=======
+
 NamedOutputs elementwise_mod(const NodeContext& node_context) {
     return elementwise_ops<default_opset::FloorMod>(node_context);
->>>>>>> b08fa945
 }
 
 }  // namespace op
