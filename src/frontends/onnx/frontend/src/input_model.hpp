// Copyright (C) 2021 Intel Corporation
// SPDX-License-Identifier: Apache-2.0
//

#pragma once

#include <editor.hpp>
#include <fstream>
#include <openvino/frontend/input_model.hpp>

namespace ov {
namespace frontend {
namespace onnx {

class InputModel : public ov::frontend::InputModel {
public:
    InputModel(const std::string& path, const std::shared_ptr<ov::frontend::TelemetryExtension>& telemetry = {});
#if defined(OPENVINO_ENABLE_UNICODE_PATH_SUPPORT) && defined(_WIN32)
    InputModel(const std::wstring& path, const std::shared_ptr<ov::frontend::TelemetryExtension>& telemetry = {});
#endif
    InputModel(std::istream& model_stream, const std::shared_ptr<ov::frontend::TelemetryExtension>& telemetry = {});
    // The path can be required even if the model is passed as a stream because it is necessary
    // for ONNX external data feature
    InputModel(std::istream& model_stream,
               const std::string& path,
               const std::shared_ptr<ov::frontend::TelemetryExtension>& telemetry = {});
#ifdef OPENVINO_ENABLE_UNICODE_PATH_SUPPORT
    InputModel(std::istream& model_stream,
               const std::wstring& path,
               const std::shared_ptr<ov::frontend::TelemetryExtension>& telemetry = {});
#endif

    std::vector<ov::frontend::Place::Ptr> get_inputs() const override;
    std::vector<ov::frontend::Place::Ptr> get_outputs() const override;
    ov::frontend::Place::Ptr get_place_by_tensor_name(const std::string& tensor_name) const override;
    ov::frontend::Place::Ptr get_place_by_operation_name(const std::string& operation_name) const override;
    ov::frontend::Place::Ptr get_place_by_operation_name_and_input_port(const std::string& operation_name,
                                                                        int input_port_index) override;
    ov::frontend::Place::Ptr get_place_by_operation_name_and_output_port(const std::string& operation_name,
                                                                         int output_port_index) override;

    void set_name_for_tensor(const ov::frontend::Place::Ptr& tensor, const std::string& new_name) override;
    void set_name_for_operation(const ov::frontend::Place::Ptr& operation, const std::string& new_name) override;
    void free_name_for_operation(const std::string& name) override;
    void set_name_for_dimension(const ov::frontend::Place::Ptr& place,
                                size_t shape_dim_index,
                                const std::string& dim_name) override;

    void add_name_for_tensor(const ov::frontend::Place::Ptr& tensor, const std::string& new_name) override;

    /// \brief  Not applicable for ONNX model. Throws immediately
    void free_name_for_tensor(const std::string& name) override;

    void set_partial_shape(const ov::frontend::Place::Ptr& place, const ngraph::PartialShape& shape) override;
    ngraph::PartialShape get_partial_shape(const ov::frontend::Place::Ptr& place) const override;
    void set_element_type(const ov::frontend::Place::Ptr& place, const ngraph::element::Type& type) override;
    ov::frontend::Place::Ptr add_output(const ov::frontend::Place::Ptr& place) override;
    void remove_output(const ov::frontend::Place::Ptr& place) override;

    std::shared_ptr<Model> decode();
    std::shared_ptr<Model> convert();

    void cut_and_add_new_input(const ov::frontend::Place::Ptr& place,
                               const std::string& new_name_optional = "") override;

    // Editor features
    void override_all_outputs(const std::vector<ov::frontend::Place::Ptr>& outputs) override;
    void override_all_inputs(const std::vector<ov::frontend::Place::Ptr>& inputs) override;
    void extract_subgraph(const std::vector<ov::frontend::Place::Ptr>& inputs,
                          const std::vector<ov::frontend::Place::Ptr>& outputs) override;

    // Editor tensor features
    void set_tensor_value(const ov::frontend::Place::Ptr& place, const void* value) override;

    // internal usage
    std::vector<onnx_editor::InputEdge> convert_place_to_input_edge(
        const std::vector<ov::frontend::Place::Ptr>& inputs);
    std::vector<onnx_editor::OutputEdge> convert_place_to_output_edge(
        const std::vector<ov::frontend::Place::Ptr>& outputs);

private:
    std::shared_ptr<ov::onnx_editor::ONNXModelEditor> m_editor;
<<<<<<< HEAD
    bool is_coorect_place(const ov::frontend::Place::Ptr& place) const;
=======

    std::unordered_map<std::string, std::unordered_set<std::string>> m_additional_tensor_names;
    void add_tensor_names(std::shared_ptr<Model>& model);

    std::unordered_map<std::string, ov::PartialShape> m_inputs_to_reshape;
    void reshape_model_inputs(std::shared_ptr<Model>& model);
>>>>>>> 5beb5dca
};

}  // namespace onnx
}  // namespace frontend
}  // namespace ov<|MERGE_RESOLUTION|>--- conflicted
+++ resolved
@@ -80,16 +80,13 @@
 
 private:
     std::shared_ptr<ov::onnx_editor::ONNXModelEditor> m_editor;
-<<<<<<< HEAD
     bool is_coorect_place(const ov::frontend::Place::Ptr& place) const;
-=======
 
     std::unordered_map<std::string, std::unordered_set<std::string>> m_additional_tensor_names;
     void add_tensor_names(std::shared_ptr<Model>& model);
 
     std::unordered_map<std::string, ov::PartialShape> m_inputs_to_reshape;
     void reshape_model_inputs(std::shared_ptr<Model>& model);
->>>>>>> 5beb5dca
 };
 
 }  // namespace onnx
