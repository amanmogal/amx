// Copyright (C) 2021 Intel Corporation
// SPDX-License-Identifier: Apache-2.0
//

#pragma once

#include <editor.hpp>
#include <fstream>
#include <openvino/frontend/input_model.hpp>

namespace ov {
namespace frontend {
namespace onnx {

class InputModel : public ov::frontend::InputModel {
public:
    InputModel(const std::string& path, const std::shared_ptr<ov::frontend::TelemetryExtension>& telemetry = {});
#if defined(OPENVINO_ENABLE_UNICODE_PATH_SUPPORT) && defined(_WIN32)
    InputModel(const std::wstring& path, const std::shared_ptr<ov::frontend::TelemetryExtension>& telemetry = {});
#endif
    InputModel(std::istream& model_stream, const std::shared_ptr<ov::frontend::TelemetryExtension>& telemetry = {});
    // The path can be required even if the model is passed as a stream because it is necessary
    // for ONNX external data feature
    InputModel(std::istream& model_stream,
               const std::string& path,
               const std::shared_ptr<ov::frontend::TelemetryExtension>& telemetry = {});
#ifdef OPENVINO_ENABLE_UNICODE_PATH_SUPPORT
    InputModel(std::istream& model_stream,
               const std::wstring& path,
               const std::shared_ptr<ov::frontend::TelemetryExtension>& telemetry = {});
#endif

    std::vector<ov::frontend::Place::Ptr> get_inputs() const override;
    std::vector<ov::frontend::Place::Ptr> get_outputs() const override;
    ov::frontend::Place::Ptr get_place_by_tensor_name(const std::string& tensor_name) const override;
    ov::frontend::Place::Ptr get_place_by_operation_name(const std::string& operation_name) const override;
    ov::frontend::Place::Ptr get_place_by_operation_name_and_input_port(const std::string& operation_name,
                                                                        int input_port_index) override;
    ov::frontend::Place::Ptr get_place_by_operation_name_and_output_port(const std::string& operation_name,
                                                                         int output_port_index) override;

    void set_name_for_tensor(const ov::frontend::Place::Ptr& tensor, const std::string& new_name) override;
    void set_name_for_operation(const ov::frontend::Place::Ptr& operation, const std::string& new_name) override;
    void free_name_for_operation(const std::string& name) override;
    void set_name_for_dimension(const ov::frontend::Place::Ptr& place,
                                size_t shape_dim_index,
                                const std::string& dim_name) override;

    /// \brief  Not applicable for ONNX model. Throws immediately
    void add_name_for_tensor(const ov::frontend::Place::Ptr& tensor, const std::string& new_name) override;
    /// \brief  Not applicable for ONNX model. Throws immediately
    void free_name_for_tensor(const std::string& name) override;

<<<<<<< HEAD
    void set_partial_shape(ov::frontend::Place::Ptr place, const ngraph::PartialShape& shape) override;
    ngraph::PartialShape get_partial_shape(ov::frontend::Place::Ptr place) const override;
    void set_element_type(ov::frontend::Place::Ptr place, const ngraph::element::Type& type) override;
    ov::frontend::Place::Ptr add_output(ov::frontend::Place::Ptr place) override;
    void remove_output(ov::frontend::Place::Ptr place) override;
=======
    void set_partial_shape(const ov::frontend::Place::Ptr& place, const ngraph::PartialShape& shape) override;
    ngraph::PartialShape get_partial_shape(const ov::frontend::Place::Ptr& place) const override;
    void set_element_type(const ov::frontend::Place::Ptr& place, const ngraph::element::Type& type) override;
>>>>>>> abee3ea4

    std::shared_ptr<Model> decode();
    std::shared_ptr<Model> convert();

    void cut_and_add_new_input(ov::frontend::Place::Ptr place, const std::string& new_name_optional = "") override;

    // Editor features
    void override_all_outputs(const std::vector<ov::frontend::Place::Ptr>& outputs) override;
    void override_all_inputs(const std::vector<ov::frontend::Place::Ptr>& inputs) override;
    void extract_subgraph(const std::vector<ov::frontend::Place::Ptr>& inputs,
                          const std::vector<ov::frontend::Place::Ptr>& outputs) override;

    // Editor tensor features
    void set_tensor_value(ov::frontend::Place::Ptr place, const void* value) override;

    // internal usage
    std::vector<onnx_editor::InputEdge> convert_place_to_input_edge(
        const std::vector<ov::frontend::Place::Ptr>& inputs);
    std::vector<onnx_editor::OutputEdge> convert_place_to_output_edge(
        const std::vector<ov::frontend::Place::Ptr>& outputs);

private:
    std::shared_ptr<ov::onnx_editor::ONNXModelEditor> m_editor;
};

}  // namespace onnx
}  // namespace frontend
}  // namespace ov<|MERGE_RESOLUTION|>--- conflicted
+++ resolved
@@ -51,22 +51,16 @@
     /// \brief  Not applicable for ONNX model. Throws immediately
     void free_name_for_tensor(const std::string& name) override;
 
-<<<<<<< HEAD
-    void set_partial_shape(ov::frontend::Place::Ptr place, const ngraph::PartialShape& shape) override;
-    ngraph::PartialShape get_partial_shape(ov::frontend::Place::Ptr place) const override;
-    void set_element_type(ov::frontend::Place::Ptr place, const ngraph::element::Type& type) override;
-    ov::frontend::Place::Ptr add_output(ov::frontend::Place::Ptr place) override;
-    void remove_output(ov::frontend::Place::Ptr place) override;
-=======
     void set_partial_shape(const ov::frontend::Place::Ptr& place, const ngraph::PartialShape& shape) override;
     ngraph::PartialShape get_partial_shape(const ov::frontend::Place::Ptr& place) const override;
     void set_element_type(const ov::frontend::Place::Ptr& place, const ngraph::element::Type& type) override;
->>>>>>> abee3ea4
+    ov::frontend::Place::Ptr add_output(const ov::frontend::Place::Ptr place) override;
+    void remove_output(const ov::frontend::Place::Ptr place) override;
 
     std::shared_ptr<Model> decode();
     std::shared_ptr<Model> convert();
 
-    void cut_and_add_new_input(ov::frontend::Place::Ptr place, const std::string& new_name_optional = "") override;
+    void cut_and_add_new_input(const ov::frontend::Place::Ptr place, const std::string& new_name_optional = "") override;
 
     // Editor features
     void override_all_outputs(const std::vector<ov::frontend::Place::Ptr>& outputs) override;
