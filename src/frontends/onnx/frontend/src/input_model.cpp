--- conflicted
+++ resolved
@@ -490,12 +490,9 @@
 
     if (!actual_inputs_to_reshape.empty()) {
         model->reshape(actual_inputs_to_reshape);
-<<<<<<< HEAD
+    }
 }
 
 void InputModel::serialize(const std::string& path) const {
     m_editor->serialize(path);
-=======
-    }
->>>>>>> b1ecd3ea
 }