--- conflicted
+++ resolved
@@ -96,15 +96,14 @@
     const auto original_name = onnx_tensor->get_names().at(0);
     onnx_tensor->set_name(new_name);
 
-<<<<<<< HEAD
+    if (m_additional_tensor_names.count(original_name) > 0) {
+        m_additional_tensor_names[new_name] = m_additional_tensor_names[original_name];
+        m_additional_tensor_names.erase(original_name);
+    }
+
     if (m_inputs_to_reshape.count(original_name) > 0) {
         m_inputs_to_reshape[new_name] = m_inputs_to_reshape[original_name];
         m_inputs_to_reshape.erase(original_name);
-=======
-    if (m_additional_tensor_names.count(original_name) > 0) {
-        m_additional_tensor_names[new_name] = m_additional_tensor_names[original_name];
-        m_additional_tensor_names.erase(original_name);
->>>>>>> 4f9d908c
     }
 }
 
@@ -199,31 +198,10 @@
     return m_editor->decode();
 }
 
-void InputModel::reshape_model_inputs(Model& model) {
-    const auto& inputs = model.inputs();
-    const auto is_input_name = [&inputs](const std::string& name) {
-        return std::find_if(std::begin(inputs), std::end(inputs), [&name](const OutputVector::value_type& input) {
-                   return input.get_names().count(name) > 0;
-               }) != std::end(inputs);
-    };
-
-    // assure that names actually refer to model's inputs
-    std::map<std::string, ov::PartialShape> actual_inputs_to_reshape;
-    for (const auto& in : m_inputs_to_reshape)
-        if (is_input_name(in.first))
-            actual_inputs_to_reshape.insert(in);
-
-    if (!actual_inputs_to_reshape.empty())
-        model.reshape(actual_inputs_to_reshape);
-}
-
 std::shared_ptr<Model> InputModel::convert() {
     auto converted_model = m_editor->get_function();
-<<<<<<< HEAD
-    reshape_model_inputs(*converted_model);
-=======
     add_tensor_names(converted_model);
->>>>>>> 4f9d908c
+    reshape_model_inputs(converted_model);
     return converted_model;
 }
 
@@ -326,4 +304,22 @@
             it->add_names(tensor_names.second);
         }
     }
+}
+
+void InputModel::reshape_model_inputs(std::shared_ptr<Model>& model) {
+    const auto& inputs = model->inputs();
+    const auto is_input_name = [&inputs](const std::string& name) {
+        return std::find_if(std::begin(inputs), std::end(inputs), [&name](const OutputVector::value_type& input) {
+                   return input.get_names().count(name) > 0;
+               }) != std::end(inputs);
+    };
+
+    // assure that names actually refer to model's inputs
+    std::map<std::string, ov::PartialShape> actual_inputs_to_reshape;
+    for (const auto& in : m_inputs_to_reshape)
+        if (is_input_name(in.first))
+            actual_inputs_to_reshape.insert(in);
+
+    if (!actual_inputs_to_reshape.empty())
+        model->reshape(actual_inputs_to_reshape);
 }