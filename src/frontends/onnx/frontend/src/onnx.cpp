// Copyright (C) 2018-2023 Intel Corporation
// SPDX-License-Identifier: Apache-2.0
//

#include "onnx_import/onnx.hpp"

#include <onnx/onnx_pb.h>

#include <fstream>
#include <memory>

#include "ngraph/except.hpp"
#include "onnx_common/parser.hpp"
#include "onnx_import/onnx_utils.hpp"
#include "ops_bridge.hpp"
#include "utils/common.hpp"
#include "utils/legacy_conversion_extension.hpp"
#include "utils/onnx_internal.hpp"

namespace {
const auto legacy_conversion_extension = std::make_shared<ngraph::onnx_import::LegacyConversionExtension>();
}  // namespace

namespace ngraph {
namespace onnx_import {
std::shared_ptr<Function> import_onnx_model(std::istream& stream,
                                            const std::string& model_path,
                                            const bool enable_mmap) {
    const auto model_proto = std::make_shared<ONNX_NAMESPACE::ModelProto>(onnx_common::parse_from_istream(stream));
    ov::frontend::ExtensionHolder extensions;
    extensions.conversions.push_back(legacy_conversion_extension);
<<<<<<< HEAD
    OPENVINO_SUPPRESS_DEPRECATED_START
    return detail::import_onnx_model(model_proto, model_path, enable_mmap, std::move(extensions));
    OPENVINO_SUPPRESS_DEPRECATED_END
=======
    const auto model = detail::import_onnx_model(model_proto, model_path, enable_mmap, std::move(extensions));
    const auto error_message = common::collect_translation_exceptions(model);
    NGRAPH_CHECK(error_message.empty(), error_message);
    return model;
>>>>>>> b7e8338e
}

std::shared_ptr<Function> import_onnx_model(const std::string& file_path, const bool enable_mmap) {
    std::ifstream model_stream{file_path, std::ios::in | std::ios::binary};

    if (!model_stream.is_open()) {
        OPENVINO_THROW("Error during import of ONNX model expected to be in file: " + file_path +
                       ". Could not open the file.");
    };
<<<<<<< HEAD
    OPENVINO_SUPPRESS_DEPRECATED_START
    return import_onnx_model(model_stream, file_path, enable_mmap);
    OPENVINO_SUPPRESS_DEPRECATED_END
=======

    const auto model = import_onnx_model(model_stream, file_path, enable_mmap);
    const auto error_message = common::collect_translation_exceptions(model);
    NGRAPH_CHECK(error_message.empty(), error_message);
    return model;
>>>>>>> b7e8338e
}

std::set<std::string> get_supported_operators(std::int64_t version, const std::string& domain) {
    return legacy_conversion_extension->ops_bridge().get_supported_operators(version, domain);
}

bool is_operator_supported(const std::string& op_name, std::int64_t version, const std::string& domain) {
    return legacy_conversion_extension->ops_bridge().is_operator_registered(op_name,
                                                                            version,
                                                                            domain == "ai.onnx" ? "" : domain);
}

void register_operator(const std::string& name, std::int64_t version, const std::string& domain, Operator fn) {
    legacy_conversion_extension->register_operator(name, version, domain, std::move(fn));
}

void unregister_operator(const std::string& name, std::int64_t version, const std::string& domain) {
    legacy_conversion_extension->unregister_operator(name, version, domain);
}

const LegacyConversionExtension::Ptr detail::get_legacy_conversion_extension() {
    return legacy_conversion_extension;
}
}  // namespace onnx_import

}  // namespace ngraph<|MERGE_RESOLUTION|>--- conflicted
+++ resolved
@@ -29,16 +29,12 @@
     const auto model_proto = std::make_shared<ONNX_NAMESPACE::ModelProto>(onnx_common::parse_from_istream(stream));
     ov::frontend::ExtensionHolder extensions;
     extensions.conversions.push_back(legacy_conversion_extension);
-<<<<<<< HEAD
     OPENVINO_SUPPRESS_DEPRECATED_START
-    return detail::import_onnx_model(model_proto, model_path, enable_mmap, std::move(extensions));
+    const auto model = detail::import_onnx_model(model_proto, model_path, enable_mmap, std::move(extensions));
     OPENVINO_SUPPRESS_DEPRECATED_END
-=======
-    const auto model = detail::import_onnx_model(model_proto, model_path, enable_mmap, std::move(extensions));
     const auto error_message = common::collect_translation_exceptions(model);
     NGRAPH_CHECK(error_message.empty(), error_message);
     return model;
->>>>>>> b7e8338e
 }
 
 std::shared_ptr<Function> import_onnx_model(const std::string& file_path, const bool enable_mmap) {
@@ -48,17 +44,12 @@
         OPENVINO_THROW("Error during import of ONNX model expected to be in file: " + file_path +
                        ". Could not open the file.");
     };
-<<<<<<< HEAD
     OPENVINO_SUPPRESS_DEPRECATED_START
-    return import_onnx_model(model_stream, file_path, enable_mmap);
+    const auto model = import_onnx_model(model_stream, file_path, enable_mmap);
     OPENVINO_SUPPRESS_DEPRECATED_END
-=======
-
-    const auto model = import_onnx_model(model_stream, file_path, enable_mmap);
     const auto error_message = common::collect_translation_exceptions(model);
     NGRAPH_CHECK(error_message.empty(), error_message);
     return model;
->>>>>>> b7e8338e
 }
 
 std::set<std::string> get_supported_operators(std::int64_t version, const std::string& domain) {
