--- conflicted
+++ resolved
@@ -2,18 +2,13 @@
 // SPDX-License-Identifier: Apache-2.0
 //
 
-<<<<<<< HEAD
-#include <common/extension/telemetry.hpp>
-#include <common/frontend_exceptions.hpp>
-=======
->>>>>>> dbd2b5dc
 #include <fstream>
 #include <input_model.hpp>
 #include <onnx_import/onnx.hpp>
 #include <openvino/frontend/exception.hpp>
 #include <openvino/frontend/manager.hpp>
 #include <openvino/frontend/onnx/frontend.hpp>
-#include <openvino/frontend/telemetry_extension.hpp>
+#include "openvino/frontend/extension/telemetry.hpp"
 #include <sstream>
 #include <utils/onnx_internal.hpp>
 
@@ -69,19 +64,6 @@
 std::shared_ptr<ngraph::Function> FrontEnd::convert(InputModel::Ptr model) const {
     auto model_onnx = std::dynamic_pointer_cast<InputModel>(model);
     NGRAPH_CHECK(model_onnx != nullptr, "Invalid input model");
-
-    if (!m_transformation_extensions.empty()) {
-        auto function = decode(model);
-
-        pass::Manager manager;
-        for (const auto& transformation : m_transformation_extensions) {
-            transformation->register_pass(manager);
-        }
-        manager.run_passes(function);
-        convert(function);
-        return function;
-    }
-
     return model_onnx->convert();
 }
 
@@ -154,7 +136,5 @@
 void FrontEnd::add_extension(const std::shared_ptr<ov::Extension>& extension) {
     if (auto telemetry = std::dynamic_pointer_cast<TelemetryExtension>(extension)) {
         m_telemetry = telemetry;
-    } else if (auto transformation = std::dynamic_pointer_cast<DecoderTransformationExtension>(extension)) {
-        m_transformation_extensions.push_back(transformation);
     }
 }