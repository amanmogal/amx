// Copyright (C) 2018-2023 Intel Corporation
// SPDX-License-Identifier: Apache-2.0
//

#include "utils/pooling_factory.hpp"

#include <iterator>

#include "openvino/core/coordinate_diff.hpp"
#include "openvino/frontend/exception.hpp"
#include "openvino/op/avg_pool.hpp"
#include "openvino/op/constant.hpp"
#include "openvino/op/max_pool.hpp"
#include "openvino/op/transpose.hpp"
#include "utils/convpool.hpp"

using namespace ov::op;

namespace ngraph {
namespace onnx_import {
namespace pooling {

namespace {
std::shared_ptr<v0::Constant> transposition_axis_order(const ov::Rank& input_rank) {
    FRONT_END_GENERAL_CHECK(input_rank.is_static(),
                            "Generating column-major MaxPool results is supported only for inputs with static rank.");

    const auto rank = static_cast<size_t>(input_rank.get_length());

    std::vector<int32_t> axes(rank);
    std::iota(axes.begin(), axes.end(), 0);
    std::reverse(axes.begin() + 2, axes.end());

    return std::make_shared<v0::Constant>(ov::element::i32, Shape{rank}, axes);
}
}  // namespace

OPENVINO_SUPPRESS_DEPRECATED_START
PoolingFactory::PoolingFactory(const Node& node)
    : m_onnx_node{node},
      m_inputs{node.get_ng_inputs()},
      m_kernel_shape(node.get_attribute_value<std::vector<std::size_t>>("kernel_shape")),
      m_strides{convpool::get_strides(node, m_kernel_shape.size())},
      m_dilations{convpool::get_dilations(node, m_kernel_shape.size())},
      m_auto_pad{convpool::get_auto_pad(node)},
      m_rounding_type{convpool::get_rounding_type(node)} {
    const auto paddings = convpool::get_pads(node, m_kernel_shape.size());
<<<<<<< HEAD
    const ov::CoordinateDiff padding_above{paddings.second};
    const ov::CoordinateDiff padding_below{paddings.first};
=======
    const ov::CoordinateDiff& padding_above{paddings.second};
    const ov::CoordinateDiff& padding_below{paddings.first};
>>>>>>> 61a1edac
    m_padding_below = Shape{std::begin(padding_below), std::end(padding_below)};
    m_padding_above = Shape{std::begin(padding_above), std::end(padding_above)};
    m_storage_order = static_cast<StorageOrder>(node.get_attribute_value<int64_t>("storage_order", 0));
}

ov::OutputVector PoolingFactory::make_avg_pool() const {
    const bool count_include_pad = m_onnx_node.get_attribute_value<std::int64_t>("count_include_pad", 0);
    return {std::make_shared<v1::AvgPool>(m_inputs.at(0),
                                          m_strides,
                                          m_padding_below,
                                          m_padding_above,
                                          m_kernel_shape,
                                          !count_include_pad,
                                          m_rounding_type,
                                          m_auto_pad)};
}
OPENVINO_SUPPRESS_DEPRECATED_END

ov::OutputVector PoolingFactory::make_max_pool() const {
    return {std::make_shared<v1::MaxPool>(m_inputs.at(0),
                                          m_strides,
                                          m_padding_below,
                                          m_padding_above,
                                          m_kernel_shape,
                                          m_rounding_type,
                                          m_auto_pad)};
}

ov::OutputVector PoolingFactory::make_max_pool_with_indices() const {
    const auto max_pool = std::make_shared<v8::MaxPool>(m_inputs.at(0),
                                                        m_strides,
                                                        m_dilations,
                                                        m_padding_below,
                                                        m_padding_above,
                                                        m_kernel_shape,
                                                        m_rounding_type,
                                                        m_auto_pad);
    if (m_storage_order == StorageOrder::COLUMN_MAJOR) {
        const auto transposition_axes = transposition_axis_order(m_inputs.at(0).get_partial_shape().rank());
        const auto transposed_indices = std::make_shared<v1::Transpose>(max_pool->output(1), transposition_axes);

        return {max_pool->output(0), transposed_indices};
    } else {
        return {max_pool->output(0), max_pool->output(1)};
    }
}
}  // namespace pooling
}  // namespace onnx_import
}  // namespace ngraph<|MERGE_RESOLUTION|>--- conflicted
+++ resolved
@@ -45,13 +45,8 @@
       m_auto_pad{convpool::get_auto_pad(node)},
       m_rounding_type{convpool::get_rounding_type(node)} {
     const auto paddings = convpool::get_pads(node, m_kernel_shape.size());
-<<<<<<< HEAD
-    const ov::CoordinateDiff padding_above{paddings.second};
-    const ov::CoordinateDiff padding_below{paddings.first};
-=======
     const ov::CoordinateDiff& padding_above{paddings.second};
     const ov::CoordinateDiff& padding_below{paddings.first};
->>>>>>> 61a1edac
     m_padding_below = Shape{std::begin(padding_below), std::end(padding_below)};
     m_padding_above = Shape{std::begin(padding_above), std::end(padding_above)};
     m_storage_order = static_cast<StorageOrder>(node.get_attribute_value<int64_t>("storage_order", 0));
