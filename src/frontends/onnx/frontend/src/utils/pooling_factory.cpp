--- conflicted
+++ resolved
@@ -30,11 +30,7 @@
     std::iota(axes.begin(), axes.end(), 0);
     std::reverse(axes.begin() + 2, axes.end());
 
-<<<<<<< HEAD
-    return std::make_shared<v0::Constant>(element::i32, ov::Shape{rank}, axes);
-=======
-    return std::make_shared<v0::Constant>(ov::element::i32, Shape{rank}, axes);
->>>>>>> 2b114ab9
+    return std::make_shared<v0::Constant>(ov::element::i32, ov::Shape{rank}, axes);
 }
 }  // namespace
 
