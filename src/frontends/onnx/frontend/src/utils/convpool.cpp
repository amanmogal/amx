--- conflicted
+++ resolved
@@ -14,7 +14,6 @@
 #include "openvino/op/shape_of.hpp"
 #include "openvino/op/util/attr_types.hpp"
 #include "openvino/op/variadic_split.hpp"
-#include "validation_util.hpp"
 
 using namespace ov;
 using namespace ov::op;
@@ -142,21 +141,6 @@
                          CoordinateDiff& padding_below,
                          CoordinateDiff& padding_above) {
     if (pad_type == ov::op::PadType::SAME_UPPER || pad_type == ov::op::PadType::SAME_LOWER) {
-<<<<<<< HEAD
-        padding_below.clear();
-        padding_above.clear();
-        // Extract kernel shape - remove (N,C) channels
-        Shape kernel_shape(std::next(std::begin(filter_shape), 2), std::end(filter_shape));
-        OPENVINO_SUPPRESS_DEPRECATED_START
-        ov::util::infer_auto_padding(data_shape,
-                                     kernel_shape,
-                                     strides,
-                                     dilations,
-                                     pad_type,
-                                     padding_above,
-                                     padding_below);
-        OPENVINO_SUPPRESS_DEPRECATED_END
-=======
         const auto num_spatial = strides.size();
         padding_below.resize(num_spatial);
         padding_above.resize(num_spatial);
@@ -176,7 +160,6 @@
             *pad_b = padding_needed / 2;
             *pad_e = padding_needed - *pad_b;
         }
->>>>>>> 8321a411
     }
 }
 
