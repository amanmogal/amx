// Copyright (C) 2018-2024 Intel Corporation
// SPDX-License-Identifier: Apache-2.0
//

#include "op/shrink.hpp"

#include "exceptions.hpp"
#include "openvino/op/add.hpp"
#include "openvino/op/constant.hpp"
#include "openvino/op/convert.hpp"
#include "openvino/op/greater.hpp"
#include "openvino/op/less.hpp"
#include "openvino/op/multiply.hpp"
#include "openvino/op/subtract.hpp"

using namespace ov::op;

OPENVINO_SUPPRESS_DEPRECATED_START
namespace ngraph {
namespace onnx_import {
namespace op {
namespace set_1 {
ov::OutputVector shrink(const Node& node) {
    const auto input = node.get_ng_inputs().at(0);
    const float bias = node.get_attribute_value<float>("bias", 0.0f);
    const float lambd = node.get_attribute_value<float>("lambd", 0.5f);

    CHECK_VALID_NODE(node, !(lambd < 0.0f), " The provided 'lambd' value: ", lambd, " must not be negative.");

    std::shared_ptr<v0::Constant> negative_lambd;
    const auto input_element_type = input.get_element_type();
    if (input_element_type.is_signed()) {
<<<<<<< HEAD
        negative_lambd = default_opset::Constant::create(input_element_type, ov::Shape{}, {-lambd});
    } else {
        // Passing -lambd to unsigned type constant will cause an overflow.
        // For unsigned types the lowest possible value is 0.
        negative_lambd = default_opset::Constant::create(input_element_type, ov::Shape{}, {0});
    }

    const auto positive_lambd = default_opset::Constant::create(input_element_type, ov::Shape{}, {lambd});

    const auto bias_tensor = default_opset::Constant::create(input_element_type, ov::Shape{}, {bias});
=======
        negative_lambd = v0::Constant::create(input_element_type, Shape{}, {-lambd});
    } else {
        // Passing -lambd to unsigned type constant will cause an overflow.
        // For unsigned types the lowest possible value is 0.
        negative_lambd = v0::Constant::create(input_element_type, Shape{}, {0});
    }

    const auto positive_lambd = v0::Constant::create(input_element_type, Shape{}, {lambd});

    const auto bias_tensor = v0::Constant::create(input_element_type, Shape{}, {bias});
>>>>>>> 2a19f9ea

    // Create a mask indicating locations of values that need to be adjusted
    // by adding and subtracting bias
    // All other values indicated by 'false' in the masks need to be zeroed out
    std::shared_ptr<ov::Node> values_below_neg_lambd = std::make_shared<v1::Less>(input, negative_lambd);
    std::shared_ptr<ov::Node> values_above_pos_lambd = std::make_shared<v1::Greater>(input, positive_lambd);

    // Convert from bool to the input type to be able to multiply adjusted inputs
    // by the created masks
    values_below_neg_lambd = std::make_shared<v0::Convert>(values_below_neg_lambd, input_element_type);
    values_above_pos_lambd = std::make_shared<v0::Convert>(values_above_pos_lambd, input_element_type);

    std::shared_ptr<ov::Node> input_minus_bias = std::make_shared<v1::Subtract>(input, bias_tensor);
    std::shared_ptr<ov::Node> input_plus_bias = std::make_shared<v1::Add>(input, bias_tensor);

    // multiply by the corresponding mask to zero-out the values within
    // the <-lambd;lambd> range and keep the bias-adjusted values from outside of it
    input_minus_bias = std::make_shared<v1::Multiply>(values_above_pos_lambd, input_minus_bias);

    input_plus_bias = std::make_shared<v1::Multiply>(values_below_neg_lambd, input_plus_bias);

    return {std::make_shared<v1::Add>(input_plus_bias, input_minus_bias)};
}

}  // namespace set_1

}  // namespace op

}  // namespace onnx_import

}  // namespace ngraph
OPENVINO_SUPPRESS_DEPRECATED_END<|MERGE_RESOLUTION|>--- conflicted
+++ resolved
@@ -30,29 +30,16 @@
     std::shared_ptr<v0::Constant> negative_lambd;
     const auto input_element_type = input.get_element_type();
     if (input_element_type.is_signed()) {
-<<<<<<< HEAD
-        negative_lambd = default_opset::Constant::create(input_element_type, ov::Shape{}, {-lambd});
+        negative_lambd = v0::Constant::create(input_element_type, ov::Shape{}, {-lambd});
     } else {
         // Passing -lambd to unsigned type constant will cause an overflow.
         // For unsigned types the lowest possible value is 0.
-        negative_lambd = default_opset::Constant::create(input_element_type, ov::Shape{}, {0});
+        negative_lambd = v0::Constant::create(input_element_type, ov::Shape{}, {0});
     }
 
-    const auto positive_lambd = default_opset::Constant::create(input_element_type, ov::Shape{}, {lambd});
+    const auto positive_lambd = v0::Constant::create(input_element_type, ov::Shape{}, {lambd});
 
-    const auto bias_tensor = default_opset::Constant::create(input_element_type, ov::Shape{}, {bias});
-=======
-        negative_lambd = v0::Constant::create(input_element_type, Shape{}, {-lambd});
-    } else {
-        // Passing -lambd to unsigned type constant will cause an overflow.
-        // For unsigned types the lowest possible value is 0.
-        negative_lambd = v0::Constant::create(input_element_type, Shape{}, {0});
-    }
-
-    const auto positive_lambd = v0::Constant::create(input_element_type, Shape{}, {lambd});
-
-    const auto bias_tensor = v0::Constant::create(input_element_type, Shape{}, {bias});
->>>>>>> 2a19f9ea
+    const auto bias_tensor = v0::Constant::create(input_element_type, ov::Shape{}, {bias});
 
     // Create a mask indicating locations of values that need to be adjusted
     // by adding and subtracting bias
