// Copyright (C) 2018-2023 Intel Corporation
// SPDX-License-Identifier: Apache-2.0
//

#include "op/reverse_sequence.hpp"

<<<<<<< HEAD
#include <memory>

#include "default_opset.hpp"
#include "ngraph/node.hpp"
#include "ngraph/validation_util.hpp"
=======
>>>>>>> db24bab9
#include "onnx_import/core/node.hpp"
#include "openvino/core/type/element_type.hpp"
#include "openvino/frontend/exception.hpp"
#include "openvino/op/convert.hpp"
#include "openvino/op/reverse_sequence.hpp"
#include "validation_util.hpp"

using namespace ov::op;

OPENVINO_SUPPRESS_DEPRECATED_START
namespace ngraph {
namespace onnx_import {
namespace op {
namespace set_1 {
OutputVector reverse_sequence(const Node& node) {
    const auto data = node.get_ng_inputs().at(0);

    const auto sequence_lengths = node.get_ng_inputs().at(1);
<<<<<<< HEAD
    // nGraph supports only int32 type of sequence_lengths
    const auto sequence_lengths_i32 =
        std::make_shared<default_opset::Convert>(node.get_ng_inputs().at(1), ov::element::i32);
=======
    // OpenVINO supports only int32 type of sequence_lengths
    const auto sequence_lengths_i32 = std::make_shared<v0::Convert>(node.get_ng_inputs().at(1), element::i32);
>>>>>>> db24bab9
    const auto data_rank = data.get_partial_shape().rank();

    const auto batch_axis = node.get_attribute_value<int64_t>("batch_axis", 1);
    const auto normalized_batch_axis = ov::util::normalize_axis(node.get_description(), batch_axis, data_rank);
    const auto time_axis = node.get_attribute_value<int64_t>("time_axis", 0);
    const auto normalized_time_axis = ov::util::normalize_axis(node.get_description(), time_axis, data_rank);

    FRONT_END_GENERAL_CHECK(normalized_batch_axis == 0 || normalized_batch_axis == 1,
                            "Allowed values of the 'batch_axis' attribute for ReverseSequence "
                            "operator are 0 and 1");

    FRONT_END_GENERAL_CHECK(normalized_time_axis == 0 || normalized_time_axis == 1,
                            "Allowed values of the 'time_axis' attribute for ReverseSequence "
                            "operator are 0 and 1");

    FRONT_END_GENERAL_CHECK(normalized_batch_axis != normalized_time_axis,
                            "'batch_axis' and 'time_axis' attributes of the ReverseSequence "
                            "operator can't point to the same dimension");

    return {
        std::make_shared<v0::ReverseSequence>(data, sequence_lengths_i32, normalized_batch_axis, normalized_time_axis)};
}

}  // namespace set_1

}  // namespace op

}  // namespace onnx_import

}  // namespace ngraph
OPENVINO_SUPPRESS_DEPRECATED_END<|MERGE_RESOLUTION|>--- conflicted
+++ resolved
@@ -4,14 +4,6 @@
 
 #include "op/reverse_sequence.hpp"
 
-<<<<<<< HEAD
-#include <memory>
-
-#include "default_opset.hpp"
-#include "ngraph/node.hpp"
-#include "ngraph/validation_util.hpp"
-=======
->>>>>>> db24bab9
 #include "onnx_import/core/node.hpp"
 #include "openvino/core/type/element_type.hpp"
 #include "openvino/frontend/exception.hpp"
@@ -30,14 +22,8 @@
     const auto data = node.get_ng_inputs().at(0);
 
     const auto sequence_lengths = node.get_ng_inputs().at(1);
-<<<<<<< HEAD
-    // nGraph supports only int32 type of sequence_lengths
-    const auto sequence_lengths_i32 =
-        std::make_shared<default_opset::Convert>(node.get_ng_inputs().at(1), ov::element::i32);
-=======
     // OpenVINO supports only int32 type of sequence_lengths
-    const auto sequence_lengths_i32 = std::make_shared<v0::Convert>(node.get_ng_inputs().at(1), element::i32);
->>>>>>> db24bab9
+    const auto sequence_lengths_i32 = std::make_shared<v0::Convert>(node.get_ng_inputs().at(1), ov::element::i32);
     const auto data_rank = data.get_partial_shape().rank();
 
     const auto batch_axis = node.get_attribute_value<int64_t>("batch_axis", 1);
