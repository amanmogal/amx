--- conflicted
+++ resolved
@@ -15,11 +15,7 @@
 namespace set_1 {
 OutputVector non_zero(const Node& node) {
     auto data = node.get_ng_inputs().at(0);
-<<<<<<< HEAD
-    return {std::make_shared<default_opset::NonZero>(data, ov::element::i64)};
-=======
-    return {std::make_shared<v3::NonZero>(data, element::i64)};
->>>>>>> 99d14a8b
+    return {std::make_shared<v3::NonZero>(data, ov::element::i64)};
 }
 
 }  // namespace set_1
