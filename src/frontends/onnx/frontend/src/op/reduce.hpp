// Copyright (C) 2018-2024 Intel Corporation
// SPDX-License-Identifier: Apache-2.0
//

#pragma once

#include "core/node.hpp"

namespace ov {
namespace frontend {
namespace onnx {
namespace op {
namespace set_1 {
ov::OutputVector reduce_log_sum(const ov::frontend::onnx::Node& node);
}  // namespace set_1
namespace set_18 {
ov::OutputVector reduce_log_sum(const ov::frontend::onnx::Node& node);
}  // namespace set_18

namespace set_1 {
ov::OutputVector reduce_log_sum_exp(const ov::frontend::onnx::Node& node);
}  // namespace set_1

namespace set_1 {
ov::OutputVector reduce_l1(const ov::frontend::onnx::Node& node);
}  // namespace set_1

namespace set_1 {
ov::OutputVector reduce_l2(const ov::frontend::onnx::Node& node);
}  // namespace set_1
namespace set_13 {
ov::OutputVector reduce_l2(const ov::frontend::onnx::Node& node);
}  // namespace set_13
namespace set_18 {
ov::OutputVector reduce_l2(const ov::frontend::onnx::Node& node);
}  // namespace set_18

namespace set_1 {
ov::OutputVector reduce_max(const ov::frontend::onnx::Node& node);
}  // namespace set_1
namespace set_13 {
ov::OutputVector reduce_max(const ov::frontend::onnx::Node& node);
}  // namespace set_13
namespace set_18 {
ov::OutputVector reduce_max(const ov::frontend::onnx::Node& node);
}  // namespace set_18
namespace set_20 {
ov::OutputVector reduce_max(const ov::frontend::onnx::Node& node);
}  // namespace set_20

namespace set_1 {
ov::OutputVector reduce_mean(const ov::frontend::onnx::Node& node);
}  // namespace set_1

namespace set_1 {
ov::OutputVector reduce_min(const ov::frontend::onnx::Node& node);
}  // namespace set_1
namespace set_13 {
ov::OutputVector reduce_min(const ov::frontend::onnx::Node& node);
}  // namespace set_13
namespace set_18 {
ov::OutputVector reduce_min(const ov::frontend::onnx::Node& node);
}  // namespace set_18
namespace set_20 {
ov::OutputVector reduce_min(const ov::frontend::onnx::Node& node);
}  // namespace set_20

namespace set_1 {
ov::OutputVector reduce_prod(const ov::frontend::onnx::Node& node);
}  // namespace set_1

namespace set_1 {
ov::OutputVector reduce_sum(const ov::frontend::onnx::Node& node);
}  // namespace set_1
namespace set_13 {
ov::OutputVector reduce_sum(const ov::frontend::onnx::Node& node);
}  // namespace set_13

namespace set_1 {
ov::OutputVector reduce_sum_square(const ov::frontend::onnx::Node& node);
}  // namespace set_1
<<<<<<< HEAD
namespace set_13 {
ov::OutputVector reduce_sum_square(const ov::frontend::onnx::Node& node);
}  // namespace set_13
namespace set_18 {
ov::OutputVector reduce_sum_square(const ov::frontend::onnx::Node& node);
}  // namespace set_18
=======
>>>>>>> d14df95b

}  // namespace op
}  // namespace onnx
}  // namespace frontend
}  // namespace ov<|MERGE_RESOLUTION|>--- conflicted
+++ resolved
@@ -79,15 +79,12 @@
 namespace set_1 {
 ov::OutputVector reduce_sum_square(const ov::frontend::onnx::Node& node);
 }  // namespace set_1
-<<<<<<< HEAD
 namespace set_13 {
 ov::OutputVector reduce_sum_square(const ov::frontend::onnx::Node& node);
 }  // namespace set_13
 namespace set_18 {
 ov::OutputVector reduce_sum_square(const ov::frontend::onnx::Node& node);
 }  // namespace set_18
-=======
->>>>>>> d14df95b
 
 }  // namespace op
 }  // namespace onnx
