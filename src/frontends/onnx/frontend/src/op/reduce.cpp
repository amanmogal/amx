// Copyright (C) 2018-2023 Intel Corporation
// SPDX-License-Identifier: Apache-2.0
//

#include "op/reduce.hpp"

#include "exceptions.hpp"
#include "identity.hpp"
#include "openvino/frontend/exception.hpp"
#include "openvino/op/constant.hpp"
#include "openvino/op/exp.hpp"
#include "openvino/op/log.hpp"
#include "openvino/op/multiply.hpp"
#include "openvino/op/range.hpp"
#include "openvino/op/reduce_l1.hpp"
#include "openvino/op/reduce_l2.hpp"
#include "openvino/op/reduce_max.hpp"
#include "openvino/op/reduce_mean.hpp"
#include "openvino/op/reduce_min.hpp"
#include "openvino/op/reduce_prod.hpp"
#include "openvino/op/reduce_sum.hpp"
#include "openvino/op/shape_of.hpp"
#include "openvino/op/squeeze.hpp"
#include "utils/common.hpp"

using namespace ov::op;

OPENVINO_SUPPRESS_DEPRECATED_START
namespace ngraph {
namespace onnx_import {
namespace op {
namespace {
std::shared_ptr<ov::Node> get_dynamic_all_axes_range(const Node& node) {
    const auto input = node.get_ng_inputs().at(0);
<<<<<<< HEAD
    const auto shape_of_input = std::make_shared<default_opset::ShapeOf>(input);
    const auto scalar = default_opset::Constant::create(ov::element::i32, Shape{1}, {0});
    const auto rank_of_input = std::make_shared<default_opset::ShapeOf>(shape_of_input);
    const auto rank_of_input_scalar = std::make_shared<default_opset::Squeeze>(rank_of_input, scalar);
    const auto start = default_opset::Constant::create(ov::element::i32, Shape{}, {0});
    const auto step = default_opset::Constant::create(ov::element::i32, Shape{}, {1});
    return std::make_shared<default_opset::Range>(start, rank_of_input_scalar, step, ov::element::i64);
=======
    const auto shape_of_input = std::make_shared<v3::ShapeOf>(input);
    const auto scalar = v0::Constant::create(element::i32, Shape{1}, {0});
    const auto rank_of_input = std::make_shared<v3::ShapeOf>(shape_of_input);
    const auto rank_of_input_scalar = std::make_shared<v0::Squeeze>(rank_of_input, scalar);
    const auto start = v0::Constant::create(element::i32, Shape{}, {0});
    const auto step = v0::Constant::create(element::i32, Shape{}, {1});
    return std::make_shared<v4::Range>(start, rank_of_input_scalar, step, element::i64);
>>>>>>> db24bab9
}

std::shared_ptr<ov::Node> get_reduction_axes_from_input(const Node& node) {
    const std::int64_t noop_with_empty_axes = node.get_attribute_value<std::int64_t>("noop_with_empty_axes", 0);
    const auto input = node.get_ng_inputs().at(0);
    if (node.get_ng_inputs().size() > 1) {
        const auto reduction_axes = node.get_ng_inputs().at(1);
        const auto reduction_axes_rank = reduction_axes.get_partial_shape().rank();
        FRONT_END_GENERAL_CHECK(reduction_axes.get_partial_shape().is_static(),
                                "The axes tensor's shape needs to be known(static). Node: ",
                                node.get_description());

        if (reduction_axes_rank.get_length() != 0 && reduction_axes.get_shape() != Shape{0}) {
            return reduction_axes.get_node_shared_ptr();
        }
    }

    if (noop_with_empty_axes) {
        return nullptr;
    } else {
        return get_dynamic_all_axes_range(node);
    }
}

std::shared_ptr<ov::Node> get_reduction_axes_from_attr(const Node& node) {
    auto reduction_axes = node.get_attribute_value<std::vector<std::int64_t>>("axes", {});

    const auto input_rank = node.get_ng_inputs().at(0).get_partial_shape().rank();

    if (reduction_axes.empty()) {
        if (input_rank.is_static()) {
            reduction_axes = onnx_import::common::get_monotonic_range<int64_t>(input_rank.get_length());
        } else {
            return get_dynamic_all_axes_range(node);
        }
    }

    if (input_rank.is_static()) {
        CHECK_VALID_NODE(node,
                         static_cast<int64_t>(reduction_axes.size()) <= input_rank.get_length(),
                         "Number of reduction axes (",
                         reduction_axes.size(),
                         ") is larger than the input tensor's rank (",
                         input_rank.get_length(),
                         ")");
    }

<<<<<<< HEAD
    return default_opset::Constant::create(ov::element::i64, Shape{reduction_axes.size()}, reduction_axes);
=======
    return v0::Constant::create(element::i64, Shape{reduction_axes.size()}, reduction_axes);
>>>>>>> db24bab9
}

template <typename OpType>
std::shared_ptr<ov::Node> make_ng_reduction_op(const Node& node,
                                               const ov::Output<ov::Node>& ng_input,
                                               bool axes_as_attr = true) {
    const std::int64_t keepdims = node.get_attribute_value<std::int64_t>("keepdims", 1);

    const auto reduction_axes = axes_as_attr ? get_reduction_axes_from_attr(node) : get_reduction_axes_from_input(node);
    if (reduction_axes != nullptr) {
        return std::make_shared<OpType>(ng_input, reduction_axes, static_cast<bool>(keepdims));
    } else {
        return set_1::identity(node).at(0).get_node_shared_ptr();
    }
}
}  // namespace

namespace set_13 {
OutputVector reduce_sum(const Node& node) {
    return {make_ng_reduction_op<v1::ReduceSum>(node, node.get_ng_inputs().at(0), false)};
}
}  // namespace set_13

namespace set_1 {
OutputVector reduce_log_sum(const Node& node) {
    const ov::Output<ov::Node> sum_node = make_ng_reduction_op<v1::ReduceSum>(node, node.get_ng_inputs().at(0));
    return {std::make_shared<v0::Log>(sum_node)};
}

OutputVector reduce_log_sum_exp(const Node& node) {
    const auto exp_node = std::make_shared<v0::Exp>(node.get_ng_inputs().at(0));
    const ov::Output<ov::Node> sum_node = make_ng_reduction_op<v1::ReduceSum>(node, exp_node);
    return {std::make_shared<v0::Log>(sum_node)};
}

OutputVector reduce_l1(const Node& node) {
    return {make_ng_reduction_op<v4::ReduceL1>(node, node.get_ng_inputs().at(0))};
}

OutputVector reduce_l2(const Node& node) {
    return {make_ng_reduction_op<v4::ReduceL2>(node, node.get_ng_inputs().at(0))};
}

OutputVector reduce_max(const Node& node) {
    return {make_ng_reduction_op<v1::ReduceMax>(node, node.get_ng_inputs().at(0))};
}

OutputVector reduce_mean(const Node& node) {
    return {make_ng_reduction_op<v1::ReduceMean>(node, node.get_ng_inputs().at(0))};
}

OutputVector reduce_min(const Node& node) {
    return {make_ng_reduction_op<v1::ReduceMin>(node, node.get_ng_inputs().at(0))};
}

OutputVector reduce_prod(const Node& node) {
    return {make_ng_reduction_op<v1::ReduceProd>(node, node.get_ng_inputs().at(0))};
}

OutputVector reduce_sum(const Node& node) {
    return {make_ng_reduction_op<v1::ReduceSum>(node, node.get_ng_inputs().at(0))};
}

OutputVector reduce_sum_square(const Node& node) {
    const auto input = ov::Output<ov::Node>{node.get_ng_inputs().at(0)};
    const auto square_node = std::make_shared<v1::Multiply>(input, input);
    return {make_ng_reduction_op<v1::ReduceSum>(node, square_node)};
}

}  // namespace set_1

}  // namespace op

}  // namespace onnx_import

}  // namespace ngraph
OPENVINO_SUPPRESS_DEPRECATED_END<|MERGE_RESOLUTION|>--- conflicted
+++ resolved
@@ -32,23 +32,13 @@
 namespace {
 std::shared_ptr<ov::Node> get_dynamic_all_axes_range(const Node& node) {
     const auto input = node.get_ng_inputs().at(0);
-<<<<<<< HEAD
-    const auto shape_of_input = std::make_shared<default_opset::ShapeOf>(input);
-    const auto scalar = default_opset::Constant::create(ov::element::i32, Shape{1}, {0});
-    const auto rank_of_input = std::make_shared<default_opset::ShapeOf>(shape_of_input);
-    const auto rank_of_input_scalar = std::make_shared<default_opset::Squeeze>(rank_of_input, scalar);
-    const auto start = default_opset::Constant::create(ov::element::i32, Shape{}, {0});
-    const auto step = default_opset::Constant::create(ov::element::i32, Shape{}, {1});
-    return std::make_shared<default_opset::Range>(start, rank_of_input_scalar, step, ov::element::i64);
-=======
     const auto shape_of_input = std::make_shared<v3::ShapeOf>(input);
-    const auto scalar = v0::Constant::create(element::i32, Shape{1}, {0});
+    const auto scalar = v0::Constant::create(ov::element::i32, Shape{1}, {0});
     const auto rank_of_input = std::make_shared<v3::ShapeOf>(shape_of_input);
     const auto rank_of_input_scalar = std::make_shared<v0::Squeeze>(rank_of_input, scalar);
-    const auto start = v0::Constant::create(element::i32, Shape{}, {0});
-    const auto step = v0::Constant::create(element::i32, Shape{}, {1});
-    return std::make_shared<v4::Range>(start, rank_of_input_scalar, step, element::i64);
->>>>>>> db24bab9
+    const auto start = v0::Constant::create(ov::element::i32, Shape{}, {0});
+    const auto step = v0::Constant::create(ov::element::i32, Shape{}, {1});
+    return std::make_shared<v4::Range>(start, rank_of_input_scalar, step, ov::element::i64);
 }
 
 std::shared_ptr<ov::Node> get_reduction_axes_from_input(const Node& node) {
@@ -96,11 +86,7 @@
                          ")");
     }
 
-<<<<<<< HEAD
-    return default_opset::Constant::create(ov::element::i64, Shape{reduction_axes.size()}, reduction_axes);
-=======
-    return v0::Constant::create(element::i64, Shape{reduction_axes.size()}, reduction_axes);
->>>>>>> db24bab9
+    return v0::Constant::create(ov::element::i64, Shape{reduction_axes.size()}, reduction_axes);
 }
 
 template <typename OpType>
