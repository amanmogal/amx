// Copyright (C) 2018-2023 Intel Corporation
// SPDX-License-Identifier: Apache-2.0
//

#pragma once

#include "openvino/core/deprecated.hpp"
OPENVINO_SUPPRESS_DEPRECATED_START

#include "onnx_import/core/node.hpp"
#include "openvino/op/constant.hpp"
#include "openvino/op/gather.hpp"

namespace ngraph {
namespace onnx_import {
namespace op {
namespace set_1 {
inline OutputVector gather(const Node& node) {
    OutputVector ng_inputs{node.get_ng_inputs()};
    auto data = ng_inputs.at(0);
    auto indices = ng_inputs.at(1);
    auto axis = node.get_attribute_value<int64_t>("axis", 0);

    return {std::make_shared<ov::op::v8::Gather>(data,
                                                 indices,
<<<<<<< HEAD
                                                 ov::op::v0::Constant::create(element::i64, ov::Shape{}, {axis}))};
=======
                                                 ov::op::v0::Constant::create(ov::element::i64, Shape{}, {axis}))};
>>>>>>> 2b114ab9
}

}  // namespace set_1
}  // namespace op
}  // namespace onnx_import
}  // namespace ngraph
OPENVINO_SUPPRESS_DEPRECATED_END<|MERGE_RESOLUTION|>--- conflicted
+++ resolved
@@ -23,11 +23,7 @@
 
     return {std::make_shared<ov::op::v8::Gather>(data,
                                                  indices,
-<<<<<<< HEAD
-                                                 ov::op::v0::Constant::create(element::i64, ov::Shape{}, {axis}))};
-=======
-                                                 ov::op::v0::Constant::create(ov::element::i64, Shape{}, {axis}))};
->>>>>>> 2b114ab9
+                                                 ov::op::v0::Constant::create(ov::element::i64, ov::Shape{}, {axis}))};
 }
 
 }  // namespace set_1
