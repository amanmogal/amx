--- conflicted
+++ resolved
@@ -21,9 +21,8 @@
 
 namespace {
 
-<<<<<<< HEAD
 ov::OutputVector scan_to_tensor_iterator(const ov::OutputVector& node_inputs,
-                                         ParameterVector& body_inputs,
+                                         ov::ParameterVector& body_inputs,
                                          ov::OutputVector& body_outputs,
                                          int64_t num_scan_inputs,
                                          const std::vector<int64_t>& scan_input_axes,
@@ -32,18 +31,6 @@
                                          const std::vector<int64_t>& scan_output_directions,
                                          int64_t in_offset = 0,
                                          const std::string& node_description = "") {
-=======
-OutputVector scan_to_tensor_iterator(const OutputVector& node_inputs,
-                                     ov::ParameterVector& body_inputs,
-                                     OutputVector& body_outputs,
-                                     int64_t num_scan_inputs,
-                                     const std::vector<int64_t>& scan_input_axes,
-                                     const std::vector<int64_t>& scan_input_directions,
-                                     const std::vector<int64_t>& scan_output_axes,
-                                     const std::vector<int64_t>& scan_output_directions,
-                                     int64_t in_offset = 0,
-                                     const std::string& node_description = "") {
->>>>>>> a3bcb655
     const size_t num_initial_values = body_inputs.size() - num_scan_inputs;
     const size_t num_scan_outputs = body_outputs.size() - num_initial_values;
 
