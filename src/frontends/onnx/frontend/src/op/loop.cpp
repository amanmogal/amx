// Copyright (C) 2018-2023 Intel Corporation
// SPDX-License-Identifier: Apache-2.0
//

#include "op/loop.hpp"

#include "core/graph.hpp"
#include "exceptions.hpp"
#include "onnx_import/core/null_node.hpp"
#include "openvino/core/model.hpp"
#include "openvino/op/constant.hpp"
#include "openvino/op/loop.hpp"
#include "openvino/op/unsqueeze.hpp"
#include "openvino/op/util/op_types.hpp"
#include "utils/reshape.hpp"

using namespace ov::op;

OPENVINO_SUPPRESS_DEPRECATED_START
namespace ngraph {
namespace onnx_import {
namespace op {
namespace set_1 {
namespace {
/// \brief      Check if termination condition is true during all Loop
///             iterations.
///             It allows to replace termination condition body output with
///             Constant.
///             As a result OV Loop shape inference is able to handle more
///             cases.
///
/// \param[in]  cond_in    boolean input to the loop body depicting loop termination condition
///
/// \param[in]  cond_out   loop termination condition computed after each iteration
///
/// \return true if termination condition is not modified during loop iterations, false otherwise.
bool is_termination_condition_always_true(const ov::Node* cond_in, const ov::Node* cond_out) {
    return cond_in == cond_out;
}
}  // namespace

OutputVector loop(const Node& node) {
    const auto& ng_inputs = node.get_ng_inputs();

    const OutputVector loop_carried_dependencies{std::next(ng_inputs.begin(), 2), ng_inputs.end()};

    const auto& subgraphs = node.get_subgraphs();
    auto body_graph = subgraphs.at("body");
    auto body_outputs = body_graph->get_ov_outputs();
    const auto& body_inputs = body_graph->get_ng_parameters();

    // Infer loop body inputs' element type based on carried dependencies
    for (size_t i = 0; i < loop_carried_dependencies.size(); i++) {
        body_inputs[i + 2]->set_element_type(loop_carried_dependencies[i].get_element_type());
        body_inputs[i + 2]->set_partial_shape(loop_carried_dependencies[i].get_partial_shape());
    }

    // optional inputs
    Output<ov::Node> trip_count;
    // trip count skipped or has value max(int64_t) means infinitive loop
    if (ov::op::util::is_null(ng_inputs.at(0)) ||
        (ov::op::util::is_constant(ng_inputs.at(0).get_node_shared_ptr()) &&
         ov::as_type_ptr<v0::Constant>(ng_inputs.at(0).get_node_shared_ptr())->cast_vector<int64_t>()[0] ==
             std::numeric_limits<int64_t>::max())) {
        // -1 means infinite Loop
<<<<<<< HEAD
        trip_count = default_opset::Constant::create(ngraph::element::i64, {1}, {-1});
=======
        trip_count = v0::Constant::create(ov::element::i64, {1}, {-1});
>>>>>>> 3108733d
    } else {
        trip_count = ng_inputs.at(0);
    }

    Output<ov::Node> termination_cond;                                 // true means that first interation should be run
    if (ov::op::util::is_null(ng_inputs.at(1).get_node_shared_ptr()))  // termination condition skipped
    {
<<<<<<< HEAD
        termination_cond = default_opset::Constant::create(ngraph::element::boolean, {1}, {true});
    } else if (ngraph::op::is_constant(ng_inputs.at(1).get_node_shared_ptr()) &&
               ov::as_type_ptr<default_opset::Constant>(ng_inputs.at(1).get_node_shared_ptr())
                       ->cast_vector<bool>()[0] == false) {
=======
        termination_cond = v0::Constant::create(ov::element::boolean, {1}, {true});
    } else if (ov::op::util::is_constant(ng_inputs.at(1).get_node_shared_ptr()) &&
               ov::as_type_ptr<v0::Constant>(ng_inputs.at(1).get_node_shared_ptr())->cast_vector<bool>()[0] == false) {
>>>>>>> 3108733d
        // no iteration is performed so initial values are returned
        OutputVector node_outputs;
        // final values
        for (const auto& dep : loop_carried_dependencies) {
            node_outputs.push_back(dep);
        }
        // scan outputs
        for (const auto& dep : loop_carried_dependencies) {
            node_outputs.push_back(dep);
        }
        return node_outputs;
    } else {
        termination_cond = ng_inputs.at(1);
    }

    const int64_t concat_axis = 0;
<<<<<<< HEAD
    const auto concat_axis_const = default_opset::Constant::create(ngraph::element::i64, {1}, {concat_axis});
=======
    const auto concat_axis_const = v0::Constant::create(ov::element::i64, {1}, {concat_axis});
>>>>>>> 3108733d
    // add dimension along which scan outputs will be concatenated
    for (size_t i = loop_carried_dependencies.size() + 1; i < body_outputs.size(); ++i) {
        body_outputs[i] = std::make_shared<v0::Unsqueeze>(body_outputs[i], concat_axis_const);
    }

    const auto& cond_in = body_inputs[1];
    const auto& cond_out = body_outputs[0];
    // optimization allow to improve nG Loop shape inference
    if (is_termination_condition_always_true(cond_in.get(), cond_out.get_node())) {
<<<<<<< HEAD
        body_outputs[0] = default_opset::Constant::create(ngraph::element::boolean, {1}, {true});
=======
        body_outputs[0] = v0::Constant::create(ov::element::boolean, {1}, {true});
>>>>>>> 3108733d
    }

    CHECK_VALID_NODE(node,
                     body_inputs.size() >= loop_carried_dependencies.size() + 2,
                     "The provided loop body graph inputs size (",
                     body_inputs.size(),
                     "), is not greater than the sum of loop carried dependencies "
                     "and two mandatory"
                     " inputs (",
                     loop_carried_dependencies.size() + 2,
                     ")");

    CHECK_VALID_NODE(node,
                     body_outputs.size() >= loop_carried_dependencies.size() + 1,
                     "The provided loop body graph outputs size (",
                     body_outputs.size(),
                     ") is not greater than number of outputs. Required at least: ",
                     loop_carried_dependencies.size() + 1);

    ParameterVector body_params(body_inputs.begin() + 2, body_inputs.end());
    body_params.emplace(body_params.begin(),
                        body_inputs[0]);  // current iteration body input
    const auto body = std::make_shared<ov::Model>(body_outputs, body_params);
    auto loop = std::make_shared<v5::Loop>(trip_count, termination_cond);
    v5::Loop::SpecialBodyPorts spec_ports{0, 0};
    loop->set_special_body_ports(spec_ports);
    loop->set_function(body);

    // Setting up other Loop body inputs.
    // body_inputs[0] is iteration number, body_inputs[1] is termination condition
    auto body_inputs_it = std::next(body_inputs.begin(), 2);
    // body_outputs[0] is termination condition output
    auto body_outputs_it = std::next(body_outputs.begin(), 1);

    // Set-up loop carried dependencies and final output values
    OutputVector final_values;
    for (const auto& dep : loop_carried_dependencies) {
        loop->set_merged_input(*body_inputs_it++, dep, *body_outputs_it);
        final_values.push_back(loop->get_iter_value(*body_outputs_it++, -1));
    }

    const auto& inputs_from_parent = body_graph->get_inputs_from_parent();
    CHECK_VALID_NODE(node,
                     static_cast<size_t>(std::distance(body_inputs_it, body_inputs.end())) == inputs_from_parent.size(),
                     "Expected number of invariant parameters is"
                     " not equal number of provided inputs from parent scope");

    // Set-up parameters from parent graph which are not changed during Loop's
    // iterations
    for (auto in_from_parent_it = inputs_from_parent.begin();
         body_inputs_it != body_inputs.end() && in_from_parent_it != inputs_from_parent.end();
         ++body_inputs_it, ++in_from_parent_it) {
        loop->set_invariant_input(*body_inputs_it, *in_from_parent_it);
    }

    // Set-up scan outputs
    OutputVector scan_outputs;
    for (; body_outputs_it != body_outputs.end(); body_outputs_it++) {
        // start=0, stride=1, part_size=1, end=-1, axis=0
        scan_outputs.push_back(loop->get_concatenated_slices(*body_outputs_it, 0, 1, 1, -1, concat_axis));
    }
    loop->validate_and_infer_types();

    OutputVector node_outputs;
    for (const auto& v : final_values) {
        node_outputs.push_back(v);
    }
    for (const auto& v : scan_outputs) {
        node_outputs.push_back(v);
    }
    return node_outputs;
}
}  // namespace set_1
}  // namespace op
}  // namespace onnx_import
}  // namespace ngraph
OPENVINO_SUPPRESS_DEPRECATED_END<|MERGE_RESOLUTION|>--- conflicted
+++ resolved
@@ -63,11 +63,7 @@
          ov::as_type_ptr<v0::Constant>(ng_inputs.at(0).get_node_shared_ptr())->cast_vector<int64_t>()[0] ==
              std::numeric_limits<int64_t>::max())) {
         // -1 means infinite Loop
-<<<<<<< HEAD
-        trip_count = default_opset::Constant::create(ngraph::element::i64, {1}, {-1});
-=======
         trip_count = v0::Constant::create(ov::element::i64, {1}, {-1});
->>>>>>> 3108733d
     } else {
         trip_count = ng_inputs.at(0);
     }
@@ -75,16 +71,9 @@
     Output<ov::Node> termination_cond;                                 // true means that first interation should be run
     if (ov::op::util::is_null(ng_inputs.at(1).get_node_shared_ptr()))  // termination condition skipped
     {
-<<<<<<< HEAD
-        termination_cond = default_opset::Constant::create(ngraph::element::boolean, {1}, {true});
-    } else if (ngraph::op::is_constant(ng_inputs.at(1).get_node_shared_ptr()) &&
-               ov::as_type_ptr<default_opset::Constant>(ng_inputs.at(1).get_node_shared_ptr())
-                       ->cast_vector<bool>()[0] == false) {
-=======
         termination_cond = v0::Constant::create(ov::element::boolean, {1}, {true});
     } else if (ov::op::util::is_constant(ng_inputs.at(1).get_node_shared_ptr()) &&
                ov::as_type_ptr<v0::Constant>(ng_inputs.at(1).get_node_shared_ptr())->cast_vector<bool>()[0] == false) {
->>>>>>> 3108733d
         // no iteration is performed so initial values are returned
         OutputVector node_outputs;
         // final values
@@ -101,11 +90,7 @@
     }
 
     const int64_t concat_axis = 0;
-<<<<<<< HEAD
-    const auto concat_axis_const = default_opset::Constant::create(ngraph::element::i64, {1}, {concat_axis});
-=======
     const auto concat_axis_const = v0::Constant::create(ov::element::i64, {1}, {concat_axis});
->>>>>>> 3108733d
     // add dimension along which scan outputs will be concatenated
     for (size_t i = loop_carried_dependencies.size() + 1; i < body_outputs.size(); ++i) {
         body_outputs[i] = std::make_shared<v0::Unsqueeze>(body_outputs[i], concat_axis_const);
@@ -115,11 +100,7 @@
     const auto& cond_out = body_outputs[0];
     // optimization allow to improve nG Loop shape inference
     if (is_termination_condition_always_true(cond_in.get(), cond_out.get_node())) {
-<<<<<<< HEAD
-        body_outputs[0] = default_opset::Constant::create(ngraph::element::boolean, {1}, {true});
-=======
         body_outputs[0] = v0::Constant::create(ov::element::boolean, {1}, {true});
->>>>>>> 3108733d
     }
 
     CHECK_VALID_NODE(node,
