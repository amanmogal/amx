--- conflicted
+++ resolved
@@ -28,7 +28,7 @@
     CHECK_VALID_NODE(node,
                      ov::op::util::is_constant(frame_step_node.get_node_shared_ptr()) &&
                          ov::shape_size(frame_step_node.get_shape()) <= 1,
-                     "frame_step input must be a scalar or ov::Shape{1} constant.");
+                     "frame_step input must be a scalar or Shape{1} constant.");
     const auto frame_step =
         ov::as_type_ptr<default_opset::Constant>(frame_step_node.get_node_shared_ptr())->cast_vector<int64_t>()[0];
     const auto signal_param_shape = signal.get_partial_shape();
@@ -69,40 +69,22 @@
     }
     const int64_t batch_size = signal_param_shape[0].get_length();
     const auto nstfts = static_cast<int64_t>((signal_param_shape[axis].get_length() - frame_length) / frame_step) + 1;
-<<<<<<< HEAD
-    const auto axis_const = default_opset::Constant::create(element::i64, {}, {axis});
-    const auto zero_const = default_opset::Constant::create(element::i64, {}, {0});
-    const auto step = default_opset::Constant::create(element::i64, ov::Shape{2}, {1, 1});
-=======
     const auto axis_const = default_opset::Constant::create(ov::element::i64, {}, {axis});
     const auto zero_const = default_opset::Constant::create(ov::element::i64, {}, {0});
-    const auto step = default_opset::Constant::create(ov::element::i64, Shape{2}, {1, 1});
->>>>>>> 2b114ab9
+    const auto step = default_opset::Constant::create(ov::element::i64, ov::Shape{2}, {1, 1});
     ov::OutputVector all_signals;
     for (int64_t batch = 0; batch < batch_size; ++batch) {
         ov::OutputVector signals_in_batch;
         for (int64_t sig_idx = 0; sig_idx < nstfts; ++sig_idx) {
-<<<<<<< HEAD
-            const auto start = default_opset::Constant::create(element::i64,
+            const auto start = default_opset::Constant::create(ov::element::i64,
                                                                ov::Shape{2},
                                                                std::vector<int64_t>{batch, sig_idx * frame_step});
             const auto stop =
-                default_opset::Constant::create(element::i64,
+                default_opset::Constant::create(ov::element::i64,
                                                 ov::Shape{2},
                                                 std::vector<int64_t>{batch + 1, sig_idx * frame_step + frame_length});
             const auto slice_axes =
-                default_opset::Constant::create(element::i64, ov::Shape{2}, std::vector<int64_t>{0, axis});
-=======
-            const auto start = default_opset::Constant::create(ov::element::i64,
-                                                               Shape{2},
-                                                               std::vector<int64_t>{batch, sig_idx * frame_step});
-            const auto stop =
-                default_opset::Constant::create(ov::element::i64,
-                                                Shape{2},
-                                                std::vector<int64_t>{batch + 1, sig_idx * frame_step + frame_length});
-            const auto slice_axes =
-                default_opset::Constant::create(ov::element::i64, Shape{2}, std::vector<int64_t>{0, axis});
->>>>>>> 2b114ab9
+                default_opset::Constant::create(ov::element::i64, ov::Shape{2}, std::vector<int64_t>{0, axis});
             const auto slice = std::make_shared<default_opset::Slice>(signal, start, stop, step, slice_axes);
             const ov::Output<ov::Node> flatten_slice = std::make_shared<default_opset::Reshape>(
                 slice,
