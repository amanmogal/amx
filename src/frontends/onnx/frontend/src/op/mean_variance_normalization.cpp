--- conflicted
+++ resolved
@@ -33,13 +33,8 @@
     const std::vector<std::size_t> normalized_axes =
         ov::normalize_axes(node.get_description(), axes, data.get_partial_shape().rank());
     OPENVINO_SUPPRESS_DEPRECATED_END
-<<<<<<< HEAD
-    auto const_axes = default_opset::Constant::create(ov::element::i64, Shape{normalized_axes.size()}, normalized_axes);
-    return {std::make_shared<ov::op::v6::MVN>(data, const_axes, true, 1e-09f, ov::op::MVNEpsMode::OUTSIDE_SQRT)};
-=======
-    auto const_axes = v0::Constant::create(element::i64, Shape{normalized_axes.size()}, normalized_axes);
+    auto const_axes = v0::Constant::create(ov::element::i64, Shape{normalized_axes.size()}, normalized_axes);
     return {std::make_shared<v6::MVN>(data, const_axes, true, 1e-09f, ov::op::MVNEpsMode::OUTSIDE_SQRT)};
->>>>>>> 99d14a8b
 }
 
 }  // namespace set_9
