--- conflicted
+++ resolved
@@ -19,21 +19,12 @@
 namespace set_1 {
 OutputVector onehot(const Node& node) {
     OutputVector inputs{node.get_ng_inputs()};
-<<<<<<< HEAD
-    auto indices = std::make_shared<default_opset::Convert>(inputs.at(0), ov::element::i64);
-    auto depth = std::make_shared<default_opset::Convert>(reshape::interpret_as_scalar(inputs.at(1)), ov::element::i64);
+    auto indices = std::make_shared<v0::Convert>(inputs.at(0), ov::element::i64);
+    auto depth = std::make_shared<v0::Convert>(reshape::interpret_as_scalar(inputs.at(1)), ov::element::i64);
     // Rank 1 tensor containing exactly two elements: [off_value, on_value]
     auto values = inputs.at(2);
-    auto split_axis = default_opset::Constant::create(ov::element::i64, {}, {0});
-    auto off_on_values = std::make_shared<default_opset::Split>(values, split_axis, 2);
-=======
-    auto indices = std::make_shared<v0::Convert>(inputs.at(0), element::i64);
-    auto depth = std::make_shared<v0::Convert>(reshape::interpret_as_scalar(inputs.at(1)), element::i64);
-    // Rank 1 tensor containing exactly two elements: [off_value, on_value]
-    auto values = inputs.at(2);
-    auto split_axis = v0::Constant::create(element::i64, {}, {0});
+    auto split_axis = v0::Constant::create(ov::element::i64, {}, {0});
     auto off_on_values = std::make_shared<v1::Split>(values, split_axis, 2);
->>>>>>> 99d14a8b
     auto off_value = reshape::interpret_as_scalar(off_on_values->output(0));
     auto on_value = reshape::interpret_as_scalar(off_on_values->output(1));
 
