// Copyright (C) 2018-2023 Intel Corporation
// SPDX-License-Identifier: Apache-2.0
//

#include "op/lp_norm.hpp"

#include "exceptions.hpp"
#include "openvino/core/validation_util.hpp"
#include "openvino/op/constant.hpp"
#include "openvino/op/divide.hpp"
#include "ov_models/ov_builders/norm.hpp"

using namespace ov::op;

OPENVINO_SUPPRESS_DEPRECATED_START
namespace ngraph {
namespace onnx_import {
namespace op {
namespace set_1 {
OutputVector lp_norm(const Node& node) {
    const Output<ov::Node> data{node.get_ng_inputs().at(0)};
    const auto data_shape = data.get_partial_shape();
    const auto data_rank = data_shape.rank();

    const std::int64_t p_norm{node.get_attribute_value<std::int64_t>("p", 2)};

    const std::int64_t axis{node.get_attribute_value<std::int64_t>("axis", -1)};
    OPENVINO_SUPPRESS_DEPRECATED_START
    const size_t normalize_axis = ov::normalize_axis(node.get_description(), axis, data_rank);
    OPENVINO_SUPPRESS_DEPRECATED_END

    CHECK_VALID_NODE(node,
                     p_norm == 1 || p_norm == 2,
                     "Invalid `p` attribute value: ",
                     p_norm,
                     "Only normalization of 1st or 2nd order is supported.");

<<<<<<< HEAD
    const auto normalize_axis_const = default_opset::Constant::create(ov::element::i64, {}, {normalize_axis});
    std::shared_ptr<ngraph::Node> norm =
=======
    const auto normalize_axis_const = v0::Constant::create(element::i64, {}, {normalize_axis});
    std::shared_ptr<ov::Node> norm =
>>>>>>> 637920ce
        ov::op::util::lp_norm(data, normalize_axis_const, static_cast<std::size_t>(p_norm), 0.0f, true);

    return {std::make_shared<v1::Divide>(data, norm)};
}

}  // namespace set_1

}  // namespace op

}  // namespace onnx_import

}  // namespace ngraph
OPENVINO_SUPPRESS_DEPRECATED_END<|MERGE_RESOLUTION|>--- conflicted
+++ resolved
@@ -35,13 +35,8 @@
                      p_norm,
                      "Only normalization of 1st or 2nd order is supported.");
 
-<<<<<<< HEAD
-    const auto normalize_axis_const = default_opset::Constant::create(ov::element::i64, {}, {normalize_axis});
-    std::shared_ptr<ngraph::Node> norm =
-=======
-    const auto normalize_axis_const = v0::Constant::create(element::i64, {}, {normalize_axis});
+    const auto normalize_axis_const = v0::Constant::create(ov::element::i64, {}, {normalize_axis});
     std::shared_ptr<ov::Node> norm =
->>>>>>> 637920ce
         ov::op::util::lp_norm(data, normalize_axis_const, static_cast<std::size_t>(p_norm), 0.0f, true);
 
     return {std::make_shared<v1::Divide>(data, norm)};
