--- conflicted
+++ resolved
@@ -21,19 +21,10 @@
 namespace {
 
 /// \brief Split a shape returned by a ShapeOf operation into two outputs: width and height.
-<<<<<<< HEAD
-OutputVector get_shape_width_and_height(const Output<ngraph::Node>& shape) {
-    const auto axis = ov::op::v0::Constant::create(ngraph::element::i64, {1}, {0});
-    const auto height =
-        std::make_shared<ov::op::v8::Gather>(shape, ov::op::v0::Constant::create(ngraph::element::i64, {1}, {0}), axis);
-    const auto width =
-        std::make_shared<ov::op::v8::Gather>(shape, ov::op::v0::Constant::create(ngraph::element::i64, {1}, {1}), axis);
-=======
 OutputVector get_shape_width_and_height(const Output<ov::Node>& shape) {
     const auto axis = v0::Constant::create(ov::element::i64, {1}, {0});
     const auto height = std::make_shared<v8::Gather>(shape, v0::Constant::create(ov::element::i64, {1}, {0}), axis);
     const auto width = std::make_shared<v8::Gather>(shape, v0::Constant::create(ov::element::i64, {1}, {1}), axis);
->>>>>>> 3108733d
 
     return {width, height};
 }
