// Copyright (C) 2022-2024 Intel Corporation
// SPDX-License-Identifier: Apache-2.0
//

#include "op/trilu.hpp"

#include "exceptions.hpp"
#include "onnx_import/core/null_node.hpp"
#include "openvino/op/add.hpp"
#include "openvino/op/constant.hpp"
#include "openvino/op/gather.hpp"
#include "openvino/op/greater.hpp"
#include "openvino/op/greater_eq.hpp"
#include "openvino/op/less.hpp"
#include "openvino/op/less_eq.hpp"
#include "openvino/op/range.hpp"
#include "openvino/op/select.hpp"
#include "openvino/op/shape_of.hpp"
#include "openvino/op/unsqueeze.hpp"

using namespace ov::op;

OPENVINO_SUPPRESS_DEPRECATED_START
namespace ngraph {
namespace onnx_import {
namespace op {
namespace set_1 {

ov::OutputVector trilu(const Node& node) {
    const auto inputs = node.get_ng_inputs();
    const auto num_inputs = inputs.size();

    CHECK_VALID_NODE(node, num_inputs > 0 && num_inputs <= 2, "Trilu expects <= 2 input tensors. Got: ", num_inputs);

    const auto& input = inputs[0];
    const auto& rank = input.get_partial_shape().rank();
    if (rank.is_static()) {
        CHECK_VALID_NODE(node, rank.get_length() >= 2, "Trilu first input's rank must be >= 2");
    }
    bool is_k_available = num_inputs == 2 && !ov::op::util::is_null(inputs[1]);
    if (is_k_available) {
        CHECK_VALID_NODE(node, inputs[1].get_partial_shape().compatible({}), "Trilu second input must be a scalar");
    }

<<<<<<< HEAD
    const auto shape = std::make_shared<default_opset::ShapeOf>(input);
    const auto zero = default_opset::Constant::create(ov::element::i64, ov::Shape{}, {0});
    const auto one = default_opset::Constant::create(ov::element::i64, ov::Shape{}, {1});
=======
    const auto shape = std::make_shared<v3::ShapeOf>(input);
    const auto zero = v0::Constant::create(ov::element::i64, ov::Shape{}, {0});
    const auto one = v0::Constant::create(ov::element::i64, ov::Shape{}, {1});
>>>>>>> 50b2342a

    // The approach here is to create a mask, that later can be used in Select operator
    // to choose appropiate values from the input
    //
    // For example N = 4, M = 5, k = -1, upper = false
    // horizontal_range = [[0, 1, 2, 3, 4]]
    // vertical_range = [[-1],
    //                   [0],
    //                   [1],
    //                   [2]]
    // Since upper == false, we compare horizontal_range <= vertical_range
    // and thanks to broadcasting, it conceptually looks like:
    // [[0, 1, 2, 3, 4],        [[-1, -1, -1, -1, -1],
    //  [0, 1, 2, 3, 4],   <=    [0, 0, 0, 0, 0],
    //  [0, 1, 2, 3, 4],         [1, 1, 1, 1, 1],
    //  [0, 1, 2, 3, 4]]         [2, 2, 2, 2, 2]]
    //
    // which results in following mask:
    // [[0, 0, 0, 0, 0],
    //  [1, 0, 0, 0, 0],
    //  [1, 1, 0, 0, 0],
    //  [1, 1, 1, 0, 0]]
    //
    // That matches ONNX spec: "If upper is set to false, ... a negative k value excludes the main diagonal
    // and (|k|-1) diagonals below it"

    // fetch last two dimensions of input shape
    // M = shape[-1]
    // N = shape[-2]
<<<<<<< HEAD
    const auto M =
        std::make_shared<default_opset::Gather>(shape,
                                                default_opset::Constant::create(ov::element::i32, ov::Shape{}, {-1}),
                                                zero);
    const auto N =
        std::make_shared<default_opset::Gather>(shape,
                                                default_opset::Constant::create(ov::element::i32, ov::Shape{}, {-2}),
                                                zero);
=======
    const auto M = std::make_shared<v8::Gather>(shape, v0::Constant::create(ov::element::i32, ov::Shape{}, {-1}), zero);
    const auto N = std::make_shared<v8::Gather>(shape, v0::Constant::create(ov::element::i32, ov::Shape{}, {-2}), zero);
>>>>>>> 50b2342a

    // create 2D tensor with shape [1, M] and values [[0, 1, ..., M - 1]]
    const auto horizontal_range =
        std::make_shared<v0::Unsqueeze>(std::make_shared<v4::Range>(zero, M, one, ov::element::i64), zero);
    // create 2D tensor with shape [N, 1] and values [[k], [k + 1], ..., [N + k - 1]]
    std::shared_ptr<ov::Node> vertical_range;
    if (is_k_available) {
        vertical_range =
            std::make_shared<v4::Range>(inputs[1], std::make_shared<v1::Add>(N, inputs[1]), one, ov::element::i64);
    } else {
        vertical_range = std::make_shared<v4::Range>(zero, N, one, ov::element::i64);
    }
    vertical_range = std::make_shared<v0::Unsqueeze>(vertical_range, one);

    const bool upper = node.get_attribute_value<int64_t>("upper", 1) == 1;
    std::shared_ptr<ov::Node> mask;
    if (upper) {
        mask = std::make_shared<v1::GreaterEqual>(horizontal_range, vertical_range);
    } else {
        mask = std::make_shared<v1::LessEqual>(horizontal_range, vertical_range);
    }

<<<<<<< HEAD
    return {std::make_shared<default_opset::Select>(
        mask,
        input,
        default_opset::Constant::create(input.get_element_type(), ov::Shape{}, {0}))};
=======
    return {
        std::make_shared<v1::Select>(mask, input, v0::Constant::create(input.get_element_type(), ov::Shape{}, {0}))};
>>>>>>> 50b2342a
}

}  // namespace set_1
}  // namespace op
}  // namespace onnx_import
}  // namespace ngraph
OPENVINO_SUPPRESS_DEPRECATED_END<|MERGE_RESOLUTION|>--- conflicted
+++ resolved
@@ -42,15 +42,9 @@
         CHECK_VALID_NODE(node, inputs[1].get_partial_shape().compatible({}), "Trilu second input must be a scalar");
     }
 
-<<<<<<< HEAD
-    const auto shape = std::make_shared<default_opset::ShapeOf>(input);
-    const auto zero = default_opset::Constant::create(ov::element::i64, ov::Shape{}, {0});
-    const auto one = default_opset::Constant::create(ov::element::i64, ov::Shape{}, {1});
-=======
     const auto shape = std::make_shared<v3::ShapeOf>(input);
     const auto zero = v0::Constant::create(ov::element::i64, ov::Shape{}, {0});
     const auto one = v0::Constant::create(ov::element::i64, ov::Shape{}, {1});
->>>>>>> 50b2342a
 
     // The approach here is to create a mask, that later can be used in Select operator
     // to choose appropiate values from the input
@@ -80,19 +74,8 @@
     // fetch last two dimensions of input shape
     // M = shape[-1]
     // N = shape[-2]
-<<<<<<< HEAD
-    const auto M =
-        std::make_shared<default_opset::Gather>(shape,
-                                                default_opset::Constant::create(ov::element::i32, ov::Shape{}, {-1}),
-                                                zero);
-    const auto N =
-        std::make_shared<default_opset::Gather>(shape,
-                                                default_opset::Constant::create(ov::element::i32, ov::Shape{}, {-2}),
-                                                zero);
-=======
     const auto M = std::make_shared<v8::Gather>(shape, v0::Constant::create(ov::element::i32, ov::Shape{}, {-1}), zero);
     const auto N = std::make_shared<v8::Gather>(shape, v0::Constant::create(ov::element::i32, ov::Shape{}, {-2}), zero);
->>>>>>> 50b2342a
 
     // create 2D tensor with shape [1, M] and values [[0, 1, ..., M - 1]]
     const auto horizontal_range =
@@ -115,15 +98,8 @@
         mask = std::make_shared<v1::LessEqual>(horizontal_range, vertical_range);
     }
 
-<<<<<<< HEAD
-    return {std::make_shared<default_opset::Select>(
-        mask,
-        input,
-        default_opset::Constant::create(input.get_element_type(), ov::Shape{}, {0}))};
-=======
     return {
         std::make_shared<v1::Select>(mask, input, v0::Constant::create(input.get_element_type(), ov::Shape{}, {0}))};
->>>>>>> 50b2342a
 }
 
 }  // namespace set_1
