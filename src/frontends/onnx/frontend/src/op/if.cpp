// Copyright (C) 2018-2023 Intel Corporation
// SPDX-License-Identifier: Apache-2.0
//

#include "op/if.hpp"

#include "core/graph.hpp"
#include "ngraph/node.hpp"
#include "openvino/frontend/exception.hpp"
<<<<<<< HEAD
#include "openvino/opsets/opset8.hpp"
=======
#include "openvino/op/if.hpp"
>>>>>>> f7849319

OPENVINO_SUPPRESS_DEPRECATED_START
namespace ngraph {
namespace onnx_import {
namespace op {
namespace set_1 {
OutputVector if_op(const Node& node) {
    const auto& ng_inputs = node.get_ng_inputs();
    FRONT_END_GENERAL_CHECK(ng_inputs.size() == 1, "If operator takes only one input");

    const auto& subgraphs = node.get_subgraphs();
    FRONT_END_GENERAL_CHECK(subgraphs.count("then_branch") == 1, "Missing 'then_branch' attribute");
    auto then_subgraph = subgraphs.at("then_branch");
    const auto& then_params = then_subgraph->get_ng_parameters();
    auto then_branch =
        std::make_shared<Function>(then_subgraph->get_ov_outputs(), then_params, then_subgraph->get_name());
    FRONT_END_GENERAL_CHECK(subgraphs.count("else_branch") == 1, "Missing 'else_branch' attribute");
    auto else_subgraph = subgraphs.at("else_branch");
    const auto& else_params = else_subgraph->get_ng_parameters();
    auto else_branch =
        std::make_shared<Function>(else_subgraph->get_ov_outputs(), else_params, else_subgraph->get_name());

<<<<<<< HEAD
    auto if_node = std::make_shared<ov::opset8::If>(ng_inputs.at(0));
=======
    auto if_node = std::make_shared<ov::op::v8::If>(ng_inputs.at(0));
>>>>>>> f7849319
    if_node->set_then_body(then_branch);
    if_node->set_else_body(else_branch);

    const auto then_branch_inputs_from_parent = then_subgraph->get_inputs_from_parent();
    FRONT_END_GENERAL_CHECK(then_branch_inputs_from_parent.size() == then_params.size(),
                            "Number of inputs to 'then_branch' is invalid. Expected " +
                                std::to_string(then_branch_inputs_from_parent.size()) + ", actual " +
                                std::to_string(then_params.size()));
    auto then_param = then_params.cbegin();
    for (const auto& from_parent : then_branch_inputs_from_parent) {
        if_node->set_input(from_parent, *then_param, nullptr);
        then_param++;
    }
    const auto else_branch_inputs_from_parent = else_subgraph->get_inputs_from_parent();
    FRONT_END_GENERAL_CHECK(else_branch_inputs_from_parent.size() == else_params.size(),
                            "Number of inputs to 'else_branch' is invalid. Expected " +
                                std::to_string(else_branch_inputs_from_parent.size()) + ", actual " +
                                std::to_string(else_params.size()));
    auto else_param = else_params.cbegin();
    for (const auto& from_parent : else_branch_inputs_from_parent) {
        if_node->set_input(from_parent, nullptr, *else_param);
        else_param++;
    }
    FRONT_END_GENERAL_CHECK(then_branch->get_results().size() == else_branch->get_results().size(),
                            "'then' and 'else' branches have to have the same number of outputs");
    auto else_result = else_branch->get_results().cbegin();
    for (const auto& then_result : then_branch->get_results()) {
        if_node->set_output(then_result, *else_result);
        else_result++;
    }
    if_node->validate_and_infer_types();

    return if_node->outputs();
}
}  // namespace set_1
}  // namespace op
}  // namespace onnx_import
}  // namespace ngraph
OPENVINO_SUPPRESS_DEPRECATED_END<|MERGE_RESOLUTION|>--- conflicted
+++ resolved
@@ -7,11 +7,7 @@
 #include "core/graph.hpp"
 #include "ngraph/node.hpp"
 #include "openvino/frontend/exception.hpp"
-<<<<<<< HEAD
-#include "openvino/opsets/opset8.hpp"
-=======
 #include "openvino/op/if.hpp"
->>>>>>> f7849319
 
 OPENVINO_SUPPRESS_DEPRECATED_START
 namespace ngraph {
@@ -34,11 +30,7 @@
     auto else_branch =
         std::make_shared<Function>(else_subgraph->get_ov_outputs(), else_params, else_subgraph->get_name());
 
-<<<<<<< HEAD
-    auto if_node = std::make_shared<ov::opset8::If>(ng_inputs.at(0));
-=======
     auto if_node = std::make_shared<ov::op::v8::If>(ng_inputs.at(0));
->>>>>>> f7849319
     if_node->set_then_body(then_branch);
     if_node->set_else_body(else_branch);
 
