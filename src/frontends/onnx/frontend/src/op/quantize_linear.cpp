// Copyright (C) 2018-2023 Intel Corporation
// SPDX-License-Identifier: Apache-2.0
//

#include "op/quantize_linear.hpp"

#include "exceptions.hpp"
#include "openvino/frontend/exception.hpp"
#include "openvino/op/constant.hpp"
#include "openvino/op/convert.hpp"
#include "openvino/op/fake_quantize.hpp"
#include "openvino/op/multiply.hpp"
#include "openvino/op/subtract.hpp"
#include "ov_models/ov_builders/reshape.hpp"
#include "utils/reshape.hpp"
#include "validation_util.hpp"
<<<<<<< HEAD
=======

using namespace ov::op;
>>>>>>> 1a557405

OPENVINO_SUPPRESS_DEPRECATED_START
namespace ngraph {
namespace onnx_import {
namespace op {
namespace detail {
namespace {
ov::Output<ov::Node> get_zero_point(const ov::OutputVector& inputs) {
    if (inputs.size() > 2) {
        return inputs.at(2);
    } else {
        return std::make_shared<v0::Constant>(ov::element::u8, Shape{1}, std::uint8_t(0));
    }
}

void validate_zero_point_type(const Node& onnx_node, const ov::Output<ov::Node>& y_zero_point) {
    const auto& y_zero_point_et = y_zero_point.get_element_type();
    CHECK_VALID_NODE(
        onnx_node,
        y_zero_point_et.is_static() && (y_zero_point_et == ov::element::u8 || y_zero_point_et == ov::element::i8 ||
                                        y_zero_point_et == ov::element::u16 || y_zero_point_et == ov::element::i16),
        "\"y_zero_point\" input data for QuantizeLinear operator must be one of the supported types: u8, i8, u16 or i16"
        "integer type.");
}

ov::Output<ov::Node> validate_scale(const Node& onnx_node, const ov::Output<ov::Node>& y_scale) {
    const auto& y_scale_et = y_scale.get_element_type();
    CHECK_VALID_NODE(onnx_node, y_scale_et.is_static(), "\"y_scale\" input data type must be static.");
    if (y_scale_et != ov::element::f32) {
        return std::make_shared<v0::Convert>(y_scale, ov::element::f32);
    }
    return y_scale;
}

ov::Output<ov::Node> validate_data(const Node& onnx_node, const ov::Output<ov::Node>& data) {
    const auto& data_et = data.get_element_type();
    CHECK_VALID_NODE(onnx_node, data_et.is_static(), "\"x\" input data type must be static.");

    if (data_et != ov::element::f32) {
        return std::make_shared<v0::Convert>(data, ov::element::f32);
    }
    return data;
}

std::tuple<std::shared_ptr<ov::Node>, std::shared_ptr<ov::Node>> get_output_bands(
    const ov::element::Type& destination_type,
    const ov::element::Type& data_type) {
    std::shared_ptr<ov::Node> output_low;
    std::shared_ptr<ov::Node> output_high;

    // These values could be used in a ConvertQuantizeDequantize transformation and
    // should be aligned
    switch (destination_type) {
    case ov::element::i8:
        output_low = std::make_shared<v0::Constant>(data_type, Shape{1}, -128);
        output_high = std::make_shared<v0::Constant>(data_type, Shape{1}, 127);
        break;
    case ov::element::u8:
        output_low = std::make_shared<v0::Constant>(data_type, Shape{1}, 0);
        output_high = std::make_shared<v0::Constant>(data_type, Shape{1}, 255);
        break;
    case ov::element::i16:
        output_low = std::make_shared<v0::Constant>(data_type, Shape{1}, -32768);
        output_high = std::make_shared<v0::Constant>(data_type, Shape{1}, 32767);
        break;
    case ov::element::u16:
        output_low = std::make_shared<v0::Constant>(data_type, Shape{1}, 0);
        output_high = std::make_shared<v0::Constant>(data_type, Shape{1}, 65535);
        break;
    default:
        OPENVINO_THROW("Unsupported element type for QuantizeLinear");
        break;
    }

    return std::make_tuple(output_low, output_high);
}

<<<<<<< HEAD
std::tuple<std::shared_ptr<ngraph::Node>, std::shared_ptr<ngraph::Node>> get_input_bands(
    const Output<ngraph::Node>& y_scale,
    const Output<ngraph::Node>& y_zero_point,
    const std::shared_ptr<ngraph::Node>& output_low,
    const std::shared_ptr<ngraph::Node>& output_high,
    const element::Type& data_type) {
    std::shared_ptr<ngraph::Node> input_low;
    std::shared_ptr<ngraph::Node> input_high;
    const auto& zero_point = std::make_shared<default_opset::Convert>(y_zero_point, data_type);

    input_low =
        std::make_shared<default_opset::Multiply>(y_scale,
                                                  std::make_shared<default_opset::Subtract>(output_low, zero_point));
    if (auto constant = ov::util::constantfold_subgraph(input_low)) {
        input_low = constant;
    }
    input_high =
        std::make_shared<default_opset::Multiply>(y_scale,
                                                  std::make_shared<default_opset::Subtract>(output_high, zero_point));
    if (auto constant = ov::util::constantfold_subgraph(input_high)) {
=======
std::tuple<std::shared_ptr<ov::Node>, std::shared_ptr<ov::Node>> get_input_bands(
    const ov::Output<ov::Node>& y_scale,
    const ov::Output<ov::Node>& y_zero_point,
    const std::shared_ptr<ov::Node>& output_low,
    const std::shared_ptr<ov::Node>& output_high,
    const ov::element::Type& data_type) {
    std::shared_ptr<ov::Node> input_low;
    std::shared_ptr<ov::Node> input_high;
    const auto& zero_point = std::make_shared<v0::Convert>(y_zero_point, data_type);

    input_low = std::make_shared<v1::Multiply>(y_scale, std::make_shared<v1::Subtract>(output_low, zero_point));
    if (auto constant = ov::util::get_constant_from_source(input_low)) {
        input_low = constant;
    }
    input_high = std::make_shared<v1::Multiply>(y_scale, std::make_shared<v1::Subtract>(output_high, zero_point));
    if (auto constant = ov::util::get_constant_from_source(input_high)) {
>>>>>>> 1a557405
        input_high = constant;
    }

    return std::make_tuple(input_low, input_high);
}
}  // namespace
std::shared_ptr<ov::Node> make_fake_quantize(const ov::Output<ov::Node>& y_scale,
                                             const ov::Output<ov::Node>& y_zero_point,
                                             const ov::Output<ov::Node>& data) {
    const ov::element::Type& destination_type = y_zero_point.get_element_type();
    const ov::element::Type& data_type = data.get_element_type();

    std::shared_ptr<ov::Node> output_low;
    std::shared_ptr<ov::Node> output_high;
    std::tie(output_low, output_high) = detail::get_output_bands(destination_type, data_type);

    std::shared_ptr<ov::Node> input_low;
    std::shared_ptr<ov::Node> input_high;
    std::tie(input_low, input_high) =
        detail::get_input_bands(y_scale, y_zero_point, output_low, output_high, data_type);

    const std::size_t levels = static_cast<size_t>(1) << destination_type.bitwidth();

    return std::make_shared<v0::Convert>(
        std::make_shared<v0::FakeQuantize>(data, input_low, input_high, output_low, output_high, levels),
        destination_type);
}
}  // namespace detail

namespace set_1 {
ov::OutputVector quantize_linear(const Node& node) {
    ov::OutputVector inputs{node.get_ng_inputs()};
    auto x = inputs.at(0);
    auto y_scale = inputs.at(1);
    auto y_zero_point = detail::get_zero_point(inputs);

    x = detail::validate_data(node, x);
    detail::validate_zero_point_type(node, y_zero_point);
    y_scale = detail::validate_scale(node, y_scale);

    return {detail::make_fake_quantize(y_scale, y_zero_point, x)};
}
}  // namespace set_1

namespace set_13 {
namespace {
ov::OutputVector quantize_linear(ov::Output<ov::Node> x,
                                 ov::Output<ov::Node> y_scale,
                                 ov::Output<ov::Node> y_zero_point,
                                 int64_t axis,
                                 Node node) {
    namespace detail = ngraph::onnx_import::op::detail;

    x = detail::validate_data(node, x);
    detail::validate_zero_point_type(node, y_zero_point);
    y_scale = detail::validate_scale(node, y_scale);

    const auto& x_shape = x.get_partial_shape();

    axis = ov::util::normalize_axis(node.get_description(), axis, x_shape.rank());

    const auto& y_scale_shape = y_scale.get_partial_shape();
    const auto& y_zero_point_shape = y_zero_point.get_partial_shape();

    if (y_scale_shape.rank().is_static() && y_scale_shape.rank().get_length() == 1 && x_shape.rank().is_static() &&
        x_shape.rank().get_length() > 0 && x_shape[axis].is_static()) {
        CHECK_VALID_NODE(node,
                         y_scale_shape[0].same_scheme(x_shape[axis]),
                         "The number of quantization scale elements ",
                         y_scale_shape[0],
                         " must match the number of respective input data axis size: ",
                         x_shape[axis]);

        Shape target_shape(x_shape.rank().get_length(), 1);
        target_shape[axis] = static_cast<size_t>(x_shape[axis].get_length());

        y_scale = ov::op::util::reshape(y_scale, target_shape);
    }

    if (y_zero_point_shape.rank().is_static() && y_zero_point_shape.rank().get_length() == 1 &&
        x_shape.rank().is_static() && x_shape.rank().get_length() > 0 && x_shape[axis].is_static()) {
        CHECK_VALID_NODE(node,
                         y_zero_point_shape[0].same_scheme(x_shape[axis]),
                         "The number of quantization zero point elements ",
                         y_zero_point_shape[0],
                         " must match the number of respective input data axis size: ",
                         x_shape[axis]);

        Shape target_shape(x_shape.rank().get_length(), 1);
        target_shape[axis] = static_cast<size_t>(x_shape[axis].get_length());

        y_zero_point = ov::op::util::reshape(y_zero_point, target_shape);
    }

    return {detail::make_fake_quantize(y_scale, y_zero_point, x)};
}
}  // namespace

ov::OutputVector quantize_linear(const Node& node) {
    const ov::OutputVector inputs{node.get_ng_inputs()};

    FRONT_END_GENERAL_CHECK(2 <= inputs.size() && inputs.size() <= 3,
                            "The QuantizeLinear op expects 2 required and one optional "
                            "input. Got: ",
                            inputs.size());

    const auto& x = inputs[0];
    const auto& scale = inputs[1];
    const auto zero_point = op::detail::get_zero_point(inputs);

    // per-tensor quantization, axis attribute ignored
    if (scale.get_partial_shape().rank().is_static() && scale.get_partial_shape().rank().get_length() == 0 &&
        zero_point.get_partial_shape().rank().is_static() && zero_point.get_partial_shape().rank().get_length() == 0) {
        return set_1::quantize_linear(node);
    }

    return quantize_linear(x, scale, zero_point, node.get_attribute_value<int64_t>("axis", 1), node);
}
}  // namespace set_13

}  // namespace op

}  // namespace onnx_import

}  // namespace ngraph
OPENVINO_SUPPRESS_DEPRECATED_END<|MERGE_RESOLUTION|>--- conflicted
+++ resolved
@@ -14,11 +14,8 @@
 #include "ov_models/ov_builders/reshape.hpp"
 #include "utils/reshape.hpp"
 #include "validation_util.hpp"
-<<<<<<< HEAD
-=======
 
 using namespace ov::op;
->>>>>>> 1a557405
 
 OPENVINO_SUPPRESS_DEPRECATED_START
 namespace ngraph {
@@ -96,28 +93,6 @@
     return std::make_tuple(output_low, output_high);
 }
 
-<<<<<<< HEAD
-std::tuple<std::shared_ptr<ngraph::Node>, std::shared_ptr<ngraph::Node>> get_input_bands(
-    const Output<ngraph::Node>& y_scale,
-    const Output<ngraph::Node>& y_zero_point,
-    const std::shared_ptr<ngraph::Node>& output_low,
-    const std::shared_ptr<ngraph::Node>& output_high,
-    const element::Type& data_type) {
-    std::shared_ptr<ngraph::Node> input_low;
-    std::shared_ptr<ngraph::Node> input_high;
-    const auto& zero_point = std::make_shared<default_opset::Convert>(y_zero_point, data_type);
-
-    input_low =
-        std::make_shared<default_opset::Multiply>(y_scale,
-                                                  std::make_shared<default_opset::Subtract>(output_low, zero_point));
-    if (auto constant = ov::util::constantfold_subgraph(input_low)) {
-        input_low = constant;
-    }
-    input_high =
-        std::make_shared<default_opset::Multiply>(y_scale,
-                                                  std::make_shared<default_opset::Subtract>(output_high, zero_point));
-    if (auto constant = ov::util::constantfold_subgraph(input_high)) {
-=======
 std::tuple<std::shared_ptr<ov::Node>, std::shared_ptr<ov::Node>> get_input_bands(
     const ov::Output<ov::Node>& y_scale,
     const ov::Output<ov::Node>& y_zero_point,
@@ -129,12 +104,11 @@
     const auto& zero_point = std::make_shared<v0::Convert>(y_zero_point, data_type);
 
     input_low = std::make_shared<v1::Multiply>(y_scale, std::make_shared<v1::Subtract>(output_low, zero_point));
-    if (auto constant = ov::util::get_constant_from_source(input_low)) {
+    if (auto constant = ov::util::constantfold_subgraph(input_low)) {
         input_low = constant;
     }
     input_high = std::make_shared<v1::Multiply>(y_scale, std::make_shared<v1::Subtract>(output_high, zero_point));
-    if (auto constant = ov::util::get_constant_from_source(input_high)) {
->>>>>>> 1a557405
+    if (auto constant = ov::util::constantfold_subgraph(input_high)) {
         input_high = constant;
     }
 
