--- conflicted
+++ resolved
@@ -27,11 +27,7 @@
     if (inputs.size() > 2) {
         return inputs.at(2);
     } else {
-<<<<<<< HEAD
-        return std::make_shared<v0::Constant>(element::u8, ov::Shape{1}, std::uint8_t(0));
-=======
-        return std::make_shared<v0::Constant>(ov::element::u8, Shape{1}, std::uint8_t(0));
->>>>>>> 2b114ab9
+        return std::make_shared<v0::Constant>(ov::element::u8, ov::Shape{1}, std::uint8_t(0));
     }
 }
 
@@ -73,39 +69,21 @@
     // These values could be used in a ConvertQuantizeDequantize transformation and
     // should be aligned
     switch (destination_type) {
-<<<<<<< HEAD
-    case element::i8:
+    case ov::element::i8:
         output_low = std::make_shared<v0::Constant>(data_type, ov::Shape{1}, -128);
         output_high = std::make_shared<v0::Constant>(data_type, ov::Shape{1}, 127);
         break;
-    case element::u8:
+    case ov::element::u8:
         output_low = std::make_shared<v0::Constant>(data_type, ov::Shape{1}, 0);
         output_high = std::make_shared<v0::Constant>(data_type, ov::Shape{1}, 255);
         break;
-    case element::i16:
+    case ov::element::i16:
         output_low = std::make_shared<v0::Constant>(data_type, ov::Shape{1}, -32768);
         output_high = std::make_shared<v0::Constant>(data_type, ov::Shape{1}, 32767);
         break;
-    case element::u16:
+    case ov::element::u16:
         output_low = std::make_shared<v0::Constant>(data_type, ov::Shape{1}, 0);
         output_high = std::make_shared<v0::Constant>(data_type, ov::Shape{1}, 65535);
-=======
-    case ov::element::i8:
-        output_low = std::make_shared<v0::Constant>(data_type, Shape{1}, -128);
-        output_high = std::make_shared<v0::Constant>(data_type, Shape{1}, 127);
-        break;
-    case ov::element::u8:
-        output_low = std::make_shared<v0::Constant>(data_type, Shape{1}, 0);
-        output_high = std::make_shared<v0::Constant>(data_type, Shape{1}, 255);
-        break;
-    case ov::element::i16:
-        output_low = std::make_shared<v0::Constant>(data_type, Shape{1}, -32768);
-        output_high = std::make_shared<v0::Constant>(data_type, Shape{1}, 32767);
-        break;
-    case ov::element::u16:
-        output_low = std::make_shared<v0::Constant>(data_type, Shape{1}, 0);
-        output_high = std::make_shared<v0::Constant>(data_type, Shape{1}, 65535);
->>>>>>> 2b114ab9
         break;
     default:
         OPENVINO_THROW("Unsupported element type for QuantizeLinear");
