// Copyright (C) 2018-2023 Intel Corporation
// SPDX-License-Identifier: Apache-2.0
//

#include "op/com.microsoft/attention.hpp"

#include "onnx_import/core/null_node.hpp"
#include "openvino/frontend/exception.hpp"
#include "openvino/op/add.hpp"
#include "openvino/op/broadcast.hpp"
#include "openvino/op/concat.hpp"
#include "openvino/op/constant.hpp"
#include "openvino/op/convert.hpp"
#include "openvino/op/divide.hpp"
#include "openvino/op/equal.hpp"
#include "openvino/op/floor.hpp"
#include "openvino/op/floor_mod.hpp"
#include "openvino/op/gather.hpp"
#include "openvino/op/greater.hpp"
#include "openvino/op/greater_eq.hpp"
#include "openvino/op/less.hpp"
#include "openvino/op/log.hpp"
#include "openvino/op/logical_not.hpp"
#include "openvino/op/logical_or.hpp"
#include "openvino/op/matmul.hpp"
#include "openvino/op/maximum.hpp"
#include "openvino/op/multiply.hpp"
#include "openvino/op/pad.hpp"
#include "openvino/op/range.hpp"
#include "openvino/op/reshape.hpp"
#include "openvino/op/select.hpp"
#include "openvino/op/shape_of.hpp"
#include "openvino/op/softmax.hpp"
#include "openvino/op/sqrt.hpp"
#include "openvino/op/squeeze.hpp"
#include "openvino/op/subtract.hpp"
#include "openvino/op/transpose.hpp"
#include "openvino/op/unsqueeze.hpp"
#include "ov_models/ov_builders/split.hpp"

using namespace ov::op;

namespace ngraph {
namespace onnx_import {
namespace op {
namespace detail {
namespace {
NodeVector split_to_QKV(const std::shared_ptr<v1::Add>& node,
                        int64_t num_heads,
                        const std::vector<int64_t>& qkv_hidden_sizes);

using NodeTuple = std::tuple<std::shared_ptr<ov::Node>, std::shared_ptr<ov::Node>>;

NodeTuple get_attention_mask(const OutputVector& op_inputs, bool unidirectional);

std::shared_ptr<ov::Node> attention_softmax(const OutputVector& op_inputs,
                                            const std::shared_ptr<ov::Node>& Q,
                                            std::shared_ptr<ov::Node> K,
                                            std::shared_ptr<ov::Node> V,
                                            const std::shared_ptr<ov::Node>& attention_mask,
                                            const std::shared_ptr<ov::Node>& bin_mask,
                                            const std::shared_ptr<ov::Node>& head_size,
                                            bool unidirectional);

std::shared_ptr<ov::Node> get_present_state(const std::shared_ptr<ov::Node>& K,
                                            const std::shared_ptr<ov::Node>& V,
                                            const OutputVector& op_inputs);
}  // namespace
}  // namespace detail

namespace set_1 {
OutputVector attention(const Node& node) {
    auto nodes = node.get_ng_inputs();
    const auto& input = nodes[0];
    const auto& weights = nodes[1];
    const auto& bias = nodes[2];

    // Attention is defined as:
    // Q = input x Wq, K = input x Wk, V = input x Wv
    // attention = softmax((Q x K') / sqrt(head_size)) x V
    //
    // In this operator, Wq, Wk and Wv are combined in a single input 'weights' along the second axis.
    // So the approach here is to do a single big matrix multiply
    // and then split the result into Q, K, V matrices

    auto matmul = std::make_shared<v0::MatMul>(input, weights);
    auto add = std::make_shared<v1::Add>(matmul, bias);

    const auto num_heads = node.get_attribute_value<int64_t>("num_heads");
    const auto qkv_hidden_sizes = node.get_attribute_value<std::vector<int64_t>>("qkv_hidden_sizes", {});
    const auto split_result = detail::split_to_QKV(add, num_heads, qkv_hidden_sizes);

    bool unidirectional = static_cast<bool>(node.get_attribute_value<int64_t>("unidirectional", 0));
    // mask has values either 0 or -10000 and its shape must be
    // broadcastable to (batch_size, num_heads, sequence_length, past_sequence_length + sequence_length)
    // so it can be added to Q x K' later
    // past_sequence_length can be 0 if 'past' input is not available
    std::shared_ptr<ov::Node> attention_mask = nullptr, bin_mask = nullptr;
    std::tie(attention_mask, bin_mask) = detail::get_attention_mask(nodes, unidirectional);

    const auto& Q = split_result[0];
    const auto& K = split_result[1];
    const auto& V = split_result[2];
    const auto& head_size = split_result[3];

    // compute softmax((Q x K' + mask) / sqrt(head_size))
    const auto output = detail::attention_softmax(nodes, Q, K, V, attention_mask, bin_mask, head_size, unidirectional);

    // present = concat(K, V) if 'past' input is unavailable
    // or
    // present = concat(past, K, V)
    const auto present = detail::get_present_state(K, V, nodes);

    return {output, present};
}
}  // namespace set_1

namespace detail {
namespace {

std::shared_ptr<ov::Node> get_dimensions(const std::shared_ptr<v3::ShapeOf>& shape, const std::vector<int>& dims) {
<<<<<<< HEAD
    static const auto zero = v0::Constant::create(element::i32, ov::Shape{}, {0});
    const auto dims_const = v0::Constant::create(element::i32, ov::Shape{dims.size()}, dims);
=======
    static const auto zero = v0::Constant::create(ov::element::i32, Shape{}, {0});
    const auto dims_const = v0::Constant::create(ov::element::i32, Shape{dims.size()}, dims);
>>>>>>> 2b114ab9
    return std::make_shared<v8::Gather>(shape, dims_const, zero);
}

std::shared_ptr<ov::Node> get_dimensions(const std::shared_ptr<ov::Node>& node, const std::vector<int>& dims) {
    return get_dimensions(std::make_shared<v3::ShapeOf>(node), dims);
}

std::shared_ptr<ov::Node> get_hidden_size(const std::shared_ptr<v3::ShapeOf>& node_shape) {
    // node has shape (batch_size, sequence_length, 3 * hidden_size)
<<<<<<< HEAD
    const auto zero = v0::Constant::create(element::i32, ov::Shape{}, {0});
    const auto hidden_size_x3 = get_dimensions(node_shape, {2});
    const auto three = v0::Constant::create(element::i64, ov::Shape{}, {3});
=======
    const auto zero = v0::Constant::create(ov::element::i32, Shape{}, {0});
    const auto hidden_size_x3 = get_dimensions(node_shape, {2});
    const auto three = v0::Constant::create(ov::element::i64, Shape{}, {3});
>>>>>>> 2b114ab9
    const auto hidden_size = std::make_shared<v1::Divide>(hidden_size_x3, three);
    return hidden_size;
}

NodeVector split_to_QKV(const std::shared_ptr<v1::Add>& node,
                        int64_t num_heads,
                        const std::vector<int64_t>& qkv_hidden_sizes) {
    OutputVector split;
    std::shared_ptr<ov::Node> head_size = nullptr;
    const auto& node_type = node->get_element_type();
    const auto node_shape = std::make_shared<v3::ShapeOf>(node);
    // node has shape (batch_size, sequence_length, 3 * hidden_size)
    // fetch the first two dimensions
    const auto batch_size_seq_len = get_dimensions(node_shape, {0, 1});
<<<<<<< HEAD
    const auto num_heads_node = v0::Constant::create(element::i64, ov::Shape{1}, {num_heads});
=======
    const auto num_heads_node = v0::Constant::create(ov::element::i64, Shape{1}, {num_heads});
>>>>>>> 2b114ab9
    if (qkv_hidden_sizes.size() == 0) {
        const auto hidden_size = get_hidden_size(node_shape);
        // head_size = hidden_size / num_heads
        head_size = std::make_shared<v1::Divide>(hidden_size, num_heads_node);
        // split the node into 3 even parts Q, K, V with shape (batch_size, sequence_len, hidden_size)
        split = ov::op::util::split(node, 3, 2);
        // and reshape each part to new shape (batch_size, sequence_len, num_heads, head_size)
        auto new_shape = std::make_shared<v0::Concat>(NodeVector{batch_size_seq_len, num_heads_node, head_size}, 0);
        for (size_t i = 0; i < split.size(); i++) {
            split[i] = std::make_shared<v1::Reshape>(split[i], new_shape, false);
        }
        head_size = std::make_shared<v0::Convert>(head_size, node_type);
    } else {
        // in this case, weights have shape
        // (input_hidden_size, qkv_hidden_sizes[0] + qkv_hidden_sizes[1] + qkv_hidden_sizes[2])
        // so user specified hidden_sizes for Q, K and V
        FRONT_END_GENERAL_CHECK(qkv_hidden_sizes.size() == 3, "qkv_hidden_sizes attribute needs to have 3 values");
        FRONT_END_GENERAL_CHECK(qkv_hidden_sizes[0] == qkv_hidden_sizes[1],
                                "qkv_hidden_sizes first element should be same as the second");
        // split the node into 3 parts Q, K, V with shapes
        // Q: (batch_size, sequence_len, qkv_hidden_sizes[0])
        // K: (batch_size, sequence_len, qkv_hidden_sizes[1])
        // V: (batch_size, sequence_len, qkv_hidden_sizes[2])
        split = ov::op::util::split(node, qkv_hidden_sizes, 2);
        // and reshape each part to new shape (batch_size, sequence_len, num_heads, head_size)
        for (size_t i = 0; i < split.size(); i++) {
            auto new_shape = std::make_shared<v0::Concat>(
                NodeVector{batch_size_seq_len,
                           num_heads_node,
<<<<<<< HEAD
                           v0::Constant::create(element::i64, ov::Shape{1}, {qkv_hidden_sizes[i] / num_heads})},
=======
                           v0::Constant::create(ov::element::i64, Shape{1}, {qkv_hidden_sizes[i] / num_heads})},
>>>>>>> 2b114ab9
                0);
            split[i] = std::make_shared<v1::Reshape>(split[i], new_shape, false);
        }
        float head_size_val = qkv_hidden_sizes[0] > 0 ? static_cast<float>(qkv_hidden_sizes[0]) / num_heads
                                                      : static_cast<float>(qkv_hidden_sizes[2]) / num_heads;
        head_size = v0::Constant::create(node_type, ov::Shape{1}, {head_size_val});
    }

    // transpose Q, K and V to (batch_size, num_heads, sequence_len, head_size)
<<<<<<< HEAD
    auto perm = v0::Constant::create(element::i64, ov::Shape{4}, {0, 2, 1, 3});
=======
    auto perm = v0::Constant::create(ov::element::i64, Shape{4}, {0, 2, 1, 3});
>>>>>>> 2b114ab9
    auto Q = std::make_shared<v1::Transpose>(split[0], perm);
    auto K = std::make_shared<v1::Transpose>(split[1], perm);
    auto V = std::make_shared<v1::Transpose>(split[2], perm);

    return {Q, K, V, head_size};
}

// This function handles the case when mask_index rank is 1 - so its shape is (batch_size) or (2 * batch_size).
// The returned mask consists of 0 and -10000 and has shape (batch_size, 1, 1, all_seq_len). 'mask_index' input contains
// positions from where the -10000 values start appearing in the final mask per batch (if shape is (batch_size)) or if
// shape is (2 * batch_size), user can define two ranges of -10000 values appearing in the final mask. For example:
//
// batch_size = 3, all_seq_len = 5, mask_index = [2, 4, 3]
// the function returns following mask with shape (3, 1, 1, 5):
// 0,  0,  -10000,  -10000,  -10000
// 0,  0,       0,       0,  -10000
// 0,  0,       0,  -10000,  -10000
//
// e.g., for batch = 2, -10000 values appear within range [mask_index[2]:5] (or [3:5])
//
// Another example, but with mask_index shape (2 * batch_size)
// batch_size = 3, all_seq_len = 5, mask_index = [2, 4, 3, 1, 2, 2]
// the function returns following mask with shape (3, 1, 1, 5):
// -10000,       0,  -10000,  -10000,  -10000
// -10000,  -10000,       0,       0,  -10000
// -10000,  -10000,       0,  -10000,  -10000
//
// e.g., for batch = 1, -10000 values appear within two ranges [0, mask_index[4]] and [mask_index[1]:5] (or [0:2],[4:5])
//
//
// This is how it's done with OpenVINO operations:
//
//  First the 'base' is generated by range + broadcast:
//     base = range(0, all_seq_len)
//     base = broadcast(base, shape=(batch_size, all_seq_len))
//
//  With batch_size = 3 and all_seq_len = 5, 'base' looks as follows:
//       [[0, 1, 2, 3, 4],
//        [0, 1, 2, 3, 4],
//        [0, 1, 2, 3, 4]]
//
//  Next step is to reshape mask_index:
//     mask_index = reshape(mask_index, shape=(-1, batch_size))
//
//  With the second example above (mask_index = [2, 4, 3, 1, 2, 2]), now it looks like:
//     mask_index = [[2, 4, 3],
//                 [1, 2, 2]]
//
//  Now we get the first row and reshape it to (batch_size, 1) to have indices laid out in column:
//     tail_range_indices = gather(mask_index, indices=[0], axis=0)  # tail_range_indices = [2, 4, 3]
//     tail_range_indices = reshape(tail_range_indices, shape=(batch_size, 1)
//     # tail_range_indices = [[2],
//     #                       [4],
//     #                       [3]]
//
//  Then the base is compared with the indices
//     tail_range_mask = base >= tail_range_indices
//
//  Thanks to autobroadcast in elementwise operators, the comparison conceptually happens between:
//       [[0, 1, 2, 3, 4],      [[2, 2, 2, 2, 2],
//        [0, 1, 2, 3, 4],  >=   [4, 4, 4, 4, 4],
//        [0, 1, 2, 3, 4]]       [3, 3, 3, 3, 3]]
//
//   and the result is:
//               [[0, 0, 1, 1, 1],
//                [0, 0, 0, 0, 1],
//                [0, 0, 0, 1, 1]]
//
// So we get the final tail range mask by multiplying this by -10000
//
// Similarly we process with head range - we fetch the second row from reshaped mask_index,
// compare it with 'base' (but with 'Less' operator instead of 'GreaterEqual') and combine it
// with tail_range_mask.
//
// Handling both mask_index variants (so (batch_size) and (2 * batch_size)) is tricky since we don't
// know its dimensions upfront. So we compute both variants and use Select operator to select
// the right one in the runtime (unless it gets constantfolded before).
std::shared_ptr<ov::Node> attention_mask_from_indices(const ov::Output<ov::Node>& mask_index,
                                                      const ov::element::Type_t& type,
                                                      const std::shared_ptr<ov::Node>& batch_size,
                                                      const std::shared_ptr<ov::Node>& all_seq_len) {
<<<<<<< HEAD
    const auto zero = v0::Constant::create(element::i64, ov::Shape{}, {0});
    const auto one = v0::Constant::create(element::i64, ov::Shape{}, {1});
=======
    const auto zero = v0::Constant::create(ov::element::i64, Shape{}, {0});
    const auto one = v0::Constant::create(ov::element::i64, Shape{}, {1});
>>>>>>> 2b114ab9
    const auto stop = std::make_shared<v0::Squeeze>(all_seq_len, zero);
    std::shared_ptr<ov::Node> base = std::make_shared<v4::Range>(zero, stop, one, mask_index.get_element_type());
    const auto target_shape = std::make_shared<v0::Concat>(NodeVector{batch_size, all_seq_len}, 0);
    // broadcast 'base' to (batch_size, all_seq_len)
    base = std::make_shared<v3::Broadcast>(base, target_shape);
    const auto indices_shape =
<<<<<<< HEAD
        std::make_shared<v0::Concat>(NodeVector{v0::Constant::create(element::i64, ov::Shape{1}, {-1}), batch_size}, 0);
=======
        std::make_shared<v0::Concat>(NodeVector{v0::Constant::create(ov::element::i64, Shape{1}, {-1}), batch_size}, 0);
>>>>>>> 2b114ab9
    std::shared_ptr<ov::Node> indices = std::make_shared<v1::Reshape>(mask_index, indices_shape, false);
    // fetch first row from indices
    std::shared_ptr<ov::Node> tail_range_indices = std::make_shared<v8::Gather>(indices, zero, zero);
    tail_range_indices = std::make_shared<v1::Reshape>(tail_range_indices,
<<<<<<< HEAD
                                                       v0::Constant::create(element::i32, ov::Shape{2}, {-1, 1}),
=======
                                                       v0::Constant::create(ov::element::i32, Shape{2}, {-1, 1}),
>>>>>>> 2b114ab9
                                                       false);
    const auto greater_eq = std::make_shared<v1::GreaterEqual>(base, tail_range_indices);
    std::shared_ptr<ov::Node> tail_range_mask =
        std::make_shared<v1::Multiply>(std::make_shared<v0::Convert>(greater_eq, type),
                                       v0::Constant::create(type, ov::Shape{}, {-10000}));
    tail_range_mask =
<<<<<<< HEAD
        std::make_shared<v0::Unsqueeze>(tail_range_mask, v0::Constant::create(element::i64, ov::Shape{2}, {1, 2}));

    const auto gather_index = std::make_shared<v1::FloorMod>(v0::Constant::create(element::i64, ov::Shape{}, {1}),
=======
        std::make_shared<v0::Unsqueeze>(tail_range_mask, v0::Constant::create(ov::element::i64, Shape{2}, {1, 2}));

    const auto gather_index = std::make_shared<v1::FloorMod>(v0::Constant::create(ov::element::i64, Shape{}, {1}),
>>>>>>> 2b114ab9
                                                             get_dimensions(indices, {0}));
    // fetch indices from the second row (or first if not available)
    std::shared_ptr<ov::Node> head_range_indices = std::make_shared<v8::Gather>(indices, gather_index, zero);
    head_range_indices = std::make_shared<v1::Reshape>(head_range_indices,
<<<<<<< HEAD
                                                       v0::Constant::create(element::i32, ov::Shape{2}, {-1, 1}),
=======
                                                       v0::Constant::create(ov::element::i32, Shape{2}, {-1, 1}),
>>>>>>> 2b114ab9
                                                       false);
    const auto less = std::make_shared<v1::Less>(base, head_range_indices);
    std::shared_ptr<ov::Node> mask = std::make_shared<v1::LogicalOr>(less, greater_eq);
    mask = std::make_shared<v1::Multiply>(std::make_shared<v0::Convert>(mask, type),
                                          v0::Constant::create(type, ov::Shape{}, {-10000}));
    // reshape from (batch_size, all_seq_len) to (batch_size, 1, 1, all_seq_len)
<<<<<<< HEAD
    mask = std::make_shared<v0::Unsqueeze>(mask, v0::Constant::create(element::i64, ov::Shape{2}, {1, 2}));
=======
    mask = std::make_shared<v0::Unsqueeze>(mask, v0::Constant::create(ov::element::i64, Shape{2}, {1, 2}));
>>>>>>> 2b114ab9

    const auto mask_index_first_dim = get_dimensions(mask_index.get_node_shared_ptr(), {0});
    // compare mask_index.shape[0] with batch_size value
    // if they're equal - select tail_range_mask
    // else select full mask
    mask = std::make_shared<v1::Select>(std::make_shared<v1::Equal>(batch_size, mask_index_first_dim),
                                        tail_range_mask,
                                        mask);

    return mask;
}

// Prepare unidirectional_mask like it's done in
// https://github.com/microsoft/onnxruntime/blob/851554536ca8185b3413ee57449ea5ac93370193/onnxruntime/contrib_ops/cpu/bert/attention_helper.h#L87-L96
//
// Function returns two masks - one attention mask with values 0 or -10000 with shape (seq_len, all_seq_len),
// the second one is a binary mask where it has 0 on positions where attention mask has -10000 values and 1 otherwise.
//
// For example:
// seq_len = 4, all_seq_len = 7, past_seq_len = 3. Returned attention mask has shape (4, 7) and contains:
// 0  0  0  0  -10000  -10000  -10000
// 0  0  0  0       0  -10000  -10000
// 0  0  0  0       0       0  -10000
// 0  0  0  0       0       0       0
//
// Returned binary mask has the shape (4, 7) and following values:
// 1  1  1  1  0  0  0
// 1  1  1  1  1  0  0
// 1  1  1  1  1  1  0
// 1  1  1  1  1  1  1
//
// Binary mask is used later before softmax to achieve
// https://github.com/microsoft/onnxruntime/blob/851554536ca8185b3413ee57449ea5ac93370193/onnxruntime/contrib_ops/cpu/bert/attention_cpu_base.h#L158-L166
//
// The approach used to generate those masks is similar to one from attention_mask_from_indices function (see comments
// there).
NodeTuple unidirectional_mask(const ov::element::Type_t& type,
                              const std::shared_ptr<ov::Node>& seq_len,
                              const std::shared_ptr<ov::Node>& all_seq_len,
                              const std::shared_ptr<ov::Node>& past_seq_len) {
<<<<<<< HEAD
    const auto zero = v0::Constant::create(element::i64, ov::Shape{}, {0});
    const auto one = v0::Constant::create(element::i64, ov::Shape{}, {1});
=======
    const auto zero = v0::Constant::create(ov::element::i64, Shape{}, {0});
    const auto one = v0::Constant::create(ov::element::i64, Shape{}, {1});
>>>>>>> 2b114ab9
    const auto stop = std::make_shared<v0::Squeeze>(all_seq_len, zero);
    std::shared_ptr<ov::Node> bin_mask = std::make_shared<v4::Range>(zero, stop, one, ov::element::i32);
    auto target_shape = std::make_shared<v0::Concat>(NodeVector{seq_len, all_seq_len}, 0);
    bin_mask = std::make_shared<v3::Broadcast>(bin_mask, target_shape);
    auto start = std::make_shared<v0::Squeeze>(std::make_shared<v1::Add>(past_seq_len, one), zero);
    auto end = std::make_shared<v0::Squeeze>(std::make_shared<v1::Add>(all_seq_len, one), zero);
<<<<<<< HEAD
    auto indices = std::make_shared<v0::Unsqueeze>(std::make_shared<v4::Range>(start, end, one, element::i32),
                                                   v0::Constant::create(element::i32, ov::Shape{1}, {1}));
=======
    auto indices = std::make_shared<v0::Unsqueeze>(std::make_shared<v4::Range>(start, end, one, ov::element::i32),
                                                   v0::Constant::create(ov::element::i32, Shape{1}, {1}));
>>>>>>> 2b114ab9
    bin_mask = std::make_shared<v1::GreaterEqual>(bin_mask, indices);
    std::shared_ptr<ov::Node> attention_mask =
        std::make_shared<v1::Multiply>(std::make_shared<v0::Convert>(bin_mask, type),
                                       v0::Constant::create(type, ov::Shape{}, {-10000}));
    bin_mask = std::make_shared<v0::Convert>(std::make_shared<v1::LogicalNot>(bin_mask), type);
    return NodeTuple{attention_mask, bin_mask};
}

// This is the easiest variant of 'mask_index' input - the input consists of 0 or 1 values
// and we transform them to:
// * -10000 for positions where mask_index == 0
// * 0 for positions where mask_index == 1
//
// It handles mask_index with shapes:
// (batch_size, past_sequence_length + sequence_length) or
// (batch_size, sequence_length, past_sequence_length + sequence_length)
//
// ov::Shape (batch_size, 1, max_sequence_length, max_sequence_length) is not supported in onnxruntime:
// https://github.com/microsoft/onnxruntime/blob/851554536ca8185b3413ee57449ea5ac93370193/onnxruntime/contrib_ops/cpu/bert/attention_helper.h#L78
std::shared_ptr<ov::Node> raw_mask(const ov::Output<ov::Node>& mask_index,
                                   ov::Dimension::value_type mask_rank,
                                   const ov::element::Type_t& type) {
    std::shared_ptr<ov::Node> mask = std::make_shared<v0::Convert>(mask_index, type);
    mask = std::make_shared<v0::Convert>(mask, type);
    mask = std::make_shared<v1::Subtract>(v0::Constant::create(type, ov::Shape{}, {1}), mask);
    mask = std::make_shared<v1::Multiply>(mask, v0::Constant::create(type, ov::Shape{}, {-10000}));
    switch (mask_rank) {
    // Handle mask_index with (batch_size, past_sequence_length + sequence_length) shape
    // Reshape it to (batch_size, 1, 1, past_sequence_length + sequence_length)
    case 2:
        mask =
<<<<<<< HEAD
            std::make_shared<v1::Reshape>(mask, v0::Constant::create(element::i64, ov::Shape{4}, {0, 1, 1, -1}), true);
=======
            std::make_shared<v1::Reshape>(mask, v0::Constant::create(ov::element::i64, Shape{4}, {0, 1, 1, -1}), true);
>>>>>>> 2b114ab9
        break;
    // Handle mask_index with (batch_size, sequence_length, past_sequence_length + sequence_length) shape
    // Reshape it to (batch_size, 1, sequence_length, past_sequence_length + sequence_length)
    case 3:
        mask =
<<<<<<< HEAD
            std::make_shared<v1::Reshape>(mask, v0::Constant::create(element::i64, ov::Shape{4}, {0, 1, 0, -1}), true);
=======
            std::make_shared<v1::Reshape>(mask, v0::Constant::create(ov::element::i64, Shape{4}, {0, 1, 0, -1}), true);
>>>>>>> 2b114ab9
        break;
    }
    return mask;
}

bool is_past_input_available(const OutputVector& op_inputs) {
    return op_inputs.size() > 4 && !ov::op::util::is_null(op_inputs[4]);
}

NodeTuple get_attention_mask(const OutputVector& op_inputs, bool unidirectional) {
<<<<<<< HEAD
    const auto zero = v0::Constant::create(element::i64, ov::Shape{1}, {0});
    const auto one = v0::Constant::create(element::i64, ov::Shape{1}, {1});
=======
    const auto zero = v0::Constant::create(ov::element::i64, Shape{1}, {0});
    const auto one = v0::Constant::create(ov::element::i64, Shape{1}, {1});
>>>>>>> 2b114ab9

    std::shared_ptr<ov::Node> past_seq_len;
    // get the value of past_sequence_length
    if (is_past_input_available(op_inputs)) {
        const auto& past = op_inputs[4];
        // 'past' node has shape (2, batch_size, num_heads, past_sequence_length, head_size)
        past_seq_len = get_dimensions(past.get_node_shared_ptr(), {3});
    } else {
        past_seq_len = zero;
    }

    // 'input' node has shape (batch_size, sequence_length, input_hidden_size)
    auto input_shape = std::make_shared<v3::ShapeOf>(op_inputs[0]);
    auto seq_len = get_dimensions(input_shape, {1});
    auto all_seq_len = std::make_shared<v1::Add>(seq_len, past_seq_len);
    const auto& type = op_inputs[0].get_element_type();
    std::shared_ptr<ov::Node> attention_mask = nullptr;
    std::shared_ptr<ov::Node> bin_mask = nullptr;
    if (unidirectional) {
        std::tie(attention_mask, bin_mask) = unidirectional_mask(type, seq_len, all_seq_len, past_seq_len);
    }
    if (op_inputs.size() > 3 && !ov::op::util::is_null(op_inputs[3])) {
        const auto& mask_index = op_inputs[3];
        FRONT_END_GENERAL_CHECK(mask_index.get_element_type() == ov::element::i32, "'mask_index' type must be int32");
        auto batch_size = get_dimensions(input_shape, {0});
        const auto mask_rank = mask_index.get_partial_shape().rank();
        FRONT_END_GENERAL_CHECK(mask_rank.is_static(), "'mask_index' rank must be static");
        auto mask_rank_val = mask_rank.get_length();
        std::shared_ptr<ov::Node> mask;
        if (mask_rank_val == 1) {
            // case when mask_index has shape (batch_size) or (2 * batch_size)
            // so it contains positions that specify how mask should be generated
            mask = attention_mask_from_indices(mask_index, type, batch_size, all_seq_len);
        } else if (mask_rank_val < 4) {
            mask = raw_mask(mask_index, mask_rank.get_length(), type);
        } else {
            FRONT_END_GENERAL_CHECK(false,
                                    "mask_index with rank " + std::to_string(mask_rank_val) + " is not supported");
        }
        // add the mask with unidirectional mask if available
        if (attention_mask) {
            attention_mask = std::make_shared<v1::Add>(attention_mask, mask);
        } else {
            attention_mask = mask;
        }
    }
    return NodeTuple{attention_mask, bin_mask};
}

// Compute softmax(Q x K' / sqrt(head_size)) x V
std::shared_ptr<ov::Node> attention_softmax(const OutputVector& op_inputs,
                                            const std::shared_ptr<ov::Node>& Q,
                                            std::shared_ptr<ov::Node> K,
                                            std::shared_ptr<ov::Node> V,
                                            const std::shared_ptr<ov::Node>& attention_mask,
                                            const std::shared_ptr<ov::Node>& bin_mask,
                                            const std::shared_ptr<ov::Node>& head_size,
                                            bool unidirectional) {
<<<<<<< HEAD
    auto zero = v0::Constant::create(element::i64, ov::Shape{}, {0});
=======
    auto zero = v0::Constant::create(ov::element::i64, Shape{}, {0});
>>>>>>> 2b114ab9
    if (is_past_input_available(op_inputs)) {
        // concat past K and V with present ones
        const auto& past = op_inputs[4];
        // 'past' input has two matrices K and V with shape (1, batch_size, num_heads, past_sequence_length, head_size)
        // concatenated along first axis to a single
        // (2, batch_size, num_heads, past_sequence_length + sequence_length, head_size)
        // so we need to split it into two parts, remove first dimension from each part and concatenate first part
        // with current K and second part with current V
        const auto split = ov::op::util::split(past, 2, 0);
        const auto past_K = std::make_shared<v0::Squeeze>(split[0], zero);
        K = std::make_shared<v0::Concat>(NodeVector{past_K, K}, 2);
        const auto past_V = std::make_shared<v0::Squeeze>(split[1], zero);
        V = std::make_shared<v0::Concat>(NodeVector{past_V, V}, 2);
    }
    // perform Q x K'
    std::shared_ptr<ov::Node> softmax_input = std::make_shared<v0::MatMul>(Q, K, false, true);
    // Q x K' + mask
    if (attention_mask) {
        if (unidirectional) {
            // Perform the equivalent of
            // https://github.com/microsoft/onnxruntime/blob/851554536ca8185b3413ee57449ea5ac93370193/onnxruntime/contrib_ops/cpu/bert/attention_cpu_base.h#L158-L166
            // For positions where unidirectional_mask has -10000 values - attention_mask is moved to softmax input
            softmax_input = std::make_shared<v1::Multiply>(softmax_input, bin_mask);
        }
        softmax_input = std::make_shared<v1::Add>(softmax_input, attention_mask);
    }
    const auto sqrt = std::make_shared<v0::Sqrt>(head_size);
    // (Q x K' + mask) / sqrt(head_size)
    softmax_input = std::make_shared<v1::Divide>(softmax_input, sqrt);
    // handle 'extra_add' input
    if (op_inputs.size() > 5 && !ov::op::util::is_null(op_inputs[5])) {
        FRONT_END_GENERAL_CHECK(!is_past_input_available(op_inputs),
                                "Cannot use both 'past' and 'extra_add' inputs in the same node");
        const auto& extra_add = op_inputs[5];
        softmax_input = std::make_shared<v1::Add>(softmax_input, extra_add);
    }
    // softmax((Q x K' + mask) / sqrt(head_size))
    const auto softmax = std::make_shared<v8::Softmax>(softmax_input, 3);

    // softmax((Q x K' + mask) / sqrt(head_size)) x V
    std::shared_ptr<ov::Node> output = std::make_shared<v0::MatMul>(softmax, V);
    // transpose the result from (batch_size, num_heads, sequence_length, head_size)
    // to (batch_size, sequence_length, num_heads, head_size)
<<<<<<< HEAD
    const auto perm = v0::Constant::create(element::i64, ov::Shape{4}, {0, 2, 1, 3});
    output = std::make_shared<v1::Transpose>(output, perm);
    auto new_shape = v0::Constant::create(element::i32, ov::Shape{3}, {0, 0, -1});
=======
    const auto perm = v0::Constant::create(ov::element::i64, Shape{4}, {0, 2, 1, 3});
    output = std::make_shared<v1::Transpose>(output, perm);
    auto new_shape = v0::Constant::create(ov::element::i32, Shape{3}, {0, 0, -1});
>>>>>>> 2b114ab9
    // reshape the result from (batch_size, sequence_length, num_heads, head_size) to (batch_size, sequence_length,
    // num_heads * head_size)
    output = std::make_shared<v1::Reshape>(output, new_shape, true);

    return output;
}

// Make present state from K and V matrices by reshaping them from:
// (batch_size, num_heads, sequence_length, head_size) to (1, batch_size, num_heads, sequence_length, head_size)
// and concatenating them along first axis to make 'present' output.
// If fifth input ('past') is available, it gets concatenated with 'present' output along fourth axis.
std::shared_ptr<ov::Node> get_present_state(const std::shared_ptr<ov::Node>& K,
                                            const std::shared_ptr<ov::Node>& V,
                                            const OutputVector& op_inputs) {
<<<<<<< HEAD
    auto zero = v0::Constant::create(element::i64, ov::Shape{1}, {0});
=======
    auto zero = v0::Constant::create(ov::element::i64, Shape{1}, {0});
>>>>>>> 2b114ab9
    // expand K shape (batch_size, num_heads, sequence_length, head_size) to
    // (1, batch_size, num_heads, sequence_length, head_size)
    auto K_unsqueezed = std::make_shared<v0::Unsqueeze>(K, zero);
    // similarly expand V shape
    auto V_unsqueezed = std::make_shared<v0::Unsqueeze>(V, zero);

    // add padding in case K and V have different shapes (it happens when used provided uneven qkv_hidden_sizes)
    // if the shapes are equal (so padding will be zero), Pad gets eliminated in NopElimination pass
    const auto K_shape = std::make_shared<v3::ShapeOf>(K_unsqueezed);
    const auto V_shape = std::make_shared<v3::ShapeOf>(V_unsqueezed);
    const auto K_pads_end = std::make_shared<v1::Maximum>(std::make_shared<v1::Subtract>(V_shape, K_shape), zero);
    const auto V_pads_end = std::make_shared<v1::Maximum>(std::make_shared<v1::Subtract>(K_shape, V_shape), zero);
    const auto pads_begin = std::make_shared<v3::Broadcast>(zero, std::make_shared<v3::ShapeOf>(K_shape));
    const auto K_padded = std::make_shared<v12::Pad>(K_unsqueezed, pads_begin, K_pads_end, ov::op::PadMode::CONSTANT);
    const auto V_padded = std::make_shared<v12::Pad>(V_unsqueezed, pads_begin, V_pads_end, ov::op::PadMode::CONSTANT);

    // concat key and value tensors along first axis to make 'present' state
    // after that operation, 'present' has shape (2, batch_size, num_heads, sequence_length, head_size)
    std::shared_ptr<ov::Node> present = std::make_shared<v0::Concat>(NodeVector{K_padded, V_padded}, 0);
    if (is_past_input_available(op_inputs)) {
        const auto& past = op_inputs[4];
        // concat 'past' to 'present' output along fourth axis
        // after that operation, 'present' has shape:
        // (2, batch_size, num_heads, past_sequence_length + sequence_length, head_size)
        present = std::make_shared<v0::Concat>(OutputVector{past, present}, 3);
    }
    return present;
}
}  // namespace
}  // namespace detail
}  // namespace op
}  // namespace onnx_import
}  // namespace ngraph<|MERGE_RESOLUTION|>--- conflicted
+++ resolved
@@ -119,13 +119,8 @@
 namespace {
 
 std::shared_ptr<ov::Node> get_dimensions(const std::shared_ptr<v3::ShapeOf>& shape, const std::vector<int>& dims) {
-<<<<<<< HEAD
-    static const auto zero = v0::Constant::create(element::i32, ov::Shape{}, {0});
-    const auto dims_const = v0::Constant::create(element::i32, ov::Shape{dims.size()}, dims);
-=======
-    static const auto zero = v0::Constant::create(ov::element::i32, Shape{}, {0});
-    const auto dims_const = v0::Constant::create(ov::element::i32, Shape{dims.size()}, dims);
->>>>>>> 2b114ab9
+    static const auto zero = v0::Constant::create(ov::element::i32, ov::Shape{}, {0});
+    const auto dims_const = v0::Constant::create(ov::element::i32, ov::Shape{dims.size()}, dims);
     return std::make_shared<v8::Gather>(shape, dims_const, zero);
 }
 
@@ -135,15 +130,9 @@
 
 std::shared_ptr<ov::Node> get_hidden_size(const std::shared_ptr<v3::ShapeOf>& node_shape) {
     // node has shape (batch_size, sequence_length, 3 * hidden_size)
-<<<<<<< HEAD
-    const auto zero = v0::Constant::create(element::i32, ov::Shape{}, {0});
+    const auto zero = v0::Constant::create(ov::element::i32, ov::Shape{}, {0});
     const auto hidden_size_x3 = get_dimensions(node_shape, {2});
-    const auto three = v0::Constant::create(element::i64, ov::Shape{}, {3});
-=======
-    const auto zero = v0::Constant::create(ov::element::i32, Shape{}, {0});
-    const auto hidden_size_x3 = get_dimensions(node_shape, {2});
-    const auto three = v0::Constant::create(ov::element::i64, Shape{}, {3});
->>>>>>> 2b114ab9
+    const auto three = v0::Constant::create(ov::element::i64, ov::Shape{}, {3});
     const auto hidden_size = std::make_shared<v1::Divide>(hidden_size_x3, three);
     return hidden_size;
 }
@@ -158,11 +147,7 @@
     // node has shape (batch_size, sequence_length, 3 * hidden_size)
     // fetch the first two dimensions
     const auto batch_size_seq_len = get_dimensions(node_shape, {0, 1});
-<<<<<<< HEAD
-    const auto num_heads_node = v0::Constant::create(element::i64, ov::Shape{1}, {num_heads});
-=======
-    const auto num_heads_node = v0::Constant::create(ov::element::i64, Shape{1}, {num_heads});
->>>>>>> 2b114ab9
+    const auto num_heads_node = v0::Constant::create(ov::element::i64, ov::Shape{1}, {num_heads});
     if (qkv_hidden_sizes.size() == 0) {
         const auto hidden_size = get_hidden_size(node_shape);
         // head_size = hidden_size / num_heads
@@ -192,11 +177,7 @@
             auto new_shape = std::make_shared<v0::Concat>(
                 NodeVector{batch_size_seq_len,
                            num_heads_node,
-<<<<<<< HEAD
-                           v0::Constant::create(element::i64, ov::Shape{1}, {qkv_hidden_sizes[i] / num_heads})},
-=======
-                           v0::Constant::create(ov::element::i64, Shape{1}, {qkv_hidden_sizes[i] / num_heads})},
->>>>>>> 2b114ab9
+                           v0::Constant::create(ov::element::i64, ov::Shape{1}, {qkv_hidden_sizes[i] / num_heads})},
                 0);
             split[i] = std::make_shared<v1::Reshape>(split[i], new_shape, false);
         }
@@ -206,11 +187,7 @@
     }
 
     // transpose Q, K and V to (batch_size, num_heads, sequence_len, head_size)
-<<<<<<< HEAD
-    auto perm = v0::Constant::create(element::i64, ov::Shape{4}, {0, 2, 1, 3});
-=======
-    auto perm = v0::Constant::create(ov::element::i64, Shape{4}, {0, 2, 1, 3});
->>>>>>> 2b114ab9
+    auto perm = v0::Constant::create(ov::element::i64, ov::Shape{4}, {0, 2, 1, 3});
     auto Q = std::make_shared<v1::Transpose>(split[0], perm);
     auto K = std::make_shared<v1::Transpose>(split[1], perm);
     auto V = std::make_shared<v1::Transpose>(split[2], perm);
@@ -292,68 +269,42 @@
                                                       const ov::element::Type_t& type,
                                                       const std::shared_ptr<ov::Node>& batch_size,
                                                       const std::shared_ptr<ov::Node>& all_seq_len) {
-<<<<<<< HEAD
-    const auto zero = v0::Constant::create(element::i64, ov::Shape{}, {0});
-    const auto one = v0::Constant::create(element::i64, ov::Shape{}, {1});
-=======
-    const auto zero = v0::Constant::create(ov::element::i64, Shape{}, {0});
-    const auto one = v0::Constant::create(ov::element::i64, Shape{}, {1});
->>>>>>> 2b114ab9
+    const auto zero = v0::Constant::create(ov::element::i64, ov::Shape{}, {0});
+    const auto one = v0::Constant::create(ov::element::i64, ov::Shape{}, {1});
     const auto stop = std::make_shared<v0::Squeeze>(all_seq_len, zero);
     std::shared_ptr<ov::Node> base = std::make_shared<v4::Range>(zero, stop, one, mask_index.get_element_type());
     const auto target_shape = std::make_shared<v0::Concat>(NodeVector{batch_size, all_seq_len}, 0);
     // broadcast 'base' to (batch_size, all_seq_len)
     base = std::make_shared<v3::Broadcast>(base, target_shape);
     const auto indices_shape =
-<<<<<<< HEAD
-        std::make_shared<v0::Concat>(NodeVector{v0::Constant::create(element::i64, ov::Shape{1}, {-1}), batch_size}, 0);
-=======
-        std::make_shared<v0::Concat>(NodeVector{v0::Constant::create(ov::element::i64, Shape{1}, {-1}), batch_size}, 0);
->>>>>>> 2b114ab9
+        std::make_shared<v0::Concat>(NodeVector{v0::Constant::create(ov::element::i64, ov::Shape{1}, {-1}), batch_size},
+                                     0);
     std::shared_ptr<ov::Node> indices = std::make_shared<v1::Reshape>(mask_index, indices_shape, false);
     // fetch first row from indices
     std::shared_ptr<ov::Node> tail_range_indices = std::make_shared<v8::Gather>(indices, zero, zero);
     tail_range_indices = std::make_shared<v1::Reshape>(tail_range_indices,
-<<<<<<< HEAD
-                                                       v0::Constant::create(element::i32, ov::Shape{2}, {-1, 1}),
-=======
-                                                       v0::Constant::create(ov::element::i32, Shape{2}, {-1, 1}),
->>>>>>> 2b114ab9
+                                                       v0::Constant::create(ov::element::i32, ov::Shape{2}, {-1, 1}),
                                                        false);
     const auto greater_eq = std::make_shared<v1::GreaterEqual>(base, tail_range_indices);
     std::shared_ptr<ov::Node> tail_range_mask =
         std::make_shared<v1::Multiply>(std::make_shared<v0::Convert>(greater_eq, type),
                                        v0::Constant::create(type, ov::Shape{}, {-10000}));
     tail_range_mask =
-<<<<<<< HEAD
-        std::make_shared<v0::Unsqueeze>(tail_range_mask, v0::Constant::create(element::i64, ov::Shape{2}, {1, 2}));
-
-    const auto gather_index = std::make_shared<v1::FloorMod>(v0::Constant::create(element::i64, ov::Shape{}, {1}),
-=======
-        std::make_shared<v0::Unsqueeze>(tail_range_mask, v0::Constant::create(ov::element::i64, Shape{2}, {1, 2}));
-
-    const auto gather_index = std::make_shared<v1::FloorMod>(v0::Constant::create(ov::element::i64, Shape{}, {1}),
->>>>>>> 2b114ab9
+        std::make_shared<v0::Unsqueeze>(tail_range_mask, v0::Constant::create(ov::element::i64, ov::Shape{2}, {1, 2}));
+
+    const auto gather_index = std::make_shared<v1::FloorMod>(v0::Constant::create(ov::element::i64, ov::Shape{}, {1}),
                                                              get_dimensions(indices, {0}));
     // fetch indices from the second row (or first if not available)
     std::shared_ptr<ov::Node> head_range_indices = std::make_shared<v8::Gather>(indices, gather_index, zero);
     head_range_indices = std::make_shared<v1::Reshape>(head_range_indices,
-<<<<<<< HEAD
-                                                       v0::Constant::create(element::i32, ov::Shape{2}, {-1, 1}),
-=======
-                                                       v0::Constant::create(ov::element::i32, Shape{2}, {-1, 1}),
->>>>>>> 2b114ab9
+                                                       v0::Constant::create(ov::element::i32, ov::Shape{2}, {-1, 1}),
                                                        false);
     const auto less = std::make_shared<v1::Less>(base, head_range_indices);
     std::shared_ptr<ov::Node> mask = std::make_shared<v1::LogicalOr>(less, greater_eq);
     mask = std::make_shared<v1::Multiply>(std::make_shared<v0::Convert>(mask, type),
                                           v0::Constant::create(type, ov::Shape{}, {-10000}));
     // reshape from (batch_size, all_seq_len) to (batch_size, 1, 1, all_seq_len)
-<<<<<<< HEAD
-    mask = std::make_shared<v0::Unsqueeze>(mask, v0::Constant::create(element::i64, ov::Shape{2}, {1, 2}));
-=======
-    mask = std::make_shared<v0::Unsqueeze>(mask, v0::Constant::create(ov::element::i64, Shape{2}, {1, 2}));
->>>>>>> 2b114ab9
+    mask = std::make_shared<v0::Unsqueeze>(mask, v0::Constant::create(ov::element::i64, ov::Shape{2}, {1, 2}));
 
     const auto mask_index_first_dim = get_dimensions(mask_index.get_node_shared_ptr(), {0});
     // compare mask_index.shape[0] with batch_size value
@@ -394,26 +345,16 @@
                               const std::shared_ptr<ov::Node>& seq_len,
                               const std::shared_ptr<ov::Node>& all_seq_len,
                               const std::shared_ptr<ov::Node>& past_seq_len) {
-<<<<<<< HEAD
-    const auto zero = v0::Constant::create(element::i64, ov::Shape{}, {0});
-    const auto one = v0::Constant::create(element::i64, ov::Shape{}, {1});
-=======
-    const auto zero = v0::Constant::create(ov::element::i64, Shape{}, {0});
-    const auto one = v0::Constant::create(ov::element::i64, Shape{}, {1});
->>>>>>> 2b114ab9
+    const auto zero = v0::Constant::create(ov::element::i64, ov::Shape{}, {0});
+    const auto one = v0::Constant::create(ov::element::i64, ov::Shape{}, {1});
     const auto stop = std::make_shared<v0::Squeeze>(all_seq_len, zero);
     std::shared_ptr<ov::Node> bin_mask = std::make_shared<v4::Range>(zero, stop, one, ov::element::i32);
     auto target_shape = std::make_shared<v0::Concat>(NodeVector{seq_len, all_seq_len}, 0);
     bin_mask = std::make_shared<v3::Broadcast>(bin_mask, target_shape);
     auto start = std::make_shared<v0::Squeeze>(std::make_shared<v1::Add>(past_seq_len, one), zero);
     auto end = std::make_shared<v0::Squeeze>(std::make_shared<v1::Add>(all_seq_len, one), zero);
-<<<<<<< HEAD
-    auto indices = std::make_shared<v0::Unsqueeze>(std::make_shared<v4::Range>(start, end, one, element::i32),
-                                                   v0::Constant::create(element::i32, ov::Shape{1}, {1}));
-=======
     auto indices = std::make_shared<v0::Unsqueeze>(std::make_shared<v4::Range>(start, end, one, ov::element::i32),
-                                                   v0::Constant::create(ov::element::i32, Shape{1}, {1}));
->>>>>>> 2b114ab9
+                                                   v0::Constant::create(ov::element::i32, ov::Shape{1}, {1}));
     bin_mask = std::make_shared<v1::GreaterEqual>(bin_mask, indices);
     std::shared_ptr<ov::Node> attention_mask =
         std::make_shared<v1::Multiply>(std::make_shared<v0::Convert>(bin_mask, type),
@@ -444,22 +385,16 @@
     // Handle mask_index with (batch_size, past_sequence_length + sequence_length) shape
     // Reshape it to (batch_size, 1, 1, past_sequence_length + sequence_length)
     case 2:
-        mask =
-<<<<<<< HEAD
-            std::make_shared<v1::Reshape>(mask, v0::Constant::create(element::i64, ov::Shape{4}, {0, 1, 1, -1}), true);
-=======
-            std::make_shared<v1::Reshape>(mask, v0::Constant::create(ov::element::i64, Shape{4}, {0, 1, 1, -1}), true);
->>>>>>> 2b114ab9
+        mask = std::make_shared<v1::Reshape>(mask,
+                                             v0::Constant::create(ov::element::i64, ov::Shape{4}, {0, 1, 1, -1}),
+                                             true);
         break;
     // Handle mask_index with (batch_size, sequence_length, past_sequence_length + sequence_length) shape
     // Reshape it to (batch_size, 1, sequence_length, past_sequence_length + sequence_length)
     case 3:
-        mask =
-<<<<<<< HEAD
-            std::make_shared<v1::Reshape>(mask, v0::Constant::create(element::i64, ov::Shape{4}, {0, 1, 0, -1}), true);
-=======
-            std::make_shared<v1::Reshape>(mask, v0::Constant::create(ov::element::i64, Shape{4}, {0, 1, 0, -1}), true);
->>>>>>> 2b114ab9
+        mask = std::make_shared<v1::Reshape>(mask,
+                                             v0::Constant::create(ov::element::i64, ov::Shape{4}, {0, 1, 0, -1}),
+                                             true);
         break;
     }
     return mask;
@@ -470,13 +405,8 @@
 }
 
 NodeTuple get_attention_mask(const OutputVector& op_inputs, bool unidirectional) {
-<<<<<<< HEAD
-    const auto zero = v0::Constant::create(element::i64, ov::Shape{1}, {0});
-    const auto one = v0::Constant::create(element::i64, ov::Shape{1}, {1});
-=======
-    const auto zero = v0::Constant::create(ov::element::i64, Shape{1}, {0});
-    const auto one = v0::Constant::create(ov::element::i64, Shape{1}, {1});
->>>>>>> 2b114ab9
+    const auto zero = v0::Constant::create(ov::element::i64, ov::Shape{1}, {0});
+    const auto one = v0::Constant::create(ov::element::i64, ov::Shape{1}, {1});
 
     std::shared_ptr<ov::Node> past_seq_len;
     // get the value of past_sequence_length
@@ -535,11 +465,7 @@
                                             const std::shared_ptr<ov::Node>& bin_mask,
                                             const std::shared_ptr<ov::Node>& head_size,
                                             bool unidirectional) {
-<<<<<<< HEAD
-    auto zero = v0::Constant::create(element::i64, ov::Shape{}, {0});
-=======
-    auto zero = v0::Constant::create(ov::element::i64, Shape{}, {0});
->>>>>>> 2b114ab9
+    auto zero = v0::Constant::create(ov::element::i64, ov::Shape{}, {0});
     if (is_past_input_available(op_inputs)) {
         // concat past K and V with present ones
         const auto& past = op_inputs[4];
@@ -583,15 +509,9 @@
     std::shared_ptr<ov::Node> output = std::make_shared<v0::MatMul>(softmax, V);
     // transpose the result from (batch_size, num_heads, sequence_length, head_size)
     // to (batch_size, sequence_length, num_heads, head_size)
-<<<<<<< HEAD
-    const auto perm = v0::Constant::create(element::i64, ov::Shape{4}, {0, 2, 1, 3});
+    const auto perm = v0::Constant::create(ov::element::i64, ov::Shape{4}, {0, 2, 1, 3});
     output = std::make_shared<v1::Transpose>(output, perm);
-    auto new_shape = v0::Constant::create(element::i32, ov::Shape{3}, {0, 0, -1});
-=======
-    const auto perm = v0::Constant::create(ov::element::i64, Shape{4}, {0, 2, 1, 3});
-    output = std::make_shared<v1::Transpose>(output, perm);
-    auto new_shape = v0::Constant::create(ov::element::i32, Shape{3}, {0, 0, -1});
->>>>>>> 2b114ab9
+    auto new_shape = v0::Constant::create(ov::element::i32, ov::Shape{3}, {0, 0, -1});
     // reshape the result from (batch_size, sequence_length, num_heads, head_size) to (batch_size, sequence_length,
     // num_heads * head_size)
     output = std::make_shared<v1::Reshape>(output, new_shape, true);
@@ -606,11 +526,7 @@
 std::shared_ptr<ov::Node> get_present_state(const std::shared_ptr<ov::Node>& K,
                                             const std::shared_ptr<ov::Node>& V,
                                             const OutputVector& op_inputs) {
-<<<<<<< HEAD
-    auto zero = v0::Constant::create(element::i64, ov::Shape{1}, {0});
-=======
-    auto zero = v0::Constant::create(ov::element::i64, Shape{1}, {0});
->>>>>>> 2b114ab9
+    auto zero = v0::Constant::create(ov::element::i64, ov::Shape{1}, {0});
     // expand K shape (batch_size, num_heads, sequence_length, head_size) to
     // (1, batch_size, num_heads, sequence_length, head_size)
     auto K_unsqueezed = std::make_shared<v0::Unsqueeze>(K, zero);
