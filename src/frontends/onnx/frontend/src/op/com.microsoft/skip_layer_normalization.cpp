--- conflicted
+++ resolved
@@ -31,11 +31,7 @@
     float eps = node.get_attribute_value<float>("epsilon");
     // reduce over hidden_size
     int hidden_size_dim = 2;
-<<<<<<< HEAD
-    const auto reduction_axes = v0::Constant::create(element::i32, ov::Shape{1}, {hidden_size_dim});
-=======
-    const auto reduction_axes = v0::Constant::create(ov::element::i32, Shape{1}, {hidden_size_dim});
->>>>>>> 2b114ab9
+    const auto reduction_axes = v0::Constant::create(ov::element::i32, ov::Shape{1}, {hidden_size_dim});
     std::shared_ptr<ov::Node> result =
         std::make_shared<v6::MVN>(input, reduction_axes, true, eps, ov::op::MVNEpsMode::INSIDE_SQRT);
     // multiply by gamma
