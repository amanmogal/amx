// Copyright (C) 2018-2023 Intel Corporation
// SPDX-License-Identifier: Apache-2.0
//

#include "op/hardmax.hpp"

#include "exceptions.hpp"
<<<<<<< HEAD
=======
#include "openvino/core/validation_util.hpp"
>>>>>>> 8321a411
#include "openvino/op/constant.hpp"
#include "openvino/op/convert.hpp"
#include "openvino/op/gather.hpp"
#include "openvino/op/one_hot.hpp"
#include "openvino/op/reshape.hpp"
#include "openvino/op/shape_of.hpp"
#include "openvino/op/topk.hpp"
#include "ov_models/ov_builders/reshape.hpp"
#include "utils/common.hpp"
#include "utils/reshape.hpp"
#include "validation_util.hpp"

using namespace ov::op;

OPENVINO_SUPPRESS_DEPRECATED_START
namespace ngraph {
namespace onnx_import {
namespace op {
namespace set_1 {
OutputVector hardmax(const Node& node) {
    const auto input = node.get_ng_inputs().at(0);
    const auto& input_shape = input.get_partial_shape();

    auto axis = node.get_attribute_value<std::int64_t>("axis", 1);
    if (input_shape.rank().is_static()) {
<<<<<<< HEAD
        axis = ov::util::normalize_axis(node.get_description(), axis, input_shape.rank());
=======
        OPENVINO_SUPPRESS_DEPRECATED_START
        axis = ov::normalize_axis(node.get_description(), axis, input_shape.rank());
        OPENVINO_SUPPRESS_DEPRECATED_END
>>>>>>> 8321a411
    }

    // reshape to 2D - "batch size" x "input feature dimensions" (NxD)
    const auto coerced_tensor = ov::op::util::flatten(input, static_cast<int>(axis));

    const auto coerced_tensor_shape = std::make_shared<ov::op::v0::ShapeOf>(coerced_tensor);
    Output<ov::Node> row_size = std::make_shared<v8::Gather>(coerced_tensor_shape,
                                                             ov::op::v0::Constant::create(element::i64, {1}, {1}),
                                                             ov::op::v0::Constant::create(element::i64, {}, {0}));
    row_size = ngraph::onnx_import::reshape::interpret_as_scalar(row_size);

    const auto indices_axis = 1;
    const auto topk = std::make_shared<v11::TopK>(coerced_tensor,
                                                  ov::op::v0::Constant::create(ov::element::i64, Shape{}, {1}),
                                                  indices_axis,
                                                  ov::op::v11::TopK::Mode::MAX,
                                                  ov::op::v11::TopK::SortType::NONE);

    const auto on_value = ov::op::v0::Constant::create(ov::element::i64, Shape{}, {1});
    const auto off_value = ov::op::v0::Constant::create(ov::element::i64, Shape{}, {0});

    const auto results = std::make_shared<v1::OneHot>(topk->output(1), row_size, on_value, off_value, indices_axis);
    const auto converted_results = std::make_shared<v0::Convert>(results, input.get_element_type());

    const auto output_shape = std::make_shared<ov::op::v0::ShapeOf>(input);
    return {std::make_shared<v1::Reshape>(converted_results, output_shape, false)};
}

}  // namespace set_1
namespace set_13 {
OutputVector hardmax(const Node& node) {
    const auto input = node.get_ng_inputs().at(0);
    const auto& input_shape = input.get_partial_shape();

    auto axis = node.get_attribute_value<std::int64_t>("axis", -1);
<<<<<<< HEAD
    axis = ov::util::normalize_axis(node.get_description(), axis, input_shape.rank());
=======
    OPENVINO_SUPPRESS_DEPRECATED_START
    axis = ov::normalize_axis(node.get_description(), axis, input_shape.rank());
    OPENVINO_SUPPRESS_DEPRECATED_END
>>>>>>> 8321a411

    const auto input_runtime_shape = std::make_shared<ov::op::v0::ShapeOf>(input);
    Output<ov::Node> row_size = std::make_shared<v8::Gather>(input_runtime_shape,
                                                             ov::op::v0::Constant::create(element::i64, {1}, {axis}),
                                                             ov::op::v0::Constant::create(element::i64, {}, {0}));
    row_size = ngraph::onnx_import::reshape::interpret_as_scalar(row_size);

    const auto topk = std::make_shared<v11::TopK>(input,
                                                  ov::op::v0::Constant::create(ov::element::i64, Shape{}, {1}),
                                                  axis,
                                                  ov::op::v11::TopK::Mode::MAX,
                                                  ov::op::v11::TopK::SortType::NONE);

    const auto on_value = ov::op::v0::Constant::create(ov::element::i64, Shape{}, {1});
    const auto off_value = ov::op::v0::Constant::create(ov::element::i64, Shape{}, {0});

    const auto results = std::make_shared<v1::OneHot>(topk->output(1), row_size, on_value, off_value, axis);
    const auto converted_results = std::make_shared<v0::Convert>(results, input.get_element_type());

    const auto output_shape = std::make_shared<ov::op::v0::ShapeOf>(input);
    return {std::make_shared<v1::Reshape>(converted_results, output_shape, false)};
}

}  // namespace set_13
}  // namespace op

}  // namespace onnx_import

}  // namespace ngraph
OPENVINO_SUPPRESS_DEPRECATED_END<|MERGE_RESOLUTION|>--- conflicted
+++ resolved
@@ -5,10 +5,6 @@
 #include "op/hardmax.hpp"
 
 #include "exceptions.hpp"
-<<<<<<< HEAD
-=======
-#include "openvino/core/validation_util.hpp"
->>>>>>> 8321a411
 #include "openvino/op/constant.hpp"
 #include "openvino/op/convert.hpp"
 #include "openvino/op/gather.hpp"
@@ -34,13 +30,7 @@
 
     auto axis = node.get_attribute_value<std::int64_t>("axis", 1);
     if (input_shape.rank().is_static()) {
-<<<<<<< HEAD
         axis = ov::util::normalize_axis(node.get_description(), axis, input_shape.rank());
-=======
-        OPENVINO_SUPPRESS_DEPRECATED_START
-        axis = ov::normalize_axis(node.get_description(), axis, input_shape.rank());
-        OPENVINO_SUPPRESS_DEPRECATED_END
->>>>>>> 8321a411
     }
 
     // reshape to 2D - "batch size" x "input feature dimensions" (NxD)
@@ -76,13 +66,7 @@
     const auto& input_shape = input.get_partial_shape();
 
     auto axis = node.get_attribute_value<std::int64_t>("axis", -1);
-<<<<<<< HEAD
     axis = ov::util::normalize_axis(node.get_description(), axis, input_shape.rank());
-=======
-    OPENVINO_SUPPRESS_DEPRECATED_START
-    axis = ov::normalize_axis(node.get_description(), axis, input_shape.rank());
-    OPENVINO_SUPPRESS_DEPRECATED_END
->>>>>>> 8321a411
 
     const auto input_runtime_shape = std::make_shared<ov::op::v0::ShapeOf>(input);
     Output<ov::Node> row_size = std::make_shared<v8::Gather>(input_runtime_shape,
