--- conflicted
+++ resolved
@@ -80,16 +80,12 @@
     ///
     /// \param inputs A collection of input edges which become new inputs to the graph
     /// \param outputs A collection of output edges which become new outputs of the graph
-<<<<<<< HEAD
     /// \param merge_inputs Flag indicates whether newly created inputs after cutting shall be independent or merged,
     ///                     false - each cutted edge will be connected with one new input (default),
     ///                     true - all input edges will be connected to one new input
-    void cut_graph_fragment(const std::vector<InputEdge>& inputs,
+    void extract_subgraph(const std::vector<InputEdge>& inputs,
                             const std::vector<OutputEdge>& outputs,
                             const bool merge_inputs = false);
-=======
-    void extract_subgraph(const std::vector<InputEdge>& inputs, const std::vector<OutputEdge>& outputs);
->>>>>>> abee3ea4
 
     /// \brief Modifies the in-memory representation of the model by setting custom input
     ///        values for inputs specified in the provided map.
