--- conflicted
+++ resolved
@@ -5,27 +5,12 @@
 #pragma once
 
 #include <common/extension_holder.hpp>
-#include <openvino/frontend/frontend.hpp>
 
-<<<<<<< HEAD
 #include "openvino/frontend/extension/conversion.hpp"
 #include "openvino/frontend/extension/decoder_transformation.hpp"
 #include "openvino/frontend/extension/telemetry.hpp"
+#include "openvino/frontend/frontend.hpp"
 #include "openvino/frontend/onnx/visibility.hpp"
-=======
-#ifdef OPENVINO_STATIC_LIBRARY
-#    define ONNX_FRONTEND_API
-#    define ONNX_FRONTEND_C_API
-#else
-#    ifdef ov_onnx_frontend_EXPORTS
-#        define ONNX_FRONTEND_API   OPENVINO_CORE_EXPORTS
-#        define ONNX_FRONTEND_C_API OPENVINO_EXTERN_C OPENVINO_CORE_EXPORTS
-#    else
-#        define ONNX_FRONTEND_API   OPENVINO_CORE_IMPORTS
-#        define ONNX_FRONTEND_C_API OPENVINO_EXTERN_C OPENVINO_CORE_IMPORTS
-#    endif  // ov_onnx_frontend_EXPORTS
-#endif      // OPENVINO_STATIC_LIBRARY
->>>>>>> 2a476f69
 
 namespace ov {
 namespace frontend {
@@ -44,18 +29,15 @@
 protected:
     InputModel::Ptr load_impl(const std::vector<ov::Any>& params) const override;
 
-<<<<<<< HEAD
     // m_extensions should be the first member here,
     // m_extensions can contain SO Extension (holder for other Extensions),
     // so it should be released last.
-    std::vector<Extension::Ptr> m_extensions;
-    std::shared_ptr<TelemetryExtension> m_telemetry;
+    std::vector<Extension::Ptr> m_other_extensions;
     std::vector<DecoderTransformationExtension::Ptr> m_transformation_extensions;
     std::vector<ConversionExtensionBase::Ptr> m_conversion_extensions;
-=======
+
 private:
     ExtensionHolder m_extensions;
->>>>>>> 2a476f69
 };
 
 }  // namespace onnx
