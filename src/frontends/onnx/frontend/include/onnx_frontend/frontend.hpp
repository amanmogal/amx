// Copyright (C) 2021 Intel Corporation
// SPDX-License-Identifier: Apache-2.0
//

#pragma once

#include <common/frontend.hpp>

#ifdef OPENVINO_STATIC_LIBRARY
#    define ONNX_FRONTEND_API
#    define ONNX_FRONTEND_C_API
#else
#    ifdef onnx_ov_frontend_EXPORTS
#        define ONNX_FRONTEND_API   OPENVINO_CORE_EXPORTS
#        define ONNX_FRONTEND_C_API OPENVINO_EXTERN_C OPENVINO_CORE_EXPORTS
#    else
#        define ONNX_FRONTEND_API   OPENVINO_CORE_IMPORTS
#        define ONNX_FRONTEND_C_API OPENVINO_EXTERN_C OPENVINO_CORE_IMPORTS
#    endif  // onnx_ov_frontend_EXPORTS
#endif      // OPENVINO_STATIC_LIBRARY

namespace ov {
namespace frontend {
class ONNX_FRONTEND_API FrontEndONNX : public FrontEnd {
public:
<<<<<<< HEAD
    using CreatorFunction = std::function<::ov::OutputVector(const NodeContext&)>;
    std::shared_ptr<ov::Function> convert(InputModel::Ptr model) const override;
    void convert(std::shared_ptr<ov::Function> partially_converted) const override;
    std::shared_ptr<ov::Function> decode(InputModel::Ptr model) const override;
=======
    std::shared_ptr<ov::Model> convert(InputModel::Ptr model) const override;
    void convert(std::shared_ptr<ov::Model> partially_converted) const override;
    std::shared_ptr<ov::Model> decode(InputModel::Ptr model) const override;
>>>>>>> 7335387d
    std::string get_name() const override;
    bool supported_impl(const std::vector<ov::Any>& variants) const override;
    void add_extension(const std::shared_ptr<ov::Extension>& extension) override;

protected:
    InputModel::Ptr load_impl(const std::vector<ov::Any>& params) const override;

private:
    std::shared_ptr<TelemetryExtension> m_telemetry;
    std::vector<std::shared_ptr<Extension>> m_extensions;
    std::vector<std::shared_ptr<ConversionExtensionBase>> m_conversion_extensions;
};

}  // namespace frontend
}  // namespace ov<|MERGE_RESOLUTION|>--- conflicted
+++ resolved
@@ -23,16 +23,10 @@
 namespace frontend {
 class ONNX_FRONTEND_API FrontEndONNX : public FrontEnd {
 public:
-<<<<<<< HEAD
     using CreatorFunction = std::function<::ov::OutputVector(const NodeContext&)>;
-    std::shared_ptr<ov::Function> convert(InputModel::Ptr model) const override;
-    void convert(std::shared_ptr<ov::Function> partially_converted) const override;
-    std::shared_ptr<ov::Function> decode(InputModel::Ptr model) const override;
-=======
     std::shared_ptr<ov::Model> convert(InputModel::Ptr model) const override;
     void convert(std::shared_ptr<ov::Model> partially_converted) const override;
     std::shared_ptr<ov::Model> decode(InputModel::Ptr model) const override;
->>>>>>> 7335387d
     std::string get_name() const override;
     bool supported_impl(const std::vector<ov::Any>& variants) const override;
     void add_extension(const std::shared_ptr<ov::Extension>& extension) override;
