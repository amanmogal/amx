--- conflicted
+++ resolved
@@ -5912,19 +5912,13 @@
     // clang-format on
 }
 
-<<<<<<< HEAD
 NGRAPH_TEST(${BACKEND_NAME}, onnx_is_inf_default) {
     const auto function = onnx_import::import_onnx_model(
         file_util::path_join(CommonTestUtils::getExecutableDirectory(), SERIALIZED_ZOO, "onnx/is_inf.onnx"));
-=======
-NGRAPH_TEST(${BACKEND_NAME}, onnx_is_nan) {
-    const auto function = onnx_import::import_onnx_model(file_util::path_join(SERIALIZED_ZOO, "onnx/is_nan.onnx"));
->>>>>>> a25c2ba6
 
     auto test_case = test::TestCase(function, s_device);
 
     // clang-format off
-<<<<<<< HEAD
 
     test_case.add_input<float>(
         Shape{2, 2, 2},
@@ -6013,7 +6007,17 @@
                           false, false,
                           false, false,
                           false, false});
-=======
+    test_case.run();
+
+    // clang-format on
+}
+
+NGRAPH_TEST(${BACKEND_NAME}, onnx_is_nan) {
+    const auto function = onnx_import::import_onnx_model(file_util::path_join(SERIALIZED_ZOO, "onnx/is_nan.onnx"));
+
+    auto test_case = test::TestCase(function, s_device);
+
+    // clang-format off
     
     test_case.add_input<float>(Shape{1, 2, 3}, {std::nanf(""), std::nanf(""), -0.6000f, -1.0000f, std::nanf(""), -1.0000f});
 
@@ -6021,7 +6025,6 @@
         Shape{1, 2, 3},
         {true, true, false, false, true, false});
 
->>>>>>> a25c2ba6
     test_case.run();
 
     // clang-format on
