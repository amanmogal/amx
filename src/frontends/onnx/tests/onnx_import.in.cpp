// Copyright (C) 2018-2022 Intel Corporation
// SPDX-License-Identifier: Apache-2.0
//

#include <cpp/ie_cnn_network.h>

#include <algorithm>
#include <cmath>
#include <cstdint>
#include <fstream>
#include <iterator>
#include <limits>
#include <numeric>
#include <sstream>
#include <stdexcept>
#include <vector>

#include <iostream>

// clang-format off
#ifdef ${BACKEND_NAME}_FLOAT_TOLERANCE_BITS
#define DEFAULT_FLOAT_TOLERANCE_BITS ${BACKEND_NAME}_FLOAT_TOLERANCE_BITS
#endif
#ifdef ${BACKEND_NAME}_DOUBLE_TOLERANCE_BITS
#define DEFAULT_DOUBLE_TOLERANCE_BITS ${BACKEND_NAME}_DOUBLE_TOLERANCE_BITS
#endif
// clang-format on
#include "common_test_utils/file_utils.hpp"
#include "common_test_utils/ngraph_test_utils.hpp"
#include "default_opset.hpp"
#include "engines_util/test_case.hpp"
#include "engines_util/test_engines.hpp"
#include "gtest/gtest.h"
#include "ngraph/ngraph.hpp"
#include "ngraph/pass/constant_folding.hpp"
#include "ngraph/pass/manager.hpp"
#include "onnx_import/core/null_node.hpp"
#include "onnx_import/onnx.hpp"
#include "onnx_import/onnx_utils.hpp"
#include "util/all_close.hpp"
#include "util/all_close_f.hpp"
#include "util/ndarray.hpp"
#include "util/test_control.hpp"
#include "util/test_tools.hpp"
#include "util/type_prop.hpp"

NGRAPH_SUPPRESS_DEPRECATED_START

using namespace ngraph;

static std::string s_manifest = "${MANIFEST}";
static std::string s_device = test::backend_name_to_device("${BACKEND_NAME}");

using Inputs = std::vector<std::vector<float>>;
using Outputs = std::vector<std::vector<float>>;

// ############################################################################ CORE TESTS
NGRAPH_TEST(${BACKEND_NAME}, onnx_test_test_case) {
    auto function = onnx_import::import_onnx_model(
        file_util::path_join(CommonTestUtils::getExecutableDirectory(), SERIALIZED_ZOO, "onnx/add_abc.onnx"));

    auto test_case = test::TestCase(function, s_device);
    test_case.add_input<float>({1});
    test_case.add_input<float>({2});
    test_case.add_input<float>({3});
    test_case.add_expected_output<float>(Shape{1}, {6});
    test_case.run();
}

NGRAPH_TEST(${BACKEND_NAME}, onnx_test_test_case_mutliple_inputs) {
    auto function = onnx_import::import_onnx_model(
        file_util::path_join(CommonTestUtils::getExecutableDirectory(), SERIALIZED_ZOO, "onnx/add_abc.onnx"));

    auto test_case = test::TestCase(function, s_device);
    test_case.add_multiple_inputs(Inputs{{1}, {2}, {3}});
    test_case.add_expected_output(Shape{1}, std::vector<float>{6});
    test_case.run();
}

NGRAPH_TEST(${BACKEND_NAME}, onnx_output_names_check) {
    auto function = onnx_import::import_onnx_model(file_util::path_join(CommonTestUtils::getExecutableDirectory(),
                                                                        SERIALIZED_ZOO,
                                                                        "onnx/split_equal_parts_default.onnx"));

    std::size_t size = function->get_output_size();
    for (std::size_t i{0}; i < size; ++i) {
        std::shared_ptr<Node> node = function->get_output_op(i);
        EXPECT_EQ(node->get_friendly_name(), "output_" + std::to_string(i + 1) + "/sink_port_0");
    }
}

NGRAPH_TEST(${BACKEND_NAME}, onnx_node_names_check) {
    auto function = onnx_import::import_onnx_model(
        file_util::path_join(CommonTestUtils::getExecutableDirectory(), SERIALIZED_ZOO, "onnx/add_abc.onnx"));

    // Filter out Add nodes from the function graph
    std::vector<std::shared_ptr<Node>> additions;
    auto ordered_ops = function->get_ordered_ops();
    std::copy_if(ordered_ops.begin(), ordered_ops.end(), std::back_inserter(additions), [](std::shared_ptr<Node> op) {
        return std::string(op->get_type_name()) == "Add";
    });

    EXPECT_EQ(additions.size(), 2);
    EXPECT_EQ(additions.at(0)->get_friendly_name(), "add_node1");
    EXPECT_EQ(additions.at(0)->get_output_tensor(0).get_names(), std::unordered_set<std::string>{"X"});
    EXPECT_EQ(additions.at(1)->get_friendly_name(), "Y");
    EXPECT_EQ(additions.at(1)->get_output_tensor(0).get_names(), std::unordered_set<std::string>{"Y"});
}

NGRAPH_TEST(${BACKEND_NAME}, onnx_duplicated_output_name) {
    auto function = onnx_import::import_onnx_model(file_util::path_join(CommonTestUtils::getExecutableDirectory(),
                                                                        SERIALIZED_ZOO,
                                                                        "onnx/duplicated_output_name.onnx"));
    EXPECT_EQ(function->get_output_size(), 2);

    auto test_case = test::TestCase(function, s_device);
    test_case.add_multiple_inputs(Inputs{{1}, {2}, {3}});
    test_case.add_expected_output(Shape{1}, std::vector<float>{6});
    test_case.add_expected_output(Shape{1}, std::vector<float>{6});
    test_case.run();
}

NGRAPH_TEST(${BACKEND_NAME}, onnx_duplicated_more_output_names) {
    auto function = onnx_import::import_onnx_model(file_util::path_join(CommonTestUtils::getExecutableDirectory(),
                                                                        SERIALIZED_ZOO,
                                                                        "onnx/duplicated_more_output_names.onnx"));
    EXPECT_EQ(function->get_output_size(), 4);

    auto test_case = test::TestCase(function, s_device);
    test_case.add_multiple_inputs(Inputs{{1, 2}, {2}, {3}});
    test_case.add_expected_output(Shape{1}, std::vector<float>{6});
    test_case.add_expected_output(Shape{1}, std::vector<float>{6});
    test_case.add_expected_output(Shape{1}, std::vector<float>{7});
    test_case.add_expected_output(Shape{1}, std::vector<float>{6});
    test_case.run();
}

NGRAPH_TEST(${BACKEND_NAME}, onnx_model_binary_add_abc) {
    auto function = onnx_import::import_onnx_model(
        file_util::path_join(CommonTestUtils::getExecutableDirectory(), SERIALIZED_ZOO, "onnx/add_abc.onnx"));

    auto test_case = test::TestCase(function, s_device);
    test_case.add_multiple_inputs(Inputs{{1}, {2}, {3}});
    test_case.add_expected_output(Shape{1}, std::vector<float>{6});
    test_case.run();
}

NGRAPH_TEST(${BACKEND_NAME}, onnx_bool_const_op) {
    auto function = onnx_import::import_onnx_model(
        file_util::path_join(CommonTestUtils::getExecutableDirectory(), SERIALIZED_ZOO, "onnx/bool_const_op.onnx"));

    auto test_case = test::TestCase(function, s_device);
    test_case.add_expected_output(std::vector<bool>{1, 0, 0, 1});
    test_case.run();
}

NGRAPH_TEST(${BACKEND_NAME}, onnx_bool_init_and) {
    auto function = onnx_import::import_onnx_model(
        file_util::path_join(CommonTestUtils::getExecutableDirectory(), SERIALIZED_ZOO, "onnx/bool_init_and.onnx"));

    auto test_case = test::TestCase(function, s_device);
    test_case.add_expected_output(std::vector<bool>{1});
    test_case.run();
}

NGRAPH_TEST(${BACKEND_NAME}, onnx_bool_input_or) {
    auto function = onnx_import::import_onnx_model(
        file_util::path_join(CommonTestUtils::getExecutableDirectory(), SERIALIZED_ZOO, "onnx/bool_input_or.onnx"));

    auto test_case = test::TestCase(function, s_device);
    test_case.add_input(std::vector<bool>{true, false, true, false});
    test_case.add_input(std::vector<bool>{false, false, true, true});
    test_case.add_expected_output(std::vector<bool>{1, 0, 1, 1});
    test_case.run();
}

NGRAPH_TEST(${BACKEND_NAME}, onnx_bool_init_raw) {
    auto function = onnx_import::import_onnx_model(
        file_util::path_join(CommonTestUtils::getExecutableDirectory(), SERIALIZED_ZOO, "onnx/bool_init_raw.onnx"));

    auto test_case = test::TestCase(function, s_device);
    test_case.add_expected_output(std::vector<bool>{true, false, true});
    test_case.run();
}

NGRAPH_TEST(${BACKEND_NAME}, onnx_model_add_abc_initializers) {
    auto function = onnx_import::import_onnx_model(file_util::path_join(CommonTestUtils::getExecutableDirectory(),
                                                                        SERIALIZED_ZOO,
                                                                        "onnx/add_abc_initializers.onnx"));

    auto test_case = test::TestCase(function, s_device);
    test_case.add_input<float>({1, 2, 3, 4});
    test_case.add_expected_output<float>({3, 6, 9, 12});
    test_case.run();
}

NGRAPH_TEST(${BACKEND_NAME}, onnx_model_override_op) {
    onnx_import::register_operator("FalseAdd", 1, "", [](const onnx_import::Node& node) -> OutputVector {
        OutputVector ng_inputs{node.get_ng_inputs()};
        return {std::make_shared<ngraph::op::v1::Add>(ng_inputs.at(0), ng_inputs.at(1))};
    });

    onnx_import::register_operator("FalseAdd", 1, "", [](const onnx_import::Node& node) -> OutputVector {
        OutputVector ng_inputs{node.get_ng_inputs()};
        return {std::make_shared<ngraph::op::v1::Subtract>(ng_inputs.at(0), ng_inputs.at(1))};
    });

    auto function = onnx_import::import_onnx_model(
        file_util::path_join(CommonTestUtils::getExecutableDirectory(), SERIALIZED_ZOO, "onnx/override_op.onnx"));

    Inputs inputs;
    inputs.emplace_back(std::vector<float>{0.f, 1.f, 2.f, 3.f});
    inputs.emplace_back(std::vector<float>{3.f, 2.f, 1.f, 0.f});

    auto test_case = test::TestCase(function, s_device);
    test_case.add_multiple_inputs(inputs);
    test_case.add_expected_output<float>({-3.f, -1.f, 1.f, 3.f});
    test_case.run();
}

NGRAPH_TEST(${BACKEND_NAME}, onnx_import_non_existing_file) {
    try {
        onnx_import::import_onnx_model(
            file_util::path_join(CommonTestUtils::getExecutableDirectory(), SERIALIZED_ZOO, "onnx/i.dont.exist"));
    } catch (const std::runtime_error& exc) {
        // asserts that an exception was thrown and that the error message contains the file name
        std::string msg{exc.what()};
        EXPECT_TRUE(msg.find("i.dont.exist") != std::string::npos);
    }
}

NGRAPH_TEST(${BACKEND_NAME}, onnx_model_unsupported_op) {
    try {
        onnx_import::import_onnx_model(file_util::path_join(CommonTestUtils::getExecutableDirectory(),
                                                            SERIALIZED_ZOO,
                                                            "onnx/unsupported_op.onnx"));
        FAIL() << "Expected ngraph::ngraph_error";
    } catch (ngraph::ngraph_error const& err) {
        std::string what{err.what()};
        EXPECT_NE(what.find("OpenVINO does not support"), std::string::npos);
        EXPECT_NE(what.find("FakeOpName"), std::string::npos);
        EXPECT_NE(what.find("AnotherFakeOpName"), std::string::npos);
    } catch (...) {
        FAIL() << "Expected ngraph::ngraph_error";
    }
}

NGRAPH_TEST(${BACKEND_NAME}, onnx_model_custom_op) {
    onnx_import::register_operator("AddQ", 1, "com.intel.ai", [](const onnx_import::Node& node) -> OutputVector {
        OutputVector ng_inputs{node.get_ng_inputs()};
        return {std::make_shared<ngraph::op::v1::Add>(ng_inputs.at(0), ng_inputs.at(1))};
    });

    auto function = onnx_import::import_onnx_model(
        file_util::path_join(CommonTestUtils::getExecutableDirectory(), SERIALIZED_ZOO, "onnx/custom_operator.onnx"));

    auto test_case = test::TestCase(function, s_device);
    test_case.add_input<float>({1.f, 2.f, 3.f, 4.f});
    test_case.add_expected_output<float>({3.f, 6.f, 9.f, 12.f});
    test_case.run();
}

NGRAPH_TEST(${BACKEND_NAME}, onnx_model_custom_op_register_unregister) {
    onnx_import::register_operator("AddQ", 1, "com.intel.ai", [](const onnx_import::Node& node) -> OutputVector {
        OutputVector ng_inputs{node.get_ng_inputs()};
        return {std::make_shared<ngraph::op::v1::Add>(ng_inputs.at(0), ng_inputs.at(1))};
    });

    auto function = onnx_import::import_onnx_model(
        file_util::path_join(CommonTestUtils::getExecutableDirectory(), SERIALIZED_ZOO, "onnx/custom_operator.onnx"));

    auto test_case = test::TestCase(function, s_device);
    test_case.add_input<float>({1.f, 2.f, 3.f, 4.f});
    test_case.add_expected_output<float>({3.f, 6.f, 9.f, 12.f});
    test_case.run();

    onnx_import::unregister_operator("AddQ", 1, "com.intel.ai");
    try {
        auto function = onnx_import::import_onnx_model(file_util::path_join(CommonTestUtils::getExecutableDirectory(),
                                                                            SERIALIZED_ZOO,
                                                                            "onnx/custom_operator.onnx"));
        FAIL() << "Expected ngraph::ngraph_error";
    } catch (ngraph::ngraph_error const& err) {
        std::string what{err.what()};
        EXPECT_NE(what.find("Check 'unknown_operators.empty()' failed"), std::string::npos);
    } catch (...) {
        FAIL() << "Expected ngraph::ngraph_error";
    }
}

NGRAPH_TEST(${BACKEND_NAME}, onnx_model_custom_op_default_domain) {
    onnx_import::register_operator("AddQ", 1, "com.intel.ai", [](const onnx_import::Node& node) -> OutputVector {
        OutputVector ng_inputs{node.get_ng_inputs()};
        return {std::make_shared<ngraph::op::v1::Add>(ng_inputs.at(0), ng_inputs.at(1))};
    });

    auto function = onnx_import::import_onnx_model(file_util::path_join(CommonTestUtils::getExecutableDirectory(),
                                                                        SERIALIZED_ZOO,
                                                                        "onnx/custom_operator_default_domain.onnx"));

    auto test_case = test::TestCase(function, s_device);
    test_case.add_input<float>({1.f, 2.f, 3.f, 4.f});
    test_case.add_expected_output<float>({3.f, 6.f, 9.f, 12.f});
    test_case.run();
}

NGRAPH_TEST(${BACKEND_NAME}, onnx_is_op_supported) {
    // Simple case
    EXPECT_TRUE(onnx_import::is_operator_supported("Sum", 1, "ai.onnx"));
    // With fallback
    EXPECT_TRUE(onnx_import::is_operator_supported("Sum", 100, "ai.onnx"));

    // Different opset versions
    EXPECT_TRUE(onnx_import::is_operator_supported("Add", 1, "ai.onnx"));
    EXPECT_TRUE(onnx_import::is_operator_supported("Add", 7, "ai.onnx"));

    // Default domain name
    EXPECT_TRUE(onnx_import::is_operator_supported("Sum", 1));

    // Unregistered operator
    EXPECT_FALSE(onnx_import::is_operator_supported("DummyOp", 1));
    EXPECT_FALSE(onnx_import::is_operator_supported("DummyOp", 1, "ai.onnx"));
    EXPECT_FALSE(onnx_import::is_operator_supported("DummyOp", 10, "ai.onnx"));

    // Operator with bad domain name
    EXPECT_FALSE(onnx_import::is_operator_supported("Sum", 1, "bad.domain"));

    // Registered custom operator
    onnx_import::register_operator("AddQ", 1, "com.intel.ai", [](const onnx_import::Node& node) -> OutputVector {
        OutputVector ng_inputs{node.get_ng_inputs()};
        return {std::make_shared<ngraph::op::v1::Add>(ng_inputs.at(0), ng_inputs.at(1))};
    });
    EXPECT_TRUE(onnx_import::is_operator_supported("AddQ", 1, "com.intel.ai"));
}

NGRAPH_TEST(${BACKEND_NAME}, onnx_model_missing_op_domain) {
    onnx_import::register_operator("CustomAdd", 1, "custom.op", [](const onnx_import::Node& node) -> OutputVector {
        OutputVector ng_inputs{node.get_ng_inputs()};
        return {std::make_shared<ngraph::op::v1::Add>(ng_inputs.at(0), ng_inputs.at(1))};
    });

    EXPECT_TRUE(onnx_import::is_operator_supported("CustomAdd", 1, "custom.op"));

    auto function = onnx_import::import_onnx_model(
        file_util::path_join(CommonTestUtils::getExecutableDirectory(), SERIALIZED_ZOO, "onnx/missing_op_domain.onnx"));

    Inputs inputs;
    inputs.emplace_back(std::vector<float>{0.f, 1.f, 2.f, 3.f});
    inputs.emplace_back(std::vector<float>{0.f, 1.f, 2.f, 3.f});

    auto test_case = test::TestCase(function, s_device);
    test_case.add_multiple_inputs(inputs);
    test_case.add_expected_output<float>({0.f, 2.f, 4.f, 6.f});
    test_case.run();
}

NGRAPH_TEST(${BACKEND_NAME}, onnx_custom_op_in_supported_operators) {
    onnx_import::register_operator("CustomAdd", 1, "custom.op", [](const onnx_import::Node& node) -> OutputVector {
        OutputVector ng_inputs{node.get_ng_inputs()};
        return {std::make_shared<ngraph::op::v1::Add>(ng_inputs.at(0), ng_inputs.at(1))};
    });

    const auto& supported_ops = onnx_import::get_supported_operators(1, "custom.op");
    EXPECT_NE(std::find(std::begin(supported_ops), std::end(supported_ops), "CustomAdd"), std::end(supported_ops));
}

NGRAPH_TEST(${BACKEND_NAME}, onnx_model_unknown_domain) {
    // the importer should not throw when it encounters an unknown domain in the model
    EXPECT_NO_THROW(onnx_import::import_onnx_model(
        file_util::path_join(CommonTestUtils::getExecutableDirectory(), SERIALIZED_ZOO, "onnx/unknown_domain.onnx")));
}

NGRAPH_TEST(${BACKEND_NAME}, onnx_model_op_in_unknown_domain) {
    try {
        onnx_import::import_onnx_model(file_util::path_join(CommonTestUtils::getExecutableDirectory(),
                                                            SERIALIZED_ZOO,
                                                            "onnx/unknown_domain_add.onnx"));

        FAIL() << "The onnx_importer did not throw for unknown domain and op";
    } catch (const ngraph::ngraph_error& e) {
        const std::string msg = e.what();

        EXPECT_NE(msg.find("unknown.domain.Add"), std::string::npos)
            << "The error message should contain domain and op name: unknown.domain.Add";
    }
}

NGRAPH_TEST(${BACKEND_NAME}, onnx_model_missing_input) {
    onnx_import::register_operator("TestMissingInOut",
                                   1,
                                   "com.intel.ai",
                                   [](const onnx_import::Node& node) -> OutputVector {
                                       OutputVector ng_inputs{node.get_ng_inputs()};
                                       Output<ngraph::Node> A = ng_inputs.at(0);
                                       Output<ngraph::Node> B = ng_inputs.at(1);
                                       Output<ngraph::Node> C = ng_inputs.at(2);

                                       A = std::make_shared<op::v1::Multiply>(A, C);
                                       if (!ngraph::op::is_null(B)) {
                                           B = std::make_shared<op::v1::Divide>(B, C);
                                       }

                                       C = std::make_shared<ngraph::op::v1::Add>(C, C);
                                       return {A, B, C};
                                   });

    onnx_import::register_operator("TestMissingIn",
                                   1,
                                   "com.intel.ai",
                                   [](const onnx_import::Node& node) -> OutputVector {
                                       OutputVector ng_inputs{node.get_ng_inputs()};
                                       std::shared_ptr<ngraph::Node> result =
                                           std::make_shared<ngraph::op::Constant>(element::f32,
                                                                                  ngraph::Shape{2, 2},
                                                                                  std::vector<float>{1, 1, 1, 1});

                                       for (const auto& ng_input : ng_inputs) {
                                           if (!ngraph::op::is_null(ng_input)) {
                                               result = std::make_shared<op::v1::Multiply>(ng_input, result);
                                           }
                                       }

                                       return {result};
                                   });

    auto function = onnx_import::import_onnx_model(
        file_util::path_join(CommonTestUtils::getExecutableDirectory(), SERIALIZED_ZOO, "onnx/missing_input.onnx"));

    Inputs inputs{{1, 2, 3, 4}, {5, 6, 7, 8}};

    auto test_case = test::TestCase(function, s_device);
    test_case.add_multiple_inputs(inputs);
    test_case.add_expected_output<float>({50, 144, 294, 512});
    test_case.run();
}

NGRAPH_TEST(${BACKEND_NAME}, onnx_model_initializer_wo_input) {
    // This test checks a model which has an initializer, but no input with the same name
    auto function = onnx_import::import_onnx_model(file_util::path_join(CommonTestUtils::getExecutableDirectory(),
                                                                        SERIALIZED_ZOO,
                                                                        "onnx/initializer_wo_input.onnx"));

    auto test_case = test::TestCase(function, s_device);
    test_case.add_input<float>({0, 1, 2, 3, 4, 5});
    test_case.add_expected_output<float>({0, 2, 6, 12, 20, 30});
    test_case.run();
}

NGRAPH_TEST(${BACKEND_NAME}, onnx_expand_function_dependency_to_created_subgraph) {
    const auto function =
        onnx_import::import_onnx_model(file_util::path_join(CommonTestUtils::getExecutableDirectory(),
                                                            SERIALIZED_ZOO,
                                                            "onnx/transformations/greater_or_equal.onnx"));

    auto test_case = test::TestCase(function, s_device);
    test_case.add_input<float>(Shape{5}, {3.f, 5.f, 3.f, 3.f, 6.f});
    test_case.add_input<float>(Shape{5}, {1.f, 4.f, 3.f, 7.f, 8.f});
    test_case.add_expected_output<int32_t>(Shape{5}, {1, 1, 1, 0, 0});
    test_case.run();
}

NGRAPH_TEST(${BACKEND_NAME}, onnx_expand_function_greater_or_equal_inside_if) {
    const auto function =
        onnx_import::import_onnx_model(file_util::path_join(CommonTestUtils::getExecutableDirectory(),
                                                            SERIALIZED_ZOO,
                                                            "onnx/transformations/greater_or_equal_inside_if.onnx"));

    auto test_case = test::TestCase(function, s_device);

    // case when condition == true and any(x >= y)
    // expected value == x * y
    std::vector<float> x(40, 2);
    std::vector<float> y(40);
    std::iota(y.begin(), y.end(), -20);
    std::vector<float> expected;
    std::transform(x.begin(), x.end(), y.begin(), std::back_inserter(expected), [](float i, float j) -> float {
        return i * j;
    });
    test_case.add_input<bool>({true});  // condition
    test_case.add_input<float>(x);
    test_case.add_input<float>(y);
    test_case.add_expected_output<float>(expected);
    test_case.run();
}

NGRAPH_TEST(${BACKEND_NAME}, onnx_expand_context_dependent_function) {
    auto function =
        onnx_import::import_onnx_model(file_util::path_join(CommonTestUtils::getExecutableDirectory(),
                                                            SERIALIZED_ZOO,
                                                            "onnx/transformations/softmax_crossentropy_consumed.onnx"));

    auto test_case = test::TestCase(function, s_device);
    test_case.add_input<float>(Shape{3, 5},
                               {0.54881352186203,
                                0.7151893377304077,
                                0.6027633547782898,
                                0.5448831915855408,
                                0.42365479469299316,
                                0.6458941102027893,
                                0.4375872015953064,
                                0.891772985458374,
                                0.9636627435684204,
                                0.3834415078163147,
                                0.7917250394821167,
                                0.5288949012756348,
                                0.5680445432662964,
                                0.9255966544151306,
                                0.07103605568408966});
    test_case.add_input<int64_t>(Shape{3}, {1, 4, 3});
    test_case.add_expected_output<int32_t>(Shape{}, {1});
    test_case.run();
}

// ############################################################################ OPERATOR TESTS
NGRAPH_TEST(${BACKEND_NAME}, onnx_model_addmul_abc) {
    auto function = onnx_import::import_onnx_model(
        file_util::path_join(CommonTestUtils::getExecutableDirectory(), SERIALIZED_ZOO, "onnx/addmul_abc.onnx"));

    auto test_case = test::TestCase(function, s_device);
    test_case.add_input<float>({9, 10, 11, 12});
    test_case.add_input<float>({5, 6, 7, 8});
    test_case.add_input<float>({1, 2, 3, 4});
    test_case.add_expected_output<float>(Shape{1, 2, 2}, {46, 62, 80, 100});
    test_case.run();
}

NGRAPH_TEST(${BACKEND_NAME}, onnx_model_argmin_no_keepdims) {
    auto function = onnx_import::import_onnx_model(file_util::path_join(CommonTestUtils::getExecutableDirectory(),
                                                                        SERIALIZED_ZOO,
                                                                        "onnx/argmin_no_keepdims.onnx"));

    auto test_case = test::TestCase(function, s_device);
    test_case.add_input<float>({2, 1, 3, 10});
    test_case.add_expected_output<int64_t>(Shape{2}, {1, 0});
    test_case.run();
}

NGRAPH_TEST(${BACKEND_NAME}, onnx_model_batch_norm_default) {
    // Batch Normalization with default parameters
    auto function = onnx_import::import_onnx_model(
        file_util::path_join(CommonTestUtils::getExecutableDirectory(), SERIALIZED_ZOO, "onnx/batchnorm_default.onnx"));

    auto test_case = test::TestCase(function, s_device);
    test_case.add_input<float>({-1.f, 0.f, 1.f, 2.f, 3.f, 4.f});  // data {1, 2, 1, 3}
    test_case.add_input<float>({1.f, 1.5f});                      // scale
    test_case.add_input<float>({0.f, 1.f});                       // bias
    test_case.add_input<float>({0.f, 3.f});                       // mean
    test_case.add_input<float>({1.f, 1.5f});                      // var
    test_case.add_expected_output<float>(Shape{1, 2, 1, 3},
                                         {-0.999995f, 0.f, 0.999995f, -0.22474074f, 1.f, 2.2247407f});
    test_case.run();
}

NGRAPH_TEST(${BACKEND_NAME}, onnx_model_relu) {
    // Simple ReLU test
    auto function = onnx_import::import_onnx_model(
        file_util::path_join(CommonTestUtils::getExecutableDirectory(), SERIALIZED_ZOO, "onnx/relu.onnx"));

    auto test_case = test::TestCase(function, s_device);
    test_case.add_input<float>({-1, -2, 0, 1, 2, 3});
    test_case.add_expected_output<float>({0, 0, 0, 1, 2, 3});
    test_case.run();
}

NGRAPH_TEST(${BACKEND_NAME}, onnx_model_sum_opset1) {
    // Simple Sum test for opset1.
    auto function = onnx_import::import_onnx_model(
        file_util::path_join(CommonTestUtils::getExecutableDirectory(), SERIALIZED_ZOO, "onnx/sum_opset1.onnx"));

    auto test_case = test::TestCase(function, s_device);
    test_case.add_input<float>({3.f, 0.f, 2.f});
    test_case.add_input<float>({1.f, 3.f, 4.f});
    test_case.add_input<float>({2.f, 6.f, 6.f});
    test_case.add_expected_output<float>(Shape{3}, {6.f, 9.f, 12.f});
    test_case.run();
}

NGRAPH_TEST(${BACKEND_NAME}, onnx_model_sum) {
    // Simple Sum test for opset8.
    auto function = onnx_import::import_onnx_model(
        file_util::path_join(CommonTestUtils::getExecutableDirectory(), SERIALIZED_ZOO, "onnx/sum.onnx"));

    auto test_case = test::TestCase(function, s_device);
    test_case.add_input<float>({3.f});
    test_case.add_input<float>({1.f, 3.f, 4.f});
    test_case.add_input<float>({2.f, 6.f, 6.f});
    test_case.add_expected_output<float>(Shape{3}, {6.f, 12.f, 13.f});
    test_case.run();
}

NGRAPH_TEST(${BACKEND_NAME}, onnx_model_sum_one_input) {
    auto function = onnx_import::import_onnx_model(
        file_util::path_join(CommonTestUtils::getExecutableDirectory(), SERIALIZED_ZOO, "onnx/sum_one_input.onnx"));

    // input data shape (3, )
    auto test_case = test::TestCase(function, s_device);
    test_case.add_input<float>({3.f, 0.f, 2.f});
    test_case.add_expected_output<float>({3.f, 0.f, 2.f});
    test_case.run();
}

NGRAPH_TEST(${BACKEND_NAME}, onnx_model_cum_sum_1d) {
    auto function = onnx_import::import_onnx_model(
        file_util::path_join(CommonTestUtils::getExecutableDirectory(), SERIALIZED_ZOO, "onnx/cum_sum_1d.onnx"));

    auto test_case = test::TestCase(function, s_device);
    test_case.add_input<float>({1.f, 2.f, 3.f});
    test_case.add_expected_output<float>(Shape{3}, {1.f, 3.f, 6.f});
    test_case.run();
}

NGRAPH_TEST(${BACKEND_NAME}, onnx_model_cum_sum_2d_axis_input) {
    auto function = onnx_import::import_onnx_model(file_util::path_join(CommonTestUtils::getExecutableDirectory(),
                                                                        SERIALIZED_ZOO,
                                                                        "onnx/cum_sum_2d_axis_input.onnx"));

    auto test_case = test::TestCase(function, s_device);
    test_case.add_input<float>({1.f, 2.f, 3.f, 4.f, 5.f, 6.f});
    test_case.add_expected_output<float>(Shape{2, 3}, {1.f, 3.f, 6.f, 4.f, 9.f, 15.f});
    test_case.run();
}

NGRAPH_TEST(${BACKEND_NAME}, onnx_model_cum_sum_2d_dynamic_axis_input) {
    auto function = onnx_import::import_onnx_model(file_util::path_join(CommonTestUtils::getExecutableDirectory(),
                                                                        SERIALIZED_ZOO,
                                                                        "onnx/cum_sum_2d_dynamic_axis_input.onnx"));

    auto test_case = test::TestCase(function, s_device);
    test_case.add_input<float>({1.f, 2.f, 3.f, 4.f, 5.f, 6.f});
    test_case.add_input<std::int32_t>({1});
    test_case.add_expected_output<float>(Shape{2, 3}, {1.f, 3.f, 6.f, 4.f, 9.f, 15.f});
    test_case.run();
}

NGRAPH_TEST(${BACKEND_NAME}, onnx_model_cum_sum_3d_exclusive_reverse) {
    auto function = onnx_import::import_onnx_model(file_util::path_join(CommonTestUtils::getExecutableDirectory(),
                                                                        SERIALIZED_ZOO,
                                                                        "onnx/cum_sum_3d_exclusive_reverse.onnx"));

    auto test_case = test::TestCase(function, s_device);
    test_case.add_input<float>({1.f,  2.f,  3.f,  4.f,  5.f,  6.f,  7.f,  8.f,  9.f,  10.f, 11.f, 12.f,
                                13.f, 14.f, 15.f, 16.f, 17.f, 18.f, 19.f, 20.f, 21.f, 22.f, 23.f, 24.f});
    test_case.add_expected_output<float>(Shape{2, 3, 4},
                                         {13.f, 14.f, 15.f, 16.f, 17.f, 18.f, 19.f, 20.f, 21.f, 22.f, 23.f, 24.f,
                                          0.f,  0.f,  0.f,  0.f,  0.f,  0.f,  0.f,  0.f,  0.f,  0.f,  0.f,  0.f});
    test_case.run();
}

NGRAPH_TEST(${BACKEND_NAME}, onnx_model_min_two_inputs_opset1) {
    auto function = onnx_import::import_onnx_model(file_util::path_join(CommonTestUtils::getExecutableDirectory(),
                                                                        SERIALIZED_ZOO,
                                                                        "onnx/min_two_inputs_opset1.onnx"));

    // input data shape (3, )
    auto test_case = test::TestCase(function, s_device);
    test_case.add_input<float>({1.f, 2.f, 1.f});
    test_case.add_input<float>({1.f, 4.f, 4.f});
    test_case.add_expected_output<float>({1.f, 2.f, 1.f});
    test_case.run();
}

NGRAPH_TEST(${BACKEND_NAME}, onnx_model_min_two_inputs) {
    auto function = onnx_import::import_onnx_model(
        file_util::path_join(CommonTestUtils::getExecutableDirectory(), SERIALIZED_ZOO, "onnx/min_two_inputs.onnx"));

    // input data shape (3, )
    auto test_case = test::TestCase(function, s_device);
    test_case.add_input<float>({2.f});
    test_case.add_input<float>({1.f, 4.f, 4.f});
    test_case.add_expected_output<float>({1.f, 2.f, 2.f});
    test_case.run();
}

NGRAPH_TEST(${BACKEND_NAME}, onnx_model_max_opset1) {
    auto function = onnx_import::import_onnx_model(
        file_util::path_join(CommonTestUtils::getExecutableDirectory(), SERIALIZED_ZOO, "onnx/max_opset1.onnx"));

    // input data shape (3, )
    auto test_case = test::TestCase(function, s_device);
    test_case.add_input<float>({3.f, 2.f, 1.f});
    test_case.add_input<float>({1.f, 4.f, 4.f});
    test_case.add_input<float>({2.f, 5.f, 3.f});

    test_case.add_expected_output<float>({3.f, 5.f, 4.f});
    test_case.run();
}

NGRAPH_TEST(${BACKEND_NAME}, onnx_model_max) {
    auto function = onnx_import::import_onnx_model(
        file_util::path_join(CommonTestUtils::getExecutableDirectory(), SERIALIZED_ZOO, "onnx/max.onnx"));

    // input data shape (3, )
    auto test_case = test::TestCase(function, s_device);
    test_case.add_input<float>({1.f, 4.f, 4.f});
    test_case.add_input<float>({3.f});
    test_case.add_input<float>({2.f, 5.f, 3.f});

    test_case.add_expected_output<float>({3.f, 5.f, 4.f});
    test_case.run();
}

NGRAPH_TEST(${BACKEND_NAME}, onnx_model_mean_opset1) {
    auto function = onnx_import::import_onnx_model(
        file_util::path_join(CommonTestUtils::getExecutableDirectory(), SERIALIZED_ZOO, "onnx/mean_opset1.onnx"));

    // input data shape (3, )
    auto test_case = test::TestCase(function, s_device);
    test_case.add_input<float>({3.f, 0.f, 2.f});
    test_case.add_input<float>({1.f, 3.f, 4.f});
    test_case.add_input<float>({2.f, 6.f, 6.f});

    test_case.add_expected_output<float>({2.f, 3.f, 4.f});
    test_case.run();
}

NGRAPH_TEST(${BACKEND_NAME}, onnx_model_mean) {
    auto function = onnx_import::import_onnx_model(
        file_util::path_join(CommonTestUtils::getExecutableDirectory(), SERIALIZED_ZOO, "onnx/mean.onnx"));

    // input data shape (3, )
    auto test_case = test::TestCase(function, s_device);
    test_case.add_input<float>({3.f});
    test_case.add_input<float>({1.f, 2.f, 5.f});
    test_case.add_input<float>({2.f, 7.f, 7.f});

    test_case.add_expected_output<float>({2.f, 4.f, 5.f});
    test_case.run();
}

NGRAPH_TEST(${BACKEND_NAME}, onnx_model_gemm_abc) {
    auto function = onnx_import::import_onnx_model(
        file_util::path_join(CommonTestUtils::getExecutableDirectory(), SERIALIZED_ZOO, "onnx/gemm_abc.onnx"));

    Inputs inputs;
    inputs.emplace_back(
        test::NDArray<float, 2>({{1, 2, 3, 4, 5, 6}, {7, 8, 9, 10, 11, 12}, {13, 14, 15, 16, 17, 18}}).get_vector());

    inputs.emplace_back(test::NDArray<float, 2>({{19, 20, 21, 22},
                                                 {23, 24, 25, 26},
                                                 {27, 28, 29, 30},
                                                 {31, 32, 33, 34},
                                                 {35, 36, 37, 38},
                                                 {39, 40, 41, 42}})
                            .get_vector());

    inputs.emplace_back(test::NDArray<float, 2>({{1, 1, 1, 1}, {1, 1, 1, 1}, {1, 1, 1, 1}}).get_vector());

    auto expected_output =
        test::NDArray<float, 2>({{340, 350.5, 361, 371.5}, {862, 890.5, 919, 947.5}, {1384, 1430.5, 1477, 1523.5}})
            .get_vector();

    auto test_case = test::TestCase(function, s_device);
    test_case.add_multiple_inputs(inputs);
    test_case.add_expected_output(expected_output);
    test_case.run();
}

NGRAPH_TEST(${BACKEND_NAME}, onnx_model_matmul) {
    auto function = onnx_import::import_onnx_model(
        file_util::path_join(CommonTestUtils::getExecutableDirectory(), SERIALIZED_ZOO, "onnx/matmul.onnx"));

    std::vector<std::vector<float>> inputs;

    inputs.emplace_back(test::NDArray<float, 2>({{1, 2, 3, 4}, {5, 6, 7, 8}, {9, 10, 11, 12}}).get_vector());

    inputs.emplace_back(test::NDArray<float, 2>({{13, 14, 15}, {16, 17, 18}, {19, 20, 21}, {22, 23, 24}}).get_vector());

    auto expected_output = test::NDArray<float, 2>({{190, 200, 210}, {470, 496, 522}, {750, 792, 834}}).get_vector();

    auto test_case = test::TestCase(function, s_device);
    test_case.add_multiple_inputs(inputs);
    test_case.add_expected_output(expected_output);
    test_case.run();
}

NGRAPH_TEST(${BACKEND_NAME}, onnx_model_softmax_0D) {
    auto function = onnx_import::import_onnx_model(
        file_util::path_join(CommonTestUtils::getExecutableDirectory(), SERIALIZED_ZOO, "onnx/softmax_0D.onnx"));

    auto test_case = test::TestCase(function, s_device);
    test_case.add_expected_output<float>({1.0});
    test_case.run();
}

NGRAPH_TEST(${BACKEND_NAME}, onnx_model_softmax_1D) {
    auto function = onnx_import::import_onnx_model(
        file_util::path_join(CommonTestUtils::getExecutableDirectory(), SERIALIZED_ZOO, "onnx/softmax_1D.onnx"));

    auto test_case = test::TestCase(function, s_device);
    test_case.add_input<float>({-1.0, 0.0, 1.0});
    test_case.add_expected_output<float>({0.09003058, 0.24472848, 0.66524094});
    test_case.run();
}
namespace {
// common input for all Softmax 3D test cases (Shape = {3,4,5})
// clang-format off
const std::vector<float> SOFTMAX_INPUT = {
    2.75793882,  -0.50841322, 0.82013929,  -0.62409912, -0.96136118,
    0.21004745,  1.38337255,  1.19030397,  2.0940445,   -0.03551657,
    -0.78686039, 1.992782,    0.04300319,  -0.29230777, -0.56797112,
    -1.26732165, -0.61935399, 0.57670432,  0.92844898,  2.82469233,

    0.98721677,  -0.05100663, -1.21178917, -0.17530157, 1.40051805,
    -0.13259761, -1.14313018, 0.2673723,   -0.87996154, 1.29053106,
    1.55,        0.8396538,   1.20729817,  0.23727845,  -0.89113606,
    -1.70909842, 0.26460363,  -0.70566808, 2.383518,    1.07024615,

    -1.21722605, 0.82919357,  0.55765697,  0.12657686,  0.63432172,
    0.75425957,  -2.43721014, -1.24478184, 2.65316853,  1.19509542,
    -0.95523998, 0.5149006,   -0.01151649, 0.68327026,  -0.4589638,
    -0.46554745, 0.21055324,  0.39266729,  2.05098086,  1.83207919};
}  // namespace
// clang-format on

NGRAPH_TEST(${BACKEND_NAME}, onnx_model_softmax_axis_0) {
    auto function = onnx_import::import_onnx_model(
        file_util::path_join(CommonTestUtils::getExecutableDirectory(), SERIALIZED_ZOO, "onnx/softmax_axis_0.onnx"));

    auto test_case = test::TestCase(function, s_device);
    test_case.add_input<float>(SOFTMAX_INPUT);

    // clang-format off
    test_case.add_expected_output<float>(
        Shape{3, 4, 5},
        {0.09683057, 0.00369363, 0.01394559, 0.00329012, 0.00234823,
         0.00757665, 0.02449322, 0.02019284, 0.04985249, 0.00592694,
         0.00279593, 0.04505148, 0.00641108, 0.00458466, 0.00348007,
         0.00172928, 0.00330577, 0.01093237, 0.01554086, 0.10351497,

         0.01648154, 0.00583583, 0.00182802, 0.00515374, 0.02491679,
         0.00537859, 0.00195794, 0.00802367, 0.00254737, 0.0223216,
         0.02893419, 0.0142204,  0.02053893, 0.00778581, 0.00251907,
         0.00111174, 0.00800149, 0.0030324,  0.06658917, 0.0179084,

         0.00181811, 0.01407243, 0.01072611, 0.0069699,  0.01158077,
         0.01305647, 0.00053677, 0.0017687,  0.08719896, 0.02028982,
         0.00236265, 0.01027717, 0.0060709,  0.01216173, 0.00388087,
         0.00385541, 0.00758048, 0.00909469, 0.04775123, 0.03836337});
    // clang-format on

    test_case.run(6);
}

NGRAPH_TEST(${BACKEND_NAME}, onnx_model_softmax_axis_1) {
    auto function = onnx_import::import_onnx_model(
        file_util::path_join(CommonTestUtils::getExecutableDirectory(), SERIALIZED_ZOO, "onnx/softmax_axis_1.onnx"));

    auto test_case = test::TestCase(function, s_device);
    test_case.add_input<float>(SOFTMAX_INPUT);

    // clang-format off
    test_case.add_expected_output<float>(
        Shape{3, 4, 5},
        {0.22757064, 0.00868076, 0.03277484, 0.00773243, 0.0055188,
         0.0178066,  0.05756383, 0.04745709, 0.11716303, 0.01392945,
         0.00657097, 0.10587974, 0.01506727, 0.01077484, 0.00817884,
         0.00406413, 0.00776921, 0.0256932,  0.03652405, 0.24328028,

         0.06217413, 0.02201481, 0.00689594, 0.01944171, 0.09399488,
         0.02028993, 0.00738604, 0.03026811, 0.00960958, 0.08420492,
         0.10914991, 0.05364435, 0.07748005, 0.02937079, 0.0095028,
         0.00419387, 0.03018442, 0.01143929, 0.2511977,  0.06755678,

         0.00587593, 0.04548053, 0.0346656,  0.02252594, 0.03742775,
         0.04219705, 0.00173478, 0.00571623, 0.2818174,  0.06557446,
         0.00763582, 0.03321466, 0.01962049, 0.03930537, 0.01254255,
         0.01246025, 0.02449929, 0.02939305, 0.15432668, 0.12398617});
    // clang-format on

    test_case.run(4);
}

NGRAPH_TEST(${BACKEND_NAME}, onnx_model_softmax_axis_1_opset11) {
    auto function = onnx_import::import_onnx_model(file_util::path_join(CommonTestUtils::getExecutableDirectory(),
                                                                        SERIALIZED_ZOO,
                                                                        "onnx/softmax_axis_1_opset11.onnx"));

    auto test_case = test::TestCase(function, s_device);
    test_case.add_input<float>(SOFTMAX_INPUT);

    // clang-format off
    test_case.add_expected_output<float>(
        Shape{3, 4, 5},
        {0.88890495, 0.04825497, 0.27088348, 0.04490523, 0.02037154,
         0.06955369, 0.31998834, 0.39223197, 0.68041159, 0.05141776,
         0.02566661, 0.5885689,  0.12453075, 0.06257374, 0.03019055,
         0.01587475, 0.0431878,  0.21235381, 0.21210944, 0.89802015,

         0.31752626, 0.19442629, 0.0546935,  0.06279221, 0.36823282,
         0.10362164, 0.06523066, 0.24006419, 0.03103672, 0.32987983,
         0.55743381, 0.473766,   0.61451431, 0.09486084, 0.03722801,
         0.02141829, 0.26657706, 0.090728,   0.81131024, 0.26465935,

         0.08619648, 0.43343993, 0.3877785,  0.04523505, 0.15625437,
         0.61900597, 0.01653285, 0.06394322, 0.56592636, 0.27376196,
         0.11201305, 0.31654337, 0.21947994, 0.07893034, 0.05236297,
         0.18278451, 0.23348385, 0.32879834, 0.30990825, 0.5176207});
    // clang-format on

    test_case.run(4);
}

NGRAPH_TEST(${BACKEND_NAME}, onnx_model_softmax_axis_negative_1_opset11) {
    auto function = onnx_import::import_onnx_model(file_util::path_join(CommonTestUtils::getExecutableDirectory(),
                                                                        SERIALIZED_ZOO,
                                                                        "onnx/softmax_axis_negative_1_opset11.onnx"));

    auto test_case = test::TestCase(function);
    test_case.add_input<float>(SOFTMAX_INPUT);

    // clang-format off
    test_case.add_expected_output<float>(
        Shape{3, 4, 5},
        {0.80619484, 0.03075256, 0.1161086,  0.027393,   0.01955098,
         0.07012683, 0.22670066, 0.18689778, 0.4614171,  0.05485764,
         0.04486171, 0.7228683,  0.10286818, 0.07356264, 0.05583908,
         0.01280724, 0.02448298, 0.08096659, 0.11509769, 0.76664555,

         0.30399805, 0.10764059, 0.03371745, 0.09505949, 0.4595844,
         0.13369875, 0.04866969, 0.19944906, 0.0633215,  0.554861,
         0.39101103, 0.19217177, 0.27755913, 0.10521588, 0.03404216,
         0.01150354, 0.08279411, 0.03137731, 0.6890207,  0.18530433,

         0.0402528,  0.31156224, 0.23747502, 0.15431291, 0.25639707,
         0.10627912, 0.00436928, 0.01439711, 0.7097961,  0.16515835,
         0.06798343, 0.29571748, 0.17468554, 0.34994435, 0.11166911,
         0.03615172, 0.07108136, 0.08527993, 0.4477579,  0.35972902});
    // clang-format on

    test_case.run(6);
}

NGRAPH_TEST(${BACKEND_NAME}, onnx_model_softmax_axis_negative_1_opset13) {
    auto function = onnx_import::import_onnx_model(file_util::path_join(CommonTestUtils::getExecutableDirectory(),
                                                                        SERIALIZED_ZOO,
                                                                        "onnx/softmax_axis_negative_1_opset13.onnx"));

    auto test_case = test::TestCase(function);
    test_case.add_input<float>(SOFTMAX_INPUT);

    // clang-format off
    test_case.add_expected_output<float>(
        Shape{3, 4, 5},
        {0.80619484, 0.03075256, 0.1161086,  0.027393,   0.01955098,
         0.07012683, 0.22670066, 0.18689778, 0.4614171,  0.05485764,
         0.04486171, 0.7228683,  0.10286818, 0.07356264, 0.05583908,
         0.01280724, 0.02448298, 0.08096659, 0.11509769, 0.76664555,

         0.30399805, 0.10764059, 0.03371745, 0.09505949, 0.4595844,
         0.13369875, 0.04866969, 0.19944906, 0.0633215,  0.554861,
         0.39101103, 0.19217177, 0.27755913, 0.10521588, 0.03404216,
         0.01150354, 0.08279411, 0.03137731, 0.6890207,  0.18530433,

         0.0402528,  0.31156224, 0.23747502, 0.15431291, 0.25639707,
         0.10627912, 0.00436928, 0.01439711, 0.7097961,  0.16515835,
         0.06798343, 0.29571748, 0.17468554, 0.34994435, 0.11166911,
         0.03615172, 0.07108136, 0.08527993, 0.4477579,  0.35972902});
    // clang-format on

    test_case.run(6);
}

NGRAPH_TEST(${BACKEND_NAME}, onnx_model_sub) {
    auto function = onnx_import::import_onnx_model(
        file_util::path_join(CommonTestUtils::getExecutableDirectory(), SERIALIZED_ZOO, "onnx/sub.onnx"));

    Inputs inputs;
    inputs.emplace_back(test::NDArray<float, 3>({{{1, 2, 3}}}).get_vector());

    inputs.emplace_back(test::NDArray<float, 3>({{{4, 5, 7}}}).get_vector());

    auto expected_output = test::NDArray<float, 3>({{{-3, -3, -4}}}).get_vector();

    auto test_case = test::TestCase(function, s_device);
    test_case.add_multiple_inputs(inputs);
    test_case.add_expected_output(expected_output);
    test_case.run();
}

NGRAPH_TEST(${BACKEND_NAME}, onnx_model_div) {
    auto function = onnx_import::import_onnx_model(
        file_util::path_join(CommonTestUtils::getExecutableDirectory(), SERIALIZED_ZOO, "onnx/div.onnx"));

    Inputs inputs;
    inputs.emplace_back(test::NDArray<float, 3>({{{1, 2, 3}}}).get_vector());
    inputs.emplace_back(test::NDArray<float, 3>({{{1, 4, 12}}}).get_vector());

    auto expected_output = test::NDArray<float, 3>({{{1, 0.5, 0.25}}}).get_vector();

    auto test_case = test::TestCase(function, s_device);
    test_case.add_multiple_inputs(inputs);
    test_case.add_expected_output(expected_output);
    test_case.run();
}

NGRAPH_TEST(${BACKEND_NAME}, onnx_model_add_bcast) {
    auto function = onnx_import::import_onnx_model(
        file_util::path_join(CommonTestUtils::getExecutableDirectory(), SERIALIZED_ZOO, "onnx/add_bcast.onnx"));

    Inputs inputs;
    inputs.emplace_back(test::NDArray<float, 3>({{{1, 1, 1, 1, 1}, {1, 1, 1, 1, 1}, {1, 1, 1, 1, 1}, {1, 1, 1, 1, 1}},
                                                 {{1, 1, 1, 1, 1}, {1, 1, 1, 1, 1}, {1, 1, 1, 1, 1}, {1, 1, 1, 1, 1}},
                                                 {{1, 1, 1, 1, 1}, {1, 1, 1, 1, 1}, {1, 1, 1, 1, 1}, {1, 1, 1, 1, 1}}})
                            .get_vector());

    inputs.emplace_back(test::NDArray<float, 1>({1, 2, 3, 4, 5}).get_vector());

    auto expected_output =
        test::NDArray<float, 4>({{{{2, 3, 4, 5, 6}, {2, 3, 4, 5, 6}, {2, 3, 4, 5, 6}, {2, 3, 4, 5, 6}},
                                  {{2, 3, 4, 5, 6}, {2, 3, 4, 5, 6}, {2, 3, 4, 5, 6}, {2, 3, 4, 5, 6}},
                                  {{2, 3, 4, 5, 6}, {2, 3, 4, 5, 6}, {2, 3, 4, 5, 6}, {2, 3, 4, 5, 6}}}})
            .get_vector();

    auto test_case = test::TestCase(function, s_device);
    test_case.add_multiple_inputs(inputs);
    test_case.add_expected_output(expected_output);
    test_case.run();
}

NGRAPH_TEST(${BACKEND_NAME}, onnx_model_nonmaxsuppression_center_point_box_format) {
    auto function =
        onnx_import::import_onnx_model(file_util::path_join(CommonTestUtils::getExecutableDirectory(),
                                                            SERIALIZED_ZOO,
                                                            "onnx/nonmaxsuppression_center_point_box_format.onnx"));

    auto test_case = test::TestCase(function, s_device);

    test_case.add_input(
        std::vector<float>({0.5f, 0.5f,  1.0f, 1.0f, 0.5f, 0.6f,  1.0f, 1.0f, 0.5f, 0.4f,   1.0f, 1.0f,
                            0.5f, 10.5f, 1.0f, 1.0f, 0.5f, 10.6f, 1.0f, 1.0f, 0.5f, 100.5f, 1.0f, 1.0f}));  // boxes
    test_case.add_input(std::vector<float>({0.9f, 0.75f, 0.6f, 0.95f, 0.5f, 0.3f}));                        // scores
    test_case.add_input(std::vector<int64_t>({3}));   // max_output_boxes_per_class
    test_case.add_input(std::vector<float>({0.5f}));  // iou_threshold
    test_case.add_input(std::vector<float>({0.0f}));  // score_threshold

    test_case.add_expected_output<int64_t>(Shape{3, 3}, {0, 0, 3, 0, 0, 0, 0, 0, 5});
    test_case.run();
}

NGRAPH_TEST(${BACKEND_NAME}, onnx_model_nonmaxsuppression_single_box) {
    auto function = onnx_import::import_onnx_model(file_util::path_join(CommonTestUtils::getExecutableDirectory(),
                                                                        SERIALIZED_ZOO,
                                                                        "onnx/nonmaxsuppression_single_box.onnx"));

    auto test_case = test::TestCase(function, s_device);

    test_case.add_input(std::vector<float>({0.0f, 0.0f, 1.0f, 1.0f}));  // boxes
    test_case.add_input(std::vector<float>({0.9f}));                    // scores
    test_case.add_input(std::vector<int64_t>({3}));                     // max_output_boxes_per_class
    test_case.add_input(std::vector<float>({0.5f}));                    // iou_threshold
    test_case.add_input(std::vector<float>({0.0f}));                    // score_threshold

    test_case.add_expected_output<int64_t>(Shape{1, 3}, {0, 0, 0});
    test_case.run();
}

NGRAPH_TEST(${BACKEND_NAME}, onnx_model_nonmaxsuppression_v9_single_box) {
    auto function = onnx_import::import_onnx_model(file_util::path_join(CommonTestUtils::getExecutableDirectory(),
                                                                        SERIALIZED_ZOO,
                                                                        "onnx/nonmaxsuppression_v9_single_box.onnx"));

    auto test_case = test::TestCase(function, s_device);

    test_case.add_input(std::vector<float>({0.0f, 0.0f, 1.0f, 1.0f}));  // boxes
    test_case.add_input(std::vector<float>({0.9f}));                    // scores
    test_case.add_input(std::vector<int64_t>({3}));                     // max_output_boxes_per_class
    test_case.add_input(std::vector<float>({0.5f}));                    // iou_threshold
    test_case.add_input(std::vector<float>({0.0f}));                    // score_threshold

    test_case.add_expected_output<int64_t>(Shape{1, 3}, {0, 0, 0});
    test_case.run();
}

NGRAPH_TEST(${BACKEND_NAME}, onnx_model_reduce_log_sum) {
    auto function = onnx_import::import_onnx_model(
        file_util::path_join(CommonTestUtils::getExecutableDirectory(), SERIALIZED_ZOO, "onnx/reduce_log_sum.onnx"));

    // input data shape (1, 1, 4, 4)
    Inputs inputs{test::NDArray<float, 4>({{{{1, 1, 1, 1}, {1, 1, 1, 1}, {1, 1, 1, 1}, {1, 1, 1, 1}}}}).get_vector()};

    // output data shape (1,)
    auto expected_output = test::NDArray<float, 4>({{{{2.77258872f}}}}).get_vector();

    auto test_case = test::TestCase(function, s_device);
    test_case.add_multiple_inputs(inputs);
    test_case.add_expected_output(expected_output);
    test_case.run();
}

NGRAPH_TEST(${BACKEND_NAME}, onnx_model_reduce_log_sum_exp) {
    auto function = onnx_import::import_onnx_model(file_util::path_join(CommonTestUtils::getExecutableDirectory(),
                                                                        SERIALIZED_ZOO,
                                                                        "onnx/reduce_log_sum_exp.onnx"));

    // input data shape (1, 1, 4, 4)
    Inputs inputs{test::NDArray<float, 4>({{{{1, 1, 1, 1}, {1, 1, 1, 1}, {1, 1, 1, 1}, {1, 1, 1, 1}}}}).get_vector()};

    // output data shape (1,)
    auto expected_output = test::NDArray<float, 4>({{{{3.77258872f}}}}).get_vector();

    auto test_case = test::TestCase(function, s_device);
    test_case.add_multiple_inputs(inputs);
    test_case.add_expected_output(expected_output);
    test_case.run();
}

NGRAPH_TEST(${BACKEND_NAME}, onnx_model_reduce_l1) {
    auto function = onnx_import::import_onnx_model(
        file_util::path_join(CommonTestUtils::getExecutableDirectory(), SERIALIZED_ZOO, "onnx/reduce_l1.onnx"));

    // input data shape (1, 1, 4, 4)
    Inputs inputs{test::NDArray<float, 4>({{{{1, 1, 1, 1}, {1, 1, 1, 1}, {1, 1, 1, 1}, {1, 1, 1, 1}}}}).get_vector()};

    // output data shape (1,)
    auto expected_output = test::NDArray<float, 4>({{{{16}}}}).get_vector();

    auto test_case = test::TestCase(function, s_device);
    test_case.add_multiple_inputs(inputs);
    test_case.add_expected_output(expected_output);
    test_case.run();
}

NGRAPH_TEST(${BACKEND_NAME}, onnx_model_reduce_l2) {
    auto function = onnx_import::import_onnx_model(
        file_util::path_join(CommonTestUtils::getExecutableDirectory(), SERIALIZED_ZOO, "onnx/reduce_l2.onnx"));

    // input data shape (1, 1, 4, 4)
    Inputs inputs{test::NDArray<float, 4>({{{{1, 1, 1, 1}, {1, 1, 1, 1}, {1, 1, 1, 1}, {1, 1, 1, 1}}}}).get_vector()};

    // output data shape (1,)
    auto expected_output = test::NDArray<float, 4>({{{{4}}}}).get_vector();

    auto test_case = test::TestCase(function, s_device);
    test_case.add_multiple_inputs(inputs);
    test_case.add_expected_output(expected_output);
    test_case.run();
}

NGRAPH_TEST(${BACKEND_NAME}, onnx_model_reduce_max) {
    auto function = onnx_import::import_onnx_model(
        file_util::path_join(CommonTestUtils::getExecutableDirectory(), SERIALIZED_ZOO, "onnx/reduce_max.onnx"));

    // input data shape (1, 1, 4, 4)
    Inputs inputs{
        test::NDArray<float, 4>({{{{1, 2, 3, 4}, {5, 6, 7, 8}, {9, 10, 11, 12}, {13, 14, 15, 16}}}}).get_vector()};

    // output data shape (1,)
    auto expected_output = test::NDArray<float, 4>({{{{16}}}}).get_vector();

    auto test_case = test::TestCase(function, s_device);
    test_case.add_multiple_inputs(inputs);
    test_case.add_expected_output(expected_output);
    test_case.run();
}

NGRAPH_TEST(${BACKEND_NAME}, onnx_model_reduce_max_invalid_axes) {
    EXPECT_THROW(onnx_import::import_onnx_model(file_util::path_join(CommonTestUtils::getExecutableDirectory(),
                                                                     SERIALIZED_ZOO,
                                                                     "onnx/reduce_max_invalid_axes.onnx")),
                 ngraph::ngraph_error);
}

NGRAPH_TEST(${BACKEND_NAME}, onnx_model_reduce_mean) {
    auto function = onnx_import::import_onnx_model(
        file_util::path_join(CommonTestUtils::getExecutableDirectory(), SERIALIZED_ZOO, "onnx/reduce_mean.onnx"));

    // input data shape (1, 1, 4, 4)
    Inputs inputs{test::NDArray<float, 4>({{{{1, 1, 1, 1}, {1, 1, 1, 1}, {1, 1, 1, 1}, {1, 1, 1, 1}}}}).get_vector()};

    // output data shape (1,)
    auto expected_output = test::NDArray<float, 4>({{{{1}}}}).get_vector();

    auto test_case = test::TestCase(function, s_device);
    test_case.add_multiple_inputs(inputs);
    test_case.add_expected_output(Shape{}, expected_output);
    test_case.run();
}

NGRAPH_TEST(${BACKEND_NAME}, onnx_model_reduce_min) {
    auto function = onnx_import::import_onnx_model(
        file_util::path_join(CommonTestUtils::getExecutableDirectory(), SERIALIZED_ZOO, "onnx/reduce_min.onnx"));

    // input data shape (1, 1, 4, 4)
    Inputs inputs{
        test::NDArray<float, 4>({{{{1, 2, 3, 4}, {5, 6, 7, 8}, {9, 10, 11, 12}, {13, 14, 15, 16}}}}).get_vector()};

    // output data shape (1,)
    auto expected_output = test::NDArray<float, 4>({{{{1}}}}).get_vector();

    auto test_case = test::TestCase(function, s_device);
    test_case.add_multiple_inputs(inputs);
    test_case.add_expected_output(expected_output);
    test_case.run();
}

NGRAPH_TEST(${BACKEND_NAME}, onnx_model_reduce_prod) {
    auto function = onnx_import::import_onnx_model(
        file_util::path_join(CommonTestUtils::getExecutableDirectory(), SERIALIZED_ZOO, "onnx/reduce_prod.onnx"));

    // input data shape (1, 1, 4, 4)
    Inputs inputs{test::NDArray<float, 4>({{{{1, 1, 1, 1}, {1, 1, 1, 1}, {1, 1, 1, 1}, {1, 1, 1, 1}}}}).get_vector()};

    // output data shape (1,)
    auto expected_output = test::NDArray<float, 4>({{{{1}}}}).get_vector();

    auto test_case = test::TestCase(function, s_device);
    test_case.add_multiple_inputs(inputs);
    test_case.add_expected_output(expected_output);
    test_case.run();
}

NGRAPH_TEST(${BACKEND_NAME}, onnx_model_reduce_sum) {
    auto function = onnx_import::import_onnx_model(
        file_util::path_join(CommonTestUtils::getExecutableDirectory(), SERIALIZED_ZOO, "onnx/reduce_sum.onnx"));

    // input data shape (1, 1, 4, 4)
    Inputs inputs{test::NDArray<float, 4>({{{{1, 1, 1, 1}, {1, 1, 1, 1}, {1, 1, 1, 1}, {1, 1, 1, 1}}}}).get_vector()};

    // output data shape (1,)
    auto expected_output = test::NDArray<float, 4>({{{{16}}}}).get_vector();

    auto test_case = test::TestCase(function, s_device);
    test_case.add_multiple_inputs(inputs);
    test_case.add_expected_output(expected_output);
    test_case.run();
}

NGRAPH_TEST(${BACKEND_NAME}, onnx_model_reduce_sum_dynamic_rank_input) {
    auto function = onnx_import::import_onnx_model(file_util::path_join(CommonTestUtils::getExecutableDirectory(),
                                                                        SERIALIZED_ZOO,
                                                                        "onnx/reduce_sum_dynamic_rank_input.onnx"));
    auto test_case = test::TestCase(function, s_device);
    test_case.add_input<float>(
        Shape{1, 1, 4, 4},
        {1.0f, 1.0f, 1.0f, 1.0f, 1.0f, 1.0f, 1.0f, 1.0f, 1.0f, 1.0f, 1.0f, 1.0f, 1.0f, 1.0f, 1.0f, 1.0f});

    test_case.add_expected_output<float>(Shape{1, 1, 1, 1}, {16.0f});
    test_case.run();
}

NGRAPH_TEST(${BACKEND_NAME}, onnx_model_reduce_sum_square) {
    auto function = onnx_import::import_onnx_model(
        file_util::path_join(CommonTestUtils::getExecutableDirectory(), SERIALIZED_ZOO, "onnx/reduce_sum_square.onnx"));

    // input data shape (1, 1, 4, 4)
    Inputs inputs{test::NDArray<float, 4>({{{{1, 1, 1, 1}, {1, 1, 1, 1}, {1, 1, 1, 1}, {1, 1, 1, 1}}}}).get_vector()};

    // output data shape (1,)
    auto expected_output = test::NDArray<float, 4>({{{{16}}}}).get_vector();

    auto test_case = test::TestCase(function, s_device);
    test_case.add_multiple_inputs(inputs);
    test_case.add_expected_output(expected_output);
    test_case.run();
}

NGRAPH_TEST(${BACKEND_NAME}, onnx_model_reduce_sum_13_axes_as_constant) {
    auto function = onnx_import::import_onnx_model(file_util::path_join(CommonTestUtils::getExecutableDirectory(),
                                                                        SERIALIZED_ZOO,
                                                                        "onnx/reduce_sum_13_axes_as_constant.onnx"));

    Inputs inputs{test::NDArray<float, 4>({{{{1.0f, 1.0f, 1.0f, 1.0f},
                                             {1.0f, 1.0f, 1.0f, 1.0f},
                                             {1.0f, 1.0f, 1.0f, 1.0f},
                                             {1.0f, 1.0f, 1.0f, 1.0f}}}})
                      .get_vector()};

    auto test_case = test::TestCase(function, s_device);

    test_case.add_expected_output<float>(Shape{1, 1, 1, 1}, {16.0f});

    test_case.add_multiple_inputs(inputs);
    test_case.run();
}

NGRAPH_TEST(${BACKEND_NAME}, onnx_model_reduce_sum_13_axes_as_constant_single_axis) {
    auto function =
        onnx_import::import_onnx_model(file_util::path_join(CommonTestUtils::getExecutableDirectory(),
                                                            SERIALIZED_ZOO,
                                                            "onnx/reduce_sum_13_axes_as_constant_single_axis.onnx"));

    Inputs inputs{test::NDArray<float, 3>({{{1, 2, 3}, {4, 5, 6}}, {{7, 8, 9}, {10, 11, 12}}}).get_vector()};

    auto test_case = test::TestCase(function, s_device);

    test_case.add_expected_output<float>(Shape{2, 1, 3}, {5.0f, 7.0f, 9.0f, 17.0f, 19.0f, 21.0f});

    test_case.add_multiple_inputs(inputs);
    test_case.run();
}

NGRAPH_TEST(${BACKEND_NAME}, onnx_model_reduce_sum_13_axes_as_constant_keepdims_off) {
    auto function =
        onnx_import::import_onnx_model(file_util::path_join(CommonTestUtils::getExecutableDirectory(),
                                                            SERIALIZED_ZOO,
                                                            "onnx/reduce_sum_13_axes_as_constant_keepdims_off.onnx"));

    // input data shape (1, 1, 4, 4)
    Inputs inputs{test::NDArray<float, 4>({{{{1.0f, 1.0f, 1.0f, 1.0f},
                                             {1.0f, 1.0f, 1.0f, 1.0f},
                                             {1.0f, 1.0f, 1.0f, 1.0f},
                                             {1.0f, 1.0f, 1.0f, 1.0f}}}})
                      .get_vector()};

    auto test_case = test::TestCase(function, s_device);

    test_case.add_expected_output<float>(Shape{}, {16.0f});

    test_case.add_multiple_inputs(inputs);
    test_case.run();
}

NGRAPH_TEST(${BACKEND_NAME}, onnx_model_reduce_sum_13_axes_as_input) {
    auto function = onnx_import::import_onnx_model(file_util::path_join(CommonTestUtils::getExecutableDirectory(),
                                                                        SERIALIZED_ZOO,
                                                                        "onnx/reduce_sum_13_axes_as_input.onnx"));

    auto test_case = test::TestCase(function, s_device);
    test_case.add_input<float>({1.0f, 2.0f, 3.0f, 4.0f});
    test_case.add_input<int64_t>({1});

    test_case.add_expected_output<float>(Shape{2, 1}, {3.0f, 7.0f});
    test_case.run();
}

NGRAPH_TEST(${BACKEND_NAME}, onnx_model_reduce_sum_13_axes_as_0_dim_input) {
    auto function = onnx_import::import_onnx_model(file_util::path_join(CommonTestUtils::getExecutableDirectory(),
                                                                        SERIALIZED_ZOO,
                                                                        "onnx/reduce_sum_13_axes_as_0_dim_input.onnx"));

    auto test_case = test::TestCase(function, s_device);
    test_case.add_input<float>({1.0f, 2.0f, 3.0f, 4.0f, 5.0f, 6.0f, 7.0f, 8.0f, 9.0f, 10.0f, 11.0f, 12.0f});

    test_case.add_expected_output<float>(Shape{3, 2, 2},
                                         {1.0f, 2.0f, 3.0f, 4.0f, 5.0f, 6.0f, 7.0f, 8.0f, 9.0f, 10.0f, 11.0f, 12.0f});
    test_case.run();
}

NGRAPH_TEST(${BACKEND_NAME}, onnx_model_reduce_sum_13_input_dynamic) {
    auto function = onnx_import::import_onnx_model(file_util::path_join(CommonTestUtils::getExecutableDirectory(),
                                                                        SERIALIZED_ZOO,
                                                                        "onnx/reduce_sum_13_input_dynamic.onnx"));

    auto test_case = test::TestCase(function, s_device);
    test_case.add_input<int64_t>({1, 1, 1, 1, 1, 1, 1, 1, 1, 1, 1, 1, 1, 1, 1, 1});

    test_case.add_expected_output<int64_t>(Shape{1, 1, 1, 1, 1, 1, 1, 1, 1, 1, 1, 1, 1, 1, 1, 1}, {5});
    test_case.run();
}

NGRAPH_TEST(${BACKEND_NAME}, onnx_model_reduce_sum_13_axes_empty) {
    auto function = onnx_import::import_onnx_model(file_util::path_join(CommonTestUtils::getExecutableDirectory(),
                                                                        SERIALIZED_ZOO,
                                                                        "onnx/reduce_sum_13_axes_empty.onnx"));

    auto test_case = test::TestCase(function, s_device);
    test_case.add_input<float>(
        {1.0f, 1.0f, 1.0f, 1.0f, 1.0f, 1.0f, 1.0f, 1.0f, 1.0f, 1.0f, 1.0f, 1.0f, 1.0f, 1.0f, 1.0f, 1.0f});

    test_case.add_expected_output<float>(Shape{1, 1, 1, 1}, {16.0f});
    test_case.run();
}

NGRAPH_TEST(${BACKEND_NAME}, onnx_model_reduce_sum_13_axes_empty_dynamic_rank_input) {
    auto function =
        onnx_import::import_onnx_model(file_util::path_join(CommonTestUtils::getExecutableDirectory(),
                                                            SERIALIZED_ZOO,
                                                            "onnx/reduce_sum_13_axes_empty_dynamic_rank_input.onnx"));

    auto test_case = test::TestCase(function, s_device);
    test_case.add_input<float>(
        Shape{1, 1, 4, 4},
        {1.0f, 1.0f, 1.0f, 1.0f, 1.0f, 1.0f, 1.0f, 1.0f, 1.0f, 1.0f, 1.0f, 1.0f, 1.0f, 1.0f, 1.0f, 1.0f});

    test_case.add_expected_output<float>(Shape{1, 1, 1, 1}, {16.0f});
    test_case.run();
}

NGRAPH_TEST(${BACKEND_NAME}, onnx_model_reduce_sum_13_axes_empty_with_noop) {
    auto function =
        onnx_import::import_onnx_model(file_util::path_join(CommonTestUtils::getExecutableDirectory(),
                                                            SERIALIZED_ZOO,
                                                            "onnx/reduce_sum_13_axes_empty_with_noop.onnx"));

    auto test_case = test::TestCase(function, s_device);
    test_case.add_input<float>(
        {1.f, 1.0f, 1.0f, 1.0f, 1.0f, 1.0f, 1.0f, 1.0f, 1.0f, 1.0f, 1.0f, 1.0f, 1.0f, 1.0f, 1.0f, 1.0f});

    test_case.add_expected_output<float>(
        Shape{1, 1, 4, 4},
        {1.f, 1.0f, 1.0f, 1.0f, 1.0f, 1.0f, 1.0f, 1.0f, 1.0f, 1.0f, 1.0f, 1.0f, 1.0f, 1.0f, 1.0f, 1.0f});
    test_case.run();
}

NGRAPH_TEST(${BACKEND_NAME}, onnx_model_reduce_sum_13_axes_empty_without_noop) {
    auto function =
        onnx_import::import_onnx_model(file_util::path_join(CommonTestUtils::getExecutableDirectory(),
                                                            SERIALIZED_ZOO,
                                                            "onnx/reduce_sum_13_axes_empty_without_noop.onnx"));

    auto test_case = test::TestCase(function, s_device);
    test_case.add_input<float>(
        {1.f, 1.0f, 1.0f, 1.0f, 1.0f, 1.0f, 1.0f, 1.0f, 1.0f, 1.0f, 1.0f, 1.0f, 1.0f, 1.0f, 1.0f, 1.0f});

    test_case.add_expected_output<float>(Shape{1, 1, 1, 1}, {16.0f});
    test_case.run();
}

NGRAPH_TEST(${BACKEND_NAME}, onnx_resize10_asymertic_last_dim) {
    const auto function = onnx_import::import_onnx_model(file_util::path_join(CommonTestUtils::getExecutableDirectory(),
                                                                              SERIALIZED_ZOO,
                                                                              "onnx/resize10_asymertic_last_dim.onnx"));

    auto test_case = test::TestCase(function, s_device);
    std::vector<float> input_data{1.0f, 2.0f, 3.0f, 4.0f, 5.0f, 6.0f, 7.0f, 8.0f, 9.0f, 10.0f};
    test_case.add_input<float>(input_data);
    test_case.add_expected_output<float>(Shape{1, 1, 1, 19},
                                         {1.0f,
                                          1.0f,
                                          2.0f,
                                          2.0f,
                                          3.0f,
                                          3.0f,
                                          4.0f,
                                          4.0f,
                                          5.0f,
                                          5.0f,
                                          6.0f,
                                          6.0f,
                                          7.0f,
                                          7.0f,
                                          8.0f,
                                          8.0f,
                                          9.0f,
                                          9.0f,
                                          10.0f});
    test_case.run();
}

NGRAPH_TEST(${BACKEND_NAME}, onnx_resize10_asymertic_dim_in_the_middle) {
    const auto function =
        onnx_import::import_onnx_model(file_util::path_join(CommonTestUtils::getExecutableDirectory(),
                                                            SERIALIZED_ZOO,
                                                            "onnx/resize10_asymertic_dim_in_the_middle.onnx"));

    auto test_case = test::TestCase(function, s_device);
    std::vector<float> input_data{1.0f, 2.0f, 3.0f, 4.0f, 5.0f, 6.0f, 7.0f, 8.0f, 9.0f, 10.0f};
    test_case.add_input<float>(input_data);
    test_case.add_expected_output<float>(Shape{1, 1, 19, 1},
                                         {1.0f,
                                          1.0f,
                                          2.0f,
                                          2.0f,
                                          3.0f,
                                          3.0f,
                                          4.0f,
                                          4.0f,
                                          5.0f,
                                          5.0f,
                                          6.0f,
                                          6.0f,
                                          7.0f,
                                          7.0f,
                                          8.0f,
                                          8.0f,
                                          9.0f,
                                          9.0f,
                                          10.0f});
    test_case.run();
}

NGRAPH_TEST(${BACKEND_NAME}, onnx_resize11_empty_constant_as_input) {
    // this model contains a Constant node with an empty underlying tensor
    // this node is connected to the "roi" input of the Resize op but this input should be
    // ignored since the Resize coordinate_transformation_mode is set to asymmetric
    const auto function =
        onnx_import::import_onnx_model(file_util::path_join(CommonTestUtils::getExecutableDirectory(),
                                                            SERIALIZED_ZOO,
                                                            "onnx/resize11_empty_constant_as_input.onnx"));

    auto test_case = test::TestCase(function, s_device);
    std::vector<float> input_data{1.0f, 3.0f, 4.0f, 8.0f, 6.0f, 2.0f, 7.0f, 11.0f};
    test_case.add_input<float>(input_data);
    test_case.add_expected_output<float>(
        Shape{1, 2, 4, 8},
        {1.0f, 1.5f, 2.0f, 2.5f,  3.0f,  3.0f,  3.0f,  3.0f,  2.5f, 3.25f, 4.0f, 4.75f, 5.5f,  5.5f,  5.5f,  5.5f,
         4.0f, 5.0f, 6.0f, 7.0f,  8.0f,  8.0f,  8.0f,  8.0f,  4.0f, 5.0f,  6.0f, 7.0f,  8.0f,  8.0f,  8.0f,  8.0f,

         6.0f, 5.0f, 4.0f, 3.0f,  2.0f,  2.0f,  2.0f,  2.0f,  6.5f, 6.5f,  6.5f, 6.5f,  6.5f,  6.5f,  6.5f,  6.5f,
         7.0f, 8.0f, 9.0f, 10.0f, 11.0f, 11.0f, 11.0f, 11.0f, 7.0f, 8.0f,  9.0f, 10.0f, 11.0f, 11.0f, 11.0f, 11.0f});

    test_case.run();
}

NGRAPH_TEST(${BACKEND_NAME}, onnx_resize10_down_scales_const_nearest) {
    const auto function =
        onnx_import::import_onnx_model(file_util::path_join(CommonTestUtils::getExecutableDirectory(),
                                                            SERIALIZED_ZOO,
                                                            "onnx/resize10_down_scales_const_nearest.onnx"));

    // Input data shape (1, 1, 2, 4)
    // Input const scales values {1.0, 1.0, 0.6, 0.6}
    // mode: linear

    Shape expected_output_shape{1, 1, 1, 2};
    auto test_case = test::TestCase(function, s_device);
    test_case.add_input<float>({1.0, 2.0, 3.0, 4.0, 5.0, 6.0, 7.0, 8.0});
    test_case.add_expected_output<float>(expected_output_shape, {1.0, 3.0});
    test_case.run();
}

NGRAPH_TEST(${BACKEND_NAME}, onnx_resize10_up_scales_const_linear) {
    const auto function =
        onnx_import::import_onnx_model(file_util::path_join(CommonTestUtils::getExecutableDirectory(),
                                                            SERIALIZED_ZOO,
                                                            "onnx/resize10_up_scales_const_linear.onnx"));

    // Input data shape (1, 1, 2, 2)
    // Input const scales values {1.0, 1.0, 2.0, 2.0}
    // mode: nearest

    Shape expected_output_shape{1, 1, 4, 4};
    auto test_case = test::TestCase(function, s_device);
    test_case.add_input<float>({1.0, 2.0, 3.0, 4.0});
    test_case.add_expected_output<float>(
        expected_output_shape,
        {1.0, 1.5, 2.0, 2.0, 2.0, 2.5, 3.0, 3.0, 3.0, 3.5, 4.0, 4.0, 3.0, 3.5, 4.0, 4.0});
    test_case.run();
}

NGRAPH_TEST(${BACKEND_NAME}, onnx_resize10_up_scales_const_nearest) {
    const auto function =
        onnx_import::import_onnx_model(file_util::path_join(CommonTestUtils::getExecutableDirectory(),
                                                            SERIALIZED_ZOO,
                                                            "onnx/resize10_up_scales_const_nearest.onnx"));

    // Input data shape (1, 1, 2, 2)
    // Input const scales values {1.0, 1.0, 2.0, 3.0}
    // mode: linear

    Shape expected_output_shape{1, 1, 4, 6};
    auto test_case = test::TestCase(function, s_device);
    test_case.add_input<float>({1.0, 2.0, 3.0, 4.0});
    test_case.add_expected_output<float>(expected_output_shape,
                                         {1.0, 1.0, 1.0, 2.0, 2.0, 2.0, 1.0, 1.0, 1.0, 2.0, 2.0, 2.0,
                                          3.0, 3.0, 3.0, 4.0, 4.0, 4.0, 3.0, 3.0, 3.0, 4.0, 4.0, 4.0});

    test_case.run();
}

NGRAPH_TEST(${BACKEND_NAME}, onnx_resize11_down_scales_linear_asymmetric) {
    const auto function =
        onnx_import::import_onnx_model(file_util::path_join(CommonTestUtils::getExecutableDirectory(),
                                                            SERIALIZED_ZOO,
                                                            "onnx/resize11_down_scales_linear_asymmetric.onnx"));

    const Shape expected_output_shape{1, 1, 1, 2};
    auto test_case = test::TestCase(function, s_device);
    const size_t input_size = 8;
    std::vector<float> input_data(input_size);
    std::iota(std::begin(input_data), std::end(input_data), 1.0f);
    test_case.add_input<float>(input_data);
    test_case.add_expected_output<float>(expected_output_shape, {1.0f, 2.66666651f});

    test_case.run_with_tolerance_as_fp();
}

NGRAPH_TEST(${BACKEND_NAME}, onnx_resize11_scales_nearest_asymmetric_floor_dynamic_sizes) {
    const auto function = onnx_import::import_onnx_model(
        file_util::path_join(CommonTestUtils::getExecutableDirectory(),
                             SERIALIZED_ZOO,
                             "onnx/resize11_scales_nearest_asymmetric_floor_dynamic_scales.onnx"));

    const Shape expected_output_shape{2, 1, 4, 1};
    auto test_case = test::TestCase(function, s_device);
    const std::vector<float> input_data{1.0f, 3.0f, 4.0f, 8.0f, 6.0f, 2.0f, 7.0f, 11.0f};
    test_case.add_input<float>(input_data);
    test_case.add_input<float>(std::vector<float>{1.0f, 1.0f, 1.0f, 1.0f, 1.0f, 1.0f, 1.0f, 1.0f});  // roi
    test_case.add_input<float>(std::vector<float>{1.0f, 1.0f, 2.0f, 0.5f});                          // scales
    test_case.add_expected_output<float>(expected_output_shape, {1.0f, 1.0f, 4.0f, 4.0f, 6.0f, 6.0f, 7.0f, 7.0f});

    test_case.run_with_tolerance_as_fp();
}

NGRAPH_TEST(${BACKEND_NAME}, onnx_resize11_up_scales_linear_asymmetric) {
    const auto function =
        onnx_import::import_onnx_model(file_util::path_join(CommonTestUtils::getExecutableDirectory(),
                                                            SERIALIZED_ZOO,
                                                            "onnx/resize11_up_scales_linear_asymmetric.onnx"));

    const Shape expected_output_shape{2, 1, 4, 8};
    auto test_case = test::TestCase(function, s_device);
    std::vector<float> input_data{1.0f, 3.0f, 4.0f, 8.0f, 6.0f, 2.0f, 7.0f, 11.0f};
    test_case.add_input<float>(input_data);
    test_case.add_expected_output<float>(
        expected_output_shape,
        {1.0f, 1.5f, 2.0f, 2.5f,  3.0f,  3.0f,  3.0f,  3.0f,  2.5f, 3.25f, 4.0f, 4.75f, 5.5f,  5.5f,  5.5f,  5.5f,
         4.0f, 5.0f, 6.0f, 7.0f,  8.0f,  8.0f,  8.0f,  8.0f,  4.0f, 5.0f,  6.0f, 7.0f,  8.0f,  8.0f,  8.0f,  8.0f,

         6.0f, 5.0f, 4.0f, 3.0f,  2.0f,  2.0f,  2.0f,  2.0f,  6.5f, 6.5f,  6.5f, 6.5f,  6.5f,  6.5f,  6.5f,  6.5f,
         7.0f, 8.0f, 9.0f, 10.0f, 11.0f, 11.0f, 11.0f, 11.0f, 7.0f, 8.0f,  9.0f, 10.0f, 11.0f, 11.0f, 11.0f, 11.0f});

    test_case.run();
}

NGRAPH_TEST(${BACKEND_NAME}, onnx_resize11_scales_nearest_asymmetric_floor) {
    const auto function =
        onnx_import::import_onnx_model(file_util::path_join(CommonTestUtils::getExecutableDirectory(),
                                                            SERIALIZED_ZOO,
                                                            "onnx/resize11_scales_nearest_asymmetric_floor.onnx"));

    const Shape expected_output_shape{2, 1, 4, 1};
    auto test_case = test::TestCase(function, s_device);
    const std::vector<float> input_data{1.0f, 3.0f, 4.0f, 8.0f, 6.0f, 2.0f, 7.0f, 11.0f};
    test_case.add_input<float>(input_data);
    test_case.add_expected_output<float>(expected_output_shape, {1.0f, 1.0f, 4.0f, 4.0f, 6.0f, 6.0f, 7.0f, 7.0f});

    test_case.run();
}

NGRAPH_TEST(${BACKEND_NAME}, onnx_resize11_up_scales_cubic_align_corners) {
    const auto function =
        onnx_import::import_onnx_model(file_util::path_join(CommonTestUtils::getExecutableDirectory(),
                                                            SERIALIZED_ZOO,
                                                            "onnx/resize11_up_scales_cubic_align_corners.onnx"));

    const Shape expected_output_shape{1, 1, 8, 8};
    auto test_case = test::TestCase(function, s_device);
    std::vector<float> input_data{1.0f,
                                  2.0f,
                                  3.0f,
                                  4.0f,
                                  5.0f,
                                  6.0f,
                                  7.0f,
                                  8.0f,
                                  9.0f,
                                  10.0f,
                                  11.0f,
                                  12.0f,
                                  13.0f,
                                  14.0f,
                                  15.0f,
                                  16.0f};
    test_case.add_input<float>(input_data);
    test_case.add_expected_output<float>(
        expected_output_shape,
        {
            1.0f,         1.34110787f,  1.80029155f,  2.32944606f,  2.67055394f,  3.19970845f,  3.65889213f,
            4.0f,         2.36443149f,  2.70553936f,  3.16472303f,  3.69387755f,  4.03498542f,  4.56413994f,
            5.02332362f,  5.36443149f,  4.20116618f,  4.54227405f,  5.00145773f,  5.53061224f,  5.87172012f,
            6.40087464f,  6.86005831f,  7.20116618f,  6.31778426f,  6.65889213f,  7.1180758f,   7.64723032f,
            7.98833819f,  8.51749271f,  8.97667638f,  9.31778426f,  7.68221574f,  8.02332362f,  8.48250729f,
            9.01166181f,  9.35276968f,  9.8819242f,   10.34110787f, 10.68221574f, 9.79883382f,  10.13994169f,
            10.59912536f, 11.12827988f, 11.46938776f, 11.99854227f, 12.45772595f, 12.79883382f, 11.63556851f,
            11.97667638f, 12.43586006f, 12.96501458f, 13.30612245f, 13.83527697f, 14.29446064f, 14.6355685f,
            13.0f,        13.34110787f, 13.80029155f, 14.32944606f, 14.67055394f, 15.19970845f, 15.65889213f,
            16.0f,
        });
    test_case.run_with_tolerance_as_fp(2.0e-5f);
}

NGRAPH_TEST(${BACKEND_NAME}, onnx_resize11_up_scales_tf_half_pixel) {
    const auto function =
        onnx_import::import_onnx_model(file_util::path_join(CommonTestUtils::getExecutableDirectory(),
                                                            SERIALIZED_ZOO,
                                                            "onnx/resize11_up_scales_tf_half_pixel.onnx"));

    const Shape expected_output_shape{1, 1, 8, 8};
    auto test_case = test::TestCase(function, s_device);
    std::vector<float> input_data{1.0f,
                                  2.0f,
                                  3.0f,
                                  4.0f,
                                  5.0f,
                                  6.0f,
                                  7.0f,
                                  8.0f,
                                  9.0f,
                                  10.0f,
                                  11.0f,
                                  12.0f,
                                  13.0f,
                                  14.0f,
                                  15.0f,
                                  16.0f};
    test_case.add_input<float>(input_data);
    test_case.add_expected_output<float>(
        expected_output_shape,
        {1.95703f, 2.43359f, 3.0625f,  3.46875f, 4.09766f, 4.57422f, 4.87109f, 4.80078f, 3.86328f, 4.33984f, 4.96875f,
         5.375f,   6.00391f, 6.48047f, 6.77734f, 6.70703f, 6.37891f, 6.85547f, 7.48438f, 7.89063f, 8.51953f, 8.99609f,
         9.29297f, 9.22266f, 8.00391f, 8.48047f, 9.10938f, 9.51563f, 10.1445f, 10.6211f, 10.918f,  10.8477f, 10.5195f,
         10.9961f, 11.625f,  12.0313f, 12.6602f, 13.1367f, 13.4336f, 13.3633f, 12.4258f, 12.9023f, 13.5313f, 13.9375f,
         14.5664f, 15.043f,  15.3398f, 15.2695f, 13.6133f, 14.0898f, 14.7188f, 15.125f,  15.7539f, 16.2305f, 16.5273f,
         16.457f,  13.332f,  13.8086f, 14.4375f, 14.8438f, 15.4727f, 15.9492f, 16.2461f, 16.1758f});
    test_case.run_with_tolerance_as_fp(2.0e-2f);
}

NGRAPH_TEST(${BACKEND_NAME}, onnx_resize11_up_sizes_all_attributes_default) {
    const auto function =
        onnx_import::import_onnx_model(file_util::path_join(CommonTestUtils::getExecutableDirectory(),
                                                            SERIALIZED_ZOO,
                                                            "onnx/resize11_up_sizes_all_attributes_default.onnx"));

    const Shape expected_output_shape{1, 1, 7, 8};
    auto test_case = test::TestCase(function, s_device);
    std::vector<float> input_data{1.0f, 2.0f, 3.0f, 4.0f};
    test_case.add_input<float>(input_data);
    test_case.add_expected_output<float>(
        expected_output_shape,
        {1.0f, 1.0f, 1.0f, 1.0f, 2.0f, 2.0f, 2.0f, 2.0f, 1.0f, 1.0f, 1.0f, 1.0f, 2.0f, 2.0f,
         2.0f, 2.0f, 1.0f, 1.0f, 1.0f, 1.0f, 2.0f, 2.0f, 2.0f, 2.0f, 1.0f, 1.0f, 1.0f, 1.0f,
         2.0f, 2.0f, 2.0f, 2.0f, 3.0f, 3.0f, 3.0f, 3.0f, 4.0f, 4.0f, 4.0f, 4.0f, 3.0f, 3.0f,
         3.0f, 3.0f, 4.0f, 4.0f, 4.0f, 4.0f, 3.0f, 3.0f, 3.0f, 3.0f, 4.0f, 4.0f, 4.0f, 4.0f});
    test_case.run_with_tolerance_as_fp(2.0e-5f);
}

NGRAPH_TEST(${BACKEND_NAME}, onnx_resize11_sizes_nearest_asymmetric_floor) {
    const auto function =
        onnx_import::import_onnx_model(file_util::path_join(CommonTestUtils::getExecutableDirectory(),
                                                            SERIALIZED_ZOO,
                                                            "onnx/resize11_sizes_nearest_asymmetric_floor.onnx"));

    const Shape expected_output_shape{2, 1, 4, 1};
    auto test_case = test::TestCase(function, s_device);
    std::vector<float> input_data{1.0f, 3.0f, 4.0f, 8.0f, 6.0f, 2.0f, 7.0f, 11.0f};
    test_case.add_input<float>(input_data);
    test_case.add_expected_output<float>(expected_output_shape, {1.0f, 1.0f, 4.0f, 4.0f, 6.0f, 6.0f, 7.0f, 7.0f});

    test_case.run_with_tolerance_as_fp();
}

NGRAPH_TEST(${BACKEND_NAME}, onnx_resize11_up_sizes_linear_asymmetric) {
    const auto function =
        onnx_import::import_onnx_model(file_util::path_join(CommonTestUtils::getExecutableDirectory(),
                                                            SERIALIZED_ZOO,
                                                            "onnx/resize11_up_sizes_linear_asymmetric.onnx"));

    const Shape expected_output_shape{2, 1, 4, 8};
    auto test_case = test::TestCase(function, s_device);
    std::vector<float> input_data{2.0f, 4.0f, 1.0f, 3.0f, 7.0f, 8.0f, 9.0f, 6.0f};
    test_case.add_input<float>(input_data);
    test_case.add_expected_output<float>(
        expected_output_shape,
        {2.0f, 2.5f,  3.0f, 3.5f,  4.0f, 4.0f, 4.0f, 4.0f, 1.5f, 2.0f,  2.5f, 3.0f,  3.5f, 3.5f, 3.5f, 3.5f,
         1.0f, 1.5f,  2.0f, 2.5f,  3.0f, 3.0f, 3.0f, 3.0f, 1.0f, 1.5f,  2.0f, 2.5f,  3.0f, 3.0f, 3.0f, 3.0f,
         7.0f, 7.25f, 7.5f, 7.75f, 8.0f, 8.0f, 8.0f, 8.0f, 8.0f, 7.75f, 7.5f, 7.25f, 7.0f, 7.0f, 7.0f, 7.0f,
         9.0f, 8.25f, 7.5f, 6.75f, 6.0f, 6.0f, 6.0f, 6.0f, 9.0f, 8.25f, 7.5f, 6.75f, 6.0f, 6.0f, 6.0f, 6.0f});

    test_case.run_with_tolerance_as_fp(2.0e-5f);
}

NGRAPH_TEST(${BACKEND_NAME}, onnx_resize11_down_sizes_cubic_half_pixel) {
    const auto function =
        onnx_import::import_onnx_model(file_util::path_join(CommonTestUtils::getExecutableDirectory(),
                                                            SERIALIZED_ZOO,
                                                            "onnx/resize11_down_sizes_cubic_half_pixel.onnx"));

    const Shape expected_output_shape{1, 1, 3, 3};
    auto test_case = test::TestCase(function, s_device);
    std::vector<float> input_data{1.0f,
                                  2.0f,
                                  3.0f,
                                  4.0f,
                                  5.0f,
                                  6.0f,
                                  7.0f,
                                  8.0f,
                                  9.0f,
                                  10.0f,
                                  11.0f,
                                  12.0f,
                                  13.0f,
                                  14.0f,
                                  15.0f,
                                  16.0f};
    test_case.add_input<float>(input_data);
    test_case.add_expected_output<float>(
        expected_output_shape,
        {1.6307871, 3.0046299, 4.3784733, 7.1261587, 8.5, 9.873844, 12.621532, 13.995373, 15.369216});

    test_case.run_with_tolerance_as_fp(2.0e-5f);
}

NGRAPH_TEST(${BACKEND_NAME}, onnx_resize11_down_sizes_linear_pytorch_half_pixel) {
    const auto function =
        onnx_import::import_onnx_model(file_util::path_join(CommonTestUtils::getExecutableDirectory(),
                                                            SERIALIZED_ZOO,
                                                            "onnx/resize11_down_sizes_linear_pytorch_half_pixel.onnx"));

    const Shape expected_output_shape{1, 1, 3, 1};
    auto test_case = test::TestCase(function, s_device);
    std::vector<float> input_data{1.0f,
                                  2.0f,
                                  3.0f,
                                  4.0f,
                                  5.0f,
                                  6.0f,
                                  7.0f,
                                  8.0f,
                                  9.0f,
                                  10.0f,
                                  11.0f,
                                  12.0f,
                                  13.0f,
                                  14.0f,
                                  15.0f,
                                  16.0f};
    test_case.add_input<float>(input_data);
    test_case.add_expected_output<float>(expected_output_shape, {1.666666f, 7.0f, 12.333333f});

    test_case.run_with_tolerance_as_fp(2.0e-5f);
}

NGRAPH_TEST(${BACKEND_NAME}, onnx_resize11_up_sizes_cubic_half_pixel) {
    const auto function =
        onnx_import::import_onnx_model(file_util::path_join(CommonTestUtils::getExecutableDirectory(),
                                                            SERIALIZED_ZOO,
                                                            "onnx/resize11_up_sizes_cubic_half_pixel.onnx"));

    const Shape expected_output_shape{1, 1, 9, 10};
    auto test_case = test::TestCase(function, s_device);
    std::vector<float> input_data{1.0f,
                                  2.0f,
                                  3.0f,
                                  4.0f,
                                  5.0f,
                                  6.0f,
                                  7.0f,
                                  8.0f,
                                  9.0f,
                                  10.0f,
                                  11.0f,
                                  12.0f,
                                  13.0f,
                                  14.0f,
                                  15.0f,
                                  16.0f};
    test_case.add_input<float>(input_data);
    test_case.add_expected_output<float>(
        expected_output_shape,
        {0.45507922f,  0.64057922f,  0.97157922f,  1.42257922f,  1.90732922,   2.22332922f,  2.70807922f,  3.15907922f,
         3.49007922f,  3.67557922,   1.39437963f,  1.57987963f,  1.91087963f,  2.36187963f,  2.84662963,   3.16262963f,
         3.64737963f,  4.09837963f,  4.42937963f,  4.61487963,   2.95130693f,  3.13680693f,  3.46780693f,  3.91880693f,
         4.40355693,   4.71955693f,  5.20430693f,  5.65530693f,  5.98630693f,  6.17180693,   5.20525069f,  5.39075069f,
         5.72175069f,  6.17275069f,  6.65750069,   6.97350069f,  7.45825069f,  7.90925069f,  8.24025069f,  8.42575069,
         6.88975f,     7.07525f,     7.40625f,     7.85725f,     8.342,        8.658f,       9.14275f,     9.59375f,
         9.92475f,     10.11025f,    8.57424931f,  8.75974931f,  9.09074931f,  9.54174931f,  10.02649931,  10.34249931f,
         10.82724931f, 11.27824931f, 11.60924931f, 11.79474931,  10.82819307f, 11.01369307f, 11.34469307f, 11.79569307f,
         12.28044307,  12.59644307f, 13.08119307f, 13.53219307f, 13.86319307f, 14.04869307,  12.38512037f, 12.57062037f,
         12.90162037f, 13.35262037f, 13.83737037,  14.15337037f, 14.63812037f, 15.08912037f, 15.42012037f, 15.60562037,
         13.32442078f, 13.50992078f, 13.84092078f, 14.29192078f, 14.77667078,  15.09267078f, 15.57742078f, 16.02842078f,
         16.35942078f, 16.54492078});
    test_case.run_with_tolerance_as_fp(2.0e-5f);
}

NGRAPH_TEST(${BACKEND_NAME}, onnx_resize11_up_sizes_cubic_half_pixel_dynamic_sizes) {
    const auto function = onnx_import::import_onnx_model(
        file_util::path_join(CommonTestUtils::getExecutableDirectory(),
                             SERIALIZED_ZOO,
                             "onnx/resize11_up_sizes_cubic_half_pixel_dynamic_sizes.onnx"));

    const Shape expected_output_shape{1, 1, 9, 10};
    auto test_case = test::TestCase(function, s_device);
    std::vector<float> input_data{1.0f,
                                  2.0f,
                                  3.0f,
                                  4.0f,
                                  5.0f,
                                  6.0f,
                                  7.0f,
                                  8.0f,
                                  9.0f,
                                  10.0f,
                                  11.0f,
                                  12.0f,
                                  13.0f,
                                  14.0f,
                                  15.0f,
                                  16.0f};
    test_case.add_input<float>(input_data);
    test_case.add_input<float>(std::vector<float>{1, 1, 9, 10});  // sizes
    test_case.add_expected_output<float>(
        expected_output_shape,
        {0.45507922f,  0.64057922f,  0.97157922f,  1.42257922f,  1.90732922,   2.22332922f,  2.70807922f,  3.15907922f,
         3.49007922f,  3.67557922,   1.39437963f,  1.57987963f,  1.91087963f,  2.36187963f,  2.84662963,   3.16262963f,
         3.64737963f,  4.09837963f,  4.42937963f,  4.61487963,   2.95130693f,  3.13680693f,  3.46780693f,  3.91880693f,
         4.40355693,   4.71955693f,  5.20430693f,  5.65530693f,  5.98630693f,  6.17180693,   5.20525069f,  5.39075069f,
         5.72175069f,  6.17275069f,  6.65750069,   6.97350069f,  7.45825069f,  7.90925069f,  8.24025069f,  8.42575069,
         6.88975f,     7.07525f,     7.40625f,     7.85725f,     8.342,        8.658f,       9.14275f,     9.59375f,
         9.92475f,     10.11025f,    8.57424931f,  8.75974931f,  9.09074931f,  9.54174931f,  10.02649931,  10.34249931f,
         10.82724931f, 11.27824931f, 11.60924931f, 11.79474931,  10.82819307f, 11.01369307f, 11.34469307f, 11.79569307f,
         12.28044307,  12.59644307f, 13.08119307f, 13.53219307f, 13.86319307f, 14.04869307,  12.38512037f, 12.57062037f,
         12.90162037f, 13.35262037f, 13.83737037,  14.15337037f, 14.63812037f, 15.08912037f, 15.42012037f, 15.60562037,
         13.32442078f, 13.50992078f, 13.84092078f, 14.29192078f, 14.77667078,  15.09267078f, 15.57742078f, 16.02842078f,
         16.35942078f, 16.54492078});
    test_case.run_with_tolerance_as_fp(2.0e-5f);
}

NGRAPH_TEST(${BACKEND_NAME}, onnx_resize11_up_sizes_nearest_round_prefer_floor_half_pixel) {
    const auto function = onnx_import::import_onnx_model(
        file_util::path_join(CommonTestUtils::getExecutableDirectory(),
                             SERIALIZED_ZOO,
                             "onnx/resize11_up_sizes_nearest_round_prefer_floor_half_pixel.onnx"));

    const Shape expected_output_shape{1, 1, 7, 8};
    auto test_case = test::TestCase(function, s_device);
    std::vector<float> input_data{1.0f, 2.0f, 3.0f, 4.0f};
    test_case.add_input<float>(input_data);
    test_case.add_expected_output<float>(
        expected_output_shape,
        {1.0f, 1.0f, 1.0f, 1.0f, 2.0f, 2.0f, 2.0f, 2.0f, 1.0f, 1.0f, 1.0f, 1.0f, 2.0f, 2.0f,
         2.0f, 2.0f, 1.0f, 1.0f, 1.0f, 1.0f, 2.0f, 2.0f, 2.0f, 2.0f, 1.0f, 1.0f, 1.0f, 1.0f,
         2.0f, 2.0f, 2.0f, 2.0f, 3.0f, 3.0f, 3.0f, 3.0f, 4.0f, 4.0f, 4.0f, 4.0f, 3.0f, 3.0f,
         3.0f, 3.0f, 4.0f, 4.0f, 4.0f, 4.0f, 3.0f, 3.0f, 3.0f, 3.0f, 4.0f, 4.0f, 4.0f, 4.0f});
    test_case.run_with_tolerance_as_fp(2.0e-5f);
}

NGRAPH_TEST(${BACKEND_NAME}, onnx_resize11_up_sizes_nearest_prefer_ceil_asymmetric) {
    const auto function = onnx_import::import_onnx_model(
        file_util::path_join(CommonTestUtils::getExecutableDirectory(),
                             SERIALIZED_ZOO,
                             "onnx/resize11_up_sizes_nearest_prefer_ceil_asymmetric.onnx"));

    const Shape expected_output_shape{1, 1, 8, 8};
    auto test_case = test::TestCase(function, s_device);
    std::vector<float> input_data{1.0f,
                                  2.0f,
                                  3.0f,
                                  4.0f,
                                  5.0f,
                                  6.0f,
                                  7.0f,
                                  8.0f,
                                  9.0f,
                                  10.0f,
                                  11.0f,
                                  12.0f,
                                  13.0f,
                                  14.0f,
                                  15.0f,
                                  16.0f};
    test_case.add_input<float>(input_data);
    test_case.add_expected_output<float>(
        expected_output_shape,
        {
            1.0f,  2.0f,  2.0f,  3.0f,  3.0f,  4.0f,  4.0f,  4.0f,  5.0f,  6.0f,  6.0f,  7.0f,  7.0f,
            8.0f,  8.0f,  8.0f,  5.0f,  6.0f,  6.0f,  7.0f,  7.0f,  8.0f,  8.0f,  8.0f,  9.0f,  10.0f,
            10.0f, 11.0f, 11.0f, 12.0f, 12.0f, 12.0f, 9.0f,  10.0f, 10.0f, 11.0f, 11.0f, 12.0f, 12.0f,
            12.0f, 13.0f, 14.0f, 14.0f, 15.0f, 15.0f, 16.0f, 16.0f, 16.0f, 13.0f, 14.0f, 14.0f, 15.0f,
            15.0f, 16.0f, 16.0f, 16.0f, 13.0f, 14.0f, 14.0f, 15.0f, 15.0f, 16.0f, 16.0f, 16.0f,
        });
    test_case.run_with_tolerance_as_fp(2.0e-2f);
}

NGRAPH_TEST(${BACKEND_NAME}, onnx_resize11_up_sizes_nearest_ceil_half_pixel) {
    const auto function =
        onnx_import::import_onnx_model(file_util::path_join(CommonTestUtils::getExecutableDirectory(),
                                                            SERIALIZED_ZOO,
                                                            "onnx/resize11_up_sizes_nearest_ceil_half_pixel.onnx"));

    const Shape expected_output_shape{1, 1, 8, 8};
    auto test_case = test::TestCase(function, s_device);
    std::vector<float> input_data{1.0f,
                                  2.0f,
                                  3.0f,
                                  4.0f,
                                  5.0f,
                                  6.0f,
                                  7.0f,
                                  8.0f,
                                  9.0f,
                                  10.0f,
                                  11.0f,
                                  12.0f,
                                  13.0f,
                                  14.0f,
                                  15.0f,
                                  16.0f};
    test_case.add_input<float>(input_data);
    test_case.add_expected_output<float>(
        expected_output_shape,
        {1.0f,  2.0f,  2.0f,  3.0f,  3.0f,  4.0f,  4.0f,  4.0f,  5.0f,  6.0f,  6.0f,  7.0f,  7.0f,
         8.0f,  8.0f,  8.0f,  5.0f,  6.0f,  6.0f,  7.0f,  7.0f,  8.0f,  8.0f,  8.0f,  9.0f,  10.0f,
         10.0f, 11.0f, 11.0f, 12.0f, 12.0f, 12.0f, 9.0f,  10.0f, 10.0f, 11.0f, 11.0f, 12.0f, 12.0f,
         12.0f, 13.0f, 14.0f, 14.0f, 15.0f, 15.0f, 16.0f, 16.0f, 16.0f, 13.0f, 14.0f, 14.0f, 15.0f,
         15.0f, 16.0f, 16.0f, 16.0f, 13.0f, 14.0f, 14.0f, 15.0f, 15.0f, 16.0f, 16.0f, 16.0f});
    test_case.run_with_tolerance_as_fp(2.0e-2f);
}

NGRAPH_TEST(${BACKEND_NAME}, onnx_resize11_up_sizes_nearest_floor_align_corners) {
    const auto function =
        onnx_import::import_onnx_model(file_util::path_join(CommonTestUtils::getExecutableDirectory(),
                                                            SERIALIZED_ZOO,
                                                            "onnx/resize11_up_sizes_nearest_floor_align_corners.onnx"));

    const Shape expected_output_shape{1, 1, 8, 8};
    auto test_case = test::TestCase(function, s_device);
    std::vector<float> input_data{1.0f,
                                  2.0f,
                                  3.0f,
                                  4.0f,
                                  5.0f,
                                  6.0f,
                                  7.0f,
                                  8.0f,
                                  9.0f,
                                  10.0f,
                                  11.0f,
                                  12.0f,
                                  13.0f,
                                  14.0f,
                                  15.0f,
                                  16.0f};
    test_case.add_input<float>(input_data);
    test_case.add_expected_output<float>(
        expected_output_shape,
        {1.0f, 1.0f, 1.0f, 2.0f,  2.0f,  3.0f,  3.0f,  4.0f,  1.0f,  1.0f,  1.0f,  2.0f,  2.0f,  3.0f,  3.0f,  4.0f,
         1.0f, 1.0f, 1.0f, 2.0f,  2.0f,  3.0f,  3.0f,  4.0f,  5.0f,  5.0f,  5.0f,  6.0f,  6.0f,  7.0f,  7.0f,  8.0f,
         5.0f, 5.0f, 5.0f, 6.0f,  6.0f,  7.0f,  7.0f,  8.0f,  9.0f,  9.0f,  9.0f,  10.0f, 10.0f, 11.0f, 11.0f, 12.0f,
         9.0f, 9.0f, 9.0f, 10.0f, 10.0f, 11.0f, 11.0f, 12.0f, 13.0f, 13.0f, 13.0f, 14.0f, 14.0f, 15.0f, 15.0f, 16.0f});
    test_case.run_with_tolerance_as_fp(2.0e-2f);
}

NGRAPH_TEST(${BACKEND_NAME}, onnx_resize11_down_sizes_tf_half_pixel) {
    const auto function =
        onnx_import::import_onnx_model(file_util::path_join(CommonTestUtils::getExecutableDirectory(),
                                                            SERIALIZED_ZOO,
                                                            "onnx/resize11_down_sizes_tf_half_pixel.onnx"));

    const Shape expected_output_shape{1, 1, 3, 2};
    auto test_case = test::TestCase(function, s_device);
    std::vector<float> input_data{1.0f,
                                  2.0f,
                                  3.0f,
                                  4.0f,
                                  5.0f,
                                  6.0f,
                                  7.0f,
                                  8.0f,
                                  9.0f,
                                  10.0f,
                                  11.0f,
                                  12.0f,
                                  13.0f,
                                  14.0f,
                                  15.0f,
                                  16.0f};
    test_case.add_input<float>(input_data);
    test_case.add_expected_output<float>(expected_output_shape, {6.0f, 8.0f, 10.0f, 12.0f, 14.0f, 16.0f});
    test_case.run_with_tolerance_as_fp(2.0e-2f);
}

NGRAPH_TEST(${BACKEND_NAME}, onnx_model_shape) {
    auto function = onnx_import::import_onnx_model(
        file_util::path_join(CommonTestUtils::getExecutableDirectory(), SERIALIZED_ZOO, "onnx/shape.onnx"));

    Inputs inputs;
    inputs.emplace_back(test::NDArray<float, 3>({{{1, 1, 1, 1, 1}, {1, 1, 1, 1, 1}, {1, 1, 1, 1, 1}, {1, 1, 1, 1, 1}},
                                                 {{1, 1, 1, 1, 1}, {1, 1, 1, 1, 1}, {1, 1, 1, 1, 1}, {1, 1, 1, 1, 1}},
                                                 {{1, 1, 1, 1, 1}, {1, 1, 1, 1, 1}, {1, 1, 1, 1, 1}, {1, 1, 1, 1, 1}}})
                            .get_vector());

    auto test_case = test::TestCase(function, s_device);
    test_case.add_multiple_inputs(inputs);
    test_case.add_expected_output<int64_t>({3, 4, 5});
    test_case.run();
}

NGRAPH_TEST(${BACKEND_NAME}, onnx_model_elu) {
    auto function = onnx_import::import_onnx_model(
        file_util::path_join(CommonTestUtils::getExecutableDirectory(), SERIALIZED_ZOO, "onnx/elu.onnx"));

    Inputs inputs;
    inputs.emplace_back(
        test::NDArray<float, 3>({{{-9, -8, -7, -6, -5}, {-4, -3, -2, -1, 0}, {1, 2, 3, 4, 5}, {6, 7, 8, 9, 10}},
                                 {{-4, -3, -2, -1, 0}, {1, 2, 3, 4, 5}, {6, 7, 8, 9, 10}, {11, 12, 13, 14, 15}},
                                 {{1, 1, 1, 1, 1}, {-1, -1, -1, -1, -1}, {0, 0, 0, 0, 0}, {2, 2, 2, 2, 2}}})
            .get_vector());

    auto expected_output =
        test::NDArray<float, 3>(
            {{{-1.999753180391830f, -1.999329074744190f, -1.998176236068890f, -1.995042495646670f, -1.986524106001830f},
              {-1.963368722222530f, -1.900425863264270f, -1.729329433526770f, -1.264241117657120f, 0},
              {1, 2, 3, 4, 5},
              {6, 7, 8, 9, 10}},
             {{-1.963368722222530f, -1.900425863264270f, -1.729329433526770f, -1.264241117657120f, 0},
              {1, 2, 3, 4, 5},
              {6, 7, 8, 9, 10},
              {11, 12, 13, 14, 15}},
             {{1, 1, 1, 1, 1},
              {-1.264241117657120f, -1.264241117657120f, -1.264241117657120f, -1.264241117657120f, -1.264241117657120f},
              {0, 0, 0, 0, 0},
              {2, 2, 2, 2, 2}}})
            .get_vector();

    auto test_case = test::TestCase(function, s_device);
    test_case.add_multiple_inputs(inputs);
    test_case.add_expected_output(expected_output);
    test_case.run();
}

NGRAPH_TEST(${BACKEND_NAME}, onnx_model_leaky_relu) {
    auto function = onnx_import::import_onnx_model(
        file_util::path_join(CommonTestUtils::getExecutableDirectory(), SERIALIZED_ZOO, "onnx/leaky_relu.onnx"));

    Inputs inputs;
    inputs.emplace_back(
        test::NDArray<float, 3>({{{-9, -8, -7, -6, -5}, {-4, -3, -2, -1, 0}, {1, 2, 3, 4, 5}, {6, 7, 8, 9, 10}},
                                 {{-4, -3, -2, -1, 0}, {1, 2, 3, 4, 5}, {6, 7, 8, 9, 10}, {11, 12, 13, 14, 15}},
                                 {{1, 1, 1, 1, 1}, {-1, -1, -1, -1, -1}, {0, 0, 0, 0, 0}, {2, 2, 2, 2, 2}}})
            .get_vector());

    auto expected_output =
        test::NDArray<float, 3>(
            {{{-0.9f, -0.8f, -0.7f, -0.6f, -0.5f}, {-0.4f, -0.3f, -0.2f, -0.1f, 0}, {1, 2, 3, 4, 5}, {6, 7, 8, 9, 10}},
             {{-0.4f, -0.3f, -0.2f, -0.1f, 0}, {1, 2, 3, 4, 5}, {6, 7, 8, 9, 10}, {11, 12, 13, 14, 15}},
             {{1, 1, 1, 1, 1}, {-0.1f, -0.1f, -0.1f, -0.1f, -0.1f}, {0, 0, 0, 0, 0}, {2, 2, 2, 2, 2}}})
            .get_vector();

    auto test_case = test::TestCase(function, s_device);
    test_case.add_multiple_inputs(inputs);
    test_case.add_expected_output(expected_output);
    test_case.run();
}

NGRAPH_TEST(${BACKEND_NAME}, onnx_model_prelu_nd) {
    auto function = onnx_import::import_onnx_model(
        file_util::path_join(CommonTestUtils::getExecutableDirectory(), SERIALIZED_ZOO, "onnx/prelu.onnx"));

    Inputs inputs;
    inputs.emplace_back(
        test::NDArray<float, 3>({{{-9, -8, -7, -6, -5}, {-4, -3, -2, -1, 0}, {1, 2, 3, 4, 5}, {6, 7, 8, 9, 10}},
                                 {{-4, -3, -2, -1, 0}, {1, 2, 3, 4, 5}, {6, 7, 8, 9, 10}, {11, 12, 13, 14, 15}},
                                 {{1, 1, 1, 1, 1}, {-1, -1, -1, -1, -1}, {0, 0, 0, 0, 0}, {2, 2, 2, 2, 2}}})
            .get_vector());

    inputs.emplace_back(test::NDArray<float, 3>({{{1, 0, 1, 0, 1}, {0, 1, 0, 1, 0}, {1, 0, 1, 0, 1}, {0, 1, 0, 1, 0}},
                                                 {{0, 1, 0, 1, 0}, {1, 0, 1, 0, 1}, {0, 1, 0, 1, 0}, {1, 0, 1, 0, 1}},
                                                 {{1, 0, 1, 0, 1}, {0, 1, 0, 1, 0}, {1, 0, 1, 0, 1}, {0, 1, 0, 1, 0}}})
                            .get_vector());

    auto expected_output =
        test::NDArray<float, 3>({{{-9, 0, -7, 0, -5}, {0, -3, 0, -1, 0}, {1, 2, 3, 4, 5}, {6, 7, 8, 9, 10}},
                                 {{0, -3, 0, -1, 0}, {1, 2, 3, 4, 5}, {6, 7, 8, 9, 10}, {11, 12, 13, 14, 15}},
                                 {{1, 1, 1, 1, 1}, {0, -1, 0, -1, 0}, {0, 0, 0, 0, 0}, {2, 2, 2, 2, 2}}})
            .get_vector();

    auto test_case = test::TestCase(function, s_device);
    test_case.add_multiple_inputs(inputs);
    test_case.add_expected_output(expected_output);
    test_case.run();
}

NGRAPH_TEST(${BACKEND_NAME}, onnx_model_prelu_batch_nd_elementwise) {
    auto function = onnx_import::import_onnx_model(
        file_util::path_join(CommonTestUtils::getExecutableDirectory(), SERIALIZED_ZOO, "onnx/prelu_batch_nd.onnx"));

    Inputs inputs;
    // Shape{2, 3, 4, 5}
    inputs.emplace_back(std::vector<float>{
        -1., -1., -1., -1., -1., -1., -1., -1., -1., -1., -1., -1., -1., -1., -1., -1., -1., -1., -1., -1.,
        -1., -1., -1., -1., -1., -1., -1., -1., -1., -1., -1., -1., -1., -1., -1., -1., -1., -1., -1., -1.,
        -1., -1., -1., -1., -1., -1., -1., -1., -1., -1., -1., -1., -1., -1., -1., -1., -1., -1., -1., -1.,
        -1., -1., -1., -1., -1., -1., -1., -1., -1., -1., -1., -1., -1., -1., -1., -1., -1., -1., -1., -1.,
        -1., -1., -1., -1., -1., -1., -1., -1., -1., -1., -1., -1., -1., -1., -1., -1., -1., -1., -1., -1.,
        -1., -1., -1., -1., -1., -1., -1., -1., -1., -1., -1., -1., -1., -1., -1., -1., -1., -1., -1., -1.});

    // Shape{2, 3, 4, 5}
    std::vector<float> slope(shape_size(Shape{2, 3, 4, 5}));
    std::iota(std::begin(slope), std::end(slope), 0);
    inputs.emplace_back(slope);

    // Shape{2, 3, 4, 5}
    auto expected_output = std::vector<float>{
        -0.,   -1.,   -2.,   -3.,   -4.,   -5.,   -6.,   -7.,   -8.,   -9.,   -10.,  -11.,  -12.,  -13.,  -14.,
        -15.,  -16.,  -17.,  -18.,  -19.,  -20.,  -21.,  -22.,  -23.,  -24.,  -25.,  -26.,  -27.,  -28.,  -29.,
        -30.,  -31.,  -32.,  -33.,  -34.,  -35.,  -36.,  -37.,  -38.,  -39.,  -40.,  -41.,  -42.,  -43.,  -44.,
        -45.,  -46.,  -47.,  -48.,  -49.,  -50.,  -51.,  -52.,  -53.,  -54.,  -55.,  -56.,  -57.,  -58.,  -59.,
        -60.,  -61.,  -62.,  -63.,  -64.,  -65.,  -66.,  -67.,  -68.,  -69.,  -70.,  -71.,  -72.,  -73.,  -74.,
        -75.,  -76.,  -77.,  -78.,  -79.,  -80.,  -81.,  -82.,  -83.,  -84.,  -85.,  -86.,  -87.,  -88.,  -89.,
        -90.,  -91.,  -92.,  -93.,  -94.,  -95.,  -96.,  -97.,  -98.,  -99.,  -100., -101., -102., -103., -104.,
        -105., -106., -107., -108., -109., -110., -111., -112., -113., -114., -115., -116., -117., -118., -119.};

    auto test_case = test::TestCase(function, s_device);
    test_case.add_multiple_inputs(inputs);
    test_case.add_expected_output(expected_output);
    test_case.run();
}

NGRAPH_TEST(${BACKEND_NAME}, onnx_model_prelu_1d) {
    auto function = onnx_import::import_onnx_model(
        file_util::path_join(CommonTestUtils::getExecutableDirectory(), SERIALIZED_ZOO, "onnx/prelu_1d.onnx"));

    Inputs inputs;
    // Shape{2, 3, 4, 5}
    inputs.emplace_back(std::vector<float>{
        -1., -1., -1., -1., -1., -1., -1., -1., -1., -1., -1., -1., -1., -1., -1., -1., -1., -1., -1., -1.,
        -1., -1., -1., -1., -1., -1., -1., -1., -1., -1., -1., -1., -1., -1., -1., -1., -1., -1., -1., -1.,
        -1., -1., -1., -1., -1., -1., -1., -1., -1., -1., -1., -1., -1., -1., -1., -1., -1., -1., -1., -1.,
        -1., -1., -1., -1., -1., -1., -1., -1., -1., -1., -1., -1., -1., -1., -1., -1., -1., -1., -1., -1.,
        -1., -1., -1., -1., -1., -1., -1., -1., -1., -1., -1., -1., -1., -1., -1., -1., -1., -1., -1., -1.,
        -1., -1., -1., -1., -1., -1., -1., -1., -1., -1., -1., -1., -1., -1., -1., -1., -1., -1., -1., -1.});

    // Shape{5}
    inputs.emplace_back(std::vector<float>{0, 1, 2, 3, 4});

    // Shape{2, 3, 4, 5}
    auto expected_output = std::vector<float>{
        -0., -1., -2., -3., -4., -0., -1., -2., -3., -4., -0., -1., -2., -3., -4., -0., -1., -2., -3., -4.,
        -0., -1., -2., -3., -4., -0., -1., -2., -3., -4., -0., -1., -2., -3., -4., -0., -1., -2., -3., -4.,
        -0., -1., -2., -3., -4., -0., -1., -2., -3., -4., -0., -1., -2., -3., -4., -0., -1., -2., -3., -4.,
        -0., -1., -2., -3., -4., -0., -1., -2., -3., -4., -0., -1., -2., -3., -4., -0., -1., -2., -3., -4.,
        -0., -1., -2., -3., -4., -0., -1., -2., -3., -4., -0., -1., -2., -3., -4., -0., -1., -2., -3., -4.,
        -0., -1., -2., -3., -4., -0., -1., -2., -3., -4., -0., -1., -2., -3., -4., -0., -1., -2., -3., -4.};

    auto test_case = test::TestCase(function, s_device);
    test_case.add_multiple_inputs(inputs);
    test_case.add_expected_output(expected_output);
    test_case.run();
}

NGRAPH_TEST(${BACKEND_NAME}, onnx_model_prelu_C_1_1) {
    auto function = onnx_import::import_onnx_model(
        file_util::path_join(CommonTestUtils::getExecutableDirectory(), SERIALIZED_ZOO, "onnx/prelu_c_1_1.onnx"));

    Inputs inputs;
    // Shape{2, 3, 4, 5}
    inputs.emplace_back(std::vector<float>{
        -1., -1., -1., -1., -1., -1., -1., -1., -1., -1., -1., -1., -1., -1., -1., -1., -1., -1., -1., -1.,
        -1., -1., -1., -1., -1., -1., -1., -1., -1., -1., -1., -1., -1., -1., -1., -1., -1., -1., -1., -1.,
        -1., -1., -1., -1., -1., -1., -1., -1., -1., -1., -1., -1., -1., -1., -1., -1., -1., -1., -1., -1.,
        -1., -1., -1., -1., -1., -1., -1., -1., -1., -1., -1., -1., -1., -1., -1., -1., -1., -1., -1., -1.,
        -1., -1., -1., -1., -1., -1., -1., -1., -1., -1., -1., -1., -1., -1., -1., -1., -1., -1., -1., -1.,
        -1., -1., -1., -1., -1., -1., -1., -1., -1., -1., -1., -1., -1., -1., -1., -1., -1., -1., -1., -1.});

    // Shape{3, 1, 1}
    inputs.emplace_back(std::vector<float>{0, 1, 2});

    // Shape{2, 3, 4, 5}
    auto expected_output = std::vector<float>{
        -0., -0., -0., -0., -0., -0., -0., -0., -0., -0., -0., -0., -0., -0., -0., -0., -0., -0., -0., -0.,
        -1., -1., -1., -1., -1., -1., -1., -1., -1., -1., -1., -1., -1., -1., -1., -1., -1., -1., -1., -1.,
        -2., -2., -2., -2., -2., -2., -2., -2., -2., -2., -2., -2., -2., -2., -2., -2., -2., -2., -2., -2.,
        -0., -0., -0., -0., -0., -0., -0., -0., -0., -0., -0., -0., -0., -0., -0., -0., -0., -0., -0., -0.,
        -1., -1., -1., -1., -1., -1., -1., -1., -1., -1., -1., -1., -1., -1., -1., -1., -1., -1., -1., -1.,
        -2., -2., -2., -2., -2., -2., -2., -2., -2., -2., -2., -2., -2., -2., -2., -2., -2., -2., -2., -2.};

    auto test_case = test::TestCase(function, s_device);
    test_case.add_multiple_inputs(inputs);
    test_case.add_expected_output(expected_output);
    test_case.run();
}

NGRAPH_TEST(${BACKEND_NAME}, onnx_model_selu) {
    auto function = onnx_import::import_onnx_model(
        file_util::path_join(CommonTestUtils::getExecutableDirectory(), SERIALIZED_ZOO, "onnx/selu.onnx"));

    Inputs inputs;
    inputs.emplace_back(
        test::NDArray<float, 3>({{{-9, -8, -7, -6, -5}, {-4, -3, -2, -1, 0}, {1, 2, 3, 4, 5}, {6, 7, 8, 9, 10}},
                                 {{-4, -3, -2, -1, 0}, {1, 2, 3, 4, 5}, {6, 7, 8, 9, 10}, {11, 12, 13, 14, 15}},
                                 {{1, 1, 1, 1, 1}, {-1, -1, -1, -1, -1}, {0, 0, 0, 0, 0}, {2, 2, 2, 2, 2}}})
            .get_vector());

    auto expected_output =
        test::NDArray<float, 3>(
            {{{-5.99925954117548f, -5.99798722423258f, -5.99452870820667f, -5.98512748694000f, -5.95957231800549f},
              {-5.89010616666759f, -5.70127758979282f, -5.18798830058032f, -3.79272335297135f, 0},
              {3, 6, 9, 12, 15},
              {18, 21, 24, 27, 30}},
             {{-5.89010616666759f, -5.70127758979282f, -5.18798830058032f, -3.79272335297135f, 0},
              {3, 6, 9, 12, 15},
              {18, 21, 24, 27, 30},
              {33, 36, 39, 42, 45}},
             {{3, 3, 3, 3, 3},
              {-3.79272335297135f, -3.79272335297135f, -3.79272335297135f, -3.79272335297135f, -3.79272335297135f},
              {0, 0, 0, 0, 0},
              {6, 6, 6, 6, 6}}})
            .get_vector();

    auto test_case = test::TestCase(function, s_device);
    test_case.add_multiple_inputs(inputs);
    test_case.add_expected_output(expected_output);
    test_case.run();
}

NGRAPH_TEST(${BACKEND_NAME}, onnx_model_sigmoid) {
    auto function = onnx_import::import_onnx_model(
        file_util::path_join(CommonTestUtils::getExecutableDirectory(), SERIALIZED_ZOO, "onnx/sigmoid.onnx"));

    Inputs inputs;
    inputs.emplace_back(
        test::NDArray<float, 3>({{{-9, -8, -7, -6, -5}, {-4, -3, -2, -1, 0}, {1, 2, 3, 4, 5}, {6, 7, 8, 9, 10}},
                                 {{-4, -3, -2, -1, 0}, {1, 2, 3, 4, 5}, {6, 7, 8, 9, 10}, {11, 12, 13, 14, 15}},
                                 {{1, 1, 1, 1, 1}, {-1, -1, -1, -1, -1}, {0, 0, 0, 0, 0}, {2, 2, 2, 2, 2}}})
            .get_vector());

    auto expected_output =
        test::NDArray<float, 3>(
            {{{0.00012339457598623f,
               0.00033535013046648f,
               0.00091105119440065f,
               0.00247262315663477f,
               0.00669285092428486f},
              {0.01798620996209160f, 0.04742587317756680f, 0.119202922022118f, 0.268941421369995f, 0.5f},
              {0.731058578630005f, 0.880797077977882f, 0.952574126822433f, 0.982013790037908f, 0.993307149075715f},
              {0.997527376843365f, 0.999088948805599f, 0.999664649869534f, 0.999876605424014f, 0.999954602131298f}},
             {{0.01798620996209160f, 0.04742587317756680f, 0.119202922022118f, 0.268941421369995f, 0.5f},
              {0.731058578630005f, 0.880797077977882f, 0.952574126822433f, 0.982013790037908f, 0.993307149075715f},
              {0.997527376843365f, 0.999088948805599f, 0.999664649869534f, 0.999876605424014f, 0.999954602131298f},
              {0.999983298578152f, 0.999993855825398f, 0.999997739675702f, 0.999999168471972f, 0.999999694097773f}},
             {{0.731058578630005f, 0.731058578630005f, 0.731058578630005f, 0.731058578630005f, 0.731058578630005f},
              {0.268941421369995f, 0.268941421369995f, 0.268941421369995f, 0.268941421369995f, 0.268941421369995f},
              {0.5f, 0.5f, 0.5f, 0.5f, 0.5f},
              {0.880797077977882f, 0.880797077977882f, 0.880797077977882f, 0.880797077977882f, 0.880797077977882f}}})
            .get_vector();

    auto test_case = test::TestCase(function, s_device);
    test_case.add_multiple_inputs(inputs);
    test_case.add_expected_output(expected_output);
    test_case.run();
}

NGRAPH_TEST(${BACKEND_NAME}, onnx_model_tanh) {
    auto function = onnx_import::import_onnx_model(
        file_util::path_join(CommonTestUtils::getExecutableDirectory(), SERIALIZED_ZOO, "onnx/tanh.onnx"));

    Inputs inputs;
    inputs.emplace_back(
        test::NDArray<float, 3>({{{-9, -8, -7, -6, -5}, {-4, -3, -2, -1, 0}, {1, 2, 3, 4, 5}, {6, 7, 8, 9, 10}},
                                 {{-4, -3, -2, -1, 0}, {1, 2, 3, 4, 5}, {6, 7, 8, 9, 10}, {11, 12, 13, 14, 15}},
                                 {{1, 1, 1, 1, 1}, {-1, -1, -1, -1, -1}, {0, 0, 0, 0, 0}, {2, 2, 2, 2, 2}}})
            .get_vector());

    auto expected_output =
        test::NDArray<float, 3>(
            {{{-0.999999969540041f, -0.999999774929676f, -0.999998336943945f, -0.999987711650796f, -0.999909204262595f},
              {-0.999329299739067f, -0.995054753686731f, -0.964027580075817f, -0.761594155955765f, 0},
              {0.761594155955765f, 0.964027580075817f, 0.995054753686731f, 0.999329299739067f, 0.999909204262595f},
              {0.999987711650796f, 0.999998336943945f, 0.999999774929676f, 0.999999969540041f, 0.999999995877693f}},
             {{-0.999329299739067f, -0.995054753686731f, -0.964027580075817f, -0.761594155955765f, 0},
              {0.761594155955765f, 0.964027580075817f, 0.995054753686731f, 0.999329299739067f, 0.999909204262595f},
              {0.999987711650796f, 0.999998336943945f, 0.999999774929676f, 0.999999969540041f, 0.999999995877693f},
              {0.999999999442106f, 0.999999999924497f, 0.999999999989782f, 0.999999999998617f, 0.999999999999813f}},
             {{0.761594155955765f, 0.761594155955765f, 0.761594155955765f, 0.761594155955765f, 0.761594155955765f},
              {-0.761594155955765f, -0.761594155955765f, -0.761594155955765f, -0.761594155955765f, -0.761594155955765f},
              {0, 0, 0, 0, 0},
              {0.964027580075817f, 0.964027580075817f, 0.964027580075817f, 0.964027580075817f, 0.964027580075817f}}})
            .get_vector();

    auto test_case = test::TestCase(function, s_device);
    test_case.add_multiple_inputs(inputs);
    test_case.add_expected_output(expected_output);
    test_case.run();
}

NGRAPH_TEST(${BACKEND_NAME}, onnx_model_thresholded_relu) {
    auto function = onnx_import::import_onnx_model(
        file_util::path_join(CommonTestUtils::getExecutableDirectory(), SERIALIZED_ZOO, "onnx/thresholded_relu.onnx"));

    Inputs inputs;
    inputs.emplace_back(
        test::NDArray<float, 3>({{{-9, -8, -7, -6, -5}, {-4, -3, -2, -1, 0}, {1, 2, 3, 4, 5}, {6, 7, 8, 9, 10}},
                                 {{-4, -3, -2, -1, 0}, {1, 2, 3, 4, 5}, {6, 7, 8, 9, 10}, {11, 12, 13, 14, 15}},
                                 {{1, 1, 1, 1, 1}, {-1, -1, -1, -1, -1}, {0, 0, 0, 0, 0}, {2, 2, 2, 2, 2}}})
            .get_vector());

    auto expected_output =
        test::NDArray<float, 3>({{{0, 0, 0, 0, 0}, {0, 0, 0, 0, 0}, {0, 0, 3, 4, 5}, {6, 7, 8, 9, 10}},
                                 {{0, 0, 0, 0, 0}, {0, 0, 3, 4, 5}, {6, 7, 8, 9, 10}, {11, 12, 13, 14, 15}},
                                 {{0, 0, 0, 0, 0}, {0, 0, 0, 0, 0}, {0, 0, 0, 0, 0}, {0, 0, 0, 0, 0}}})
            .get_vector();

    auto test_case = test::TestCase(function, s_device);
    test_case.add_multiple_inputs(inputs);
    test_case.add_expected_output(expected_output);
    test_case.run();
}

NGRAPH_TEST(${BACKEND_NAME}, onnx_model_matmul_vec_ten3d) {
    auto function = onnx_import::import_onnx_model(
        file_util::path_join(CommonTestUtils::getExecutableDirectory(), SERIALIZED_ZOO, "onnx/matmul_vec_ten3d.onnx"));

    Inputs inputs;
    inputs.emplace_back(std::vector<float>{0.f, 1.f});
    inputs.emplace_back(test::NDArray<float, 3>{{{0.f}, {1.f}}, {{2.f}, {3.f}}, {{4.f}, {5.f}}}.get_vector());

    auto expected_output = test::NDArray<float, 2>{{1.f}, {3.f}, {5.f}}.get_vector();

    auto test_case = test::TestCase(function, s_device);
    test_case.add_multiple_inputs(inputs);
    test_case.add_expected_output(expected_output);
    test_case.run();
}

NGRAPH_TEST(${BACKEND_NAME}, onnx_model_softplus) {
    auto function = onnx_import::import_onnx_model(
        file_util::path_join(CommonTestUtils::getExecutableDirectory(), SERIALIZED_ZOO, "onnx/softplus.onnx"));

    // -1.0f, 0, 1.0f, 10.f,                    normal input values for activation
    // 100.0f, -100.0f, 1000.0f, -1000.0f,      input values that leads to exp() overflow
    // FLT_MIN, FLT_MIN / 16, -FLT_MIN / 16,    min, denorm, -denorm
    // FLT_MAX, -FLT_MAX,                       max, -max;
    Inputs inputs{std::vector<float>{-1.0f,
                                     0,
                                     1.0f,
                                     10.f,
                                     100.0f,
                                     -100.0f,
                                     1000.0f,
                                     -1000.0f,
                                     FLT_MIN,
                                     FLT_MIN / 16,
                                     -FLT_MIN / 16,
                                     FLT_MAX,
                                     -FLT_MAX}};

    const auto inf = std::numeric_limits<float>::infinity();
    std::vector<float> output{0.3132616579532623291,
                              0.6931471824645996094,
                              1.313261628150939941,
                              10.0000457763671875,
                              100.0,
                              0.0,
                              1000.0,
                              0.0,
                              0.6931471824645996094,
                              0.6931471824645996094,
                              0.6931471824645996094,
                              inf,
                              0.0};

    auto test_case = test::TestCase(function, s_device);
    test_case.add_multiple_inputs(inputs);
    test_case.add_expected_output(output);
    test_case.run();
}

NGRAPH_TEST(${BACKEND_NAME}, onnx_model_softplus_infinity) {
    auto function = onnx_import::import_onnx_model(
        file_util::path_join(CommonTestUtils::getExecutableDirectory(), SERIALIZED_ZOO, "onnx/softplus.onnx"));

    std::vector<float> input(13, std::numeric_limits<float>::infinity());
    std::vector<float> expected_output(13, std::numeric_limits<float>::infinity());

    auto test_case = test::TestCase(function, s_device);
    test_case.add_input(input);
    test_case.add_expected_output(expected_output);
    test_case.run();
}

NGRAPH_TEST(${BACKEND_NAME}, onnx_model_sum_opset8) {
    auto function = onnx_import::import_onnx_model(
        file_util::path_join(CommonTestUtils::getExecutableDirectory(), SERIALIZED_ZOO, "onnx/sum_opset8.onnx"));

    Inputs inputs;
    inputs.emplace_back(std::vector<float>{1.0f, 2.0f, 3.0f});
    inputs.emplace_back(test::NDArray<float, 2>{{10.0f}, {20.0f}, {30.0f}}.get_vector());
    inputs.emplace_back(test::NDArray<float, 3>{{{100.0f}}, {{200.0f}}, {{300.0f}}}.get_vector());

    auto expected_output =
        test::NDArray<float, 3>{{{111.0f, 112.0f, 113.0f}, {121.0f, 122.0f, 123.0f}, {131.0f, 132.0f, 133.0f}},

                                {{211.0f, 212.0f, 213.0f}, {221.0f, 222.0f, 223.0f}, {231.0f, 232.0f, 233.0f}},

                                {{311.0f, 312.0f, 313.0f}, {321.0f, 322.0f, 323.0f}, {331.0f, 332.0f, 333.0f}}}
            .get_vector();

    auto test_case = test::TestCase(function, s_device);
    test_case.add_multiple_inputs(inputs);
    test_case.add_expected_output(expected_output);
    test_case.run();
}

NGRAPH_TEST(${BACKEND_NAME}, onnx_model_argmax_int32) {
    auto function = onnx_import::import_onnx_model(
        file_util::path_join(CommonTestUtils::getExecutableDirectory(), SERIALIZED_ZOO, "onnx/argmax_int32.onnx"));

    auto test_case = test::TestCase(function, s_device);
    test_case.add_input<std::int32_t>({1, 2, 3, 4, 5, 6, 7, 8, 9, 10, 11, 12});
    test_case.add_expected_output<std::int64_t>({1, 1, 1, 1, 1, 1});
    test_case.run();
}

NGRAPH_TEST(${BACKEND_NAME}, onnx_model_argmin_int32) {
    auto function = onnx_import::import_onnx_model(
        file_util::path_join(CommonTestUtils::getExecutableDirectory(), SERIALIZED_ZOO, "onnx/argmin_int32.onnx"));

    auto test_case = test::TestCase(function, s_device);
    test_case.add_input<std::int32_t>({1, 2, 3, 4, 5, 6, 7, 8, 9, 10, 11, 12});
    test_case.add_expected_output<std::int64_t>({0, 0, 0, 0});
    test_case.run();
}

NGRAPH_TEST(${BACKEND_NAME}, onnx_model_argmax_float) {
    auto function = onnx_import::import_onnx_model(
        file_util::path_join(CommonTestUtils::getExecutableDirectory(), SERIALIZED_ZOO, "onnx/argmax_float.onnx"));

    auto test_case = test::TestCase(function, s_device);
    test_case.add_input<float>({4, 0.1, 2, 3, -3, 1, -0.9, 0, 1, 2, 3, 0});
    test_case.add_expected_output<std::int64_t>({0, 3, 0});
    test_case.run();
}

NGRAPH_TEST(${BACKEND_NAME}, onnx_model_argmin_float) {
    auto function = onnx_import::import_onnx_model(
        file_util::path_join(CommonTestUtils::getExecutableDirectory(), SERIALIZED_ZOO, "onnx/argmin_float.onnx"));

    auto test_case = test::TestCase(function, s_device);
    test_case.add_input<float>({4, 0.1, 2, 3, -3, 1, -0.9, 0, 1, 2, 3, 0});
    test_case.add_expected_output<std::int64_t>({1, 1, 0, 2});
    test_case.run();
}

NGRAPH_TEST(${BACKEND_NAME}, onnx_model_argmax_select_last_index) {
    auto function = onnx_import::import_onnx_model(file_util::path_join(CommonTestUtils::getExecutableDirectory(),
                                                                        SERIALIZED_ZOO,
                                                                        "onnx/argmax_select_last_index.onnx"));

    auto test_case = test::TestCase(function, s_device);
    test_case.add_input<float>(Shape{4, 3}, {1, 1, 1, 0.5, 3, 4, 0.5, 1, 1.1, 0, 3, 0});
    test_case.add_expected_output<std::int64_t>(Shape{1, 3}, {0, 3, 1});
    test_case.run();
}

NGRAPH_TEST(${BACKEND_NAME}, onnx_model_argmin_select_last_index) {
    auto function = onnx_import::import_onnx_model(file_util::path_join(CommonTestUtils::getExecutableDirectory(),
                                                                        SERIALIZED_ZOO,
                                                                        "onnx/argmin_select_last_index.onnx"));

    auto test_case = test::TestCase(function, s_device);
    test_case.add_input<float>(Shape{4, 3}, {1, 1, 1, 2, 3, 4, 2, 1, 1.1, 3, 3, 8});
    test_case.add_expected_output<std::int64_t>(Shape{4}, {2, 0, 1, 1});
    test_case.run();
}

NGRAPH_TEST(${BACKEND_NAME}, onnx_model_top_k) {
    auto function = onnx_import::import_onnx_model(
        file_util::path_join(CommonTestUtils::getExecutableDirectory(), SERIALIZED_ZOO, "onnx/top_k.onnx"));

    auto test_case = test::TestCase(function, s_device);
    test_case.add_input<float>({0, 1, 2, 3, 4, 5, 6, 7, 8, 9, 10, 11});
    test_case.add_expected_output<float>(Shape{3, 3}, {3, 2, 1, 7, 6, 5, 11, 10, 9});       // values
    test_case.add_expected_output<std::int64_t>(Shape{3, 3}, {3, 2, 1, 3, 2, 1, 3, 2, 1});  // indices
    test_case.run();
}

NGRAPH_TEST(${BACKEND_NAME}, onnx_top_k_opset_10) {
    auto function = onnx_import::import_onnx_model(
        file_util::path_join(CommonTestUtils::getExecutableDirectory(), SERIALIZED_ZOO, "onnx/top_k_opset_10.onnx"));

    auto test_case = test::TestCase(function, s_device);
    test_case.add_input<float>({0, 1, 2, 3, 4, 5, 6, 7, 8, 9, 10, 11});
    test_case.add_input<int64_t>({3});

    test_case.add_expected_output<float>(Shape{3, 3}, {3, 2, 1, 7, 6, 5, 11, 10, 9});       // values
    test_case.add_expected_output<std::int64_t>(Shape{3, 3}, {3, 2, 1, 3, 2, 1, 3, 2, 1});  // indices
    test_case.run();
}

NGRAPH_TEST(${BACKEND_NAME}, onnx_top_k_opset_10_const_k) {
    auto function = onnx_import::import_onnx_model(file_util::path_join(CommonTestUtils::getExecutableDirectory(),
                                                                        SERIALIZED_ZOO,
                                                                        "onnx/top_k_opset_10_const_k.onnx"));

    auto test_case = test::TestCase(function, s_device);
    test_case.add_input<float>({0, 1, 2, 3, 4, 5, 6, 7, 8, 9, 10, 11});

    test_case.add_expected_output<float>(Shape{3, 3}, {3, 2, 1, 7, 6, 5, 11, 10, 9});       // values
    test_case.add_expected_output<std::int64_t>(Shape{3, 3}, {3, 2, 1, 3, 2, 1, 3, 2, 1});  // indices
    test_case.run();
}

NGRAPH_TEST(${BACKEND_NAME}, onnx_top_k_opset_11_const_k_smallest) {
    auto function = onnx_import::import_onnx_model(file_util::path_join(CommonTestUtils::getExecutableDirectory(),
                                                                        SERIALIZED_ZOO,
                                                                        "onnx/top_k_opset_11_const_k_smallest.onnx"));

    auto test_case = test::TestCase(function, s_device);
    test_case.add_input<float>({0, 1, 2, 3, 4, 5, 6, 7, 11, 10, 9, 8});

    test_case.add_expected_output<float>(Shape{3, 3}, {0, 1, 2, 4, 5, 6, 8, 9, 10});        // values
    test_case.add_expected_output<std::int64_t>(Shape{3, 3}, {0, 1, 2, 0, 1, 2, 3, 2, 1});  // indices
    test_case.run();
}

NGRAPH_TEST(${BACKEND_NAME}, onnx_top_k_opset_11_const_k_smallest_negative_axis) {
    auto function =
        onnx_import::import_onnx_model(file_util::path_join(CommonTestUtils::getExecutableDirectory(),
                                                            SERIALIZED_ZOO,
                                                            "onnx/top_k_opset_11_const_k_smallest_negative_axis.onnx"));

    auto test_case = test::TestCase(function, s_device);
    test_case.add_input<float>({0, 1, 2, 3, 4, 5, 6, 7, 11, 10, 9, 8});

    test_case.add_expected_output<float>(Shape{3, 3}, {0, 1, 2, 4, 5, 6, 8, 9, 10});        // values
    test_case.add_expected_output<std::int64_t>(Shape{3, 3}, {0, 1, 2, 0, 1, 2, 3, 2, 1});  // indices
    test_case.run();
}

NGRAPH_TEST(${BACKEND_NAME}, onnx_model_acosh) {
    auto function = onnx_import::import_onnx_model(
        file_util::path_join(CommonTestUtils::getExecutableDirectory(), SERIALIZED_ZOO, "onnx/acosh.onnx"));

    auto test_case = test::TestCase(function, s_device);
    test_case.add_input<float>(Shape{1, 3}, {1.0f, 2.5f, 4.3f});
    test_case.add_expected_output<float>(Shape{1, 3}, {0.0f, 1.5667993f, 2.13795861f});

    test_case.run();
}

NGRAPH_TEST(${BACKEND_NAME}, onnx_model_asinh) {
    auto function = onnx_import::import_onnx_model(
        file_util::path_join(CommonTestUtils::getExecutableDirectory(), SERIALIZED_ZOO, "onnx/asinh.onnx"));

    auto test_case = test::TestCase(function, s_device);
    test_case.add_input<float>(Shape{1, 3}, {-1.0f, 0.0f, 1.0f});
    test_case.add_expected_output<float>(Shape{1, 3}, {-0.88137358f, 0.0f, 0.88137358f});

    test_case.run();
}

NGRAPH_TEST(${BACKEND_NAME}, onnx_model_atanh) {
    auto function = onnx_import::import_onnx_model(
        file_util::path_join(CommonTestUtils::getExecutableDirectory(), SERIALIZED_ZOO, "onnx/atanh.onnx"));

    auto test_case = test::TestCase(function, s_device);
    test_case.add_input<float>(Shape{1, 3}, {-0.9f, 0.0f, 0.9f});
    test_case.add_expected_output<float>(Shape{1, 3}, {-1.4722194f, 0.0f, 1.4722194f});

    test_case.run();
}

NGRAPH_TEST(${BACKEND_NAME}, onnx_model_sinh) {
    auto function = onnx_import::import_onnx_model(
        file_util::path_join(CommonTestUtils::getExecutableDirectory(), SERIALIZED_ZOO, "onnx/sinh.onnx"));

    auto test_case = test::TestCase(function, s_device);
    test_case.add_input<float>({-1.0f, 0.0f, 1.0f});
    test_case.add_expected_output<float>({-1.1752012f, 0.f, 1.1752012f});
    test_case.run();
}

NGRAPH_TEST(${BACKEND_NAME}, onnx_model_cosh) {
    auto function = onnx_import::import_onnx_model(
        file_util::path_join(CommonTestUtils::getExecutableDirectory(), SERIALIZED_ZOO, "onnx/cosh.onnx"));

    auto test_case = test::TestCase(function, s_device);
    test_case.add_input<float>({-1.0f, 0.0f, 1.0f});
    test_case.add_expected_output<float>({1.54308069f, 1.f, 1.54308069f});
    test_case.run();
}

NGRAPH_TEST(${BACKEND_NAME}, onnx_model_sign) {
    auto function = onnx_import::import_onnx_model(
        file_util::path_join(CommonTestUtils::getExecutableDirectory(), SERIALIZED_ZOO, "onnx/sign.onnx"));

    Inputs inputs{std::vector<float>{-std::numeric_limits<float>::infinity(),
                                     -3.141592f,
                                     0.0f,
                                     2.71828f,
                                     std::numeric_limits<float>::infinity()}};

    auto test_case = test::TestCase(function, s_device);
    test_case.add_multiple_inputs(inputs);
    test_case.add_expected_output<float>({-1.0f, -1.0f, 0.0f, 1.0f, 1.0f});
    test_case.run();
}

NGRAPH_TEST(${BACKEND_NAME}, onnx_model_one_hot_with_axis) {
    auto function = onnx_import::import_onnx_model(
        file_util::path_join(CommonTestUtils::getExecutableDirectory(), SERIALIZED_ZOO, "onnx/one_hot_axis.onnx"));

    Inputs inputs{{1.0, 9.0, 2.0, 4.0}, {1.0, 3.0}};
    std::vector<float> expected_output{{1.0, 1.0, 3.0, 1.0, 1.0, 1.0, 1.0, 1.0, 1.0, 1.0, 1.0, 1.0, 1.0, 1.0,
                                        1.0, 1.0, 1.0, 1.0, 1.0, 3.0, 1.0, 1.0, 1.0, 1.0, 3.0, 1.0, 1.0, 1.0,
                                        1.0, 3.0, 1.0, 1.0, 1.0, 1.0, 1.0, 1.0, 1.0, 1.0, 1.0, 1.0}};

    auto test_case = test::TestCase(function, s_device);
    test_case.add_multiple_inputs(inputs);
    test_case.add_expected_output(expected_output);
    test_case.run();
}

NGRAPH_TEST(${BACKEND_NAME}, onnx_model_one_hot_without_axis) {
    auto function = onnx_import::import_onnx_model(
        file_util::path_join(CommonTestUtils::getExecutableDirectory(), SERIALIZED_ZOO, "onnx/one_hot_no_axis.onnx"));

    std::vector<std::vector<std::int64_t>> inputs{{0, 7, 8}, {2, 5}};
    std::vector<std::int64_t> expected_output{5, 2, 2, 2, 2, 2, 2, 2, 2, 2, 2, 2, 2, 2, 2, 2, 2, 2,
                                              2, 5, 2, 2, 2, 2, 2, 2, 2, 2, 2, 2, 2, 2, 5, 2, 2, 2};

    auto test_case = test::TestCase(function, s_device);
    test_case.add_multiple_inputs(inputs);
    test_case.add_expected_output(expected_output);
    test_case.run();
}

NGRAPH_TEST(${BACKEND_NAME}, onnx_model_where) {
    auto function = onnx_import::import_onnx_model(
        file_util::path_join(CommonTestUtils::getExecutableDirectory(), SERIALIZED_ZOO, "onnx/where.onnx"));

    // conditions tensor - 3x3x3
    auto condition =
        std::vector<int>{{0, 1, 0, 1, 0, 1, 0, 1, 0, 0, 1, 0, 1, 0, 1, 0, 1, 0, 0, 1, 0, 1, 0, 1, 0, 1, 0}};

    // 1x3 tensor of "1"
    auto x1 = std::vector<int>{1, 1, 1};
    // 3x1 tensor of "2"
    auto x2 = std::vector<int>{2, 2, 2};

    std::vector<std::vector<int>> inputs;
    inputs.push_back(std::move(condition));
    inputs.push_back(std::move(x1));
    inputs.push_back(std::move(x2));

    // y = 3x3x3
    std::vector<int> expected_output{2, 1, 2, 1, 2, 1, 2, 1, 2, 2, 1, 2, 1, 2, 1, 2, 1, 2, 2, 1, 2, 1, 2, 1, 2, 1, 2};

    auto test_case = test::TestCase(function, s_device);
    test_case.add_multiple_inputs(inputs);
    test_case.add_expected_output(expected_output);
    test_case.run();
}

NGRAPH_TEST(${BACKEND_NAME}, onnx_model_erf) {
    const auto function = onnx_import::import_onnx_model(
        file_util::path_join(CommonTestUtils::getExecutableDirectory(), SERIALIZED_ZOO, "onnx/erf.onnx"));

    Inputs inputs;
    inputs.emplace_back(test::NDArray<float, 2>{
        {-std::numeric_limits<float>::infinity(), std::numeric_limits<float>::infinity()},
        {-3.141592f, 0.0f},
        {0.5f, 1.0f}}.get_vector());

    const std::vector<float> expected_output =
        test::NDArray<float, 2>{{-1.0f, 1.0f}, {-0.99999112f, 0.0f}, {0.52049988f, 0.84270079f}}.get_vector();

    auto test_case = test::TestCase(function, s_device);
    test_case.add_multiple_inputs(inputs);
    test_case.add_expected_output(expected_output);
    test_case.run();
}

NGRAPH_TEST(${BACKEND_NAME}, onnx_model_erf_int32) {
    const auto function = onnx_import::import_onnx_model(
        file_util::path_join(CommonTestUtils::getExecutableDirectory(), SERIALIZED_ZOO, "onnx/erf_int32.onnx"));

    const std::vector<std::vector<int32_t>> inputs{
        {-std::numeric_limits<int32_t>::max(), -1, 0, 1, std::numeric_limits<int32_t>::max()}};

    const std::vector<int32_t> expected_output{-1, -1, 0, 1, 1};

    auto test_case = test::TestCase(function, s_device);
    test_case.add_multiple_inputs(inputs);
    test_case.add_expected_output(expected_output);
    test_case.run();
}

NGRAPH_TEST(${BACKEND_NAME}, onnx_model_shrink_float) {
    const auto function = onnx_import::import_onnx_model(
        file_util::path_join(CommonTestUtils::getExecutableDirectory(), SERIALIZED_ZOO, "onnx/shrink_float.onnx"));

    auto test_case = test::TestCase(function, s_device);
    test_case.add_input<float>({-2.0f, -1.6f, -1.5f, -1.4f, -1.0f, 0.0f, 1.0f, 1.4f, 1.5f, 1.6f, 2.0f});
    test_case.add_expected_output<float>(Shape{11},
                                         {-1.5f, -1.1f, 0.0f, 0.0f, 0.0f, 0.0f, 0.0f, 0.0f, 0.0f, 1.1f, 1.5f});

    test_case.run();
}

NGRAPH_TEST(${BACKEND_NAME}, onnx_model_shrink_int) {
    const auto function = onnx_import::import_onnx_model(
        file_util::path_join(CommonTestUtils::getExecutableDirectory(), SERIALIZED_ZOO, "onnx/shrink_int.onnx"));

    auto test_case = test::TestCase(function, s_device);
    test_case.add_input<int>({-5, -4, -3, -2, -1, 0, 1, 2, 3, 4, 5});
    test_case.add_expected_output<int>(Shape{11}, {-4, -3, -2, -1, 0, 0, 0, 1, 2, 3, 4});

    test_case.run();
}

NGRAPH_TEST(${BACKEND_NAME}, onnx_model_lp_norm_p1) {
    const auto function = onnx_import::import_onnx_model(
        file_util::path_join(CommonTestUtils::getExecutableDirectory(), SERIALIZED_ZOO, "onnx/lp_norm_p1.onnx"));

    Shape data_shape{2, 3, 4};
    std::vector<float> data(shape_size(data_shape));
    std::iota(std::begin(data), std::end(data), 1);

    auto test_case = test::TestCase(function, s_device);
    test_case.add_input<float>(data);
    test_case.add_expected_output<float>(
        data_shape,
        {0.07142857f, 0.125f,  0.16666667f, 0.2f,        0.22727273f, 0.25f,   0.26923078f, 0.2857143f,
         0.3f,        0.3125f, 0.32352942f, 0.33333334f, 0.9285714f,  0.875f,  0.8333333f,  0.8f,
         0.77272725f, 0.75f,   0.7307692f,  0.71428573f, 0.7f,        0.6875f, 0.6764706f,  0.6666667f});

    test_case.run();
}

NGRAPH_TEST(${BACKEND_NAME}, onnx_model_lp_norm_p2) {
    const auto function = onnx_import::import_onnx_model(
        file_util::path_join(CommonTestUtils::getExecutableDirectory(), SERIALIZED_ZOO, "onnx/lp_norm_p2.onnx"));

    Shape data_shape{2, 3, 4};
    std::vector<float> data(shape_size(data_shape));
    std::iota(std::begin(data), std::end(data), 1);

    auto test_case = test::TestCase(function, s_device);
    test_case.add_input<float>(data);
    test_case.add_expected_output<float>(
        data_shape,
        {0.0766965f,  0.14142136f, 0.19611613f, 0.24253564f, 0.28216633f, 0.31622776f, 0.34570536f, 0.37139067f,
         0.39391932f, 0.41380295f, 0.4314555f,  0.4472136f,  0.9970545f,  0.98994946f, 0.9805807f,  0.97014254f,
         0.9593655f,  0.9486833f,  0.9383431f,  0.9284767f,  0.91914505f, 0.9103665f,  0.9021342f,  0.8944272f});

    test_case.run();
}

NGRAPH_TEST(${BACKEND_NAME}, onnx_model_lp_norm_default) {
    const auto function = onnx_import::import_onnx_model(
        file_util::path_join(CommonTestUtils::getExecutableDirectory(), SERIALIZED_ZOO, "onnx/lp_norm_default.onnx"));

    Shape data_shape{2, 3, 4};
    std::vector<float> data(shape_size(data_shape));
    std::iota(std::begin(data), std::end(data), 1);

    auto test_case = test::TestCase(function, s_device);
    test_case.add_input<float>(data);
    test_case.add_expected_output<float>(
        data_shape,
        {0.18257418f, 0.36514837f, 0.5477225f, 0.73029673f, 0.37904903f, 0.45485884f, 0.5306686f,  0.60647845f,
         0.42616236f, 0.47351375f, 0.5208651f, 0.5682165f,  0.4469492f,  0.48132992f, 0.51571065f, 0.5500913f,
         0.45862272f, 0.48560053f, 0.5125783f, 0.53955615f, 0.46609157f, 0.4882864f,  0.51048124f, 0.5326761f});

    test_case.run();
}

NGRAPH_TEST(${BACKEND_NAME}, onnx_model_lp_norm_default_dynamic) {
    const auto function = onnx_import::import_onnx_model(file_util::path_join(CommonTestUtils::getExecutableDirectory(),
                                                                              SERIALIZED_ZOO,
                                                                              "onnx/lp_norm_default_dynamic.onnx"));

    Shape data_shape{2, 3, 4};
    std::vector<float> data(shape_size(data_shape));
    std::iota(std::begin(data), std::end(data), 1);

    auto test_case = test::TestCase(function, s_device);
    test_case.add_input<float>(data_shape, data);
    test_case.add_expected_output<float>(
        data_shape,
        {0.18257418f, 0.36514837f, 0.5477225f, 0.73029673f, 0.37904903f, 0.45485884f, 0.5306686f,  0.60647845f,
         0.42616236f, 0.47351375f, 0.5208651f, 0.5682165f,  0.4469492f,  0.48132992f, 0.51571065f, 0.5500913f,
         0.45862272f, 0.48560053f, 0.5125783f, 0.53955615f, 0.46609157f, 0.4882864f,  0.51048124f, 0.5326761f});

    test_case.run();
}

NGRAPH_TEST(${BACKEND_NAME}, onnx_model_instance_normalization) {
    const auto function = onnx_import::import_onnx_model(
        file_util::path_join(CommonTestUtils::getExecutableDirectory(), SERIALIZED_ZOO, "onnx/instance_norm.onnx"));

    Shape data_shape{1, 2, 3, 4};
    std::vector<float> data(shape_size(data_shape));
    std::iota(std::begin(data), std::end(data), 1);

    auto test_case = test::TestCase(function, s_device);

    test_case.add_input<float>(data);
    test_case.add_input<float>(std::vector<float>{2.134f, 3.256f});
    test_case.add_input<float>(std::vector<float>{0.765f, 1.055f});
    test_case.add_expected_output<float>(
        data_shape,
        {-2.6335807f,  -2.015657f, -1.3977331f, -0.77980936f, -0.16188562f, 0.45603812f, 1.0739619f,  1.6918856f,
         2.3098092f,   2.927733f,  3.5456567f,  4.1635804f,   -4.130463f,   -3.1876516f, -2.2448401f, -1.3020288f,
         -0.35921717f, 0.5835942f, 1.5264057f,  2.469217f,    3.4120288f,   4.35484f,    5.2976513f,  6.240463f});
    const size_t tolerance_bits = 3;
    test_case.run(tolerance_bits);
}

NGRAPH_TEST(${BACKEND_NAME}, onnx_instance_normalization_dynamic) {
    auto function = onnx_import::import_onnx_model(file_util::path_join(CommonTestUtils::getExecutableDirectory(),
                                                                        SERIALIZED_ZOO,
                                                                        "onnx/instance_norm_dynamic.onnx"));

    auto test_case = test::TestCase(function, s_device);
    std::vector<float> input_data{1.f, 2.f, 3.f};
    test_case.add_input<float>(Shape{1, 3, 1, 1}, input_data);
    test_case.add_expected_output<float>(Shape{1, 3, 1, 1},
                                         {0.3341970741748809814, 0.3321160078048706055, 0.3407136797904968262});
    test_case.run();
}

NGRAPH_TEST(${BACKEND_NAME}, onnx_model_eye_like) {
    const auto function = onnx_import::import_onnx_model(
        file_util::path_join(CommonTestUtils::getExecutableDirectory(), SERIALIZED_ZOO, "onnx/eye_like.onnx"));

    auto test_case = test::TestCase(function, s_device);
    test_case.add_input<float>(Shape{3, 4}, {5.f, 5.f, 5.f, 5.f, 5.f, 5.f, 5.f, 5.f, 5.f, 5.f, 5.f, 5.f});
    test_case.add_expected_output<float>(Shape{3, 4}, {0.f, 0.f, 0.f, 0.f, 1.f, 0.f, 0.f, 0.f, 0.f, 1.f, 0.f, 0.f});

    test_case.run();
}

NGRAPH_TEST(${BACKEND_NAME}, onnx_model_reverse_sequence_0_batch_1) {
    const auto function =
        onnx_import::import_onnx_model(file_util::path_join(CommonTestUtils::getExecutableDirectory(),
                                                            SERIALIZED_ZOO,
                                                            "onnx/reverse_sequence_time_0_batch_1.onnx"));
    auto test_case = test::TestCase(function, s_device);

    test_case.add_input<float>({0.f, 4.f, 8.f, 12.f, 1.f, 5.f, 9.f, 13.f, 2.f, 6.f, 10.f, 14.f, 3.f, 7.f, 11.f, 15.f});
    test_case.add_input<int>({4, 3, 2, 1});
    test_case.add_expected_output<float>(
        Shape{4, 4},
        {3.f, 6.f, 9.f, 12.f, 2.f, 5.f, 8.f, 13.f, 1.f, 4.f, 10.f, 14.f, 0.f, 7.f, 11.f, 15.f});

    test_case.run();
}

NGRAPH_TEST(${BACKEND_NAME}, onnx_model_reverse_sequence_1_batch_0) {
    const auto function =
        onnx_import::import_onnx_model(file_util::path_join(CommonTestUtils::getExecutableDirectory(),
                                                            SERIALIZED_ZOO,
                                                            "onnx/reverse_sequence_time_1_batch_0.onnx"));
    auto test_case = test::TestCase(function, s_device);

    test_case.add_input<float>({0.f, 1.f, 2.f, 3.f, 4.f, 5.f, 6.f, 7.f, 8.f, 9.f, 10.f, 11.f, 12.f, 13.f, 14.f, 15.f});
    test_case.add_input<int>({1, 2, 3, 4});
    test_case.add_expected_output<float>(
        Shape{4, 4},
        {0.f, 1.f, 2.f, 3.f, 5.f, 4.f, 6.f, 7.f, 10.f, 9.f, 8.f, 11.f, 15.f, 14.f, 13.f, 12.f});

    test_case.run();
}

NGRAPH_TEST(${BACKEND_NAME}, onnx_model_reverse_sequence_incorrect_batch_axis) {
    EXPECT_THROW(
        onnx_import::import_onnx_model(file_util::path_join(CommonTestUtils::getExecutableDirectory(),
                                                            SERIALIZED_ZOO,
                                                            "onnx/reverse_sequence_incorrect_batch_axis.onnx")),
        ngraph_error)
        << "ReverseSequence batch_axis attribute can only equal 0 or 1. Value of '2' is not "
           "accepted.";
}

NGRAPH_TEST(${BACKEND_NAME}, onnx_model_reverse_sequence_incorrect_time_axis) {
    EXPECT_THROW(onnx_import::import_onnx_model(file_util::path_join(CommonTestUtils::getExecutableDirectory(),
                                                                     SERIALIZED_ZOO,
                                                                     "onnx/reverse_sequence_incorrect_time_axis.onnx")),
                 ngraph_error)
        << "ReverseSequence time_axis attribute can only equal 0 or 1. Value of '2' is not "
           "accepted.";
}

NGRAPH_TEST(${BACKEND_NAME}, onnx_model_reverse_sequence_time_and_batch_axis_equal) {
    EXPECT_THROW(
        onnx_import::import_onnx_model(file_util::path_join(CommonTestUtils::getExecutableDirectory(),
                                                            SERIALIZED_ZOO,
                                                            "onnx/reverse_sequence_time_and_batch_axis_equal.onnx")),
        ngraph_error)
        << "ReverseSequence 'time_axis' and 'batch_axis' can't be equal.";
}

NGRAPH_TEST(${BACKEND_NAME}, onnx_matmul_float_type) {
    auto function = onnx_import::import_onnx_model(
        file_util::path_join(CommonTestUtils::getExecutableDirectory(), SERIALIZED_ZOO, "onnx/matmul_float.onnx"));

    auto test_case = test::TestCase(function, s_device);
    test_case.add_input<float>(std::vector<float>{0, 1, 2, 3, 4, 5});
    test_case.add_input<float>(std::vector<float>{0, 1});
    test_case.add_expected_output<float>(Shape{3, 1}, std::vector<float>{1, 3, 5});

    test_case.run();
}

NGRAPH_TEST(${BACKEND_NAME}, onnx_model_mod_sign) {
    const auto function = onnx_import::import_onnx_model(
        file_util::path_join(CommonTestUtils::getExecutableDirectory(), SERIALIZED_ZOO, "onnx/mod_sign.onnx"));
    auto test_case = test::TestCase(function, s_device);

    test_case.add_input<int32_t>({-4, 7, 5, 4, -7, 8});
    test_case.add_input<int32_t>({2, -3, 8, -2, 3, 5});
    test_case.add_expected_output<int32_t>(Shape{6}, {0, -2, 5, 0, 2, 3});

    test_case.run();
}

NGRAPH_TEST(${BACKEND_NAME}, onnx_model_mod_sign_i64) {
    const auto function = onnx_import::import_onnx_model(
        file_util::path_join(CommonTestUtils::getExecutableDirectory(), SERIALIZED_ZOO, "onnx/mod_sign_i64.onnx"));
    auto test_case = test::TestCase(function, s_device);

    test_case.add_input<int64_t>({-4, 7, 5, 4, -7, 8});
    test_case.add_input<int64_t>({2, -3, 8, -2, 3, 5});
    test_case.add_expected_output<int64_t>(Shape{6}, {0, -2, 5, 0, 2, 3});

    test_case.run();
}

NGRAPH_TEST(${BACKEND_NAME}, onnx_model_mod_sign_broadcast) {
    const auto function = onnx_import::import_onnx_model(file_util::path_join(CommonTestUtils::getExecutableDirectory(),
                                                                              SERIALIZED_ZOO,
                                                                              "onnx/mod_sign_broadcast.onnx"));
    auto test_case = test::TestCase(function, s_device);

    test_case.add_input<int32_t>({-8, 3, 4, 9, -17, 1});
    test_case.add_input<int32_t>({3});
    test_case.add_expected_output<int32_t>(Shape{6}, {1, 0, 1, 0, 1, 1});

    test_case.run();
}

NGRAPH_TEST(${BACKEND_NAME}, onnx_model_mod_sign_f32) {
    try {
        const auto function = onnx_import::import_onnx_model(
            file_util::path_join(CommonTestUtils::getExecutableDirectory(), SERIALIZED_ZOO, "onnx/mod_sign_f32.onnx"));
        FAIL() << "Expected exception was not thrown";
    } catch (const ngraph::ngraph_error& e) {
        EXPECT_HAS_SUBSTRING(
            e.what(),
            std::string("If the input type is floating point, then `fmod` attribute must be set to 1."));
    } catch (...) {
        FAIL() << "Expected ngraph_error exception was not thrown";
    }
}

NGRAPH_TEST(${BACKEND_NAME}, onnx_model_mod_sign_fmod) {
    const auto function = onnx_import::import_onnx_model(
        file_util::path_join(CommonTestUtils::getExecutableDirectory(), SERIALIZED_ZOO, "onnx/mod_sign_fmod.onnx"));
    auto test_case = test::TestCase(function, s_device);

    test_case.add_input<int32_t>({-8, 3, 4, 9, -17, 1});
    test_case.add_input<int32_t>({22, -13, 8, -3, 7, 2});
    test_case.add_expected_output<int32_t>(Shape{6}, {-8, 3, 4, 0, -3, 1});

    test_case.run();
}

NGRAPH_TEST(${BACKEND_NAME}, onnx_model_mod_sign_fmod_broadcast) {
    const auto function = onnx_import::import_onnx_model(file_util::path_join(CommonTestUtils::getExecutableDirectory(),
                                                                              SERIALIZED_ZOO,
                                                                              "onnx/mod_sign_fmod_broadcast.onnx"));
    auto test_case = test::TestCase(function, s_device);

    test_case.add_input<int32_t>({-8, 3, 4, 9, -17, 1});
    test_case.add_input<int32_t>({3});
    test_case.add_expected_output<int32_t>(Shape{6}, {-2, 0, 1, 0, -2, 1});

    test_case.run();
}

NGRAPH_TEST(${BACKEND_NAME}, onnx_model_mod_sign_fmod_f32) {
    const auto function = onnx_import::import_onnx_model(
        file_util::path_join(CommonTestUtils::getExecutableDirectory(), SERIALIZED_ZOO, "onnx/mod_sign_fmod_f32.onnx"));
    auto test_case = test::TestCase(function, s_device);

    test_case.add_input<float>({-4.3, 7.2, 5.0, 4.3, -7.2, 8.0});
    test_case.add_input<float>({2.1, -3.4, 8.0, -2.1, 3.4, 5.0});
    test_case.add_expected_output<float>(Shape{6}, {-0.10000038, 0.39999962, 5., 0.10000038, -0.39999962, 3.});

    test_case.run();
}

NGRAPH_TEST(${BACKEND_NAME}, onnx_model_mod_incorrect_fmod) {
    try {
        const auto function =
            onnx_import::import_onnx_model(file_util::path_join(CommonTestUtils::getExecutableDirectory(),
                                                                SERIALIZED_ZOO,
                                                                "onnx/mod_incorrect_fmod.onnx"));
        FAIL() << "Expected exception was not thrown";
    } catch (const ngraph::ngraph_error& e) {
        EXPECT_HAS_SUBSTRING(e.what(), std::string("Unsupported value of 'fmod' attribute (should be: 0 or 1)"));
    } catch (...) {
        FAIL() << "Expected ngraph_error exception was not thrown";
    }
}

NGRAPH_TEST(${BACKEND_NAME}, onnx_model_scatterND_param_i64_indices) {
    const auto function =
        onnx_import::import_onnx_model(file_util::path_join(CommonTestUtils::getExecutableDirectory(),
                                                            SERIALIZED_ZOO,
                                                            "onnx/scatter_nd_param_i64_indices.onnx"));
    auto test_case = test::TestCase(function, s_device);

    test_case.add_input<float>({1.f, 2.f, 3.f, 4.f, 5.f, 6.f, 7.f, 8.f});
    test_case.add_input<int64_t>({4, 3, 1, 7});
    test_case.add_input<float>({9.f, 10.f, 11.f, 12.f});
    test_case.add_expected_output<float>(Shape{8}, {1.f, 11.f, 3.f, 10.f, 9.f, 6.f, 7.f, 12.f});

    test_case.run();
}

NGRAPH_TEST(${BACKEND_NAME}, onnx_model_scatterND_const_i32_indices) {
    const auto function =
        onnx_import::import_onnx_model(file_util::path_join(CommonTestUtils::getExecutableDirectory(),
                                                            SERIALIZED_ZOO,
                                                            "onnx/scatter_nd_const_i32_indices.onnx"));
    auto test_case = test::TestCase(function, s_device);

    test_case.add_input<float>({1.f, 2.f, 3.f, 4.f, 5.f, 6.f, 7.f, 8.f});
    test_case.add_input<float>({9.f, 10.f, 11.f, 12.f});
    test_case.add_expected_output<float>(Shape{8}, {1.f, 11.f, 3.f, 10.f, 9.f, 6.f, 7.f, 12.f});

    test_case.run();
}

NGRAPH_TEST(${BACKEND_NAME}, onnx_model_gather_float_1D) {
    const auto function = onnx_import::import_onnx_model(
        file_util::path_join(CommonTestUtils::getExecutableDirectory(), SERIALIZED_ZOO, "onnx/gather_float_1D.onnx"));
    auto test_case = test::TestCase(function, s_device);

    // clang-format off
    test_case.add_input<float>(Shape{3},
        {   5, 6, 7 });
    test_case.add_input<int64_t>(Shape{2, 2},
        {   0, 1,
            1, 2    });
    test_case.add_expected_output<float>(Shape{2, 2},
        {   5, 6,
            6, 7    });
    // clang-format on

    test_case.run();
}

NGRAPH_TEST(${BACKEND_NAME}, onnx_model_gather_int32_3D_axis_1) {
    const auto function = onnx_import::import_onnx_model(file_util::path_join(CommonTestUtils::getExecutableDirectory(),
                                                                              SERIALIZED_ZOO,
                                                                              "onnx/gather_int32_3D_axis_1.onnx"));
    auto test_case = test::TestCase(function, s_device);

    // clang-format off
    test_case.add_input<int32_t>(Shape{2, 2, 2},
        {   1, 2,
            3, 4,

            5, 6,
            7, 8    });
    test_case.add_input<int32_t>(Shape{4, 1},
        {   0,
            1,
            1,
            0       });
    test_case.add_expected_output<int32_t>(Shape{2, 4, 1, 2},
        {   1, 2,
            3, 4,
            3, 4,
            1, 2,

            5, 6,
            7, 8,
            7, 8,
            5, 6     });
    // clang-format on

    test_case.run();
}

NGRAPH_TEST(${BACKEND_NAME}, onnx_model_gather_int8_3D_axis_neg_1) {
    const auto function = onnx_import::import_onnx_model(file_util::path_join(CommonTestUtils::getExecutableDirectory(),
                                                                              SERIALIZED_ZOO,
                                                                              "onnx/gather_int8_3D_axis_neg_1.onnx"));
    auto test_case = test::TestCase(function, s_device);

    // clang-format off
    test_case.add_input<int8_t>(Shape{2, 2, 2},
        {   1, 2,
            3, 4,

            5, 6,
            7, 8            });
    test_case.add_input<int32_t>(Shape{4, 1},
        {   0, 1, 1, 0      });
    test_case.add_expected_output<int8_t>(Shape{2, 2, 4, 1},
        {   1, 2, 2, 1,
            3, 4, 4, 3,

            5, 6, 6, 5,
            7, 8, 8, 7      });
    // clang-format on

    test_case.run();
}

NGRAPH_TEST(${BACKEND_NAME}, onnx_model_gather_float_2D_neg_indices) {
    const auto function = onnx_import::import_onnx_model(file_util::path_join(CommonTestUtils::getExecutableDirectory(),
                                                                              SERIALIZED_ZOO,
                                                                              "onnx/gather_float_2D_axis_1.onnx"));
    auto test_case = test::TestCase(function, s_device);

    // clang-format off
    test_case.add_input<float>(Shape{3, 3},
        {   0.0, 0.1, 0.2,
            1.0, 1.1, 1.2,
            2.0, 2.1, 2.2   });
    test_case.add_input<int64_t>(Shape{2, 2},
        {   -1, -2,
            -3, -2      });
    test_case.add_expected_output<float>(Shape{3, 2, 2},
        {
            0.2, 0.1,
            0.0, 0.1,

            1.2, 1.1,
            1.0, 1.1,

            2.2, 2.1,
            2.0, 2.1    });
    // clang-format on

    test_case.run();
}

NGRAPH_TEST(${BACKEND_NAME}, onnx_model_gather_elements_float_1D) {
    const auto function = onnx_import::import_onnx_model(file_util::path_join(CommonTestUtils::getExecutableDirectory(),
                                                                              SERIALIZED_ZOO,
                                                                              "onnx/gather_elements_float_1D.onnx"));
    auto test_case = test::TestCase(function, s_device);

    test_case.add_input<float>(Shape{3}, {1, 2, 3});
    test_case.add_input<int64_t>(Shape{1}, {1});
    test_case.add_expected_output<float>(Shape{1}, {2});

    test_case.run();
}

NGRAPH_TEST(${BACKEND_NAME}, onnx_model_gather_elements_int8_axis_1) {
    const auto function = onnx_import::import_onnx_model(file_util::path_join(CommonTestUtils::getExecutableDirectory(),
                                                                              SERIALIZED_ZOO,
                                                                              "onnx/gather_elements_int8_axis_1.onnx"));
    auto test_case = test::TestCase(function, s_device);

    test_case.add_input<int8_t>(Shape{2, 2}, {1, 2, 3, 4});
    test_case.add_input<int32_t>(Shape{2, 2}, {0, 0, 1, 0});
    test_case.add_expected_output<int8_t>(Shape{2, 2}, {1, 1, 4, 3});

    test_case.run();
}

NGRAPH_TEST(${BACKEND_NAME}, onnx_model_gather_elements_int32_axis_0) {
    const auto function =
        onnx_import::import_onnx_model(file_util::path_join(CommonTestUtils::getExecutableDirectory(),
                                                            SERIALIZED_ZOO,
                                                            "onnx/gather_elements_int32_axis_0.onnx"));
    auto test_case = test::TestCase(function, s_device);

    test_case.add_input<int32_t>(Shape{3, 3}, {1, 2, 3, 4, 5, 6, 7, 8, 9});
    test_case.add_input<int64_t>(Shape{2, 3}, {1, 2, 0, 2, 0, 0});
    test_case.add_expected_output<int32_t>(Shape{2, 3}, {4, 8, 3, 7, 2, 3});

    test_case.run();
}

NGRAPH_TEST(${BACKEND_NAME}, onnx_model_gather_elements_float_negative_axis) {
    const auto function =
        onnx_import::import_onnx_model(file_util::path_join(CommonTestUtils::getExecutableDirectory(),
                                                            SERIALIZED_ZOO,
                                                            "onnx/gather_elements_float_negative_axis.onnx"));
    auto test_case = test::TestCase(function, s_device);

    test_case.add_input<float>(Shape{2, 2}, {1, 2, 3, 4});
    test_case.add_input<int64_t>(Shape{2, 2}, {1, 1, 1, 0});
    test_case.add_expected_output<float>(Shape{2, 2}, {2, 2, 4, 3});

    test_case.run();
}

NGRAPH_TEST(${BACKEND_NAME}, onnx_model_gather_elements_float_3D_axis_2) {
    const auto function =
        onnx_import::import_onnx_model(file_util::path_join(CommonTestUtils::getExecutableDirectory(),
                                                            SERIALIZED_ZOO,
                                                            "onnx/gather_elements_float_3D_axis_2.onnx"));
    auto test_case = test::TestCase(function, s_device);

    test_case.add_input<float>(Shape{2, 2, 2}, {1, 2, 3, 4, 5, 6, 7, 8});
    test_case.add_input<int64_t>(Shape{2, 2, 1}, {0, 1, 0, 1});
    test_case.add_expected_output<float>(Shape{2, 2, 1}, {1, 4, 5, 8});

    test_case.run();
}

NGRAPH_TEST(${BACKEND_NAME}, onnx_model_gatherND_int32) {
    const auto function = onnx_import::import_onnx_model(
        file_util::path_join(CommonTestUtils::getExecutableDirectory(), SERIALIZED_ZOO, "onnx/gatherND_int32.onnx"));
    auto test_case = test::TestCase(function, s_device);

    test_case.add_input<int32_t>({0, 1, 2, 3});
    test_case.add_input<int64_t>({1, 0});
    test_case.add_expected_output<int32_t>(Shape{2, 2}, {2, 3, 0, 1});

    test_case.run();
}

NGRAPH_TEST(${BACKEND_NAME}, onnx_model_gatherND_float) {
    const auto function = onnx_import::import_onnx_model(
        file_util::path_join(CommonTestUtils::getExecutableDirectory(), SERIALIZED_ZOO, "onnx/gatherND_float.onnx"));
    auto test_case = test::TestCase(function, s_device);

    test_case.add_input<float>({0.f, 1.f, 2.f, 3.f, 4.f, 5.f, 6.f, 7.f});
    test_case.add_input<int64_t>({0, 1, 1, 0});
    test_case.add_expected_output<float>(Shape{2, 2}, {2.f, 3.f, 4.f, 5.f});

    test_case.run();
}

NGRAPH_TEST(${BACKEND_NAME}, onnx_model_pad_constant) {
    const auto function = onnx_import::import_onnx_model(
        file_util::path_join(CommonTestUtils::getExecutableDirectory(), SERIALIZED_ZOO, "onnx/pad_constant.onnx"));
    auto test_case = test::TestCase(function, s_device);

    test_case.add_input<float>({1.f, 1.2f, 2.3f, 3.4f, 4.5f, 5.7f});
    test_case.add_expected_output<float>(Shape{3, 4},
                                         {0.f, 0.f, 1.f, 1.2f, 0.f, 0.f, 2.3f, 3.4f, 0.f, 0.f, 4.5f, 5.7f});

    test_case.run();
}

NGRAPH_TEST(${BACKEND_NAME}, onnx_model_pad_optional_constant) {
    const auto function = onnx_import::import_onnx_model(file_util::path_join(CommonTestUtils::getExecutableDirectory(),
                                                                              SERIALIZED_ZOO,
                                                                              "onnx/pad_optional_constant.onnx"));
    auto test_case = test::TestCase(function, s_device);

    test_case.add_input<float>({1.f, 1.2f, 2.3f, 3.4f, 4.5f, 5.7f});
    test_case.add_expected_output<float>(Shape{3, 4},
                                         {0.f, 0.f, 1.f, 1.2f, 0.f, 0.f, 2.3f, 3.4f, 0.f, 0.f, 4.5f, 5.7f});

    test_case.run();
}

NGRAPH_TEST(${BACKEND_NAME}, onnx_model_pow_float32_float32) {
    const auto function = onnx_import::import_onnx_model(file_util::path_join(CommonTestUtils::getExecutableDirectory(),
                                                                              SERIALIZED_ZOO,
                                                                              "onnx/pow_float32_float32.onnx"));
    auto test_case = test::TestCase(function, s_device);

    test_case.add_input<float>({1.f, 2.f, 3.f, 4.f});  // base
    test_case.add_input<float>({3.5f});                // exponent

    test_case.add_expected_output<float>(Shape{1, 4}, {1.f, 11.313708f, 46.765373f, 128.f});

    test_case.run();
}

NGRAPH_TEST(${BACKEND_NAME}, onnx_model_pow_float32_int32) {
    const auto function = onnx_import::import_onnx_model(
        file_util::path_join(CommonTestUtils::getExecutableDirectory(), SERIALIZED_ZOO, "onnx/pow_float32_int32.onnx"));
    auto test_case = test::TestCase(function, s_device);

    test_case.add_input<float>({1.f, 2.f, 3.f, 4.f});  // base
    test_case.add_input<int>({3});                     // exponent

    test_case.add_expected_output<float>(Shape{1, 4}, {1.f, 8.f, 27.f, 64.f});

    test_case.run();
}

NGRAPH_TEST(${BACKEND_NAME}, onnx_model_pow_int32_float32) {
    const auto function = onnx_import::import_onnx_model(
        file_util::path_join(CommonTestUtils::getExecutableDirectory(), SERIALIZED_ZOO, "onnx/pow_int32_float32.onnx"));
    auto test_case = test::TestCase(function, s_device);

    test_case.add_input<int>({1, 2, 3, 4});  // base
    test_case.add_input<float>({3.5f});      // exponent

    test_case.add_expected_output<int>(Shape{1, 4}, {1, 11, 46, 128});

    test_case.run();
}

NGRAPH_TEST(${BACKEND_NAME}, onnx_model_reciprocal) {
    const auto function = onnx_import::import_onnx_model(
        file_util::path_join(CommonTestUtils::getExecutableDirectory(), SERIALIZED_ZOO, "onnx/reciprocal.onnx"));
    auto test_case = test::TestCase(function, s_device);

    test_case.add_input<float>({1.f, 2.f, 3.f, 4.f, 5.f, 6.f});
    test_case.add_expected_output<float>(Shape{3, 2}, {1.f, 1 / 2.f, 1 / 3.f, 1 / 4.f, 1 / 5.f, 1 / 6.f});

    test_case.run();
}

NGRAPH_TEST(${BACKEND_NAME}, onnx_model_round) {
    const auto function = onnx_import::import_onnx_model(
        file_util::path_join(CommonTestUtils::getExecutableDirectory(), SERIALIZED_ZOO, "onnx/round.onnx"));
    auto test_case = test::TestCase(function, s_device);

    test_case.add_input<float>({0.1f, 0.9f, 1.2f, 1.5f, 1.8f, 2.3f, 2.7f, -1.1f, -1.9f, -2.2f, -2.8f});
    test_case.add_expected_output<float>({0.f, 1.f, 1.f, 2.f, 2.f, 2.f, 3.f, -1.f, -2.f, -2.f, -3.f});

    test_case.run();
}

NGRAPH_TEST(${BACKEND_NAME}, onnx_model_round_half_nearest_even) {
    const auto function = onnx_import::import_onnx_model(file_util::path_join(CommonTestUtils::getExecutableDirectory(),
                                                                              SERIALIZED_ZOO,
                                                                              "onnx/round_half_nearest_even.onnx"));
    auto test_case = test::TestCase(function, s_device);

    test_case.add_input<float>({0.5f, 2.5f, -1.5f, -2.5f});
    test_case.add_expected_output<float>({0.f, 2.f, -2.f, -2.f});

    test_case.run();
}

NGRAPH_TEST(${BACKEND_NAME}, onnx_model_scatter10_import_only) {
    const auto scatter_fn = onnx_import::import_onnx_model(
        file_util::path_join(CommonTestUtils::getExecutableDirectory(), SERIALIZED_ZOO, "onnx/scatter_opset10.onnx"));

    const Shape data_shape{2, 2};

    EXPECT_EQ(scatter_fn->get_output_size(), 1);
    EXPECT_EQ(scatter_fn->get_output_shape(0), data_shape);
    EXPECT_EQ(count_ops_of_type<op::v3::ScatterElementsUpdate>(scatter_fn), 1);
    EXPECT_EQ(count_ops_of_type<op::v0::Constant>(scatter_fn), 4);
}

NGRAPH_TEST(${BACKEND_NAME}, onnx_model_scatter_elements_import_only) {
    const auto scatter_fn =
        onnx_import::import_onnx_model(file_util::path_join(CommonTestUtils::getExecutableDirectory(),
                                                            SERIALIZED_ZOO,
                                                            "onnx/scatter_elements_opset11.onnx"));

    const Shape data_shape{1, 5};

    EXPECT_EQ(scatter_fn->get_output_size(), 1);
    EXPECT_EQ(scatter_fn->get_output_shape(0), data_shape);
    EXPECT_EQ(count_ops_of_type<op::v3::ScatterElementsUpdate>(scatter_fn), 1);
    EXPECT_EQ(count_ops_of_type<op::v0::Constant>(scatter_fn), 4);
}

NGRAPH_TEST(${BACKEND_NAME}, onnx_upsample6_nearest_infer) {
    // clang-format off
    const auto function = onnx_import::import_onnx_model(
        file_util::path_join(CommonTestUtils::getExecutableDirectory(), SERIALIZED_ZOO, "onnx/upsample6_nearest.onnx"));
    // height_scale: 2.0
    // width_scale: 3.0
    // mode: nearest
    const Shape input_shape          {1, 1, 2, 2};
    const Shape expected_output_shape{1, 1, 4, 6};

    auto test_case = test::TestCase(function, s_device);
    test_case.add_input<float>(input_shape,
        {   1.f, 2.f,
            3.f, 4.f    });
    test_case.add_expected_output<float>(expected_output_shape,
        {   1.f, 1.f, 1.f, 2.f, 2.f, 2.f,
            1.f, 1.f, 1.f, 2.f, 2.f, 2.f,
            3.f, 3.f, 3.f, 4.f, 4.f, 4.f,
            3.f, 3.f, 3.f, 4.f, 4.f, 4.f    });
    test_case.run();
    // clang-format on
}

NGRAPH_TEST(${BACKEND_NAME}, onnx_upsample6_bilinear_infer) {
    // clang-format off
    const auto function = onnx_import::import_onnx_model(
        file_util::path_join(CommonTestUtils::getExecutableDirectory(), SERIALIZED_ZOO, "onnx/upsample6_bilinear.onnx"));
    // height_scale: 2.0
    // width_scale: 3.0
    // mode: bilinear
    const Shape input_shape          {1, 1, 2, 2};
    const Shape expected_output_shape{1, 1, 4, 6};

    auto test_case = test::TestCase(function, s_device);
    test_case.add_input<float>(input_shape,
        {   1.f, 2.f,
            3.f, 4.f    });
    test_case.add_expected_output<float>(expected_output_shape,
        {   1.f,  4.f/3,  5.f/3, 2.f, 2.f, 2.f,
            2.f,  7.f/3,  8.f/3, 3.f, 3.f, 3.f,
            3.f, 10.f/3, 11.f/3, 4.f, 4.f, 4.f,
            3.f, 10.f/3, 11.f/3, 4.f, 4.f, 4.f  });
    test_case.run();
    // clang-format on
}

NGRAPH_TEST(${BACKEND_NAME}, onnx_upsample6_dynamic) {
    // clang-format off
    const auto function = onnx_import::import_onnx_model(
        file_util::path_join(CommonTestUtils::getExecutableDirectory(), SERIALIZED_ZOO, "onnx/upsample6_dynamic.onnx"));
    // height_scale: 1.5
    // width_scale: 2.5
    // mode: nearest
    //
    //  X ───╤══> Reshape ──R──> Upsample ──> Y
    //  S ───┘

    auto test_case = test::TestCase(function, s_device);

    test_case.add_input<float>(Shape {4},                      // X
        {   1.f, 2.f, 3.f, 4.f  });
    test_case.add_input<int64_t>(Shape {4},    {1, 1, 2, 2});  // S
    test_case.add_expected_output<float>(Shape {1, 1, 3, 5},   // Y
        {   1.f, 1.f, 1.f, 2.f, 2.f,
            1.f, 1.f, 1.f, 2.f, 2.f,
            3.f, 3.f, 3.f, 4.f, 4.f    });
    test_case.run();
    // clang-format on
}

NGRAPH_TEST(${BACKEND_NAME}, onnx_upsample8_nearest_infer) {
    const auto function = onnx_import::import_onnx_model(
        file_util::path_join(CommonTestUtils::getExecutableDirectory(), SERIALIZED_ZOO, "onnx/upsample8_nearest.onnx"));

    // Input data shape (1, 1, 2, 2)
    // Scales attribute values {1.0, 1.0, 2.0, 3.0}
    // mode: nearest

    const Shape expected_output_shape{1, 1, 4, 6};
    auto test_case = test::TestCase(function, s_device);
    test_case.add_input<float>({1.0, 2.0, 3.0, 4.0});
    test_case.add_expected_output<float>(expected_output_shape,
                                         {1.0, 1.0, 1.0, 2.0, 2.0, 2.0, 1.0, 1.0, 1.0, 2.0, 2.0, 2.0,
                                          3.0, 3.0, 3.0, 4.0, 4.0, 4.0, 3.0, 3.0, 3.0, 4.0, 4.0, 4.0});
    test_case.run();
}

NGRAPH_TEST(${BACKEND_NAME}, onnx_upsample8_linear_infer) {
    const auto function = onnx_import::import_onnx_model(
        file_util::path_join(CommonTestUtils::getExecutableDirectory(), SERIALIZED_ZOO, "onnx/upsample8_linear.onnx"));

    // Input data shape (1, 1, 2, 2)
    // Scales attribute values {1.0, 1.0, 2.0, 2.0}
    // mode: linear

    const Shape expected_output_shape{1, 1, 4, 4};
    auto test_case = test::TestCase(function, s_device);
    test_case.add_input<float>({1.0, 2.0, 3.0, 4.0});
    test_case.add_expected_output<float>(
        expected_output_shape,
        {1.0, 1.5, 2.0, 2.0, 2.0, 2.5, 3.0, 3.0, 3.0, 3.5, 4.0, 4.0, 3.0, 3.5, 4.0, 4.0});
    test_case.run();
}

NGRAPH_TEST(${BACKEND_NAME}, onnx_upsample9_scales_const_nearest_infer) {
    const auto function =
        onnx_import::import_onnx_model(file_util::path_join(CommonTestUtils::getExecutableDirectory(),
                                                            SERIALIZED_ZOO,
                                                            "onnx/upsample9_scales_const_nearest.onnx"));

    // Input data shape (1, 1, 2, 2)
    // Input const scales values {1.0, 1.0, 2.0, 3.0}
    // mode: nearest

    const Shape expected_output_shape{1, 1, 4, 6};
    auto test_case = test::TestCase(function, s_device);
    test_case.add_input<float>({1.0, 2.0, 3.0, 4.0});
    test_case.add_expected_output<float>(expected_output_shape,
                                         {1.0, 1.0, 1.0, 2.0, 2.0, 2.0, 1.0, 1.0, 1.0, 2.0, 2.0, 2.0,
                                          3.0, 3.0, 3.0, 4.0, 4.0, 4.0, 3.0, 3.0, 3.0, 4.0, 4.0, 4.0});
    test_case.run();
}

NGRAPH_TEST(${BACKEND_NAME}, onnx_upsample9_scales_const_linear_infer) {
    const auto function =
        onnx_import::import_onnx_model(file_util::path_join(CommonTestUtils::getExecutableDirectory(),
                                                            SERIALIZED_ZOO,
                                                            "onnx/upsample9_scales_const_linear.onnx"));

    // Input data shape (1, 1, 2, 2)
    // Input const scales values {1.0, 1.0, 2.0, 2.0}
    // mode: linear

    const Shape expected_output_shape{1, 1, 4, 4};
    auto test_case = test::TestCase(function, s_device);
    test_case.add_input<float>({1.0, 2.0, 3.0, 4.0});
    test_case.add_expected_output<float>(
        expected_output_shape,
        {1.0, 1.5, 2.0, 2.0, 2.0, 2.5, 3.0, 3.0, 3.0, 3.5, 4.0, 4.0, 3.0, 3.5, 4.0, 4.0});
    test_case.run();
}

NGRAPH_TEST(${BACKEND_NAME}, onnx_image_scaler) {
    const auto function = onnx_import::import_onnx_model(
        file_util::path_join(CommonTestUtils::getExecutableDirectory(), SERIALIZED_ZOO, "onnx/image_scaler.onnx"));

    auto test_case = test::TestCase(function, s_device);
    test_case.add_input<float>({1.0, 2.0, 3.0, 4.0, 10.0, 20.0, 30.0, 40.0});
    test_case.add_expected_output<float>(Shape{1, 2, 2, 2}, {12.0, 14.0, 16.0, 18.0, 21.0, 41.0, 61.0, 81.0});
    test_case.run();
}

NGRAPH_TEST(${BACKEND_NAME}, onnx_size_op_single) {
    const auto function = onnx_import::import_onnx_model(
        file_util::path_join(CommonTestUtils::getExecutableDirectory(), SERIALIZED_ZOO, "onnx/size_op_single.onnx"));

    auto test_case = test::TestCase(function, s_device);
    test_case.add_input<float>(Shape{2, 3}, {1.0, 2.0, 3.0, 4.0, 5.0, 6.0});
    test_case.add_expected_output<int64_t>(Shape{}, {6});
    test_case.run();
}

NGRAPH_TEST(${BACKEND_NAME}, onnx_size_op_graph_end) {
    const auto function = onnx_import::import_onnx_model(
        file_util::path_join(CommonTestUtils::getExecutableDirectory(), SERIALIZED_ZOO, "onnx/size_op_graph_end.onnx"));

    auto test_case = test::TestCase(function, s_device);
    test_case.add_input<float>({1.0, 2.0, 3.0, 4.0});
    test_case.add_expected_output<int64_t>(Shape{}, {4});
    test_case.run();
}

NGRAPH_TEST(${BACKEND_NAME}, onnx_size_op_graph_middle) {
    const auto function = onnx_import::import_onnx_model(file_util::path_join(CommonTestUtils::getExecutableDirectory(),
                                                                              SERIALIZED_ZOO,
                                                                              "onnx/size_op_graph_middle.onnx"));

    auto test_case = test::TestCase(function, s_device);
    test_case.add_input<float>({1.0, 2.0, 3.0, 4.0});
    test_case.add_expected_output<float>(Shape{}, {4.0});
    test_case.run();
}

NGRAPH_TEST(${BACKEND_NAME}, onnx_size_op_on_input_graph_middle) {
    const auto function =
        onnx_import::import_onnx_model(file_util::path_join(CommonTestUtils::getExecutableDirectory(),
                                                            SERIALIZED_ZOO,
                                                            "onnx/size_op_on_input_graph_middle.onnx"));

    auto test_case = test::TestCase(function, s_device);
    test_case.add_input<float>(Shape{1, 2, 4, 1, 3}, {0., 0., 0., 0., 0., 0., 0., 0., 0., 0., 0., 0.,
                                                      0., 0., 0., 0., 0., 0., 0., 0., 0., 0., 0., 0.});
    test_case.add_expected_output<float>(Shape{1, 2, 4, 1, 3},
                                         {24., 24., 24., 24., 24., 24., 24., 24., 24., 24., 24., 24.,
                                          24., 24., 24., 24., 24., 24., 24., 24., 24., 24., 24., 24.});
    test_case.run();
}

NGRAPH_TEST(${BACKEND_NAME}, onnx_empty_initializers_handling) {
    // int this test the "scales" input of the Resize operator is set to an empty initializer
    // this input should be ignored since the "sizes" optional input is provided
    // and the inference should use the data from the latter
    const auto function = onnx_import::import_onnx_model(file_util::path_join(CommonTestUtils::getExecutableDirectory(),
                                                                              SERIALIZED_ZOO,
                                                                              "onnx/empty_initializers_handling.onnx"));

    const Shape expected_output_shape{2, 1, 4, 8};
    auto test_case = test::TestCase(function, s_device);
    std::vector<float> input_data{2.0f, 4.0f, 1.0f, 3.0f, 7.0f, 8.0f, 9.0f, 6.0f};
    test_case.add_input<float>(input_data);
    test_case.add_expected_output<float>(
        expected_output_shape,
        {2.0f, 2.5f,  3.0f, 3.5f,  4.0f, 4.0f, 4.0f, 4.0f, 1.5f, 2.0f,  2.5f, 3.0f,  3.5f, 3.5f, 3.5f, 3.5f,
         1.0f, 1.5f,  2.0f, 2.5f,  3.0f, 3.0f, 3.0f, 3.0f, 1.0f, 1.5f,  2.0f, 2.5f,  3.0f, 3.0f, 3.0f, 3.0f,
         7.0f, 7.25f, 7.5f, 7.75f, 8.0f, 8.0f, 8.0f, 8.0f, 8.0f, 7.75f, 7.5f, 7.25f, 7.0f, 7.0f, 7.0f, 7.0f,
         9.0f, 8.25f, 7.5f, 6.75f, 6.0f, 6.0f, 6.0f, 6.0f, 9.0f, 8.25f, 7.5f, 6.75f, 6.0f, 6.0f, 6.0f, 6.0f});

    test_case.run_with_tolerance_as_fp(2.0e-5f);
}

NGRAPH_TEST(${BACKEND_NAME}, onnx_roi_align_f32) {
    const auto function = onnx_import::import_onnx_model(
        file_util::path_join(CommonTestUtils::getExecutableDirectory(), SERIALIZED_ZOO, "onnx/roi_align_f32.onnx"));

    auto test_case = test::TestCase(function, s_device);
    test_case.add_input<float>({0.,  1.,  2.,  3.,  4.,  5.,  6.,  7.,  8.,  9.,  10., 11., 12., 13., 14.,
                                15., 16., 17., 18., 19., 20., 21., 22., 23., 24., 25., 26., 27., 28., 29.,
                                30., 31., 32., 33., 34., 35., 36., 37., 38., 39., 40., 41., 42., 43., 44.,
                                45., 46., 47., 48., 49., 50., 51., 52., 53., 54., 55., 56., 57., 58., 59.,
                                60., 61., 62., 63., 64., 65., 66., 67., 68., 69., 70., 71., 72., 73., 74.});

    test_case.add_input<float>(
        {7., 5., 7., 5., -15., -15., -15., -15., -10., 21., -10., 21., 13., 8., 13., 8., -14., 19., -14., 19.});

    test_case.add_input<int32_t>({0, 0, 0, 0, 0});
    test_case.add_expected_output<float>(
        Shape{5, 3, 3, 4},
        {2.95833f, 3.20833f, 3.45833f, 3.70833f, 4.625f,   4.875f,   5.125f,   5.375f,   6.29167f, 6.54167f, 6.79167f,
         7.04167f, 27.9583f, 28.2083f, 28.4583f, 28.7083f, 29.625f,  29.875f,  30.125f,  30.375f,  31.2917f, 31.5417f,
         31.7917f, 32.0417f, 52.9583f, 53.2083f, 53.4583f, 53.7083f, 54.625f,  54.875f,  55.125f,  55.375f,  56.2917f,
         56.5417f, 56.7917f, 57.0417f, 0.f,      0.f,      0.f,      0.f,      0.f,      0.f,      0.f,      0.f,
         0.f,      0.f,      0.f,      0.f,      25.f,     25.f,     25.f,     25.f,     25.f,     25.f,     25.f,
         25.f,     25.f,     25.f,     25.f,     25.f,     50.f,     50.f,     50.f,     50.f,     50.f,     50.f,
         50.f,     50.f,     50.f,     50.f,     50.f,     50.f,     7.39583f, 7.39583f, 7.42708f, 7.64583f, 9.0625f,
         9.0625f,  9.09375f, 9.3125f,  10.7292f, 10.7292f, 10.7604f, 10.9792f, 32.3958f, 32.3958f, 32.4271f, 32.6458f,
         34.0625f, 34.0625f, 34.0938f, 34.3125f, 35.7292f, 35.7292f, 35.7604f, 35.9792f, 57.3958f, 57.3958f, 57.4271f,
         57.6458f, 59.0625f, 59.0625f, 59.0938f, 59.3125f, 60.7292f, 60.7292f, 60.7604f, 60.9792f, 4.27083f, 4.52083f,
         4.77083f, 5.02083f, 5.9375f,  6.1875f,  6.4375f,  6.6875f,  7.60417f, 7.85417f, 8.10417f, 8.35417f, 29.2708f,
         29.5208f, 29.7708f, 30.0208f, 30.9375f, 31.1875f, 31.4375f, 31.6875f, 32.6042f, 32.8542f, 33.1042f, 33.3542f,
         54.2708f, 54.5208f, 54.7708f, 55.0208f, 55.9375f, 56.1875f, 56.4375f, 56.6875f, 57.6042f, 57.8542f, 58.1042f,
         58.3542f, 6.77083f, 6.77083f, 6.77083f, 6.80208f, 8.4375f,  8.4375f,  8.4375f,  8.46875f, 10.1042f, 10.1042f,
         10.1042f, 10.1354f, 31.7708f, 31.7708f, 31.7708f, 31.8021f, 33.4375f, 33.4375f, 33.4375f, 33.4688f, 35.1042f,
         35.1042f, 35.1042f, 35.1354f, 56.7708f, 56.7708f, 56.7708f, 56.8021f, 58.4375f, 58.4375f, 58.4375f, 58.4688f,
         60.1042f, 60.1042f, 60.1042f, 60.1354f});
    test_case.run_with_tolerance_as_fp(1.0e-4f);
}

NGRAPH_TEST(${BACKEND_NAME}, onnx_roialign16_avg_out_half_pixel) {
    const auto function =
        onnx_import::import_onnx_model(file_util::path_join(CommonTestUtils::getExecutableDirectory(),
                                                            SERIALIZED_ZOO,
                                                            "onnx/roialign16_avg_out_half_pixel.onnx"));

    auto test_case = test::TestCase(function, s_device);
    test_case.add_input<float>(
        {1.1,   2.2,   3.3,   4.4,   5.5,   6.6,   7.7,   8.8,   9.9,   11.,   12.1,  13.2,  14.3,  15.4,  16.5,  17.6,
         18.7,  19.8,  20.9,  22.,   23.1,  24.2,  25.3,  26.4,  27.5,  28.6,  29.7,  30.8,  31.9,  33.,   34.1,  35.2,
         36.3,  37.4,  38.5,  39.6,  40.7,  41.8,  42.9,  44.,   45.1,  46.2,  47.3,  48.4,  49.5,  50.6,  51.7,  52.8,
         53.9,  55.,   56.1,  57.2,  58.3,  59.4,  60.5,  61.6,  62.7,  63.8,  64.9,  66.,   67.1,  68.2,  69.3,  70.4,
         71.5,  72.6,  73.7,  74.8,  75.9,  77.,   78.1,  79.2,  80.3,  81.4,  82.5,  83.6,  84.7,  85.8,  86.9,  88.,
         89.1,  90.2,  91.3,  92.4,  93.5,  94.6,  95.7,  96.8,  97.9,  99.,   100.1, 101.2, 102.3, 103.4, 104.5, 105.6,
         106.7, 107.8, 108.9, 110.,  111.1, 112.2, 113.3, 114.4, 115.5, 116.6, 117.7, 118.8, 119.9, 121.,  122.1, 123.2,
         124.3, 125.4, 126.5, 127.6, 128.7, 129.8, 130.9, 132.,  133.1, 134.2, 135.3, 136.4, 137.5, 138.6, 139.7, 140.8,
         141.9, 143.,  144.1, 145.2, 146.3, 147.4, 148.5, 149.6, 150.7, 151.8, 152.9, 154.,  155.1, 156.2, 157.3, 158.4,
         159.5, 160.6, 161.7, 162.8, 163.9, 165.,  166.1, 167.2, 168.3, 169.4, 170.5, 171.6, 172.7, 173.8, 174.9, 176.,
         177.1, 178.2, 179.3, 180.4, 181.5, 182.6, 183.7, 184.8, 185.9, 187.,  188.1, 189.2, 190.3, 191.4, 192.5, 193.6,
         194.7, 195.8, 196.9, 198.,  199.1, 200.2, 201.3, 202.4, 203.5, 204.6, 205.7, 206.8, 207.9, 209.,  210.1, 211.2,
         212.3, 213.4, 214.5, 215.6, 216.7, 217.8, 218.9, 220.,  221.1, 222.2, 223.3, 224.4, 225.5, 226.6, 227.7, 228.8,
         229.9, 231.,  232.1, 233.2, 234.3, 235.4, 236.5, 237.6});

    test_case.add_input<float>({0, 0, 0.75, 2.2, 1.2, 0.5, 2.8, 1.9, 0, 3, 0, 3});

    test_case.add_input<int64_t>({0, 2, 1});
    test_case.add_expected_output<float>(
        Shape{3, 2, 4, 4},
        {2.145,     2.42,      2.6950002, 2.9700003, 3.96,      4.235,    4.51,      4.7850003, 5.775,     6.05,
         6.325,     6.6000004, 7.59,      7.8650007, 8.14,      8.415001, 41.745003, 42.019997, 42.295,    42.57,
         43.56,     43.835,    44.11,     44.385002, 45.375,    45.65,    45.925003, 46.200005, 47.190002, 47.465004,
         47.74,     48.015,    162.77249, 163.0475,  163.32251, 163.5975, 164.42252, 164.69751, 164.9725,  165.2475,
         166.07251, 166.3475,  166.6225,  166.8975,  167.72249, 167.9975, 168.27249, 168.5475,  202.3725,  202.6475,
         202.9225,  203.19751, 204.02252, 204.2975,  204.57251, 204.8475, 205.6725,  205.94751, 206.2225,  206.4975,
         207.32251, 207.5975,  207.8725,  208.1475,  91.162506, 91.4375,  91.7125,   91.9875,   92.8125,   93.0875,
         93.3625,   93.6375,   94.4625,   94.7375,   95.0125,   95.28749, 96.1125,   96.3875,   96.6625,   96.9375,
         130.76251, 131.0375,  131.3125,  131.5875,  132.4125,  132.6875, 132.9625,  133.2375,  134.0625,  134.33751,
         134.6125,  134.88751, 135.7125,  135.9875,  136.26251, 136.53749});
    test_case.run();
}

NGRAPH_TEST(${BACKEND_NAME}, onnx_roialign16_avg_half_pixel) {
    const auto function = onnx_import::import_onnx_model(file_util::path_join(CommonTestUtils::getExecutableDirectory(),
                                                                              SERIALIZED_ZOO,
                                                                              "onnx/roialign16_avg_half_pixel.onnx"));

    auto test_case = test::TestCase(function, s_device);
    test_case.add_input<float>(
        {1.1,   2.2,   3.3,   4.4,   5.5,   6.6,   7.7,   8.8,   9.9,   11.,   12.1,  13.2,  14.3,  15.4,  16.5,  17.6,
         18.7,  19.8,  20.9,  22.,   23.1,  24.2,  25.3,  26.4,  27.5,  28.6,  29.7,  30.8,  31.9,  33.,   34.1,  35.2,
         36.3,  37.4,  38.5,  39.6,  40.7,  41.8,  42.9,  44.,   45.1,  46.2,  47.3,  48.4,  49.5,  50.6,  51.7,  52.8,
         53.9,  55.,   56.1,  57.2,  58.3,  59.4,  60.5,  61.6,  62.7,  63.8,  64.9,  66.,   67.1,  68.2,  69.3,  70.4,
         71.5,  72.6,  73.7,  74.8,  75.9,  77.,   78.1,  79.2,  80.3,  81.4,  82.5,  83.6,  84.7,  85.8,  86.9,  88.,
         89.1,  90.2,  91.3,  92.4,  93.5,  94.6,  95.7,  96.8,  97.9,  99.,   100.1, 101.2, 102.3, 103.4, 104.5, 105.6,
         106.7, 107.8, 108.9, 110.,  111.1, 112.2, 113.3, 114.4, 115.5, 116.6, 117.7, 118.8, 119.9, 121.,  122.1, 123.2,
         124.3, 125.4, 126.5, 127.6, 128.7, 129.8, 130.9, 132.,  133.1, 134.2, 135.3, 136.4, 137.5, 138.6, 139.7, 140.8,
         141.9, 143.,  144.1, 145.2, 146.3, 147.4, 148.5, 149.6, 150.7, 151.8, 152.9, 154.,  155.1, 156.2, 157.3, 158.4,
         159.5, 160.6, 161.7, 162.8, 163.9, 165.,  166.1, 167.2, 168.3, 169.4, 170.5, 171.6, 172.7, 173.8, 174.9, 176.,
         177.1, 178.2, 179.3, 180.4, 181.5, 182.6, 183.7, 184.8, 185.9, 187.,  188.1, 189.2, 190.3, 191.4, 192.5, 193.6,
         194.7, 195.8, 196.9, 198.,  199.1, 200.2, 201.3, 202.4, 203.5, 204.6, 205.7, 206.8, 207.9, 209.,  210.1, 211.2,
         212.3, 213.4, 214.5, 215.6, 216.7, 217.8, 218.9, 220.,  221.1, 222.2, 223.3, 224.4, 225.5, 226.6, 227.7, 228.8,
         229.9, 231.,  232.1, 233.2, 234.3, 235.4, 236.5, 237.6});

    test_case.add_input<float>({0, 0, 0.75, 2.2, 1.2, 0.5, 2.8, 1.9, 0, 3, 0, 3});

    test_case.add_input<int64_t>({0, 2, 1});
    test_case.add_expected_output<float>(
        Shape{3, 2, 4, 4},
        {1.1,       1.1,       1.1,       1.1,       1.1,       1.1,       1.1,       1.1,       2.3375,    2.3375,
         2.3375,    2.3375,    4.1525,    4.1525,    4.1525,    4.1525,    40.7,      40.7,      40.7,      40.7,
         40.7,      40.7,      40.7,      40.7,      41.9375,   41.9375,   41.9375,   41.9375,   43.7525,   43.7525,
         43.7525,   43.7525,   159.72,    159.94,    160.16,    160.38,    159.90562, 160.12563, 160.34563, 160.56563,
         160.9575,  161.1775,  161.3975,  161.61751, 162.1125,  162.3325,  162.55249, 162.77249, 199.32,    199.54001,
         199.76001, 199.97998, 199.50562, 199.72563, 199.94562, 200.16562, 200.5575,  200.7775,  200.9975,  201.2175,
         201.7125,  201.93251, 202.1525,  202.37251, 86.9,      86.9,      86.9,      86.9,      86.9,      86.9,
         86.9,      86.9,      86.9,      86.9,      86.9,      86.9,      86.9,      86.9,      86.9,      86.9,
         126.5,     126.5,     126.5,     126.5,     126.5,     126.5,     126.5,     126.5,     126.5,     126.5,
         126.5,     126.5,     126.5,     126.5,     126.5,     126.5});
    test_case.run_with_tolerance_as_fp(0.01f);
}

NGRAPH_TEST(${BACKEND_NAME}, quant_dequant_pattern) {
    const auto function = onnx_import::import_onnx_model(file_util::path_join(CommonTestUtils::getExecutableDirectory(),
                                                                              SERIALIZED_ZOO,
                                                                              "onnx/quant_dequant_pattern.onnx"));
    auto test_case = test::TestCase(function, s_device);
    // scale == 3.0
    // zero point == 10
    test_case.add_input<float>({9.0, 10.0, 15.0, 20.0, 30.0});
    test_case.add_input<float>({1});
    test_case.add_expected_output<float>(Shape{5}, {9.0, 9.0, 15.0, 21.0, 30.0});
    test_case.run();
}

NGRAPH_TEST(${BACKEND_NAME}, quant_dequant_pattern_axis) {
    const auto function = onnx_import::import_onnx_model(file_util::path_join(CommonTestUtils::getExecutableDirectory(),
                                                                              SERIALIZED_ZOO,
                                                                              "onnx/quant_dequant_pattern_axis.onnx"));
    auto test_case = test::TestCase(function, s_device);
    // axis = 1
    // scale == {2.0, 3.0, 4.0}
    // zero point == {10, 20, 30}
    test_case.add_input<float>({1.0, 2.0, 3.0, 10.0, 20.0, 30.0, 40.0, 50.0, 100.0});
    test_case.add_expected_output<float>(Shape{3, 3}, {0, 3, 4, 10, 21, 32, 40, 51, 100});
    test_case.add_input<float>({1});
    test_case.run();
}

NGRAPH_TEST(${BACKEND_NAME}, onnx_model_logsoftmax_0D) {
    auto function = onnx_import::import_onnx_model(
        file_util::path_join(CommonTestUtils::getExecutableDirectory(), SERIALIZED_ZOO, "onnx/softmax_0D.onnx"));

    auto test_case = test::TestCase(function, s_device);
    test_case.add_input<float>({3.141592});
    test_case.add_expected_output<float>({0.0});
    test_case.run();
}

NGRAPH_TEST(${BACKEND_NAME}, onnx_model_logsoftmax_1D) {
    const auto function = onnx_import::import_onnx_model(
        file_util::path_join(CommonTestUtils::getExecutableDirectory(), SERIALIZED_ZOO, "onnx/logsoftmax_1D.onnx"));
    auto test_case = test::TestCase(function, s_device);

    test_case.add_input<float>({-1.0f, 0.0f, 1.0f});
    test_case.add_expected_output<float>(Shape{3}, {-2.4076061, -1.407606, -0.407606});
    test_case.run();
}

NGRAPH_TEST(${BACKEND_NAME}, onnx_model_logsoftmax13_1D) {
    const auto function = onnx_import::import_onnx_model(
        file_util::path_join(CommonTestUtils::getExecutableDirectory(), SERIALIZED_ZOO, "onnx/logsoftmax13_1D.onnx"));
    auto test_case = test::TestCase(function, s_device);

    test_case.add_input<float>({-1.0f, 0.0f, 1.0f});
    test_case.add_expected_output<float>(Shape{3}, {-2.4076061, -1.407606, -0.407606});
    test_case.run();
}

NGRAPH_TEST(${BACKEND_NAME}, onnx_model_logsoftmax13_2D) {
    const auto function = onnx_import::import_onnx_model(
        file_util::path_join(CommonTestUtils::getExecutableDirectory(), SERIALIZED_ZOO, "onnx/logsoftmax13_2D.onnx"));
    auto test_case = test::TestCase(function, s_device);

    test_case.add_input<float>({0.0f, 1.0f, 2.0f, 3.0f, 10000, 10001, 10002, 10003});
    test_case.add_expected_output<float>(
        Shape{2, 4},
        {-3.4401896, -2.4401896, -1.4401896, -0.44018966, -3.4401896, -2.4401896, -1.4401896, -0.44018966});
    test_case.run_with_tolerance_as_fp();
}

NGRAPH_TEST(${BACKEND_NAME}, onnx_model_logsoftmax13_2D_reshape) {
    const auto function = onnx_import::import_onnx_model(
        file_util::path_join(CommonTestUtils::getExecutableDirectory(), SERIALIZED_ZOO, "onnx/logsoftmax13_2D.onnx"));
    InferenceEngine::CNNNetwork net(function);
    InferenceEngine::ICNNNetwork::InputShapes shapes = {};
    InferenceEngine::SizeVector shape = {1, 1, 4000};
    shapes[net.getInputsInfo().begin()->first] = shape;
    EXPECT_NO_THROW(net.reshape(shapes));
    ASSERT_EQ(shape, net.getOutputsInfo().begin()->second->getDims());
}

NGRAPH_TEST(${BACKEND_NAME}, onnx_model_hard_sigmoid) {
    auto function = onnx_import::import_onnx_model(
        file_util::path_join(CommonTestUtils::getExecutableDirectory(), SERIALIZED_ZOO, "onnx/hard_sigmoid.onnx"));

    const auto inf = std::numeric_limits<float>::infinity();
    const auto neg_inf = -std::numeric_limits<float>::infinity();

    auto test_case = test::TestCase(function, s_device);

    test_case.add_input<float>({inf, neg_inf, 0.0f, 1.0f});
    test_case.add_expected_output<float>(Shape{4}, {1.0f, 0.0f, 0.5f, 0.699999988079071f});
    test_case.run();
}

NGRAPH_TEST(${BACKEND_NAME}, onnx_model_mul_v6) {
    const auto function = onnx_import::import_onnx_model(
        file_util::path_join(CommonTestUtils::getExecutableDirectory(), SERIALIZED_ZOO, "onnx/mul_v6.onnx"));
    auto test_case = test::TestCase(function, s_device);

    test_case.add_input<float>({1.0f, 2.0f, 3.0f});
    test_case.add_input<float>({3.0f, 4.0f, 5.0f});
    test_case.add_expected_output<float>(Shape{3}, {3.0f, 8.0f, 15.0f});
    test_case.run();
}

NGRAPH_TEST(${BACKEND_NAME}, onnx_model_mul_v6_broadcast_axis_1) {
    const auto function = onnx_import::import_onnx_model(file_util::path_join(CommonTestUtils::getExecutableDirectory(),
                                                                              SERIALIZED_ZOO,
                                                                              "onnx/mul_v6_broadcast_axis_1.onnx"));
    auto test_case = test::TestCase(function, s_device);

    Shape shape{1, 3, 2, 2};
    std::vector<float> A(shape_size(shape));
    std::iota(A.begin(), A.end(), 1);
    test_case.add_input<float>(A);
    test_case.add_input<float>({3.0f, 4.0f, 5.0f});
    test_case.add_expected_output<float>(
        shape,
        {3.0f, 6.0f, 9.0f, 12.0f, 20.0f, 24.0f, 28.0f, 32.0f, 45.0f, 50.0f, 55.0f, 60.0f});
    test_case.run();
}

NGRAPH_TEST(${BACKEND_NAME}, onnx_model_mul_v6_broadcast_axes_1_2) {
    const auto function = onnx_import::import_onnx_model(file_util::path_join(CommonTestUtils::getExecutableDirectory(),
                                                                              SERIALIZED_ZOO,
                                                                              "onnx/mul_v6_broadcast_axes_1_2.onnx"));
    auto test_case = test::TestCase(function, s_device);

    Shape shape{1, 3, 2, 2};
    std::vector<float> A(shape_size(shape), -1.f);
    test_case.add_input<float>(A);
    test_case.add_input<float>({3.f, 4.f, 5.f, 6.f, 7.f, 8.f});
    test_case.add_expected_output<float>(shape,
                                         {-3.f, -3.f, -4.f, -4.f, -5.f, -5.f, -6.f, -6.f, -7.f, -7.f, -8.f, -8.f});
    test_case.run();
}

NGRAPH_TEST(${BACKEND_NAME}, onnx_model_mul_v6_broadcast_no_axis) {
    const auto function = onnx_import::import_onnx_model(file_util::path_join(CommonTestUtils::getExecutableDirectory(),
                                                                              SERIALIZED_ZOO,
                                                                              "onnx/mul_v6_broadcast_no_axis.onnx"));
    auto test_case = test::TestCase(function, s_device);

    Shape shape{2, 2};
    std::vector<float> A(shape_size(shape));
    std::iota(A.begin(), A.end(), 1);
    test_case.add_input<float>(A);
    test_case.add_input<float>({3.0f});
    test_case.add_expected_output<float>(shape, {3.0f, 6.0f, 9.0f, 12.0f});
    test_case.run();
}

NGRAPH_TEST(${BACKEND_NAME}, onnx_model_mul_v7) {
    const auto function = onnx_import::import_onnx_model(
        file_util::path_join(CommonTestUtils::getExecutableDirectory(), SERIALIZED_ZOO, "onnx/mul_v7.onnx"));
    auto test_case = test::TestCase(function, s_device);

    test_case.add_input<float>({1.0f, 2.0f, 3.0f});
    test_case.add_input<float>({3.0f, 4.0f, 5.0f});
    test_case.add_expected_output<float>(Shape{3}, {3.0f, 8.0f, 15.0f});
    test_case.run();
}

NGRAPH_TEST(${BACKEND_NAME}, onnx_model_mul_v7_broadcast) {
    const auto function = onnx_import::import_onnx_model(
        file_util::path_join(CommonTestUtils::getExecutableDirectory(), SERIALIZED_ZOO, "onnx/mul_v7_broadcast.onnx"));
    auto test_case = test::TestCase(function, s_device);

    Shape shape{1, 2, 3};
    std::vector<float> A(shape_size(shape));
    std::iota(A.begin(), A.end(), 1);
    test_case.add_input<float>(A);
    test_case.add_input<float>({3.0f, 4.0f, 5.0f});
    test_case.add_expected_output<float>(shape, {3.0f, 8.0f, 15.0f, 12.0f, 20.0f, 30.0f});
    test_case.run();
}

NGRAPH_TEST(${BACKEND_NAME}, onnx_model_add_v6_broadcast_axis_1) {
    const auto function = onnx_import::import_onnx_model(file_util::path_join(CommonTestUtils::getExecutableDirectory(),
                                                                              SERIALIZED_ZOO,
                                                                              "onnx/add_v6_broadcast_axis_1.onnx"));
    auto test_case = test::TestCase(function, s_device);

    Shape shape{1, 3, 2, 2};
    std::vector<float> A(shape_size(shape));
    std::iota(A.begin(), A.end(), 1);
    test_case.add_input<float>(A);
    test_case.add_input<float>({3.0f, 4.0f, 5.0f});
    test_case.add_expected_output<float>(
        shape,
        {4.0f, 5.0f, 6.0f, 7.0f, 9.0f, 10.0f, 11.0f, 12.0f, 14.0f, 15.0f, 16.0f, 17.0f});
    test_case.run();
}

NGRAPH_TEST(${BACKEND_NAME}, onnx_model_add_v6_broadcast_axes_1_2) {
    const auto function = onnx_import::import_onnx_model(file_util::path_join(CommonTestUtils::getExecutableDirectory(),
                                                                              SERIALIZED_ZOO,
                                                                              "onnx/add_v6_broadcast_axes_1_2.onnx"));
    auto test_case = test::TestCase(function, s_device);

    Shape shape{1, 3, 2, 2};
    std::vector<float> A(shape_size(shape), 0.f);
    test_case.add_input<float>(A);
    test_case.add_input<float>({3.f, 4.f, 5.f, 6.f, 7.f, 8.f});
    test_case.add_expected_output<float>(shape, {3.f, 3.f, 4.f, 4.f, 5.f, 5.f, 6.f, 6.f, 7.f, 7.f, 8.f, 8.f});
    test_case.run();
}

NGRAPH_TEST(${BACKEND_NAME}, onnx_model_add_v6_broadcast_no_axis) {
    const auto function = onnx_import::import_onnx_model(file_util::path_join(CommonTestUtils::getExecutableDirectory(),
                                                                              SERIALIZED_ZOO,
                                                                              "onnx/add_v6_broadcast_no_axis.onnx"));
    auto test_case = test::TestCase(function, s_device);

    Shape shape{2, 2};
    std::vector<float> A(shape_size(shape));
    std::iota(A.begin(), A.end(), 1);
    test_case.add_input<float>(A);
    test_case.add_input<float>({3.0f});
    test_case.add_expected_output<float>(shape, {4.0f, 5.0f, 6.0f, 7.0f});
    test_case.run();
}

NGRAPH_TEST(${BACKEND_NAME}, onnx_model_add_v7) {
    const auto function = onnx_import::import_onnx_model(
        file_util::path_join(CommonTestUtils::getExecutableDirectory(), SERIALIZED_ZOO, "onnx/add_v7.onnx"));
    auto test_case = test::TestCase(function, s_device);

    test_case.add_input<float>({1.0f, 2.0f, 3.0f});
    test_case.add_input<float>({3.0f, 4.0f, 5.0f});
    test_case.add_expected_output<float>(Shape{3}, {4.0f, 6.0f, 8.0f});
    test_case.run();
}

NGRAPH_TEST(${BACKEND_NAME}, onnx_model_sub_v6_broadcast_axis_1) {
    const auto function = onnx_import::import_onnx_model(file_util::path_join(CommonTestUtils::getExecutableDirectory(),
                                                                              SERIALIZED_ZOO,
                                                                              "onnx/sub_v6_broadcast_axis_1.onnx"));
    auto test_case = test::TestCase(function, s_device);

    Shape shape{1, 3, 2, 2};
    std::vector<float> A(shape_size(shape));
    std::iota(A.begin(), A.end(), 1);
    test_case.add_input<float>(A);
    test_case.add_input<float>({3.0f, 4.0f, 5.0f});
    test_case.add_expected_output<float>(shape,
                                         {-2.0f, -1.0f, 0.0f, 1.0f, 1.0f, 2.0f, 3.0f, 4.0f, 4.0f, 5.0f, 6.0f, 7.0f});
    test_case.run();
}

NGRAPH_TEST(${BACKEND_NAME}, onnx_model_sub_v6_broadcast_axes_1_2) {
    const auto function = onnx_import::import_onnx_model(file_util::path_join(CommonTestUtils::getExecutableDirectory(),
                                                                              SERIALIZED_ZOO,
                                                                              "onnx/sub_v6_broadcast_axes_1_2.onnx"));
    auto test_case = test::TestCase(function, s_device);

    Shape shape{1, 3, 2, 2};
    std::vector<float> A(shape_size(shape), 0.f);
    test_case.add_input<float>(A);
    test_case.add_input<float>({3.f, 4.f, 5.f, 6.f, 7.f, 8.f});
    test_case.add_expected_output<float>(shape,
                                         {-3.f, -3.f, -4.f, -4.f, -5.f, -5.f, -6.f, -6.f, -7.f, -7.f, -8.f, -8.f});
    test_case.run();
}

NGRAPH_TEST(${BACKEND_NAME}, onnx_model_sub_v6_broadcast_no_axis) {
    const auto function = onnx_import::import_onnx_model(file_util::path_join(CommonTestUtils::getExecutableDirectory(),
                                                                              SERIALIZED_ZOO,
                                                                              "onnx/sub_v6_broadcast_no_axis.onnx"));
    auto test_case = test::TestCase(function, s_device);

    Shape shape{2, 2};
    std::vector<float> A(shape_size(shape));
    std::iota(A.begin(), A.end(), 1);
    test_case.add_input<float>(A);
    test_case.add_input<float>({3.0f});
    test_case.add_expected_output<float>(shape, {-2.0f, -1.0f, 0.0f, 1.0f});
    test_case.run();
}

NGRAPH_TEST(${BACKEND_NAME}, onnx_model_sub_v7) {
    const auto function = onnx_import::import_onnx_model(
        file_util::path_join(CommonTestUtils::getExecutableDirectory(), SERIALIZED_ZOO, "onnx/sub_v7.onnx"));
    auto test_case = test::TestCase(function, s_device);

    test_case.add_input<float>({1.0f, 2.0f, 3.0f});
    test_case.add_input<float>({3.0f, 8.0f, 7.0f});
    test_case.add_expected_output<float>(Shape{3}, {-2.0f, -6.0f, -4.0f});
    test_case.run();
}

NGRAPH_TEST(${BACKEND_NAME}, onnx_model_sub_v7_broadcast) {
    const auto function = onnx_import::import_onnx_model(
        file_util::path_join(CommonTestUtils::getExecutableDirectory(), SERIALIZED_ZOO, "onnx/sub_v7_broadcast.onnx"));
    auto test_case = test::TestCase(function, s_device);

    Shape shape{1, 2, 3};
    std::vector<float> A(shape_size(shape));
    std::iota(A.begin(), A.end(), 1);
    test_case.add_input<float>(A);
    test_case.add_input<float>({3.0f, 4.0f, 5.0f});
    test_case.add_expected_output<float>(shape, {-2.0f, -2.0f, -2.0f, 1.0f, 1.0f, 1.0f});
    test_case.run();
}

NGRAPH_TEST(${BACKEND_NAME}, onnx_model_div_v6_broadcast_axis_1) {
    const auto function = onnx_import::import_onnx_model(file_util::path_join(CommonTestUtils::getExecutableDirectory(),
                                                                              SERIALIZED_ZOO,
                                                                              "onnx/div_v6_broadcast_axis_1.onnx"));
    auto test_case = test::TestCase(function, s_device);

    Shape shape{1, 3, 2, 2};
    std::vector<float> A(shape_size(shape));
    std::iota(A.begin(), A.end(), 1);
    test_case.add_input<float>(A);
    test_case.add_input<float>({3.0f, 4.0f, 5.0f});
    test_case.add_expected_output<float>(
        shape,
        {0.3333333f, 0.6666666f, 1.0f, 1.333333f, 1.25f, 1.5f, 1.75f, 2.0f, 1.8f, 2.0, 2.2f, 2.4f});
    test_case.run();
}

NGRAPH_TEST(${BACKEND_NAME}, onnx_model_div_v6_broadcast_axes_1_2) {
    const auto function = onnx_import::import_onnx_model(file_util::path_join(CommonTestUtils::getExecutableDirectory(),
                                                                              SERIALIZED_ZOO,
                                                                              "onnx/div_v6_broadcast_axes_1_2.onnx"));
    auto test_case = test::TestCase(function, s_device);

    Shape shape{1, 3, 2, 2};
    std::vector<float> A(shape_size(shape), 840.f);
    test_case.add_input<float>(A);
    test_case.add_input<float>({3.f, 4.f, 5.f, 6.f, 7.f, 8.f});
    test_case.add_expected_output<float>(
        shape,
        {280.f, 280.f, 210.f, 210.f, 168.f, 168.f, 140.f, 140.f, 120.f, 120.f, 105.f, 105.f});
    test_case.run();
}

NGRAPH_TEST(${BACKEND_NAME}, onnx_model_div_v6_broadcast_no_axis) {
    const auto function = onnx_import::import_onnx_model(file_util::path_join(CommonTestUtils::getExecutableDirectory(),
                                                                              SERIALIZED_ZOO,
                                                                              "onnx/div_v6_broadcast_no_axis.onnx"));
    auto test_case = test::TestCase(function, s_device);

    Shape shape{2, 2};
    std::vector<float> A(shape_size(shape));
    std::iota(A.begin(), A.end(), 1);
    test_case.add_input<float>(A);
    test_case.add_input<float>({2.0f});
    test_case.add_expected_output<float>(shape, {0.5f, 1.0f, 1.5f, 2.0f});
    test_case.run();
}

NGRAPH_TEST(${BACKEND_NAME}, onnx_model_div_v7) {
    const auto function = onnx_import::import_onnx_model(
        file_util::path_join(CommonTestUtils::getExecutableDirectory(), SERIALIZED_ZOO, "onnx/div_v7.onnx"));
    auto test_case = test::TestCase(function, s_device);

    test_case.add_input<float>({1.0f, 2.0f, 3.0f});
    test_case.add_input<float>({3.0f, 8.0f, 7.0f});
    test_case.add_expected_output<float>(Shape{3}, {0.3333333f, 0.25f, 0.4285714f});
    test_case.run();
}

NGRAPH_TEST(${BACKEND_NAME}, onnx_model_div_v7_broadcast) {
    const auto function = onnx_import::import_onnx_model(
        file_util::path_join(CommonTestUtils::getExecutableDirectory(), SERIALIZED_ZOO, "onnx/div_v7_broadcast.onnx"));
    auto test_case = test::TestCase(function, s_device);

    Shape shape{1, 2, 3};
    std::vector<float> A(shape_size(shape));
    std::iota(A.begin(), A.end(), 1);
    test_case.add_input<float>(A);
    test_case.add_input<float>({3.0f, 4.0f, 5.0f});
    test_case.add_expected_output<float>(shape, {0.3333333f, 0.5f, 0.6f, 1.3333333f, 1.25f, 1.2f});
    test_case.run();
}

NGRAPH_TEST(${BACKEND_NAME}, onnx_model_dangling_parameter) {
    auto function = onnx_import::import_onnx_model(file_util::path_join(CommonTestUtils::getExecutableDirectory(),
                                                                        SERIALIZED_ZOO,
                                                                        "onnx/dangling_parameter.onnx"));

    auto test_case = test::TestCase(function, s_device);

    test_case.add_input<float>({-1.0f, 2.0f, -3.0f});
    test_case.add_expected_output<float>(Shape{3}, {1.0f, 2.0f, 3.0f});
    test_case.run();
}

NGRAPH_TEST(${BACKEND_NAME}, onnx_clip_inbounds) {
    auto function = onnx_import::import_onnx_model(file_util::path_join(CommonTestUtils::getExecutableDirectory(),
                                                                        SERIALIZED_ZOO,
                                                                        "onnx/test_clip_inbounds.onnx"));

    auto test_case = test::TestCase(function, s_device);
    const std::vector<int32_t> data{-1, 0, 1, -9999, 9999};
    test_case.add_input<int32_t>(data);
    test_case.add_expected_output<int32_t>(Shape{data.size()}, data);
    test_case.run();
}

NGRAPH_TEST(${BACKEND_NAME}, onnx_clip_no_min_no_max) {
    auto function = onnx_import::import_onnx_model(file_util::path_join(CommonTestUtils::getExecutableDirectory(),
                                                                        SERIALIZED_ZOO,
                                                                        "onnx/clip_no_min_no_max.onnx"));

    auto test_case = test::TestCase(function, s_device);
    const std::vector<float> data{-1.6, -0.1, 10., 0., -10., 1.99, 2.015, 3.};

    test_case.add_input<float>(data);

    test_case.add_expected_output<float>(Shape{2, 4}, data);
    test_case.run();
}

NGRAPH_TEST(${BACKEND_NAME}, onnx_clip_no_min_no_max_inf) {
    auto function = onnx_import::import_onnx_model(file_util::path_join(CommonTestUtils::getExecutableDirectory(),
                                                                        SERIALIZED_ZOO,
                                                                        "onnx/clip_no_min_no_max.onnx"));

    auto test_case = test::TestCase(function, s_device);
    const std::vector<float> data{std::numeric_limits<float>::infinity(),
                                  -std::numeric_limits<float>::infinity(),
                                  static_cast<float>(std::numeric_limits<double>::max()),
                                  std::numeric_limits<float>::min(),
                                  std::numeric_limits<float>::max(),
                                  std::numeric_limits<float>::lowest(),
                                  0,
                                  -1};

    const std::vector<float> expected_output{std::numeric_limits<float>::max(),
                                             std::numeric_limits<float>::lowest(),
                                             std::numeric_limits<float>::max(),
                                             std::numeric_limits<float>::min(),
                                             std::numeric_limits<float>::max(),
                                             std::numeric_limits<float>::lowest(),
                                             0,
                                             -1};

    test_case.add_input<float>(data);

    test_case.add_expected_output<float>(Shape{2, 4}, expected_output);
    test_case.run_with_tolerance_as_fp(0);
}

NGRAPH_TEST(${BACKEND_NAME}, onnx_clip_no_min_set_max) {
    auto function = onnx_import::import_onnx_model(file_util::path_join(CommonTestUtils::getExecutableDirectory(),
                                                                        SERIALIZED_ZOO,
                                                                        "onnx/clip_no_min_set_max.onnx"));

    auto test_case = test::TestCase(function, s_device);
    const std::vector<float> data{-1.6, -0.1, 10., 0., -10., 1.99, 2.015, 3.};
    const std::vector<float> max_val{2.01};
    const std::vector<float> output{-1.6, -0.1, 2.01, 0., -10., 1.99, 2.01, 2.01};

    test_case.add_input<float>(data);
    test_case.add_input<float>(max_val);

    test_case.add_expected_output<float>(Shape{2, 4}, output);
    test_case.run();
}

NGRAPH_TEST(${BACKEND_NAME}, onnx_clip_set_min_no_max) {
    auto function = onnx_import::import_onnx_model(file_util::path_join(CommonTestUtils::getExecutableDirectory(),
                                                                        SERIALIZED_ZOO,
                                                                        "onnx/clip_set_min_no_max.onnx"));

    auto test_case = test::TestCase(function, s_device);
    const std::vector<float> data{-1.6, -0.1, 10., 0., -10., 1.99, 2.015, 3.};
    const std::vector<float> min_val{-1.59};
    const std::vector<float> output{-1.59, -0.1, 10., 0., -1.59, 1.99, 2.015, 3.};

    test_case.add_input<float>(data);
    test_case.add_input<float>(min_val);

    test_case.add_expected_output<float>(Shape{2, 4}, output);
    test_case.run();
}

NGRAPH_TEST(${BACKEND_NAME}, onnx_clip_no_min_no_max_int64) {
    auto function = onnx_import::import_onnx_model(file_util::path_join(CommonTestUtils::getExecutableDirectory(),
                                                                        SERIALIZED_ZOO,
                                                                        "onnx/clip_no_min_no_max_int64.onnx"));

    auto test_case = test::TestCase(function, s_device);
    const std::vector<int64_t> data{INT64_MAX, INT64_MIN, INT32_MAX, INT32_MIN, 0, -1, 1, 0};

    test_case.add_input<int64_t>(data);

    test_case.add_expected_output<int64_t>(Shape{2, 4}, data);
    test_case.run();
}

NGRAPH_TEST(${BACKEND_NAME}, onnx_clip_no_min_set_max_int64) {
    auto function = onnx_import::import_onnx_model(file_util::path_join(CommonTestUtils::getExecutableDirectory(),
                                                                        SERIALIZED_ZOO,
                                                                        "onnx/clip_no_min_set_max_int64.onnx"));

    auto test_case = test::TestCase(function, s_device);
    const std::vector<int64_t> data{INT64_MAX, INT64_MIN, INT32_MAX, INT32_MIN, 0, -1, 1, 0};
    const std::vector<int64_t> max_val{INT32_MAX};
    const std::vector<int64_t> output{INT32_MAX, INT64_MIN, INT32_MAX, INT32_MIN, 0, -1, 1, 0};

    test_case.add_input<int64_t>(data);
    test_case.add_input<int64_t>(max_val);

    test_case.add_expected_output<int64_t>(Shape{2, 4}, output);
    test_case.run();
}

NGRAPH_TEST(${BACKEND_NAME}, onnx_clip_set_min_no_max_initializers) {
    auto function = onnx_import::import_onnx_model(file_util::path_join(CommonTestUtils::getExecutableDirectory(),
                                                                        SERIALIZED_ZOO,
                                                                        "onnx/clip_set_min_no_max_initializers.onnx"));

    auto test_case = test::TestCase(function, s_device);
    const std::vector<float> data{-1.6, -0.1, 10., 0., -10., 1.99, 2.015, 3.};
    const std::vector<float> output{-1.59, -0.1, 10., 0., -1.59, 1.99, 2.015, 3.};

    test_case.add_input<float>(data);

    test_case.add_expected_output<float>(Shape{2, 4}, output);
    test_case.run();
}

NGRAPH_TEST(${BACKEND_NAME}, onnx_clip_set_min_set_max) {
    auto function = onnx_import::import_onnx_model(file_util::path_join(CommonTestUtils::getExecutableDirectory(),
                                                                        SERIALIZED_ZOO,
                                                                        "onnx/clip_set_min_set_max.onnx"));

    auto test_case = test::TestCase(function, s_device);
    const std::vector<float> data{-1.6, -0.1, 10., 0., -10., 1.99, 2.015, 3.};
    const std::vector<float> min_val{-1.59};
    const std::vector<float> max_val{2.01};
    const std::vector<float> output{-1.59, -0.1, 2.01, 0., -1.59, 1.99, 2.01, 2.01};

    test_case.add_input<float>(data);
    test_case.add_input<float>(min_val);
    test_case.add_input<float>(max_val);

    test_case.add_expected_output<float>(Shape{2, 4}, output);
    test_case.run();
}

NGRAPH_TEST(${BACKEND_NAME}, onnx_clip_set_min_set_max_initializers) {
    auto function = onnx_import::import_onnx_model(file_util::path_join(CommonTestUtils::getExecutableDirectory(),
                                                                        SERIALIZED_ZOO,
                                                                        "onnx/clip_set_min_set_max_initializers.onnx"));

    auto test_case = test::TestCase(function, s_device);
    const std::vector<float> data{-1.6, -0.1, 10., 0., -10., 1.99, 2.015, 3.};
    const std::vector<float> output{-1.59, -0.1, 2.01, 0., -1.59, 1.99, 2.01, 2.01};

    test_case.add_input<float>(data);

    test_case.add_expected_output<float>(Shape{2, 4}, output);
    test_case.run();
}

NGRAPH_TEST(${BACKEND_NAME}, onnx_mvn_v6) {
    auto function = onnx_import::import_onnx_model(
        file_util::path_join(CommonTestUtils::getExecutableDirectory(), SERIALIZED_ZOO, "onnx/mvn_v6.onnx"));

    auto test_case = test::TestCase(function, s_device);
    test_case.add_input<float>({0.8439683,  0.5665144, 0.05836735, 0.02916367, 0.12964272, 0.5060197, 0.79538304,
                                0.9411346,  0.9546573, 0.17730942, 0.46192095, 0.26480448, 0.6746842, 0.01665257,
                                0.62473077, 0.9240844, 0.9722341,  0.11965699, 0.41356155, 0.9129373, 0.59330076,
                                0.81929934, 0.7862604, 0.11799799, 0.69248444, 0.54119414, 0.07513223});
    test_case.add_expected_output<float>(
        Shape{3, 3, 3, 1},
        {1.3546423,  0.33053496, -1.5450814,  -1.2106764,  -0.8925952,  0.29888135, 0.38083088,
         0.81808794, 0.85865635, -1.1060555,  -0.05552877, -0.78310335, 0.83281356, -1.250282,
         0.67467856, 0.7669372,  0.9113869,   -1.6463585,  -0.23402764, 1.6092131,  0.42940593,
         1.2906139,  1.1860244,  -0.92945826, 0.0721334,   -0.38174,    -1.7799333});
    test_case.run();
}

NGRAPH_TEST(${BACKEND_NAME}, onnx_dropout1_no_training_no_return_mask) {
    auto function =
        onnx_import::import_onnx_model(file_util::path_join(CommonTestUtils::getExecutableDirectory(),
                                                            SERIALIZED_ZOO,
                                                            "onnx/dropout1_no_training_no_return_mask.onnx"));

    auto test_case = test::TestCase(function, s_device);
    const std::vector<float> data(3 * 4 * 5, 2.0f);
    test_case.add_input<float>(data);
    test_case.add_expected_output<float>(Shape{3, 4, 5}, data);
    test_case.run();
}

NGRAPH_TEST(${BACKEND_NAME}, onnx_dropout1_no_training_return_mask) {
    auto function = onnx_import::import_onnx_model(file_util::path_join(CommonTestUtils::getExecutableDirectory(),
                                                                        SERIALIZED_ZOO,
                                                                        "onnx/dropout1_no_training_return_mask.onnx"));

    auto test_case = test::TestCase(function, s_device);
    const std::vector<float> data(3 * 4 * 5, 2.0f);
    test_case.add_input<float>(data);
    test_case.add_expected_output<float>(Shape{3, 4, 5}, data);
    test_case.add_expected_output<int32_t>(Shape{3, 4, 5},
                                           std::vector<int32_t>(3 * 4 * 5, 1));  // // bool converted to i32
    test_case.run();
}

NGRAPH_TEST(${BACKEND_NAME}, onnx_dropout7_no_return_mask) {
    auto function = onnx_import::import_onnx_model(file_util::path_join(CommonTestUtils::getExecutableDirectory(),
                                                                        SERIALIZED_ZOO,
                                                                        "onnx/dropout7_no_return_mask.onnx"));

    auto test_case = test::TestCase(function, s_device);
    const std::vector<float> data(3 * 4 * 5, 2.0f);
    test_case.add_input<float>(data);
    test_case.add_expected_output<float>(Shape{3, 4, 5}, data);
    test_case.run();
}

NGRAPH_TEST(${BACKEND_NAME}, onnx_dropout12_no_training_no_return_mask) {
    auto function =
        onnx_import::import_onnx_model(file_util::path_join(CommonTestUtils::getExecutableDirectory(),
                                                            SERIALIZED_ZOO,
                                                            "onnx/dropout12_no_training_no_return_mask.onnx"));

    auto test_case = test::TestCase(function, s_device);
    const std::vector<float> data(3 * 4 * 5, 2.0f);
    test_case.add_input<float>(data);
    test_case.add_expected_output<float>(Shape{3, 4, 5}, data);
    test_case.run();
}

NGRAPH_TEST(${BACKEND_NAME}, onnx_dropout12_no_training_return_mask) {
    auto function = onnx_import::import_onnx_model(file_util::path_join(CommonTestUtils::getExecutableDirectory(),
                                                                        SERIALIZED_ZOO,
                                                                        "onnx/dropout12_no_training_return_mask.onnx"));

    auto test_case = test::TestCase(function, s_device);
    const std::vector<float> data(3 * 4 * 5, 2.0f);
    test_case.add_input<float>(data);
    test_case.add_expected_output<float>(Shape{3, 4, 5}, data);
    test_case.add_expected_output<int32_t>(Shape{3, 4, 5},
                                           std::vector<int32_t>(3 * 4 * 5, 1));  // bool converted to i32
    test_case.run();
}

NGRAPH_TEST(${BACKEND_NAME}, onnx_dropout12_no_traning_no_const_rato) {
    auto function =
        onnx_import::import_onnx_model(file_util::path_join(CommonTestUtils::getExecutableDirectory(),
                                                            SERIALIZED_ZOO,
                                                            "onnx/dropout12_no_traning_no_const_rato.onnx"));

    auto test_case = test::TestCase(function, s_device);
    test_case.add_input<float>({1, 2, 3, 4});
    // test_case.add_input<float>(Shape{}, {0.5}); // ratio input is ignored

    test_case.add_expected_output<float>(Shape{1, 4}, {1., 2., 3., 4.});
    test_case.run();
}

NGRAPH_TEST(${BACKEND_NAME}, onnx_dropout12_training_mode) {
    try {
        auto function = onnx_import::import_onnx_model(file_util::path_join(CommonTestUtils::getExecutableDirectory(),
                                                                            SERIALIZED_ZOO,
                                                                            "onnx/dropout12_training_mode.onnx"));
        FAIL() << "Expected exception was not thrown";
    } catch (const ngraph::ngraph_error& e) {
        EXPECT_HAS_SUBSTRING(e.what(), std::string("Training mode is not supported for Dropout op"));
    } catch (...) {
        FAIL() << "Expected ngraph_error exception was not thrown";
    }
}

NGRAPH_TEST(${BACKEND_NAME}, onnx_dropout12_not_const_training_mode) {
    try {
        auto function =
            onnx_import::import_onnx_model(file_util::path_join(CommonTestUtils::getExecutableDirectory(),
                                                                SERIALIZED_ZOO,
                                                                "onnx/dropout12_not_const_training_mode.onnx"));
        FAIL() << "Expected exception was not thrown";
    } catch (const ngraph::ngraph_error& e) {
        EXPECT_HAS_SUBSTRING(e.what(), std::string("Non-constant training_mode input is not supported."));
    } catch (...) {
        FAIL() << "Expected ngraph_error exception was not thrown";
    }
}

NGRAPH_TEST(${BACKEND_NAME}, onnx_multiple_slices_last_layer) {
    std::vector<float> data(1 * 30 * 320 * 320);
    std::fill(data.begin(), data.end(), 1);

    const auto function = onnx_import::import_onnx_model(file_util::path_join(CommonTestUtils::getExecutableDirectory(),
                                                                              SERIALIZED_ZOO,
                                                                              "onnx/multiple_slices_last_layer.onnx"));
    auto test_case = test::TestCase(function, s_device);
    std::vector<float> o1(1 * 320 * 320 * 21);
    std::fill(o1.begin(), o1.end(), 1);

    std::vector<float> o2(1 * 320 * 320 * 9);
    std::fill(o2.begin(), o2.end(), 1);

    test_case.add_input<float>(data);
    test_case.add_expected_output<float>(Shape{1, 320, 320, 21}, o1);
    test_case.add_expected_output<float>(Shape{1, 320, 320, 9}, o2);
    test_case.run();
}

NGRAPH_TEST(${BACKEND_NAME}, onnx_slice_const_axes_source) {
    auto function = onnx_import::import_onnx_model(file_util::path_join(CommonTestUtils::getExecutableDirectory(),
                                                                        SERIALIZED_ZOO,
                                                                        "onnx/slice_const_axes_source.onnx"));

    auto test_case = test::TestCase(function, s_device);
    test_case.add_input<float>(std::vector<float>{1.f, 2.f, 3.f, 4.f, 5.f, 6.f, 7.f, 8.f});
    test_case.add_expected_output<float>(Shape{2, 2}, {2.f, 3.f, 6.f, 7.f});
    test_case.run();
}

NGRAPH_TEST(${BACKEND_NAME}, onnx_softmax_crossentropy_loss_mean) {
    auto function = onnx_import::import_onnx_model(file_util::path_join(CommonTestUtils::getExecutableDirectory(),
                                                                        SERIALIZED_ZOO,
                                                                        "onnx/softmax_crossentropy_loss_mean.onnx"));

    auto test_case = test::TestCase(function, s_device);
    test_case.add_input<float>({0.54881352186203,
                                0.7151893377304077,
                                0.6027633547782898,
                                0.5448831915855408,
                                0.42365479469299316,
                                0.6458941102027893,
                                0.4375872015953064,
                                0.891772985458374,
                                0.9636627435684204,
                                0.3834415078163147,
                                0.7917250394821167,
                                0.5288949012756348,
                                0.5680445432662964,
                                0.9255966544151306,
                                0.07103605568408966});
    test_case.add_input<int64_t>({1, 4, 3});
    test_case.add_expected_output<float>(Shape{}, {1.561384797096252441});
    test_case.run();
}

NGRAPH_TEST(${BACKEND_NAME}, onnx_negativelog_likelihood_loss) {
    auto function = onnx_import::import_onnx_model(file_util::path_join(CommonTestUtils::getExecutableDirectory(),
                                                                        SERIALIZED_ZOO,
                                                                        "onnx/negativelog_likelihood_loss.onnx"));

    auto test_case = test::TestCase(function, s_device);
    test_case.add_input<float>({
        0.54881352186203,    0.7151893377304077,   0.6027633547782898, 0.5448831915855408, 0.42365479469299316,
        0.6458941102027893,  0.4375872015953064,   0.891772985458374,  0.9636627435684204, 0.3834415078163147,
        0.7917250394821167,  0.5288949012756348,   0.5680445432662964, 0.9255966544151306, 0.07103605568408966,
        0.08712930232286453, 0.020218396559357643, 0.832619845867157,  0.7781567573547363, 0.8700121641159058,
        0.978618323802948,   0.7991585731506348,   0.4614793658256531, 0.7805292010307312, 0.11827442795038223,
        0.6399210095405579,  0.14335328340530396,  0.9446688890457153, 0.5218483209609985, 0.4146619439125061,
    });
    test_case.add_input<int64_t>({3, 3, 2, 4, 2, 0});
    test_case.add_expected_output<float>(Shape{}, {-0.531306922435760498});
    test_case.run();
}

NGRAPH_TEST(${BACKEND_NAME}, onnx_constant_fill_input_as_shape_default_value) {
    auto function =
        onnx_import::import_onnx_model(file_util::path_join(CommonTestUtils::getExecutableDirectory(),
                                                            SERIALIZED_ZOO,
                                                            "onnx/constant_fill_input_as_shape_default_value.onnx"));

    auto test_case = test::TestCase(function, s_device);
    test_case.add_expected_output<float>(Shape{1, 2, 3}, {0.f, 0.f, 0.f, 0.f, 0.f, 0.f});
    test_case.run();
}

NGRAPH_TEST(${BACKEND_NAME}, onnx_constant_fill_input_as_shape_u8_type) {
    auto function =
        onnx_import::import_onnx_model(file_util::path_join(CommonTestUtils::getExecutableDirectory(),
                                                            SERIALIZED_ZOO,
                                                            "onnx/constant_fill_input_as_shape_u8_type.onnx"));

    auto test_case = test::TestCase(function, s_device);
    test_case.add_expected_output<uint8_t>(Shape{3, 1, 2}, {3, 3, 3, 3, 3, 3});
    test_case.run();
}

NGRAPH_TEST(${BACKEND_NAME}, onnx_constant_fill_extra_shape) {
    auto function = onnx_import::import_onnx_model(file_util::path_join(CommonTestUtils::getExecutableDirectory(),
                                                                        SERIALIZED_ZOO,
                                                                        "onnx/constant_fill_extra_shape.onnx"));

    auto test_case = test::TestCase(function, s_device);
    test_case.add_expected_output<float>(Shape{3, 1, 2, 2, 1}, std::vector<float>(12, 3.0f));
    test_case.run();
}

NGRAPH_TEST(${BACKEND_NAME}, onnx_constant_fill_shape_attribute) {
    auto function = onnx_import::import_onnx_model(file_util::path_join(CommonTestUtils::getExecutableDirectory(),
                                                                        SERIALIZED_ZOO,
                                                                        "onnx/constant_fill_shape_attribute.onnx"));

    auto test_case = test::TestCase(function, s_device);
    test_case.add_expected_output<int32_t>(Shape{2, 3, 4}, std::vector<int32_t>(24, 5));
    test_case.run();
}

NGRAPH_TEST(${BACKEND_NAME}, onnx_constant_float_tensor) {
    auto function = onnx_import::import_onnx_model(file_util::path_join(CommonTestUtils::getExecutableDirectory(),
                                                                        SERIALIZED_ZOO,
                                                                        "onnx/constant_float_tensor.onnx"));

    auto test_case = test::TestCase(function, s_device);
    test_case.add_expected_output<float>(Shape{2, 3}, {0.0f, 0.5f, 1.f, 1.5f, 2.f, 2.5f});
    test_case.run();
}

NGRAPH_TEST(${BACKEND_NAME}, onnx_constant_bfloat_tensor) {
    auto function = onnx_import::import_onnx_model(file_util::path_join(CommonTestUtils::getExecutableDirectory(),
                                                                        SERIALIZED_ZOO,
                                                                        "onnx/constant_bfloat_tensor.onnx"));

    auto test_case = test::TestCase(function, s_device);
    test_case.add_expected_output<bfloat16>(Shape{2, 3}, {0.f, 5.f, 10.f, 15.f, 20.f, 25.f});
    test_case.run();
}

NGRAPH_TEST(${BACKEND_NAME}, onnx_constant_float_scalar) {
    auto function = onnx_import::import_onnx_model(file_util::path_join(CommonTestUtils::getExecutableDirectory(),
                                                                        SERIALIZED_ZOO,
                                                                        "onnx/constant_float_scalar.onnx"));

    auto test_case = test::TestCase(function, s_device);
    test_case.add_expected_output<float>(Shape{}, {0.5f});
    test_case.run();
}

NGRAPH_TEST(${BACKEND_NAME}, onnx_constant_float_array) {
    auto function = onnx_import::import_onnx_model(file_util::path_join(CommonTestUtils::getExecutableDirectory(),
                                                                        SERIALIZED_ZOO,
                                                                        "onnx/constant_float_array.onnx"));

    auto test_case = test::TestCase(function, s_device);
    test_case.add_expected_output<float>(Shape{3}, {0.5f, 1.f, 1.5f});
    test_case.run();
}

NGRAPH_TEST(${BACKEND_NAME}, onnx_constant_integer_scalar) {
    auto function = onnx_import::import_onnx_model(file_util::path_join(CommonTestUtils::getExecutableDirectory(),
                                                                        SERIALIZED_ZOO,
                                                                        "onnx/constant_integer_scalar.onnx"));

    auto test_case = test::TestCase(function, s_device);
    test_case.add_expected_output<std::int64_t>(Shape{}, {1});
    test_case.run();
}

NGRAPH_TEST(${BACKEND_NAME}, onnx_constant_integer_array) {
    auto function = onnx_import::import_onnx_model(file_util::path_join(CommonTestUtils::getExecutableDirectory(),
                                                                        SERIALIZED_ZOO,
                                                                        "onnx/constant_integer_array.onnx"));

    auto test_case = test::TestCase(function, s_device);
    test_case.add_expected_output<std::int64_t>(Shape{3}, {0, 1, 2});
    test_case.run();
}

NGRAPH_TEST(${BACKEND_NAME}, onnx_constant_sparse_tensor_float_2x2) {
    auto function = onnx_import::import_onnx_model(file_util::path_join(CommonTestUtils::getExecutableDirectory(),
                                                                        SERIALIZED_ZOO,
                                                                        "onnx/constant_sparse_tensor.onnx"));

    auto test_case = test::TestCase(function, s_device);
    test_case.add_expected_output<float>(Shape{2, 2}, {0.f, 5.f, 0.f, 0.f});
    test_case.run();
}

NGRAPH_TEST(${BACKEND_NAME}, onnx_constant_sparse_tensor_float_3x4) {
    auto function = onnx_import::import_onnx_model(file_util::path_join(CommonTestUtils::getExecutableDirectory(),
                                                                        SERIALIZED_ZOO,
                                                                        "onnx/constant_sparse_tensor_float_3x4.onnx"));

    auto test_case = test::TestCase(function, s_device);
    test_case.add_expected_output<float>(Shape{3, 4}, {1.f, 0.f, 0.f, 8.f, 0.f, 0.f, 0.f, 0.f, 0.f, 0.f, 3.f, 0.f});
    test_case.run();
}

NGRAPH_TEST(${BACKEND_NAME}, onnx_constant_sparse_tensor_float_3x4_linearized_indices) {
    auto function = onnx_import::import_onnx_model(
        file_util::path_join(CommonTestUtils::getExecutableDirectory(),
                             SERIALIZED_ZOO,
                             "onnx/constant_sparse_tensor_float_3x4_linearized_indices.onnx"));

    auto test_case = test::TestCase(function, s_device);
    test_case.add_expected_output<float>(Shape{3, 4}, {1.f, 0.f, 0.f, 8.f, 0.f, 0.f, 0.f, 0.f, 0.f, 0.f, 3.f, 0.f});
    test_case.run();
}

NGRAPH_TEST(${BACKEND_NAME}, onnx_constant_sparse_tensor_int32_3x4) {
    auto function = onnx_import::import_onnx_model(file_util::path_join(CommonTestUtils::getExecutableDirectory(),
                                                                        SERIALIZED_ZOO,
                                                                        "onnx/constant_sparse_tensor_int32_3x4.onnx"));

    auto test_case = test::TestCase(function, s_device);
    test_case.add_expected_output<int32_t>(Shape{3, 4}, {1, 0, 0, 8, 0, 0, 0, 0, 0, 0, 3, 0});
    test_case.run();
}

NGRAPH_TEST(${BACKEND_NAME}, onnx_constant_sparse_tensor_int64_3x4) {
    auto function = onnx_import::import_onnx_model(file_util::path_join(CommonTestUtils::getExecutableDirectory(),
                                                                        SERIALIZED_ZOO,
                                                                        "onnx/constant_sparse_tensor_int64_3x4.onnx"));

    auto test_case = test::TestCase(function, s_device);
    test_case.add_expected_output<int64_t>(Shape{3, 4}, {1, 0, 0, 8, 0, 0, 0, 0, 0, 0, 3, 0});
    test_case.run();
}

NGRAPH_TEST(${BACKEND_NAME}, onnx_constant_sparse_tensor_boolean_3x4) {
    auto function =
        onnx_import::import_onnx_model(file_util::path_join(CommonTestUtils::getExecutableDirectory(),
                                                            SERIALIZED_ZOO,
                                                            "onnx/constant_sparse_tensor_boolean_3x4.onnx"));

    auto test_case = test::TestCase(function, s_device);
    test_case.add_expected_output<bool>(Shape{3, 4}, {1, 0, 0, 1, 0, 0, 0, 0, 0, 0, 1, 0});
    test_case.run();
}

NGRAPH_TEST(${BACKEND_NAME}, onnx_constant_sparse_tensor_float16_3x4) {
    auto function =
        onnx_import::import_onnx_model(file_util::path_join(CommonTestUtils::getExecutableDirectory(),
                                                            SERIALIZED_ZOO,
                                                            "onnx/constant_sparse_tensor_float16_3x4.onnx"));

    auto test_case = test::TestCase(function, s_device);
    test_case.add_expected_output<ngraph::float16>(Shape{3, 4}, {1, 0, 0, 8, 0, 0, 0, 0, 0, 0, 3, 0});
    test_case.run();
}

NGRAPH_TEST(${BACKEND_NAME}, onnx_constant_sparse_tensor_double_3x4) {
    auto function = onnx_import::import_onnx_model(file_util::path_join(CommonTestUtils::getExecutableDirectory(),
                                                                        SERIALIZED_ZOO,
                                                                        "onnx/constant_sparse_tensor_double_3x4.onnx"));

    auto test_case = test::TestCase(function, s_device);
    test_case.add_expected_output<double>(Shape{3, 4}, {1, 0, 0, 8, 0, 0, 0, 0, 0, 0, 3, 0});
    test_case.run();
}

NGRAPH_TEST(${BACKEND_NAME}, onnx_constant_sparse_tensor_int8_3x4) {
    auto function = onnx_import::import_onnx_model(file_util::path_join(CommonTestUtils::getExecutableDirectory(),
                                                                        SERIALIZED_ZOO,
                                                                        "onnx/constant_sparse_tensor_int8_3x4.onnx"));

    auto test_case = test::TestCase(function, s_device);
    test_case.add_expected_output<int8_t>(Shape{3, 4}, {1, 0, 0, 8, 0, 0, 0, 0, 0, 0, 3, 0});
    test_case.run();
}

NGRAPH_TEST(${BACKEND_NAME}, onnx_constant_sparse_tensor_int16_3x4) {
    auto function = onnx_import::import_onnx_model(file_util::path_join(CommonTestUtils::getExecutableDirectory(),
                                                                        SERIALIZED_ZOO,
                                                                        "onnx/constant_sparse_tensor_int16_3x4.onnx"));

    auto test_case = test::TestCase(function, s_device);
    test_case.add_expected_output<int16_t>(Shape{3, 4}, {1, 0, 0, 8, 0, 0, 0, 0, 0, 0, 3, 0});
    test_case.run();
}

NGRAPH_TEST(${BACKEND_NAME}, onnx_constant_sparse_tensor_uint8_3x4) {
    auto function = onnx_import::import_onnx_model(file_util::path_join(CommonTestUtils::getExecutableDirectory(),
                                                                        SERIALIZED_ZOO,
                                                                        "onnx/constant_sparse_tensor_uint8_3x4.onnx"));

    auto test_case = test::TestCase(function, s_device);
    test_case.add_expected_output<uint8_t>(Shape{3, 4}, {1, 0, 0, 8, 0, 0, 0, 0, 0, 0, 3, 0});
    test_case.run();
}

NGRAPH_TEST(${BACKEND_NAME}, onnx_constant_sparse_tensor_uint16_3x4) {
    auto function = onnx_import::import_onnx_model(file_util::path_join(CommonTestUtils::getExecutableDirectory(),
                                                                        SERIALIZED_ZOO,
                                                                        "onnx/constant_sparse_tensor_uint16_3x4.onnx"));

    auto test_case = test::TestCase(function, s_device);
    test_case.add_expected_output<uint16_t>(Shape{3, 4}, {1, 0, 0, 8, 0, 0, 0, 0, 0, 0, 3, 0});
    test_case.run();
}

NGRAPH_TEST(${BACKEND_NAME}, onnx_constant_sparse_tensor_uint32_3x4) {
    auto function = onnx_import::import_onnx_model(file_util::path_join(CommonTestUtils::getExecutableDirectory(),
                                                                        SERIALIZED_ZOO,
                                                                        "onnx/constant_sparse_tensor_uint32_3x4.onnx"));

    auto test_case = test::TestCase(function, s_device);
    test_case.add_expected_output<uint32_t>(Shape{3, 4}, {1, 0, 0, 8, 0, 0, 0, 0, 0, 0, 3, 0});
    test_case.run();
}

NGRAPH_TEST(${BACKEND_NAME}, onnx_constant_sparse_tensor_uint64_3x4) {
    auto function = onnx_import::import_onnx_model(file_util::path_join(CommonTestUtils::getExecutableDirectory(),
                                                                        SERIALIZED_ZOO,
                                                                        "onnx/constant_sparse_tensor_uint64_3x4.onnx"));

    auto test_case = test::TestCase(function, s_device);
    test_case.add_expected_output<uint64_t>(Shape{3, 4}, {1, 0, 0, 8, 0, 0, 0, 0, 0, 0, 3, 0});
    test_case.run();
}

NGRAPH_TEST(${BACKEND_NAME}, onnx_constant_sparse_tensor_bfloat16_3x4) {
    auto function =
        onnx_import::import_onnx_model(file_util::path_join(CommonTestUtils::getExecutableDirectory(),
                                                            SERIALIZED_ZOO,
                                                            "onnx/constant_sparse_tensor_bfloat16_3x4.onnx"));

    auto test_case = test::TestCase(function, s_device);
    test_case.add_expected_output<ngraph::bfloat16>(Shape{3, 4}, {1, 0, 0, 8, 0, 0, 0, 0, 0, 0, 3, 0});
    test_case.run();
}

NGRAPH_TEST(${BACKEND_NAME}, onnx_constant_sparse_tensor_float_8x17) {
    auto function = onnx_import::import_onnx_model(file_util::path_join(CommonTestUtils::getExecutableDirectory(),
                                                                        SERIALIZED_ZOO,
                                                                        "onnx/constant_sparse_tensor_float_8x17.onnx"));

    auto test_case = test::TestCase(function, s_device);
    test_case.add_expected_output<float>(
        Shape{8, 17},
        {0.f, 0.f, 0.f, 0.f, 0.f, 0.f, 0.f, 1.f, 0.f, 0.f, 0.f, 0.f, 0.f, 0.f, 0.f, 0.f, 0.f, 0.f, 0.f, 0.f,
         0.f, 0.f, 0.f, 1.f, 0.f, 1.f, 0.f, 0.f, 0.f, 0.f, 0.f, 0.f, 0.f, 0.f, 0.f, 0.f, 0.f, 0.f, 1.f, 1.f,
         0.f, 0.f, 0.f, 1.f, 1.f, 0.f, 0.f, 0.f, 0.f, 0.f, 0.f, 0.f, 0.f, 0.f, 1.f, 1.f, 0.f, 0.f, 0.f, 0.f,
         0.f, 1.f, 1.f, 0.f, 0.f, 0.f, 0.f, 0.f, 0.f, 0.f, 0.f, 1.f, 1.f, 0.f, 0.f, 0.f, 0.f, 0.f, 1.f, 1.f,
         0.f, 0.f, 0.f, 0.f, 0.f, 0.f, 0.f, 0.f, 0.f, 1.f, 1.f, 0.f, 0.f, 0.f, 1.f, 1.f, 0.f, 0.f, 0.f, 0.f,
         0.f, 0.f, 0.f, 0.f, 0.f, 0.f, 0.f, 0.f, 1.f, 0.f, 1.f, 0.f, 0.f, 0.f, 0.f, 0.f, 0.f, 0.f, 0.f, 0.f,
         0.f, 0.f, 0.f, 0.f, 0.f, 0.f, 1.f, 0.f, 0.f, 0.f, 0.f, 0.f, 0.f, 0.f, 0.f, 0.f});
    test_case.run();
}

NGRAPH_TEST(${BACKEND_NAME}, onnx_constant_sparse_tensor_float_2x3x4) {
    auto function =
        onnx_import::import_onnx_model(file_util::path_join(CommonTestUtils::getExecutableDirectory(),
                                                            SERIALIZED_ZOO,
                                                            "onnx/constant_sparse_tensor_float_2x3x4.onnx"));

    auto test_case = test::TestCase(function, s_device);
    test_case.add_expected_output<float>(Shape{2, 3, 4}, {1.f, 0.f, 0.f, 8.f, 0.f, 0.f, 0.f, 0.f, 0.f, 0.f, 3.f, 0.f,
                                                          0.f, 0.f, 0.f, 0.f, 0.f, 0.f, 1.f, 0.f, 0.f, 0.f, 3.f, 0.f});
    test_case.run();
}

NGRAPH_TEST(${BACKEND_NAME}, onnx_constant_sparse_tensor_float_2x2x3x4) {
    auto function =
        onnx_import::import_onnx_model(file_util::path_join(CommonTestUtils::getExecutableDirectory(),
                                                            SERIALIZED_ZOO,
                                                            "onnx/constant_sparse_tensor_float_2x2x3x4.onnx"));

    auto test_case = test::TestCase(function, s_device);
    test_case.add_expected_output<float>(
        Shape{2, 2, 3, 4},
        {0.f, 0.f, 0.f, 0.f, 0.f, 0.f, 0.f, 1.f, 0.f, 0.f, 2.f, 3.f, 0.f, 0.f, 0.f, 0.f,
         0.f, 0.f, 1.f, 0.f, 0.f, 0.f, 0.f, 0.f, 0.f, 0.f, 0.f, 8.f, 0.f, 1.f, 2.f, 0.f,
         0.f, 0.f, 3.f, 0.f, 1.f, 0.f, 0.f, 0.f, 0.f, 2.f, 0.f, 0.f, 0.f, 0.f, 0.f, 0.f});
    test_case.run();
}

NGRAPH_TEST(${BACKEND_NAME}, onnx_einsum_sum) {
    auto function = onnx_import::import_onnx_model(
        file_util::path_join(CommonTestUtils::getExecutableDirectory(), SERIALIZED_ZOO, "onnx/einsum_sum.onnx"));
    auto test_case = test::TestCase(function, s_device);
    test_case.add_input<float>(Shape{3, 4},
                               {1.764052345967664,
                                0.4001572083672233,
                                0.9787379841057392,
                                2.240893199201458,
                                1.8675579901499675,
                                -0.977277879876411,
                                0.9500884175255894,
                                -0.1513572082976979,
                                -0.10321885179355784,
                                0.41059850193837233,
                                0.144043571160878,
                                1.454273506962975});
    test_case.add_expected_output<float>(Shape{3}, {5.3838407376420845, 1.689011319501448, 1.9056967282686674});
    test_case.run();
}

NGRAPH_TEST(${BACKEND_NAME}, onnx_float16_tensor_as_int32) {
    const auto function = onnx_import::import_onnx_model(file_util::path_join(CommonTestUtils::getExecutableDirectory(),
                                                                              SERIALIZED_ZOO,
                                                                              "onnx/conv_fp16_W_as_int32.onnx"));

    auto test_case = test::TestCase(function, s_device);
    // clang-format off
    test_case.add_input<ngraph::float16>(Shape{1, 1, 4, 4},
            {   0,  1,  2,  3,
                4,  5,  6,  7,
                8,  9,  10, 11,
                12, 13, 14, 15  });
    /* filters
            [[[[0.25, 0.5, 0.25],
               [0.5,  1.0, 0.5],
               [0.25, 0.5, 0.25]]]] */
    test_case.add_expected_output<ngraph::float16>(Shape{1, 1, 2, 2},
            {   20, 24,
                36, 40  });
    // clang-format on
    test_case.run();
}

NGRAPH_TEST(${BACKEND_NAME}, onnx_model_max_pool_3d) {
    const auto function = onnx_import::import_onnx_model(
        file_util::path_join(CommonTestUtils::getExecutableDirectory(), SERIALIZED_ZOO, "onnx/max_pool_3d.onnx"));

    auto test_case = test::TestCase(function, s_device);
    test_case.add_input<int32_t>(Shape{1, 3, 3}, {-1, 0, 1, 20, -20, 10, 0, 2, 1});
    test_case.add_expected_output<int32_t>(Shape{1, 3, 2}, {0, 1, 20, 10, 2, 2});
    test_case.add_expected_output<int64_t>(Shape{1, 3, 2}, {1, 2, 3, 5, 7, 7});

    test_case.run();
}

NGRAPH_TEST(${BACKEND_NAME}, onnx_model_max_pool_4d_ceil_mode) {
    const auto function = onnx_import::import_onnx_model(file_util::path_join(CommonTestUtils::getExecutableDirectory(),
                                                                              SERIALIZED_ZOO,
                                                                              "onnx/max_pool_4d_ceil_mode.onnx"));

    auto test_case = test::TestCase(function, s_device);
    test_case.add_input<int32_t>(Shape{1, 1, 4, 4}, gen_range<int32_t>(16, 1));
    test_case.add_expected_output<int32_t>(Shape{1, 1, 2, 2}, {11, 12, 15, 16});
    test_case.add_expected_output<int64_t>(Shape{1, 1, 2, 2}, {10, 11, 14, 15});

    test_case.run();
}

NGRAPH_TEST(${BACKEND_NAME}, onnx_model_max_pool_4d_dilations) {
    const auto function = onnx_import::import_onnx_model(file_util::path_join(CommonTestUtils::getExecutableDirectory(),
                                                                              SERIALIZED_ZOO,
                                                                              "onnx/max_pool_4d_dilations.onnx"));

    auto test_case = test::TestCase(function, s_device);
    test_case.add_input<int32_t>(Shape{1, 1, 4, 4}, {9, 10, 11, 12, 1, 2, 3, 4, 16, 14, 15, 13, 5, 6, 8, 7});
    test_case.add_expected_output<int32_t>(Shape{1, 1, 2, 2}, {16, 14, 8, 7});
    test_case.add_expected_output<int64_t>(Shape{1, 1, 2, 2}, {8, 9, 14, 15});

    test_case.run();
}

NGRAPH_TEST(${BACKEND_NAME}, onnx_model_max_pool_4d_strides) {
    // kernel: 3x3
    // strides: 3, 3
    // explicit pads: 2, 2, 2, 2
    const auto function = onnx_import::import_onnx_model(file_util::path_join(CommonTestUtils::getExecutableDirectory(),
                                                                              SERIALIZED_ZOO,
                                                                              "onnx/max_pool_4d_strides.onnx"));

    auto test_case = test::TestCase(function, s_device);
    test_case.add_input<int8_t>(Shape{1, 1, 5, 5}, gen_range<int8_t>(25, 1));
    test_case.add_expected_output<int8_t>(Shape{1, 1, 3, 3}, {1, 4, 5, 16, 19, 20, 21, 24, 25});
    test_case.add_expected_output<int64_t>(Shape{1, 1, 3, 3}, {0, 3, 4, 15, 18, 19, 20, 23, 24});

    test_case.run();
}

NGRAPH_TEST(${BACKEND_NAME}, onnx_model_max_pool_4d_ceil_strides) {
    // kernel: 3x3
    // strides: 2, 2
    // ceil_mode: 1
    const auto function = onnx_import::import_onnx_model(file_util::path_join(CommonTestUtils::getExecutableDirectory(),
                                                                              SERIALIZED_ZOO,
                                                                              "onnx/max_pool_4d_ceil_strides.onnx"));

    auto test_case = test::TestCase(function, s_device);
    test_case.add_input<float>(
        Shape{1, 1, 4, 4},
        {1.0f, 2.0f, 3.0f, 4.0f, 5.0f, 6.0f, 7.0f, 8.0f, 9.0f, 10.0f, 11.0f, 12.0f, 13.0f, 14.0f, 15.0f, 16.0f});
    test_case.add_expected_output<float>(Shape{1, 1, 2, 2}, {11.0f, 12.0f, 15.0f, 16.0f});
    test_case.add_expected_output<int64_t>(Shape{1, 1, 2, 2}, {10, 11, 14, 15});

    test_case.run();
}

NGRAPH_TEST(${BACKEND_NAME}, onnx_model_random_uniform) {
    const auto function = onnx_import::import_onnx_model(
        file_util::path_join(CommonTestUtils::getExecutableDirectory(), SERIALIZED_ZOO, "onnx/random_uniform.onnx"));

    auto test_case = test::TestCase(function, s_device);
    test_case.add_expected_output<float>(Shape{2, 2}, {43.45518, 48.67585, 42.227386, 40.86294});
    test_case.run();
}

NGRAPH_TEST(${BACKEND_NAME}, onnx_model_random_uniform_like) {
    const auto function = onnx_import::import_onnx_model(file_util::path_join(CommonTestUtils::getExecutableDirectory(),
                                                                              SERIALIZED_ZOO,
                                                                              "onnx/random_uniform_like.onnx"));

    auto test_case = test::TestCase(function, s_device);
    test_case.add_input<float>(Shape{2, 2}, {41, 42, 43, 44});
    test_case.add_expected_output<float>(Shape{2, 2}, {43.45518, 48.67585, 42.227386, 40.86294});
    test_case.run();
}

NGRAPH_TEST(${BACKEND_NAME}, onnx_model_random_normal) {
    const auto function = onnx_import::import_onnx_model(
        file_util::path_join(CommonTestUtils::getExecutableDirectory(), SERIALIZED_ZOO, "onnx/random_normal.onnx"));

    auto test_case = test::TestCase(function, s_device);
    test_case.add_expected_output<float>(Shape{2, 2}, {13.459274, 41.75028, -19.311913, 131.79282});
    test_case.run();
}

NGRAPH_TEST(${BACKEND_NAME}, onnx_model_random_normal_like) {
    const auto function = onnx_import::import_onnx_model(file_util::path_join(CommonTestUtils::getExecutableDirectory(),
                                                                              SERIALIZED_ZOO,
                                                                              "onnx/random_normal_like.onnx"));

    auto test_case = test::TestCase(function, s_device);
    test_case.add_input<float>(Shape{2, 2}, {0, 0, 0, 0});
    test_case.add_expected_output<float>(Shape{2, 2}, {13.459274, 41.75028, -19.311913, 131.79282});
    test_case.run();
}

NGRAPH_TEST(${BACKEND_NAME}, onnx_aten_embedding_bag_packed_sum_2in) {
    const auto function =
        onnx_import::import_onnx_model(file_util::path_join(CommonTestUtils::getExecutableDirectory(),
                                                            SERIALIZED_ZOO,
                                                            "onnx/aten_embedding_sum_packed_2in.onnx"));

    auto test_case = test::TestCase(function, s_device);
    test_case.add_input<float>(Shape{5, 2}, {-0.2, -0.6, -0.1, -0.4, -1.9, -1.8, -1., 1.5, 0.8, -0.7});
    test_case.add_input<int32_t>(Shape{3, 2}, {0, 2, 1, 2, 3, 4});  // indices

    test_case.add_expected_output<float>(Shape{3, 2}, {-2.1, -2.4, -2., -2.2, -0.19999999, 0.8});
    test_case.run();
}

NGRAPH_TEST(${BACKEND_NAME}, onnx_aten_embedding_bag_packed_sum_3in_offsets_none) {
    const auto function =
        onnx_import::import_onnx_model(file_util::path_join(CommonTestUtils::getExecutableDirectory(),
                                                            SERIALIZED_ZOO,
                                                            "onnx/aten_embedding_sum_packed_3in_offset_none.onnx"));

    auto test_case = test::TestCase(function, s_device);
    test_case.add_input<float>(Shape{5, 2}, {-0.2, -0.6, -0.1, -0.4, -1.9, -1.8, -1., 1.5, 0.8, -0.7});
    test_case.add_input<int32_t>(Shape{3, 2}, {0, 2, 1, 2, 3, 4});  // indices

    test_case.add_expected_output<float>(Shape{3, 2}, {-2.1, -2.4, -2., -2.2, -0.19999999, 0.8});
    test_case.run();
}

NGRAPH_TEST(${BACKEND_NAME}, onnx_aten_embedding_bag_packed_sum_4in_per_sample_weights) {
    const auto function = onnx_import::import_onnx_model(
        file_util::path_join(CommonTestUtils::getExecutableDirectory(),
                             SERIALIZED_ZOO,
                             "onnx/aten_embedding_sum_packed_4in_per_sample_weights.onnx"));

    auto test_case = test::TestCase(function, s_device);
    test_case.add_input<float>(Shape{5, 2}, {-0.2, -0.6, -0.1, -0.4, -1.9, -1.8, -1., 1.5, 0.8, -0.7});
    test_case.add_input<int32_t>(Shape{3, 2}, {0, 2, 1, 2, 3, 4});            // indices
    test_case.add_input<float>(Shape{3, 2}, {0.5, 0.5, 0.5, 0.5, 0.5, 0.5});  // per_sample_weights

    test_case.add_expected_output<float>(Shape{3, 2}, {-1.05, -1.2, -1., -1.1, -0.09999999, 0.4});
    test_case.run();
}

NGRAPH_TEST(${BACKEND_NAME}, onnx_aten_embedding_bag_packed_sum_4in_two_none) {
    const auto function =
        onnx_import::import_onnx_model(file_util::path_join(CommonTestUtils::getExecutableDirectory(),
                                                            SERIALIZED_ZOO,
                                                            "onnx/aten_embedding_sum_packed_4in_two_none.onnx"));

    auto test_case = test::TestCase(function, s_device);
    test_case.add_input<float>(Shape{5, 2}, {-0.2, -0.6, -0.1, -0.4, -1.9, -1.8, -1., 1.5, 0.8, -0.7});
    test_case.add_input<int32_t>(Shape{3, 2}, {0, 2, 1, 2, 3, 4});  // indices

    test_case.add_expected_output<float>(Shape{3, 2}, {-2.1, -2.4, -2., -2.2, -0.19999999, 0.8});
    test_case.run();
}

NGRAPH_TEST(${BACKEND_NAME}, onnx_aten_embedding_bag_offsets_sum_3in) {
    const auto function =
        onnx_import::import_onnx_model(file_util::path_join(CommonTestUtils::getExecutableDirectory(),
                                                            SERIALIZED_ZOO,
                                                            "onnx/aten_embedding_sum_offset_3in.onnx"));

    auto test_case = test::TestCase(function, s_device);
    test_case.add_input<float>(Shape{5, 2}, {-0.2, -0.6, -0.1, -0.4, -1.9, -1.8, -1., 1.5, 0.8, -0.7});
    test_case.add_input<int32_t>(Shape{4}, {0, 2, 3, 4});  // indices
    test_case.add_input<int32_t>(Shape{3}, {0, 2, 2});     // offsets

    test_case.add_expected_output<float>(Shape{3, 2}, {-2.1, -2.4, 0, 0, -0.2, 0.8});
    test_case.run();
}

NGRAPH_TEST(${BACKEND_NAME}, onnx_aten_embedding_bag_offsets_sum_4in) {
    const auto function =
        onnx_import::import_onnx_model(file_util::path_join(CommonTestUtils::getExecutableDirectory(),
                                                            SERIALIZED_ZOO,
                                                            "onnx/aten_embedding_sum_offset_4in.onnx"));

    auto test_case = test::TestCase(function, s_device);
    test_case.add_input<float>(Shape{5, 2}, {-0.2, -0.6, -0.1, -0.4, -1.9, -1.8, -1., 1.5, 0.8, -0.7});
    test_case.add_input<int32_t>(Shape{4}, {0, 2, 3, 4});        // indices
    test_case.add_input<int32_t>(Shape{3}, {0, 2, 2});           // offsets
    test_case.add_input<float>(Shape{4}, {0.5, 0.5, 0.5, 0.5});  // per_sample_weights

    test_case.add_expected_output<float>(Shape{3, 2}, {-1.05, -1.2, 0., 0., -0.09999999, 0.4});
    test_case.run();
}

NGRAPH_TEST(${BACKEND_NAME}, onnx_aten_embedding_bag_many_node_outputs) {
    const auto function =
        onnx_import::import_onnx_model(file_util::path_join(CommonTestUtils::getExecutableDirectory(),
                                                            SERIALIZED_ZOO,
                                                            "onnx/aten_embedding_sum_many_outputs.onnx"));

    // 4 outputs in onnx Node (1 connected and 3 not connected)
    EXPECT_EQ(function->outputs().size(), 1);
    EXPECT_EQ(function->get_results().size(), 1);

    auto test_case = test::TestCase(function, s_device);
    test_case.add_input<float>(Shape{5, 2}, {-0.2, -0.6, -0.1, -0.4, -1.9, -1.8, -1., 1.5, 0.8, -0.7});
    test_case.add_input<int32_t>(Shape{4}, {0, 2, 3, 4});  // indices
    test_case.add_input<int32_t>(Shape{3}, {0, 2, 2});     // offsets

    test_case.add_expected_output<float>(Shape{3, 2}, {-2.1, -2.4, 0, 0, -0.2, 0.8});
    test_case.run();
}

NGRAPH_TEST(${BACKEND_NAME}, onnx_aten_unsupported_embedding_mode) {
    try {
        const auto function =
            onnx_import::import_onnx_model(file_util::path_join(CommonTestUtils::getExecutableDirectory(),
                                                                SERIALIZED_ZOO,
                                                                "onnx/aten_unsupported_embedding_mode.onnx"));
        FAIL() << "Expected exception was not thrown.";
    } catch (const ngraph::ngraph_error& e) {
        EXPECT_HAS_SUBSTRING(
            e.what(),
            std::string(
                "Unsupported mode, only `0` (sum) is supported as ATen embedding_bag `mode` attribute. Got: 1"));
    } catch (...) {
        FAIL() << "Other exception than expected was thrown.";
    }
}

NGRAPH_TEST(${BACKEND_NAME}, onnx_aten_unsupported_operator) {
    try {
        const auto function =
            onnx_import::import_onnx_model(file_util::path_join(CommonTestUtils::getExecutableDirectory(),
                                                                SERIALIZED_ZOO,
                                                                "onnx/aten_unsupported_operator.onnx"));
        FAIL() << "Expected exception was not thrown.";
    } catch (const ngraph::ngraph_error& e) {
        EXPECT_HAS_SUBSTRING(
            e.what(),
            std::string(
                "Only `embedding_bag` is supported as ATen `operator` attribute. Got: test_unsupported_operator"));
    } catch (...) {
        FAIL() << "Other exception than expected was thrown.";
    }
}

NGRAPH_TEST(${BACKEND_NAME}, onnx_model_unsqueeze_ai_onnx_domain) {
    auto function = onnx_import::import_onnx_model(file_util::path_join(CommonTestUtils::getExecutableDirectory(),
                                                                        SERIALIZED_ZOO,
                                                                        "onnx/unsqueeze_ai_onnx_domain.onnx"));

    auto input = test::NDArray<float, 3>({{{1, 1, 1, 1, 1}, {1, 1, 1, 1, 1}, {1, 1, 1, 1, 1}, {1, 1, 1, 1, 1}},
                                          {{1, 1, 1, 1, 1}, {1, 1, 1, 1, 1}, {1, 1, 1, 1, 1}, {1, 1, 1, 1, 1}},
                                          {{1, 1, 1, 1, 1}, {1, 1, 1, 1, 1}, {1, 1, 1, 1, 1}, {1, 1, 1, 1, 1}}})
                     .get_vector();

    auto expected_output =
        test::NDArray<float, 4>({{{{1, 1, 1, 1, 1}, {1, 1, 1, 1, 1}, {1, 1, 1, 1, 1}, {1, 1, 1, 1, 1}},
                                  {{1, 1, 1, 1, 1}, {1, 1, 1, 1, 1}, {1, 1, 1, 1, 1}, {1, 1, 1, 1, 1}},
                                  {{1, 1, 1, 1, 1}, {1, 1, 1, 1, 1}, {1, 1, 1, 1, 1}, {1, 1, 1, 1, 1}}}})
            .get_vector();

    auto test_case = test::TestCase(function, s_device);
    test_case.add_input(input);
    test_case.add_expected_output(expected_output);
    test_case.run();
}

NGRAPH_TEST(${BACKEND_NAME}, onnx_model_unsqueeze_default_domain) {
    auto function = onnx_import::import_onnx_model(file_util::path_join(CommonTestUtils::getExecutableDirectory(),
                                                                        SERIALIZED_ZOO,
                                                                        "onnx/unsqueeze_default_domain.onnx"));

    auto input = test::NDArray<float, 3>({{{1, 1, 1, 1, 1}, {1, 1, 1, 1, 1}, {1, 1, 1, 1, 1}, {1, 1, 1, 1, 1}},
                                          {{1, 1, 1, 1, 1}, {1, 1, 1, 1, 1}, {1, 1, 1, 1, 1}, {1, 1, 1, 1, 1}},
                                          {{1, 1, 1, 1, 1}, {1, 1, 1, 1, 1}, {1, 1, 1, 1, 1}, {1, 1, 1, 1, 1}}})
                     .get_vector();

    auto expected_output =
        test::NDArray<float, 4>({{{{1, 1, 1, 1, 1}, {1, 1, 1, 1, 1}, {1, 1, 1, 1, 1}, {1, 1, 1, 1, 1}},
                                  {{1, 1, 1, 1, 1}, {1, 1, 1, 1, 1}, {1, 1, 1, 1, 1}, {1, 1, 1, 1, 1}},
                                  {{1, 1, 1, 1, 1}, {1, 1, 1, 1, 1}, {1, 1, 1, 1, 1}, {1, 1, 1, 1, 1}}}})
            .get_vector();

    auto test_case = test::TestCase(function, s_device);
    test_case.add_input(input);
    test_case.add_expected_output(expected_output);
    test_case.run();
}

NGRAPH_TEST(${BACKEND_NAME}, onnx_model_unsqueeze_default_domain_opset13) {
    auto function = onnx_import::import_onnx_model(file_util::path_join(CommonTestUtils::getExecutableDirectory(),
                                                                        SERIALIZED_ZOO,
                                                                        "onnx/unsqueeze_default_domain_opset13.onnx"));

    auto input = test::NDArray<float, 3>({{{1, 1, 1, 1, 1}, {1, 1, 1, 1, 1}, {1, 1, 1, 1, 1}, {1, 1, 1, 1, 1}},
                                          {{1, 1, 1, 1, 1}, {1, 1, 1, 1, 1}, {1, 1, 1, 1, 1}, {1, 1, 1, 1, 1}},
                                          {{1, 1, 1, 1, 1}, {1, 1, 1, 1, 1}, {1, 1, 1, 1, 1}, {1, 1, 1, 1, 1}}})
                     .get_vector();
    auto expected_output =
        test::NDArray<float, 4>({{{{1, 1, 1, 1, 1}, {1, 1, 1, 1, 1}, {1, 1, 1, 1, 1}, {1, 1, 1, 1, 1}},
                                  {{1, 1, 1, 1, 1}, {1, 1, 1, 1, 1}, {1, 1, 1, 1, 1}, {1, 1, 1, 1, 1}},
                                  {{1, 1, 1, 1, 1}, {1, 1, 1, 1, 1}, {1, 1, 1, 1, 1}, {1, 1, 1, 1, 1}}}})
            .get_vector();

    auto test_case = test::TestCase(function, s_device);
    test_case.add_input(input);
    test_case.add_expected_output(expected_output);
    test_case.run();
}

NGRAPH_TEST(${BACKEND_NAME}, onnx_model_unsqueeze_ai_onnx_domain_opset13) {
    auto function = onnx_import::import_onnx_model(file_util::path_join(CommonTestUtils::getExecutableDirectory(),
                                                                        SERIALIZED_ZOO,
                                                                        "onnx/unsqueeze_ai_onnx_domain_opset13.onnx"));

    auto input = test::NDArray<float, 3>({{{1, 1, 1, 1, 1}, {1, 1, 1, 1, 1}, {1, 1, 1, 1, 1}, {1, 1, 1, 1, 1}},
                                          {{1, 1, 1, 1, 1}, {1, 1, 1, 1, 1}, {1, 1, 1, 1, 1}, {1, 1, 1, 1, 1}},
                                          {{1, 1, 1, 1, 1}, {1, 1, 1, 1, 1}, {1, 1, 1, 1, 1}, {1, 1, 1, 1, 1}}})
                     .get_vector();
    auto expected_output =
        test::NDArray<float, 4>({{{{1, 1, 1, 1, 1}, {1, 1, 1, 1, 1}, {1, 1, 1, 1, 1}, {1, 1, 1, 1, 1}},
                                  {{1, 1, 1, 1, 1}, {1, 1, 1, 1, 1}, {1, 1, 1, 1, 1}, {1, 1, 1, 1, 1}},
                                  {{1, 1, 1, 1, 1}, {1, 1, 1, 1, 1}, {1, 1, 1, 1, 1}, {1, 1, 1, 1, 1}}}})
            .get_vector();

    auto test_case = test::TestCase(function, s_device);
    test_case.add_input(input);
    test_case.add_expected_output(expected_output);
    test_case.run();
}

NGRAPH_TEST(${BACKEND_NAME}, onnx_model_expand_failsafe_node) {
    const auto function = onnx_import::import_onnx_model(file_util::path_join(CommonTestUtils::getExecutableDirectory(),
                                                                              SERIALIZED_ZOO,
                                                                              "onnx/expand_failsafe_node.onnx"));

    auto test_case = test::TestCase(function, s_device);
    const auto input_data = std::vector<float>{1.0f, 2.0f, 3.0f, 4.0f};
    test_case.add_input<float>(input_data);
    // the target shape is an empty constant so the Expand operation should not modify the input shape
    test_case.add_expected_output<float>(input_data);
    test_case.run();
}

NGRAPH_TEST(${BACKEND_NAME}, onnx_scan15_fib_like) {
    const auto function = onnx_import::import_onnx_model(
        file_util::path_join(CommonTestUtils::getExecutableDirectory(), SERIALIZED_ZOO, "onnx/scan15_fib_like.onnx"));

    auto test_case = test::TestCase(function, s_device);
    test_case.add_input<float>(Shape{}, {0});
    test_case.add_input<float>(Shape{}, {1});
    test_case.add_input<float>(Shape{10}, std::vector<float>(10, 1));

    test_case.add_expected_output<float>(Shape{}, {55});
    test_case.add_expected_output<float>(Shape{}, {89});
    test_case.add_expected_output<float>(Shape{10}, {1., 2., 3., 5., 8., 13., 21., 34., 55., 89.});
    test_case.run();
}

NGRAPH_TEST(${BACKEND_NAME}, onnx_scan15_fib_like_out_rev) {
    const auto function = onnx_import::import_onnx_model(file_util::path_join(CommonTestUtils::getExecutableDirectory(),
                                                                              SERIALIZED_ZOO,
                                                                              "onnx/scan15_fib_like_out_rev.onnx"));

    auto test_case = test::TestCase(function, s_device);
    test_case.add_input<float>(Shape{}, {0});
    test_case.add_input<float>(Shape{}, {1});
    test_case.add_input<float>(Shape{10}, std::vector<float>(10, 1));

    test_case.add_expected_output<float>(Shape{}, {55});
    test_case.add_expected_output<float>(Shape{}, {89});
    test_case.add_expected_output<float>(Shape{10}, {89., 55., 34., 21., 13., 8., 5., 3., 2., 1.});
    test_case.run();
}

NGRAPH_TEST(${BACKEND_NAME}, onnx_scan15_fib_like_input_rev) {
    const auto function = onnx_import::import_onnx_model(file_util::path_join(CommonTestUtils::getExecutableDirectory(),
                                                                              SERIALIZED_ZOO,
                                                                              "onnx/scan15_fib_like_input_rev.onnx"));

    auto test_case = test::TestCase(function, s_device);
    test_case.add_input<float>(Shape{}, {0});
    test_case.add_input<float>(Shape{}, {1});
    test_case.add_input<float>(Shape{10}, std::vector<float>{0., 0.1, 0.2, 0.3, 0.4, 0.5, 0.6, 0.7, 0.8, 0.9});

    test_case.add_expected_output<float>(Shape{}, {0.14897026});
    test_case.add_expected_output<float>(Shape{}, {0.});
    test_case.add_expected_output<float>(
        Shape{10},
        {0.9, 1.52, 1.694, 1.9284, 1.8112, 1.4958401, 0.9921121, 0.49759045, 0.14897026, 0.});
    test_case.run();
}

NGRAPH_TEST(${BACKEND_NAME}, onnx_scan15_fib_like_input_out_rev) {
    const auto function =
        onnx_import::import_onnx_model(file_util::path_join(CommonTestUtils::getExecutableDirectory(),
                                                            SERIALIZED_ZOO,
                                                            "onnx/scan15_fib_like_input_out_rev.onnx"));

    auto test_case = test::TestCase(function, s_device);
    test_case.add_input<float>(Shape{}, {0});
    test_case.add_input<float>(Shape{}, {1});
    test_case.add_input<float>(Shape{10}, std::vector<float>{0., 0.1, 0.2, 0.3, 0.4, 0.5, 0.6, 0.7, 0.8, 0.9});

    test_case.add_expected_output<float>(Shape{}, {0.14897026});
    test_case.add_expected_output<float>(Shape{}, {0.});
    test_case.add_expected_output<float>(
        Shape{10},
        {0., 0.14897026, 0.49759045, 0.9921121, 1.4958401, 1.8112, 1.9284, 1.694, 1.52, 0.9});
    test_case.run();
}

NGRAPH_TEST(${BACKEND_NAME}, onnx_scan15_ND_mixed_ones) {
    const auto function = onnx_import::import_onnx_model(
        file_util::path_join(CommonTestUtils::getExecutableDirectory(), SERIALIZED_ZOO, "onnx/scan15_ND_mixed.onnx"));

    auto test_case = test::TestCase(function, s_device);
    test_case.add_input<float>(Shape{1, 3, 2}, {0, 0, 0, 0, 0, 0});
    test_case.add_input<float>(Shape{1, 3, 2}, {1, 1, 1, 1, 1, 1});
    test_case.add_input<float>(Shape{1, 3, 5, 2}, std::vector<float>(30, 1));  // multiply by one
    test_case.add_input<float>(Shape{1, 5, 3, 2}, std::vector<float>(30, 1));  // div by one

    test_case.add_expected_output<float>(Shape{1, 3, 2}, {5., 5., 5., 5., 5., 5.});
    test_case.add_expected_output<float>(Shape{1, 3, 2}, {8., 8., 8., 8., 8., 8.});
    test_case.add_expected_output<float>(Shape{1, 3, 2, 5},
                                         {8., 5., 3., 2., 1., 8., 5., 3., 2., 1., 8., 5., 3., 2., 1.,
                                          8., 5., 3., 2., 1., 8., 5., 3., 2., 1., 8., 5., 3., 2., 1.});
    test_case.run();
}

NGRAPH_TEST(${BACKEND_NAME}, onnx_scan15_ND_mixed_vals) {
    const auto function = onnx_import::import_onnx_model(
        file_util::path_join(CommonTestUtils::getExecutableDirectory(), SERIALIZED_ZOO, "onnx/scan15_ND_mixed.onnx"));

    auto test_case = test::TestCase(function, s_device);
    test_case.add_input<float>(Shape{1, 3, 2}, {0, 0, 0, 0, 0, 0});
    test_case.add_input<float>(Shape{1, 3, 2}, {1, 1, 1, 1, 1, 1});
    std::vector<float> sequence_vals{0.1, 0.2, 0.3, 0.4, 0.5, 0.6, 0.7, 0.8, 0.9, 1.,  1.1, 1.2, 1.3, 1.4, 1.5,
                                     1.6, 1.7, 1.8, 1.9, 2.,  2.1, 2.2, 2.3, 2.4, 2.5, 2.6, 2.7, 2.8, 2.9, 3.};
    test_case.add_input<float>(Shape{1, 3, 5, 2}, sequence_vals);  // multiply factor (reverse)
    test_case.add_input<float>(Shape{1, 5, 3, 2}, sequence_vals);  // div factor

    test_case.add_expected_output<float>(Shape{1, 3, 2},
                                         {2.7327938, 2.1428573, 21.070545, 16.92727, 49.765778, 41.444443});
    test_case.add_expected_output<float>(Shape{1, 3, 2},
                                         {0.40161943, 0.5274726, 16.80789, 14.025973, 59.98805, 50.518517});
    test_case.add_expected_output<float>(
        Shape{1, 3, 2, 5},
        {0.40161943, 2.7327938, 7.3076925, 10.,       9.,       0.5274726, 2.1428573, 4.714286,  6.,        5.,
         16.80789,   21.070545, 20.185184, 13.851851, 6.333333, 14.025973, 16.92727,  15.799998, 10.799999, 5.,
         59.98805,   49.765778, 33.074867, 16.690908, 5.8,      50.518517, 41.444443, 27.444445, 14.,       5.});
    test_case.run();
}

NGRAPH_TEST(${BACKEND_NAME}, onnx_scan15_ND_mixed_vals_neg_axes) {
    // Negative indices for scan_input_axes and scan_output_axes attributes
    const auto function = onnx_import::import_onnx_model(file_util::path_join(CommonTestUtils::getExecutableDirectory(),
                                                                              SERIALIZED_ZOO,
                                                                              "onnx/scan15_ND_mixed_neg_axes.onnx"));

    auto test_case = test::TestCase(function, s_device);
    test_case.add_input<float>(Shape{1, 3, 2}, {0, 0, 0, 0, 0, 0});
    test_case.add_input<float>(Shape{1, 3, 2}, {1, 1, 1, 1, 1, 1});
    std::vector<float> sequence_vals{0.1, 0.2, 0.3, 0.4, 0.5, 0.6, 0.7, 0.8, 0.9, 1.,  1.1, 1.2, 1.3, 1.4, 1.5,
                                     1.6, 1.7, 1.8, 1.9, 2.,  2.1, 2.2, 2.3, 2.4, 2.5, 2.6, 2.7, 2.8, 2.9, 3.};
    test_case.add_input<float>(Shape{1, 3, 5, 2}, sequence_vals);  // multiply factor (reverse)
    test_case.add_input<float>(Shape{1, 5, 3, 2}, sequence_vals);  // div factor

    test_case.add_expected_output<float>(Shape{1, 3, 2},
                                         {2.7327938, 2.1428573, 21.070545, 16.92727, 49.765778, 41.444443});
    test_case.add_expected_output<float>(Shape{1, 3, 2},
                                         {0.40161943, 0.5274726, 16.80789, 14.025973, 59.98805, 50.518517});
    test_case.add_expected_output<float>(
        Shape{1, 3, 2, 5},
        {0.40161943, 2.7327938, 7.3076925, 10.,       9.,       0.5274726, 2.1428573, 4.714286,  6.,        5.,
         16.80789,   21.070545, 20.185184, 13.851851, 6.333333, 14.025973, 16.92727,  15.799998, 10.799999, 5.,
         59.98805,   49.765778, 33.074867, 16.690908, 5.8,      50.518517, 41.444443, 27.444445, 14.,       5.});
    test_case.run();
}

NGRAPH_TEST(${BACKEND_NAME}, onnx_scan15_dyn_rank_vals) {
    const auto function = onnx_import::import_onnx_model(
        file_util::path_join(CommonTestUtils::getExecutableDirectory(), SERIALIZED_ZOO, "onnx/scan15_dyn_rank.onnx"));

    auto test_case = test::TestCase(function, s_device);
    test_case.add_input<float>(Shape{1, 3, 2}, {0, 0, 0, 0, 0, 0});
    test_case.add_input<float>(Shape{1, 3, 2}, {1, 1, 1, 1, 1, 1});
    std::vector<float> sequence_vals{0.1, 0.2, 0.3, 0.4, 0.5, 0.6, 0.7, 0.8, 0.9, 1.,  1.1, 1.2, 1.3, 1.4, 1.5,
                                     1.6, 1.7, 1.8, 1.9, 2.,  2.1, 2.2, 2.3, 2.4, 2.5, 2.6, 2.7, 2.8, 2.9, 3.};
    test_case.add_input<float>(Shape{1, 3, 5, 2}, sequence_vals);  // multiply factor (reverse)
    test_case.add_input<float>(Shape{1, 5, 3, 2}, sequence_vals);  // div factor

    test_case.add_expected_output<float>(Shape{1, 3, 2},
                                         {2.7327938, 2.1428573, 21.070545, 16.92727, 49.765778, 41.444443});
    test_case.add_expected_output<float>(Shape{1, 3, 2},
                                         {0.40161943, 0.5274726, 16.80789, 14.025973, 59.98805, 50.518517});
    test_case.add_expected_output<float>(
        Shape{1, 3, 2, 5},
        {0.40161943, 2.7327938, 7.3076925, 10.,       9.,       0.5274726, 2.1428573, 4.714286,  6.,        5.,
         16.80789,   21.070545, 20.185184, 13.851851, 6.333333, 14.025973, 16.92727,  15.799998, 10.799999, 5.,
         59.98805,   49.765778, 33.074867, 16.690908, 5.8,      50.518517, 41.444443, 27.444445, 14.,       5.});
    test_case.run();
}

NGRAPH_TEST(${BACKEND_NAME}, onnx_scan15_dyn_rank_vals_neg_axes) {
    // Negative indices for scan_input_axes and scan_output_axes attributes
    try {
        const auto function =
            onnx_import::import_onnx_model(file_util::path_join(CommonTestUtils::getExecutableDirectory(),
                                                                SERIALIZED_ZOO,
                                                                "onnx/scan15_dyn_rank_neg_axes.onnx"));
    } catch (const ngraph::ngraph_error& e) {
        EXPECT_HAS_SUBSTRING(e.what(), std::string("Rank must be static in order to normalize negative axis"));
    } catch (...) {
        FAIL() << "Expected exception was not thrown.";
    }
}

NGRAPH_TEST(${BACKEND_NAME}, onnx_scan15_ND_b4_input_rev_vals) {
    const auto function = onnx_import::import_onnx_model(file_util::path_join(CommonTestUtils::getExecutableDirectory(),
                                                                              SERIALIZED_ZOO,
                                                                              "onnx/scan15_ND_b4_input_rev.onnx"));

    auto test_case = test::TestCase(function, s_device);
    test_case.add_input<float>(Shape{4, 3, 2}, std::vector<float>(24, 0));
    test_case.add_input<float>(Shape{4, 3, 2}, std::vector<float>(24, 1));
    std::vector<float> sequence_vals{
        0.1,  0.2, 0.3,  0.4,  0.5,  0.6,  0.7,  0.8,  0.9,  1.,   1.1,  1.2,  1.3,  1.4,  1.5,  1.6,  1.7,  1.8,
        1.9,  2.,  2.1,  2.2,  2.3,  2.4,  2.5,  2.6,  2.7,  2.8,  2.9,  3.,   3.1,  3.2,  3.3,  3.4,  3.5,  3.6,
        3.7,  3.8, 3.9,  4.,   4.1,  4.2,  4.3,  4.4,  4.5,  4.6,  4.7,  4.8,  4.9,  5.,   5.1,  5.2,  5.3,  5.4,
        5.5,  5.6, 5.7,  5.8,  5.9,  6.,   6.1,  6.2,  6.3,  6.4,  6.5,  6.6,  6.7,  6.8,  6.9,  7.,   7.1,  7.2,
        7.3,  7.4, 7.5,  7.6,  7.7,  7.8,  7.9,  8.,   8.1,  8.2,  8.3,  8.4,  8.5,  8.6,  8.7,  8.8,  8.9,  9.,
        9.1,  9.2, 9.3,  9.4,  9.5,  9.6,  9.7,  9.8,  9.9,  10.,  10.1, 10.2, 10.3, 10.4, 10.5, 10.6, 10.7, 10.8,
        10.9, 11., 11.1, 11.2, 11.3, 11.4, 11.5, 11.6, 11.7, 11.8, 11.9, 12.};
    test_case.add_input<float>(Shape{4, 5, 3, 2}, sequence_vals);  // multiply factor (reverse)
    test_case.add_input<float>(Shape{4, 5, 3, 2}, sequence_vals);  // div factor

    test_case.add_expected_output<float>(
        Shape{4, 3, 2},
        {61.210526, 33.2,      23.857145, 19.181818, 16.373913, 14.5,      6.8880844, 6.83,
         6.7754016, 6.7239814, 6.6754713, 6.6296296, 5.9686656, 5.953226,  5.9382715, 5.9237804,
         5.9097314, 5.896105,  5.652082,  5.645059,  5.638186,  5.6314588, 5.624872,  5.618421});
    test_case.add_expected_output<float>(
        Shape{4, 3, 2},
        {6.271278, 6.2461543, 6.2433867, 6.2545457, 6.2744985, 6.3,       6.9531364, 6.970527,
         6.987378, 7.003712,  7.019554,  7.034921,  7.30868,   7.3164845, 7.324116,  7.3315806,
         7.338885, 7.346032,  7.485426,  7.489783,  7.494067,  7.49828,   7.5024257, 7.506502});
    test_case.add_expected_output<float>(
        Shape{5, 4, 3, 2},
        {25.,       13.,       9.,        7.,        5.8,       5.,        1.7741936, 1.75,      1.7272727, 1.7058823,
         1.6857144, 1.6666667, 1.3934426, 1.3870969, 1.3809522, 1.375,     1.3692307, 1.3636364, 1.2637362, 1.2608696,
         1.2580644, 1.2553192, 1.2526315, 1.25,      70.57143,  35.,       23.333334, 17.6,      14.218181, 12.,
         3.6739323, 3.618421,  3.5664334, 3.5176468, 3.471777,  3.4285717, 2.822119,  2.8083491, 2.7950313, 2.7821426,
         2.7696643, 2.757576,  2.543786,  2.5377107, 2.5317693, 2.5259573, 2.520271,  2.514706,  95.57143,  47.999996,
         32.333336, 24.6,      20.01818,  17.,       5.448126,  5.368421,  5.293706,  5.223529,  5.157491,  5.0952387,
         4.215562,  4.195446,  4.1759834, 4.1571426, 4.138895,  4.1212125, 3.8075223, 3.7985802, 3.7898335, 3.7812767,
         3.7729027, 3.764706,  61.210526, 33.2,      23.857145, 19.181818, 16.373913, 14.5,      6.8880844, 6.83,
         6.7754016, 6.7239814, 6.6754713, 6.6296296, 5.9686656, 5.953226,  5.9382715, 5.9237804, 5.9097314, 5.896105,
         5.652082,  5.645059,  5.638186,  5.6314588, 5.624872,  5.618421,  6.271278,  6.2461543, 6.2433867, 6.2545457,
         6.2744985, 6.3,       6.9531364, 6.970527,  6.987378,  7.003712,  7.019554,  7.034921,  7.30868,   7.3164845,
         7.324116,  7.3315806, 7.338885,  7.346032,  7.485426,  7.489783,  7.494067,  7.49828,   7.5024257, 7.506502});
    test_case.run();
}

NGRAPH_TEST(${BACKEND_NAME}, onnx_scan8_ND_b4_ones) {
    const auto function = onnx_import::import_onnx_model(
        file_util::path_join(CommonTestUtils::getExecutableDirectory(), SERIALIZED_ZOO, "onnx/scan8_ND_b4.onnx"));

    auto test_case = test::TestCase(function, s_device);
    test_case.add_input<float>(Shape{4, 3, 2}, std::vector<float>(24, 0));
    test_case.add_input<float>(Shape{4, 3, 2}, std::vector<float>(24, 1));
    std::vector<float> sequence_vals(120, 1);
    test_case.add_input<float>(Shape{4, 5, 3, 2}, sequence_vals);  // multiply by one
    test_case.add_input<float>(Shape{4, 5, 3, 2}, sequence_vals);  // div by one

    test_case.add_expected_output<float>(Shape{4, 3, 2}, {5., 5., 5., 5., 5., 5., 5., 5., 5., 5., 5., 5.,
                                                          5., 5., 5., 5., 5., 5., 5., 5., 5., 5., 5., 5.});
    test_case.add_expected_output<float>(Shape{4, 3, 2}, {8., 8., 8., 8., 8., 8., 8., 8., 8., 8., 8., 8.,
                                                          8., 8., 8., 8., 8., 8., 8., 8., 8., 8., 8., 8.});
    test_case.add_expected_output<float>(
        Shape{4, 5, 3, 2},
        {1., 1., 1., 1., 1., 1., 2., 2., 2., 2., 2., 2., 3., 3., 3., 3., 3., 3., 5., 5., 5., 5., 5., 5.,
         8., 8., 8., 8., 8., 8., 1., 1., 1., 1., 1., 1., 2., 2., 2., 2., 2., 2., 3., 3., 3., 3., 3., 3.,
         5., 5., 5., 5., 5., 5., 8., 8., 8., 8., 8., 8., 1., 1., 1., 1., 1., 1., 2., 2., 2., 2., 2., 2.,
         3., 3., 3., 3., 3., 3., 5., 5., 5., 5., 5., 5., 8., 8., 8., 8., 8., 8., 1., 1., 1., 1., 1., 1.,
         2., 2., 2., 2., 2., 2., 3., 3., 3., 3., 3., 3., 5., 5., 5., 5., 5., 5., 8., 8., 8., 8., 8., 8.});
    test_case.run();
}

NGRAPH_TEST(${BACKEND_NAME}, onnx_scan8_ND_b4_input_rev_vals) {
    const auto function = onnx_import::import_onnx_model(file_util::path_join(CommonTestUtils::getExecutableDirectory(),
                                                                              SERIALIZED_ZOO,
                                                                              "onnx/scan8_ND_b4_input_rev.onnx"));

    auto test_case = test::TestCase(function, s_device);
    test_case.add_input<float>(Shape{4, 3, 2}, std::vector<float>(24, 0));
    test_case.add_input<float>(Shape{4, 3, 2}, std::vector<float>(24, 1));
    std::vector<float> sequence_vals{
        0.1,  0.2, 0.3,  0.4,  0.5,  0.6,  0.7,  0.8,  0.9,  1.,   1.1,  1.2,  1.3,  1.4,  1.5,  1.6,  1.7,  1.8,
        1.9,  2.,  2.1,  2.2,  2.3,  2.4,  2.5,  2.6,  2.7,  2.8,  2.9,  3.,   3.1,  3.2,  3.3,  3.4,  3.5,  3.6,
        3.7,  3.8, 3.9,  4.,   4.1,  4.2,  4.3,  4.4,  4.5,  4.6,  4.7,  4.8,  4.9,  5.,   5.1,  5.2,  5.3,  5.4,
        5.5,  5.6, 5.7,  5.8,  5.9,  6.,   6.1,  6.2,  6.3,  6.4,  6.5,  6.6,  6.7,  6.8,  6.9,  7.,   7.1,  7.2,
        7.3,  7.4, 7.5,  7.6,  7.7,  7.8,  7.9,  8.,   8.1,  8.2,  8.3,  8.4,  8.5,  8.6,  8.7,  8.8,  8.9,  9.,
        9.1,  9.2, 9.3,  9.4,  9.5,  9.6,  9.7,  9.8,  9.9,  10.,  10.1, 10.2, 10.3, 10.4, 10.5, 10.6, 10.7, 10.8,
        10.9, 11., 11.1, 11.2, 11.3, 11.4, 11.5, 11.6, 11.7, 11.8, 11.9, 12.};
    test_case.add_input<float>(Shape{4, 5, 3, 2}, sequence_vals);  // multiply factor (reverse)
    test_case.add_input<float>(Shape{4, 5, 3, 2}, sequence_vals);  // div factor

    test_case.add_expected_output<float>(
        Shape{4, 3, 2},
        {61.210526, 33.2,      23.857145, 19.181818, 16.373913, 14.5,      6.8880844, 6.83,
         6.7754016, 6.7239814, 6.6754713, 6.6296296, 5.9686656, 5.953226,  5.9382715, 5.9237804,
         5.9097314, 5.896105,  5.652082,  5.645059,  5.638186,  5.6314588, 5.624872,  5.618421});
    test_case.add_expected_output<float>(
        Shape{4, 3, 2},
        {6.271278, 6.2461543, 6.2433867, 6.2545457, 6.2744985, 6.3,       6.9531364, 6.970527,
         6.987378, 7.003712,  7.019554,  7.034921,  7.30868,   7.3164845, 7.324116,  7.3315806,
         7.338885, 7.346032,  7.485426,  7.489783,  7.494067,  7.49828,   7.5024257, 7.506502});
    test_case.add_expected_output<float>(
        Shape{4, 5, 3, 2},
        {25.,       13.,       9.,        7.,        5.8,       5.,        70.57143,  35.,       23.333334, 17.6,
         14.218181, 12.,       95.57143,  47.999996, 32.333336, 24.6,      20.01818,  17.,       61.210526, 33.2,
         23.857145, 19.181818, 16.373913, 14.5,      6.271278,  6.2461543, 6.2433867, 6.2545457, 6.2744985, 6.3,
         1.7741936, 1.75,      1.7272727, 1.7058823, 1.6857144, 1.6666667, 3.6739323, 3.618421,  3.5664334, 3.5176468,
         3.471777,  3.4285717, 5.448126,  5.368421,  5.293706,  5.223529,  5.157491,  5.0952387, 6.8880844, 6.83,
         6.7754016, 6.7239814, 6.6754713, 6.6296296, 6.9531364, 6.970527,  6.987378,  7.003712,  7.019554,  7.034921,
         1.3934426, 1.3870969, 1.3809522, 1.375,     1.3692307, 1.3636364, 2.822119,  2.8083491, 2.7950313, 2.7821426,
         2.7696643, 2.757576,  4.215562,  4.195446,  4.1759834, 4.1571426, 4.138895,  4.1212125, 5.9686656, 5.953226,
         5.9382715, 5.9237804, 5.9097314, 5.896105,  7.30868,   7.3164845, 7.324116,  7.3315806, 7.338885,  7.346032,
         1.2637362, 1.2608696, 1.2580644, 1.2553192, 1.2526315, 1.25,      2.543786,  2.5377107, 2.5317693, 2.5259573,
         2.520271,  2.514706,  3.8075223, 3.7985802, 3.7898335, 3.7812767, 3.7729027, 3.764706,  5.652082,  5.645059,
         5.638186,  5.6314588, 5.624872,  5.618421,  7.485426,  7.489783,  7.494067,  7.49828,   7.5024257, 7.506502});
    test_case.run();
}

NGRAPH_TEST(${BACKEND_NAME}, onnx_scan8_ND_b4_seq_lens) {
    // ONNX Scan-8 can has optional `sequence_lens` input, the input was removed since ONNX Scan-9
    try {
        const auto function =
            onnx_import::import_onnx_model(file_util::path_join(CommonTestUtils::getExecutableDirectory(),
                                                                SERIALIZED_ZOO,
                                                                "onnx/scan8_ND_b4_seq_lens.onnx"));
    } catch (const ngraph::ngraph_error& e) {
        EXPECT_HAS_SUBSTRING(e.what(), std::string(" ONNX Scan-8 `sequence_lens` input is not supported. "));
    } catch (...) {
        FAIL() << "Expected exception was not thrown.";
    }
}

NGRAPH_TEST(${BACKEND_NAME}, onnx_model_softsign) {
    auto model = onnx_import::import_onnx_model(
        file_util::path_join(CommonTestUtils::getExecutableDirectory(), SERIALIZED_ZOO, "onnx/softsign.onnx"));

    Inputs inputs{std::vector<float>{1.0, 0.1, 20.0, 12.0, -12.0, -0.2, 0.5, 100.0, 0.0, -1.0}};

    std::vector<float>
        output{0.5, 0.09090909, 0.95238096, 0.9230769, -0.9230769, -0.16666666, 0.33333334, 0.990099, 0., -0.5};

    auto test_case = test::TestCase(model, s_device);
    test_case.add_multiple_inputs(inputs);
    test_case.add_expected_output(output);
    test_case.run();
}

NGRAPH_TEST(${BACKEND_NAME}, onnx_grid_sample) {
    const auto function = onnx_import::import_onnx_model(
        file_util::path_join(CommonTestUtils::getExecutableDirectory(), SERIALIZED_ZOO, "onnx/grid_sample.onnx"));

    auto test_case = test::TestCase(function, s_device);
    test_case.add_input<float>(Shape{1, 1, 4, 4}, gen_range<float>(16));
    test_case.add_input<float>(
        Shape{1, 6, 6, 2},
        {-1.0000f, -1.0000f, -0.6000f, -1.0000f, -0.2000f, -1.0000f, 0.2000f,  -1.0000f, 0.6000f,  -1.0000f, 1.0000f,
         -1.0000f, -1.0000f, -0.6000f, -0.6000f, -0.6000f, -0.2000f, -0.6000f, 0.2000f,  -0.6000f, 0.6000f,  -0.6000f,
         1.0000f,  -0.6000f, -1.0000f, -0.2000f, -0.6000f, -0.2000f, -0.2000f, -0.2000f, 0.2000f,  -0.2000f, 0.6000f,
         -0.2000f, 1.0000f,  -0.2000f, -1.0000f, 0.2000f,  -0.6000f, 0.2000f,  -0.2000f, 0.2000f,  0.2000f,  0.2000f,
         0.6000f,  0.2000f,  1.0000f,  0.2000f,  -1.0000f, 0.6000f,  -0.6000f, 0.6000f,  -0.2000f, 0.6000f,  0.2000f,
         0.6000f,  0.6000f,  0.6000f,  1.0000f,  0.6000f,  -1.0000f, 1.0000f,  -0.6000f, 1.0000f,  -0.2000f, 1.0000f,
         0.2000f,  1.0000f,  0.6000f,  1.0000f,  1.0000f,  1.0000});

    test_case.add_expected_output<float>(
        Shape{1, 1, 6, 6},
        {0.0000f,  0.1500f,  0.5500f, 0.9500f, 1.3500f,  0.7500f, 0.6000f, 1.5000f,  2.3000f,
         3.1000f,  3.9000f,  2.1000f, 2.2000f, 4.7000f,  5.5000f, 6.3000f, 7.1000f,  3.7000f,
         3.8000f,  7.9000f,  8.7000f, 9.5000f, 10.3000f, 5.3000f, 5.4000f, 11.1000f, 11.9000f,
         12.7000f, 13.5000f, 6.9000f, 3.0000f, 6.1500f,  6.5500f, 6.9500f, 7.3500f,  3.7500});

    test_case.run();
}

NGRAPH_TEST(${BACKEND_NAME}, onnx_concat_empty_init) {
    const auto function = onnx_import::import_onnx_model(
        file_util::path_join(CommonTestUtils::getExecutableDirectory(), SERIALIZED_ZOO, "onnx/concat_empty_init.onnx"));

    auto test_case = test::TestCase(function, s_device);
    test_case.add_input<int64_t>(Shape{2}, std::vector<int64_t>{1, 2});
    test_case.add_expected_output<int64_t>(Shape{2}, std::vector<int64_t>{1, 2});
    test_case.run();
}

NGRAPH_TEST(${BACKEND_NAME}, onnx_model_castlike) {
<<<<<<< HEAD
    printf(">>>>>>>>>>>>>>>  === My own test\n");
    auto function = onnx_import::import_onnx_model(
        file_util::path_join(CommonTestUtils::getExecutableDirectory(), SERIALIZED_ZOO, "onnx/reduce_min.onnx"));


    // output data shape (1,)
    auto expected_output = test::NDArray<float, 4>({{{{1}}}}).get_vector();

    auto test_case = test::TestCase(function, s_device);
    test_case.add_multiple_inputs(inputs);
    test_case.add_expected_output(expected_output);
=======
    printf(">>>>>>>>>>>>>>>  === Own test\n");
    auto function = onnx_import::import_onnx_model(
        file_util::path_join(CommonTestUtils::getExecutableDirectory(), SERIALIZED_ZOO, "onnx/add_abc.onnx"));

    auto test_case = test::TestCase(function, s_device);
        
    // test_case.add_expected_output(Shape{1}, std::vector<double>{1});    
    
    
    test_case.add_input<float>(std::vector<float>{1});
    test_case.add_input<float>(std::vector<float>{2});
    test_case.add_expected_output<float>(std::vector<float>{3});
    
>>>>>>> d5e3b807
    test_case.run();
}<|MERGE_RESOLUTION|>--- conflicted
+++ resolved
@@ -5584,19 +5584,6 @@
 }
 
 NGRAPH_TEST(${BACKEND_NAME}, onnx_model_castlike) {
-<<<<<<< HEAD
-    printf(">>>>>>>>>>>>>>>  === My own test\n");
-    auto function = onnx_import::import_onnx_model(
-        file_util::path_join(CommonTestUtils::getExecutableDirectory(), SERIALIZED_ZOO, "onnx/reduce_min.onnx"));
-
-
-    // output data shape (1,)
-    auto expected_output = test::NDArray<float, 4>({{{{1}}}}).get_vector();
-
-    auto test_case = test::TestCase(function, s_device);
-    test_case.add_multiple_inputs(inputs);
-    test_case.add_expected_output(expected_output);
-=======
     printf(">>>>>>>>>>>>>>>  === Own test\n");
     auto function = onnx_import::import_onnx_model(
         file_util::path_join(CommonTestUtils::getExecutableDirectory(), SERIALIZED_ZOO, "onnx/add_abc.onnx"));
@@ -5610,6 +5597,5 @@
     test_case.add_input<float>(std::vector<float>{2});
     test_case.add_expected_output<float>(std::vector<float>{3});
     
->>>>>>> d5e3b807
     test_case.run();
 }