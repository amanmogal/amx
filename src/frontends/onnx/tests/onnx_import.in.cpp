// Copyright (C) 2018-2022 Intel Corporation
// SPDX-License-Identifier: Apache-2.0
//

#include <cpp/ie_cnn_network.h>

#include <algorithm>
#include <cmath>
#include <cstdint>
#include <fstream>
#include <iterator>
#include <limits>
#include <numeric>
#include <sstream>
#include <stdexcept>
#include <vector>

// clang-format off
#ifdef ${BACKEND_NAME}_FLOAT_TOLERANCE_BITS
#define DEFAULT_FLOAT_TOLERANCE_BITS ${BACKEND_NAME}_FLOAT_TOLERANCE_BITS
#endif
#ifdef ${BACKEND_NAME}_DOUBLE_TOLERANCE_BITS
#define DEFAULT_DOUBLE_TOLERANCE_BITS ${BACKEND_NAME}_DOUBLE_TOLERANCE_BITS
#endif
// clang-format on
#include "common_test_utils/file_utils.hpp"
#include "common_test_utils/ngraph_test_utils.hpp"
#include "default_opset.hpp"
#include "engines_util/test_case.hpp"
#include "engines_util/test_engines.hpp"
#include "gtest/gtest.h"
#include "ngraph/ngraph.hpp"
#include "ngraph/pass/constant_folding.hpp"
#include "ngraph/pass/manager.hpp"
#include "onnx_import/core/null_node.hpp"
#include "onnx_import/onnx.hpp"
#include "onnx_import/onnx_utils.hpp"
#include "util/all_close.hpp"
#include "util/all_close_f.hpp"
#include "util/ndarray.hpp"
#include "util/test_control.hpp"
#include "util/test_tools.hpp"
#include "util/type_prop.hpp"

NGRAPH_SUPPRESS_DEPRECATED_START

using namespace ngraph;

static std::string s_manifest = "${MANIFEST}";
static std::string s_device = test::backend_name_to_device("${BACKEND_NAME}");

using Inputs = std::vector<std::vector<float>>;
using Outputs = std::vector<std::vector<float>>;

// ############################################################################ CORE TESTS
NGRAPH_TEST(${BACKEND_NAME}, onnx_test_test_case) {
    auto function = onnx_import::import_onnx_model(
        file_util::path_join(CommonTestUtils::getExecutableDirectory(), SERIALIZED_ZOO, "onnx/add_abc.onnx"));

    auto test_case = test::TestCase(function, s_device);
    test_case.add_input<float>({1});
    test_case.add_input<float>({2});
    test_case.add_input<float>({3});
    test_case.add_expected_output<float>(Shape{1}, {6});
    test_case.run();
}

NGRAPH_TEST(${BACKEND_NAME}, onnx_test_test_case_mutliple_inputs) {
    auto function = onnx_import::import_onnx_model(
        file_util::path_join(CommonTestUtils::getExecutableDirectory(), SERIALIZED_ZOO, "onnx/add_abc.onnx"));

    auto test_case = test::TestCase(function, s_device);
    test_case.add_multiple_inputs(Inputs{{1}, {2}, {3}});
    test_case.add_expected_output(Shape{1}, std::vector<float>{6});
    test_case.run();
}

NGRAPH_TEST(${BACKEND_NAME}, onnx_output_names_check) {
    auto function = onnx_import::import_onnx_model(file_util::path_join(CommonTestUtils::getExecutableDirectory(),
                                                                        SERIALIZED_ZOO,
                                                                        "onnx/split_equal_parts_default.onnx"));

    std::size_t size = function->get_output_size();
    for (std::size_t i{0}; i < size; ++i) {
        std::shared_ptr<Node> node = function->get_output_op(i);
        EXPECT_EQ(node->get_friendly_name(), "output_" + std::to_string(i + 1) + "/sink_port_0");
    }
}

NGRAPH_TEST(${BACKEND_NAME}, onnx_node_names_check) {
    auto function = onnx_import::import_onnx_model(
        file_util::path_join(CommonTestUtils::getExecutableDirectory(), SERIALIZED_ZOO, "onnx/add_abc.onnx"));

    // Filter out Add nodes from the function graph
    std::vector<std::shared_ptr<Node>> additions;
    auto ordered_ops = function->get_ordered_ops();
    std::copy_if(ordered_ops.begin(), ordered_ops.end(), std::back_inserter(additions), [](std::shared_ptr<Node> op) {
        return std::string(op->get_type_name()) == "Add";
    });

    EXPECT_EQ(additions.size(), 2);
    EXPECT_EQ(additions.at(0)->get_friendly_name(), "add_node1");
    EXPECT_EQ(additions.at(0)->get_output_tensor(0).get_names(), std::unordered_set<std::string>{"X"});
    EXPECT_EQ(additions.at(1)->get_friendly_name(), "Y");
    EXPECT_EQ(additions.at(1)->get_output_tensor(0).get_names(), std::unordered_set<std::string>{"Y"});
}

NGRAPH_TEST(${BACKEND_NAME}, onnx_duplicated_output_name) {
    auto function = onnx_import::import_onnx_model(file_util::path_join(CommonTestUtils::getExecutableDirectory(),
                                                                        SERIALIZED_ZOO,
                                                                        "onnx/duplicated_output_name.onnx"));
    EXPECT_EQ(function->get_output_size(), 2);

    auto test_case = test::TestCase(function, s_device);
    test_case.add_multiple_inputs(Inputs{{1}, {2}, {3}});
    test_case.add_expected_output(Shape{1}, std::vector<float>{6});
    test_case.add_expected_output(Shape{1}, std::vector<float>{6});
    test_case.run();
}

NGRAPH_TEST(${BACKEND_NAME}, onnx_duplicated_more_output_names) {
    auto function = onnx_import::import_onnx_model(file_util::path_join(CommonTestUtils::getExecutableDirectory(),
                                                                        SERIALIZED_ZOO,
                                                                        "onnx/duplicated_more_output_names.onnx"));
    EXPECT_EQ(function->get_output_size(), 4);

    auto test_case = test::TestCase(function, s_device);
    test_case.add_multiple_inputs(Inputs{{1, 2}, {2}, {3}});
    test_case.add_expected_output(Shape{1}, std::vector<float>{6});
    test_case.add_expected_output(Shape{1}, std::vector<float>{6});
    test_case.add_expected_output(Shape{1}, std::vector<float>{7});
    test_case.add_expected_output(Shape{1}, std::vector<float>{6});
    test_case.run();
}

NGRAPH_TEST(${BACKEND_NAME}, onnx_model_binary_add_abc) {
    auto function = onnx_import::import_onnx_model(
        file_util::path_join(CommonTestUtils::getExecutableDirectory(), SERIALIZED_ZOO, "onnx/add_abc.onnx"));

    auto test_case = test::TestCase(function, s_device);
    test_case.add_multiple_inputs(Inputs{{1}, {2}, {3}});
    test_case.add_expected_output(Shape{1}, std::vector<float>{6});
    test_case.run();
}

NGRAPH_TEST(${BACKEND_NAME}, onnx_bool_const_op) {
    auto function = onnx_import::import_onnx_model(
        file_util::path_join(CommonTestUtils::getExecutableDirectory(), SERIALIZED_ZOO, "onnx/bool_const_op.onnx"));

    auto test_case = test::TestCase(function, s_device);
    test_case.add_expected_output(std::vector<bool>{1, 0, 0, 1});
    test_case.run();
}

NGRAPH_TEST(${BACKEND_NAME}, onnx_bool_init_and) {
    auto function = onnx_import::import_onnx_model(
        file_util::path_join(CommonTestUtils::getExecutableDirectory(), SERIALIZED_ZOO, "onnx/bool_init_and.onnx"));

    auto test_case = test::TestCase(function, s_device);
    test_case.add_expected_output(std::vector<bool>{1});
    test_case.run();
}

NGRAPH_TEST(${BACKEND_NAME}, onnx_bool_input_or) {
    auto function = onnx_import::import_onnx_model(
        file_util::path_join(CommonTestUtils::getExecutableDirectory(), SERIALIZED_ZOO, "onnx/bool_input_or.onnx"));

    auto test_case = test::TestCase(function, s_device);
    test_case.add_input(std::vector<bool>{true, false, true, false});
    test_case.add_input(std::vector<bool>{false, false, true, true});
    test_case.add_expected_output(std::vector<bool>{1, 0, 1, 1});
    test_case.run();
}

NGRAPH_TEST(${BACKEND_NAME}, onnx_bool_init_raw) {
    auto function = onnx_import::import_onnx_model(
        file_util::path_join(CommonTestUtils::getExecutableDirectory(), SERIALIZED_ZOO, "onnx/bool_init_raw.onnx"));

    auto test_case = test::TestCase(function, s_device);
    test_case.add_expected_output(std::vector<bool>{true, false, true});
    test_case.run();
}

NGRAPH_TEST(${BACKEND_NAME}, onnx_model_add_abc_initializers) {
    auto function = onnx_import::import_onnx_model(file_util::path_join(CommonTestUtils::getExecutableDirectory(),
                                                                        SERIALIZED_ZOO,
                                                                        "onnx/add_abc_initializers.onnx"));

    auto test_case = test::TestCase(function, s_device);
    test_case.add_input<float>({1, 2, 3, 4});
    test_case.add_expected_output<float>({3, 6, 9, 12});
    test_case.run();
}

NGRAPH_TEST(${BACKEND_NAME}, onnx_model_override_op) {
    onnx_import::register_operator("FalseAdd", 1, "", [](const onnx_import::Node& node) -> OutputVector {
        OutputVector ng_inputs{node.get_ng_inputs()};
        return {std::make_shared<ngraph::op::v1::Add>(ng_inputs.at(0), ng_inputs.at(1))};
    });

    onnx_import::register_operator("FalseAdd", 1, "", [](const onnx_import::Node& node) -> OutputVector {
        OutputVector ng_inputs{node.get_ng_inputs()};
        return {std::make_shared<ngraph::op::v1::Subtract>(ng_inputs.at(0), ng_inputs.at(1))};
    });

    auto function = onnx_import::import_onnx_model(
        file_util::path_join(CommonTestUtils::getExecutableDirectory(), SERIALIZED_ZOO, "onnx/override_op.onnx"));

    Inputs inputs;
    inputs.emplace_back(std::vector<float>{0.f, 1.f, 2.f, 3.f});
    inputs.emplace_back(std::vector<float>{3.f, 2.f, 1.f, 0.f});

    auto test_case = test::TestCase(function, s_device);
    test_case.add_multiple_inputs(inputs);
    test_case.add_expected_output<float>({-3.f, -1.f, 1.f, 3.f});
    test_case.run();
}

NGRAPH_TEST(${BACKEND_NAME}, onnx_import_non_existing_file) {
    try {
        onnx_import::import_onnx_model(
            file_util::path_join(CommonTestUtils::getExecutableDirectory(), SERIALIZED_ZOO, "onnx/i.dont.exist"));
    } catch (const std::runtime_error& exc) {
        // asserts that an exception was thrown and that the error message contains the file name
        std::string msg{exc.what()};
        EXPECT_TRUE(msg.find("i.dont.exist") != std::string::npos);
    }
}

NGRAPH_TEST(${BACKEND_NAME}, onnx_model_unsupported_op) {
    try {
        onnx_import::import_onnx_model(file_util::path_join(CommonTestUtils::getExecutableDirectory(),
                                                            SERIALIZED_ZOO,
                                                            "onnx/unsupported_op.onnx"));
        FAIL() << "Expected ngraph::ngraph_error";
    } catch (ngraph::ngraph_error const& err) {
        std::string what{err.what()};
        EXPECT_NE(what.find("OpenVINO does not support"), std::string::npos);
        EXPECT_NE(what.find("FakeOpName"), std::string::npos);
        EXPECT_NE(what.find("AnotherFakeOpName"), std::string::npos);
    } catch (...) {
        FAIL() << "Expected ngraph::ngraph_error";
    }
}

NGRAPH_TEST(${BACKEND_NAME}, onnx_model_custom_op) {
    onnx_import::register_operator("AddQ", 1, "com.intel.ai", [](const onnx_import::Node& node) -> OutputVector {
        OutputVector ng_inputs{node.get_ng_inputs()};
        return {std::make_shared<ngraph::op::v1::Add>(ng_inputs.at(0), ng_inputs.at(1))};
    });

    auto function = onnx_import::import_onnx_model(
        file_util::path_join(CommonTestUtils::getExecutableDirectory(), SERIALIZED_ZOO, "onnx/custom_operator.onnx"));

    auto test_case = test::TestCase(function, s_device);
    test_case.add_input<float>({1.f, 2.f, 3.f, 4.f});
    test_case.add_expected_output<float>({3.f, 6.f, 9.f, 12.f});
    test_case.run();
}

NGRAPH_TEST(${BACKEND_NAME}, onnx_model_custom_op_register_unregister) {
    onnx_import::register_operator("AddQ", 1, "com.intel.ai", [](const onnx_import::Node& node) -> OutputVector {
        OutputVector ng_inputs{node.get_ng_inputs()};
        return {std::make_shared<ngraph::op::v1::Add>(ng_inputs.at(0), ng_inputs.at(1))};
    });

    auto function = onnx_import::import_onnx_model(
        file_util::path_join(CommonTestUtils::getExecutableDirectory(), SERIALIZED_ZOO, "onnx/custom_operator.onnx"));

    auto test_case = test::TestCase(function, s_device);
    test_case.add_input<float>({1.f, 2.f, 3.f, 4.f});
    test_case.add_expected_output<float>({3.f, 6.f, 9.f, 12.f});
    test_case.run();

    onnx_import::unregister_operator("AddQ", 1, "com.intel.ai");
    try {
        auto function = onnx_import::import_onnx_model(file_util::path_join(CommonTestUtils::getExecutableDirectory(),
                                                                            SERIALIZED_ZOO,
                                                                            "onnx/custom_operator.onnx"));
        FAIL() << "Expected ngraph::ngraph_error";
    } catch (ngraph::ngraph_error const& err) {
        std::string what{err.what()};
        EXPECT_NE(what.find("Check 'unknown_operators.empty()' failed"), std::string::npos);
    } catch (...) {
        FAIL() << "Expected ngraph::ngraph_error";
    }
}

NGRAPH_TEST(${BACKEND_NAME}, onnx_model_custom_op_default_domain) {
    onnx_import::register_operator("AddQ", 1, "com.intel.ai", [](const onnx_import::Node& node) -> OutputVector {
        OutputVector ng_inputs{node.get_ng_inputs()};
        return {std::make_shared<ngraph::op::v1::Add>(ng_inputs.at(0), ng_inputs.at(1))};
    });

    auto function = onnx_import::import_onnx_model(file_util::path_join(CommonTestUtils::getExecutableDirectory(),
                                                                        SERIALIZED_ZOO,
                                                                        "onnx/custom_operator_default_domain.onnx"));

    auto test_case = test::TestCase(function, s_device);
    test_case.add_input<float>({1.f, 2.f, 3.f, 4.f});
    test_case.add_expected_output<float>({3.f, 6.f, 9.f, 12.f});
    test_case.run();
}

NGRAPH_TEST(${BACKEND_NAME}, onnx_is_op_supported) {
    // Simple case
    EXPECT_TRUE(onnx_import::is_operator_supported("Sum", 1, "ai.onnx"));
    // With fallback
    EXPECT_TRUE(onnx_import::is_operator_supported("Sum", 100, "ai.onnx"));

    // Different opset versions
    EXPECT_TRUE(onnx_import::is_operator_supported("Add", 1, "ai.onnx"));
    EXPECT_TRUE(onnx_import::is_operator_supported("Add", 7, "ai.onnx"));

    // Default domain name
    EXPECT_TRUE(onnx_import::is_operator_supported("Sum", 1));

    // Unregistered operator
    EXPECT_FALSE(onnx_import::is_operator_supported("DummyOp", 1));
    EXPECT_FALSE(onnx_import::is_operator_supported("DummyOp", 1, "ai.onnx"));
    EXPECT_FALSE(onnx_import::is_operator_supported("DummyOp", 10, "ai.onnx"));

    // Operator with bad domain name
    EXPECT_FALSE(onnx_import::is_operator_supported("Sum", 1, "bad.domain"));

    // Registered custom operator
    onnx_import::register_operator("AddQ", 1, "com.intel.ai", [](const onnx_import::Node& node) -> OutputVector {
        OutputVector ng_inputs{node.get_ng_inputs()};
        return {std::make_shared<ngraph::op::v1::Add>(ng_inputs.at(0), ng_inputs.at(1))};
    });
    EXPECT_TRUE(onnx_import::is_operator_supported("AddQ", 1, "com.intel.ai"));
}

NGRAPH_TEST(${BACKEND_NAME}, onnx_model_missing_op_domain) {
    onnx_import::register_operator("CustomAdd", 1, "custom.op", [](const onnx_import::Node& node) -> OutputVector {
        OutputVector ng_inputs{node.get_ng_inputs()};
        return {std::make_shared<ngraph::op::v1::Add>(ng_inputs.at(0), ng_inputs.at(1))};
    });

    EXPECT_TRUE(onnx_import::is_operator_supported("CustomAdd", 1, "custom.op"));

    auto function = onnx_import::import_onnx_model(
        file_util::path_join(CommonTestUtils::getExecutableDirectory(), SERIALIZED_ZOO, "onnx/missing_op_domain.onnx"));

    Inputs inputs;
    inputs.emplace_back(std::vector<float>{0.f, 1.f, 2.f, 3.f});
    inputs.emplace_back(std::vector<float>{0.f, 1.f, 2.f, 3.f});

    auto test_case = test::TestCase(function, s_device);
    test_case.add_multiple_inputs(inputs);
    test_case.add_expected_output<float>({0.f, 2.f, 4.f, 6.f});
    test_case.run();
}

NGRAPH_TEST(${BACKEND_NAME}, onnx_custom_op_in_supported_operators) {
    onnx_import::register_operator("CustomAdd", 1, "custom.op", [](const onnx_import::Node& node) -> OutputVector {
        OutputVector ng_inputs{node.get_ng_inputs()};
        return {std::make_shared<ngraph::op::v1::Add>(ng_inputs.at(0), ng_inputs.at(1))};
    });

    const auto& supported_ops = onnx_import::get_supported_operators(1, "custom.op");
    EXPECT_NE(std::find(std::begin(supported_ops), std::end(supported_ops), "CustomAdd"), std::end(supported_ops));
}

NGRAPH_TEST(${BACKEND_NAME}, onnx_model_unknown_domain) {
    // the importer should not throw when it encounters an unknown domain in the model
    EXPECT_NO_THROW(onnx_import::import_onnx_model(
        file_util::path_join(CommonTestUtils::getExecutableDirectory(), SERIALIZED_ZOO, "onnx/unknown_domain.onnx")));
}

NGRAPH_TEST(${BACKEND_NAME}, onnx_model_op_in_unknown_domain) {
    try {
        onnx_import::import_onnx_model(file_util::path_join(CommonTestUtils::getExecutableDirectory(),
                                                            SERIALIZED_ZOO,
                                                            "onnx/unknown_domain_add.onnx"));

        FAIL() << "The onnx_importer did not throw for unknown domain and op";
    } catch (const ngraph::ngraph_error& e) {
        const std::string msg = e.what();

        EXPECT_NE(msg.find("unknown.domain.Add"), std::string::npos)
            << "The error message should contain domain and op name: unknown.domain.Add";
    }
}

NGRAPH_TEST(${BACKEND_NAME}, onnx_model_missing_input) {
    onnx_import::register_operator("TestMissingInOut",
                                   1,
                                   "com.intel.ai",
                                   [](const onnx_import::Node& node) -> OutputVector {
                                       OutputVector ng_inputs{node.get_ng_inputs()};
                                       Output<ngraph::Node> A = ng_inputs.at(0);
                                       Output<ngraph::Node> B = ng_inputs.at(1);
                                       Output<ngraph::Node> C = ng_inputs.at(2);

                                       A = std::make_shared<op::v1::Multiply>(A, C);
                                       if (!ngraph::op::is_null(B)) {
                                           B = std::make_shared<op::v1::Divide>(B, C);
                                       }

                                       C = std::make_shared<ngraph::op::v1::Add>(C, C);
                                       return {A, B, C};
                                   });

    onnx_import::register_operator("TestMissingIn",
                                   1,
                                   "com.intel.ai",
                                   [](const onnx_import::Node& node) -> OutputVector {
                                       OutputVector ng_inputs{node.get_ng_inputs()};
                                       std::shared_ptr<ngraph::Node> result =
                                           std::make_shared<ngraph::op::Constant>(element::f32,
                                                                                  ngraph::Shape{2, 2},
                                                                                  std::vector<float>{1, 1, 1, 1});

                                       for (const auto& ng_input : ng_inputs) {
                                           if (!ngraph::op::is_null(ng_input)) {
                                               result = std::make_shared<op::v1::Multiply>(ng_input, result);
                                           }
                                       }

                                       return {result};
                                   });

    auto function = onnx_import::import_onnx_model(
        file_util::path_join(CommonTestUtils::getExecutableDirectory(), SERIALIZED_ZOO, "onnx/missing_input.onnx"));

    Inputs inputs{{1, 2, 3, 4}, {5, 6, 7, 8}};

    auto test_case = test::TestCase(function, s_device);
    test_case.add_multiple_inputs(inputs);
    test_case.add_expected_output<float>({50, 144, 294, 512});
    test_case.run();
}

NGRAPH_TEST(${BACKEND_NAME}, onnx_model_initializer_wo_input) {
    // This test checks a model which has an initializer, but no input with the same name
    auto function = onnx_import::import_onnx_model(file_util::path_join(CommonTestUtils::getExecutableDirectory(),
                                                                        SERIALIZED_ZOO,
                                                                        "onnx/initializer_wo_input.onnx"));

    auto test_case = test::TestCase(function, s_device);
    test_case.add_input<float>({0, 1, 2, 3, 4, 5});
    test_case.add_expected_output<float>({0, 2, 6, 12, 20, 30});
    test_case.run();
}

NGRAPH_TEST(${BACKEND_NAME}, onnx_expand_function_dependency_to_created_subgraph) {
    const auto function =
        onnx_import::import_onnx_model(file_util::path_join(CommonTestUtils::getExecutableDirectory(),
                                                            SERIALIZED_ZOO,
                                                            "onnx/transformations/greater_or_equal.onnx"));

    auto test_case = test::TestCase(function, s_device);
    test_case.add_input<float>(Shape{5}, {3.f, 5.f, 3.f, 3.f, 6.f});
    test_case.add_input<float>(Shape{5}, {1.f, 4.f, 3.f, 7.f, 8.f});
    test_case.add_expected_output<int32_t>(Shape{5}, {1, 1, 1, 0, 0});
    test_case.run();
}

NGRAPH_TEST(${BACKEND_NAME}, onnx_expand_function_greater_or_equal_inside_if) {
    const auto function =
        onnx_import::import_onnx_model(file_util::path_join(CommonTestUtils::getExecutableDirectory(),
                                                            SERIALIZED_ZOO,
                                                            "onnx/transformations/greater_or_equal_inside_if.onnx"));

    auto test_case = test::TestCase(function, s_device);

    // case when condition == true and any(x >= y)
    // expected value == x * y
    std::vector<float> x(40, 2);
    std::vector<float> y(40);
    std::iota(y.begin(), y.end(), -20);
    std::vector<float> expected;
    std::transform(x.begin(), x.end(), y.begin(), std::back_inserter(expected), [](float i, float j) -> float {
        return i * j;
    });
    test_case.add_input<bool>({true});  // condition
    test_case.add_input<float>(x);
    test_case.add_input<float>(y);
    test_case.add_expected_output<float>(expected);
    test_case.run();
}

NGRAPH_TEST(${BACKEND_NAME}, onnx_expand_context_dependent_function) {
    auto function =
        onnx_import::import_onnx_model(file_util::path_join(CommonTestUtils::getExecutableDirectory(),
                                                            SERIALIZED_ZOO,
                                                            "onnx/transformations/softmax_crossentropy_consumed.onnx"));

    auto test_case = test::TestCase(function, s_device);
    test_case.add_input<float>(Shape{3, 5},
                               {0.54881352186203,
                                0.7151893377304077,
                                0.6027633547782898,
                                0.5448831915855408,
                                0.42365479469299316,
                                0.6458941102027893,
                                0.4375872015953064,
                                0.891772985458374,
                                0.9636627435684204,
                                0.3834415078163147,
                                0.7917250394821167,
                                0.5288949012756348,
                                0.5680445432662964,
                                0.9255966544151306,
                                0.07103605568408966});
    test_case.add_input<int64_t>(Shape{3}, {1, 4, 3});
    test_case.add_expected_output<int32_t>(Shape{}, {1});
    test_case.run();
}

// ############################################################################ OPERATOR TESTS
NGRAPH_TEST(${BACKEND_NAME}, onnx_model_addmul_abc) {
    auto function = onnx_import::import_onnx_model(
        file_util::path_join(CommonTestUtils::getExecutableDirectory(), SERIALIZED_ZOO, "onnx/addmul_abc.onnx"));

    auto test_case = test::TestCase(function, s_device);
    test_case.add_input<float>({9, 10, 11, 12});
    test_case.add_input<float>({5, 6, 7, 8});
    test_case.add_input<float>({1, 2, 3, 4});
    test_case.add_expected_output<float>(Shape{1, 2, 2}, {46, 62, 80, 100});
    test_case.run();
}

NGRAPH_TEST(${BACKEND_NAME}, onnx_model_argmin_no_keepdims) {
    auto function = onnx_import::import_onnx_model(file_util::path_join(CommonTestUtils::getExecutableDirectory(),
                                                                        SERIALIZED_ZOO,
                                                                        "onnx/argmin_no_keepdims.onnx"));

    auto test_case = test::TestCase(function, s_device);
    test_case.add_input<float>({2, 1, 3, 10});
    test_case.add_expected_output<int64_t>(Shape{2}, {1, 0});
    test_case.run();
}

NGRAPH_TEST(${BACKEND_NAME}, onnx_model_batch_norm_default) {
    // Batch Normalization with default parameters
    auto function = onnx_import::import_onnx_model(
        file_util::path_join(CommonTestUtils::getExecutableDirectory(), SERIALIZED_ZOO, "onnx/batchnorm_default.onnx"));

    auto test_case = test::TestCase(function, s_device);
    test_case.add_input<float>({-1.f, 0.f, 1.f, 2.f, 3.f, 4.f});  // data {1, 2, 1, 3}
    test_case.add_input<float>({1.f, 1.5f});                      // scale
    test_case.add_input<float>({0.f, 1.f});                       // bias
    test_case.add_input<float>({0.f, 3.f});                       // mean
    test_case.add_input<float>({1.f, 1.5f});                      // var
    test_case.add_expected_output<float>(Shape{1, 2, 1, 3},
                                         {-0.999995f, 0.f, 0.999995f, -0.22474074f, 1.f, 2.2247407f});
    test_case.run();
}

NGRAPH_TEST(${BACKEND_NAME}, onnx_model_relu) {
    // Simple ReLU test
    auto function = onnx_import::import_onnx_model(
        file_util::path_join(CommonTestUtils::getExecutableDirectory(), SERIALIZED_ZOO, "onnx/relu.onnx"));

    auto test_case = test::TestCase(function, s_device);
    test_case.add_input<float>({-1, -2, 0, 1, 2, 3});
    test_case.add_expected_output<float>({0, 0, 0, 1, 2, 3});
    test_case.run();
}

NGRAPH_TEST(${BACKEND_NAME}, onnx_model_sum_opset1) {
    // Simple Sum test for opset1.
    auto function = onnx_import::import_onnx_model(
        file_util::path_join(CommonTestUtils::getExecutableDirectory(), SERIALIZED_ZOO, "onnx/sum_opset1.onnx"));

    auto test_case = test::TestCase(function, s_device);
    test_case.add_input<float>({3.f, 0.f, 2.f});
    test_case.add_input<float>({1.f, 3.f, 4.f});
    test_case.add_input<float>({2.f, 6.f, 6.f});
    test_case.add_expected_output<float>(Shape{3}, {6.f, 9.f, 12.f});
    test_case.run();
}

NGRAPH_TEST(${BACKEND_NAME}, onnx_model_sum) {
    // Simple Sum test for opset8.
    auto function = onnx_import::import_onnx_model(
        file_util::path_join(CommonTestUtils::getExecutableDirectory(), SERIALIZED_ZOO, "onnx/sum.onnx"));

    auto test_case = test::TestCase(function, s_device);
    test_case.add_input<float>({3.f});
    test_case.add_input<float>({1.f, 3.f, 4.f});
    test_case.add_input<float>({2.f, 6.f, 6.f});
    test_case.add_expected_output<float>(Shape{3}, {6.f, 12.f, 13.f});
    test_case.run();
}

NGRAPH_TEST(${BACKEND_NAME}, onnx_model_sum_one_input) {
    auto function = onnx_import::import_onnx_model(
        file_util::path_join(CommonTestUtils::getExecutableDirectory(), SERIALIZED_ZOO, "onnx/sum_one_input.onnx"));

    // input data shape (3, )
    auto test_case = test::TestCase(function, s_device);
    test_case.add_input<float>({3.f, 0.f, 2.f});
    test_case.add_expected_output<float>({3.f, 0.f, 2.f});
    test_case.run();
}

NGRAPH_TEST(${BACKEND_NAME}, onnx_model_cum_sum_1d) {
    auto function = onnx_import::import_onnx_model(
        file_util::path_join(CommonTestUtils::getExecutableDirectory(), SERIALIZED_ZOO, "onnx/cum_sum_1d.onnx"));

    auto test_case = test::TestCase(function, s_device);
    test_case.add_input<float>({1.f, 2.f, 3.f});
    test_case.add_expected_output<float>(Shape{3}, {1.f, 3.f, 6.f});
    test_case.run();
}

NGRAPH_TEST(${BACKEND_NAME}, onnx_model_cum_sum_2d_axis_input) {
    auto function = onnx_import::import_onnx_model(file_util::path_join(CommonTestUtils::getExecutableDirectory(),
                                                                        SERIALIZED_ZOO,
                                                                        "onnx/cum_sum_2d_axis_input.onnx"));

    auto test_case = test::TestCase(function, s_device);
    test_case.add_input<float>({1.f, 2.f, 3.f, 4.f, 5.f, 6.f});
    test_case.add_expected_output<float>(Shape{2, 3}, {1.f, 3.f, 6.f, 4.f, 9.f, 15.f});
    test_case.run();
}

NGRAPH_TEST(${BACKEND_NAME}, onnx_model_cum_sum_2d_dynamic_axis_input) {
    auto function = onnx_import::import_onnx_model(file_util::path_join(CommonTestUtils::getExecutableDirectory(),
                                                                        SERIALIZED_ZOO,
                                                                        "onnx/cum_sum_2d_dynamic_axis_input.onnx"));

    auto test_case = test::TestCase(function, s_device);
    test_case.add_input<float>({1.f, 2.f, 3.f, 4.f, 5.f, 6.f});
    test_case.add_input<std::int32_t>({1});
    test_case.add_expected_output<float>(Shape{2, 3}, {1.f, 3.f, 6.f, 4.f, 9.f, 15.f});
    test_case.run();
}

NGRAPH_TEST(${BACKEND_NAME}, onnx_model_cum_sum_3d_exclusive_reverse) {
    auto function = onnx_import::import_onnx_model(file_util::path_join(CommonTestUtils::getExecutableDirectory(),
                                                                        SERIALIZED_ZOO,
                                                                        "onnx/cum_sum_3d_exclusive_reverse.onnx"));

    auto test_case = test::TestCase(function, s_device);
    test_case.add_input<float>({1.f,  2.f,  3.f,  4.f,  5.f,  6.f,  7.f,  8.f,  9.f,  10.f, 11.f, 12.f,
                                13.f, 14.f, 15.f, 16.f, 17.f, 18.f, 19.f, 20.f, 21.f, 22.f, 23.f, 24.f});
    test_case.add_expected_output<float>(Shape{2, 3, 4},
                                         {13.f, 14.f, 15.f, 16.f, 17.f, 18.f, 19.f, 20.f, 21.f, 22.f, 23.f, 24.f,
                                          0.f,  0.f,  0.f,  0.f,  0.f,  0.f,  0.f,  0.f,  0.f,  0.f,  0.f,  0.f});
    test_case.run();
}

NGRAPH_TEST(${BACKEND_NAME}, onnx_model_min_two_inputs_opset1) {
    auto function = onnx_import::import_onnx_model(file_util::path_join(CommonTestUtils::getExecutableDirectory(),
                                                                        SERIALIZED_ZOO,
                                                                        "onnx/min_two_inputs_opset1.onnx"));

    // input data shape (3, )
    auto test_case = test::TestCase(function, s_device);
    test_case.add_input<float>({1.f, 2.f, 1.f});
    test_case.add_input<float>({1.f, 4.f, 4.f});
    test_case.add_expected_output<float>({1.f, 2.f, 1.f});
    test_case.run();
}

NGRAPH_TEST(${BACKEND_NAME}, onnx_model_min_two_inputs) {
    auto function = onnx_import::import_onnx_model(
        file_util::path_join(CommonTestUtils::getExecutableDirectory(), SERIALIZED_ZOO, "onnx/min_two_inputs.onnx"));

    // input data shape (3, )
    auto test_case = test::TestCase(function, s_device);
    test_case.add_input<float>({2.f});
    test_case.add_input<float>({1.f, 4.f, 4.f});
    test_case.add_expected_output<float>({1.f, 2.f, 2.f});
    test_case.run();
}

NGRAPH_TEST(${BACKEND_NAME}, onnx_model_max_opset1) {
    auto function = onnx_import::import_onnx_model(
        file_util::path_join(CommonTestUtils::getExecutableDirectory(), SERIALIZED_ZOO, "onnx/max_opset1.onnx"));

    // input data shape (3, )
    auto test_case = test::TestCase(function, s_device);
    test_case.add_input<float>({3.f, 2.f, 1.f});
    test_case.add_input<float>({1.f, 4.f, 4.f});
    test_case.add_input<float>({2.f, 5.f, 3.f});

    test_case.add_expected_output<float>({3.f, 5.f, 4.f});
    test_case.run();
}

NGRAPH_TEST(${BACKEND_NAME}, onnx_model_max) {
    auto function = onnx_import::import_onnx_model(
        file_util::path_join(CommonTestUtils::getExecutableDirectory(), SERIALIZED_ZOO, "onnx/max.onnx"));

    // input data shape (3, )
    auto test_case = test::TestCase(function, s_device);
    test_case.add_input<float>({1.f, 4.f, 4.f});
    test_case.add_input<float>({3.f});
    test_case.add_input<float>({2.f, 5.f, 3.f});

    test_case.add_expected_output<float>({3.f, 5.f, 4.f});
    test_case.run();
}

NGRAPH_TEST(${BACKEND_NAME}, onnx_model_mean_opset1) {
    auto function = onnx_import::import_onnx_model(
        file_util::path_join(CommonTestUtils::getExecutableDirectory(), SERIALIZED_ZOO, "onnx/mean_opset1.onnx"));

    // input data shape (3, )
    auto test_case = test::TestCase(function, s_device);
    test_case.add_input<float>({3.f, 0.f, 2.f});
    test_case.add_input<float>({1.f, 3.f, 4.f});
    test_case.add_input<float>({2.f, 6.f, 6.f});

    test_case.add_expected_output<float>({2.f, 3.f, 4.f});
    test_case.run();
}

NGRAPH_TEST(${BACKEND_NAME}, onnx_model_mean) {
    auto function = onnx_import::import_onnx_model(
        file_util::path_join(CommonTestUtils::getExecutableDirectory(), SERIALIZED_ZOO, "onnx/mean.onnx"));

    // input data shape (3, )
    auto test_case = test::TestCase(function, s_device);
    test_case.add_input<float>({3.f});
    test_case.add_input<float>({1.f, 2.f, 5.f});
    test_case.add_input<float>({2.f, 7.f, 7.f});

    test_case.add_expected_output<float>({2.f, 4.f, 5.f});
    test_case.run();
}

NGRAPH_TEST(${BACKEND_NAME}, onnx_model_gemm_abc) {
    auto function = onnx_import::import_onnx_model(
        file_util::path_join(CommonTestUtils::getExecutableDirectory(), SERIALIZED_ZOO, "onnx/gemm_abc.onnx"));

    Inputs inputs;
    inputs.emplace_back(
        test::NDArray<float, 2>({{1, 2, 3, 4, 5, 6}, {7, 8, 9, 10, 11, 12}, {13, 14, 15, 16, 17, 18}}).get_vector());

    inputs.emplace_back(test::NDArray<float, 2>({{19, 20, 21, 22},
                                                 {23, 24, 25, 26},
                                                 {27, 28, 29, 30},
                                                 {31, 32, 33, 34},
                                                 {35, 36, 37, 38},
                                                 {39, 40, 41, 42}})
                            .get_vector());

    inputs.emplace_back(test::NDArray<float, 2>({{1, 1, 1, 1}, {1, 1, 1, 1}, {1, 1, 1, 1}}).get_vector());

    auto expected_output =
        test::NDArray<float, 2>({{340, 350.5, 361, 371.5}, {862, 890.5, 919, 947.5}, {1384, 1430.5, 1477, 1523.5}})
            .get_vector();

    auto test_case = test::TestCase(function, s_device);
    test_case.add_multiple_inputs(inputs);
    test_case.add_expected_output(expected_output);
    test_case.run();
}

NGRAPH_TEST(${BACKEND_NAME}, onnx_model_matmul) {
    auto function = onnx_import::import_onnx_model(
        file_util::path_join(CommonTestUtils::getExecutableDirectory(), SERIALIZED_ZOO, "onnx/matmul.onnx"));

    std::vector<std::vector<float>> inputs;

    inputs.emplace_back(test::NDArray<float, 2>({{1, 2, 3, 4}, {5, 6, 7, 8}, {9, 10, 11, 12}}).get_vector());

    inputs.emplace_back(test::NDArray<float, 2>({{13, 14, 15}, {16, 17, 18}, {19, 20, 21}, {22, 23, 24}}).get_vector());

    auto expected_output = test::NDArray<float, 2>({{190, 200, 210}, {470, 496, 522}, {750, 792, 834}}).get_vector();

    auto test_case = test::TestCase(function, s_device);
    test_case.add_multiple_inputs(inputs);
    test_case.add_expected_output(expected_output);
    test_case.run();
}

NGRAPH_TEST(${BACKEND_NAME}, onnx_model_softmax_0D) {
    auto function = onnx_import::import_onnx_model(
        file_util::path_join(CommonTestUtils::getExecutableDirectory(), SERIALIZED_ZOO, "onnx/softmax_0D.onnx"));

    auto test_case = test::TestCase(function, s_device);
    test_case.add_expected_output<float>({1.0});
    test_case.run();
}

NGRAPH_TEST(${BACKEND_NAME}, onnx_model_softmax_1D) {
    auto function = onnx_import::import_onnx_model(
        file_util::path_join(CommonTestUtils::getExecutableDirectory(), SERIALIZED_ZOO, "onnx/softmax_1D.onnx"));

    auto test_case = test::TestCase(function, s_device);
    test_case.add_input<float>({-1.0, 0.0, 1.0});
    test_case.add_expected_output<float>({0.09003058, 0.24472848, 0.66524094});
    test_case.run();
}
namespace {
// common input for all Softmax 3D test cases (Shape = {3,4,5})
// clang-format off
const std::vector<float> SOFTMAX_INPUT = {
    2.75793882,  -0.50841322, 0.82013929,  -0.62409912, -0.96136118,
    0.21004745,  1.38337255,  1.19030397,  2.0940445,   -0.03551657,
    -0.78686039, 1.992782,    0.04300319,  -0.29230777, -0.56797112,
    -1.26732165, -0.61935399, 0.57670432,  0.92844898,  2.82469233,

    0.98721677,  -0.05100663, -1.21178917, -0.17530157, 1.40051805,
    -0.13259761, -1.14313018, 0.2673723,   -0.87996154, 1.29053106,
    1.55,        0.8396538,   1.20729817,  0.23727845,  -0.89113606,
    -1.70909842, 0.26460363,  -0.70566808, 2.383518,    1.07024615,

    -1.21722605, 0.82919357,  0.55765697,  0.12657686,  0.63432172,
    0.75425957,  -2.43721014, -1.24478184, 2.65316853,  1.19509542,
    -0.95523998, 0.5149006,   -0.01151649, 0.68327026,  -0.4589638,
    -0.46554745, 0.21055324,  0.39266729,  2.05098086,  1.83207919};
}  // namespace
// clang-format on

NGRAPH_TEST(${BACKEND_NAME}, onnx_model_softmax_axis_0) {
    auto function = onnx_import::import_onnx_model(
        file_util::path_join(CommonTestUtils::getExecutableDirectory(), SERIALIZED_ZOO, "onnx/softmax_axis_0.onnx"));

    auto test_case = test::TestCase(function, s_device);
    test_case.add_input<float>(SOFTMAX_INPUT);

    // clang-format off
    test_case.add_expected_output<float>(
        Shape{3, 4, 5},
        {0.09683057, 0.00369363, 0.01394559, 0.00329012, 0.00234823,
         0.00757665, 0.02449322, 0.02019284, 0.04985249, 0.00592694,
         0.00279593, 0.04505148, 0.00641108, 0.00458466, 0.00348007,
         0.00172928, 0.00330577, 0.01093237, 0.01554086, 0.10351497,

         0.01648154, 0.00583583, 0.00182802, 0.00515374, 0.02491679,
         0.00537859, 0.00195794, 0.00802367, 0.00254737, 0.0223216,
         0.02893419, 0.0142204,  0.02053893, 0.00778581, 0.00251907,
         0.00111174, 0.00800149, 0.0030324,  0.06658917, 0.0179084,

         0.00181811, 0.01407243, 0.01072611, 0.0069699,  0.01158077,
         0.01305647, 0.00053677, 0.0017687,  0.08719896, 0.02028982,
         0.00236265, 0.01027717, 0.0060709,  0.01216173, 0.00388087,
         0.00385541, 0.00758048, 0.00909469, 0.04775123, 0.03836337});
    // clang-format on

    test_case.run(6);
}

NGRAPH_TEST(${BACKEND_NAME}, onnx_model_softmax_axis_1) {
    auto function = onnx_import::import_onnx_model(
        file_util::path_join(CommonTestUtils::getExecutableDirectory(), SERIALIZED_ZOO, "onnx/softmax_axis_1.onnx"));

    auto test_case = test::TestCase(function, s_device);
    test_case.add_input<float>(SOFTMAX_INPUT);

    // clang-format off
    test_case.add_expected_output<float>(
        Shape{3, 4, 5},
        {0.22757064, 0.00868076, 0.03277484, 0.00773243, 0.0055188,
         0.0178066,  0.05756383, 0.04745709, 0.11716303, 0.01392945,
         0.00657097, 0.10587974, 0.01506727, 0.01077484, 0.00817884,
         0.00406413, 0.00776921, 0.0256932,  0.03652405, 0.24328028,

         0.06217413, 0.02201481, 0.00689594, 0.01944171, 0.09399488,
         0.02028993, 0.00738604, 0.03026811, 0.00960958, 0.08420492,
         0.10914991, 0.05364435, 0.07748005, 0.02937079, 0.0095028,
         0.00419387, 0.03018442, 0.01143929, 0.2511977,  0.06755678,

         0.00587593, 0.04548053, 0.0346656,  0.02252594, 0.03742775,
         0.04219705, 0.00173478, 0.00571623, 0.2818174,  0.06557446,
         0.00763582, 0.03321466, 0.01962049, 0.03930537, 0.01254255,
         0.01246025, 0.02449929, 0.02939305, 0.15432668, 0.12398617});
    // clang-format on

    test_case.run(4);
}

NGRAPH_TEST(${BACKEND_NAME}, onnx_model_softmax_axis_1_opset11) {
    auto function = onnx_import::import_onnx_model(file_util::path_join(CommonTestUtils::getExecutableDirectory(),
                                                                        SERIALIZED_ZOO,
                                                                        "onnx/softmax_axis_1_opset11.onnx"));

    auto test_case = test::TestCase(function, s_device);
    test_case.add_input<float>(SOFTMAX_INPUT);

    // clang-format off
    test_case.add_expected_output<float>(
        Shape{3, 4, 5},
        {0.88890495, 0.04825497, 0.27088348, 0.04490523, 0.02037154,
         0.06955369, 0.31998834, 0.39223197, 0.68041159, 0.05141776,
         0.02566661, 0.5885689,  0.12453075, 0.06257374, 0.03019055,
         0.01587475, 0.0431878,  0.21235381, 0.21210944, 0.89802015,

         0.31752626, 0.19442629, 0.0546935,  0.06279221, 0.36823282,
         0.10362164, 0.06523066, 0.24006419, 0.03103672, 0.32987983,
         0.55743381, 0.473766,   0.61451431, 0.09486084, 0.03722801,
         0.02141829, 0.26657706, 0.090728,   0.81131024, 0.26465935,

         0.08619648, 0.43343993, 0.3877785,  0.04523505, 0.15625437,
         0.61900597, 0.01653285, 0.06394322, 0.56592636, 0.27376196,
         0.11201305, 0.31654337, 0.21947994, 0.07893034, 0.05236297,
         0.18278451, 0.23348385, 0.32879834, 0.30990825, 0.5176207});
    // clang-format on

    test_case.run(4);
}

NGRAPH_TEST(${BACKEND_NAME}, onnx_model_softmax_axis_negative_1_opset11) {
    auto function = onnx_import::import_onnx_model(file_util::path_join(CommonTestUtils::getExecutableDirectory(),
                                                                        SERIALIZED_ZOO,
                                                                        "onnx/softmax_axis_negative_1_opset11.onnx"));

    auto test_case = test::TestCase(function);
    test_case.add_input<float>(SOFTMAX_INPUT);

    // clang-format off
    test_case.add_expected_output<float>(
        Shape{3, 4, 5},
        {0.80619484, 0.03075256, 0.1161086,  0.027393,   0.01955098,
         0.07012683, 0.22670066, 0.18689778, 0.4614171,  0.05485764,
         0.04486171, 0.7228683,  0.10286818, 0.07356264, 0.05583908,
         0.01280724, 0.02448298, 0.08096659, 0.11509769, 0.76664555,

         0.30399805, 0.10764059, 0.03371745, 0.09505949, 0.4595844,
         0.13369875, 0.04866969, 0.19944906, 0.0633215,  0.554861,
         0.39101103, 0.19217177, 0.27755913, 0.10521588, 0.03404216,
         0.01150354, 0.08279411, 0.03137731, 0.6890207,  0.18530433,

         0.0402528,  0.31156224, 0.23747502, 0.15431291, 0.25639707,
         0.10627912, 0.00436928, 0.01439711, 0.7097961,  0.16515835,
         0.06798343, 0.29571748, 0.17468554, 0.34994435, 0.11166911,
         0.03615172, 0.07108136, 0.08527993, 0.4477579,  0.35972902});
    // clang-format on

    test_case.run(6);
}

NGRAPH_TEST(${BACKEND_NAME}, onnx_model_softmax_axis_negative_1_opset13) {
    auto function = onnx_import::import_onnx_model(file_util::path_join(CommonTestUtils::getExecutableDirectory(),
                                                                        SERIALIZED_ZOO,
                                                                        "onnx/softmax_axis_negative_1_opset13.onnx"));

    auto test_case = test::TestCase(function);
    test_case.add_input<float>(SOFTMAX_INPUT);

    // clang-format off
    test_case.add_expected_output<float>(
        Shape{3, 4, 5},
        {0.80619484, 0.03075256, 0.1161086,  0.027393,   0.01955098,
         0.07012683, 0.22670066, 0.18689778, 0.4614171,  0.05485764,
         0.04486171, 0.7228683,  0.10286818, 0.07356264, 0.05583908,
         0.01280724, 0.02448298, 0.08096659, 0.11509769, 0.76664555,

         0.30399805, 0.10764059, 0.03371745, 0.09505949, 0.4595844,
         0.13369875, 0.04866969, 0.19944906, 0.0633215,  0.554861,
         0.39101103, 0.19217177, 0.27755913, 0.10521588, 0.03404216,
         0.01150354, 0.08279411, 0.03137731, 0.6890207,  0.18530433,

         0.0402528,  0.31156224, 0.23747502, 0.15431291, 0.25639707,
         0.10627912, 0.00436928, 0.01439711, 0.7097961,  0.16515835,
         0.06798343, 0.29571748, 0.17468554, 0.34994435, 0.11166911,
         0.03615172, 0.07108136, 0.08527993, 0.4477579,  0.35972902});
    // clang-format on

    test_case.run(6);
}

NGRAPH_TEST(${BACKEND_NAME}, onnx_model_sub) {
    auto function = onnx_import::import_onnx_model(
        file_util::path_join(CommonTestUtils::getExecutableDirectory(), SERIALIZED_ZOO, "onnx/sub.onnx"));

    Inputs inputs;
    inputs.emplace_back(test::NDArray<float, 3>({{{1, 2, 3}}}).get_vector());

    inputs.emplace_back(test::NDArray<float, 3>({{{4, 5, 7}}}).get_vector());

    auto expected_output = test::NDArray<float, 3>({{{-3, -3, -4}}}).get_vector();

    auto test_case = test::TestCase(function, s_device);
    test_case.add_multiple_inputs(inputs);
    test_case.add_expected_output(expected_output);
    test_case.run();
}

NGRAPH_TEST(${BACKEND_NAME}, onnx_model_div) {
    auto function = onnx_import::import_onnx_model(
        file_util::path_join(CommonTestUtils::getExecutableDirectory(), SERIALIZED_ZOO, "onnx/div.onnx"));

    Inputs inputs;
    inputs.emplace_back(test::NDArray<float, 3>({{{1, 2, 3}}}).get_vector());
    inputs.emplace_back(test::NDArray<float, 3>({{{1, 4, 12}}}).get_vector());

    auto expected_output = test::NDArray<float, 3>({{{1, 0.5, 0.25}}}).get_vector();

    auto test_case = test::TestCase(function, s_device);
    test_case.add_multiple_inputs(inputs);
    test_case.add_expected_output(expected_output);
    test_case.run();
}

NGRAPH_TEST(${BACKEND_NAME}, onnx_model_add_bcast) {
    auto function = onnx_import::import_onnx_model(
        file_util::path_join(CommonTestUtils::getExecutableDirectory(), SERIALIZED_ZOO, "onnx/add_bcast.onnx"));

    Inputs inputs;
    inputs.emplace_back(test::NDArray<float, 3>({{{1, 1, 1, 1, 1}, {1, 1, 1, 1, 1}, {1, 1, 1, 1, 1}, {1, 1, 1, 1, 1}},
                                                 {{1, 1, 1, 1, 1}, {1, 1, 1, 1, 1}, {1, 1, 1, 1, 1}, {1, 1, 1, 1, 1}},
                                                 {{1, 1, 1, 1, 1}, {1, 1, 1, 1, 1}, {1, 1, 1, 1, 1}, {1, 1, 1, 1, 1}}})
                            .get_vector());

    inputs.emplace_back(test::NDArray<float, 1>({1, 2, 3, 4, 5}).get_vector());

    auto expected_output =
        test::NDArray<float, 4>({{{{2, 3, 4, 5, 6}, {2, 3, 4, 5, 6}, {2, 3, 4, 5, 6}, {2, 3, 4, 5, 6}},
                                  {{2, 3, 4, 5, 6}, {2, 3, 4, 5, 6}, {2, 3, 4, 5, 6}, {2, 3, 4, 5, 6}},
                                  {{2, 3, 4, 5, 6}, {2, 3, 4, 5, 6}, {2, 3, 4, 5, 6}, {2, 3, 4, 5, 6}}}})
            .get_vector();

    auto test_case = test::TestCase(function, s_device);
    test_case.add_multiple_inputs(inputs);
    test_case.add_expected_output(expected_output);
    test_case.run();
}

NGRAPH_TEST(${BACKEND_NAME}, onnx_model_nonmaxsuppression_center_point_box_format) {
    auto function =
        onnx_import::import_onnx_model(file_util::path_join(CommonTestUtils::getExecutableDirectory(),
                                                            SERIALIZED_ZOO,
                                                            "onnx/nonmaxsuppression_center_point_box_format.onnx"));

    auto test_case = test::TestCase(function, s_device);

    test_case.add_input(
        std::vector<float>({0.5f, 0.5f,  1.0f, 1.0f, 0.5f, 0.6f,  1.0f, 1.0f, 0.5f, 0.4f,   1.0f, 1.0f,
                            0.5f, 10.5f, 1.0f, 1.0f, 0.5f, 10.6f, 1.0f, 1.0f, 0.5f, 100.5f, 1.0f, 1.0f}));  // boxes
    test_case.add_input(std::vector<float>({0.9f, 0.75f, 0.6f, 0.95f, 0.5f, 0.3f}));                        // scores
    test_case.add_input(std::vector<int64_t>({3}));   // max_output_boxes_per_class
    test_case.add_input(std::vector<float>({0.5f}));  // iou_threshold
    test_case.add_input(std::vector<float>({0.0f}));  // score_threshold

    test_case.add_expected_output<int64_t>(Shape{3, 3}, {0, 0, 3, 0, 0, 0, 0, 0, 5});
    test_case.run();
}

NGRAPH_TEST(${BACKEND_NAME}, onnx_model_nonmaxsuppression_single_box) {
    auto function = onnx_import::import_onnx_model(file_util::path_join(CommonTestUtils::getExecutableDirectory(),
                                                                        SERIALIZED_ZOO,
                                                                        "onnx/nonmaxsuppression_single_box.onnx"));

    auto test_case = test::TestCase(function, s_device);

    test_case.add_input(std::vector<float>({0.0f, 0.0f, 1.0f, 1.0f}));  // boxes
    test_case.add_input(std::vector<float>({0.9f}));                    // scores
    test_case.add_input(std::vector<int64_t>({3}));                     // max_output_boxes_per_class
    test_case.add_input(std::vector<float>({0.5f}));                    // iou_threshold
    test_case.add_input(std::vector<float>({0.0f}));                    // score_threshold

    test_case.add_expected_output<int64_t>(Shape{1, 3}, {0, 0, 0});
    test_case.run();
}

NGRAPH_TEST(${BACKEND_NAME}, onnx_model_nonmaxsuppression_v9_single_box) {
    auto function = onnx_import::import_onnx_model(file_util::path_join(CommonTestUtils::getExecutableDirectory(),
                                                                        SERIALIZED_ZOO,
                                                                        "onnx/nonmaxsuppression_v9_single_box.onnx"));

    auto test_case = test::TestCase(function, s_device);

    test_case.add_input(std::vector<float>({0.0f, 0.0f, 1.0f, 1.0f}));  // boxes
    test_case.add_input(std::vector<float>({0.9f}));                    // scores
    test_case.add_input(std::vector<int64_t>({3}));                     // max_output_boxes_per_class
    test_case.add_input(std::vector<float>({0.5f}));                    // iou_threshold
    test_case.add_input(std::vector<float>({0.0f}));                    // score_threshold

    test_case.add_expected_output<int64_t>(Shape{1, 3}, {0, 0, 0});
    test_case.run();
}

NGRAPH_TEST(${BACKEND_NAME}, onnx_model_reduce_log_sum) {
    auto function = onnx_import::import_onnx_model(
        file_util::path_join(CommonTestUtils::getExecutableDirectory(), SERIALIZED_ZOO, "onnx/reduce_log_sum.onnx"));

    // input data shape (1, 1, 4, 4)
    Inputs inputs{test::NDArray<float, 4>({{{{1, 1, 1, 1}, {1, 1, 1, 1}, {1, 1, 1, 1}, {1, 1, 1, 1}}}}).get_vector()};

    // output data shape (1,)
    auto expected_output = test::NDArray<float, 4>({{{{2.77258872f}}}}).get_vector();

    auto test_case = test::TestCase(function, s_device);
    test_case.add_multiple_inputs(inputs);
    test_case.add_expected_output(expected_output);
    test_case.run();
}

NGRAPH_TEST(${BACKEND_NAME}, onnx_model_reduce_log_sum_exp) {
    auto function = onnx_import::import_onnx_model(file_util::path_join(CommonTestUtils::getExecutableDirectory(),
                                                                        SERIALIZED_ZOO,
                                                                        "onnx/reduce_log_sum_exp.onnx"));

    // input data shape (1, 1, 4, 4)
    Inputs inputs{test::NDArray<float, 4>({{{{1, 1, 1, 1}, {1, 1, 1, 1}, {1, 1, 1, 1}, {1, 1, 1, 1}}}}).get_vector()};

    // output data shape (1,)
    auto expected_output = test::NDArray<float, 4>({{{{3.77258872f}}}}).get_vector();

    auto test_case = test::TestCase(function, s_device);
    test_case.add_multiple_inputs(inputs);
    test_case.add_expected_output(expected_output);
    test_case.run();
}

NGRAPH_TEST(${BACKEND_NAME}, onnx_model_reduce_l1) {
    auto function = onnx_import::import_onnx_model(
        file_util::path_join(CommonTestUtils::getExecutableDirectory(), SERIALIZED_ZOO, "onnx/reduce_l1.onnx"));

    // input data shape (1, 1, 4, 4)
    Inputs inputs{test::NDArray<float, 4>({{{{1, 1, 1, 1}, {1, 1, 1, 1}, {1, 1, 1, 1}, {1, 1, 1, 1}}}}).get_vector()};

    // output data shape (1,)
    auto expected_output = test::NDArray<float, 4>({{{{16}}}}).get_vector();

    auto test_case = test::TestCase(function, s_device);
    test_case.add_multiple_inputs(inputs);
    test_case.add_expected_output(expected_output);
    test_case.run();
}

NGRAPH_TEST(${BACKEND_NAME}, onnx_model_reduce_l2) {
    auto function = onnx_import::import_onnx_model(
        file_util::path_join(CommonTestUtils::getExecutableDirectory(), SERIALIZED_ZOO, "onnx/reduce_l2.onnx"));

    // input data shape (1, 1, 4, 4)
    Inputs inputs{test::NDArray<float, 4>({{{{1, 1, 1, 1}, {1, 1, 1, 1}, {1, 1, 1, 1}, {1, 1, 1, 1}}}}).get_vector()};

    // output data shape (1,)
    auto expected_output = test::NDArray<float, 4>({{{{4}}}}).get_vector();

    auto test_case = test::TestCase(function, s_device);
    test_case.add_multiple_inputs(inputs);
    test_case.add_expected_output(expected_output);
    test_case.run();
}

NGRAPH_TEST(${BACKEND_NAME}, onnx_model_reduce_max) {
    auto function = onnx_import::import_onnx_model(
        file_util::path_join(CommonTestUtils::getExecutableDirectory(), SERIALIZED_ZOO, "onnx/reduce_max.onnx"));

    // input data shape (1, 1, 4, 4)
    Inputs inputs{
        test::NDArray<float, 4>({{{{1, 2, 3, 4}, {5, 6, 7, 8}, {9, 10, 11, 12}, {13, 14, 15, 16}}}}).get_vector()};

    // output data shape (1,)
    auto expected_output = test::NDArray<float, 4>({{{{16}}}}).get_vector();

    auto test_case = test::TestCase(function, s_device);
    test_case.add_multiple_inputs(inputs);
    test_case.add_expected_output(expected_output);
    test_case.run();
}

NGRAPH_TEST(${BACKEND_NAME}, onnx_model_reduce_max_invalid_axes) {
    EXPECT_THROW(onnx_import::import_onnx_model(file_util::path_join(CommonTestUtils::getExecutableDirectory(),
                                                                     SERIALIZED_ZOO,
                                                                     "onnx/reduce_max_invalid_axes.onnx")),
                 ngraph::ngraph_error);
}

NGRAPH_TEST(${BACKEND_NAME}, onnx_model_reduce_mean) {
    auto function = onnx_import::import_onnx_model(
        file_util::path_join(CommonTestUtils::getExecutableDirectory(), SERIALIZED_ZOO, "onnx/reduce_mean.onnx"));

    // input data shape (1, 1, 4, 4)
    Inputs inputs{test::NDArray<float, 4>({{{{1, 1, 1, 1}, {1, 1, 1, 1}, {1, 1, 1, 1}, {1, 1, 1, 1}}}}).get_vector()};

    // output data shape (1,)
    auto expected_output = test::NDArray<float, 4>({{{{1}}}}).get_vector();

    auto test_case = test::TestCase(function, s_device);
    test_case.add_multiple_inputs(inputs);
    test_case.add_expected_output(Shape{}, expected_output);
    test_case.run();
}

NGRAPH_TEST(${BACKEND_NAME}, onnx_model_reduce_min) {
    auto function = onnx_import::import_onnx_model(
        file_util::path_join(CommonTestUtils::getExecutableDirectory(), SERIALIZED_ZOO, "onnx/reduce_min.onnx"));

    // input data shape (1, 1, 4, 4)
    Inputs inputs{
        test::NDArray<float, 4>({{{{1, 2, 3, 4}, {5, 6, 7, 8}, {9, 10, 11, 12}, {13, 14, 15, 16}}}}).get_vector()};

    // output data shape (1,)
    auto expected_output = test::NDArray<float, 4>({{{{1}}}}).get_vector();

    auto test_case = test::TestCase(function, s_device);
    test_case.add_multiple_inputs(inputs);
    test_case.add_expected_output(expected_output);
    test_case.run();
}

NGRAPH_TEST(${BACKEND_NAME}, onnx_model_reduce_prod) {
    auto function = onnx_import::import_onnx_model(
        file_util::path_join(CommonTestUtils::getExecutableDirectory(), SERIALIZED_ZOO, "onnx/reduce_prod.onnx"));

    // input data shape (1, 1, 4, 4)
    Inputs inputs{test::NDArray<float, 4>({{{{1, 1, 1, 1}, {1, 1, 1, 1}, {1, 1, 1, 1}, {1, 1, 1, 1}}}}).get_vector()};

    // output data shape (1,)
    auto expected_output = test::NDArray<float, 4>({{{{1}}}}).get_vector();

    auto test_case = test::TestCase(function, s_device);
    test_case.add_multiple_inputs(inputs);
    test_case.add_expected_output(expected_output);
    test_case.run();
}

NGRAPH_TEST(${BACKEND_NAME}, onnx_model_reduce_sum) {
    auto function = onnx_import::import_onnx_model(
        file_util::path_join(CommonTestUtils::getExecutableDirectory(), SERIALIZED_ZOO, "onnx/reduce_sum.onnx"));

    // input data shape (1, 1, 4, 4)
    Inputs inputs{test::NDArray<float, 4>({{{{1, 1, 1, 1}, {1, 1, 1, 1}, {1, 1, 1, 1}, {1, 1, 1, 1}}}}).get_vector()};

    // output data shape (1,)
    auto expected_output = test::NDArray<float, 4>({{{{16}}}}).get_vector();

    auto test_case = test::TestCase(function, s_device);
    test_case.add_multiple_inputs(inputs);
    test_case.add_expected_output(expected_output);
    test_case.run();
}

NGRAPH_TEST(${BACKEND_NAME}, onnx_model_reduce_sum_dynamic_rank_input) {
    auto function = onnx_import::import_onnx_model(file_util::path_join(CommonTestUtils::getExecutableDirectory(),
                                                                        SERIALIZED_ZOO,
                                                                        "onnx/reduce_sum_dynamic_rank_input.onnx"));
    auto test_case = test::TestCase(function, s_device);
    test_case.add_input<float>(
        Shape{1, 1, 4, 4},
        {1.0f, 1.0f, 1.0f, 1.0f, 1.0f, 1.0f, 1.0f, 1.0f, 1.0f, 1.0f, 1.0f, 1.0f, 1.0f, 1.0f, 1.0f, 1.0f});

    test_case.add_expected_output<float>(Shape{1, 1, 1, 1}, {16.0f});
    test_case.run();
}

NGRAPH_TEST(${BACKEND_NAME}, onnx_model_reduce_sum_square) {
    auto function = onnx_import::import_onnx_model(
        file_util::path_join(CommonTestUtils::getExecutableDirectory(), SERIALIZED_ZOO, "onnx/reduce_sum_square.onnx"));

    // input data shape (1, 1, 4, 4)
    Inputs inputs{test::NDArray<float, 4>({{{{1, 1, 1, 1}, {1, 1, 1, 1}, {1, 1, 1, 1}, {1, 1, 1, 1}}}}).get_vector()};

    // output data shape (1,)
    auto expected_output = test::NDArray<float, 4>({{{{16}}}}).get_vector();

    auto test_case = test::TestCase(function, s_device);
    test_case.add_multiple_inputs(inputs);
    test_case.add_expected_output(expected_output);
    test_case.run();
}

NGRAPH_TEST(${BACKEND_NAME}, onnx_model_reduce_sum_13_axes_as_constant) {
    auto function = onnx_import::import_onnx_model(file_util::path_join(CommonTestUtils::getExecutableDirectory(),
                                                                        SERIALIZED_ZOO,
                                                                        "onnx/reduce_sum_13_axes_as_constant.onnx"));

    Inputs inputs{test::NDArray<float, 4>({{{{1.0f, 1.0f, 1.0f, 1.0f},
                                             {1.0f, 1.0f, 1.0f, 1.0f},
                                             {1.0f, 1.0f, 1.0f, 1.0f},
                                             {1.0f, 1.0f, 1.0f, 1.0f}}}})
                      .get_vector()};

    auto test_case = test::TestCase(function, s_device);

    test_case.add_expected_output<float>(Shape{1, 1, 1, 1}, {16.0f});

    test_case.add_multiple_inputs(inputs);
    test_case.run();
}

NGRAPH_TEST(${BACKEND_NAME}, onnx_model_reduce_sum_13_axes_as_constant_single_axis) {
    auto function =
        onnx_import::import_onnx_model(file_util::path_join(CommonTestUtils::getExecutableDirectory(),
                                                            SERIALIZED_ZOO,
                                                            "onnx/reduce_sum_13_axes_as_constant_single_axis.onnx"));

    Inputs inputs{test::NDArray<float, 3>({{{1, 2, 3}, {4, 5, 6}}, {{7, 8, 9}, {10, 11, 12}}}).get_vector()};

    auto test_case = test::TestCase(function, s_device);

    test_case.add_expected_output<float>(Shape{2, 1, 3}, {5.0f, 7.0f, 9.0f, 17.0f, 19.0f, 21.0f});

    test_case.add_multiple_inputs(inputs);
    test_case.run();
}

NGRAPH_TEST(${BACKEND_NAME}, onnx_model_reduce_sum_13_axes_as_constant_keepdims_off) {
    auto function =
        onnx_import::import_onnx_model(file_util::path_join(CommonTestUtils::getExecutableDirectory(),
                                                            SERIALIZED_ZOO,
                                                            "onnx/reduce_sum_13_axes_as_constant_keepdims_off.onnx"));

    // input data shape (1, 1, 4, 4)
    Inputs inputs{test::NDArray<float, 4>({{{{1.0f, 1.0f, 1.0f, 1.0f},
                                             {1.0f, 1.0f, 1.0f, 1.0f},
                                             {1.0f, 1.0f, 1.0f, 1.0f},
                                             {1.0f, 1.0f, 1.0f, 1.0f}}}})
                      .get_vector()};

    auto test_case = test::TestCase(function, s_device);

    test_case.add_expected_output<float>(Shape{}, {16.0f});

    test_case.add_multiple_inputs(inputs);
    test_case.run();
}

NGRAPH_TEST(${BACKEND_NAME}, onnx_model_reduce_sum_13_axes_as_input) {
    auto function = onnx_import::import_onnx_model(file_util::path_join(CommonTestUtils::getExecutableDirectory(),
                                                                        SERIALIZED_ZOO,
                                                                        "onnx/reduce_sum_13_axes_as_input.onnx"));

    auto test_case = test::TestCase(function, s_device);
    test_case.add_input<float>({1.0f, 2.0f, 3.0f, 4.0f});
    test_case.add_input<int64_t>({1});

    test_case.add_expected_output<float>(Shape{2, 1}, {3.0f, 7.0f});
    test_case.run();
}

NGRAPH_TEST(${BACKEND_NAME}, onnx_model_reduce_sum_13_axes_as_0_dim_input) {
    auto function = onnx_import::import_onnx_model(file_util::path_join(CommonTestUtils::getExecutableDirectory(),
                                                                        SERIALIZED_ZOO,
                                                                        "onnx/reduce_sum_13_axes_as_0_dim_input.onnx"));

    auto test_case = test::TestCase(function, s_device);
    test_case.add_input<float>({1.0f, 2.0f, 3.0f, 4.0f, 5.0f, 6.0f, 7.0f, 8.0f, 9.0f, 10.0f, 11.0f, 12.0f});

    test_case.add_expected_output<float>(Shape{3, 2, 2},
                                         {1.0f, 2.0f, 3.0f, 4.0f, 5.0f, 6.0f, 7.0f, 8.0f, 9.0f, 10.0f, 11.0f, 12.0f});
    test_case.run();
}

NGRAPH_TEST(${BACKEND_NAME}, onnx_model_reduce_sum_13_input_dynamic) {
    auto function = onnx_import::import_onnx_model(file_util::path_join(CommonTestUtils::getExecutableDirectory(),
                                                                        SERIALIZED_ZOO,
                                                                        "onnx/reduce_sum_13_input_dynamic.onnx"));

    auto test_case = test::TestCase(function, s_device);
    test_case.add_input<int64_t>({1, 1, 1, 1, 1, 1, 1, 1, 1, 1, 1, 1, 1, 1, 1, 1});

    test_case.add_expected_output<int64_t>(Shape{1, 1, 1, 1, 1, 1, 1, 1, 1, 1, 1, 1, 1, 1, 1, 1}, {5});
    test_case.run();
}

NGRAPH_TEST(${BACKEND_NAME}, onnx_model_reduce_sum_13_axes_empty) {
    auto function = onnx_import::import_onnx_model(file_util::path_join(CommonTestUtils::getExecutableDirectory(),
                                                                        SERIALIZED_ZOO,
                                                                        "onnx/reduce_sum_13_axes_empty.onnx"));

    auto test_case = test::TestCase(function, s_device);
    test_case.add_input<float>(
        {1.0f, 1.0f, 1.0f, 1.0f, 1.0f, 1.0f, 1.0f, 1.0f, 1.0f, 1.0f, 1.0f, 1.0f, 1.0f, 1.0f, 1.0f, 1.0f});

    test_case.add_expected_output<float>(Shape{1, 1, 1, 1}, {16.0f});
    test_case.run();
}

NGRAPH_TEST(${BACKEND_NAME}, onnx_model_reduce_sum_13_axes_empty_dynamic_rank_input) {
    auto function =
        onnx_import::import_onnx_model(file_util::path_join(CommonTestUtils::getExecutableDirectory(),
                                                            SERIALIZED_ZOO,
                                                            "onnx/reduce_sum_13_axes_empty_dynamic_rank_input.onnx"));

    auto test_case = test::TestCase(function, s_device);
    test_case.add_input<float>(
        Shape{1, 1, 4, 4},
        {1.0f, 1.0f, 1.0f, 1.0f, 1.0f, 1.0f, 1.0f, 1.0f, 1.0f, 1.0f, 1.0f, 1.0f, 1.0f, 1.0f, 1.0f, 1.0f});

    test_case.add_expected_output<float>(Shape{1, 1, 1, 1}, {16.0f});
    test_case.run();
}

NGRAPH_TEST(${BACKEND_NAME}, onnx_model_reduce_sum_13_axes_empty_with_noop) {
    auto function =
        onnx_import::import_onnx_model(file_util::path_join(CommonTestUtils::getExecutableDirectory(),
                                                            SERIALIZED_ZOO,
                                                            "onnx/reduce_sum_13_axes_empty_with_noop.onnx"));

    auto test_case = test::TestCase(function, s_device);
    test_case.add_input<float>(
        {1.f, 1.0f, 1.0f, 1.0f, 1.0f, 1.0f, 1.0f, 1.0f, 1.0f, 1.0f, 1.0f, 1.0f, 1.0f, 1.0f, 1.0f, 1.0f});

    test_case.add_expected_output<float>(
        Shape{1, 1, 4, 4},
        {1.f, 1.0f, 1.0f, 1.0f, 1.0f, 1.0f, 1.0f, 1.0f, 1.0f, 1.0f, 1.0f, 1.0f, 1.0f, 1.0f, 1.0f, 1.0f});
    test_case.run();
}

NGRAPH_TEST(${BACKEND_NAME}, onnx_model_reduce_sum_13_axes_empty_without_noop) {
    auto function =
        onnx_import::import_onnx_model(file_util::path_join(CommonTestUtils::getExecutableDirectory(),
                                                            SERIALIZED_ZOO,
                                                            "onnx/reduce_sum_13_axes_empty_without_noop.onnx"));

    auto test_case = test::TestCase(function, s_device);
    test_case.add_input<float>(
        {1.f, 1.0f, 1.0f, 1.0f, 1.0f, 1.0f, 1.0f, 1.0f, 1.0f, 1.0f, 1.0f, 1.0f, 1.0f, 1.0f, 1.0f, 1.0f});

    test_case.add_expected_output<float>(Shape{1, 1, 1, 1}, {16.0f});
    test_case.run();
}

NGRAPH_TEST(${BACKEND_NAME}, onnx_resize10_asymertic_last_dim) {
    const auto function = onnx_import::import_onnx_model(file_util::path_join(CommonTestUtils::getExecutableDirectory(),
                                                                              SERIALIZED_ZOO,
                                                                              "onnx/resize10_asymertic_last_dim.onnx"));

    auto test_case = test::TestCase(function, s_device);
    std::vector<float> input_data{1.0f, 2.0f, 3.0f, 4.0f, 5.0f, 6.0f, 7.0f, 8.0f, 9.0f, 10.0f};
    test_case.add_input<float>(input_data);
    test_case.add_expected_output<float>(Shape{1, 1, 1, 19},
                                         {1.0f,
                                          1.0f,
                                          2.0f,
                                          2.0f,
                                          3.0f,
                                          3.0f,
                                          4.0f,
                                          4.0f,
                                          5.0f,
                                          5.0f,
                                          6.0f,
                                          6.0f,
                                          7.0f,
                                          7.0f,
                                          8.0f,
                                          8.0f,
                                          9.0f,
                                          9.0f,
                                          10.0f});
    test_case.run();
}

NGRAPH_TEST(${BACKEND_NAME}, onnx_resize10_asymertic_dim_in_the_middle) {
    const auto function =
        onnx_import::import_onnx_model(file_util::path_join(CommonTestUtils::getExecutableDirectory(),
                                                            SERIALIZED_ZOO,
                                                            "onnx/resize10_asymertic_dim_in_the_middle.onnx"));

    auto test_case = test::TestCase(function, s_device);
    std::vector<float> input_data{1.0f, 2.0f, 3.0f, 4.0f, 5.0f, 6.0f, 7.0f, 8.0f, 9.0f, 10.0f};
    test_case.add_input<float>(input_data);
    test_case.add_expected_output<float>(Shape{1, 1, 19, 1},
                                         {1.0f,
                                          1.0f,
                                          2.0f,
                                          2.0f,
                                          3.0f,
                                          3.0f,
                                          4.0f,
                                          4.0f,
                                          5.0f,
                                          5.0f,
                                          6.0f,
                                          6.0f,
                                          7.0f,
                                          7.0f,
                                          8.0f,
                                          8.0f,
                                          9.0f,
                                          9.0f,
                                          10.0f});
    test_case.run();
}

NGRAPH_TEST(${BACKEND_NAME}, onnx_resize11_empty_constant_as_input) {
    // this model contains a Constant node with an empty underlying tensor
    // this node is connected to the "roi" input of the Resize op but this input should be
    // ignored since the Resize coordinate_transformation_mode is set to asymmetric
    const auto function =
        onnx_import::import_onnx_model(file_util::path_join(CommonTestUtils::getExecutableDirectory(),
                                                            SERIALIZED_ZOO,
                                                            "onnx/resize11_empty_constant_as_input.onnx"));

    auto test_case = test::TestCase(function, s_device);
    std::vector<float> input_data{1.0f, 3.0f, 4.0f, 8.0f, 6.0f, 2.0f, 7.0f, 11.0f};
    test_case.add_input<float>(input_data);
    test_case.add_expected_output<float>(
        Shape{1, 2, 4, 8},
        {1.0f, 1.5f, 2.0f, 2.5f,  3.0f,  3.0f,  3.0f,  3.0f,  2.5f, 3.25f, 4.0f, 4.75f, 5.5f,  5.5f,  5.5f,  5.5f,
         4.0f, 5.0f, 6.0f, 7.0f,  8.0f,  8.0f,  8.0f,  8.0f,  4.0f, 5.0f,  6.0f, 7.0f,  8.0f,  8.0f,  8.0f,  8.0f,

         6.0f, 5.0f, 4.0f, 3.0f,  2.0f,  2.0f,  2.0f,  2.0f,  6.5f, 6.5f,  6.5f, 6.5f,  6.5f,  6.5f,  6.5f,  6.5f,
         7.0f, 8.0f, 9.0f, 10.0f, 11.0f, 11.0f, 11.0f, 11.0f, 7.0f, 8.0f,  9.0f, 10.0f, 11.0f, 11.0f, 11.0f, 11.0f});

    test_case.run();
}

NGRAPH_TEST(${BACKEND_NAME}, onnx_resize10_down_scales_const_nearest) {
    const auto function =
        onnx_import::import_onnx_model(file_util::path_join(CommonTestUtils::getExecutableDirectory(),
                                                            SERIALIZED_ZOO,
                                                            "onnx/resize10_down_scales_const_nearest.onnx"));

    // Input data shape (1, 1, 2, 4)
    // Input const scales values {1.0, 1.0, 0.6, 0.6}
    // mode: linear

    Shape expected_output_shape{1, 1, 1, 2};
    auto test_case = test::TestCase(function, s_device);
    test_case.add_input<float>({1.0, 2.0, 3.0, 4.0, 5.0, 6.0, 7.0, 8.0});
    test_case.add_expected_output<float>(expected_output_shape, {1.0, 3.0});
    test_case.run();
}

NGRAPH_TEST(${BACKEND_NAME}, onnx_resize10_up_scales_const_linear) {
    const auto function =
        onnx_import::import_onnx_model(file_util::path_join(CommonTestUtils::getExecutableDirectory(),
                                                            SERIALIZED_ZOO,
                                                            "onnx/resize10_up_scales_const_linear.onnx"));

    // Input data shape (1, 1, 2, 2)
    // Input const scales values {1.0, 1.0, 2.0, 2.0}
    // mode: nearest

    Shape expected_output_shape{1, 1, 4, 4};
    auto test_case = test::TestCase(function, s_device);
    test_case.add_input<float>({1.0, 2.0, 3.0, 4.0});
    test_case.add_expected_output<float>(
        expected_output_shape,
        {1.0, 1.5, 2.0, 2.0, 2.0, 2.5, 3.0, 3.0, 3.0, 3.5, 4.0, 4.0, 3.0, 3.5, 4.0, 4.0});
    test_case.run();
}

NGRAPH_TEST(${BACKEND_NAME}, onnx_resize10_up_scales_const_nearest) {
    const auto function =
        onnx_import::import_onnx_model(file_util::path_join(CommonTestUtils::getExecutableDirectory(),
                                                            SERIALIZED_ZOO,
                                                            "onnx/resize10_up_scales_const_nearest.onnx"));

    // Input data shape (1, 1, 2, 2)
    // Input const scales values {1.0, 1.0, 2.0, 3.0}
    // mode: linear

    Shape expected_output_shape{1, 1, 4, 6};
    auto test_case = test::TestCase(function, s_device);
    test_case.add_input<float>({1.0, 2.0, 3.0, 4.0});
    test_case.add_expected_output<float>(expected_output_shape,
                                         {1.0, 1.0, 1.0, 2.0, 2.0, 2.0, 1.0, 1.0, 1.0, 2.0, 2.0, 2.0,
                                          3.0, 3.0, 3.0, 4.0, 4.0, 4.0, 3.0, 3.0, 3.0, 4.0, 4.0, 4.0});

    test_case.run();
}

NGRAPH_TEST(${BACKEND_NAME}, onnx_resize11_down_scales_linear_asymmetric) {
    const auto function =
        onnx_import::import_onnx_model(file_util::path_join(CommonTestUtils::getExecutableDirectory(),
                                                            SERIALIZED_ZOO,
                                                            "onnx/resize11_down_scales_linear_asymmetric.onnx"));

    const Shape expected_output_shape{1, 1, 1, 2};
    auto test_case = test::TestCase(function, s_device);
    const size_t input_size = 8;
    std::vector<float> input_data(input_size);
    std::iota(std::begin(input_data), std::end(input_data), 1.0f);
    test_case.add_input<float>(input_data);
    test_case.add_expected_output<float>(expected_output_shape, {1.0f, 2.66666651f});

    test_case.run_with_tolerance_as_fp();
}

NGRAPH_TEST(${BACKEND_NAME}, onnx_resize11_scales_nearest_asymmetric_floor_dynamic_sizes) {
    const auto function = onnx_import::import_onnx_model(
        file_util::path_join(CommonTestUtils::getExecutableDirectory(),
                             SERIALIZED_ZOO,
                             "onnx/resize11_scales_nearest_asymmetric_floor_dynamic_scales.onnx"));

    const Shape expected_output_shape{2, 1, 4, 1};
    auto test_case = test::TestCase(function, s_device);
    const std::vector<float> input_data{1.0f, 3.0f, 4.0f, 8.0f, 6.0f, 2.0f, 7.0f, 11.0f};
    test_case.add_input<float>(input_data);
    test_case.add_input<float>(std::vector<float>{1.0f, 1.0f, 1.0f, 1.0f, 1.0f, 1.0f, 1.0f, 1.0f});  // roi
    test_case.add_input<float>(std::vector<float>{1.0f, 1.0f, 2.0f, 0.5f});                          // scales
    test_case.add_expected_output<float>(expected_output_shape, {1.0f, 1.0f, 4.0f, 4.0f, 6.0f, 6.0f, 7.0f, 7.0f});

    test_case.run_with_tolerance_as_fp();
}

NGRAPH_TEST(${BACKEND_NAME}, onnx_resize11_up_scales_linear_asymmetric) {
    const auto function =
        onnx_import::import_onnx_model(file_util::path_join(CommonTestUtils::getExecutableDirectory(),
                                                            SERIALIZED_ZOO,
                                                            "onnx/resize11_up_scales_linear_asymmetric.onnx"));

    const Shape expected_output_shape{2, 1, 4, 8};
    auto test_case = test::TestCase(function, s_device);
    std::vector<float> input_data{1.0f, 3.0f, 4.0f, 8.0f, 6.0f, 2.0f, 7.0f, 11.0f};
    test_case.add_input<float>(input_data);
    test_case.add_expected_output<float>(
        expected_output_shape,
        {1.0f, 1.5f, 2.0f, 2.5f,  3.0f,  3.0f,  3.0f,  3.0f,  2.5f, 3.25f, 4.0f, 4.75f, 5.5f,  5.5f,  5.5f,  5.5f,
         4.0f, 5.0f, 6.0f, 7.0f,  8.0f,  8.0f,  8.0f,  8.0f,  4.0f, 5.0f,  6.0f, 7.0f,  8.0f,  8.0f,  8.0f,  8.0f,

         6.0f, 5.0f, 4.0f, 3.0f,  2.0f,  2.0f,  2.0f,  2.0f,  6.5f, 6.5f,  6.5f, 6.5f,  6.5f,  6.5f,  6.5f,  6.5f,
         7.0f, 8.0f, 9.0f, 10.0f, 11.0f, 11.0f, 11.0f, 11.0f, 7.0f, 8.0f,  9.0f, 10.0f, 11.0f, 11.0f, 11.0f, 11.0f});

    test_case.run();
}

NGRAPH_TEST(${BACKEND_NAME}, onnx_resize11_scales_nearest_asymmetric_floor) {
    const auto function =
        onnx_import::import_onnx_model(file_util::path_join(CommonTestUtils::getExecutableDirectory(),
                                                            SERIALIZED_ZOO,
                                                            "onnx/resize11_scales_nearest_asymmetric_floor.onnx"));

    const Shape expected_output_shape{2, 1, 4, 1};
    auto test_case = test::TestCase(function, s_device);
    const std::vector<float> input_data{1.0f, 3.0f, 4.0f, 8.0f, 6.0f, 2.0f, 7.0f, 11.0f};
    test_case.add_input<float>(input_data);
    test_case.add_expected_output<float>(expected_output_shape, {1.0f, 1.0f, 4.0f, 4.0f, 6.0f, 6.0f, 7.0f, 7.0f});

    test_case.run();
}

NGRAPH_TEST(${BACKEND_NAME}, onnx_resize11_up_scales_cubic_align_corners) {
    const auto function =
        onnx_import::import_onnx_model(file_util::path_join(CommonTestUtils::getExecutableDirectory(),
                                                            SERIALIZED_ZOO,
                                                            "onnx/resize11_up_scales_cubic_align_corners.onnx"));

    const Shape expected_output_shape{1, 1, 8, 8};
    auto test_case = test::TestCase(function, s_device);
    std::vector<float> input_data{1.0f,
                                  2.0f,
                                  3.0f,
                                  4.0f,
                                  5.0f,
                                  6.0f,
                                  7.0f,
                                  8.0f,
                                  9.0f,
                                  10.0f,
                                  11.0f,
                                  12.0f,
                                  13.0f,
                                  14.0f,
                                  15.0f,
                                  16.0f};
    test_case.add_input<float>(input_data);
    test_case.add_expected_output<float>(
        expected_output_shape,
        {
            1.0f,         1.34110787f,  1.80029155f,  2.32944606f,  2.67055394f,  3.19970845f,  3.65889213f,
            4.0f,         2.36443149f,  2.70553936f,  3.16472303f,  3.69387755f,  4.03498542f,  4.56413994f,
            5.02332362f,  5.36443149f,  4.20116618f,  4.54227405f,  5.00145773f,  5.53061224f,  5.87172012f,
            6.40087464f,  6.86005831f,  7.20116618f,  6.31778426f,  6.65889213f,  7.1180758f,   7.64723032f,
            7.98833819f,  8.51749271f,  8.97667638f,  9.31778426f,  7.68221574f,  8.02332362f,  8.48250729f,
            9.01166181f,  9.35276968f,  9.8819242f,   10.34110787f, 10.68221574f, 9.79883382f,  10.13994169f,
            10.59912536f, 11.12827988f, 11.46938776f, 11.99854227f, 12.45772595f, 12.79883382f, 11.63556851f,
            11.97667638f, 12.43586006f, 12.96501458f, 13.30612245f, 13.83527697f, 14.29446064f, 14.6355685f,
            13.0f,        13.34110787f, 13.80029155f, 14.32944606f, 14.67055394f, 15.19970845f, 15.65889213f,
            16.0f,
        });
    test_case.run_with_tolerance_as_fp(2.0e-5f);
}

NGRAPH_TEST(${BACKEND_NAME}, onnx_resize11_up_scales_tf_half_pixel) {
    const auto function =
        onnx_import::import_onnx_model(file_util::path_join(CommonTestUtils::getExecutableDirectory(),
                                                            SERIALIZED_ZOO,
                                                            "onnx/resize11_up_scales_tf_half_pixel.onnx"));

    const Shape expected_output_shape{1, 1, 8, 8};
    auto test_case = test::TestCase(function, s_device);
    std::vector<float> input_data{1.0f,
                                  2.0f,
                                  3.0f,
                                  4.0f,
                                  5.0f,
                                  6.0f,
                                  7.0f,
                                  8.0f,
                                  9.0f,
                                  10.0f,
                                  11.0f,
                                  12.0f,
                                  13.0f,
                                  14.0f,
                                  15.0f,
                                  16.0f};
    test_case.add_input<float>(input_data);
    test_case.add_expected_output<float>(
        expected_output_shape,
        {1.95703f, 2.43359f, 3.0625f,  3.46875f, 4.09766f, 4.57422f, 4.87109f, 4.80078f, 3.86328f, 4.33984f, 4.96875f,
         5.375f,   6.00391f, 6.48047f, 6.77734f, 6.70703f, 6.37891f, 6.85547f, 7.48438f, 7.89063f, 8.51953f, 8.99609f,
         9.29297f, 9.22266f, 8.00391f, 8.48047f, 9.10938f, 9.51563f, 10.1445f, 10.6211f, 10.918f,  10.8477f, 10.5195f,
         10.9961f, 11.625f,  12.0313f, 12.6602f, 13.1367f, 13.4336f, 13.3633f, 12.4258f, 12.9023f, 13.5313f, 13.9375f,
         14.5664f, 15.043f,  15.3398f, 15.2695f, 13.6133f, 14.0898f, 14.7188f, 15.125f,  15.7539f, 16.2305f, 16.5273f,
         16.457f,  13.332f,  13.8086f, 14.4375f, 14.8438f, 15.4727f, 15.9492f, 16.2461f, 16.1758f});
    test_case.run_with_tolerance_as_fp(2.0e-2f);
}

NGRAPH_TEST(${BACKEND_NAME}, onnx_resize11_up_sizes_all_attributes_default) {
    const auto function =
        onnx_import::import_onnx_model(file_util::path_join(CommonTestUtils::getExecutableDirectory(),
                                                            SERIALIZED_ZOO,
                                                            "onnx/resize11_up_sizes_all_attributes_default.onnx"));

    const Shape expected_output_shape{1, 1, 7, 8};
    auto test_case = test::TestCase(function, s_device);
    std::vector<float> input_data{1.0f, 2.0f, 3.0f, 4.0f};
    test_case.add_input<float>(input_data);
    test_case.add_expected_output<float>(
        expected_output_shape,
        {1.0f, 1.0f, 1.0f, 1.0f, 2.0f, 2.0f, 2.0f, 2.0f, 1.0f, 1.0f, 1.0f, 1.0f, 2.0f, 2.0f,
         2.0f, 2.0f, 1.0f, 1.0f, 1.0f, 1.0f, 2.0f, 2.0f, 2.0f, 2.0f, 1.0f, 1.0f, 1.0f, 1.0f,
         2.0f, 2.0f, 2.0f, 2.0f, 3.0f, 3.0f, 3.0f, 3.0f, 4.0f, 4.0f, 4.0f, 4.0f, 3.0f, 3.0f,
         3.0f, 3.0f, 4.0f, 4.0f, 4.0f, 4.0f, 3.0f, 3.0f, 3.0f, 3.0f, 4.0f, 4.0f, 4.0f, 4.0f});
    test_case.run_with_tolerance_as_fp(2.0e-5f);
}

NGRAPH_TEST(${BACKEND_NAME}, onnx_resize11_sizes_nearest_asymmetric_floor) {
    const auto function =
        onnx_import::import_onnx_model(file_util::path_join(CommonTestUtils::getExecutableDirectory(),
                                                            SERIALIZED_ZOO,
                                                            "onnx/resize11_sizes_nearest_asymmetric_floor.onnx"));

    const Shape expected_output_shape{2, 1, 4, 1};
    auto test_case = test::TestCase(function, s_device);
    std::vector<float> input_data{1.0f, 3.0f, 4.0f, 8.0f, 6.0f, 2.0f, 7.0f, 11.0f};
    test_case.add_input<float>(input_data);
    test_case.add_expected_output<float>(expected_output_shape, {1.0f, 1.0f, 4.0f, 4.0f, 6.0f, 6.0f, 7.0f, 7.0f});

    test_case.run_with_tolerance_as_fp();
}

NGRAPH_TEST(${BACKEND_NAME}, onnx_resize11_up_sizes_linear_asymmetric) {
    const auto function =
        onnx_import::import_onnx_model(file_util::path_join(CommonTestUtils::getExecutableDirectory(),
                                                            SERIALIZED_ZOO,
                                                            "onnx/resize11_up_sizes_linear_asymmetric.onnx"));

    const Shape expected_output_shape{2, 1, 4, 8};
    auto test_case = test::TestCase(function, s_device);
    std::vector<float> input_data{2.0f, 4.0f, 1.0f, 3.0f, 7.0f, 8.0f, 9.0f, 6.0f};
    test_case.add_input<float>(input_data);
    test_case.add_expected_output<float>(
        expected_output_shape,
        {2.0f, 2.5f,  3.0f, 3.5f,  4.0f, 4.0f, 4.0f, 4.0f, 1.5f, 2.0f,  2.5f, 3.0f,  3.5f, 3.5f, 3.5f, 3.5f,
         1.0f, 1.5f,  2.0f, 2.5f,  3.0f, 3.0f, 3.0f, 3.0f, 1.0f, 1.5f,  2.0f, 2.5f,  3.0f, 3.0f, 3.0f, 3.0f,
         7.0f, 7.25f, 7.5f, 7.75f, 8.0f, 8.0f, 8.0f, 8.0f, 8.0f, 7.75f, 7.5f, 7.25f, 7.0f, 7.0f, 7.0f, 7.0f,
         9.0f, 8.25f, 7.5f, 6.75f, 6.0f, 6.0f, 6.0f, 6.0f, 9.0f, 8.25f, 7.5f, 6.75f, 6.0f, 6.0f, 6.0f, 6.0f});

    test_case.run_with_tolerance_as_fp(2.0e-5f);
}

NGRAPH_TEST(${BACKEND_NAME}, onnx_resize11_down_sizes_cubic_half_pixel) {
    const auto function =
        onnx_import::import_onnx_model(file_util::path_join(CommonTestUtils::getExecutableDirectory(),
                                                            SERIALIZED_ZOO,
                                                            "onnx/resize11_down_sizes_cubic_half_pixel.onnx"));

    const Shape expected_output_shape{1, 1, 3, 3};
    auto test_case = test::TestCase(function, s_device);
    std::vector<float> input_data{1.0f,
                                  2.0f,
                                  3.0f,
                                  4.0f,
                                  5.0f,
                                  6.0f,
                                  7.0f,
                                  8.0f,
                                  9.0f,
                                  10.0f,
                                  11.0f,
                                  12.0f,
                                  13.0f,
                                  14.0f,
                                  15.0f,
                                  16.0f};
    test_case.add_input<float>(input_data);
    test_case.add_expected_output<float>(
        expected_output_shape,
        {1.6307871, 3.0046299, 4.3784733, 7.1261587, 8.5, 9.873844, 12.621532, 13.995373, 15.369216});

    test_case.run_with_tolerance_as_fp(2.0e-5f);
}

NGRAPH_TEST(${BACKEND_NAME}, onnx_resize11_down_sizes_linear_pytorch_half_pixel) {
    const auto function =
        onnx_import::import_onnx_model(file_util::path_join(CommonTestUtils::getExecutableDirectory(),
                                                            SERIALIZED_ZOO,
                                                            "onnx/resize11_down_sizes_linear_pytorch_half_pixel.onnx"));

    const Shape expected_output_shape{1, 1, 3, 1};
    auto test_case = test::TestCase(function, s_device);
    std::vector<float> input_data{1.0f,
                                  2.0f,
                                  3.0f,
                                  4.0f,
                                  5.0f,
                                  6.0f,
                                  7.0f,
                                  8.0f,
                                  9.0f,
                                  10.0f,
                                  11.0f,
                                  12.0f,
                                  13.0f,
                                  14.0f,
                                  15.0f,
                                  16.0f};
    test_case.add_input<float>(input_data);
    test_case.add_expected_output<float>(expected_output_shape, {1.666666f, 7.0f, 12.333333f});

    test_case.run_with_tolerance_as_fp(2.0e-5f);
}

NGRAPH_TEST(${BACKEND_NAME}, onnx_resize11_up_sizes_cubic_half_pixel) {
    const auto function =
        onnx_import::import_onnx_model(file_util::path_join(CommonTestUtils::getExecutableDirectory(),
                                                            SERIALIZED_ZOO,
                                                            "onnx/resize11_up_sizes_cubic_half_pixel.onnx"));

    const Shape expected_output_shape{1, 1, 9, 10};
    auto test_case = test::TestCase(function, s_device);
    std::vector<float> input_data{1.0f,
                                  2.0f,
                                  3.0f,
                                  4.0f,
                                  5.0f,
                                  6.0f,
                                  7.0f,
                                  8.0f,
                                  9.0f,
                                  10.0f,
                                  11.0f,
                                  12.0f,
                                  13.0f,
                                  14.0f,
                                  15.0f,
                                  16.0f};
    test_case.add_input<float>(input_data);
    test_case.add_expected_output<float>(
        expected_output_shape,
        {0.45507922f,  0.64057922f,  0.97157922f,  1.42257922f,  1.90732922,   2.22332922f,  2.70807922f,  3.15907922f,
         3.49007922f,  3.67557922,   1.39437963f,  1.57987963f,  1.91087963f,  2.36187963f,  2.84662963,   3.16262963f,
         3.64737963f,  4.09837963f,  4.42937963f,  4.61487963,   2.95130693f,  3.13680693f,  3.46780693f,  3.91880693f,
         4.40355693,   4.71955693f,  5.20430693f,  5.65530693f,  5.98630693f,  6.17180693,   5.20525069f,  5.39075069f,
         5.72175069f,  6.17275069f,  6.65750069,   6.97350069f,  7.45825069f,  7.90925069f,  8.24025069f,  8.42575069,
         6.88975f,     7.07525f,     7.40625f,     7.85725f,     8.342,        8.658f,       9.14275f,     9.59375f,
         9.92475f,     10.11025f,    8.57424931f,  8.75974931f,  9.09074931f,  9.54174931f,  10.02649931,  10.34249931f,
         10.82724931f, 11.27824931f, 11.60924931f, 11.79474931,  10.82819307f, 11.01369307f, 11.34469307f, 11.79569307f,
         12.28044307,  12.59644307f, 13.08119307f, 13.53219307f, 13.86319307f, 14.04869307,  12.38512037f, 12.57062037f,
         12.90162037f, 13.35262037f, 13.83737037,  14.15337037f, 14.63812037f, 15.08912037f, 15.42012037f, 15.60562037,
         13.32442078f, 13.50992078f, 13.84092078f, 14.29192078f, 14.77667078,  15.09267078f, 15.57742078f, 16.02842078f,
         16.35942078f, 16.54492078});
    test_case.run_with_tolerance_as_fp(2.0e-5f);
}

NGRAPH_TEST(${BACKEND_NAME}, onnx_resize11_up_sizes_cubic_half_pixel_dynamic_sizes) {
    const auto function = onnx_import::import_onnx_model(
        file_util::path_join(CommonTestUtils::getExecutableDirectory(),
                             SERIALIZED_ZOO,
                             "onnx/resize11_up_sizes_cubic_half_pixel_dynamic_sizes.onnx"));

    const Shape expected_output_shape{1, 1, 9, 10};
    auto test_case = test::TestCase(function, s_device);
    std::vector<float> input_data{1.0f,
                                  2.0f,
                                  3.0f,
                                  4.0f,
                                  5.0f,
                                  6.0f,
                                  7.0f,
                                  8.0f,
                                  9.0f,
                                  10.0f,
                                  11.0f,
                                  12.0f,
                                  13.0f,
                                  14.0f,
                                  15.0f,
                                  16.0f};
    test_case.add_input<float>(input_data);
    test_case.add_input<float>(std::vector<float>{1, 1, 9, 10});  // sizes
    test_case.add_expected_output<float>(
        expected_output_shape,
        {0.45507922f,  0.64057922f,  0.97157922f,  1.42257922f,  1.90732922,   2.22332922f,  2.70807922f,  3.15907922f,
         3.49007922f,  3.67557922,   1.39437963f,  1.57987963f,  1.91087963f,  2.36187963f,  2.84662963,   3.16262963f,
         3.64737963f,  4.09837963f,  4.42937963f,  4.61487963,   2.95130693f,  3.13680693f,  3.46780693f,  3.91880693f,
         4.40355693,   4.71955693f,  5.20430693f,  5.65530693f,  5.98630693f,  6.17180693,   5.20525069f,  5.39075069f,
         5.72175069f,  6.17275069f,  6.65750069,   6.97350069f,  7.45825069f,  7.90925069f,  8.24025069f,  8.42575069,
         6.88975f,     7.07525f,     7.40625f,     7.85725f,     8.342,        8.658f,       9.14275f,     9.59375f,
         9.92475f,     10.11025f,    8.57424931f,  8.75974931f,  9.09074931f,  9.54174931f,  10.02649931,  10.34249931f,
         10.82724931f, 11.27824931f, 11.60924931f, 11.79474931,  10.82819307f, 11.01369307f, 11.34469307f, 11.79569307f,
         12.28044307,  12.59644307f, 13.08119307f, 13.53219307f, 13.86319307f, 14.04869307,  12.38512037f, 12.57062037f,
         12.90162037f, 13.35262037f, 13.83737037,  14.15337037f, 14.63812037f, 15.08912037f, 15.42012037f, 15.60562037,
         13.32442078f, 13.50992078f, 13.84092078f, 14.29192078f, 14.77667078,  15.09267078f, 15.57742078f, 16.02842078f,
         16.35942078f, 16.54492078});
    test_case.run_with_tolerance_as_fp(2.0e-5f);
}

NGRAPH_TEST(${BACKEND_NAME}, onnx_resize11_up_sizes_nearest_round_prefer_floor_half_pixel) {
    const auto function = onnx_import::import_onnx_model(
        file_util::path_join(CommonTestUtils::getExecutableDirectory(),
                             SERIALIZED_ZOO,
                             "onnx/resize11_up_sizes_nearest_round_prefer_floor_half_pixel.onnx"));

    const Shape expected_output_shape{1, 1, 7, 8};
    auto test_case = test::TestCase(function, s_device);
    std::vector<float> input_data{1.0f, 2.0f, 3.0f, 4.0f};
    test_case.add_input<float>(input_data);
    test_case.add_expected_output<float>(
        expected_output_shape,
        {1.0f, 1.0f, 1.0f, 1.0f, 2.0f, 2.0f, 2.0f, 2.0f, 1.0f, 1.0f, 1.0f, 1.0f, 2.0f, 2.0f,
         2.0f, 2.0f, 1.0f, 1.0f, 1.0f, 1.0f, 2.0f, 2.0f, 2.0f, 2.0f, 1.0f, 1.0f, 1.0f, 1.0f,
         2.0f, 2.0f, 2.0f, 2.0f, 3.0f, 3.0f, 3.0f, 3.0f, 4.0f, 4.0f, 4.0f, 4.0f, 3.0f, 3.0f,
         3.0f, 3.0f, 4.0f, 4.0f, 4.0f, 4.0f, 3.0f, 3.0f, 3.0f, 3.0f, 4.0f, 4.0f, 4.0f, 4.0f});
    test_case.run_with_tolerance_as_fp(2.0e-5f);
}

NGRAPH_TEST(${BACKEND_NAME}, onnx_resize11_up_sizes_nearest_prefer_ceil_asymmetric) {
    const auto function = onnx_import::import_onnx_model(
        file_util::path_join(CommonTestUtils::getExecutableDirectory(),
                             SERIALIZED_ZOO,
                             "onnx/resize11_up_sizes_nearest_prefer_ceil_asymmetric.onnx"));

    const Shape expected_output_shape{1, 1, 8, 8};
    auto test_case = test::TestCase(function, s_device);
    std::vector<float> input_data{1.0f,
                                  2.0f,
                                  3.0f,
                                  4.0f,
                                  5.0f,
                                  6.0f,
                                  7.0f,
                                  8.0f,
                                  9.0f,
                                  10.0f,
                                  11.0f,
                                  12.0f,
                                  13.0f,
                                  14.0f,
                                  15.0f,
                                  16.0f};
    test_case.add_input<float>(input_data);
    test_case.add_expected_output<float>(
        expected_output_shape,
        {
            1.0f,  2.0f,  2.0f,  3.0f,  3.0f,  4.0f,  4.0f,  4.0f,  5.0f,  6.0f,  6.0f,  7.0f,  7.0f,
            8.0f,  8.0f,  8.0f,  5.0f,  6.0f,  6.0f,  7.0f,  7.0f,  8.0f,  8.0f,  8.0f,  9.0f,  10.0f,
            10.0f, 11.0f, 11.0f, 12.0f, 12.0f, 12.0f, 9.0f,  10.0f, 10.0f, 11.0f, 11.0f, 12.0f, 12.0f,
            12.0f, 13.0f, 14.0f, 14.0f, 15.0f, 15.0f, 16.0f, 16.0f, 16.0f, 13.0f, 14.0f, 14.0f, 15.0f,
            15.0f, 16.0f, 16.0f, 16.0f, 13.0f, 14.0f, 14.0f, 15.0f, 15.0f, 16.0f, 16.0f, 16.0f,
        });
    test_case.run_with_tolerance_as_fp(2.0e-2f);
}

NGRAPH_TEST(${BACKEND_NAME}, onnx_resize11_up_sizes_nearest_ceil_half_pixel) {
    const auto function =
        onnx_import::import_onnx_model(file_util::path_join(CommonTestUtils::getExecutableDirectory(),
                                                            SERIALIZED_ZOO,
                                                            "onnx/resize11_up_sizes_nearest_ceil_half_pixel.onnx"));

    const Shape expected_output_shape{1, 1, 8, 8};
    auto test_case = test::TestCase(function, s_device);
    std::vector<float> input_data{1.0f,
                                  2.0f,
                                  3.0f,
                                  4.0f,
                                  5.0f,
                                  6.0f,
                                  7.0f,
                                  8.0f,
                                  9.0f,
                                  10.0f,
                                  11.0f,
                                  12.0f,
                                  13.0f,
                                  14.0f,
                                  15.0f,
                                  16.0f};
    test_case.add_input<float>(input_data);
    test_case.add_expected_output<float>(
        expected_output_shape,
        {1.0f,  2.0f,  2.0f,  3.0f,  3.0f,  4.0f,  4.0f,  4.0f,  5.0f,  6.0f,  6.0f,  7.0f,  7.0f,
         8.0f,  8.0f,  8.0f,  5.0f,  6.0f,  6.0f,  7.0f,  7.0f,  8.0f,  8.0f,  8.0f,  9.0f,  10.0f,
         10.0f, 11.0f, 11.0f, 12.0f, 12.0f, 12.0f, 9.0f,  10.0f, 10.0f, 11.0f, 11.0f, 12.0f, 12.0f,
         12.0f, 13.0f, 14.0f, 14.0f, 15.0f, 15.0f, 16.0f, 16.0f, 16.0f, 13.0f, 14.0f, 14.0f, 15.0f,
         15.0f, 16.0f, 16.0f, 16.0f, 13.0f, 14.0f, 14.0f, 15.0f, 15.0f, 16.0f, 16.0f, 16.0f});
    test_case.run_with_tolerance_as_fp(2.0e-2f);
}

NGRAPH_TEST(${BACKEND_NAME}, onnx_resize11_up_sizes_nearest_floor_align_corners) {
    const auto function =
        onnx_import::import_onnx_model(file_util::path_join(CommonTestUtils::getExecutableDirectory(),
                                                            SERIALIZED_ZOO,
                                                            "onnx/resize11_up_sizes_nearest_floor_align_corners.onnx"));

    const Shape expected_output_shape{1, 1, 8, 8};
    auto test_case = test::TestCase(function, s_device);
    std::vector<float> input_data{1.0f,
                                  2.0f,
                                  3.0f,
                                  4.0f,
                                  5.0f,
                                  6.0f,
                                  7.0f,
                                  8.0f,
                                  9.0f,
                                  10.0f,
                                  11.0f,
                                  12.0f,
                                  13.0f,
                                  14.0f,
                                  15.0f,
                                  16.0f};
    test_case.add_input<float>(input_data);
    test_case.add_expected_output<float>(
        expected_output_shape,
        {1.0f, 1.0f, 1.0f, 2.0f,  2.0f,  3.0f,  3.0f,  4.0f,  1.0f,  1.0f,  1.0f,  2.0f,  2.0f,  3.0f,  3.0f,  4.0f,
         1.0f, 1.0f, 1.0f, 2.0f,  2.0f,  3.0f,  3.0f,  4.0f,  5.0f,  5.0f,  5.0f,  6.0f,  6.0f,  7.0f,  7.0f,  8.0f,
         5.0f, 5.0f, 5.0f, 6.0f,  6.0f,  7.0f,  7.0f,  8.0f,  9.0f,  9.0f,  9.0f,  10.0f, 10.0f, 11.0f, 11.0f, 12.0f,
         9.0f, 9.0f, 9.0f, 10.0f, 10.0f, 11.0f, 11.0f, 12.0f, 13.0f, 13.0f, 13.0f, 14.0f, 14.0f, 15.0f, 15.0f, 16.0f});
    test_case.run_with_tolerance_as_fp(2.0e-2f);
}

NGRAPH_TEST(${BACKEND_NAME}, onnx_resize11_down_sizes_tf_half_pixel) {
    const auto function =
        onnx_import::import_onnx_model(file_util::path_join(CommonTestUtils::getExecutableDirectory(),
                                                            SERIALIZED_ZOO,
                                                            "onnx/resize11_down_sizes_tf_half_pixel.onnx"));

    const Shape expected_output_shape{1, 1, 3, 2};
    auto test_case = test::TestCase(function, s_device);
    std::vector<float> input_data{1.0f,
                                  2.0f,
                                  3.0f,
                                  4.0f,
                                  5.0f,
                                  6.0f,
                                  7.0f,
                                  8.0f,
                                  9.0f,
                                  10.0f,
                                  11.0f,
                                  12.0f,
                                  13.0f,
                                  14.0f,
                                  15.0f,
                                  16.0f};
    test_case.add_input<float>(input_data);
    test_case.add_expected_output<float>(expected_output_shape, {6.0f, 8.0f, 10.0f, 12.0f, 14.0f, 16.0f});
    test_case.run_with_tolerance_as_fp(2.0e-2f);
}

NGRAPH_TEST(${BACKEND_NAME}, onnx_model_shape) {
    auto function = onnx_import::import_onnx_model(
        file_util::path_join(CommonTestUtils::getExecutableDirectory(), SERIALIZED_ZOO, "onnx/shape.onnx"));

    Inputs inputs;
    inputs.emplace_back(test::NDArray<float, 3>({{{1, 1, 1, 1, 1}, {1, 1, 1, 1, 1}, {1, 1, 1, 1, 1}, {1, 1, 1, 1, 1}},
                                                 {{1, 1, 1, 1, 1}, {1, 1, 1, 1, 1}, {1, 1, 1, 1, 1}, {1, 1, 1, 1, 1}},
                                                 {{1, 1, 1, 1, 1}, {1, 1, 1, 1, 1}, {1, 1, 1, 1, 1}, {1, 1, 1, 1, 1}}})
                            .get_vector());

    auto test_case = test::TestCase(function, s_device);
    test_case.add_multiple_inputs(inputs);
    test_case.add_expected_output<int64_t>({3, 4, 5});
    test_case.run();
}

NGRAPH_TEST(${BACKEND_NAME}, onnx_model_elu) {
    auto function = onnx_import::import_onnx_model(
        file_util::path_join(CommonTestUtils::getExecutableDirectory(), SERIALIZED_ZOO, "onnx/elu.onnx"));

    Inputs inputs;
    inputs.emplace_back(
        test::NDArray<float, 3>({{{-9, -8, -7, -6, -5}, {-4, -3, -2, -1, 0}, {1, 2, 3, 4, 5}, {6, 7, 8, 9, 10}},
                                 {{-4, -3, -2, -1, 0}, {1, 2, 3, 4, 5}, {6, 7, 8, 9, 10}, {11, 12, 13, 14, 15}},
                                 {{1, 1, 1, 1, 1}, {-1, -1, -1, -1, -1}, {0, 0, 0, 0, 0}, {2, 2, 2, 2, 2}}})
            .get_vector());

    auto expected_output =
        test::NDArray<float, 3>(
            {{{-1.999753180391830f, -1.999329074744190f, -1.998176236068890f, -1.995042495646670f, -1.986524106001830f},
              {-1.963368722222530f, -1.900425863264270f, -1.729329433526770f, -1.264241117657120f, 0},
              {1, 2, 3, 4, 5},
              {6, 7, 8, 9, 10}},
             {{-1.963368722222530f, -1.900425863264270f, -1.729329433526770f, -1.264241117657120f, 0},
              {1, 2, 3, 4, 5},
              {6, 7, 8, 9, 10},
              {11, 12, 13, 14, 15}},
             {{1, 1, 1, 1, 1},
              {-1.264241117657120f, -1.264241117657120f, -1.264241117657120f, -1.264241117657120f, -1.264241117657120f},
              {0, 0, 0, 0, 0},
              {2, 2, 2, 2, 2}}})
            .get_vector();

    auto test_case = test::TestCase(function, s_device);
    test_case.add_multiple_inputs(inputs);
    test_case.add_expected_output(expected_output);
    test_case.run();
}

NGRAPH_TEST(${BACKEND_NAME}, onnx_model_leaky_relu) {
    auto function = onnx_import::import_onnx_model(
        file_util::path_join(CommonTestUtils::getExecutableDirectory(), SERIALIZED_ZOO, "onnx/leaky_relu.onnx"));

    Inputs inputs;
    inputs.emplace_back(
        test::NDArray<float, 3>({{{-9, -8, -7, -6, -5}, {-4, -3, -2, -1, 0}, {1, 2, 3, 4, 5}, {6, 7, 8, 9, 10}},
                                 {{-4, -3, -2, -1, 0}, {1, 2, 3, 4, 5}, {6, 7, 8, 9, 10}, {11, 12, 13, 14, 15}},
                                 {{1, 1, 1, 1, 1}, {-1, -1, -1, -1, -1}, {0, 0, 0, 0, 0}, {2, 2, 2, 2, 2}}})
            .get_vector());

    auto expected_output =
        test::NDArray<float, 3>(
            {{{-0.9f, -0.8f, -0.7f, -0.6f, -0.5f}, {-0.4f, -0.3f, -0.2f, -0.1f, 0}, {1, 2, 3, 4, 5}, {6, 7, 8, 9, 10}},
             {{-0.4f, -0.3f, -0.2f, -0.1f, 0}, {1, 2, 3, 4, 5}, {6, 7, 8, 9, 10}, {11, 12, 13, 14, 15}},
             {{1, 1, 1, 1, 1}, {-0.1f, -0.1f, -0.1f, -0.1f, -0.1f}, {0, 0, 0, 0, 0}, {2, 2, 2, 2, 2}}})
            .get_vector();

    auto test_case = test::TestCase(function, s_device);
    test_case.add_multiple_inputs(inputs);
    test_case.add_expected_output(expected_output);
    test_case.run();
}

NGRAPH_TEST(${BACKEND_NAME}, onnx_model_prelu_nd) {
    auto function = onnx_import::import_onnx_model(
        file_util::path_join(CommonTestUtils::getExecutableDirectory(), SERIALIZED_ZOO, "onnx/prelu.onnx"));

    Inputs inputs;
    inputs.emplace_back(
        test::NDArray<float, 3>({{{-9, -8, -7, -6, -5}, {-4, -3, -2, -1, 0}, {1, 2, 3, 4, 5}, {6, 7, 8, 9, 10}},
                                 {{-4, -3, -2, -1, 0}, {1, 2, 3, 4, 5}, {6, 7, 8, 9, 10}, {11, 12, 13, 14, 15}},
                                 {{1, 1, 1, 1, 1}, {-1, -1, -1, -1, -1}, {0, 0, 0, 0, 0}, {2, 2, 2, 2, 2}}})
            .get_vector());

    inputs.emplace_back(test::NDArray<float, 3>({{{1, 0, 1, 0, 1}, {0, 1, 0, 1, 0}, {1, 0, 1, 0, 1}, {0, 1, 0, 1, 0}},
                                                 {{0, 1, 0, 1, 0}, {1, 0, 1, 0, 1}, {0, 1, 0, 1, 0}, {1, 0, 1, 0, 1}},
                                                 {{1, 0, 1, 0, 1}, {0, 1, 0, 1, 0}, {1, 0, 1, 0, 1}, {0, 1, 0, 1, 0}}})
                            .get_vector());

    auto expected_output =
        test::NDArray<float, 3>({{{-9, 0, -7, 0, -5}, {0, -3, 0, -1, 0}, {1, 2, 3, 4, 5}, {6, 7, 8, 9, 10}},
                                 {{0, -3, 0, -1, 0}, {1, 2, 3, 4, 5}, {6, 7, 8, 9, 10}, {11, 12, 13, 14, 15}},
                                 {{1, 1, 1, 1, 1}, {0, -1, 0, -1, 0}, {0, 0, 0, 0, 0}, {2, 2, 2, 2, 2}}})
            .get_vector();

    auto test_case = test::TestCase(function, s_device);
    test_case.add_multiple_inputs(inputs);
    test_case.add_expected_output(expected_output);
    test_case.run();
}

NGRAPH_TEST(${BACKEND_NAME}, onnx_model_prelu_batch_nd_elementwise) {
    auto function = onnx_import::import_onnx_model(
        file_util::path_join(CommonTestUtils::getExecutableDirectory(), SERIALIZED_ZOO, "onnx/prelu_batch_nd.onnx"));

    Inputs inputs;
    // Shape{2, 3, 4, 5}
    inputs.emplace_back(std::vector<float>{
        -1., -1., -1., -1., -1., -1., -1., -1., -1., -1., -1., -1., -1., -1., -1., -1., -1., -1., -1., -1.,
        -1., -1., -1., -1., -1., -1., -1., -1., -1., -1., -1., -1., -1., -1., -1., -1., -1., -1., -1., -1.,
        -1., -1., -1., -1., -1., -1., -1., -1., -1., -1., -1., -1., -1., -1., -1., -1., -1., -1., -1., -1.,
        -1., -1., -1., -1., -1., -1., -1., -1., -1., -1., -1., -1., -1., -1., -1., -1., -1., -1., -1., -1.,
        -1., -1., -1., -1., -1., -1., -1., -1., -1., -1., -1., -1., -1., -1., -1., -1., -1., -1., -1., -1.,
        -1., -1., -1., -1., -1., -1., -1., -1., -1., -1., -1., -1., -1., -1., -1., -1., -1., -1., -1., -1.});

    // Shape{2, 3, 4, 5}
    std::vector<float> slope(shape_size(Shape{2, 3, 4, 5}));
    std::iota(std::begin(slope), std::end(slope), 0);
    inputs.emplace_back(slope);

    // Shape{2, 3, 4, 5}
    auto expected_output = std::vector<float>{
        -0.,   -1.,   -2.,   -3.,   -4.,   -5.,   -6.,   -7.,   -8.,   -9.,   -10.,  -11.,  -12.,  -13.,  -14.,
        -15.,  -16.,  -17.,  -18.,  -19.,  -20.,  -21.,  -22.,  -23.,  -24.,  -25.,  -26.,  -27.,  -28.,  -29.,
        -30.,  -31.,  -32.,  -33.,  -34.,  -35.,  -36.,  -37.,  -38.,  -39.,  -40.,  -41.,  -42.,  -43.,  -44.,
        -45.,  -46.,  -47.,  -48.,  -49.,  -50.,  -51.,  -52.,  -53.,  -54.,  -55.,  -56.,  -57.,  -58.,  -59.,
        -60.,  -61.,  -62.,  -63.,  -64.,  -65.,  -66.,  -67.,  -68.,  -69.,  -70.,  -71.,  -72.,  -73.,  -74.,
        -75.,  -76.,  -77.,  -78.,  -79.,  -80.,  -81.,  -82.,  -83.,  -84.,  -85.,  -86.,  -87.,  -88.,  -89.,
        -90.,  -91.,  -92.,  -93.,  -94.,  -95.,  -96.,  -97.,  -98.,  -99.,  -100., -101., -102., -103., -104.,
        -105., -106., -107., -108., -109., -110., -111., -112., -113., -114., -115., -116., -117., -118., -119.};

    auto test_case = test::TestCase(function, s_device);
    test_case.add_multiple_inputs(inputs);
    test_case.add_expected_output(expected_output);
    test_case.run();
}

NGRAPH_TEST(${BACKEND_NAME}, onnx_model_prelu_1d) {
    auto function = onnx_import::import_onnx_model(
        file_util::path_join(CommonTestUtils::getExecutableDirectory(), SERIALIZED_ZOO, "onnx/prelu_1d.onnx"));

    Inputs inputs;
    // Shape{2, 3, 4, 5}
    inputs.emplace_back(std::vector<float>{
        -1., -1., -1., -1., -1., -1., -1., -1., -1., -1., -1., -1., -1., -1., -1., -1., -1., -1., -1., -1.,
        -1., -1., -1., -1., -1., -1., -1., -1., -1., -1., -1., -1., -1., -1., -1., -1., -1., -1., -1., -1.,
        -1., -1., -1., -1., -1., -1., -1., -1., -1., -1., -1., -1., -1., -1., -1., -1., -1., -1., -1., -1.,
        -1., -1., -1., -1., -1., -1., -1., -1., -1., -1., -1., -1., -1., -1., -1., -1., -1., -1., -1., -1.,
        -1., -1., -1., -1., -1., -1., -1., -1., -1., -1., -1., -1., -1., -1., -1., -1., -1., -1., -1., -1.,
        -1., -1., -1., -1., -1., -1., -1., -1., -1., -1., -1., -1., -1., -1., -1., -1., -1., -1., -1., -1.});

    // Shape{5}
    inputs.emplace_back(std::vector<float>{0, 1, 2, 3, 4});

    // Shape{2, 3, 4, 5}
    auto expected_output = std::vector<float>{
        -0., -1., -2., -3., -4., -0., -1., -2., -3., -4., -0., -1., -2., -3., -4., -0., -1., -2., -3., -4.,
        -0., -1., -2., -3., -4., -0., -1., -2., -3., -4., -0., -1., -2., -3., -4., -0., -1., -2., -3., -4.,
        -0., -1., -2., -3., -4., -0., -1., -2., -3., -4., -0., -1., -2., -3., -4., -0., -1., -2., -3., -4.,
        -0., -1., -2., -3., -4., -0., -1., -2., -3., -4., -0., -1., -2., -3., -4., -0., -1., -2., -3., -4.,
        -0., -1., -2., -3., -4., -0., -1., -2., -3., -4., -0., -1., -2., -3., -4., -0., -1., -2., -3., -4.,
        -0., -1., -2., -3., -4., -0., -1., -2., -3., -4., -0., -1., -2., -3., -4., -0., -1., -2., -3., -4.};

    auto test_case = test::TestCase(function, s_device);
    test_case.add_multiple_inputs(inputs);
    test_case.add_expected_output(expected_output);
    test_case.run();
}

NGRAPH_TEST(${BACKEND_NAME}, onnx_model_prelu_C_1_1) {
    auto function = onnx_import::import_onnx_model(
        file_util::path_join(CommonTestUtils::getExecutableDirectory(), SERIALIZED_ZOO, "onnx/prelu_c_1_1.onnx"));

    Inputs inputs;
    // Shape{2, 3, 4, 5}
    inputs.emplace_back(std::vector<float>{
        -1., -1., -1., -1., -1., -1., -1., -1., -1., -1., -1., -1., -1., -1., -1., -1., -1., -1., -1., -1.,
        -1., -1., -1., -1., -1., -1., -1., -1., -1., -1., -1., -1., -1., -1., -1., -1., -1., -1., -1., -1.,
        -1., -1., -1., -1., -1., -1., -1., -1., -1., -1., -1., -1., -1., -1., -1., -1., -1., -1., -1., -1.,
        -1., -1., -1., -1., -1., -1., -1., -1., -1., -1., -1., -1., -1., -1., -1., -1., -1., -1., -1., -1.,
        -1., -1., -1., -1., -1., -1., -1., -1., -1., -1., -1., -1., -1., -1., -1., -1., -1., -1., -1., -1.,
        -1., -1., -1., -1., -1., -1., -1., -1., -1., -1., -1., -1., -1., -1., -1., -1., -1., -1., -1., -1.});

    // Shape{3, 1, 1}
    inputs.emplace_back(std::vector<float>{0, 1, 2});

    // Shape{2, 3, 4, 5}
    auto expected_output = std::vector<float>{
        -0., -0., -0., -0., -0., -0., -0., -0., -0., -0., -0., -0., -0., -0., -0., -0., -0., -0., -0., -0.,
        -1., -1., -1., -1., -1., -1., -1., -1., -1., -1., -1., -1., -1., -1., -1., -1., -1., -1., -1., -1.,
        -2., -2., -2., -2., -2., -2., -2., -2., -2., -2., -2., -2., -2., -2., -2., -2., -2., -2., -2., -2.,
        -0., -0., -0., -0., -0., -0., -0., -0., -0., -0., -0., -0., -0., -0., -0., -0., -0., -0., -0., -0.,
        -1., -1., -1., -1., -1., -1., -1., -1., -1., -1., -1., -1., -1., -1., -1., -1., -1., -1., -1., -1.,
        -2., -2., -2., -2., -2., -2., -2., -2., -2., -2., -2., -2., -2., -2., -2., -2., -2., -2., -2., -2.};

    auto test_case = test::TestCase(function, s_device);
    test_case.add_multiple_inputs(inputs);
    test_case.add_expected_output(expected_output);
    test_case.run();
}

NGRAPH_TEST(${BACKEND_NAME}, onnx_model_selu) {
    auto function = onnx_import::import_onnx_model(
        file_util::path_join(CommonTestUtils::getExecutableDirectory(), SERIALIZED_ZOO, "onnx/selu.onnx"));

    Inputs inputs;
    inputs.emplace_back(
        test::NDArray<float, 3>({{{-9, -8, -7, -6, -5}, {-4, -3, -2, -1, 0}, {1, 2, 3, 4, 5}, {6, 7, 8, 9, 10}},
                                 {{-4, -3, -2, -1, 0}, {1, 2, 3, 4, 5}, {6, 7, 8, 9, 10}, {11, 12, 13, 14, 15}},
                                 {{1, 1, 1, 1, 1}, {-1, -1, -1, -1, -1}, {0, 0, 0, 0, 0}, {2, 2, 2, 2, 2}}})
            .get_vector());

    auto expected_output =
        test::NDArray<float, 3>(
            {{{-5.99925954117548f, -5.99798722423258f, -5.99452870820667f, -5.98512748694000f, -5.95957231800549f},
              {-5.89010616666759f, -5.70127758979282f, -5.18798830058032f, -3.79272335297135f, 0},
              {3, 6, 9, 12, 15},
              {18, 21, 24, 27, 30}},
             {{-5.89010616666759f, -5.70127758979282f, -5.18798830058032f, -3.79272335297135f, 0},
              {3, 6, 9, 12, 15},
              {18, 21, 24, 27, 30},
              {33, 36, 39, 42, 45}},
             {{3, 3, 3, 3, 3},
              {-3.79272335297135f, -3.79272335297135f, -3.79272335297135f, -3.79272335297135f, -3.79272335297135f},
              {0, 0, 0, 0, 0},
              {6, 6, 6, 6, 6}}})
            .get_vector();

    auto test_case = test::TestCase(function, s_device);
    test_case.add_multiple_inputs(inputs);
    test_case.add_expected_output(expected_output);
    test_case.run();
}

NGRAPH_TEST(${BACKEND_NAME}, onnx_model_sigmoid) {
    auto function = onnx_import::import_onnx_model(
        file_util::path_join(CommonTestUtils::getExecutableDirectory(), SERIALIZED_ZOO, "onnx/sigmoid.onnx"));

    Inputs inputs;
    inputs.emplace_back(
        test::NDArray<float, 3>({{{-9, -8, -7, -6, -5}, {-4, -3, -2, -1, 0}, {1, 2, 3, 4, 5}, {6, 7, 8, 9, 10}},
                                 {{-4, -3, -2, -1, 0}, {1, 2, 3, 4, 5}, {6, 7, 8, 9, 10}, {11, 12, 13, 14, 15}},
                                 {{1, 1, 1, 1, 1}, {-1, -1, -1, -1, -1}, {0, 0, 0, 0, 0}, {2, 2, 2, 2, 2}}})
            .get_vector());

    auto expected_output =
        test::NDArray<float, 3>(
            {{{0.00012339457598623f,
               0.00033535013046648f,
               0.00091105119440065f,
               0.00247262315663477f,
               0.00669285092428486f},
              {0.01798620996209160f, 0.04742587317756680f, 0.119202922022118f, 0.268941421369995f, 0.5f},
              {0.731058578630005f, 0.880797077977882f, 0.952574126822433f, 0.982013790037908f, 0.993307149075715f},
              {0.997527376843365f, 0.999088948805599f, 0.999664649869534f, 0.999876605424014f, 0.999954602131298f}},
             {{0.01798620996209160f, 0.04742587317756680f, 0.119202922022118f, 0.268941421369995f, 0.5f},
              {0.731058578630005f, 0.880797077977882f, 0.952574126822433f, 0.982013790037908f, 0.993307149075715f},
              {0.997527376843365f, 0.999088948805599f, 0.999664649869534f, 0.999876605424014f, 0.999954602131298f},
              {0.999983298578152f, 0.999993855825398f, 0.999997739675702f, 0.999999168471972f, 0.999999694097773f}},
             {{0.731058578630005f, 0.731058578630005f, 0.731058578630005f, 0.731058578630005f, 0.731058578630005f},
              {0.268941421369995f, 0.268941421369995f, 0.268941421369995f, 0.268941421369995f, 0.268941421369995f},
              {0.5f, 0.5f, 0.5f, 0.5f, 0.5f},
              {0.880797077977882f, 0.880797077977882f, 0.880797077977882f, 0.880797077977882f, 0.880797077977882f}}})
            .get_vector();

    auto test_case = test::TestCase(function, s_device);
    test_case.add_multiple_inputs(inputs);
    test_case.add_expected_output(expected_output);
    test_case.run();
}

NGRAPH_TEST(${BACKEND_NAME}, onnx_model_tanh) {
    auto function = onnx_import::import_onnx_model(
        file_util::path_join(CommonTestUtils::getExecutableDirectory(), SERIALIZED_ZOO, "onnx/tanh.onnx"));

    Inputs inputs;
    inputs.emplace_back(
        test::NDArray<float, 3>({{{-9, -8, -7, -6, -5}, {-4, -3, -2, -1, 0}, {1, 2, 3, 4, 5}, {6, 7, 8, 9, 10}},
                                 {{-4, -3, -2, -1, 0}, {1, 2, 3, 4, 5}, {6, 7, 8, 9, 10}, {11, 12, 13, 14, 15}},
                                 {{1, 1, 1, 1, 1}, {-1, -1, -1, -1, -1}, {0, 0, 0, 0, 0}, {2, 2, 2, 2, 2}}})
            .get_vector());

    auto expected_output =
        test::NDArray<float, 3>(
            {{{-0.999999969540041f, -0.999999774929676f, -0.999998336943945f, -0.999987711650796f, -0.999909204262595f},
              {-0.999329299739067f, -0.995054753686731f, -0.964027580075817f, -0.761594155955765f, 0},
              {0.761594155955765f, 0.964027580075817f, 0.995054753686731f, 0.999329299739067f, 0.999909204262595f},
              {0.999987711650796f, 0.999998336943945f, 0.999999774929676f, 0.999999969540041f, 0.999999995877693f}},
             {{-0.999329299739067f, -0.995054753686731f, -0.964027580075817f, -0.761594155955765f, 0},
              {0.761594155955765f, 0.964027580075817f, 0.995054753686731f, 0.999329299739067f, 0.999909204262595f},
              {0.999987711650796f, 0.999998336943945f, 0.999999774929676f, 0.999999969540041f, 0.999999995877693f},
              {0.999999999442106f, 0.999999999924497f, 0.999999999989782f, 0.999999999998617f, 0.999999999999813f}},
             {{0.761594155955765f, 0.761594155955765f, 0.761594155955765f, 0.761594155955765f, 0.761594155955765f},
              {-0.761594155955765f, -0.761594155955765f, -0.761594155955765f, -0.761594155955765f, -0.761594155955765f},
              {0, 0, 0, 0, 0},
              {0.964027580075817f, 0.964027580075817f, 0.964027580075817f, 0.964027580075817f, 0.964027580075817f}}})
            .get_vector();

    auto test_case = test::TestCase(function, s_device);
    test_case.add_multiple_inputs(inputs);
    test_case.add_expected_output(expected_output);
    test_case.run();
}

NGRAPH_TEST(${BACKEND_NAME}, onnx_model_thresholded_relu) {
    auto function = onnx_import::import_onnx_model(
        file_util::path_join(CommonTestUtils::getExecutableDirectory(), SERIALIZED_ZOO, "onnx/thresholded_relu.onnx"));

    Inputs inputs;
    inputs.emplace_back(
        test::NDArray<float, 3>({{{-9, -8, -7, -6, -5}, {-4, -3, -2, -1, 0}, {1, 2, 3, 4, 5}, {6, 7, 8, 9, 10}},
                                 {{-4, -3, -2, -1, 0}, {1, 2, 3, 4, 5}, {6, 7, 8, 9, 10}, {11, 12, 13, 14, 15}},
                                 {{1, 1, 1, 1, 1}, {-1, -1, -1, -1, -1}, {0, 0, 0, 0, 0}, {2, 2, 2, 2, 2}}})
            .get_vector());

    auto expected_output =
        test::NDArray<float, 3>({{{0, 0, 0, 0, 0}, {0, 0, 0, 0, 0}, {0, 0, 3, 4, 5}, {6, 7, 8, 9, 10}},
                                 {{0, 0, 0, 0, 0}, {0, 0, 3, 4, 5}, {6, 7, 8, 9, 10}, {11, 12, 13, 14, 15}},
                                 {{0, 0, 0, 0, 0}, {0, 0, 0, 0, 0}, {0, 0, 0, 0, 0}, {0, 0, 0, 0, 0}}})
            .get_vector();

    auto test_case = test::TestCase(function, s_device);
    test_case.add_multiple_inputs(inputs);
    test_case.add_expected_output(expected_output);
    test_case.run();
}

NGRAPH_TEST(${BACKEND_NAME}, onnx_model_matmul_vec_ten3d) {
    auto function = onnx_import::import_onnx_model(
        file_util::path_join(CommonTestUtils::getExecutableDirectory(), SERIALIZED_ZOO, "onnx/matmul_vec_ten3d.onnx"));

    Inputs inputs;
    inputs.emplace_back(std::vector<float>{0.f, 1.f});
    inputs.emplace_back(test::NDArray<float, 3>{{{0.f}, {1.f}}, {{2.f}, {3.f}}, {{4.f}, {5.f}}}.get_vector());

    auto expected_output = test::NDArray<float, 2>{{1.f}, {3.f}, {5.f}}.get_vector();

    auto test_case = test::TestCase(function, s_device);
    test_case.add_multiple_inputs(inputs);
    test_case.add_expected_output(expected_output);
    test_case.run();
}

NGRAPH_TEST(${BACKEND_NAME}, onnx_model_softplus) {
    auto function = onnx_import::import_onnx_model(
        file_util::path_join(CommonTestUtils::getExecutableDirectory(), SERIALIZED_ZOO, "onnx/softplus.onnx"));

    // -1.0f, 0, 1.0f, 10.f,                    normal input values for activation
    // 100.0f, -100.0f, 1000.0f, -1000.0f,      input values that leads to exp() overflow
    // FLT_MIN, FLT_MIN / 16, -FLT_MIN / 16,    min, denorm, -denorm
    // FLT_MAX, -FLT_MAX,                       max, -max;
    Inputs inputs{std::vector<float>{-1.0f,
                                     0,
                                     1.0f,
                                     10.f,
                                     100.0f,
                                     -100.0f,
                                     1000.0f,
                                     -1000.0f,
                                     FLT_MIN,
                                     FLT_MIN / 16,
                                     -FLT_MIN / 16,
                                     FLT_MAX,
                                     -FLT_MAX}};

    const auto inf = std::numeric_limits<float>::infinity();
    std::vector<float> output{0.3132616579532623291,
                              0.6931471824645996094,
                              1.313261628150939941,
                              10.0000457763671875,
                              100.0,
                              0.0,
                              1000.0,
                              0.0,
                              0.6931471824645996094,
                              0.6931471824645996094,
                              0.6931471824645996094,
                              inf,
                              0.0};

    auto test_case = test::TestCase(function, s_device);
    test_case.add_multiple_inputs(inputs);
    test_case.add_expected_output(output);
    test_case.run();
}

NGRAPH_TEST(${BACKEND_NAME}, onnx_model_softplus_infinity) {
    auto function = onnx_import::import_onnx_model(
        file_util::path_join(CommonTestUtils::getExecutableDirectory(), SERIALIZED_ZOO, "onnx/softplus.onnx"));

    std::vector<float> input(13, std::numeric_limits<float>::infinity());
    std::vector<float> expected_output(13, std::numeric_limits<float>::infinity());

    auto test_case = test::TestCase(function, s_device);
    test_case.add_input(input);
    test_case.add_expected_output(expected_output);
    test_case.run();
}

NGRAPH_TEST(${BACKEND_NAME}, onnx_model_sum_opset8) {
    auto function = onnx_import::import_onnx_model(
        file_util::path_join(CommonTestUtils::getExecutableDirectory(), SERIALIZED_ZOO, "onnx/sum_opset8.onnx"));

    Inputs inputs;
    inputs.emplace_back(std::vector<float>{1.0f, 2.0f, 3.0f});
    inputs.emplace_back(test::NDArray<float, 2>{{10.0f}, {20.0f}, {30.0f}}.get_vector());
    inputs.emplace_back(test::NDArray<float, 3>{{{100.0f}}, {{200.0f}}, {{300.0f}}}.get_vector());

    auto expected_output =
        test::NDArray<float, 3>{{{111.0f, 112.0f, 113.0f}, {121.0f, 122.0f, 123.0f}, {131.0f, 132.0f, 133.0f}},

                                {{211.0f, 212.0f, 213.0f}, {221.0f, 222.0f, 223.0f}, {231.0f, 232.0f, 233.0f}},

                                {{311.0f, 312.0f, 313.0f}, {321.0f, 322.0f, 323.0f}, {331.0f, 332.0f, 333.0f}}}
            .get_vector();

    auto test_case = test::TestCase(function, s_device);
    test_case.add_multiple_inputs(inputs);
    test_case.add_expected_output(expected_output);
    test_case.run();
}

NGRAPH_TEST(${BACKEND_NAME}, onnx_model_argmax_int32) {
    auto function = onnx_import::import_onnx_model(
        file_util::path_join(CommonTestUtils::getExecutableDirectory(), SERIALIZED_ZOO, "onnx/argmax_int32.onnx"));

    auto test_case = test::TestCase(function, s_device);
    test_case.add_input<std::int32_t>({1, 2, 3, 4, 5, 6, 7, 8, 9, 10, 11, 12});
    test_case.add_expected_output<std::int64_t>({1, 1, 1, 1, 1, 1});
    test_case.run();
}

NGRAPH_TEST(${BACKEND_NAME}, onnx_model_argmin_int32) {
    auto function = onnx_import::import_onnx_model(
        file_util::path_join(CommonTestUtils::getExecutableDirectory(), SERIALIZED_ZOO, "onnx/argmin_int32.onnx"));

    auto test_case = test::TestCase(function, s_device);
    test_case.add_input<std::int32_t>({1, 2, 3, 4, 5, 6, 7, 8, 9, 10, 11, 12});
    test_case.add_expected_output<std::int64_t>({0, 0, 0, 0});
    test_case.run();
}

NGRAPH_TEST(${BACKEND_NAME}, onnx_model_argmax_float) {
    auto function = onnx_import::import_onnx_model(
        file_util::path_join(CommonTestUtils::getExecutableDirectory(), SERIALIZED_ZOO, "onnx/argmax_float.onnx"));

    auto test_case = test::TestCase(function, s_device);
    test_case.add_input<float>({4, 0.1, 2, 3, -3, 1, -0.9, 0, 1, 2, 3, 0});
    test_case.add_expected_output<std::int64_t>({0, 3, 0});
    test_case.run();
}

NGRAPH_TEST(${BACKEND_NAME}, onnx_model_argmin_float) {
    auto function = onnx_import::import_onnx_model(
        file_util::path_join(CommonTestUtils::getExecutableDirectory(), SERIALIZED_ZOO, "onnx/argmin_float.onnx"));

    auto test_case = test::TestCase(function, s_device);
    test_case.add_input<float>({4, 0.1, 2, 3, -3, 1, -0.9, 0, 1, 2, 3, 0});
    test_case.add_expected_output<std::int64_t>({1, 1, 0, 2});
    test_case.run();
}

NGRAPH_TEST(${BACKEND_NAME}, onnx_model_argmax_select_last_index) {
    auto function = onnx_import::import_onnx_model(file_util::path_join(CommonTestUtils::getExecutableDirectory(),
                                                                        SERIALIZED_ZOO,
                                                                        "onnx/argmax_select_last_index.onnx"));

    auto test_case = test::TestCase(function, s_device);
    test_case.add_input<float>(Shape{4, 3}, {1, 1, 1, 0.5, 3, 4, 0.5, 1, 1.1, 0, 3, 0});
    test_case.add_expected_output<std::int64_t>(Shape{1, 3}, {0, 3, 1});
    test_case.run();
}

NGRAPH_TEST(${BACKEND_NAME}, onnx_model_argmin_select_last_index) {
    auto function = onnx_import::import_onnx_model(file_util::path_join(CommonTestUtils::getExecutableDirectory(),
                                                                        SERIALIZED_ZOO,
                                                                        "onnx/argmin_select_last_index.onnx"));

    auto test_case = test::TestCase(function, s_device);
    test_case.add_input<float>(Shape{4, 3}, {1, 1, 1, 2, 3, 4, 2, 1, 1.1, 3, 3, 8});
    test_case.add_expected_output<std::int64_t>(Shape{4}, {2, 0, 1, 1});
    test_case.run();
}

NGRAPH_TEST(${BACKEND_NAME}, onnx_model_top_k) {
    auto function = onnx_import::import_onnx_model(
        file_util::path_join(CommonTestUtils::getExecutableDirectory(), SERIALIZED_ZOO, "onnx/top_k.onnx"));

    auto test_case = test::TestCase(function, s_device);
    test_case.add_input<float>({0, 1, 2, 3, 4, 5, 6, 7, 8, 9, 10, 11});
    test_case.add_expected_output<float>(Shape{3, 3}, {3, 2, 1, 7, 6, 5, 11, 10, 9});       // values
    test_case.add_expected_output<std::int64_t>(Shape{3, 3}, {3, 2, 1, 3, 2, 1, 3, 2, 1});  // indices
    test_case.run();
}

NGRAPH_TEST(${BACKEND_NAME}, onnx_top_k_opset_10) {
    auto function = onnx_import::import_onnx_model(
        file_util::path_join(CommonTestUtils::getExecutableDirectory(), SERIALIZED_ZOO, "onnx/top_k_opset_10.onnx"));

    auto test_case = test::TestCase(function, s_device);
    test_case.add_input<float>({0, 1, 2, 3, 4, 5, 6, 7, 8, 9, 10, 11});
    test_case.add_input<int64_t>({3});

    test_case.add_expected_output<float>(Shape{3, 3}, {3, 2, 1, 7, 6, 5, 11, 10, 9});       // values
    test_case.add_expected_output<std::int64_t>(Shape{3, 3}, {3, 2, 1, 3, 2, 1, 3, 2, 1});  // indices
    test_case.run();
}

NGRAPH_TEST(${BACKEND_NAME}, onnx_top_k_opset_10_const_k) {
    auto function = onnx_import::import_onnx_model(file_util::path_join(CommonTestUtils::getExecutableDirectory(),
                                                                        SERIALIZED_ZOO,
                                                                        "onnx/top_k_opset_10_const_k.onnx"));

    auto test_case = test::TestCase(function, s_device);
    test_case.add_input<float>({0, 1, 2, 3, 4, 5, 6, 7, 8, 9, 10, 11});

    test_case.add_expected_output<float>(Shape{3, 3}, {3, 2, 1, 7, 6, 5, 11, 10, 9});       // values
    test_case.add_expected_output<std::int64_t>(Shape{3, 3}, {3, 2, 1, 3, 2, 1, 3, 2, 1});  // indices
    test_case.run();
}

NGRAPH_TEST(${BACKEND_NAME}, onnx_top_k_opset_11_const_k_smallest) {
    auto function = onnx_import::import_onnx_model(file_util::path_join(CommonTestUtils::getExecutableDirectory(),
                                                                        SERIALIZED_ZOO,
                                                                        "onnx/top_k_opset_11_const_k_smallest.onnx"));

    auto test_case = test::TestCase(function, s_device);
    test_case.add_input<float>({0, 1, 2, 3, 4, 5, 6, 7, 11, 10, 9, 8});

    test_case.add_expected_output<float>(Shape{3, 3}, {0, 1, 2, 4, 5, 6, 8, 9, 10});        // values
    test_case.add_expected_output<std::int64_t>(Shape{3, 3}, {0, 1, 2, 0, 1, 2, 3, 2, 1});  // indices
    test_case.run();
}

NGRAPH_TEST(${BACKEND_NAME}, onnx_top_k_opset_11_const_k_smallest_negative_axis) {
    auto function =
        onnx_import::import_onnx_model(file_util::path_join(CommonTestUtils::getExecutableDirectory(),
                                                            SERIALIZED_ZOO,
                                                            "onnx/top_k_opset_11_const_k_smallest_negative_axis.onnx"));

    auto test_case = test::TestCase(function, s_device);
    test_case.add_input<float>({0, 1, 2, 3, 4, 5, 6, 7, 11, 10, 9, 8});

    test_case.add_expected_output<float>(Shape{3, 3}, {0, 1, 2, 4, 5, 6, 8, 9, 10});        // values
    test_case.add_expected_output<std::int64_t>(Shape{3, 3}, {0, 1, 2, 0, 1, 2, 3, 2, 1});  // indices
    test_case.run();
}

NGRAPH_TEST(${BACKEND_NAME}, onnx_model_acosh) {
    auto function = onnx_import::import_onnx_model(
        file_util::path_join(CommonTestUtils::getExecutableDirectory(), SERIALIZED_ZOO, "onnx/acosh.onnx"));

    auto test_case = test::TestCase(function, s_device);
    test_case.add_input<float>(Shape{1, 3}, {1.0f, 2.5f, 4.3f});
    test_case.add_expected_output<float>(Shape{1, 3}, {0.0f, 1.5667993f, 2.13795861f});

    test_case.run();
}

NGRAPH_TEST(${BACKEND_NAME}, onnx_model_asinh) {
    auto function = onnx_import::import_onnx_model(
        file_util::path_join(CommonTestUtils::getExecutableDirectory(), SERIALIZED_ZOO, "onnx/asinh.onnx"));

    auto test_case = test::TestCase(function, s_device);
    test_case.add_input<float>(Shape{1, 3}, {-1.0f, 0.0f, 1.0f});
    test_case.add_expected_output<float>(Shape{1, 3}, {-0.88137358f, 0.0f, 0.88137358f});

    test_case.run();
}

NGRAPH_TEST(${BACKEND_NAME}, onnx_model_atanh) {
    auto function = onnx_import::import_onnx_model(
        file_util::path_join(CommonTestUtils::getExecutableDirectory(), SERIALIZED_ZOO, "onnx/atanh.onnx"));

    auto test_case = test::TestCase(function, s_device);
    test_case.add_input<float>(Shape{1, 3}, {-0.9f, 0.0f, 0.9f});
    test_case.add_expected_output<float>(Shape{1, 3}, {-1.4722194f, 0.0f, 1.4722194f});

    test_case.run();
}

NGRAPH_TEST(${BACKEND_NAME}, onnx_model_sinh) {
    auto function = onnx_import::import_onnx_model(
        file_util::path_join(CommonTestUtils::getExecutableDirectory(), SERIALIZED_ZOO, "onnx/sinh.onnx"));

    auto test_case = test::TestCase(function, s_device);
    test_case.add_input<float>({-1.0f, 0.0f, 1.0f});
    test_case.add_expected_output<float>({-1.1752012f, 0.f, 1.1752012f});
    test_case.run();
}

NGRAPH_TEST(${BACKEND_NAME}, onnx_model_cosh) {
    auto function = onnx_import::import_onnx_model(
        file_util::path_join(CommonTestUtils::getExecutableDirectory(), SERIALIZED_ZOO, "onnx/cosh.onnx"));

    auto test_case = test::TestCase(function, s_device);
    test_case.add_input<float>({-1.0f, 0.0f, 1.0f});
    test_case.add_expected_output<float>({1.54308069f, 1.f, 1.54308069f});
    test_case.run();
}

NGRAPH_TEST(${BACKEND_NAME}, onnx_model_sign) {
    auto function = onnx_import::import_onnx_model(
        file_util::path_join(CommonTestUtils::getExecutableDirectory(), SERIALIZED_ZOO, "onnx/sign.onnx"));

    Inputs inputs{std::vector<float>{-std::numeric_limits<float>::infinity(),
                                     -3.141592f,
                                     0.0f,
                                     2.71828f,
                                     std::numeric_limits<float>::infinity()}};

    auto test_case = test::TestCase(function, s_device);
    test_case.add_multiple_inputs(inputs);
    test_case.add_expected_output<float>({-1.0f, -1.0f, 0.0f, 1.0f, 1.0f});
    test_case.run();
}

NGRAPH_TEST(${BACKEND_NAME}, onnx_model_one_hot_with_axis) {
    auto function = onnx_import::import_onnx_model(
        file_util::path_join(CommonTestUtils::getExecutableDirectory(), SERIALIZED_ZOO, "onnx/one_hot_axis.onnx"));

    Inputs inputs{{1.0, 9.0, 2.0, 4.0}, {1.0, 3.0}};
    std::vector<float> expected_output{{1.0, 1.0, 3.0, 1.0, 1.0, 1.0, 1.0, 1.0, 1.0, 1.0, 1.0, 1.0, 1.0, 1.0,
                                        1.0, 1.0, 1.0, 1.0, 1.0, 3.0, 1.0, 1.0, 1.0, 1.0, 3.0, 1.0, 1.0, 1.0,
                                        1.0, 3.0, 1.0, 1.0, 1.0, 1.0, 1.0, 1.0, 1.0, 1.0, 1.0, 1.0}};

    auto test_case = test::TestCase(function, s_device);
    test_case.add_multiple_inputs(inputs);
    test_case.add_expected_output(expected_output);
    test_case.run();
}

NGRAPH_TEST(${BACKEND_NAME}, onnx_model_one_hot_without_axis) {
    auto function = onnx_import::import_onnx_model(
        file_util::path_join(CommonTestUtils::getExecutableDirectory(), SERIALIZED_ZOO, "onnx/one_hot_no_axis.onnx"));

    std::vector<std::vector<std::int64_t>> inputs{{0, 7, 8}, {2, 5}};
    std::vector<std::int64_t> expected_output{5, 2, 2, 2, 2, 2, 2, 2, 2, 2, 2, 2, 2, 2, 2, 2, 2, 2,
                                              2, 5, 2, 2, 2, 2, 2, 2, 2, 2, 2, 2, 2, 2, 5, 2, 2, 2};

    auto test_case = test::TestCase(function, s_device);
    test_case.add_multiple_inputs(inputs);
    test_case.add_expected_output(expected_output);
    test_case.run();
}

NGRAPH_TEST(${BACKEND_NAME}, onnx_model_where) {
    auto function = onnx_import::import_onnx_model(
        file_util::path_join(CommonTestUtils::getExecutableDirectory(), SERIALIZED_ZOO, "onnx/where.onnx"));

    // conditions tensor - 3x3x3
    auto condition =
        std::vector<int>{{0, 1, 0, 1, 0, 1, 0, 1, 0, 0, 1, 0, 1, 0, 1, 0, 1, 0, 0, 1, 0, 1, 0, 1, 0, 1, 0}};

    // 1x3 tensor of "1"
    auto x1 = std::vector<int>{1, 1, 1};
    // 3x1 tensor of "2"
    auto x2 = std::vector<int>{2, 2, 2};

    std::vector<std::vector<int>> inputs;
    inputs.push_back(std::move(condition));
    inputs.push_back(std::move(x1));
    inputs.push_back(std::move(x2));

    // y = 3x3x3
    std::vector<int> expected_output{2, 1, 2, 1, 2, 1, 2, 1, 2, 2, 1, 2, 1, 2, 1, 2, 1, 2, 2, 1, 2, 1, 2, 1, 2, 1, 2};

    auto test_case = test::TestCase(function, s_device);
    test_case.add_multiple_inputs(inputs);
    test_case.add_expected_output(expected_output);
    test_case.run();
}

NGRAPH_TEST(${BACKEND_NAME}, onnx_model_erf) {
    const auto function = onnx_import::import_onnx_model(
        file_util::path_join(CommonTestUtils::getExecutableDirectory(), SERIALIZED_ZOO, "onnx/erf.onnx"));

    Inputs inputs;
    inputs.emplace_back(test::NDArray<float, 2>{
        {-std::numeric_limits<float>::infinity(), std::numeric_limits<float>::infinity()},
        {-3.141592f, 0.0f},
        {0.5f, 1.0f}}.get_vector());

    const std::vector<float> expected_output =
        test::NDArray<float, 2>{{-1.0f, 1.0f}, {-0.99999112f, 0.0f}, {0.52049988f, 0.84270079f}}.get_vector();

    auto test_case = test::TestCase(function, s_device);
    test_case.add_multiple_inputs(inputs);
    test_case.add_expected_output(expected_output);
    test_case.run();
}

NGRAPH_TEST(${BACKEND_NAME}, onnx_model_erf_int32) {
    const auto function = onnx_import::import_onnx_model(
        file_util::path_join(CommonTestUtils::getExecutableDirectory(), SERIALIZED_ZOO, "onnx/erf_int32.onnx"));

    const std::vector<std::vector<int32_t>> inputs{
        {-std::numeric_limits<int32_t>::max(), -1, 0, 1, std::numeric_limits<int32_t>::max()}};

    const std::vector<int32_t> expected_output{-1, -1, 0, 1, 1};

    auto test_case = test::TestCase(function, s_device);
    test_case.add_multiple_inputs(inputs);
    test_case.add_expected_output(expected_output);
    test_case.run();
}

NGRAPH_TEST(${BACKEND_NAME}, onnx_model_shrink_float) {
    const auto function = onnx_import::import_onnx_model(
        file_util::path_join(CommonTestUtils::getExecutableDirectory(), SERIALIZED_ZOO, "onnx/shrink_float.onnx"));

    auto test_case = test::TestCase(function, s_device);
    test_case.add_input<float>({-2.0f, -1.6f, -1.5f, -1.4f, -1.0f, 0.0f, 1.0f, 1.4f, 1.5f, 1.6f, 2.0f});
    test_case.add_expected_output<float>(Shape{11},
                                         {-1.5f, -1.1f, 0.0f, 0.0f, 0.0f, 0.0f, 0.0f, 0.0f, 0.0f, 1.1f, 1.5f});

    test_case.run();
}

NGRAPH_TEST(${BACKEND_NAME}, onnx_model_shrink_int) {
    const auto function = onnx_import::import_onnx_model(
        file_util::path_join(CommonTestUtils::getExecutableDirectory(), SERIALIZED_ZOO, "onnx/shrink_int.onnx"));

    auto test_case = test::TestCase(function, s_device);
    test_case.add_input<int>({-5, -4, -3, -2, -1, 0, 1, 2, 3, 4, 5});
    test_case.add_expected_output<int>(Shape{11}, {-4, -3, -2, -1, 0, 0, 0, 1, 2, 3, 4});

    test_case.run();
}

NGRAPH_TEST(${BACKEND_NAME}, onnx_model_lp_norm_p1) {
    const auto function = onnx_import::import_onnx_model(
        file_util::path_join(CommonTestUtils::getExecutableDirectory(), SERIALIZED_ZOO, "onnx/lp_norm_p1.onnx"));

    Shape data_shape{2, 3, 4};
    std::vector<float> data(shape_size(data_shape));
    std::iota(std::begin(data), std::end(data), 1);

    auto test_case = test::TestCase(function, s_device);
    test_case.add_input<float>(data);
    test_case.add_expected_output<float>(
        data_shape,
        {0.07142857f, 0.125f,  0.16666667f, 0.2f,        0.22727273f, 0.25f,   0.26923078f, 0.2857143f,
         0.3f,        0.3125f, 0.32352942f, 0.33333334f, 0.9285714f,  0.875f,  0.8333333f,  0.8f,
         0.77272725f, 0.75f,   0.7307692f,  0.71428573f, 0.7f,        0.6875f, 0.6764706f,  0.6666667f});

    test_case.run();
}

NGRAPH_TEST(${BACKEND_NAME}, onnx_model_lp_norm_p2) {
    const auto function = onnx_import::import_onnx_model(
        file_util::path_join(CommonTestUtils::getExecutableDirectory(), SERIALIZED_ZOO, "onnx/lp_norm_p2.onnx"));

    Shape data_shape{2, 3, 4};
    std::vector<float> data(shape_size(data_shape));
    std::iota(std::begin(data), std::end(data), 1);

    auto test_case = test::TestCase(function, s_device);
    test_case.add_input<float>(data);
    test_case.add_expected_output<float>(
        data_shape,
        {0.0766965f,  0.14142136f, 0.19611613f, 0.24253564f, 0.28216633f, 0.31622776f, 0.34570536f, 0.37139067f,
         0.39391932f, 0.41380295f, 0.4314555f,  0.4472136f,  0.9970545f,  0.98994946f, 0.9805807f,  0.97014254f,
         0.9593655f,  0.9486833f,  0.9383431f,  0.9284767f,  0.91914505f, 0.9103665f,  0.9021342f,  0.8944272f});

    test_case.run();
}

NGRAPH_TEST(${BACKEND_NAME}, onnx_model_lp_norm_default) {
    const auto function = onnx_import::import_onnx_model(
        file_util::path_join(CommonTestUtils::getExecutableDirectory(), SERIALIZED_ZOO, "onnx/lp_norm_default.onnx"));

    Shape data_shape{2, 3, 4};
    std::vector<float> data(shape_size(data_shape));
    std::iota(std::begin(data), std::end(data), 1);

    auto test_case = test::TestCase(function, s_device);
    test_case.add_input<float>(data);
    test_case.add_expected_output<float>(
        data_shape,
        {0.18257418f, 0.36514837f, 0.5477225f, 0.73029673f, 0.37904903f, 0.45485884f, 0.5306686f,  0.60647845f,
         0.42616236f, 0.47351375f, 0.5208651f, 0.5682165f,  0.4469492f,  0.48132992f, 0.51571065f, 0.5500913f,
         0.45862272f, 0.48560053f, 0.5125783f, 0.53955615f, 0.46609157f, 0.4882864f,  0.51048124f, 0.5326761f});

    test_case.run();
}

NGRAPH_TEST(${BACKEND_NAME}, onnx_model_lp_norm_default_dynamic) {
    const auto function = onnx_import::import_onnx_model(file_util::path_join(CommonTestUtils::getExecutableDirectory(),
                                                                              SERIALIZED_ZOO,
                                                                              "onnx/lp_norm_default_dynamic.onnx"));

    Shape data_shape{2, 3, 4};
    std::vector<float> data(shape_size(data_shape));
    std::iota(std::begin(data), std::end(data), 1);

    auto test_case = test::TestCase(function, s_device);
    test_case.add_input<float>(data_shape, data);
    test_case.add_expected_output<float>(
        data_shape,
        {0.18257418f, 0.36514837f, 0.5477225f, 0.73029673f, 0.37904903f, 0.45485884f, 0.5306686f,  0.60647845f,
         0.42616236f, 0.47351375f, 0.5208651f, 0.5682165f,  0.4469492f,  0.48132992f, 0.51571065f, 0.5500913f,
         0.45862272f, 0.48560053f, 0.5125783f, 0.53955615f, 0.46609157f, 0.4882864f,  0.51048124f, 0.5326761f});

    test_case.run();
}

NGRAPH_TEST(${BACKEND_NAME}, onnx_model_instance_normalization) {
    const auto function = onnx_import::import_onnx_model(
        file_util::path_join(CommonTestUtils::getExecutableDirectory(), SERIALIZED_ZOO, "onnx/instance_norm.onnx"));

    Shape data_shape{1, 2, 3, 4};
    std::vector<float> data(shape_size(data_shape));
    std::iota(std::begin(data), std::end(data), 1);

    auto test_case = test::TestCase(function, s_device);

    test_case.add_input<float>(data);
    test_case.add_input<float>(std::vector<float>{2.134f, 3.256f});
    test_case.add_input<float>(std::vector<float>{0.765f, 1.055f});
    test_case.add_expected_output<float>(
        data_shape,
        {-2.6335807f,  -2.015657f, -1.3977331f, -0.77980936f, -0.16188562f, 0.45603812f, 1.0739619f,  1.6918856f,
         2.3098092f,   2.927733f,  3.5456567f,  4.1635804f,   -4.130463f,   -3.1876516f, -2.2448401f, -1.3020288f,
         -0.35921717f, 0.5835942f, 1.5264057f,  2.469217f,    3.4120288f,   4.35484f,    5.2976513f,  6.240463f});
    const size_t tolerance_bits = 3;
    test_case.run(tolerance_bits);
}

NGRAPH_TEST(${BACKEND_NAME}, onnx_instance_normalization_dynamic) {
    auto function = onnx_import::import_onnx_model(file_util::path_join(CommonTestUtils::getExecutableDirectory(),
                                                                        SERIALIZED_ZOO,
                                                                        "onnx/instance_norm_dynamic.onnx"));

    auto test_case = test::TestCase(function, s_device);
    std::vector<float> input_data{1.f, 2.f, 3.f};
    test_case.add_input<float>(Shape{1, 3, 1, 1}, input_data);
    test_case.add_expected_output<float>(Shape{1, 3, 1, 1},
                                         {0.3341970741748809814, 0.3321160078048706055, 0.3407136797904968262});
    test_case.run();
}

NGRAPH_TEST(${BACKEND_NAME}, onnx_model_eye_like) {
    const auto function = onnx_import::import_onnx_model(
        file_util::path_join(CommonTestUtils::getExecutableDirectory(), SERIALIZED_ZOO, "onnx/eye_like.onnx"));

    auto test_case = test::TestCase(function, s_device);
    test_case.add_input<float>(Shape{3, 4}, {5.f, 5.f, 5.f, 5.f, 5.f, 5.f, 5.f, 5.f, 5.f, 5.f, 5.f, 5.f});
    test_case.add_expected_output<float>(Shape{3, 4}, {0.f, 0.f, 0.f, 0.f, 1.f, 0.f, 0.f, 0.f, 0.f, 1.f, 0.f, 0.f});

    test_case.run();
}

NGRAPH_TEST(${BACKEND_NAME}, onnx_model_reverse_sequence_0_batch_1) {
    const auto function =
        onnx_import::import_onnx_model(file_util::path_join(CommonTestUtils::getExecutableDirectory(),
                                                            SERIALIZED_ZOO,
                                                            "onnx/reverse_sequence_time_0_batch_1.onnx"));
    auto test_case = test::TestCase(function, s_device);

    test_case.add_input<float>({0.f, 4.f, 8.f, 12.f, 1.f, 5.f, 9.f, 13.f, 2.f, 6.f, 10.f, 14.f, 3.f, 7.f, 11.f, 15.f});
    test_case.add_input<int>({4, 3, 2, 1});
    test_case.add_expected_output<float>(
        Shape{4, 4},
        {3.f, 6.f, 9.f, 12.f, 2.f, 5.f, 8.f, 13.f, 1.f, 4.f, 10.f, 14.f, 0.f, 7.f, 11.f, 15.f});

    test_case.run();
}

NGRAPH_TEST(${BACKEND_NAME}, onnx_model_reverse_sequence_1_batch_0) {
    const auto function =
        onnx_import::import_onnx_model(file_util::path_join(CommonTestUtils::getExecutableDirectory(),
                                                            SERIALIZED_ZOO,
                                                            "onnx/reverse_sequence_time_1_batch_0.onnx"));
    auto test_case = test::TestCase(function, s_device);

    test_case.add_input<float>({0.f, 1.f, 2.f, 3.f, 4.f, 5.f, 6.f, 7.f, 8.f, 9.f, 10.f, 11.f, 12.f, 13.f, 14.f, 15.f});
    test_case.add_input<int>({1, 2, 3, 4});
    test_case.add_expected_output<float>(
        Shape{4, 4},
        {0.f, 1.f, 2.f, 3.f, 5.f, 4.f, 6.f, 7.f, 10.f, 9.f, 8.f, 11.f, 15.f, 14.f, 13.f, 12.f});

    test_case.run();
}

NGRAPH_TEST(${BACKEND_NAME}, onnx_model_reverse_sequence_incorrect_batch_axis) {
    EXPECT_THROW(
        onnx_import::import_onnx_model(file_util::path_join(CommonTestUtils::getExecutableDirectory(),
                                                            SERIALIZED_ZOO,
                                                            "onnx/reverse_sequence_incorrect_batch_axis.onnx")),
        ngraph_error)
        << "ReverseSequence batch_axis attribute can only equal 0 or 1. Value of '2' is not "
           "accepted.";
}

NGRAPH_TEST(${BACKEND_NAME}, onnx_model_reverse_sequence_incorrect_time_axis) {
    EXPECT_THROW(onnx_import::import_onnx_model(file_util::path_join(CommonTestUtils::getExecutableDirectory(),
                                                                     SERIALIZED_ZOO,
                                                                     "onnx/reverse_sequence_incorrect_time_axis.onnx")),
                 ngraph_error)
        << "ReverseSequence time_axis attribute can only equal 0 or 1. Value of '2' is not "
           "accepted.";
}

NGRAPH_TEST(${BACKEND_NAME}, onnx_model_reverse_sequence_time_and_batch_axis_equal) {
    EXPECT_THROW(
        onnx_import::import_onnx_model(file_util::path_join(CommonTestUtils::getExecutableDirectory(),
                                                            SERIALIZED_ZOO,
                                                            "onnx/reverse_sequence_time_and_batch_axis_equal.onnx")),
        ngraph_error)
        << "ReverseSequence 'time_axis' and 'batch_axis' can't be equal.";
}

NGRAPH_TEST(${BACKEND_NAME}, onnx_matmul_float_type) {
    auto function = onnx_import::import_onnx_model(
        file_util::path_join(CommonTestUtils::getExecutableDirectory(), SERIALIZED_ZOO, "onnx/matmul_float.onnx"));

    auto test_case = test::TestCase(function, s_device);
    test_case.add_input<float>(std::vector<float>{0, 1, 2, 3, 4, 5});
    test_case.add_input<float>(std::vector<float>{0, 1});
    test_case.add_expected_output<float>(Shape{3, 1}, std::vector<float>{1, 3, 5});

    test_case.run();
}

NGRAPH_TEST(${BACKEND_NAME}, onnx_model_mod_sign) {
    const auto function = onnx_import::import_onnx_model(
        file_util::path_join(CommonTestUtils::getExecutableDirectory(), SERIALIZED_ZOO, "onnx/mod_sign.onnx"));
    auto test_case = test::TestCase(function, s_device);

    test_case.add_input<int32_t>({-4, 7, 5, 4, -7, 8});
    test_case.add_input<int32_t>({2, -3, 8, -2, 3, 5});
    test_case.add_expected_output<int32_t>(Shape{6}, {0, -2, 5, 0, 2, 3});

    test_case.run();
}

NGRAPH_TEST(${BACKEND_NAME}, onnx_model_mod_sign_i64) {
    const auto function = onnx_import::import_onnx_model(
        file_util::path_join(CommonTestUtils::getExecutableDirectory(), SERIALIZED_ZOO, "onnx/mod_sign_i64.onnx"));
    auto test_case = test::TestCase(function, s_device);

    test_case.add_input<int64_t>({-4, 7, 5, 4, -7, 8});
    test_case.add_input<int64_t>({2, -3, 8, -2, 3, 5});
    test_case.add_expected_output<int64_t>(Shape{6}, {0, -2, 5, 0, 2, 3});

    test_case.run();
}

NGRAPH_TEST(${BACKEND_NAME}, onnx_model_mod_sign_broadcast) {
    const auto function = onnx_import::import_onnx_model(file_util::path_join(CommonTestUtils::getExecutableDirectory(),
                                                                              SERIALIZED_ZOO,
                                                                              "onnx/mod_sign_broadcast.onnx"));
    auto test_case = test::TestCase(function, s_device);

    test_case.add_input<int32_t>({-8, 3, 4, 9, -17, 1});
    test_case.add_input<int32_t>({3});
    test_case.add_expected_output<int32_t>(Shape{6}, {1, 0, 1, 0, 1, 1});

    test_case.run();
}

NGRAPH_TEST(${BACKEND_NAME}, onnx_model_mod_sign_f32) {
    try {
        const auto function = onnx_import::import_onnx_model(
            file_util::path_join(CommonTestUtils::getExecutableDirectory(), SERIALIZED_ZOO, "onnx/mod_sign_f32.onnx"));
        FAIL() << "Expected exception was not thrown";
    } catch (const ngraph::ngraph_error& e) {
        EXPECT_HAS_SUBSTRING(
            e.what(),
            std::string("If the input type is floating point, then `fmod` attribute must be set to 1."));
    } catch (...) {
        FAIL() << "Expected ngraph_error exception was not thrown";
    }
}

NGRAPH_TEST(${BACKEND_NAME}, onnx_model_mod_sign_fmod) {
    const auto function = onnx_import::import_onnx_model(
        file_util::path_join(CommonTestUtils::getExecutableDirectory(), SERIALIZED_ZOO, "onnx/mod_sign_fmod.onnx"));
    auto test_case = test::TestCase(function, s_device);

    test_case.add_input<int32_t>({-8, 3, 4, 9, -17, 1});
    test_case.add_input<int32_t>({22, -13, 8, -3, 7, 2});
    test_case.add_expected_output<int32_t>(Shape{6}, {-8, 3, 4, 0, -3, 1});

    test_case.run();
}

NGRAPH_TEST(${BACKEND_NAME}, onnx_model_mod_sign_fmod_broadcast) {
    const auto function = onnx_import::import_onnx_model(file_util::path_join(CommonTestUtils::getExecutableDirectory(),
                                                                              SERIALIZED_ZOO,
                                                                              "onnx/mod_sign_fmod_broadcast.onnx"));
    auto test_case = test::TestCase(function, s_device);

    test_case.add_input<int32_t>({-8, 3, 4, 9, -17, 1});
    test_case.add_input<int32_t>({3});
    test_case.add_expected_output<int32_t>(Shape{6}, {-2, 0, 1, 0, -2, 1});

    test_case.run();
}

NGRAPH_TEST(${BACKEND_NAME}, onnx_model_mod_sign_fmod_f32) {
    const auto function = onnx_import::import_onnx_model(
        file_util::path_join(CommonTestUtils::getExecutableDirectory(), SERIALIZED_ZOO, "onnx/mod_sign_fmod_f32.onnx"));
    auto test_case = test::TestCase(function, s_device);

    test_case.add_input<float>({-4.3, 7.2, 5.0, 4.3, -7.2, 8.0});
    test_case.add_input<float>({2.1, -3.4, 8.0, -2.1, 3.4, 5.0});
    test_case.add_expected_output<float>(Shape{6}, {-0.10000038, 0.39999962, 5., 0.10000038, -0.39999962, 3.});

    test_case.run();
}

NGRAPH_TEST(${BACKEND_NAME}, onnx_model_mod_incorrect_fmod) {
    try {
        const auto function =
            onnx_import::import_onnx_model(file_util::path_join(CommonTestUtils::getExecutableDirectory(),
                                                                SERIALIZED_ZOO,
                                                                "onnx/mod_incorrect_fmod.onnx"));
        FAIL() << "Expected exception was not thrown";
    } catch (const ngraph::ngraph_error& e) {
        EXPECT_HAS_SUBSTRING(e.what(), std::string("Unsupported value of 'fmod' attribute (should be: 0 or 1)"));
    } catch (...) {
        FAIL() << "Expected ngraph_error exception was not thrown";
    }
}

NGRAPH_TEST(${BACKEND_NAME}, onnx_model_scatterND_param_i64_indices) {
    const auto function =
        onnx_import::import_onnx_model(file_util::path_join(CommonTestUtils::getExecutableDirectory(),
                                                            SERIALIZED_ZOO,
                                                            "onnx/scatter_nd_param_i64_indices.onnx"));
    auto test_case = test::TestCase(function, s_device);

    test_case.add_input<float>({1.f, 2.f, 3.f, 4.f, 5.f, 6.f, 7.f, 8.f});
    test_case.add_input<int64_t>({4, 3, 1, 7});
    test_case.add_input<float>({9.f, 10.f, 11.f, 12.f});
    test_case.add_expected_output<float>(Shape{8}, {1.f, 11.f, 3.f, 10.f, 9.f, 6.f, 7.f, 12.f});

    test_case.run();
}

NGRAPH_TEST(${BACKEND_NAME}, onnx_model_scatterND_const_i32_indices) {
    const auto function =
        onnx_import::import_onnx_model(file_util::path_join(CommonTestUtils::getExecutableDirectory(),
                                                            SERIALIZED_ZOO,
                                                            "onnx/scatter_nd_const_i32_indices.onnx"));
    auto test_case = test::TestCase(function, s_device);

    test_case.add_input<float>({1.f, 2.f, 3.f, 4.f, 5.f, 6.f, 7.f, 8.f});
    test_case.add_input<float>({9.f, 10.f, 11.f, 12.f});
    test_case.add_expected_output<float>(Shape{8}, {1.f, 11.f, 3.f, 10.f, 9.f, 6.f, 7.f, 12.f});

    test_case.run();
}

NGRAPH_TEST(${BACKEND_NAME}, onnx_model_gather_float_1D) {
    const auto function = onnx_import::import_onnx_model(
        file_util::path_join(CommonTestUtils::getExecutableDirectory(), SERIALIZED_ZOO, "onnx/gather_float_1D.onnx"));
    auto test_case = test::TestCase(function, s_device);

    // clang-format off
    test_case.add_input<float>(Shape{3},
        {   5, 6, 7 });
    test_case.add_input<int64_t>(Shape{2, 2},
        {   0, 1,
            1, 2    });
    test_case.add_expected_output<float>(Shape{2, 2},
        {   5, 6,
            6, 7    });
    // clang-format on

    test_case.run();
}

NGRAPH_TEST(${BACKEND_NAME}, onnx_model_gather_int32_3D_axis_1) {
    const auto function = onnx_import::import_onnx_model(file_util::path_join(CommonTestUtils::getExecutableDirectory(),
                                                                              SERIALIZED_ZOO,
                                                                              "onnx/gather_int32_3D_axis_1.onnx"));
    auto test_case = test::TestCase(function, s_device);

    // clang-format off
    test_case.add_input<int32_t>(Shape{2, 2, 2},
        {   1, 2,
            3, 4,

            5, 6,
            7, 8    });
    test_case.add_input<int32_t>(Shape{4, 1},
        {   0,
            1,
            1,
            0       });
    test_case.add_expected_output<int32_t>(Shape{2, 4, 1, 2},
        {   1, 2,
            3, 4,
            3, 4,
            1, 2,

            5, 6,
            7, 8,
            7, 8,
            5, 6     });
    // clang-format on

    test_case.run();
}

NGRAPH_TEST(${BACKEND_NAME}, onnx_model_gather_int8_3D_axis_neg_1) {
    const auto function = onnx_import::import_onnx_model(file_util::path_join(CommonTestUtils::getExecutableDirectory(),
                                                                              SERIALIZED_ZOO,
                                                                              "onnx/gather_int8_3D_axis_neg_1.onnx"));
    auto test_case = test::TestCase(function, s_device);

    // clang-format off
    test_case.add_input<int8_t>(Shape{2, 2, 2},
        {   1, 2,
            3, 4,

            5, 6,
            7, 8            });
    test_case.add_input<int32_t>(Shape{4, 1},
        {   0, 1, 1, 0      });
    test_case.add_expected_output<int8_t>(Shape{2, 2, 4, 1},
        {   1, 2, 2, 1,
            3, 4, 4, 3,

            5, 6, 6, 5,
            7, 8, 8, 7      });
    // clang-format on

    test_case.run();
}

NGRAPH_TEST(${BACKEND_NAME}, onnx_model_gather_float_2D_neg_indices) {
    const auto function = onnx_import::import_onnx_model(file_util::path_join(CommonTestUtils::getExecutableDirectory(),
                                                                              SERIALIZED_ZOO,
                                                                              "onnx/gather_float_2D_axis_1.onnx"));
    auto test_case = test::TestCase(function, s_device);

    // clang-format off
    test_case.add_input<float>(Shape{3, 3},
        {   0.0, 0.1, 0.2,
            1.0, 1.1, 1.2,
            2.0, 2.1, 2.2   });
    test_case.add_input<int64_t>(Shape{2, 2},
        {   -1, -2,
            -3, -2      });
    test_case.add_expected_output<float>(Shape{3, 2, 2},
        {
            0.2, 0.1,
            0.0, 0.1,

            1.2, 1.1,
            1.0, 1.1,

            2.2, 2.1,
            2.0, 2.1    });
    // clang-format on

    test_case.run();
}

NGRAPH_TEST(${BACKEND_NAME}, onnx_model_gather_elements_float_1D) {
    const auto function = onnx_import::import_onnx_model(file_util::path_join(CommonTestUtils::getExecutableDirectory(),
                                                                              SERIALIZED_ZOO,
                                                                              "onnx/gather_elements_float_1D.onnx"));
    auto test_case = test::TestCase(function, s_device);

    test_case.add_input<float>(Shape{3}, {1, 2, 3});
    test_case.add_input<int64_t>(Shape{1}, {1});
    test_case.add_expected_output<float>(Shape{1}, {2});

    test_case.run();
}

NGRAPH_TEST(${BACKEND_NAME}, onnx_model_gather_elements_int8_axis_1) {
    const auto function = onnx_import::import_onnx_model(file_util::path_join(CommonTestUtils::getExecutableDirectory(),
                                                                              SERIALIZED_ZOO,
                                                                              "onnx/gather_elements_int8_axis_1.onnx"));
    auto test_case = test::TestCase(function, s_device);

    test_case.add_input<int8_t>(Shape{2, 2}, {1, 2, 3, 4});
    test_case.add_input<int32_t>(Shape{2, 2}, {0, 0, 1, 0});
    test_case.add_expected_output<int8_t>(Shape{2, 2}, {1, 1, 4, 3});

    test_case.run();
}

NGRAPH_TEST(${BACKEND_NAME}, onnx_model_gather_elements_int32_axis_0) {
    const auto function =
        onnx_import::import_onnx_model(file_util::path_join(CommonTestUtils::getExecutableDirectory(),
                                                            SERIALIZED_ZOO,
                                                            "onnx/gather_elements_int32_axis_0.onnx"));
    auto test_case = test::TestCase(function, s_device);

    test_case.add_input<int32_t>(Shape{3, 3}, {1, 2, 3, 4, 5, 6, 7, 8, 9});
    test_case.add_input<int64_t>(Shape{2, 3}, {1, 2, 0, 2, 0, 0});
    test_case.add_expected_output<int32_t>(Shape{2, 3}, {4, 8, 3, 7, 2, 3});

    test_case.run();
}

NGRAPH_TEST(${BACKEND_NAME}, onnx_model_gather_elements_float_negative_axis) {
    const auto function =
        onnx_import::import_onnx_model(file_util::path_join(CommonTestUtils::getExecutableDirectory(),
                                                            SERIALIZED_ZOO,
                                                            "onnx/gather_elements_float_negative_axis.onnx"));
    auto test_case = test::TestCase(function, s_device);

    test_case.add_input<float>(Shape{2, 2}, {1, 2, 3, 4});
    test_case.add_input<int64_t>(Shape{2, 2}, {1, 1, 1, 0});
    test_case.add_expected_output<float>(Shape{2, 2}, {2, 2, 4, 3});

    test_case.run();
}

NGRAPH_TEST(${BACKEND_NAME}, onnx_model_gather_elements_float_3D_axis_2) {
    const auto function =
        onnx_import::import_onnx_model(file_util::path_join(CommonTestUtils::getExecutableDirectory(),
                                                            SERIALIZED_ZOO,
                                                            "onnx/gather_elements_float_3D_axis_2.onnx"));
    auto test_case = test::TestCase(function, s_device);

    test_case.add_input<float>(Shape{2, 2, 2}, {1, 2, 3, 4, 5, 6, 7, 8});
    test_case.add_input<int64_t>(Shape{2, 2, 1}, {0, 1, 0, 1});
    test_case.add_expected_output<float>(Shape{2, 2, 1}, {1, 4, 5, 8});

    test_case.run();
}

NGRAPH_TEST(${BACKEND_NAME}, onnx_model_gatherND_int32) {
    const auto function = onnx_import::import_onnx_model(
        file_util::path_join(CommonTestUtils::getExecutableDirectory(), SERIALIZED_ZOO, "onnx/gatherND_int32.onnx"));
    auto test_case = test::TestCase(function, s_device);

    test_case.add_input<int32_t>({0, 1, 2, 3});
    test_case.add_input<int64_t>({1, 0});
    test_case.add_expected_output<int32_t>(Shape{2, 2}, {2, 3, 0, 1});

    test_case.run();
}

NGRAPH_TEST(${BACKEND_NAME}, onnx_model_gatherND_float) {
    const auto function = onnx_import::import_onnx_model(
        file_util::path_join(CommonTestUtils::getExecutableDirectory(), SERIALIZED_ZOO, "onnx/gatherND_float.onnx"));
    auto test_case = test::TestCase(function, s_device);

    test_case.add_input<float>({0.f, 1.f, 2.f, 3.f, 4.f, 5.f, 6.f, 7.f});
    test_case.add_input<int64_t>({0, 1, 1, 0});
    test_case.add_expected_output<float>(Shape{2, 2}, {2.f, 3.f, 4.f, 5.f});

    test_case.run();
}

NGRAPH_TEST(${BACKEND_NAME}, onnx_model_pad_constant) {
    const auto function = onnx_import::import_onnx_model(
        file_util::path_join(CommonTestUtils::getExecutableDirectory(), SERIALIZED_ZOO, "onnx/pad_constant.onnx"));
    auto test_case = test::TestCase(function, s_device);

    test_case.add_input<float>({1.f, 1.2f, 2.3f, 3.4f, 4.5f, 5.7f});
    test_case.add_expected_output<float>(Shape{3, 4},
                                         {0.f, 0.f, 1.f, 1.2f, 0.f, 0.f, 2.3f, 3.4f, 0.f, 0.f, 4.5f, 5.7f});

    test_case.run();
}

NGRAPH_TEST(${BACKEND_NAME}, onnx_model_pad_non_scalar_values) {
    const auto function = onnx_import::import_onnx_model(file_util::path_join(CommonTestUtils::getExecutableDirectory(),
                                                                              SERIALIZED_ZOO,
                                                                              "onnx/pad_non_scalar_values.onnx"));
    auto test_case = test::TestCase(function, s_device);

    test_case.add_input<float>({1.f, 1.2f, 2.3f, 3.4f, 4.5f, 5.7f});
    test_case.add_expected_output<float>(Shape{3, 4},
                                         {44.f, 44.f, 1.f, 1.2f, 44.f, 44.f, 2.3f, 3.4f, 44.f, 44.f, 4.5f, 5.7f});

    test_case.run();
}

NGRAPH_TEST(${BACKEND_NAME}, onnx_model_pad_optional_constant) {
    const auto function = onnx_import::import_onnx_model(file_util::path_join(CommonTestUtils::getExecutableDirectory(),
                                                                              SERIALIZED_ZOO,
                                                                              "onnx/pad_optional_constant.onnx"));
    auto test_case = test::TestCase(function, s_device);

    test_case.add_input<float>({1.f, 1.2f, 2.3f, 3.4f, 4.5f, 5.7f});
    test_case.add_expected_output<float>(Shape{3, 4},
                                         {0.f, 0.f, 1.f, 1.2f, 0.f, 0.f, 2.3f, 3.4f, 0.f, 0.f, 4.5f, 5.7f});

    test_case.run();
}

NGRAPH_TEST(${BACKEND_NAME}, onnx_model_pow_float32_float32) {
    const auto function = onnx_import::import_onnx_model(file_util::path_join(CommonTestUtils::getExecutableDirectory(),
                                                                              SERIALIZED_ZOO,
                                                                              "onnx/pow_float32_float32.onnx"));
    auto test_case = test::TestCase(function, s_device);

    test_case.add_input<float>({1.f, 2.f, 3.f, 4.f});  // base
    test_case.add_input<float>({3.5f});                // exponent

    test_case.add_expected_output<float>(Shape{1, 4}, {1.f, 11.313708f, 46.765373f, 128.f});

    test_case.run();
}

NGRAPH_TEST(${BACKEND_NAME}, onnx_model_pow_float32_int32) {
    const auto function = onnx_import::import_onnx_model(
        file_util::path_join(CommonTestUtils::getExecutableDirectory(), SERIALIZED_ZOO, "onnx/pow_float32_int32.onnx"));
    auto test_case = test::TestCase(function, s_device);

    test_case.add_input<float>({1.f, 2.f, 3.f, 4.f});  // base
    test_case.add_input<int>({3});                     // exponent

    test_case.add_expected_output<float>(Shape{1, 4}, {1.f, 8.f, 27.f, 64.f});

    test_case.run();
}

NGRAPH_TEST(${BACKEND_NAME}, onnx_model_pow_int32_float32) {
    const auto function = onnx_import::import_onnx_model(
        file_util::path_join(CommonTestUtils::getExecutableDirectory(), SERIALIZED_ZOO, "onnx/pow_int32_float32.onnx"));
    auto test_case = test::TestCase(function, s_device);

    test_case.add_input<int>({1, 2, 3, 4});  // base
    test_case.add_input<float>({3.5f});      // exponent

    test_case.add_expected_output<int>(Shape{1, 4}, {1, 11, 46, 128});

    test_case.run();
}

NGRAPH_TEST(${BACKEND_NAME}, onnx_model_reciprocal) {
    const auto function = onnx_import::import_onnx_model(
        file_util::path_join(CommonTestUtils::getExecutableDirectory(), SERIALIZED_ZOO, "onnx/reciprocal.onnx"));
    auto test_case = test::TestCase(function, s_device);

    test_case.add_input<float>({1.f, 2.f, 3.f, 4.f, 5.f, 6.f});
    test_case.add_expected_output<float>(Shape{3, 2}, {1.f, 1 / 2.f, 1 / 3.f, 1 / 4.f, 1 / 5.f, 1 / 6.f});

    test_case.run();
}

NGRAPH_TEST(${BACKEND_NAME}, onnx_model_round) {
    const auto function = onnx_import::import_onnx_model(
        file_util::path_join(CommonTestUtils::getExecutableDirectory(), SERIALIZED_ZOO, "onnx/round.onnx"));
    auto test_case = test::TestCase(function, s_device);

    test_case.add_input<float>({0.1f, 0.9f, 1.2f, 1.5f, 1.8f, 2.3f, 2.7f, -1.1f, -1.9f, -2.2f, -2.8f});
    test_case.add_expected_output<float>({0.f, 1.f, 1.f, 2.f, 2.f, 2.f, 3.f, -1.f, -2.f, -2.f, -3.f});

    test_case.run();
}

NGRAPH_TEST(${BACKEND_NAME}, onnx_model_round_half_nearest_even) {
    const auto function = onnx_import::import_onnx_model(file_util::path_join(CommonTestUtils::getExecutableDirectory(),
                                                                              SERIALIZED_ZOO,
                                                                              "onnx/round_half_nearest_even.onnx"));
    auto test_case = test::TestCase(function, s_device);

    test_case.add_input<float>({0.5f, 2.5f, -1.5f, -2.5f});
    test_case.add_expected_output<float>({0.f, 2.f, -2.f, -2.f});

    test_case.run();
}

NGRAPH_TEST(${BACKEND_NAME}, onnx_model_scatter10_import_only) {
    const auto scatter_fn = onnx_import::import_onnx_model(
        file_util::path_join(CommonTestUtils::getExecutableDirectory(), SERIALIZED_ZOO, "onnx/scatter_opset10.onnx"));

    const Shape data_shape{2, 2};

    EXPECT_EQ(scatter_fn->get_output_size(), 1);
    EXPECT_EQ(scatter_fn->get_output_shape(0), data_shape);
    EXPECT_EQ(count_ops_of_type<op::v3::ScatterElementsUpdate>(scatter_fn), 1);
    EXPECT_EQ(count_ops_of_type<op::v0::Constant>(scatter_fn), 4);
}

NGRAPH_TEST(${BACKEND_NAME}, onnx_model_scatter_elements_import_only) {
    const auto scatter_fn =
        onnx_import::import_onnx_model(file_util::path_join(CommonTestUtils::getExecutableDirectory(),
                                                            SERIALIZED_ZOO,
                                                            "onnx/scatter_elements_opset11.onnx"));

    const Shape data_shape{1, 5};

    EXPECT_EQ(scatter_fn->get_output_size(), 1);
    EXPECT_EQ(scatter_fn->get_output_shape(0), data_shape);
    EXPECT_EQ(count_ops_of_type<op::v3::ScatterElementsUpdate>(scatter_fn), 1);
    EXPECT_EQ(count_ops_of_type<op::v0::Constant>(scatter_fn), 4);
}

NGRAPH_TEST(${BACKEND_NAME}, onnx_upsample6_nearest_infer) {
    // clang-format off
    const auto function = onnx_import::import_onnx_model(
        file_util::path_join(CommonTestUtils::getExecutableDirectory(), SERIALIZED_ZOO, "onnx/upsample6_nearest.onnx"));
    // height_scale: 2.0
    // width_scale: 3.0
    // mode: nearest
    const Shape input_shape          {1, 1, 2, 2};
    const Shape expected_output_shape{1, 1, 4, 6};

    auto test_case = test::TestCase(function, s_device);
    test_case.add_input<float>(input_shape,
        {   1.f, 2.f,
            3.f, 4.f    });
    test_case.add_expected_output<float>(expected_output_shape,
        {   1.f, 1.f, 1.f, 2.f, 2.f, 2.f,
            1.f, 1.f, 1.f, 2.f, 2.f, 2.f,
            3.f, 3.f, 3.f, 4.f, 4.f, 4.f,
            3.f, 3.f, 3.f, 4.f, 4.f, 4.f    });
    test_case.run();
    // clang-format on
}

NGRAPH_TEST(${BACKEND_NAME}, onnx_upsample6_bilinear_infer) {
    // clang-format off
    const auto function = onnx_import::import_onnx_model(
        file_util::path_join(CommonTestUtils::getExecutableDirectory(), SERIALIZED_ZOO, "onnx/upsample6_bilinear.onnx"));
    // height_scale: 2.0
    // width_scale: 3.0
    // mode: bilinear
    const Shape input_shape          {1, 1, 2, 2};
    const Shape expected_output_shape{1, 1, 4, 6};

    auto test_case = test::TestCase(function, s_device);
    test_case.add_input<float>(input_shape,
        {   1.f, 2.f,
            3.f, 4.f    });
    test_case.add_expected_output<float>(expected_output_shape,
        {   1.f,  4.f/3,  5.f/3, 2.f, 2.f, 2.f,
            2.f,  7.f/3,  8.f/3, 3.f, 3.f, 3.f,
            3.f, 10.f/3, 11.f/3, 4.f, 4.f, 4.f,
            3.f, 10.f/3, 11.f/3, 4.f, 4.f, 4.f  });
    test_case.run();
    // clang-format on
}

NGRAPH_TEST(${BACKEND_NAME}, onnx_upsample6_dynamic) {
    // clang-format off
    const auto function = onnx_import::import_onnx_model(
        file_util::path_join(CommonTestUtils::getExecutableDirectory(), SERIALIZED_ZOO, "onnx/upsample6_dynamic.onnx"));
    // height_scale: 1.5
    // width_scale: 2.5
    // mode: nearest
    //
    //  X ───╤══> Reshape ──R──> Upsample ──> Y
    //  S ───┘

    auto test_case = test::TestCase(function, s_device);

    test_case.add_input<float>(Shape {4},                      // X
        {   1.f, 2.f, 3.f, 4.f  });
    test_case.add_input<int64_t>(Shape {4},    {1, 1, 2, 2});  // S
    test_case.add_expected_output<float>(Shape {1, 1, 3, 5},   // Y
        {   1.f, 1.f, 1.f, 2.f, 2.f,
            1.f, 1.f, 1.f, 2.f, 2.f,
            3.f, 3.f, 3.f, 4.f, 4.f    });
    test_case.run();
    // clang-format on
}

NGRAPH_TEST(${BACKEND_NAME}, onnx_upsample8_nearest_infer) {
    const auto function = onnx_import::import_onnx_model(
        file_util::path_join(CommonTestUtils::getExecutableDirectory(), SERIALIZED_ZOO, "onnx/upsample8_nearest.onnx"));

    // Input data shape (1, 1, 2, 2)
    // Scales attribute values {1.0, 1.0, 2.0, 3.0}
    // mode: nearest

    const Shape expected_output_shape{1, 1, 4, 6};
    auto test_case = test::TestCase(function, s_device);
    test_case.add_input<float>({1.0, 2.0, 3.0, 4.0});
    test_case.add_expected_output<float>(expected_output_shape,
                                         {1.0, 1.0, 1.0, 2.0, 2.0, 2.0, 1.0, 1.0, 1.0, 2.0, 2.0, 2.0,
                                          3.0, 3.0, 3.0, 4.0, 4.0, 4.0, 3.0, 3.0, 3.0, 4.0, 4.0, 4.0});
    test_case.run();
}

NGRAPH_TEST(${BACKEND_NAME}, onnx_upsample8_linear_infer) {
    const auto function = onnx_import::import_onnx_model(
        file_util::path_join(CommonTestUtils::getExecutableDirectory(), SERIALIZED_ZOO, "onnx/upsample8_linear.onnx"));

    // Input data shape (1, 1, 2, 2)
    // Scales attribute values {1.0, 1.0, 2.0, 2.0}
    // mode: linear

    const Shape expected_output_shape{1, 1, 4, 4};
    auto test_case = test::TestCase(function, s_device);
    test_case.add_input<float>({1.0, 2.0, 3.0, 4.0});
    test_case.add_expected_output<float>(
        expected_output_shape,
        {1.0, 1.5, 2.0, 2.0, 2.0, 2.5, 3.0, 3.0, 3.0, 3.5, 4.0, 4.0, 3.0, 3.5, 4.0, 4.0});
    test_case.run();
}

NGRAPH_TEST(${BACKEND_NAME}, onnx_upsample9_scales_const_nearest_infer) {
    const auto function =
        onnx_import::import_onnx_model(file_util::path_join(CommonTestUtils::getExecutableDirectory(),
                                                            SERIALIZED_ZOO,
                                                            "onnx/upsample9_scales_const_nearest.onnx"));

    // Input data shape (1, 1, 2, 2)
    // Input const scales values {1.0, 1.0, 2.0, 3.0}
    // mode: nearest

    const Shape expected_output_shape{1, 1, 4, 6};
    auto test_case = test::TestCase(function, s_device);
    test_case.add_input<float>({1.0, 2.0, 3.0, 4.0});
    test_case.add_expected_output<float>(expected_output_shape,
                                         {1.0, 1.0, 1.0, 2.0, 2.0, 2.0, 1.0, 1.0, 1.0, 2.0, 2.0, 2.0,
                                          3.0, 3.0, 3.0, 4.0, 4.0, 4.0, 3.0, 3.0, 3.0, 4.0, 4.0, 4.0});
    test_case.run();
}

NGRAPH_TEST(${BACKEND_NAME}, onnx_upsample9_scales_const_linear_infer) {
    const auto function =
        onnx_import::import_onnx_model(file_util::path_join(CommonTestUtils::getExecutableDirectory(),
                                                            SERIALIZED_ZOO,
                                                            "onnx/upsample9_scales_const_linear.onnx"));

    // Input data shape (1, 1, 2, 2)
    // Input const scales values {1.0, 1.0, 2.0, 2.0}
    // mode: linear

    const Shape expected_output_shape{1, 1, 4, 4};
    auto test_case = test::TestCase(function, s_device);
    test_case.add_input<float>({1.0, 2.0, 3.0, 4.0});
    test_case.add_expected_output<float>(
        expected_output_shape,
        {1.0, 1.5, 2.0, 2.0, 2.0, 2.5, 3.0, 3.0, 3.0, 3.5, 4.0, 4.0, 3.0, 3.5, 4.0, 4.0});
    test_case.run();
}

NGRAPH_TEST(${BACKEND_NAME}, onnx_image_scaler) {
    const auto function = onnx_import::import_onnx_model(
        file_util::path_join(CommonTestUtils::getExecutableDirectory(), SERIALIZED_ZOO, "onnx/image_scaler.onnx"));

    auto test_case = test::TestCase(function, s_device);
    test_case.add_input<float>({1.0, 2.0, 3.0, 4.0, 10.0, 20.0, 30.0, 40.0});
    test_case.add_expected_output<float>(Shape{1, 2, 2, 2}, {12.0, 14.0, 16.0, 18.0, 21.0, 41.0, 61.0, 81.0});
    test_case.run();
}

NGRAPH_TEST(${BACKEND_NAME}, onnx_size_op_single) {
    const auto function = onnx_import::import_onnx_model(
        file_util::path_join(CommonTestUtils::getExecutableDirectory(), SERIALIZED_ZOO, "onnx/size_op_single.onnx"));

    auto test_case = test::TestCase(function, s_device);
    test_case.add_input<float>(Shape{2, 3}, {1.0, 2.0, 3.0, 4.0, 5.0, 6.0});
    test_case.add_expected_output<int64_t>(Shape{}, {6});
    test_case.run();
}

NGRAPH_TEST(${BACKEND_NAME}, onnx_size_op_graph_end) {
    const auto function = onnx_import::import_onnx_model(
        file_util::path_join(CommonTestUtils::getExecutableDirectory(), SERIALIZED_ZOO, "onnx/size_op_graph_end.onnx"));

    auto test_case = test::TestCase(function, s_device);
    test_case.add_input<float>({1.0, 2.0, 3.0, 4.0});
    test_case.add_expected_output<int64_t>(Shape{}, {4});
    test_case.run();
}

NGRAPH_TEST(${BACKEND_NAME}, onnx_size_op_graph_middle) {
    const auto function = onnx_import::import_onnx_model(file_util::path_join(CommonTestUtils::getExecutableDirectory(),
                                                                              SERIALIZED_ZOO,
                                                                              "onnx/size_op_graph_middle.onnx"));

    auto test_case = test::TestCase(function, s_device);
    test_case.add_input<float>({1.0, 2.0, 3.0, 4.0});
    test_case.add_expected_output<float>(Shape{}, {4.0});
    test_case.run();
}

NGRAPH_TEST(${BACKEND_NAME}, onnx_size_op_on_input_graph_middle) {
    const auto function =
        onnx_import::import_onnx_model(file_util::path_join(CommonTestUtils::getExecutableDirectory(),
                                                            SERIALIZED_ZOO,
                                                            "onnx/size_op_on_input_graph_middle.onnx"));

    auto test_case = test::TestCase(function, s_device);
    test_case.add_input<float>(Shape{1, 2, 4, 1, 3}, {0., 0., 0., 0., 0., 0., 0., 0., 0., 0., 0., 0.,
                                                      0., 0., 0., 0., 0., 0., 0., 0., 0., 0., 0., 0.});
    test_case.add_expected_output<float>(Shape{1, 2, 4, 1, 3},
                                         {24., 24., 24., 24., 24., 24., 24., 24., 24., 24., 24., 24.,
                                          24., 24., 24., 24., 24., 24., 24., 24., 24., 24., 24., 24.});
    test_case.run();
}

NGRAPH_TEST(${BACKEND_NAME}, onnx_empty_initializers_handling) {
    // int this test the "scales" input of the Resize operator is set to an empty initializer
    // this input should be ignored since the "sizes" optional input is provided
    // and the inference should use the data from the latter
    const auto function = onnx_import::import_onnx_model(file_util::path_join(CommonTestUtils::getExecutableDirectory(),
                                                                              SERIALIZED_ZOO,
                                                                              "onnx/empty_initializers_handling.onnx"));

    const Shape expected_output_shape{2, 1, 4, 8};
    auto test_case = test::TestCase(function, s_device);
    std::vector<float> input_data{2.0f, 4.0f, 1.0f, 3.0f, 7.0f, 8.0f, 9.0f, 6.0f};
    test_case.add_input<float>(input_data);
    test_case.add_expected_output<float>(
        expected_output_shape,
        {2.0f, 2.5f,  3.0f, 3.5f,  4.0f, 4.0f, 4.0f, 4.0f, 1.5f, 2.0f,  2.5f, 3.0f,  3.5f, 3.5f, 3.5f, 3.5f,
         1.0f, 1.5f,  2.0f, 2.5f,  3.0f, 3.0f, 3.0f, 3.0f, 1.0f, 1.5f,  2.0f, 2.5f,  3.0f, 3.0f, 3.0f, 3.0f,
         7.0f, 7.25f, 7.5f, 7.75f, 8.0f, 8.0f, 8.0f, 8.0f, 8.0f, 7.75f, 7.5f, 7.25f, 7.0f, 7.0f, 7.0f, 7.0f,
         9.0f, 8.25f, 7.5f, 6.75f, 6.0f, 6.0f, 6.0f, 6.0f, 9.0f, 8.25f, 7.5f, 6.75f, 6.0f, 6.0f, 6.0f, 6.0f});

    test_case.run_with_tolerance_as_fp(2.0e-5f);
}

NGRAPH_TEST(${BACKEND_NAME}, onnx_roi_align_f32) {
    const auto function = onnx_import::import_onnx_model(
        file_util::path_join(CommonTestUtils::getExecutableDirectory(), SERIALIZED_ZOO, "onnx/roi_align_f32.onnx"));

    auto test_case = test::TestCase(function, s_device);
    test_case.add_input<float>({0.,  1.,  2.,  3.,  4.,  5.,  6.,  7.,  8.,  9.,  10., 11., 12., 13., 14.,
                                15., 16., 17., 18., 19., 20., 21., 22., 23., 24., 25., 26., 27., 28., 29.,
                                30., 31., 32., 33., 34., 35., 36., 37., 38., 39., 40., 41., 42., 43., 44.,
                                45., 46., 47., 48., 49., 50., 51., 52., 53., 54., 55., 56., 57., 58., 59.,
                                60., 61., 62., 63., 64., 65., 66., 67., 68., 69., 70., 71., 72., 73., 74.});

    test_case.add_input<float>(
        {7., 5., 7., 5., -15., -15., -15., -15., -10., 21., -10., 21., 13., 8., 13., 8., -14., 19., -14., 19.});

    test_case.add_input<int32_t>({0, 0, 0, 0, 0});
    test_case.add_expected_output<float>(
        Shape{5, 3, 3, 4},
        {2.95833f, 3.20833f, 3.45833f, 3.70833f, 4.625f,   4.875f,   5.125f,   5.375f,   6.29167f, 6.54167f, 6.79167f,
         7.04167f, 27.9583f, 28.2083f, 28.4583f, 28.7083f, 29.625f,  29.875f,  30.125f,  30.375f,  31.2917f, 31.5417f,
         31.7917f, 32.0417f, 52.9583f, 53.2083f, 53.4583f, 53.7083f, 54.625f,  54.875f,  55.125f,  55.375f,  56.2917f,
         56.5417f, 56.7917f, 57.0417f, 0.f,      0.f,      0.f,      0.f,      0.f,      0.f,      0.f,      0.f,
         0.f,      0.f,      0.f,      0.f,      25.f,     25.f,     25.f,     25.f,     25.f,     25.f,     25.f,
         25.f,     25.f,     25.f,     25.f,     25.f,     50.f,     50.f,     50.f,     50.f,     50.f,     50.f,
         50.f,     50.f,     50.f,     50.f,     50.f,     50.f,     7.39583f, 7.39583f, 7.42708f, 7.64583f, 9.0625f,
         9.0625f,  9.09375f, 9.3125f,  10.7292f, 10.7292f, 10.7604f, 10.9792f, 32.3958f, 32.3958f, 32.4271f, 32.6458f,
         34.0625f, 34.0625f, 34.0938f, 34.3125f, 35.7292f, 35.7292f, 35.7604f, 35.9792f, 57.3958f, 57.3958f, 57.4271f,
         57.6458f, 59.0625f, 59.0625f, 59.0938f, 59.3125f, 60.7292f, 60.7292f, 60.7604f, 60.9792f, 4.27083f, 4.52083f,
         4.77083f, 5.02083f, 5.9375f,  6.1875f,  6.4375f,  6.6875f,  7.60417f, 7.85417f, 8.10417f, 8.35417f, 29.2708f,
         29.5208f, 29.7708f, 30.0208f, 30.9375f, 31.1875f, 31.4375f, 31.6875f, 32.6042f, 32.8542f, 33.1042f, 33.3542f,
         54.2708f, 54.5208f, 54.7708f, 55.0208f, 55.9375f, 56.1875f, 56.4375f, 56.6875f, 57.6042f, 57.8542f, 58.1042f,
         58.3542f, 6.77083f, 6.77083f, 6.77083f, 6.80208f, 8.4375f,  8.4375f,  8.4375f,  8.46875f, 10.1042f, 10.1042f,
         10.1042f, 10.1354f, 31.7708f, 31.7708f, 31.7708f, 31.8021f, 33.4375f, 33.4375f, 33.4375f, 33.4688f, 35.1042f,
         35.1042f, 35.1042f, 35.1354f, 56.7708f, 56.7708f, 56.7708f, 56.8021f, 58.4375f, 58.4375f, 58.4375f, 58.4688f,
         60.1042f, 60.1042f, 60.1042f, 60.1354f});
    test_case.run_with_tolerance_as_fp(1.0e-4f);
}

NGRAPH_TEST(${BACKEND_NAME}, onnx_roialign16_avg_out_half_pixel) {
    const auto function =
        onnx_import::import_onnx_model(file_util::path_join(CommonTestUtils::getExecutableDirectory(),
                                                            SERIALIZED_ZOO,
                                                            "onnx/roialign16_avg_out_half_pixel.onnx"));

    auto test_case = test::TestCase(function, s_device);
    test_case.add_input<float>(
        {1.1,   2.2,   3.3,   4.4,   5.5,   6.6,   7.7,   8.8,   9.9,   11.,   12.1,  13.2,  14.3,  15.4,  16.5,  17.6,
         18.7,  19.8,  20.9,  22.,   23.1,  24.2,  25.3,  26.4,  27.5,  28.6,  29.7,  30.8,  31.9,  33.,   34.1,  35.2,
         36.3,  37.4,  38.5,  39.6,  40.7,  41.8,  42.9,  44.,   45.1,  46.2,  47.3,  48.4,  49.5,  50.6,  51.7,  52.8,
         53.9,  55.,   56.1,  57.2,  58.3,  59.4,  60.5,  61.6,  62.7,  63.8,  64.9,  66.,   67.1,  68.2,  69.3,  70.4,
         71.5,  72.6,  73.7,  74.8,  75.9,  77.,   78.1,  79.2,  80.3,  81.4,  82.5,  83.6,  84.7,  85.8,  86.9,  88.,
         89.1,  90.2,  91.3,  92.4,  93.5,  94.6,  95.7,  96.8,  97.9,  99.,   100.1, 101.2, 102.3, 103.4, 104.5, 105.6,
         106.7, 107.8, 108.9, 110.,  111.1, 112.2, 113.3, 114.4, 115.5, 116.6, 117.7, 118.8, 119.9, 121.,  122.1, 123.2,
         124.3, 125.4, 126.5, 127.6, 128.7, 129.8, 130.9, 132.,  133.1, 134.2, 135.3, 136.4, 137.5, 138.6, 139.7, 140.8,
         141.9, 143.,  144.1, 145.2, 146.3, 147.4, 148.5, 149.6, 150.7, 151.8, 152.9, 154.,  155.1, 156.2, 157.3, 158.4,
         159.5, 160.6, 161.7, 162.8, 163.9, 165.,  166.1, 167.2, 168.3, 169.4, 170.5, 171.6, 172.7, 173.8, 174.9, 176.,
         177.1, 178.2, 179.3, 180.4, 181.5, 182.6, 183.7, 184.8, 185.9, 187.,  188.1, 189.2, 190.3, 191.4, 192.5, 193.6,
         194.7, 195.8, 196.9, 198.,  199.1, 200.2, 201.3, 202.4, 203.5, 204.6, 205.7, 206.8, 207.9, 209.,  210.1, 211.2,
         212.3, 213.4, 214.5, 215.6, 216.7, 217.8, 218.9, 220.,  221.1, 222.2, 223.3, 224.4, 225.5, 226.6, 227.7, 228.8,
         229.9, 231.,  232.1, 233.2, 234.3, 235.4, 236.5, 237.6});

    test_case.add_input<float>({0, 0, 0.75, 2.2, 1.2, 0.5, 2.8, 1.9, 0, 3, 0, 3});

    test_case.add_input<int64_t>({0, 2, 1});
    test_case.add_expected_output<float>(
        Shape{3, 2, 4, 4},
        {2.145,     2.42,      2.6950002, 2.9700003, 3.96,      4.235,    4.51,      4.7850003, 5.775,     6.05,
         6.325,     6.6000004, 7.59,      7.8650007, 8.14,      8.415001, 41.745003, 42.019997, 42.295,    42.57,
         43.56,     43.835,    44.11,     44.385002, 45.375,    45.65,    45.925003, 46.200005, 47.190002, 47.465004,
         47.74,     48.015,    162.77249, 163.0475,  163.32251, 163.5975, 164.42252, 164.69751, 164.9725,  165.2475,
         166.07251, 166.3475,  166.6225,  166.8975,  167.72249, 167.9975, 168.27249, 168.5475,  202.3725,  202.6475,
         202.9225,  203.19751, 204.02252, 204.2975,  204.57251, 204.8475, 205.6725,  205.94751, 206.2225,  206.4975,
         207.32251, 207.5975,  207.8725,  208.1475,  91.162506, 91.4375,  91.7125,   91.9875,   92.8125,   93.0875,
         93.3625,   93.6375,   94.4625,   94.7375,   95.0125,   95.28749, 96.1125,   96.3875,   96.6625,   96.9375,
         130.76251, 131.0375,  131.3125,  131.5875,  132.4125,  132.6875, 132.9625,  133.2375,  134.0625,  134.33751,
         134.6125,  134.88751, 135.7125,  135.9875,  136.26251, 136.53749});
    test_case.run();
}

NGRAPH_TEST(${BACKEND_NAME}, onnx_roialign16_avg_half_pixel) {
    const auto function = onnx_import::import_onnx_model(file_util::path_join(CommonTestUtils::getExecutableDirectory(),
                                                                              SERIALIZED_ZOO,
                                                                              "onnx/roialign16_avg_half_pixel.onnx"));

    auto test_case = test::TestCase(function, s_device);
    test_case.add_input<float>(
        {1.1,   2.2,   3.3,   4.4,   5.5,   6.6,   7.7,   8.8,   9.9,   11.,   12.1,  13.2,  14.3,  15.4,  16.5,  17.6,
         18.7,  19.8,  20.9,  22.,   23.1,  24.2,  25.3,  26.4,  27.5,  28.6,  29.7,  30.8,  31.9,  33.,   34.1,  35.2,
         36.3,  37.4,  38.5,  39.6,  40.7,  41.8,  42.9,  44.,   45.1,  46.2,  47.3,  48.4,  49.5,  50.6,  51.7,  52.8,
         53.9,  55.,   56.1,  57.2,  58.3,  59.4,  60.5,  61.6,  62.7,  63.8,  64.9,  66.,   67.1,  68.2,  69.3,  70.4,
         71.5,  72.6,  73.7,  74.8,  75.9,  77.,   78.1,  79.2,  80.3,  81.4,  82.5,  83.6,  84.7,  85.8,  86.9,  88.,
         89.1,  90.2,  91.3,  92.4,  93.5,  94.6,  95.7,  96.8,  97.9,  99.,   100.1, 101.2, 102.3, 103.4, 104.5, 105.6,
         106.7, 107.8, 108.9, 110.,  111.1, 112.2, 113.3, 114.4, 115.5, 116.6, 117.7, 118.8, 119.9, 121.,  122.1, 123.2,
         124.3, 125.4, 126.5, 127.6, 128.7, 129.8, 130.9, 132.,  133.1, 134.2, 135.3, 136.4, 137.5, 138.6, 139.7, 140.8,
         141.9, 143.,  144.1, 145.2, 146.3, 147.4, 148.5, 149.6, 150.7, 151.8, 152.9, 154.,  155.1, 156.2, 157.3, 158.4,
         159.5, 160.6, 161.7, 162.8, 163.9, 165.,  166.1, 167.2, 168.3, 169.4, 170.5, 171.6, 172.7, 173.8, 174.9, 176.,
         177.1, 178.2, 179.3, 180.4, 181.5, 182.6, 183.7, 184.8, 185.9, 187.,  188.1, 189.2, 190.3, 191.4, 192.5, 193.6,
         194.7, 195.8, 196.9, 198.,  199.1, 200.2, 201.3, 202.4, 203.5, 204.6, 205.7, 206.8, 207.9, 209.,  210.1, 211.2,
         212.3, 213.4, 214.5, 215.6, 216.7, 217.8, 218.9, 220.,  221.1, 222.2, 223.3, 224.4, 225.5, 226.6, 227.7, 228.8,
         229.9, 231.,  232.1, 233.2, 234.3, 235.4, 236.5, 237.6});

    test_case.add_input<float>({0, 0, 0.75, 2.2, 1.2, 0.5, 2.8, 1.9, 0, 3, 0, 3});

    test_case.add_input<int64_t>({0, 2, 1});
    test_case.add_expected_output<float>(
        Shape{3, 2, 4, 4},
        {1.1,       1.1,       1.1,       1.1,       1.1,       1.1,       1.1,       1.1,       2.3375,    2.3375,
         2.3375,    2.3375,    4.1525,    4.1525,    4.1525,    4.1525,    40.7,      40.7,      40.7,      40.7,
         40.7,      40.7,      40.7,      40.7,      41.9375,   41.9375,   41.9375,   41.9375,   43.7525,   43.7525,
         43.7525,   43.7525,   159.72,    159.94,    160.16,    160.38,    159.90562, 160.12563, 160.34563, 160.56563,
         160.9575,  161.1775,  161.3975,  161.61751, 162.1125,  162.3325,  162.55249, 162.77249, 199.32,    199.54001,
         199.76001, 199.97998, 199.50562, 199.72563, 199.94562, 200.16562, 200.5575,  200.7775,  200.9975,  201.2175,
         201.7125,  201.93251, 202.1525,  202.37251, 86.9,      86.9,      86.9,      86.9,      86.9,      86.9,
         86.9,      86.9,      86.9,      86.9,      86.9,      86.9,      86.9,      86.9,      86.9,      86.9,
         126.5,     126.5,     126.5,     126.5,     126.5,     126.5,     126.5,     126.5,     126.5,     126.5,
         126.5,     126.5,     126.5,     126.5,     126.5,     126.5});
    test_case.run_with_tolerance_as_fp(0.01f);
}

NGRAPH_TEST(${BACKEND_NAME}, quant_dequant_pattern) {
    const auto function = onnx_import::import_onnx_model(file_util::path_join(CommonTestUtils::getExecutableDirectory(),
                                                                              SERIALIZED_ZOO,
                                                                              "onnx/quant_dequant_pattern.onnx"));
    auto test_case = test::TestCase(function, s_device);
    // scale == 3.0
    // zero point == 10
    test_case.add_input<float>({9.0, 10.0, 15.0, 20.0, 30.0});
    test_case.add_input<float>({1});
    test_case.add_expected_output<float>(Shape{5}, {9.0, 9.0, 15.0, 21.0, 30.0});
    test_case.run();
}

NGRAPH_TEST(${BACKEND_NAME}, quant_dequant_pattern_axis) {
    const auto function = onnx_import::import_onnx_model(file_util::path_join(CommonTestUtils::getExecutableDirectory(),
                                                                              SERIALIZED_ZOO,
                                                                              "onnx/quant_dequant_pattern_axis.onnx"));
    auto test_case = test::TestCase(function, s_device);
    // axis = 1
    // scale == {2.0, 3.0, 4.0}
    // zero point == {10, 20, 30}
    test_case.add_input<float>({1.0, 2.0, 3.0, 10.0, 20.0, 30.0, 40.0, 50.0, 100.0});
    test_case.add_expected_output<float>(Shape{3, 3}, {0, 3, 4, 10, 21, 32, 40, 51, 100});
    test_case.add_input<float>({1});
    test_case.run();
}

NGRAPH_TEST(${BACKEND_NAME}, onnx_model_logsoftmax_0D) {
    auto function = onnx_import::import_onnx_model(
        file_util::path_join(CommonTestUtils::getExecutableDirectory(), SERIALIZED_ZOO, "onnx/softmax_0D.onnx"));

    auto test_case = test::TestCase(function, s_device);
    test_case.add_input<float>({3.141592});
    test_case.add_expected_output<float>({0.0});
    test_case.run();
}

NGRAPH_TEST(${BACKEND_NAME}, onnx_model_logsoftmax_1D) {
    const auto function = onnx_import::import_onnx_model(
        file_util::path_join(CommonTestUtils::getExecutableDirectory(), SERIALIZED_ZOO, "onnx/logsoftmax_1D.onnx"));
    auto test_case = test::TestCase(function, s_device);

    test_case.add_input<float>({-1.0f, 0.0f, 1.0f});
    test_case.add_expected_output<float>(Shape{3}, {-2.4076061, -1.407606, -0.407606});
    test_case.run();
}

NGRAPH_TEST(${BACKEND_NAME}, onnx_model_logsoftmax13_1D) {
    const auto function = onnx_import::import_onnx_model(
        file_util::path_join(CommonTestUtils::getExecutableDirectory(), SERIALIZED_ZOO, "onnx/logsoftmax13_1D.onnx"));
    auto test_case = test::TestCase(function, s_device);

    test_case.add_input<float>({-1.0f, 0.0f, 1.0f});
    test_case.add_expected_output<float>(Shape{3}, {-2.4076061, -1.407606, -0.407606});
    test_case.run();
}

NGRAPH_TEST(${BACKEND_NAME}, onnx_model_logsoftmax13_2D) {
    const auto function = onnx_import::import_onnx_model(
        file_util::path_join(CommonTestUtils::getExecutableDirectory(), SERIALIZED_ZOO, "onnx/logsoftmax13_2D.onnx"));
    auto test_case = test::TestCase(function, s_device);

    test_case.add_input<float>({0.0f, 1.0f, 2.0f, 3.0f, 10000, 10001, 10002, 10003});
    test_case.add_expected_output<float>(
        Shape{2, 4},
        {-3.4401896, -2.4401896, -1.4401896, -0.44018966, -3.4401896, -2.4401896, -1.4401896, -0.44018966});
    test_case.run_with_tolerance_as_fp();
}

NGRAPH_TEST(${BACKEND_NAME}, onnx_model_logsoftmax13_2D_reshape) {
    const auto function = onnx_import::import_onnx_model(
        file_util::path_join(CommonTestUtils::getExecutableDirectory(), SERIALIZED_ZOO, "onnx/logsoftmax13_2D.onnx"));
    InferenceEngine::CNNNetwork net(function);
    InferenceEngine::ICNNNetwork::InputShapes shapes = {};
    InferenceEngine::SizeVector shape = {1, 1, 4000};
    shapes[net.getInputsInfo().begin()->first] = shape;
    EXPECT_NO_THROW(net.reshape(shapes));
    ASSERT_EQ(shape, net.getOutputsInfo().begin()->second->getDims());
}

NGRAPH_TEST(${BACKEND_NAME}, onnx_model_hard_sigmoid) {
    auto function = onnx_import::import_onnx_model(
        file_util::path_join(CommonTestUtils::getExecutableDirectory(), SERIALIZED_ZOO, "onnx/hard_sigmoid.onnx"));

    const auto inf = std::numeric_limits<float>::infinity();
    const auto neg_inf = -std::numeric_limits<float>::infinity();

    auto test_case = test::TestCase(function, s_device);

    test_case.add_input<float>({inf, neg_inf, 0.0f, 1.0f});
    test_case.add_expected_output<float>(Shape{4}, {1.0f, 0.0f, 0.5f, 0.699999988079071f});
    test_case.run();
}

NGRAPH_TEST(${BACKEND_NAME}, onnx_model_mul_v6) {
    const auto function = onnx_import::import_onnx_model(
        file_util::path_join(CommonTestUtils::getExecutableDirectory(), SERIALIZED_ZOO, "onnx/mul_v6.onnx"));
    auto test_case = test::TestCase(function, s_device);

    test_case.add_input<float>({1.0f, 2.0f, 3.0f});
    test_case.add_input<float>({3.0f, 4.0f, 5.0f});
    test_case.add_expected_output<float>(Shape{3}, {3.0f, 8.0f, 15.0f});
    test_case.run();
}

NGRAPH_TEST(${BACKEND_NAME}, onnx_model_mul_v6_broadcast_axis_1) {
    const auto function = onnx_import::import_onnx_model(file_util::path_join(CommonTestUtils::getExecutableDirectory(),
                                                                              SERIALIZED_ZOO,
                                                                              "onnx/mul_v6_broadcast_axis_1.onnx"));
    auto test_case = test::TestCase(function, s_device);

    Shape shape{1, 3, 2, 2};
    std::vector<float> A(shape_size(shape));
    std::iota(A.begin(), A.end(), 1);
    test_case.add_input<float>(A);
    test_case.add_input<float>({3.0f, 4.0f, 5.0f});
    test_case.add_expected_output<float>(
        shape,
        {3.0f, 6.0f, 9.0f, 12.0f, 20.0f, 24.0f, 28.0f, 32.0f, 45.0f, 50.0f, 55.0f, 60.0f});
    test_case.run();
}

NGRAPH_TEST(${BACKEND_NAME}, onnx_model_mul_v6_broadcast_axes_1_2) {
    const auto function = onnx_import::import_onnx_model(file_util::path_join(CommonTestUtils::getExecutableDirectory(),
                                                                              SERIALIZED_ZOO,
                                                                              "onnx/mul_v6_broadcast_axes_1_2.onnx"));
    auto test_case = test::TestCase(function, s_device);

    Shape shape{1, 3, 2, 2};
    std::vector<float> A(shape_size(shape), -1.f);
    test_case.add_input<float>(A);
    test_case.add_input<float>({3.f, 4.f, 5.f, 6.f, 7.f, 8.f});
    test_case.add_expected_output<float>(shape,
                                         {-3.f, -3.f, -4.f, -4.f, -5.f, -5.f, -6.f, -6.f, -7.f, -7.f, -8.f, -8.f});
    test_case.run();
}

NGRAPH_TEST(${BACKEND_NAME}, onnx_model_mul_v6_broadcast_no_axis) {
    const auto function = onnx_import::import_onnx_model(file_util::path_join(CommonTestUtils::getExecutableDirectory(),
                                                                              SERIALIZED_ZOO,
                                                                              "onnx/mul_v6_broadcast_no_axis.onnx"));
    auto test_case = test::TestCase(function, s_device);

    Shape shape{2, 2};
    std::vector<float> A(shape_size(shape));
    std::iota(A.begin(), A.end(), 1);
    test_case.add_input<float>(A);
    test_case.add_input<float>({3.0f});
    test_case.add_expected_output<float>(shape, {3.0f, 6.0f, 9.0f, 12.0f});
    test_case.run();
}

NGRAPH_TEST(${BACKEND_NAME}, onnx_model_mul_v7) {
    const auto function = onnx_import::import_onnx_model(
        file_util::path_join(CommonTestUtils::getExecutableDirectory(), SERIALIZED_ZOO, "onnx/mul_v7.onnx"));
    auto test_case = test::TestCase(function, s_device);

    test_case.add_input<float>({1.0f, 2.0f, 3.0f});
    test_case.add_input<float>({3.0f, 4.0f, 5.0f});
    test_case.add_expected_output<float>(Shape{3}, {3.0f, 8.0f, 15.0f});
    test_case.run();
}

NGRAPH_TEST(${BACKEND_NAME}, onnx_model_mul_v7_broadcast) {
    const auto function = onnx_import::import_onnx_model(
        file_util::path_join(CommonTestUtils::getExecutableDirectory(), SERIALIZED_ZOO, "onnx/mul_v7_broadcast.onnx"));
    auto test_case = test::TestCase(function, s_device);

    Shape shape{1, 2, 3};
    std::vector<float> A(shape_size(shape));
    std::iota(A.begin(), A.end(), 1);
    test_case.add_input<float>(A);
    test_case.add_input<float>({3.0f, 4.0f, 5.0f});
    test_case.add_expected_output<float>(shape, {3.0f, 8.0f, 15.0f, 12.0f, 20.0f, 30.0f});
    test_case.run();
}

NGRAPH_TEST(${BACKEND_NAME}, onnx_model_add_v6_broadcast_axis_1) {
    const auto function = onnx_import::import_onnx_model(file_util::path_join(CommonTestUtils::getExecutableDirectory(),
                                                                              SERIALIZED_ZOO,
                                                                              "onnx/add_v6_broadcast_axis_1.onnx"));
    auto test_case = test::TestCase(function, s_device);

    Shape shape{1, 3, 2, 2};
    std::vector<float> A(shape_size(shape));
    std::iota(A.begin(), A.end(), 1);
    test_case.add_input<float>(A);
    test_case.add_input<float>({3.0f, 4.0f, 5.0f});
    test_case.add_expected_output<float>(
        shape,
        {4.0f, 5.0f, 6.0f, 7.0f, 9.0f, 10.0f, 11.0f, 12.0f, 14.0f, 15.0f, 16.0f, 17.0f});
    test_case.run();
}

NGRAPH_TEST(${BACKEND_NAME}, onnx_model_add_v6_broadcast_axes_1_2) {
    const auto function = onnx_import::import_onnx_model(file_util::path_join(CommonTestUtils::getExecutableDirectory(),
                                                                              SERIALIZED_ZOO,
                                                                              "onnx/add_v6_broadcast_axes_1_2.onnx"));
    auto test_case = test::TestCase(function, s_device);

    Shape shape{1, 3, 2, 2};
    std::vector<float> A(shape_size(shape), 0.f);
    test_case.add_input<float>(A);
    test_case.add_input<float>({3.f, 4.f, 5.f, 6.f, 7.f, 8.f});
    test_case.add_expected_output<float>(shape, {3.f, 3.f, 4.f, 4.f, 5.f, 5.f, 6.f, 6.f, 7.f, 7.f, 8.f, 8.f});
    test_case.run();
}

NGRAPH_TEST(${BACKEND_NAME}, onnx_model_add_v6_broadcast_no_axis) {
    const auto function = onnx_import::import_onnx_model(file_util::path_join(CommonTestUtils::getExecutableDirectory(),
                                                                              SERIALIZED_ZOO,
                                                                              "onnx/add_v6_broadcast_no_axis.onnx"));
    auto test_case = test::TestCase(function, s_device);

    Shape shape{2, 2};
    std::vector<float> A(shape_size(shape));
    std::iota(A.begin(), A.end(), 1);
    test_case.add_input<float>(A);
    test_case.add_input<float>({3.0f});
    test_case.add_expected_output<float>(shape, {4.0f, 5.0f, 6.0f, 7.0f});
    test_case.run();
}

NGRAPH_TEST(${BACKEND_NAME}, onnx_model_add_v7) {
    const auto function = onnx_import::import_onnx_model(
        file_util::path_join(CommonTestUtils::getExecutableDirectory(), SERIALIZED_ZOO, "onnx/add_v7.onnx"));
    auto test_case = test::TestCase(function, s_device);

    test_case.add_input<float>({1.0f, 2.0f, 3.0f});
    test_case.add_input<float>({3.0f, 4.0f, 5.0f});
    test_case.add_expected_output<float>(Shape{3}, {4.0f, 6.0f, 8.0f});
    test_case.run();
}

NGRAPH_TEST(${BACKEND_NAME}, onnx_model_sub_v6_broadcast_axis_1) {
    const auto function = onnx_import::import_onnx_model(file_util::path_join(CommonTestUtils::getExecutableDirectory(),
                                                                              SERIALIZED_ZOO,
                                                                              "onnx/sub_v6_broadcast_axis_1.onnx"));
    auto test_case = test::TestCase(function, s_device);

    Shape shape{1, 3, 2, 2};
    std::vector<float> A(shape_size(shape));
    std::iota(A.begin(), A.end(), 1);
    test_case.add_input<float>(A);
    test_case.add_input<float>({3.0f, 4.0f, 5.0f});
    test_case.add_expected_output<float>(shape,
                                         {-2.0f, -1.0f, 0.0f, 1.0f, 1.0f, 2.0f, 3.0f, 4.0f, 4.0f, 5.0f, 6.0f, 7.0f});
    test_case.run();
}

NGRAPH_TEST(${BACKEND_NAME}, onnx_model_sub_v6_broadcast_axes_1_2) {
    const auto function = onnx_import::import_onnx_model(file_util::path_join(CommonTestUtils::getExecutableDirectory(),
                                                                              SERIALIZED_ZOO,
                                                                              "onnx/sub_v6_broadcast_axes_1_2.onnx"));
    auto test_case = test::TestCase(function, s_device);

    Shape shape{1, 3, 2, 2};
    std::vector<float> A(shape_size(shape), 0.f);
    test_case.add_input<float>(A);
    test_case.add_input<float>({3.f, 4.f, 5.f, 6.f, 7.f, 8.f});
    test_case.add_expected_output<float>(shape,
                                         {-3.f, -3.f, -4.f, -4.f, -5.f, -5.f, -6.f, -6.f, -7.f, -7.f, -8.f, -8.f});
    test_case.run();
}

NGRAPH_TEST(${BACKEND_NAME}, onnx_model_sub_v6_broadcast_no_axis) {
    const auto function = onnx_import::import_onnx_model(file_util::path_join(CommonTestUtils::getExecutableDirectory(),
                                                                              SERIALIZED_ZOO,
                                                                              "onnx/sub_v6_broadcast_no_axis.onnx"));
    auto test_case = test::TestCase(function, s_device);

    Shape shape{2, 2};
    std::vector<float> A(shape_size(shape));
    std::iota(A.begin(), A.end(), 1);
    test_case.add_input<float>(A);
    test_case.add_input<float>({3.0f});
    test_case.add_expected_output<float>(shape, {-2.0f, -1.0f, 0.0f, 1.0f});
    test_case.run();
}

NGRAPH_TEST(${BACKEND_NAME}, onnx_model_sub_v7) {
    const auto function = onnx_import::import_onnx_model(
        file_util::path_join(CommonTestUtils::getExecutableDirectory(), SERIALIZED_ZOO, "onnx/sub_v7.onnx"));
    auto test_case = test::TestCase(function, s_device);

    test_case.add_input<float>({1.0f, 2.0f, 3.0f});
    test_case.add_input<float>({3.0f, 8.0f, 7.0f});
    test_case.add_expected_output<float>(Shape{3}, {-2.0f, -6.0f, -4.0f});
    test_case.run();
}

NGRAPH_TEST(${BACKEND_NAME}, onnx_model_sub_v7_broadcast) {
    const auto function = onnx_import::import_onnx_model(
        file_util::path_join(CommonTestUtils::getExecutableDirectory(), SERIALIZED_ZOO, "onnx/sub_v7_broadcast.onnx"));
    auto test_case = test::TestCase(function, s_device);

    Shape shape{1, 2, 3};
    std::vector<float> A(shape_size(shape));
    std::iota(A.begin(), A.end(), 1);
    test_case.add_input<float>(A);
    test_case.add_input<float>({3.0f, 4.0f, 5.0f});
    test_case.add_expected_output<float>(shape, {-2.0f, -2.0f, -2.0f, 1.0f, 1.0f, 1.0f});
    test_case.run();
}

NGRAPH_TEST(${BACKEND_NAME}, onnx_model_div_v6_broadcast_axis_1) {
    const auto function = onnx_import::import_onnx_model(file_util::path_join(CommonTestUtils::getExecutableDirectory(),
                                                                              SERIALIZED_ZOO,
                                                                              "onnx/div_v6_broadcast_axis_1.onnx"));
    auto test_case = test::TestCase(function, s_device);

    Shape shape{1, 3, 2, 2};
    std::vector<float> A(shape_size(shape));
    std::iota(A.begin(), A.end(), 1);
    test_case.add_input<float>(A);
    test_case.add_input<float>({3.0f, 4.0f, 5.0f});
    test_case.add_expected_output<float>(
        shape,
        {0.3333333f, 0.6666666f, 1.0f, 1.333333f, 1.25f, 1.5f, 1.75f, 2.0f, 1.8f, 2.0, 2.2f, 2.4f});
    test_case.run();
}

NGRAPH_TEST(${BACKEND_NAME}, onnx_model_div_v6_broadcast_axes_1_2) {
    const auto function = onnx_import::import_onnx_model(file_util::path_join(CommonTestUtils::getExecutableDirectory(),
                                                                              SERIALIZED_ZOO,
                                                                              "onnx/div_v6_broadcast_axes_1_2.onnx"));
    auto test_case = test::TestCase(function, s_device);

    Shape shape{1, 3, 2, 2};
    std::vector<float> A(shape_size(shape), 840.f);
    test_case.add_input<float>(A);
    test_case.add_input<float>({3.f, 4.f, 5.f, 6.f, 7.f, 8.f});
    test_case.add_expected_output<float>(
        shape,
        {280.f, 280.f, 210.f, 210.f, 168.f, 168.f, 140.f, 140.f, 120.f, 120.f, 105.f, 105.f});
    test_case.run();
}

NGRAPH_TEST(${BACKEND_NAME}, onnx_model_div_v6_broadcast_no_axis) {
    const auto function = onnx_import::import_onnx_model(file_util::path_join(CommonTestUtils::getExecutableDirectory(),
                                                                              SERIALIZED_ZOO,
                                                                              "onnx/div_v6_broadcast_no_axis.onnx"));
    auto test_case = test::TestCase(function, s_device);

    Shape shape{2, 2};
    std::vector<float> A(shape_size(shape));
    std::iota(A.begin(), A.end(), 1);
    test_case.add_input<float>(A);
    test_case.add_input<float>({2.0f});
    test_case.add_expected_output<float>(shape, {0.5f, 1.0f, 1.5f, 2.0f});
    test_case.run();
}

NGRAPH_TEST(${BACKEND_NAME}, onnx_model_div_v7) {
    const auto function = onnx_import::import_onnx_model(
        file_util::path_join(CommonTestUtils::getExecutableDirectory(), SERIALIZED_ZOO, "onnx/div_v7.onnx"));
    auto test_case = test::TestCase(function, s_device);

    test_case.add_input<float>({1.0f, 2.0f, 3.0f});
    test_case.add_input<float>({3.0f, 8.0f, 7.0f});
    test_case.add_expected_output<float>(Shape{3}, {0.3333333f, 0.25f, 0.4285714f});
    test_case.run();
}

NGRAPH_TEST(${BACKEND_NAME}, onnx_model_div_v7_broadcast) {
    const auto function = onnx_import::import_onnx_model(
        file_util::path_join(CommonTestUtils::getExecutableDirectory(), SERIALIZED_ZOO, "onnx/div_v7_broadcast.onnx"));
    auto test_case = test::TestCase(function, s_device);

    Shape shape{1, 2, 3};
    std::vector<float> A(shape_size(shape));
    std::iota(A.begin(), A.end(), 1);
    test_case.add_input<float>(A);
    test_case.add_input<float>({3.0f, 4.0f, 5.0f});
    test_case.add_expected_output<float>(shape, {0.3333333f, 0.5f, 0.6f, 1.3333333f, 1.25f, 1.2f});
    test_case.run();
}

NGRAPH_TEST(${BACKEND_NAME}, onnx_model_dangling_parameter) {
    auto function = onnx_import::import_onnx_model(file_util::path_join(CommonTestUtils::getExecutableDirectory(),
                                                                        SERIALIZED_ZOO,
                                                                        "onnx/dangling_parameter.onnx"));

    auto test_case = test::TestCase(function, s_device);

    test_case.add_input<float>({-1.0f, 2.0f, -3.0f});
    test_case.add_expected_output<float>(Shape{3}, {1.0f, 2.0f, 3.0f});
    test_case.run();
}

NGRAPH_TEST(${BACKEND_NAME}, onnx_clip_inbounds) {
    auto function = onnx_import::import_onnx_model(file_util::path_join(CommonTestUtils::getExecutableDirectory(),
                                                                        SERIALIZED_ZOO,
                                                                        "onnx/test_clip_inbounds.onnx"));

    auto test_case = test::TestCase(function, s_device);
    const std::vector<int32_t> data{-1, 0, 1, -9999, 9999};
    test_case.add_input<int32_t>(data);
    test_case.add_expected_output<int32_t>(Shape{data.size()}, data);
    test_case.run();
}

NGRAPH_TEST(${BACKEND_NAME}, onnx_clip_no_min_no_max) {
    auto function = onnx_import::import_onnx_model(file_util::path_join(CommonTestUtils::getExecutableDirectory(),
                                                                        SERIALIZED_ZOO,
                                                                        "onnx/clip_no_min_no_max.onnx"));

    auto test_case = test::TestCase(function, s_device);
    const std::vector<float> data{-1.6, -0.1, 10., 0., -10., 1.99, 2.015, 3.};

    test_case.add_input<float>(data);

    test_case.add_expected_output<float>(Shape{2, 4}, data);
    test_case.run();
}

NGRAPH_TEST(${BACKEND_NAME}, onnx_clip_no_min_no_max_inf) {
    auto function = onnx_import::import_onnx_model(file_util::path_join(CommonTestUtils::getExecutableDirectory(),
                                                                        SERIALIZED_ZOO,
                                                                        "onnx/clip_no_min_no_max.onnx"));

    auto test_case = test::TestCase(function, s_device);
    const std::vector<float> data{std::numeric_limits<float>::infinity(),
                                  -std::numeric_limits<float>::infinity(),
                                  static_cast<float>(std::numeric_limits<double>::max()),
                                  std::numeric_limits<float>::min(),
                                  std::numeric_limits<float>::max(),
                                  std::numeric_limits<float>::lowest(),
                                  0,
                                  -1};

    const std::vector<float> expected_output{std::numeric_limits<float>::max(),
                                             std::numeric_limits<float>::lowest(),
                                             std::numeric_limits<float>::max(),
                                             std::numeric_limits<float>::min(),
                                             std::numeric_limits<float>::max(),
                                             std::numeric_limits<float>::lowest(),
                                             0,
                                             -1};

    test_case.add_input<float>(data);

    test_case.add_expected_output<float>(Shape{2, 4}, expected_output);
    test_case.run_with_tolerance_as_fp(0);
}

NGRAPH_TEST(${BACKEND_NAME}, onnx_clip_no_min_set_max) {
    auto function = onnx_import::import_onnx_model(file_util::path_join(CommonTestUtils::getExecutableDirectory(),
                                                                        SERIALIZED_ZOO,
                                                                        "onnx/clip_no_min_set_max.onnx"));

    auto test_case = test::TestCase(function, s_device);
    const std::vector<float> data{-1.6, -0.1, 10., 0., -10., 1.99, 2.015, 3.};
    const std::vector<float> max_val{2.01};
    const std::vector<float> output{-1.6, -0.1, 2.01, 0., -10., 1.99, 2.01, 2.01};

    test_case.add_input<float>(data);
    test_case.add_input<float>(max_val);

    test_case.add_expected_output<float>(Shape{2, 4}, output);
    test_case.run();
}

NGRAPH_TEST(${BACKEND_NAME}, onnx_clip_set_min_no_max) {
    auto function = onnx_import::import_onnx_model(file_util::path_join(CommonTestUtils::getExecutableDirectory(),
                                                                        SERIALIZED_ZOO,
                                                                        "onnx/clip_set_min_no_max.onnx"));

    auto test_case = test::TestCase(function, s_device);
    const std::vector<float> data{-1.6, -0.1, 10., 0., -10., 1.99, 2.015, 3.};
    const std::vector<float> min_val{-1.59};
    const std::vector<float> output{-1.59, -0.1, 10., 0., -1.59, 1.99, 2.015, 3.};

    test_case.add_input<float>(data);
    test_case.add_input<float>(min_val);

    test_case.add_expected_output<float>(Shape{2, 4}, output);
    test_case.run();
}

NGRAPH_TEST(${BACKEND_NAME}, onnx_clip_no_min_no_max_int64) {
    auto function = onnx_import::import_onnx_model(file_util::path_join(CommonTestUtils::getExecutableDirectory(),
                                                                        SERIALIZED_ZOO,
                                                                        "onnx/clip_no_min_no_max_int64.onnx"));

    auto test_case = test::TestCase(function, s_device);
    const std::vector<int64_t> data{INT64_MAX, INT64_MIN, INT32_MAX, INT32_MIN, 0, -1, 1, 0};

    test_case.add_input<int64_t>(data);

    test_case.add_expected_output<int64_t>(Shape{2, 4}, data);
    test_case.run();
}

NGRAPH_TEST(${BACKEND_NAME}, onnx_clip_no_min_set_max_int64) {
    auto function = onnx_import::import_onnx_model(file_util::path_join(CommonTestUtils::getExecutableDirectory(),
                                                                        SERIALIZED_ZOO,
                                                                        "onnx/clip_no_min_set_max_int64.onnx"));

    auto test_case = test::TestCase(function, s_device);
    const std::vector<int64_t> data{INT64_MAX, INT64_MIN, INT32_MAX, INT32_MIN, 0, -1, 1, 0};
    const std::vector<int64_t> max_val{INT32_MAX};
    const std::vector<int64_t> output{INT32_MAX, INT64_MIN, INT32_MAX, INT32_MIN, 0, -1, 1, 0};

    test_case.add_input<int64_t>(data);
    test_case.add_input<int64_t>(max_val);

    test_case.add_expected_output<int64_t>(Shape{2, 4}, output);
    test_case.run();
}

NGRAPH_TEST(${BACKEND_NAME}, onnx_clip_set_min_no_max_initializers) {
    auto function = onnx_import::import_onnx_model(file_util::path_join(CommonTestUtils::getExecutableDirectory(),
                                                                        SERIALIZED_ZOO,
                                                                        "onnx/clip_set_min_no_max_initializers.onnx"));

    auto test_case = test::TestCase(function, s_device);
    const std::vector<float> data{-1.6, -0.1, 10., 0., -10., 1.99, 2.015, 3.};
    const std::vector<float> output{-1.59, -0.1, 10., 0., -1.59, 1.99, 2.015, 3.};

    test_case.add_input<float>(data);

    test_case.add_expected_output<float>(Shape{2, 4}, output);
    test_case.run();
}

NGRAPH_TEST(${BACKEND_NAME}, onnx_clip_set_min_set_max) {
    auto function = onnx_import::import_onnx_model(file_util::path_join(CommonTestUtils::getExecutableDirectory(),
                                                                        SERIALIZED_ZOO,
                                                                        "onnx/clip_set_min_set_max.onnx"));

    auto test_case = test::TestCase(function, s_device);
    const std::vector<float> data{-1.6, -0.1, 10., 0., -10., 1.99, 2.015, 3.};
    const std::vector<float> min_val{-1.59};
    const std::vector<float> max_val{2.01};
    const std::vector<float> output{-1.59, -0.1, 2.01, 0., -1.59, 1.99, 2.01, 2.01};

    test_case.add_input<float>(data);
    test_case.add_input<float>(min_val);
    test_case.add_input<float>(max_val);

    test_case.add_expected_output<float>(Shape{2, 4}, output);
    test_case.run();
}

NGRAPH_TEST(${BACKEND_NAME}, onnx_clip_set_min_set_max_initializers) {
    auto function = onnx_import::import_onnx_model(file_util::path_join(CommonTestUtils::getExecutableDirectory(),
                                                                        SERIALIZED_ZOO,
                                                                        "onnx/clip_set_min_set_max_initializers.onnx"));

    auto test_case = test::TestCase(function, s_device);
    const std::vector<float> data{-1.6, -0.1, 10., 0., -10., 1.99, 2.015, 3.};
    const std::vector<float> output{-1.59, -0.1, 2.01, 0., -1.59, 1.99, 2.01, 2.01};

    test_case.add_input<float>(data);

    test_case.add_expected_output<float>(Shape{2, 4}, output);
    test_case.run();
}

NGRAPH_TEST(${BACKEND_NAME}, onnx_mvn_v6) {
    auto function = onnx_import::import_onnx_model(
        file_util::path_join(CommonTestUtils::getExecutableDirectory(), SERIALIZED_ZOO, "onnx/mvn_v6.onnx"));

    auto test_case = test::TestCase(function, s_device);
    test_case.add_input<float>({0.8439683,  0.5665144, 0.05836735, 0.02916367, 0.12964272, 0.5060197, 0.79538304,
                                0.9411346,  0.9546573, 0.17730942, 0.46192095, 0.26480448, 0.6746842, 0.01665257,
                                0.62473077, 0.9240844, 0.9722341,  0.11965699, 0.41356155, 0.9129373, 0.59330076,
                                0.81929934, 0.7862604, 0.11799799, 0.69248444, 0.54119414, 0.07513223});
    test_case.add_expected_output<float>(
        Shape{3, 3, 3, 1},
        {1.3546423,  0.33053496, -1.5450814,  -1.2106764,  -0.8925952,  0.29888135, 0.38083088,
         0.81808794, 0.85865635, -1.1060555,  -0.05552877, -0.78310335, 0.83281356, -1.250282,
         0.67467856, 0.7669372,  0.9113869,   -1.6463585,  -0.23402764, 1.6092131,  0.42940593,
         1.2906139,  1.1860244,  -0.92945826, 0.0721334,   -0.38174,    -1.7799333});
    test_case.run();
}

NGRAPH_TEST(${BACKEND_NAME}, onnx_dropout1_no_training_no_return_mask) {
    auto function =
        onnx_import::import_onnx_model(file_util::path_join(CommonTestUtils::getExecutableDirectory(),
                                                            SERIALIZED_ZOO,
                                                            "onnx/dropout1_no_training_no_return_mask.onnx"));

    auto test_case = test::TestCase(function, s_device);
    const std::vector<float> data(3 * 4 * 5, 2.0f);
    test_case.add_input<float>(data);
    test_case.add_expected_output<float>(Shape{3, 4, 5}, data);
    test_case.run();
}

NGRAPH_TEST(${BACKEND_NAME}, onnx_dropout1_no_training_return_mask) {
    auto function = onnx_import::import_onnx_model(file_util::path_join(CommonTestUtils::getExecutableDirectory(),
                                                                        SERIALIZED_ZOO,
                                                                        "onnx/dropout1_no_training_return_mask.onnx"));

    auto test_case = test::TestCase(function, s_device);
    const std::vector<float> data(3 * 4 * 5, 2.0f);
    test_case.add_input<float>(data);
    test_case.add_expected_output<float>(Shape{3, 4, 5}, data);
    test_case.add_expected_output<int32_t>(Shape{3, 4, 5},
                                           std::vector<int32_t>(3 * 4 * 5, 1));  // // bool converted to i32
    test_case.run();
}

NGRAPH_TEST(${BACKEND_NAME}, onnx_dropout7_no_return_mask) {
    auto function = onnx_import::import_onnx_model(file_util::path_join(CommonTestUtils::getExecutableDirectory(),
                                                                        SERIALIZED_ZOO,
                                                                        "onnx/dropout7_no_return_mask.onnx"));

    auto test_case = test::TestCase(function, s_device);
    const std::vector<float> data(3 * 4 * 5, 2.0f);
    test_case.add_input<float>(data);
    test_case.add_expected_output<float>(Shape{3, 4, 5}, data);
    test_case.run();
}

NGRAPH_TEST(${BACKEND_NAME}, onnx_dropout12_no_training_no_return_mask) {
    auto function =
        onnx_import::import_onnx_model(file_util::path_join(CommonTestUtils::getExecutableDirectory(),
                                                            SERIALIZED_ZOO,
                                                            "onnx/dropout12_no_training_no_return_mask.onnx"));

    auto test_case = test::TestCase(function, s_device);
    const std::vector<float> data(3 * 4 * 5, 2.0f);
    test_case.add_input<float>(data);
    test_case.add_expected_output<float>(Shape{3, 4, 5}, data);
    test_case.run();
}

NGRAPH_TEST(${BACKEND_NAME}, onnx_dropout12_no_training_return_mask) {
    auto function = onnx_import::import_onnx_model(file_util::path_join(CommonTestUtils::getExecutableDirectory(),
                                                                        SERIALIZED_ZOO,
                                                                        "onnx/dropout12_no_training_return_mask.onnx"));

    auto test_case = test::TestCase(function, s_device);
    const std::vector<float> data(3 * 4 * 5, 2.0f);
    test_case.add_input<float>(data);
    test_case.add_expected_output<float>(Shape{3, 4, 5}, data);
    test_case.add_expected_output<int32_t>(Shape{3, 4, 5},
                                           std::vector<int32_t>(3 * 4 * 5, 1));  // bool converted to i32
    test_case.run();
}

NGRAPH_TEST(${BACKEND_NAME}, onnx_dropout12_no_traning_no_const_rato) {
    auto function =
        onnx_import::import_onnx_model(file_util::path_join(CommonTestUtils::getExecutableDirectory(),
                                                            SERIALIZED_ZOO,
                                                            "onnx/dropout12_no_traning_no_const_rato.onnx"));

    auto test_case = test::TestCase(function, s_device);
    test_case.add_input<float>({1, 2, 3, 4});
    // test_case.add_input<float>(Shape{}, {0.5}); // ratio input is ignored

    test_case.add_expected_output<float>(Shape{1, 4}, {1., 2., 3., 4.});
    test_case.run();
}

NGRAPH_TEST(${BACKEND_NAME}, onnx_dropout12_training_mode) {
    try {
        auto function = onnx_import::import_onnx_model(file_util::path_join(CommonTestUtils::getExecutableDirectory(),
                                                                            SERIALIZED_ZOO,
                                                                            "onnx/dropout12_training_mode.onnx"));
        FAIL() << "Expected exception was not thrown";
    } catch (const ngraph::ngraph_error& e) {
        EXPECT_HAS_SUBSTRING(e.what(), std::string("Training mode is not supported for Dropout op"));
    } catch (...) {
        FAIL() << "Expected ngraph_error exception was not thrown";
    }
}

NGRAPH_TEST(${BACKEND_NAME}, onnx_dropout12_not_const_training_mode) {
    try {
        auto function =
            onnx_import::import_onnx_model(file_util::path_join(CommonTestUtils::getExecutableDirectory(),
                                                                SERIALIZED_ZOO,
                                                                "onnx/dropout12_not_const_training_mode.onnx"));
        FAIL() << "Expected exception was not thrown";
    } catch (const ngraph::ngraph_error& e) {
        EXPECT_HAS_SUBSTRING(e.what(), std::string("Non-constant training_mode input is not supported."));
    } catch (...) {
        FAIL() << "Expected ngraph_error exception was not thrown";
    }
}

NGRAPH_TEST(${BACKEND_NAME}, onnx_multiple_slices_last_layer) {
    std::vector<float> data(1 * 30 * 320 * 320);
    std::fill(data.begin(), data.end(), 1);

    const auto function = onnx_import::import_onnx_model(file_util::path_join(CommonTestUtils::getExecutableDirectory(),
                                                                              SERIALIZED_ZOO,
                                                                              "onnx/multiple_slices_last_layer.onnx"));
    auto test_case = test::TestCase(function, s_device);
    std::vector<float> o1(1 * 320 * 320 * 21);
    std::fill(o1.begin(), o1.end(), 1);

    std::vector<float> o2(1 * 320 * 320 * 9);
    std::fill(o2.begin(), o2.end(), 1);

    test_case.add_input<float>(data);
    test_case.add_expected_output<float>(Shape{1, 320, 320, 21}, o1);
    test_case.add_expected_output<float>(Shape{1, 320, 320, 9}, o2);
    test_case.run();
}

NGRAPH_TEST(${BACKEND_NAME}, onnx_slice_const_axes_source) {
    auto function = onnx_import::import_onnx_model(file_util::path_join(CommonTestUtils::getExecutableDirectory(),
                                                                        SERIALIZED_ZOO,
                                                                        "onnx/slice_const_axes_source.onnx"));

    auto test_case = test::TestCase(function, s_device);
    test_case.add_input<float>(std::vector<float>{1.f, 2.f, 3.f, 4.f, 5.f, 6.f, 7.f, 8.f});
    test_case.add_expected_output<float>(Shape{2, 2}, {2.f, 3.f, 6.f, 7.f});
    test_case.run();
}

NGRAPH_TEST(${BACKEND_NAME}, onnx_softmax_crossentropy_loss_mean) {
    auto function = onnx_import::import_onnx_model(file_util::path_join(CommonTestUtils::getExecutableDirectory(),
                                                                        SERIALIZED_ZOO,
                                                                        "onnx/softmax_crossentropy_loss_mean.onnx"));

    auto test_case = test::TestCase(function, s_device);
    test_case.add_input<float>({0.54881352186203,
                                0.7151893377304077,
                                0.6027633547782898,
                                0.5448831915855408,
                                0.42365479469299316,
                                0.6458941102027893,
                                0.4375872015953064,
                                0.891772985458374,
                                0.9636627435684204,
                                0.3834415078163147,
                                0.7917250394821167,
                                0.5288949012756348,
                                0.5680445432662964,
                                0.9255966544151306,
                                0.07103605568408966});
    test_case.add_input<int64_t>({1, 4, 3});
    test_case.add_expected_output<float>(Shape{}, {1.561384797096252441});
    test_case.run();
}

NGRAPH_TEST(${BACKEND_NAME}, onnx_negativelog_likelihood_loss) {
    auto function = onnx_import::import_onnx_model(file_util::path_join(CommonTestUtils::getExecutableDirectory(),
                                                                        SERIALIZED_ZOO,
                                                                        "onnx/negativelog_likelihood_loss.onnx"));

    auto test_case = test::TestCase(function, s_device);
    test_case.add_input<float>({
        0.54881352186203,    0.7151893377304077,   0.6027633547782898, 0.5448831915855408, 0.42365479469299316,
        0.6458941102027893,  0.4375872015953064,   0.891772985458374,  0.9636627435684204, 0.3834415078163147,
        0.7917250394821167,  0.5288949012756348,   0.5680445432662964, 0.9255966544151306, 0.07103605568408966,
        0.08712930232286453, 0.020218396559357643, 0.832619845867157,  0.7781567573547363, 0.8700121641159058,
        0.978618323802948,   0.7991585731506348,   0.4614793658256531, 0.7805292010307312, 0.11827442795038223,
        0.6399210095405579,  0.14335328340530396,  0.9446688890457153, 0.5218483209609985, 0.4146619439125061,
    });
    test_case.add_input<int64_t>({3, 3, 2, 4, 2, 0});
    test_case.add_expected_output<float>(Shape{}, {-0.531306922435760498});
    test_case.run();
}

NGRAPH_TEST(${BACKEND_NAME}, onnx_constant_fill_input_as_shape_default_value) {
    auto function =
        onnx_import::import_onnx_model(file_util::path_join(CommonTestUtils::getExecutableDirectory(),
                                                            SERIALIZED_ZOO,
                                                            "onnx/constant_fill_input_as_shape_default_value.onnx"));

    auto test_case = test::TestCase(function, s_device);
    test_case.add_expected_output<float>(Shape{1, 2, 3}, {0.f, 0.f, 0.f, 0.f, 0.f, 0.f});
    test_case.run();
}

NGRAPH_TEST(${BACKEND_NAME}, onnx_constant_fill_input_as_shape_u8_type) {
    auto function =
        onnx_import::import_onnx_model(file_util::path_join(CommonTestUtils::getExecutableDirectory(),
                                                            SERIALIZED_ZOO,
                                                            "onnx/constant_fill_input_as_shape_u8_type.onnx"));

    auto test_case = test::TestCase(function, s_device);
    test_case.add_expected_output<uint8_t>(Shape{3, 1, 2}, {3, 3, 3, 3, 3, 3});
    test_case.run();
}

NGRAPH_TEST(${BACKEND_NAME}, onnx_constant_fill_extra_shape) {
    auto function = onnx_import::import_onnx_model(file_util::path_join(CommonTestUtils::getExecutableDirectory(),
                                                                        SERIALIZED_ZOO,
                                                                        "onnx/constant_fill_extra_shape.onnx"));

    auto test_case = test::TestCase(function, s_device);
    test_case.add_expected_output<float>(Shape{3, 1, 2, 2, 1}, std::vector<float>(12, 3.0f));
    test_case.run();
}

NGRAPH_TEST(${BACKEND_NAME}, onnx_constant_fill_shape_attribute) {
    auto function = onnx_import::import_onnx_model(file_util::path_join(CommonTestUtils::getExecutableDirectory(),
                                                                        SERIALIZED_ZOO,
                                                                        "onnx/constant_fill_shape_attribute.onnx"));

    auto test_case = test::TestCase(function, s_device);
    test_case.add_expected_output<int32_t>(Shape{2, 3, 4}, std::vector<int32_t>(24, 5));
    test_case.run();
}

NGRAPH_TEST(${BACKEND_NAME}, onnx_constant_float_tensor) {
    auto function = onnx_import::import_onnx_model(file_util::path_join(CommonTestUtils::getExecutableDirectory(),
                                                                        SERIALIZED_ZOO,
                                                                        "onnx/constant_float_tensor.onnx"));

    auto test_case = test::TestCase(function, s_device);
    test_case.add_expected_output<float>(Shape{2, 3}, {0.0f, 0.5f, 1.f, 1.5f, 2.f, 2.5f});
    test_case.run();
}

NGRAPH_TEST(${BACKEND_NAME}, onnx_constant_bfloat_tensor) {
    auto function = onnx_import::import_onnx_model(file_util::path_join(CommonTestUtils::getExecutableDirectory(),
                                                                        SERIALIZED_ZOO,
                                                                        "onnx/constant_bfloat_tensor.onnx"));

    auto test_case = test::TestCase(function, s_device);
    test_case.add_expected_output<bfloat16>(Shape{2, 3}, {0.f, 5.f, 10.f, 15.f, 20.f, 25.f});
    test_case.run();
}

NGRAPH_TEST(${BACKEND_NAME}, onnx_constant_float_scalar) {
    auto function = onnx_import::import_onnx_model(file_util::path_join(CommonTestUtils::getExecutableDirectory(),
                                                                        SERIALIZED_ZOO,
                                                                        "onnx/constant_float_scalar.onnx"));

    auto test_case = test::TestCase(function, s_device);
    test_case.add_expected_output<float>(Shape{}, {0.5f});
    test_case.run();
}

NGRAPH_TEST(${BACKEND_NAME}, onnx_constant_float_array) {
    auto function = onnx_import::import_onnx_model(file_util::path_join(CommonTestUtils::getExecutableDirectory(),
                                                                        SERIALIZED_ZOO,
                                                                        "onnx/constant_float_array.onnx"));

    auto test_case = test::TestCase(function, s_device);
    test_case.add_expected_output<float>(Shape{3}, {0.5f, 1.f, 1.5f});
    test_case.run();
}

NGRAPH_TEST(${BACKEND_NAME}, onnx_constant_integer_scalar) {
    auto function = onnx_import::import_onnx_model(file_util::path_join(CommonTestUtils::getExecutableDirectory(),
                                                                        SERIALIZED_ZOO,
                                                                        "onnx/constant_integer_scalar.onnx"));

    auto test_case = test::TestCase(function, s_device);
    test_case.add_expected_output<std::int64_t>(Shape{}, {1});
    test_case.run();
}

NGRAPH_TEST(${BACKEND_NAME}, onnx_constant_integer_array) {
    auto function = onnx_import::import_onnx_model(file_util::path_join(CommonTestUtils::getExecutableDirectory(),
                                                                        SERIALIZED_ZOO,
                                                                        "onnx/constant_integer_array.onnx"));

    auto test_case = test::TestCase(function, s_device);
    test_case.add_expected_output<std::int64_t>(Shape{3}, {0, 1, 2});
    test_case.run();
}

NGRAPH_TEST(${BACKEND_NAME}, onnx_constant_sparse_tensor_float_2x2) {
    auto function = onnx_import::import_onnx_model(file_util::path_join(CommonTestUtils::getExecutableDirectory(),
                                                                        SERIALIZED_ZOO,
                                                                        "onnx/constant_sparse_tensor.onnx"));

    auto test_case = test::TestCase(function, s_device);
    test_case.add_expected_output<float>(Shape{2, 2}, {0.f, 5.f, 0.f, 0.f});
    test_case.run();
}

NGRAPH_TEST(${BACKEND_NAME}, onnx_constant_sparse_tensor_float_3x4) {
    auto function = onnx_import::import_onnx_model(file_util::path_join(CommonTestUtils::getExecutableDirectory(),
                                                                        SERIALIZED_ZOO,
                                                                        "onnx/constant_sparse_tensor_float_3x4.onnx"));

    auto test_case = test::TestCase(function, s_device);
    test_case.add_expected_output<float>(Shape{3, 4}, {1.f, 0.f, 0.f, 8.f, 0.f, 0.f, 0.f, 0.f, 0.f, 0.f, 3.f, 0.f});
    test_case.run();
}

NGRAPH_TEST(${BACKEND_NAME}, onnx_constant_sparse_tensor_float_3x4_linearized_indices) {
    auto function = onnx_import::import_onnx_model(
        file_util::path_join(CommonTestUtils::getExecutableDirectory(),
                             SERIALIZED_ZOO,
                             "onnx/constant_sparse_tensor_float_3x4_linearized_indices.onnx"));

    auto test_case = test::TestCase(function, s_device);
    test_case.add_expected_output<float>(Shape{3, 4}, {1.f, 0.f, 0.f, 8.f, 0.f, 0.f, 0.f, 0.f, 0.f, 0.f, 3.f, 0.f});
    test_case.run();
}

NGRAPH_TEST(${BACKEND_NAME}, onnx_constant_sparse_tensor_int32_3x4) {
    auto function = onnx_import::import_onnx_model(file_util::path_join(CommonTestUtils::getExecutableDirectory(),
                                                                        SERIALIZED_ZOO,
                                                                        "onnx/constant_sparse_tensor_int32_3x4.onnx"));

    auto test_case = test::TestCase(function, s_device);
    test_case.add_expected_output<int32_t>(Shape{3, 4}, {1, 0, 0, 8, 0, 0, 0, 0, 0, 0, 3, 0});
    test_case.run();
}

NGRAPH_TEST(${BACKEND_NAME}, onnx_constant_sparse_tensor_int64_3x4) {
    auto function = onnx_import::import_onnx_model(file_util::path_join(CommonTestUtils::getExecutableDirectory(),
                                                                        SERIALIZED_ZOO,
                                                                        "onnx/constant_sparse_tensor_int64_3x4.onnx"));

    auto test_case = test::TestCase(function, s_device);
    test_case.add_expected_output<int64_t>(Shape{3, 4}, {1, 0, 0, 8, 0, 0, 0, 0, 0, 0, 3, 0});
    test_case.run();
}

NGRAPH_TEST(${BACKEND_NAME}, onnx_constant_sparse_tensor_boolean_3x4) {
    auto function =
        onnx_import::import_onnx_model(file_util::path_join(CommonTestUtils::getExecutableDirectory(),
                                                            SERIALIZED_ZOO,
                                                            "onnx/constant_sparse_tensor_boolean_3x4.onnx"));

    auto test_case = test::TestCase(function, s_device);
    test_case.add_expected_output<bool>(Shape{3, 4}, {1, 0, 0, 1, 0, 0, 0, 0, 0, 0, 1, 0});
    test_case.run();
}

NGRAPH_TEST(${BACKEND_NAME}, onnx_constant_sparse_tensor_float16_3x4) {
    auto function =
        onnx_import::import_onnx_model(file_util::path_join(CommonTestUtils::getExecutableDirectory(),
                                                            SERIALIZED_ZOO,
                                                            "onnx/constant_sparse_tensor_float16_3x4.onnx"));

    auto test_case = test::TestCase(function, s_device);
    test_case.add_expected_output<ngraph::float16>(Shape{3, 4}, {1, 0, 0, 8, 0, 0, 0, 0, 0, 0, 3, 0});
    test_case.run();
}

NGRAPH_TEST(${BACKEND_NAME}, onnx_constant_sparse_tensor_double_3x4) {
    auto function = onnx_import::import_onnx_model(file_util::path_join(CommonTestUtils::getExecutableDirectory(),
                                                                        SERIALIZED_ZOO,
                                                                        "onnx/constant_sparse_tensor_double_3x4.onnx"));

    auto test_case = test::TestCase(function, s_device);
    test_case.add_expected_output<double>(Shape{3, 4}, {1, 0, 0, 8, 0, 0, 0, 0, 0, 0, 3, 0});
    test_case.run();
}

NGRAPH_TEST(${BACKEND_NAME}, onnx_constant_sparse_tensor_int8_3x4) {
    auto function = onnx_import::import_onnx_model(file_util::path_join(CommonTestUtils::getExecutableDirectory(),
                                                                        SERIALIZED_ZOO,
                                                                        "onnx/constant_sparse_tensor_int8_3x4.onnx"));

    auto test_case = test::TestCase(function, s_device);
    test_case.add_expected_output<int8_t>(Shape{3, 4}, {1, 0, 0, 8, 0, 0, 0, 0, 0, 0, 3, 0});
    test_case.run();
}

NGRAPH_TEST(${BACKEND_NAME}, onnx_constant_sparse_tensor_int16_3x4) {
    auto function = onnx_import::import_onnx_model(file_util::path_join(CommonTestUtils::getExecutableDirectory(),
                                                                        SERIALIZED_ZOO,
                                                                        "onnx/constant_sparse_tensor_int16_3x4.onnx"));

    auto test_case = test::TestCase(function, s_device);
    test_case.add_expected_output<int16_t>(Shape{3, 4}, {1, 0, 0, 8, 0, 0, 0, 0, 0, 0, 3, 0});
    test_case.run();
}

NGRAPH_TEST(${BACKEND_NAME}, onnx_constant_sparse_tensor_uint8_3x4) {
    auto function = onnx_import::import_onnx_model(file_util::path_join(CommonTestUtils::getExecutableDirectory(),
                                                                        SERIALIZED_ZOO,
                                                                        "onnx/constant_sparse_tensor_uint8_3x4.onnx"));

    auto test_case = test::TestCase(function, s_device);
    test_case.add_expected_output<uint8_t>(Shape{3, 4}, {1, 0, 0, 8, 0, 0, 0, 0, 0, 0, 3, 0});
    test_case.run();
}

NGRAPH_TEST(${BACKEND_NAME}, onnx_constant_sparse_tensor_uint16_3x4) {
    auto function = onnx_import::import_onnx_model(file_util::path_join(CommonTestUtils::getExecutableDirectory(),
                                                                        SERIALIZED_ZOO,
                                                                        "onnx/constant_sparse_tensor_uint16_3x4.onnx"));

    auto test_case = test::TestCase(function, s_device);
    test_case.add_expected_output<uint16_t>(Shape{3, 4}, {1, 0, 0, 8, 0, 0, 0, 0, 0, 0, 3, 0});
    test_case.run();
}

NGRAPH_TEST(${BACKEND_NAME}, onnx_constant_sparse_tensor_uint32_3x4) {
    auto function = onnx_import::import_onnx_model(file_util::path_join(CommonTestUtils::getExecutableDirectory(),
                                                                        SERIALIZED_ZOO,
                                                                        "onnx/constant_sparse_tensor_uint32_3x4.onnx"));

    auto test_case = test::TestCase(function, s_device);
    test_case.add_expected_output<uint32_t>(Shape{3, 4}, {1, 0, 0, 8, 0, 0, 0, 0, 0, 0, 3, 0});
    test_case.run();
}

NGRAPH_TEST(${BACKEND_NAME}, onnx_constant_sparse_tensor_uint64_3x4) {
    auto function = onnx_import::import_onnx_model(file_util::path_join(CommonTestUtils::getExecutableDirectory(),
                                                                        SERIALIZED_ZOO,
                                                                        "onnx/constant_sparse_tensor_uint64_3x4.onnx"));

    auto test_case = test::TestCase(function, s_device);
    test_case.add_expected_output<uint64_t>(Shape{3, 4}, {1, 0, 0, 8, 0, 0, 0, 0, 0, 0, 3, 0});
    test_case.run();
}

NGRAPH_TEST(${BACKEND_NAME}, onnx_constant_sparse_tensor_bfloat16_3x4) {
    auto function =
        onnx_import::import_onnx_model(file_util::path_join(CommonTestUtils::getExecutableDirectory(),
                                                            SERIALIZED_ZOO,
                                                            "onnx/constant_sparse_tensor_bfloat16_3x4.onnx"));

    auto test_case = test::TestCase(function, s_device);
    test_case.add_expected_output<ngraph::bfloat16>(Shape{3, 4}, {1, 0, 0, 8, 0, 0, 0, 0, 0, 0, 3, 0});
    test_case.run();
}

NGRAPH_TEST(${BACKEND_NAME}, onnx_constant_sparse_tensor_float_8x17) {
    auto function = onnx_import::import_onnx_model(file_util::path_join(CommonTestUtils::getExecutableDirectory(),
                                                                        SERIALIZED_ZOO,
                                                                        "onnx/constant_sparse_tensor_float_8x17.onnx"));

    auto test_case = test::TestCase(function, s_device);
    test_case.add_expected_output<float>(
        Shape{8, 17},
        {0.f, 0.f, 0.f, 0.f, 0.f, 0.f, 0.f, 1.f, 0.f, 0.f, 0.f, 0.f, 0.f, 0.f, 0.f, 0.f, 0.f, 0.f, 0.f, 0.f,
         0.f, 0.f, 0.f, 1.f, 0.f, 1.f, 0.f, 0.f, 0.f, 0.f, 0.f, 0.f, 0.f, 0.f, 0.f, 0.f, 0.f, 0.f, 1.f, 1.f,
         0.f, 0.f, 0.f, 1.f, 1.f, 0.f, 0.f, 0.f, 0.f, 0.f, 0.f, 0.f, 0.f, 0.f, 1.f, 1.f, 0.f, 0.f, 0.f, 0.f,
         0.f, 1.f, 1.f, 0.f, 0.f, 0.f, 0.f, 0.f, 0.f, 0.f, 0.f, 1.f, 1.f, 0.f, 0.f, 0.f, 0.f, 0.f, 1.f, 1.f,
         0.f, 0.f, 0.f, 0.f, 0.f, 0.f, 0.f, 0.f, 0.f, 1.f, 1.f, 0.f, 0.f, 0.f, 1.f, 1.f, 0.f, 0.f, 0.f, 0.f,
         0.f, 0.f, 0.f, 0.f, 0.f, 0.f, 0.f, 0.f, 1.f, 0.f, 1.f, 0.f, 0.f, 0.f, 0.f, 0.f, 0.f, 0.f, 0.f, 0.f,
         0.f, 0.f, 0.f, 0.f, 0.f, 0.f, 1.f, 0.f, 0.f, 0.f, 0.f, 0.f, 0.f, 0.f, 0.f, 0.f});
    test_case.run();
}

NGRAPH_TEST(${BACKEND_NAME}, onnx_constant_sparse_tensor_float_2x3x4) {
    auto function =
        onnx_import::import_onnx_model(file_util::path_join(CommonTestUtils::getExecutableDirectory(),
                                                            SERIALIZED_ZOO,
                                                            "onnx/constant_sparse_tensor_float_2x3x4.onnx"));

    auto test_case = test::TestCase(function, s_device);
    test_case.add_expected_output<float>(Shape{2, 3, 4}, {1.f, 0.f, 0.f, 8.f, 0.f, 0.f, 0.f, 0.f, 0.f, 0.f, 3.f, 0.f,
                                                          0.f, 0.f, 0.f, 0.f, 0.f, 0.f, 1.f, 0.f, 0.f, 0.f, 3.f, 0.f});
    test_case.run();
}

NGRAPH_TEST(${BACKEND_NAME}, onnx_constant_sparse_tensor_float_2x2x3x4) {
    auto function =
        onnx_import::import_onnx_model(file_util::path_join(CommonTestUtils::getExecutableDirectory(),
                                                            SERIALIZED_ZOO,
                                                            "onnx/constant_sparse_tensor_float_2x2x3x4.onnx"));

    auto test_case = test::TestCase(function, s_device);
    test_case.add_expected_output<float>(
        Shape{2, 2, 3, 4},
        {0.f, 0.f, 0.f, 0.f, 0.f, 0.f, 0.f, 1.f, 0.f, 0.f, 2.f, 3.f, 0.f, 0.f, 0.f, 0.f,
         0.f, 0.f, 1.f, 0.f, 0.f, 0.f, 0.f, 0.f, 0.f, 0.f, 0.f, 8.f, 0.f, 1.f, 2.f, 0.f,
         0.f, 0.f, 3.f, 0.f, 1.f, 0.f, 0.f, 0.f, 0.f, 2.f, 0.f, 0.f, 0.f, 0.f, 0.f, 0.f});
    test_case.run();
}

NGRAPH_TEST(${BACKEND_NAME}, onnx_einsum_sum) {
    auto function = onnx_import::import_onnx_model(
        file_util::path_join(CommonTestUtils::getExecutableDirectory(), SERIALIZED_ZOO, "onnx/einsum_sum.onnx"));
    auto test_case = test::TestCase(function, s_device);
    test_case.add_input<float>(Shape{3, 4},
                               {1.764052345967664,
                                0.4001572083672233,
                                0.9787379841057392,
                                2.240893199201458,
                                1.8675579901499675,
                                -0.977277879876411,
                                0.9500884175255894,
                                -0.1513572082976979,
                                -0.10321885179355784,
                                0.41059850193837233,
                                0.144043571160878,
                                1.454273506962975});
    test_case.add_expected_output<float>(Shape{3}, {5.3838407376420845, 1.689011319501448, 1.9056967282686674});
    test_case.run();
}

NGRAPH_TEST(${BACKEND_NAME}, onnx_float16_tensor_as_int32) {
    const auto function = onnx_import::import_onnx_model(file_util::path_join(CommonTestUtils::getExecutableDirectory(),
                                                                              SERIALIZED_ZOO,
                                                                              "onnx/conv_fp16_W_as_int32.onnx"));

    auto test_case = test::TestCase(function, s_device);
    // clang-format off
    test_case.add_input<ngraph::float16>(Shape{1, 1, 4, 4},
            {   0,  1,  2,  3,
                4,  5,  6,  7,
                8,  9,  10, 11,
                12, 13, 14, 15  });
    /* filters
            [[[[0.25, 0.5, 0.25],
               [0.5,  1.0, 0.5],
               [0.25, 0.5, 0.25]]]] */
    test_case.add_expected_output<ngraph::float16>(Shape{1, 1, 2, 2},
            {   20, 24,
                36, 40  });
    // clang-format on
    test_case.run();
}

NGRAPH_TEST(${BACKEND_NAME}, onnx_model_max_pool_3d) {
    const auto function = onnx_import::import_onnx_model(
        file_util::path_join(CommonTestUtils::getExecutableDirectory(), SERIALIZED_ZOO, "onnx/max_pool_3d.onnx"));

    auto test_case = test::TestCase(function, s_device);
    test_case.add_input<int32_t>(Shape{1, 3, 3}, {-1, 0, 1, 20, -20, 10, 0, 2, 1});
    test_case.add_expected_output<int32_t>(Shape{1, 3, 2}, {0, 1, 20, 10, 2, 2});
    test_case.add_expected_output<int64_t>(Shape{1, 3, 2}, {1, 2, 3, 5, 7, 7});

    test_case.run();
}

NGRAPH_TEST(${BACKEND_NAME}, onnx_model_max_pool_4d_ceil_mode) {
    const auto function = onnx_import::import_onnx_model(file_util::path_join(CommonTestUtils::getExecutableDirectory(),
                                                                              SERIALIZED_ZOO,
                                                                              "onnx/max_pool_4d_ceil_mode.onnx"));

    auto test_case = test::TestCase(function, s_device);
    test_case.add_input<int32_t>(Shape{1, 1, 4, 4}, gen_range<int32_t>(16, 1));
    test_case.add_expected_output<int32_t>(Shape{1, 1, 2, 2}, {11, 12, 15, 16});
    test_case.add_expected_output<int64_t>(Shape{1, 1, 2, 2}, {10, 11, 14, 15});

    test_case.run();
}

NGRAPH_TEST(${BACKEND_NAME}, onnx_model_max_pool_4d_dilations) {
    const auto function = onnx_import::import_onnx_model(file_util::path_join(CommonTestUtils::getExecutableDirectory(),
                                                                              SERIALIZED_ZOO,
                                                                              "onnx/max_pool_4d_dilations.onnx"));

    auto test_case = test::TestCase(function, s_device);
    test_case.add_input<int32_t>(Shape{1, 1, 4, 4}, {9, 10, 11, 12, 1, 2, 3, 4, 16, 14, 15, 13, 5, 6, 8, 7});
    test_case.add_expected_output<int32_t>(Shape{1, 1, 2, 2}, {16, 14, 8, 7});
    test_case.add_expected_output<int64_t>(Shape{1, 1, 2, 2}, {8, 9, 14, 15});

    test_case.run();
}

NGRAPH_TEST(${BACKEND_NAME}, onnx_model_max_pool_4d_strides) {
    // kernel: 3x3
    // strides: 3, 3
    // explicit pads: 2, 2, 2, 2
    const auto function = onnx_import::import_onnx_model(file_util::path_join(CommonTestUtils::getExecutableDirectory(),
                                                                              SERIALIZED_ZOO,
                                                                              "onnx/max_pool_4d_strides.onnx"));

    auto test_case = test::TestCase(function, s_device);
    test_case.add_input<int8_t>(Shape{1, 1, 5, 5}, gen_range<int8_t>(25, 1));
    test_case.add_expected_output<int8_t>(Shape{1, 1, 3, 3}, {1, 4, 5, 16, 19, 20, 21, 24, 25});
    test_case.add_expected_output<int64_t>(Shape{1, 1, 3, 3}, {0, 3, 4, 15, 18, 19, 20, 23, 24});

    test_case.run();
}

NGRAPH_TEST(${BACKEND_NAME}, onnx_model_max_pool_4d_ceil_strides) {
    // kernel: 3x3
    // strides: 2, 2
    // ceil_mode: 1
    const auto function = onnx_import::import_onnx_model(file_util::path_join(CommonTestUtils::getExecutableDirectory(),
                                                                              SERIALIZED_ZOO,
                                                                              "onnx/max_pool_4d_ceil_strides.onnx"));

    auto test_case = test::TestCase(function, s_device);
    test_case.add_input<float>(
        Shape{1, 1, 4, 4},
        {1.0f, 2.0f, 3.0f, 4.0f, 5.0f, 6.0f, 7.0f, 8.0f, 9.0f, 10.0f, 11.0f, 12.0f, 13.0f, 14.0f, 15.0f, 16.0f});
    test_case.add_expected_output<float>(Shape{1, 1, 2, 2}, {11.0f, 12.0f, 15.0f, 16.0f});
    test_case.add_expected_output<int64_t>(Shape{1, 1, 2, 2}, {10, 11, 14, 15});

    test_case.run();
}

NGRAPH_TEST(${BACKEND_NAME}, onnx_model_random_uniform) {
    const auto function = onnx_import::import_onnx_model(
        file_util::path_join(CommonTestUtils::getExecutableDirectory(), SERIALIZED_ZOO, "onnx/random_uniform.onnx"));

    auto test_case = test::TestCase(function, s_device);
    test_case.add_expected_output<float>(Shape{2, 2}, {43.45518, 48.67585, 42.227386, 40.86294});
    test_case.run();
}

NGRAPH_TEST(${BACKEND_NAME}, onnx_model_random_uniform_like) {
    const auto function = onnx_import::import_onnx_model(file_util::path_join(CommonTestUtils::getExecutableDirectory(),
                                                                              SERIALIZED_ZOO,
                                                                              "onnx/random_uniform_like.onnx"));

    auto test_case = test::TestCase(function, s_device);
    test_case.add_input<float>(Shape{2, 2}, {41, 42, 43, 44});
    test_case.add_expected_output<float>(Shape{2, 2}, {43.45518, 48.67585, 42.227386, 40.86294});
    test_case.run();
}

NGRAPH_TEST(${BACKEND_NAME}, onnx_model_random_normal) {
    const auto function = onnx_import::import_onnx_model(
        file_util::path_join(CommonTestUtils::getExecutableDirectory(), SERIALIZED_ZOO, "onnx/random_normal.onnx"));

    auto test_case = test::TestCase(function, s_device);
    test_case.add_expected_output<float>(Shape{2, 2}, {13.459274, 41.75028, -19.311913, 131.79282});
    test_case.run();
}

NGRAPH_TEST(${BACKEND_NAME}, onnx_model_random_normal_like) {
    const auto function = onnx_import::import_onnx_model(file_util::path_join(CommonTestUtils::getExecutableDirectory(),
                                                                              SERIALIZED_ZOO,
                                                                              "onnx/random_normal_like.onnx"));

    auto test_case = test::TestCase(function, s_device);
    test_case.add_input<float>(Shape{2, 2}, {0, 0, 0, 0});
    test_case.add_expected_output<float>(Shape{2, 2}, {13.459274, 41.75028, -19.311913, 131.79282});
    test_case.run();
}

NGRAPH_TEST(${BACKEND_NAME}, onnx_aten_embedding_bag_packed_sum_2in) {
    const auto function =
        onnx_import::import_onnx_model(file_util::path_join(CommonTestUtils::getExecutableDirectory(),
                                                            SERIALIZED_ZOO,
                                                            "onnx/aten_embedding_sum_packed_2in.onnx"));

    auto test_case = test::TestCase(function, s_device);
    test_case.add_input<float>(Shape{5, 2}, {-0.2, -0.6, -0.1, -0.4, -1.9, -1.8, -1., 1.5, 0.8, -0.7});
    test_case.add_input<int32_t>(Shape{3, 2}, {0, 2, 1, 2, 3, 4});  // indices

    test_case.add_expected_output<float>(Shape{3, 2}, {-2.1, -2.4, -2., -2.2, -0.19999999, 0.8});
    test_case.run();
}

NGRAPH_TEST(${BACKEND_NAME}, onnx_aten_embedding_bag_packed_sum_3in_offsets_none) {
    const auto function =
        onnx_import::import_onnx_model(file_util::path_join(CommonTestUtils::getExecutableDirectory(),
                                                            SERIALIZED_ZOO,
                                                            "onnx/aten_embedding_sum_packed_3in_offset_none.onnx"));

    auto test_case = test::TestCase(function, s_device);
    test_case.add_input<float>(Shape{5, 2}, {-0.2, -0.6, -0.1, -0.4, -1.9, -1.8, -1., 1.5, 0.8, -0.7});
    test_case.add_input<int32_t>(Shape{3, 2}, {0, 2, 1, 2, 3, 4});  // indices

    test_case.add_expected_output<float>(Shape{3, 2}, {-2.1, -2.4, -2., -2.2, -0.19999999, 0.8});
    test_case.run();
}

NGRAPH_TEST(${BACKEND_NAME}, onnx_aten_embedding_bag_packed_sum_4in_per_sample_weights) {
    const auto function = onnx_import::import_onnx_model(
        file_util::path_join(CommonTestUtils::getExecutableDirectory(),
                             SERIALIZED_ZOO,
                             "onnx/aten_embedding_sum_packed_4in_per_sample_weights.onnx"));

    auto test_case = test::TestCase(function, s_device);
    test_case.add_input<float>(Shape{5, 2}, {-0.2, -0.6, -0.1, -0.4, -1.9, -1.8, -1., 1.5, 0.8, -0.7});
    test_case.add_input<int32_t>(Shape{3, 2}, {0, 2, 1, 2, 3, 4});            // indices
    test_case.add_input<float>(Shape{3, 2}, {0.5, 0.5, 0.5, 0.5, 0.5, 0.5});  // per_sample_weights

    test_case.add_expected_output<float>(Shape{3, 2}, {-1.05, -1.2, -1., -1.1, -0.09999999, 0.4});
    test_case.run();
}

NGRAPH_TEST(${BACKEND_NAME}, onnx_aten_embedding_bag_packed_sum_4in_two_none) {
    const auto function =
        onnx_import::import_onnx_model(file_util::path_join(CommonTestUtils::getExecutableDirectory(),
                                                            SERIALIZED_ZOO,
                                                            "onnx/aten_embedding_sum_packed_4in_two_none.onnx"));

    auto test_case = test::TestCase(function, s_device);
    test_case.add_input<float>(Shape{5, 2}, {-0.2, -0.6, -0.1, -0.4, -1.9, -1.8, -1., 1.5, 0.8, -0.7});
    test_case.add_input<int32_t>(Shape{3, 2}, {0, 2, 1, 2, 3, 4});  // indices

    test_case.add_expected_output<float>(Shape{3, 2}, {-2.1, -2.4, -2., -2.2, -0.19999999, 0.8});
    test_case.run();
}

NGRAPH_TEST(${BACKEND_NAME}, onnx_aten_embedding_bag_offsets_sum_3in) {
    const auto function =
        onnx_import::import_onnx_model(file_util::path_join(CommonTestUtils::getExecutableDirectory(),
                                                            SERIALIZED_ZOO,
                                                            "onnx/aten_embedding_sum_offset_3in.onnx"));

    auto test_case = test::TestCase(function, s_device);
    test_case.add_input<float>(Shape{5, 2}, {-0.2, -0.6, -0.1, -0.4, -1.9, -1.8, -1., 1.5, 0.8, -0.7});
    test_case.add_input<int32_t>(Shape{4}, {0, 2, 3, 4});  // indices
    test_case.add_input<int32_t>(Shape{3}, {0, 2, 2});     // offsets

    test_case.add_expected_output<float>(Shape{3, 2}, {-2.1, -2.4, 0, 0, -0.2, 0.8});
    test_case.run();
}

NGRAPH_TEST(${BACKEND_NAME}, onnx_aten_embedding_bag_offsets_sum_4in) {
    const auto function =
        onnx_import::import_onnx_model(file_util::path_join(CommonTestUtils::getExecutableDirectory(),
                                                            SERIALIZED_ZOO,
                                                            "onnx/aten_embedding_sum_offset_4in.onnx"));

    auto test_case = test::TestCase(function, s_device);
    test_case.add_input<float>(Shape{5, 2}, {-0.2, -0.6, -0.1, -0.4, -1.9, -1.8, -1., 1.5, 0.8, -0.7});
    test_case.add_input<int32_t>(Shape{4}, {0, 2, 3, 4});        // indices
    test_case.add_input<int32_t>(Shape{3}, {0, 2, 2});           // offsets
    test_case.add_input<float>(Shape{4}, {0.5, 0.5, 0.5, 0.5});  // per_sample_weights

    test_case.add_expected_output<float>(Shape{3, 2}, {-1.05, -1.2, 0., 0., -0.09999999, 0.4});
    test_case.run();
}

NGRAPH_TEST(${BACKEND_NAME}, onnx_aten_embedding_bag_many_node_outputs) {
    const auto function =
        onnx_import::import_onnx_model(file_util::path_join(CommonTestUtils::getExecutableDirectory(),
                                                            SERIALIZED_ZOO,
                                                            "onnx/aten_embedding_sum_many_outputs.onnx"));

    // 4 outputs in onnx Node (1 connected and 3 not connected)
    EXPECT_EQ(function->outputs().size(), 1);
    EXPECT_EQ(function->get_results().size(), 1);

    auto test_case = test::TestCase(function, s_device);
    test_case.add_input<float>(Shape{5, 2}, {-0.2, -0.6, -0.1, -0.4, -1.9, -1.8, -1., 1.5, 0.8, -0.7});
    test_case.add_input<int32_t>(Shape{4}, {0, 2, 3, 4});  // indices
    test_case.add_input<int32_t>(Shape{3}, {0, 2, 2});     // offsets

    test_case.add_expected_output<float>(Shape{3, 2}, {-2.1, -2.4, 0, 0, -0.2, 0.8});
    test_case.run();
}

NGRAPH_TEST(${BACKEND_NAME}, onnx_aten_unsupported_embedding_mode) {
    try {
        const auto function =
            onnx_import::import_onnx_model(file_util::path_join(CommonTestUtils::getExecutableDirectory(),
                                                                SERIALIZED_ZOO,
                                                                "onnx/aten_unsupported_embedding_mode.onnx"));
        FAIL() << "Expected exception was not thrown.";
    } catch (const ngraph::ngraph_error& e) {
        EXPECT_HAS_SUBSTRING(
            e.what(),
            std::string(
                "Unsupported mode, only `0` (sum) is supported as ATen embedding_bag `mode` attribute. Got: 1"));
    } catch (...) {
        FAIL() << "Other exception than expected was thrown.";
    }
}

NGRAPH_TEST(${BACKEND_NAME}, onnx_aten_unsupported_operator) {
    try {
        const auto function =
            onnx_import::import_onnx_model(file_util::path_join(CommonTestUtils::getExecutableDirectory(),
                                                                SERIALIZED_ZOO,
                                                                "onnx/aten_unsupported_operator.onnx"));
        FAIL() << "Expected exception was not thrown.";
    } catch (const ngraph::ngraph_error& e) {
        EXPECT_HAS_SUBSTRING(
            e.what(),
            std::string(
                "Only `embedding_bag` is supported as ATen `operator` attribute. Got: test_unsupported_operator"));
    } catch (...) {
        FAIL() << "Other exception than expected was thrown.";
    }
}

NGRAPH_TEST(${BACKEND_NAME}, onnx_model_unsqueeze_ai_onnx_domain) {
    auto function = onnx_import::import_onnx_model(file_util::path_join(CommonTestUtils::getExecutableDirectory(),
                                                                        SERIALIZED_ZOO,
                                                                        "onnx/unsqueeze_ai_onnx_domain.onnx"));

    auto input = test::NDArray<float, 3>({{{1, 1, 1, 1, 1}, {1, 1, 1, 1, 1}, {1, 1, 1, 1, 1}, {1, 1, 1, 1, 1}},
                                          {{1, 1, 1, 1, 1}, {1, 1, 1, 1, 1}, {1, 1, 1, 1, 1}, {1, 1, 1, 1, 1}},
                                          {{1, 1, 1, 1, 1}, {1, 1, 1, 1, 1}, {1, 1, 1, 1, 1}, {1, 1, 1, 1, 1}}})
                     .get_vector();

    auto expected_output =
        test::NDArray<float, 4>({{{{1, 1, 1, 1, 1}, {1, 1, 1, 1, 1}, {1, 1, 1, 1, 1}, {1, 1, 1, 1, 1}},
                                  {{1, 1, 1, 1, 1}, {1, 1, 1, 1, 1}, {1, 1, 1, 1, 1}, {1, 1, 1, 1, 1}},
                                  {{1, 1, 1, 1, 1}, {1, 1, 1, 1, 1}, {1, 1, 1, 1, 1}, {1, 1, 1, 1, 1}}}})
            .get_vector();

    auto test_case = test::TestCase(function, s_device);
    test_case.add_input(input);
    test_case.add_expected_output(expected_output);
    test_case.run();
}

NGRAPH_TEST(${BACKEND_NAME}, onnx_model_unsqueeze_default_domain) {
    auto function = onnx_import::import_onnx_model(file_util::path_join(CommonTestUtils::getExecutableDirectory(),
                                                                        SERIALIZED_ZOO,
                                                                        "onnx/unsqueeze_default_domain.onnx"));

    auto input = test::NDArray<float, 3>({{{1, 1, 1, 1, 1}, {1, 1, 1, 1, 1}, {1, 1, 1, 1, 1}, {1, 1, 1, 1, 1}},
                                          {{1, 1, 1, 1, 1}, {1, 1, 1, 1, 1}, {1, 1, 1, 1, 1}, {1, 1, 1, 1, 1}},
                                          {{1, 1, 1, 1, 1}, {1, 1, 1, 1, 1}, {1, 1, 1, 1, 1}, {1, 1, 1, 1, 1}}})
                     .get_vector();

    auto expected_output =
        test::NDArray<float, 4>({{{{1, 1, 1, 1, 1}, {1, 1, 1, 1, 1}, {1, 1, 1, 1, 1}, {1, 1, 1, 1, 1}},
                                  {{1, 1, 1, 1, 1}, {1, 1, 1, 1, 1}, {1, 1, 1, 1, 1}, {1, 1, 1, 1, 1}},
                                  {{1, 1, 1, 1, 1}, {1, 1, 1, 1, 1}, {1, 1, 1, 1, 1}, {1, 1, 1, 1, 1}}}})
            .get_vector();

    auto test_case = test::TestCase(function, s_device);
    test_case.add_input(input);
    test_case.add_expected_output(expected_output);
    test_case.run();
}

NGRAPH_TEST(${BACKEND_NAME}, onnx_model_unsqueeze_default_domain_opset13) {
    auto function = onnx_import::import_onnx_model(file_util::path_join(CommonTestUtils::getExecutableDirectory(),
                                                                        SERIALIZED_ZOO,
                                                                        "onnx/unsqueeze_default_domain_opset13.onnx"));

    auto input = test::NDArray<float, 3>({{{1, 1, 1, 1, 1}, {1, 1, 1, 1, 1}, {1, 1, 1, 1, 1}, {1, 1, 1, 1, 1}},
                                          {{1, 1, 1, 1, 1}, {1, 1, 1, 1, 1}, {1, 1, 1, 1, 1}, {1, 1, 1, 1, 1}},
                                          {{1, 1, 1, 1, 1}, {1, 1, 1, 1, 1}, {1, 1, 1, 1, 1}, {1, 1, 1, 1, 1}}})
                     .get_vector();
    auto expected_output =
        test::NDArray<float, 4>({{{{1, 1, 1, 1, 1}, {1, 1, 1, 1, 1}, {1, 1, 1, 1, 1}, {1, 1, 1, 1, 1}},
                                  {{1, 1, 1, 1, 1}, {1, 1, 1, 1, 1}, {1, 1, 1, 1, 1}, {1, 1, 1, 1, 1}},
                                  {{1, 1, 1, 1, 1}, {1, 1, 1, 1, 1}, {1, 1, 1, 1, 1}, {1, 1, 1, 1, 1}}}})
            .get_vector();

    auto test_case = test::TestCase(function, s_device);
    test_case.add_input(input);
    test_case.add_expected_output(expected_output);
    test_case.run();
}

NGRAPH_TEST(${BACKEND_NAME}, onnx_model_unsqueeze_ai_onnx_domain_opset13) {
    auto function = onnx_import::import_onnx_model(file_util::path_join(CommonTestUtils::getExecutableDirectory(),
                                                                        SERIALIZED_ZOO,
                                                                        "onnx/unsqueeze_ai_onnx_domain_opset13.onnx"));

    auto input = test::NDArray<float, 3>({{{1, 1, 1, 1, 1}, {1, 1, 1, 1, 1}, {1, 1, 1, 1, 1}, {1, 1, 1, 1, 1}},
                                          {{1, 1, 1, 1, 1}, {1, 1, 1, 1, 1}, {1, 1, 1, 1, 1}, {1, 1, 1, 1, 1}},
                                          {{1, 1, 1, 1, 1}, {1, 1, 1, 1, 1}, {1, 1, 1, 1, 1}, {1, 1, 1, 1, 1}}})
                     .get_vector();
    auto expected_output =
        test::NDArray<float, 4>({{{{1, 1, 1, 1, 1}, {1, 1, 1, 1, 1}, {1, 1, 1, 1, 1}, {1, 1, 1, 1, 1}},
                                  {{1, 1, 1, 1, 1}, {1, 1, 1, 1, 1}, {1, 1, 1, 1, 1}, {1, 1, 1, 1, 1}},
                                  {{1, 1, 1, 1, 1}, {1, 1, 1, 1, 1}, {1, 1, 1, 1, 1}, {1, 1, 1, 1, 1}}}})
            .get_vector();

    auto test_case = test::TestCase(function, s_device);
    test_case.add_input(input);
    test_case.add_expected_output(expected_output);
    test_case.run();
}

NGRAPH_TEST(${BACKEND_NAME}, onnx_model_expand_failsafe_node) {
    const auto function = onnx_import::import_onnx_model(file_util::path_join(CommonTestUtils::getExecutableDirectory(),
                                                                              SERIALIZED_ZOO,
                                                                              "onnx/expand_failsafe_node.onnx"));

    auto test_case = test::TestCase(function, s_device);
    const auto input_data = std::vector<float>{1.0f, 2.0f, 3.0f, 4.0f};
    test_case.add_input<float>(input_data);
    // the target shape is an empty constant so the Expand operation should not modify the input shape
    test_case.add_expected_output<float>(input_data);
    test_case.run();
}

NGRAPH_TEST(${BACKEND_NAME}, onnx_scan15_fib_like) {
    const auto function = onnx_import::import_onnx_model(
        file_util::path_join(CommonTestUtils::getExecutableDirectory(), SERIALIZED_ZOO, "onnx/scan15_fib_like.onnx"));

    auto test_case = test::TestCase(function, s_device);
    test_case.add_input<float>(Shape{}, {0});
    test_case.add_input<float>(Shape{}, {1});
    test_case.add_input<float>(Shape{10}, std::vector<float>(10, 1));

    test_case.add_expected_output<float>(Shape{}, {55});
    test_case.add_expected_output<float>(Shape{}, {89});
    test_case.add_expected_output<float>(Shape{10}, {1., 2., 3., 5., 8., 13., 21., 34., 55., 89.});
    test_case.run();
}

NGRAPH_TEST(${BACKEND_NAME}, onnx_scan15_fib_like_out_rev) {
    const auto function = onnx_import::import_onnx_model(file_util::path_join(CommonTestUtils::getExecutableDirectory(),
                                                                              SERIALIZED_ZOO,
                                                                              "onnx/scan15_fib_like_out_rev.onnx"));

    auto test_case = test::TestCase(function, s_device);
    test_case.add_input<float>(Shape{}, {0});
    test_case.add_input<float>(Shape{}, {1});
    test_case.add_input<float>(Shape{10}, std::vector<float>(10, 1));

    test_case.add_expected_output<float>(Shape{}, {55});
    test_case.add_expected_output<float>(Shape{}, {89});
    test_case.add_expected_output<float>(Shape{10}, {89., 55., 34., 21., 13., 8., 5., 3., 2., 1.});
    test_case.run();
}

NGRAPH_TEST(${BACKEND_NAME}, onnx_scan15_fib_like_input_rev) {
    const auto function = onnx_import::import_onnx_model(file_util::path_join(CommonTestUtils::getExecutableDirectory(),
                                                                              SERIALIZED_ZOO,
                                                                              "onnx/scan15_fib_like_input_rev.onnx"));

    auto test_case = test::TestCase(function, s_device);
    test_case.add_input<float>(Shape{}, {0});
    test_case.add_input<float>(Shape{}, {1});
    test_case.add_input<float>(Shape{10}, std::vector<float>{0., 0.1, 0.2, 0.3, 0.4, 0.5, 0.6, 0.7, 0.8, 0.9});

    test_case.add_expected_output<float>(Shape{}, {0.14897026});
    test_case.add_expected_output<float>(Shape{}, {0.});
    test_case.add_expected_output<float>(
        Shape{10},
        {0.9, 1.52, 1.694, 1.9284, 1.8112, 1.4958401, 0.9921121, 0.49759045, 0.14897026, 0.});
    test_case.run();
}

NGRAPH_TEST(${BACKEND_NAME}, onnx_scan15_fib_like_input_out_rev) {
    const auto function =
        onnx_import::import_onnx_model(file_util::path_join(CommonTestUtils::getExecutableDirectory(),
                                                            SERIALIZED_ZOO,
                                                            "onnx/scan15_fib_like_input_out_rev.onnx"));

    auto test_case = test::TestCase(function, s_device);
    test_case.add_input<float>(Shape{}, {0});
    test_case.add_input<float>(Shape{}, {1});
    test_case.add_input<float>(Shape{10}, std::vector<float>{0., 0.1, 0.2, 0.3, 0.4, 0.5, 0.6, 0.7, 0.8, 0.9});

    test_case.add_expected_output<float>(Shape{}, {0.14897026});
    test_case.add_expected_output<float>(Shape{}, {0.});
    test_case.add_expected_output<float>(
        Shape{10},
        {0., 0.14897026, 0.49759045, 0.9921121, 1.4958401, 1.8112, 1.9284, 1.694, 1.52, 0.9});
    test_case.run();
}

NGRAPH_TEST(${BACKEND_NAME}, onnx_scan15_ND_mixed_ones) {
    const auto function = onnx_import::import_onnx_model(
        file_util::path_join(CommonTestUtils::getExecutableDirectory(), SERIALIZED_ZOO, "onnx/scan15_ND_mixed.onnx"));

    auto test_case = test::TestCase(function, s_device);
    test_case.add_input<float>(Shape{1, 3, 2}, {0, 0, 0, 0, 0, 0});
    test_case.add_input<float>(Shape{1, 3, 2}, {1, 1, 1, 1, 1, 1});
    test_case.add_input<float>(Shape{1, 3, 5, 2}, std::vector<float>(30, 1));  // multiply by one
    test_case.add_input<float>(Shape{1, 5, 3, 2}, std::vector<float>(30, 1));  // div by one

    test_case.add_expected_output<float>(Shape{1, 3, 2}, {5., 5., 5., 5., 5., 5.});
    test_case.add_expected_output<float>(Shape{1, 3, 2}, {8., 8., 8., 8., 8., 8.});
    test_case.add_expected_output<float>(Shape{1, 3, 2, 5},
                                         {8., 5., 3., 2., 1., 8., 5., 3., 2., 1., 8., 5., 3., 2., 1.,
                                          8., 5., 3., 2., 1., 8., 5., 3., 2., 1., 8., 5., 3., 2., 1.});
    test_case.run();
}

NGRAPH_TEST(${BACKEND_NAME}, onnx_scan15_ND_mixed_vals) {
    const auto function = onnx_import::import_onnx_model(
        file_util::path_join(CommonTestUtils::getExecutableDirectory(), SERIALIZED_ZOO, "onnx/scan15_ND_mixed.onnx"));

    auto test_case = test::TestCase(function, s_device);
    test_case.add_input<float>(Shape{1, 3, 2}, {0, 0, 0, 0, 0, 0});
    test_case.add_input<float>(Shape{1, 3, 2}, {1, 1, 1, 1, 1, 1});
    std::vector<float> sequence_vals{0.1, 0.2, 0.3, 0.4, 0.5, 0.6, 0.7, 0.8, 0.9, 1.,  1.1, 1.2, 1.3, 1.4, 1.5,
                                     1.6, 1.7, 1.8, 1.9, 2.,  2.1, 2.2, 2.3, 2.4, 2.5, 2.6, 2.7, 2.8, 2.9, 3.};
    test_case.add_input<float>(Shape{1, 3, 5, 2}, sequence_vals);  // multiply factor (reverse)
    test_case.add_input<float>(Shape{1, 5, 3, 2}, sequence_vals);  // div factor

    test_case.add_expected_output<float>(Shape{1, 3, 2},
                                         {2.7327938, 2.1428573, 21.070545, 16.92727, 49.765778, 41.444443});
    test_case.add_expected_output<float>(Shape{1, 3, 2},
                                         {0.40161943, 0.5274726, 16.80789, 14.025973, 59.98805, 50.518517});
    test_case.add_expected_output<float>(
        Shape{1, 3, 2, 5},
        {0.40161943, 2.7327938, 7.3076925, 10.,       9.,       0.5274726, 2.1428573, 4.714286,  6.,        5.,
         16.80789,   21.070545, 20.185184, 13.851851, 6.333333, 14.025973, 16.92727,  15.799998, 10.799999, 5.,
         59.98805,   49.765778, 33.074867, 16.690908, 5.8,      50.518517, 41.444443, 27.444445, 14.,       5.});
    test_case.run();
}

NGRAPH_TEST(${BACKEND_NAME}, onnx_scan15_ND_mixed_vals_neg_axes) {
    // Negative indices for scan_input_axes and scan_output_axes attributes
    const auto function = onnx_import::import_onnx_model(file_util::path_join(CommonTestUtils::getExecutableDirectory(),
                                                                              SERIALIZED_ZOO,
                                                                              "onnx/scan15_ND_mixed_neg_axes.onnx"));

    auto test_case = test::TestCase(function, s_device);
    test_case.add_input<float>(Shape{1, 3, 2}, {0, 0, 0, 0, 0, 0});
    test_case.add_input<float>(Shape{1, 3, 2}, {1, 1, 1, 1, 1, 1});
    std::vector<float> sequence_vals{0.1, 0.2, 0.3, 0.4, 0.5, 0.6, 0.7, 0.8, 0.9, 1.,  1.1, 1.2, 1.3, 1.4, 1.5,
                                     1.6, 1.7, 1.8, 1.9, 2.,  2.1, 2.2, 2.3, 2.4, 2.5, 2.6, 2.7, 2.8, 2.9, 3.};
    test_case.add_input<float>(Shape{1, 3, 5, 2}, sequence_vals);  // multiply factor (reverse)
    test_case.add_input<float>(Shape{1, 5, 3, 2}, sequence_vals);  // div factor

    test_case.add_expected_output<float>(Shape{1, 3, 2},
                                         {2.7327938, 2.1428573, 21.070545, 16.92727, 49.765778, 41.444443});
    test_case.add_expected_output<float>(Shape{1, 3, 2},
                                         {0.40161943, 0.5274726, 16.80789, 14.025973, 59.98805, 50.518517});
    test_case.add_expected_output<float>(
        Shape{1, 3, 2, 5},
        {0.40161943, 2.7327938, 7.3076925, 10.,       9.,       0.5274726, 2.1428573, 4.714286,  6.,        5.,
         16.80789,   21.070545, 20.185184, 13.851851, 6.333333, 14.025973, 16.92727,  15.799998, 10.799999, 5.,
         59.98805,   49.765778, 33.074867, 16.690908, 5.8,      50.518517, 41.444443, 27.444445, 14.,       5.});
    test_case.run();
}

NGRAPH_TEST(${BACKEND_NAME}, onnx_scan15_dyn_rank_vals) {
    const auto function = onnx_import::import_onnx_model(
        file_util::path_join(CommonTestUtils::getExecutableDirectory(), SERIALIZED_ZOO, "onnx/scan15_dyn_rank.onnx"));

    auto test_case = test::TestCase(function, s_device);
    test_case.add_input<float>(Shape{1, 3, 2}, {0, 0, 0, 0, 0, 0});
    test_case.add_input<float>(Shape{1, 3, 2}, {1, 1, 1, 1, 1, 1});
    std::vector<float> sequence_vals{0.1, 0.2, 0.3, 0.4, 0.5, 0.6, 0.7, 0.8, 0.9, 1.,  1.1, 1.2, 1.3, 1.4, 1.5,
                                     1.6, 1.7, 1.8, 1.9, 2.,  2.1, 2.2, 2.3, 2.4, 2.5, 2.6, 2.7, 2.8, 2.9, 3.};
    test_case.add_input<float>(Shape{1, 3, 5, 2}, sequence_vals);  // multiply factor (reverse)
    test_case.add_input<float>(Shape{1, 5, 3, 2}, sequence_vals);  // div factor

    test_case.add_expected_output<float>(Shape{1, 3, 2},
                                         {2.7327938, 2.1428573, 21.070545, 16.92727, 49.765778, 41.444443});
    test_case.add_expected_output<float>(Shape{1, 3, 2},
                                         {0.40161943, 0.5274726, 16.80789, 14.025973, 59.98805, 50.518517});
    test_case.add_expected_output<float>(
        Shape{1, 3, 2, 5},
        {0.40161943, 2.7327938, 7.3076925, 10.,       9.,       0.5274726, 2.1428573, 4.714286,  6.,        5.,
         16.80789,   21.070545, 20.185184, 13.851851, 6.333333, 14.025973, 16.92727,  15.799998, 10.799999, 5.,
         59.98805,   49.765778, 33.074867, 16.690908, 5.8,      50.518517, 41.444443, 27.444445, 14.,       5.});
    test_case.run();
}

NGRAPH_TEST(${BACKEND_NAME}, onnx_scan15_dyn_rank_vals_neg_axes) {
    // Negative indices for scan_input_axes and scan_output_axes attributes
    try {
        const auto function =
            onnx_import::import_onnx_model(file_util::path_join(CommonTestUtils::getExecutableDirectory(),
                                                                SERIALIZED_ZOO,
                                                                "onnx/scan15_dyn_rank_neg_axes.onnx"));
    } catch (const ngraph::ngraph_error& e) {
        EXPECT_HAS_SUBSTRING(e.what(), std::string("Rank must be static in order to normalize negative axis"));
    } catch (...) {
        FAIL() << "Expected exception was not thrown.";
    }
}

NGRAPH_TEST(${BACKEND_NAME}, onnx_scan15_ND_b4_input_rev_vals) {
    const auto function = onnx_import::import_onnx_model(file_util::path_join(CommonTestUtils::getExecutableDirectory(),
                                                                              SERIALIZED_ZOO,
                                                                              "onnx/scan15_ND_b4_input_rev.onnx"));

    auto test_case = test::TestCase(function, s_device);
    test_case.add_input<float>(Shape{4, 3, 2}, std::vector<float>(24, 0));
    test_case.add_input<float>(Shape{4, 3, 2}, std::vector<float>(24, 1));
    std::vector<float> sequence_vals{
        0.1,  0.2, 0.3,  0.4,  0.5,  0.6,  0.7,  0.8,  0.9,  1.,   1.1,  1.2,  1.3,  1.4,  1.5,  1.6,  1.7,  1.8,
        1.9,  2.,  2.1,  2.2,  2.3,  2.4,  2.5,  2.6,  2.7,  2.8,  2.9,  3.,   3.1,  3.2,  3.3,  3.4,  3.5,  3.6,
        3.7,  3.8, 3.9,  4.,   4.1,  4.2,  4.3,  4.4,  4.5,  4.6,  4.7,  4.8,  4.9,  5.,   5.1,  5.2,  5.3,  5.4,
        5.5,  5.6, 5.7,  5.8,  5.9,  6.,   6.1,  6.2,  6.3,  6.4,  6.5,  6.6,  6.7,  6.8,  6.9,  7.,   7.1,  7.2,
        7.3,  7.4, 7.5,  7.6,  7.7,  7.8,  7.9,  8.,   8.1,  8.2,  8.3,  8.4,  8.5,  8.6,  8.7,  8.8,  8.9,  9.,
        9.1,  9.2, 9.3,  9.4,  9.5,  9.6,  9.7,  9.8,  9.9,  10.,  10.1, 10.2, 10.3, 10.4, 10.5, 10.6, 10.7, 10.8,
        10.9, 11., 11.1, 11.2, 11.3, 11.4, 11.5, 11.6, 11.7, 11.8, 11.9, 12.};
    test_case.add_input<float>(Shape{4, 5, 3, 2}, sequence_vals);  // multiply factor (reverse)
    test_case.add_input<float>(Shape{4, 5, 3, 2}, sequence_vals);  // div factor

    test_case.add_expected_output<float>(
        Shape{4, 3, 2},
        {61.210526, 33.2,      23.857145, 19.181818, 16.373913, 14.5,      6.8880844, 6.83,
         6.7754016, 6.7239814, 6.6754713, 6.6296296, 5.9686656, 5.953226,  5.9382715, 5.9237804,
         5.9097314, 5.896105,  5.652082,  5.645059,  5.638186,  5.6314588, 5.624872,  5.618421});
    test_case.add_expected_output<float>(
        Shape{4, 3, 2},
        {6.271278, 6.2461543, 6.2433867, 6.2545457, 6.2744985, 6.3,       6.9531364, 6.970527,
         6.987378, 7.003712,  7.019554,  7.034921,  7.30868,   7.3164845, 7.324116,  7.3315806,
         7.338885, 7.346032,  7.485426,  7.489783,  7.494067,  7.49828,   7.5024257, 7.506502});
    test_case.add_expected_output<float>(
        Shape{5, 4, 3, 2},
        {25.,       13.,       9.,        7.,        5.8,       5.,        1.7741936, 1.75,      1.7272727, 1.7058823,
         1.6857144, 1.6666667, 1.3934426, 1.3870969, 1.3809522, 1.375,     1.3692307, 1.3636364, 1.2637362, 1.2608696,
         1.2580644, 1.2553192, 1.2526315, 1.25,      70.57143,  35.,       23.333334, 17.6,      14.218181, 12.,
         3.6739323, 3.618421,  3.5664334, 3.5176468, 3.471777,  3.4285717, 2.822119,  2.8083491, 2.7950313, 2.7821426,
         2.7696643, 2.757576,  2.543786,  2.5377107, 2.5317693, 2.5259573, 2.520271,  2.514706,  95.57143,  47.999996,
         32.333336, 24.6,      20.01818,  17.,       5.448126,  5.368421,  5.293706,  5.223529,  5.157491,  5.0952387,
         4.215562,  4.195446,  4.1759834, 4.1571426, 4.138895,  4.1212125, 3.8075223, 3.7985802, 3.7898335, 3.7812767,
         3.7729027, 3.764706,  61.210526, 33.2,      23.857145, 19.181818, 16.373913, 14.5,      6.8880844, 6.83,
         6.7754016, 6.7239814, 6.6754713, 6.6296296, 5.9686656, 5.953226,  5.9382715, 5.9237804, 5.9097314, 5.896105,
         5.652082,  5.645059,  5.638186,  5.6314588, 5.624872,  5.618421,  6.271278,  6.2461543, 6.2433867, 6.2545457,
         6.2744985, 6.3,       6.9531364, 6.970527,  6.987378,  7.003712,  7.019554,  7.034921,  7.30868,   7.3164845,
         7.324116,  7.3315806, 7.338885,  7.346032,  7.485426,  7.489783,  7.494067,  7.49828,   7.5024257, 7.506502});
    test_case.run();
}

NGRAPH_TEST(${BACKEND_NAME}, onnx_scan8_ND_b4_ones) {
    const auto function = onnx_import::import_onnx_model(
        file_util::path_join(CommonTestUtils::getExecutableDirectory(), SERIALIZED_ZOO, "onnx/scan8_ND_b4.onnx"));

    auto test_case = test::TestCase(function, s_device);
    test_case.add_input<float>(Shape{4, 3, 2}, std::vector<float>(24, 0));
    test_case.add_input<float>(Shape{4, 3, 2}, std::vector<float>(24, 1));
    std::vector<float> sequence_vals(120, 1);
    test_case.add_input<float>(Shape{4, 5, 3, 2}, sequence_vals);  // multiply by one
    test_case.add_input<float>(Shape{4, 5, 3, 2}, sequence_vals);  // div by one

    test_case.add_expected_output<float>(Shape{4, 3, 2}, {5., 5., 5., 5., 5., 5., 5., 5., 5., 5., 5., 5.,
                                                          5., 5., 5., 5., 5., 5., 5., 5., 5., 5., 5., 5.});
    test_case.add_expected_output<float>(Shape{4, 3, 2}, {8., 8., 8., 8., 8., 8., 8., 8., 8., 8., 8., 8.,
                                                          8., 8., 8., 8., 8., 8., 8., 8., 8., 8., 8., 8.});
    test_case.add_expected_output<float>(
        Shape{4, 5, 3, 2},
        {1., 1., 1., 1., 1., 1., 2., 2., 2., 2., 2., 2., 3., 3., 3., 3., 3., 3., 5., 5., 5., 5., 5., 5.,
         8., 8., 8., 8., 8., 8., 1., 1., 1., 1., 1., 1., 2., 2., 2., 2., 2., 2., 3., 3., 3., 3., 3., 3.,
         5., 5., 5., 5., 5., 5., 8., 8., 8., 8., 8., 8., 1., 1., 1., 1., 1., 1., 2., 2., 2., 2., 2., 2.,
         3., 3., 3., 3., 3., 3., 5., 5., 5., 5., 5., 5., 8., 8., 8., 8., 8., 8., 1., 1., 1., 1., 1., 1.,
         2., 2., 2., 2., 2., 2., 3., 3., 3., 3., 3., 3., 5., 5., 5., 5., 5., 5., 8., 8., 8., 8., 8., 8.});
    test_case.run();
}

NGRAPH_TEST(${BACKEND_NAME}, onnx_scan8_ND_b4_input_rev_vals) {
    const auto function = onnx_import::import_onnx_model(file_util::path_join(CommonTestUtils::getExecutableDirectory(),
                                                                              SERIALIZED_ZOO,
                                                                              "onnx/scan8_ND_b4_input_rev.onnx"));

    auto test_case = test::TestCase(function, s_device);
    test_case.add_input<float>(Shape{4, 3, 2}, std::vector<float>(24, 0));
    test_case.add_input<float>(Shape{4, 3, 2}, std::vector<float>(24, 1));
    std::vector<float> sequence_vals{
        0.1,  0.2, 0.3,  0.4,  0.5,  0.6,  0.7,  0.8,  0.9,  1.,   1.1,  1.2,  1.3,  1.4,  1.5,  1.6,  1.7,  1.8,
        1.9,  2.,  2.1,  2.2,  2.3,  2.4,  2.5,  2.6,  2.7,  2.8,  2.9,  3.,   3.1,  3.2,  3.3,  3.4,  3.5,  3.6,
        3.7,  3.8, 3.9,  4.,   4.1,  4.2,  4.3,  4.4,  4.5,  4.6,  4.7,  4.8,  4.9,  5.,   5.1,  5.2,  5.3,  5.4,
        5.5,  5.6, 5.7,  5.8,  5.9,  6.,   6.1,  6.2,  6.3,  6.4,  6.5,  6.6,  6.7,  6.8,  6.9,  7.,   7.1,  7.2,
        7.3,  7.4, 7.5,  7.6,  7.7,  7.8,  7.9,  8.,   8.1,  8.2,  8.3,  8.4,  8.5,  8.6,  8.7,  8.8,  8.9,  9.,
        9.1,  9.2, 9.3,  9.4,  9.5,  9.6,  9.7,  9.8,  9.9,  10.,  10.1, 10.2, 10.3, 10.4, 10.5, 10.6, 10.7, 10.8,
        10.9, 11., 11.1, 11.2, 11.3, 11.4, 11.5, 11.6, 11.7, 11.8, 11.9, 12.};
    test_case.add_input<float>(Shape{4, 5, 3, 2}, sequence_vals);  // multiply factor (reverse)
    test_case.add_input<float>(Shape{4, 5, 3, 2}, sequence_vals);  // div factor

    test_case.add_expected_output<float>(
        Shape{4, 3, 2},
        {61.210526, 33.2,      23.857145, 19.181818, 16.373913, 14.5,      6.8880844, 6.83,
         6.7754016, 6.7239814, 6.6754713, 6.6296296, 5.9686656, 5.953226,  5.9382715, 5.9237804,
         5.9097314, 5.896105,  5.652082,  5.645059,  5.638186,  5.6314588, 5.624872,  5.618421});
    test_case.add_expected_output<float>(
        Shape{4, 3, 2},
        {6.271278, 6.2461543, 6.2433867, 6.2545457, 6.2744985, 6.3,       6.9531364, 6.970527,
         6.987378, 7.003712,  7.019554,  7.034921,  7.30868,   7.3164845, 7.324116,  7.3315806,
         7.338885, 7.346032,  7.485426,  7.489783,  7.494067,  7.49828,   7.5024257, 7.506502});
    test_case.add_expected_output<float>(
        Shape{4, 5, 3, 2},
        {25.,       13.,       9.,        7.,        5.8,       5.,        70.57143,  35.,       23.333334, 17.6,
         14.218181, 12.,       95.57143,  47.999996, 32.333336, 24.6,      20.01818,  17.,       61.210526, 33.2,
         23.857145, 19.181818, 16.373913, 14.5,      6.271278,  6.2461543, 6.2433867, 6.2545457, 6.2744985, 6.3,
         1.7741936, 1.75,      1.7272727, 1.7058823, 1.6857144, 1.6666667, 3.6739323, 3.618421,  3.5664334, 3.5176468,
         3.471777,  3.4285717, 5.448126,  5.368421,  5.293706,  5.223529,  5.157491,  5.0952387, 6.8880844, 6.83,
         6.7754016, 6.7239814, 6.6754713, 6.6296296, 6.9531364, 6.970527,  6.987378,  7.003712,  7.019554,  7.034921,
         1.3934426, 1.3870969, 1.3809522, 1.375,     1.3692307, 1.3636364, 2.822119,  2.8083491, 2.7950313, 2.7821426,
         2.7696643, 2.757576,  4.215562,  4.195446,  4.1759834, 4.1571426, 4.138895,  4.1212125, 5.9686656, 5.953226,
         5.9382715, 5.9237804, 5.9097314, 5.896105,  7.30868,   7.3164845, 7.324116,  7.3315806, 7.338885,  7.346032,
         1.2637362, 1.2608696, 1.2580644, 1.2553192, 1.2526315, 1.25,      2.543786,  2.5377107, 2.5317693, 2.5259573,
         2.520271,  2.514706,  3.8075223, 3.7985802, 3.7898335, 3.7812767, 3.7729027, 3.764706,  5.652082,  5.645059,
         5.638186,  5.6314588, 5.624872,  5.618421,  7.485426,  7.489783,  7.494067,  7.49828,   7.5024257, 7.506502});
    test_case.run();
}

NGRAPH_TEST(${BACKEND_NAME}, onnx_scan8_ND_b4_seq_lens) {
    // ONNX Scan-8 can has optional `sequence_lens` input, the input was removed since ONNX Scan-9
    try {
        const auto function =
            onnx_import::import_onnx_model(file_util::path_join(CommonTestUtils::getExecutableDirectory(),
                                                                SERIALIZED_ZOO,
                                                                "onnx/scan8_ND_b4_seq_lens.onnx"));
    } catch (const ngraph::ngraph_error& e) {
        EXPECT_HAS_SUBSTRING(e.what(), std::string(" ONNX Scan-8 `sequence_lens` input is not supported. "));
    } catch (...) {
        FAIL() << "Expected exception was not thrown.";
    }
}

NGRAPH_TEST(${BACKEND_NAME}, onnx_model_softsign) {
    auto model = onnx_import::import_onnx_model(
        file_util::path_join(CommonTestUtils::getExecutableDirectory(), SERIALIZED_ZOO, "onnx/softsign.onnx"));

    Inputs inputs{std::vector<float>{1.0, 0.1, 20.0, 12.0, -12.0, -0.2, 0.5, 100.0, 0.0, -1.0}};

    std::vector<float>
        output{0.5, 0.09090909, 0.95238096, 0.9230769, -0.9230769, -0.16666666, 0.33333334, 0.990099, 0., -0.5};

    auto test_case = test::TestCase(model, s_device);
    test_case.add_multiple_inputs(inputs);
    test_case.add_expected_output(output);
    test_case.run();
}

NGRAPH_TEST(${BACKEND_NAME}, onnx_grid_sample) {
    const auto function = onnx_import::import_onnx_model(
        file_util::path_join(CommonTestUtils::getExecutableDirectory(), SERIALIZED_ZOO, "onnx/grid_sample.onnx"));

    auto test_case = test::TestCase(function, s_device);
    test_case.add_input<float>(Shape{1, 1, 4, 4}, gen_range<float>(16));
    test_case.add_input<float>(
        Shape{1, 6, 6, 2},
        {-1.0000f, -1.0000f, -0.6000f, -1.0000f, -0.2000f, -1.0000f, 0.2000f,  -1.0000f, 0.6000f,  -1.0000f, 1.0000f,
         -1.0000f, -1.0000f, -0.6000f, -0.6000f, -0.6000f, -0.2000f, -0.6000f, 0.2000f,  -0.6000f, 0.6000f,  -0.6000f,
         1.0000f,  -0.6000f, -1.0000f, -0.2000f, -0.6000f, -0.2000f, -0.2000f, -0.2000f, 0.2000f,  -0.2000f, 0.6000f,
         -0.2000f, 1.0000f,  -0.2000f, -1.0000f, 0.2000f,  -0.6000f, 0.2000f,  -0.2000f, 0.2000f,  0.2000f,  0.2000f,
         0.6000f,  0.2000f,  1.0000f,  0.2000f,  -1.0000f, 0.6000f,  -0.6000f, 0.6000f,  -0.2000f, 0.6000f,  0.2000f,
         0.6000f,  0.6000f,  0.6000f,  1.0000f,  0.6000f,  -1.0000f, 1.0000f,  -0.6000f, 1.0000f,  -0.2000f, 1.0000f,
         0.2000f,  1.0000f,  0.6000f,  1.0000f,  1.0000f,  1.0000});

    test_case.add_expected_output<float>(
        Shape{1, 1, 6, 6},
        {0.0000f,  0.1500f,  0.5500f, 0.9500f, 1.3500f,  0.7500f, 0.6000f, 1.5000f,  2.3000f,
         3.1000f,  3.9000f,  2.1000f, 2.2000f, 4.7000f,  5.5000f, 6.3000f, 7.1000f,  3.7000f,
         3.8000f,  7.9000f,  8.7000f, 9.5000f, 10.3000f, 5.3000f, 5.4000f, 11.1000f, 11.9000f,
         12.7000f, 13.5000f, 6.9000f, 3.0000f, 6.1500f,  6.5500f, 6.9500f, 7.3500f,  3.7500});

    test_case.run();
}

NGRAPH_TEST(${BACKEND_NAME}, onnx_concat_empty_init) {
    const auto function = onnx_import::import_onnx_model(
        file_util::path_join(CommonTestUtils::getExecutableDirectory(), SERIALIZED_ZOO, "onnx/concat_empty_init.onnx"));

    auto test_case = test::TestCase(function, s_device);
    test_case.add_input<int64_t>(Shape{2}, std::vector<int64_t>{1, 2});
    test_case.add_expected_output<int64_t>(Shape{2}, std::vector<int64_t>{1, 2});
    test_case.run();
}

NGRAPH_TEST(${BACKEND_NAME}, onnx_trilu_basic) {
    const auto function = onnx_import::import_onnx_model(
        file_util::path_join(CommonTestUtils::getExecutableDirectory(), SERIALIZED_ZOO, "onnx/trilu_basic.onnx"));

    auto test_case = test::TestCase(function, s_device);
    // clang-format off
    test_case.add_input<float>(Shape{5, 5},
        std::vector<float>{ 1,  2,  3,  4,  5,
                            6,  7,  8,  9, 10,
                           11, 12, 13, 14, 15,
                           16, 17, 18, 19, 20,
                           21, 22, 23, 24, 25});
    test_case.add_expected_output<float>(Shape{5, 5},
        std::vector<float>{ 1,  0,  0,  0,  0,
                            6,  7,  0,  0,  0,
                           11, 12, 13,  0,  0,
                           16, 17, 18, 19,  0,
                           21, 22, 23, 24, 25});
    // clang-format on
    test_case.run();
}

NGRAPH_TEST(${BACKEND_NAME}, onnx_trilu_lower) {
    const auto function = onnx_import::import_onnx_model(
        file_util::path_join(CommonTestUtils::getExecutableDirectory(), SERIALIZED_ZOO, "onnx/trilu_lower.onnx"));

    auto test_case = test::TestCase(function, s_device);
    // clang-format off
    test_case.add_input<float>(Shape{4, 5},
        std::vector<float>{ 1,  2,  3,  4,  5,
                            6,  7,  8,  9, 10,
                           11, 12, 13, 14, 15,
                           16, 17, 18, 19, 20});
    test_case.add_input<int64_t>(Shape{}, {0}); // k
    test_case.add_expected_output<float>(Shape{4, 5},
        std::vector<float>{ 1,  0,  0,  0,  0,
                            6,  7,  0,  0,  0,
                           11, 12, 13,  0,  0,
                           16, 17, 18, 19,  0});
    test_case.run();

    test_case.add_input<float>(Shape{4, 5},
        std::vector<float>{ 1,  2,  3,  4,  5,
                            6,  7,  8,  9, 10,
                           11, 12, 13, 14, 15,
                           16, 17, 18, 19, 20});
    test_case.add_input<int64_t>(Shape{}, {2}); // k
    test_case.add_expected_output<float>(Shape{4, 5},
        std::vector<float>{ 1,  2,  3,  0,  0,
                            6,  7,  8,  9,  0,
                           11, 12, 13, 14, 15,
                           16, 17, 18, 19, 20});
    test_case.run();

    test_case.add_input<float>(Shape{4, 5},
        std::vector<float>{ 1,  2,  3,  4,  5,
                            6,  7,  8,  9, 10,
                           11, 12, 13, 14, 15,
                           16, 17, 18, 19, 20});
    test_case.add_input<int64_t>(Shape{}, {-2}); // k
    test_case.add_expected_output<float>(Shape{4, 5},
        std::vector<float>{ 0,  0,  0,  0,  0,
                            0,  0,  0,  0,  0,
                           11,  0,  0,  0,  0,
                           16, 17,  0,  0,  0});
    test_case.run();

    // clang-format on
}

NGRAPH_TEST(${BACKEND_NAME}, onnx_trilu_upper) {
    const auto function = onnx_import::import_onnx_model(
        file_util::path_join(CommonTestUtils::getExecutableDirectory(), SERIALIZED_ZOO, "onnx/trilu_upper.onnx"));

    auto test_case = test::TestCase(function, s_device);
    // clang-format off

    test_case.add_input<float>(Shape{5, 4},
        std::vector<float>{ 1,  2,  3,  4,
                            5,  6,  7,  8,
                            9, 10, 11, 12,
                           13, 14, 15, 16,
                           17, 18, 19, 20});
    test_case.add_input<int64_t>(Shape{}, {0}); // k
    test_case.add_expected_output<float>(Shape{5, 4},
        std::vector<float>{ 1,  2,  3,  4,
                            0,  6,  7,  8,
                            0,  0, 11, 12,
                            0,  0,  0, 16,
                            0,  0,  0,  0});
    test_case.run();

    test_case.add_input<float>(Shape{5, 4},
        std::vector<float>{ 1,  2,  3,  4,
                            5,  6,  7,  8,
                            9, 10, 11, 12,
                           13, 14, 15, 16,
                           17, 18, 19, 20});
    test_case.add_input<int64_t>(Shape{}, {1}); // k
    test_case.add_expected_output<float>(Shape{5, 4},
        std::vector<float>{ 0,  2,  3,  4,
                            0,  0,  7,  8,
                            0,  0,  0, 12,
                            0,  0,  0,  0,
                            0,  0,  0,  0});
    test_case.run();

    test_case.add_input<float>(Shape{5, 4},
        std::vector<float>{ 1,  2,  3,  4,
                            5,  6,  7,  8,
                            9, 10, 11, 12,
                           13, 14, 15, 16,
                           17, 18, 19, 20});
    test_case.add_input<int64_t>(Shape{}, {-1}); // k
    test_case.add_expected_output<float>(Shape{5, 4},
        std::vector<float>{ 1,  2,  3,  4,
                            5,  6,  7,  8,
                            0, 10, 11, 12,
                            0,  0, 15, 16,
                            0,  0,  0, 20});
    test_case.run();

    // clang-format on
}

NGRAPH_TEST(${BACKEND_NAME}, onnx_trilu_upper_3d) {
    const auto function = onnx_import::import_onnx_model(
        file_util::path_join(CommonTestUtils::getExecutableDirectory(), SERIALIZED_ZOO, "onnx/trilu_upper_3d.onnx"));

    auto test_case = test::TestCase(function, s_device);
    // clang-format off

    test_case.add_input<float>(Shape{2, 5, 4},
        std::vector<float>{ 1,  2,  3,  4,
                            5,  6,  7,  8,
                            9, 10, 11, 12,
                           13, 14, 15, 16,
                           17, 18, 19, 20,

                           21, 22, 23, 24,
                           25, 26, 27, 28,
                           29, 30, 31, 32,
                           33, 34, 35, 36,
                           37, 38, 39, 40});
    test_case.add_input<int64_t>(Shape{}, {0}); // k
    test_case.add_expected_output<float>(Shape{2, 5, 4},
        std::vector<float>{ 1,  2,  3,  4,
                            0,  6,  7,  8,
                            0,  0, 11, 12,
                            0,  0,  0, 16,
                            0,  0,  0,  0,

                           21, 22, 23, 24,
                            0, 26, 27, 28,
                            0,  0, 31, 32,
                            0,  0,  0, 36,
                            0,  0,  0,  0});
    test_case.run();

    test_case.add_input<float>(Shape{2, 5, 4},
        std::vector<float>{ 1,  2,  3,  4,
                            5,  6,  7,  8,
                            9, 10, 11, 12,
                           13, 14, 15, 16,
                           17, 18, 19, 20,

                           21, 22, 23, 24,
                           25, 26, 27, 28,
                           29, 30, 31, 32,
                           33, 34, 35, 36,
                           37, 38, 39, 40});
    test_case.add_input<int64_t>(Shape{}, {2}); // k
    test_case.add_expected_output<float>(Shape{2, 5, 4},
        std::vector<float>{ 0,  0,  3,  4,
                            0,  0,  0,  8,
                            0,  0,  0,  0,
                            0,  0,  0,  0,
                            0,  0,  0,  0,

                            0,  0, 23, 24,
                            0,  0,  0, 28,
                            0,  0,  0,  0,
                            0,  0,  0,  0,
                            0,  0,  0,  0});
    test_case.run();

    test_case.add_input<float>(Shape{2, 5, 4},
        std::vector<float>{ 1,  2,  3,  4,
                            5,  6,  7,  8,
                            9, 10, 11, 12,
                           13, 14, 15, 16,
                           17, 18, 19, 20,

                           21, 22, 23, 24,
                           25, 26, 27, 28,
                           29, 30, 31, 32,
                           33, 34, 35, 36,
                           37, 38, 39, 40});
    test_case.add_input<int64_t>(Shape{}, {-2}); // k
    test_case.add_expected_output<float>(Shape{2, 5, 4},
        std::vector<float>{ 1,  2,  3,  4,
                            5,  6,  7,  8,
                            9, 10, 11, 12,
                            0, 14, 15, 16,
                            0,  0, 19, 20,

                           21, 22, 23, 24,
                           25, 26, 27, 28,
                           29, 30, 31, 32,
                            0, 34, 35, 36,
                            0,  0, 39, 40});
    test_case.run();

    // clang-format on
}

NGRAPH_TEST(${BACKEND_NAME}, onnx_trilu_lower_4d) {
    const auto function = onnx_import::import_onnx_model(
        file_util::path_join(CommonTestUtils::getExecutableDirectory(), SERIALIZED_ZOO, "onnx/trilu_lower_4d.onnx"));

    auto test_case = test::TestCase(function, s_device);

    // clang-format off

    test_case.add_input<float>(Shape{2, 1, 4, 5},
        std::vector<float>{ 1,  2,  3,  4,  5,
                            6,  7,  8,  9, 10,
                           11, 12, 13, 14, 15,
                           16, 17, 18, 19, 20,

                           21, 22, 23, 24, 25,
                           26, 27, 28, 29, 30,
                           31, 32, 33, 34, 35,
                           36, 37, 38, 39, 40});
    test_case.add_input<int64_t>(Shape{}, {0}); // k
    test_case.add_expected_output<float>(Shape{2, 1, 4, 5},
        std::vector<float>{ 1,  0,  0,  0,  0,
                            6,  7,  0,  0,  0,
                           11, 12, 13,  0,  0,
                           16, 17, 18, 19,  0,

                           21,  0,  0,  0,  0,
                           26, 27,  0,  0,  0,
                           31, 32, 33,  0,  0,
                           36, 37, 38, 39,  0});
    test_case.run();

    test_case.add_input<float>(Shape{2, 1, 4, 5},
        std::vector<float>{ 1,  2,  3,  4,  5,
                            6,  7,  8,  9, 10,
                           11, 12, 13, 14, 15,
                           16, 17, 18, 19, 20,

                           21, 22, 23, 24, 25,
                           26, 27, 28, 29, 30,
                           31, 32, 33, 34, 35,
                           36, 37, 38, 39, 40});
    test_case.add_input<int64_t>(Shape{}, {1}); // k
    test_case.add_expected_output<float>(Shape{2, 1, 4, 5},
        std::vector<float>{ 1,  2,  0,  0,  0,
                            6,  7,  8,  0,  0,
                           11, 12, 13, 14,  0,
                           16, 17, 18, 19, 20,

                           21, 22,  0,  0,  0,
                           26, 27, 28,  0,  0,
                           31, 32, 33, 34,  0,
                           36, 37, 38, 39, 40});
    test_case.run();

    test_case.add_input<float>(Shape{2, 1, 4, 5},
        std::vector<float>{ 1,  2,  3,  4,  5,
                            6,  7,  8,  9, 10,
                           11, 12, 13, 14, 15,
                           16, 17, 18, 19, 20,

                           21, 22, 23, 24, 25,
                           26, 27, 28, 29, 30,
                           31, 32, 33, 34, 35,
                           36, 37, 38, 39, 40});
    test_case.add_input<int64_t>(Shape{}, {-1}); // k
    test_case.add_expected_output<float>(Shape{2, 1, 4, 5},
        std::vector<float>{ 0,  0,  0,  0,  0,
                            6,  0,  0,  0,  0,
                           11, 12,  0,  0,  0,
                           16, 17, 18,  0,  0,

                            0,  0,  0,  0,  0,
                           26,  0,  0,  0,  0,
                           31, 32,  0,  0,  0,
                           36, 37, 38,  0,  0});
    test_case.run();

    // clang-format on
}

NGRAPH_TEST(${BACKEND_NAME}, onnx_trilu_dynamic_shapes) {
    const auto function = onnx_import::import_onnx_model(file_util::path_join(CommonTestUtils::getExecutableDirectory(),
                                                                              SERIALIZED_ZOO,
                                                                              "onnx/dynamic_shapes/trilu_lower.onnx"));

    auto test_case = test::TestCase(function, s_device);

    // clang-format off

    test_case.add_input<float>(Shape{2, 1, 4, 5},
        std::vector<float>{ 1,  2,  3,  4,  5,
                            6,  7,  8,  9, 10,
                           11, 12, 13, 14, 15,
                           16, 17, 18, 19, 20,

                           21, 22, 23, 24, 25,
                           26, 27, 28, 29, 30,
                           31, 32, 33, 34, 35,
                           36, 37, 38, 39, 40});
    test_case.add_input<int64_t>(Shape{}, {1}); // k
    test_case.add_expected_output<float>(Shape{2, 1, 4, 5},
        std::vector<float>{ 1,  2,  0,  0,  0,
                            6,  7,  8,  0,  0,
                           11, 12, 13, 14,  0,
                           16, 17, 18, 19, 20,

                           21, 22,  0,  0,  0,
                           26, 27, 28,  0,  0,
                           31, 32, 33, 34,  0,
                           36, 37, 38, 39, 40});
    test_case.run();

    // clang-format on
}

NGRAPH_TEST(${BACKEND_NAME}, onnx_is_finite) {
    const auto function = onnx_import::import_onnx_model(file_util::path_join(SERIALIZED_ZOO, "onnx/is_finite.onnx"));

    auto test_case = test::TestCase(function, s_device);

    // clang-format off

    test_case.add_input<float>(Shape{1, 2, 3}, {std::nanf(""), std::numeric_limits<float>::infinity(), -0.6000f, -1.0000f, std::nanf(""), -1.0000f});

    test_case.add_expected_output<bool>(
        Shape{1, 2, 3},
        {false, false, true, true, false, true});

    test_case.run();

    // clang-format on
}

NGRAPH_TEST(${BACKEND_NAME}, onnx_is_inf_default) {
    const auto function = onnx_import::import_onnx_model(
        file_util::path_join(CommonTestUtils::getExecutableDirectory(), SERIALIZED_ZOO, "onnx/is_inf.onnx"));

    auto test_case = test::TestCase(function, s_device);

    // clang-format off

    test_case.add_input<float>(Shape{1, 2, 3}, {std::nanf(""), std::numeric_limits<float>::infinity(), -0.6000f, -1.0000f, std::nanf(""), -1.0000f});

    test_case.add_input<float>(
        Shape{2, 2, 2},
        std::vector<float>{ std::numeric_limits<float>::infinity(), 0.0000f,
                            std::numeric_limits<float>::max(), -0.5000f,
                            -std::numeric_limits<float>::infinity(), 1.0000f,
                            std::numeric_limits<float>::min(), std::nanf("")});
    test_case.add_expected_output<bool>(
        Shape{2, 2, 2},
        std::vector<bool>{true, false,
                          false, false,
                          true, false,
                          false, false});
    test_case.run();

    // clang-format on
}

NGRAPH_TEST(${BACKEND_NAME}, onnx_is_inf_negative_only) {
    const auto function = onnx_import::import_onnx_model(
        file_util::path_join(CommonTestUtils::getExecutableDirectory(), SERIALIZED_ZOO, "onnx/is_inf_negative.onnx"));

    auto test_case = test::TestCase(function, s_device);

    // clang-format off

    test_case.add_input<float>(
        Shape{2, 2, 2},
        std::vector<float>{ std::numeric_limits<float>::infinity(), 0.0000f,
                            std::numeric_limits<float>::max(), -0.5000f,
                            -std::numeric_limits<float>::infinity(), 1.0000f,
                            std::numeric_limits<float>::min(), std::nanf("")});
    test_case.add_expected_output<bool>(
        Shape{2, 2, 2},
        std::vector<bool>{false, false,
                          false, false,
                          true, false,
                          false, false});
    test_case.run();

    // clang-format on
}

NGRAPH_TEST(${BACKEND_NAME}, onnx_is_inf_positive_only) {
    const auto function = onnx_import::import_onnx_model(
        file_util::path_join(CommonTestUtils::getExecutableDirectory(), SERIALIZED_ZOO, "onnx/is_inf_positive.onnx"));

    auto test_case = test::TestCase(function, s_device);

    // clang-format off

    test_case.add_input<float>(
        Shape{2, 2, 2},
        std::vector<float>{ std::numeric_limits<float>::infinity(), 0.0000f,
                            std::numeric_limits<float>::max(), -0.5000f,
                            -std::numeric_limits<float>::infinity(), 1.0000f,
                            std::numeric_limits<float>::min(), std::nanf("")});
    test_case.add_expected_output<bool>(
        Shape{2, 2, 2},
        std::vector<bool>{true, false,
                          false, false,
                          false, false,
                          false, false});
    test_case.run();

    // clang-format on
}

NGRAPH_TEST(${BACKEND_NAME}, onnx_is_inf_detect_none) {
    const auto function = onnx_import::import_onnx_model(
        file_util::path_join(CommonTestUtils::getExecutableDirectory(), SERIALIZED_ZOO, "onnx/is_inf_none.onnx"));

    auto test_case = test::TestCase(function, s_device);

    // clang-format off

    test_case.add_input<float>(
        Shape{2, 2, 2},
        std::vector<float>{ std::numeric_limits<float>::infinity(), 0.0000f,
                            std::numeric_limits<float>::max(), -0.5000f,
                            -std::numeric_limits<float>::infinity(), 1.0000f,
                            std::numeric_limits<float>::min(), std::nanf("")});
    test_case.add_expected_output<bool>(
        Shape{2, 2, 2},
        std::vector<bool>{false, false,
                          false, false,
                          false, false,
                          false, false});
    test_case.run();

    // clang-format on
}

NGRAPH_TEST(${BACKEND_NAME}, onnx_is_nan) {
    const auto function = onnx_import::import_onnx_model(file_util::path_join(SERIALIZED_ZOO, "onnx/is_nan.onnx"));

    auto test_case = test::TestCase(function, s_device);

    // clang-format off

    test_case.add_input<float>(Shape{1, 2, 3}, {std::nanf(""), std::nanf(""), -0.6000f, -1.0000f, std::nanf(""), -1.0000f});

    test_case.add_expected_output<float>(
        Shape{1, 2, 3},
        {true, true, false, false, true, false});

    test_case.run();

    // clang-format on
}

<<<<<<< HEAD
NGRAPH_TEST(${BACKEND_NAME}, onnx_model_layer_norm) {
    const auto function = onnx_import::import_onnx_model(
        file_util::path_join(CommonTestUtils::getExecutableDirectory(), SERIALIZED_ZOO, "onnx/layer_norm.onnx"));

    auto test_case = test::TestCase(function, s_device);
    std::vector<float> input = {
        31.,
        245.,
        47.,
        239.,
        -106.,
        167.,
        33.,
        157.,
        59.,
        -193.,
        -103.,
        -246.,
    };

    std::vector<float> bias = {
        43.,
        -83.,
        -92.,
        12.,
    };

    std::vector<float> scale = {
        19.,
        68.,
        57.,
        59.,
    };

    std::vector<float> output = {
        22.538681,
        -13.113842,
        -144.41461,
        69.15499,
        14.064551,
        -19.023893,
        -107.303635,
        62.184105,
        72.52179,
        -125.468506,
        -83.254326,
        -51.877796,
    };

    test_case.add_input<float>(Shape{3, 4}, input);
    test_case.add_input<float>(scale);
    test_case.add_input<float>(bias);
    test_case.add_expected_output<float>(Shape{3, 4}, output);

    test_case.run_with_tolerance_as_fp(1e-5);
}

NGRAPH_TEST(${BACKEND_NAME}, onnx_model_layer_norm_dynamic_4d) {
    const auto function = onnx_import::import_onnx_model(file_util::path_join(CommonTestUtils::getExecutableDirectory(),
                                                                              SERIALIZED_ZOO,
                                                                              "onnx/layer_norm_dynamic_4d.onnx"));

    auto test_case = test::TestCase(function, s_device);
    std::vector<float> input = {
        159., 1.,   214.,  -12.,  -56.,  -165., -38.,  251.,  -226., -201., 113.,  101., -217., 167.,  -199., 230.,
        -13., 94.,  121.,  78.,   139.,  -56.,  -139., -204., -188., 56.,   -165., 59.,  113.,  229.,  -72.,  75.,
        -75., 202., -195., -102., -234., 237.,  210.,  -49.,  182.,  195.,  150.,  140., 108.,  -245., 63.,   -249.,
    };
    std::vector<float> scale = {
        -74.,
        -49.,
        46.,
        56.,
    };
    std::vector<float> bias = {
        119.,
        41.,
        -23.,
        71.,
    };
    std::vector<float> output = {
        6.7305779e+01,  8.5723816e+01,  3.4935467e+01,  1.2462846e+01, 1.4495818e+02,  9.2883873e+01,  -3.3757442e+01,
        1.6303590e+02,  1.9862335e+02,  8.6093529e+01,  2.4633244e+01, 1.2480267e+02,  1.9577968e+02,  -1.3956308e-01,
        -6.6680313e+01, 1.3526292e+02,  2.4104924e+02,  1.7631407e+01, 2.3617962e+01,  7.9902321e+01,  1.9151673e+00,
        3.7579597e+01,  -4.9401482e+01, 1.0627163e+01,  2.0007460e+02, -7.2534118e+00, -6.4377121e+01, 1.2757914e+02,
        1.0059356e+02,  -2.4040894e+01, -9.0688644e+01, 6.5141930e+01, 1.3524843e+02,  -3.9941471e+01, -7.0394051e+01,
        4.8488670e+01,  2.2384190e+02,  -8.4791994e+00, 1.7051153e+01, 4.5034241e+01,  6.8866104e+01,  -2.0495653e+01,
        -5.7229656e+01, 4.4509735e+00,  3.5370048e+01,  8.9188629e+01, 1.6592127e+01,  1.4586085e+01,
    };

    test_case.add_input<float>(Shape{2, 2, 3, 4}, input);
    test_case.add_input<float>(scale);
    test_case.add_input<float>(bias);
    test_case.add_expected_output<float>(Shape{2, 2, 3, 4}, output);

    test_case.run_with_tolerance_as_fp(1e-5);
}

NGRAPH_TEST(${BACKEND_NAME}, onnx_model_layer_norm_dynamic_4d_axis_minus1) {
    const auto function =
        onnx_import::import_onnx_model(file_util::path_join(CommonTestUtils::getExecutableDirectory(),
                                                            SERIALIZED_ZOO,
                                                            "onnx/layer_norm_dynamic_4d_axis_-1.onnx"));

    auto test_case = test::TestCase(function, s_device);
    std::vector<float> input = {
        159., 1.,   214.,  -12.,  -56.,  -165., -38.,  251.,  -226., -201., 113.,  101., -217., 167.,  -199., 230.,
        -13., 94.,  121.,  78.,   139.,  -56.,  -139., -204., -188., 56.,   -165., 59.,  113.,  229.,  -72.,  75.,
        -75., 202., -195., -102., -234., 237.,  210.,  -49.,  182.,  195.,  150.,  140., 108.,  -245., 63.,   -249.,
    };
    std::vector<float> scale = {
        -74.,
        -49.,
        46.,
        56.,
    };
    std::vector<float> bias = {
        119.,
        41.,
        -23.,
        71.,
    };
    std::vector<float> output = {
        6.7305779e+01,  8.5723816e+01,  3.4935467e+01,  1.2462846e+01, 1.4495818e+02,  9.2883873e+01,  -3.3757442e+01,
        1.6303590e+02,  1.9862335e+02,  8.6093529e+01,  2.4633244e+01, 1.2480267e+02,  1.9577968e+02,  -1.3956308e-01,
        -6.6680313e+01, 1.3526292e+02,  2.4104924e+02,  1.7631407e+01, 2.3617962e+01,  7.9902321e+01,  1.9151673e+00,
        3.7579597e+01,  -4.9401482e+01, 1.0627163e+01,  2.0007460e+02, -7.2534118e+00, -6.4377121e+01, 1.2757914e+02,
        1.0059356e+02,  -2.4040894e+01, -9.0688644e+01, 6.5141930e+01, 1.3524843e+02,  -3.9941471e+01, -7.0394051e+01,
        4.8488670e+01,  2.2384190e+02,  -8.4791994e+00, 1.7051153e+01, 4.5034241e+01,  6.8866104e+01,  -2.0495653e+01,
        -5.7229656e+01, 4.4509735e+00,  3.5370048e+01,  8.9188629e+01, 1.6592127e+01,  1.4586085e+01,
    };

    test_case.add_input<float>(Shape{2, 2, 3, 4}, input);
    test_case.add_input<float>(scale);
    test_case.add_input<float>(bias);
    test_case.add_expected_output<float>(Shape{2, 2, 3, 4}, output);

    test_case.run_with_tolerance_as_fp(1e-5);
=======
NGRAPH_TEST(${BACKEND_NAME}, onnx_model_squeeze_default_domain_opset13) {
    auto function = onnx_import::import_onnx_model(file_util::path_join(CommonTestUtils::getExecutableDirectory(),
                                                                        SERIALIZED_ZOO,
                                                                        "onnx/squeeze_default_domain_opset13.onnx"));

    auto input =
        test::NDArray<float, 3>({{{1, 1, 1, 1, 1}, {1, 1, 1, 1, 1}, {1, 1, 1, 1, 1}, {1, 1, 1, 1, 1}}}).get_vector();
    auto expected_output =
        test::NDArray<float, 2>({{1, 1, 1, 1, 1}, {1, 1, 1, 1, 1}, {1, 1, 1, 1, 1}, {1, 1, 1, 1, 1}}).get_vector();

    auto test_case = test::TestCase(function, s_device);
    test_case.add_input(input);
    test_case.add_expected_output(expected_output);
    test_case.run();
>>>>>>> af5e06bb
}<|MERGE_RESOLUTION|>--- conflicted
+++ resolved
@@ -6063,7 +6063,22 @@
     // clang-format on
 }
 
-<<<<<<< HEAD
+NGRAPH_TEST(${BACKEND_NAME}, onnx_model_squeeze_default_domain_opset13) {
+    auto function = onnx_import::import_onnx_model(file_util::path_join(CommonTestUtils::getExecutableDirectory(),
+                                                                        SERIALIZED_ZOO,
+                                                                        "onnx/squeeze_default_domain_opset13.onnx"));
+
+    auto input =
+        test::NDArray<float, 3>({{{1, 1, 1, 1, 1}, {1, 1, 1, 1, 1}, {1, 1, 1, 1, 1}, {1, 1, 1, 1, 1}}}).get_vector();
+    auto expected_output =
+        test::NDArray<float, 2>({{1, 1, 1, 1, 1}, {1, 1, 1, 1, 1}, {1, 1, 1, 1, 1}, {1, 1, 1, 1, 1}}).get_vector();
+
+    auto test_case = test::TestCase(function, s_device);
+    test_case.add_input(input);
+    test_case.add_expected_output(expected_output);
+    test_case.run();
+}
+
 NGRAPH_TEST(${BACKEND_NAME}, onnx_model_layer_norm) {
     const auto function = onnx_import::import_onnx_model(
         file_util::path_join(CommonTestUtils::getExecutableDirectory(), SERIALIZED_ZOO, "onnx/layer_norm.onnx"));
@@ -6202,20 +6217,4 @@
     test_case.add_expected_output<float>(Shape{2, 2, 3, 4}, output);
 
     test_case.run_with_tolerance_as_fp(1e-5);
-=======
-NGRAPH_TEST(${BACKEND_NAME}, onnx_model_squeeze_default_domain_opset13) {
-    auto function = onnx_import::import_onnx_model(file_util::path_join(CommonTestUtils::getExecutableDirectory(),
-                                                                        SERIALIZED_ZOO,
-                                                                        "onnx/squeeze_default_domain_opset13.onnx"));
-
-    auto input =
-        test::NDArray<float, 3>({{{1, 1, 1, 1, 1}, {1, 1, 1, 1, 1}, {1, 1, 1, 1, 1}, {1, 1, 1, 1, 1}}}).get_vector();
-    auto expected_output =
-        test::NDArray<float, 2>({{1, 1, 1, 1, 1}, {1, 1, 1, 1, 1}, {1, 1, 1, 1, 1}, {1, 1, 1, 1, 1}}).get_vector();
-
-    auto test_case = test::TestCase(function, s_device);
-    test_case.add_input(input);
-    test_case.add_expected_output(expected_output);
-    test_case.run();
->>>>>>> af5e06bb
 }