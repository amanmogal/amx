// Copyright (C) 2018-2024 Intel Corporation
// SPDX-License-Identifier: Apache-2.0
//

#include <cpp/ie_cnn_network.h>

#include <algorithm>
#include <cmath>
#include <cstdint>
#include <fstream>
#include <iterator>
#include <limits>
#include <numeric>
#include <sstream>
#include <stdexcept>
#include <vector>

// clang-format off
#ifdef ${BACKEND_NAME}_FLOAT_TOLERANCE_BITS
#define DEFAULT_FLOAT_TOLERANCE_BITS ${BACKEND_NAME}_FLOAT_TOLERANCE_BITS
#endif
#ifdef ${BACKEND_NAME}_DOUBLE_TOLERANCE_BITS
#define DEFAULT_DOUBLE_TOLERANCE_BITS ${BACKEND_NAME}_DOUBLE_TOLERANCE_BITS
#endif
// clang-format on
#include "common_test_utils/all_close.hpp"
#include "common_test_utils/file_utils.hpp"
#include "common_test_utils/ndarray.hpp"
#include "common_test_utils/ov_test_utils.hpp"
#include "common_test_utils/test_case.hpp"
#include "common_test_utils/test_control.hpp"
#include "common_test_utils/test_tools.hpp"
#include "common_test_utils/type_prop.hpp"
#include "conversion_extension.hpp"
#include "gtest/gtest.h"
#include "onnx_utils.hpp"
#include "openvino/op/constant.hpp"
#include "openvino/op/scatter_elements_update.hpp"

using namespace ov;
using namespace ov::frontend::onnx::tests;

static std::string s_manifest = onnx_backend_manifest(MANIFEST);
static std::string s_device = backend_name_to_device("${BACKEND_NAME}");

using Inputs = std::vector<std::vector<float>>;
using Outputs = std::vector<std::vector<float>>;

// ############################################################################ CORE TESTS
OPENVINO_TEST(${BACKEND_NAME}, onnx_test_test_case) {
    auto model = convert_model("add_abc.onnx");

    auto test_case = ov::test::TestCase(model, s_device);
    test_case.add_input<float>({1});
    test_case.add_input<float>({2});
    test_case.add_input<float>({3});
    test_case.add_expected_output<float>(Shape{1}, {6});
    test_case.run();
}

OPENVINO_TEST(${BACKEND_NAME}, onnx_test_test_case_mutliple_inputs) {
    auto model = convert_model("add_abc.onnx");

    auto test_case = ov::test::TestCase(model, s_device);
    test_case.add_multiple_inputs(Inputs{{1}, {2}, {3}});
    test_case.add_expected_output(Shape{1}, std::vector<float>{6});
    test_case.run();
}

OPENVINO_TEST(${BACKEND_NAME}, onnx_output_names_check) {
    auto model = convert_model("split_equal_parts_default.onnx");

    std::size_t size = model->get_output_size();
    for (std::size_t i{0}; i < size; ++i) {
        std::shared_ptr<Node> node = model->get_output_op(i);
        EXPECT_EQ(node->get_friendly_name(), "output_" + std::to_string(i + 1) + "/sink_port_0");
    }
}

OPENVINO_TEST(${BACKEND_NAME}, onnx_node_names_check) {
    auto model = convert_model("add_abc.onnx");

    // Filter out Add nodes from the model graph
    std::vector<std::shared_ptr<Node>> additions;
    auto ordered_ops = model->get_ordered_ops();
    std::copy_if(ordered_ops.begin(), ordered_ops.end(), std::back_inserter(additions), [](std::shared_ptr<Node> op) {
        return std::string(op->get_type_name()) == "Add";
    });

    EXPECT_EQ(additions.size(), 2);
    EXPECT_EQ(additions.at(0)->get_friendly_name(), "add_node1");
    EXPECT_EQ(additions.at(0)->get_output_tensor(0).get_names(), std::unordered_set<std::string>{"X"});
    EXPECT_EQ(additions.at(1)->get_friendly_name(), "Y");
    EXPECT_EQ(additions.at(1)->get_output_tensor(0).get_names(), std::unordered_set<std::string>{"Y"});
}

OPENVINO_TEST(${BACKEND_NAME}, onnx_duplicated_output_name) {
    auto model = convert_model("duplicated_output_name.onnx");
    EXPECT_EQ(model->get_output_size(), 2);

    auto test_case = ov::test::TestCase(model, s_device);
    test_case.add_multiple_inputs(Inputs{{1}, {2}, {3}});
    test_case.add_expected_output(Shape{1}, std::vector<float>{6});
    test_case.add_expected_output(Shape{1}, std::vector<float>{6});
    test_case.run();
}

OPENVINO_TEST(${BACKEND_NAME}, onnx_duplicated_more_output_names) {
    auto model = convert_model("duplicated_more_output_names.onnx");
    EXPECT_EQ(model->get_output_size(), 4);

    auto test_case = ov::test::TestCase(model, s_device);
    test_case.add_multiple_inputs(Inputs{{1, 2}, {2}, {3}});
    test_case.add_expected_output(Shape{1}, std::vector<float>{6});
    test_case.add_expected_output(Shape{1}, std::vector<float>{6});
    test_case.add_expected_output(Shape{1}, std::vector<float>{7});
    test_case.add_expected_output(Shape{1}, std::vector<float>{6});
    test_case.run();
}

OPENVINO_TEST(${BACKEND_NAME}, onnx_model_binary_add_abc) {
    auto model = convert_model("add_abc.onnx");

    auto test_case = ov::test::TestCase(model, s_device);
    test_case.add_multiple_inputs(Inputs{{1}, {2}, {3}});
    test_case.add_expected_output(Shape{1}, std::vector<float>{6});
    test_case.run();
}

OPENVINO_TEST(${BACKEND_NAME}, onnx_bool_const_op) {
    auto model = convert_model("bool_const_op.onnx");

    auto test_case = ov::test::TestCase(model, s_device);
    test_case.add_expected_output(std::vector<bool>{1, 0, 0, 1});
    test_case.run();
}

OPENVINO_TEST(${BACKEND_NAME}, onnx_bool_init_and) {
    auto model = convert_model("bool_init_and.onnx");

    auto test_case = ov::test::TestCase(model, s_device);
    test_case.add_expected_output(std::vector<bool>{1});
    test_case.run();
}

OPENVINO_TEST(${BACKEND_NAME}, onnx_bool_input_or) {
    auto model = convert_model("bool_input_or.onnx");

    auto test_case = ov::test::TestCase(model, s_device);
    test_case.add_input(std::vector<bool>{true, false, true, false});
    test_case.add_input(std::vector<bool>{false, false, true, true});
    test_case.add_expected_output(std::vector<bool>{1, 0, 1, 1});
    test_case.run();
}

OPENVINO_TEST(${BACKEND_NAME}, onnx_bool_init_raw) {
    auto model = convert_model("bool_init_raw.onnx");

    auto test_case = ov::test::TestCase(model, s_device);
    test_case.add_expected_output(std::vector<bool>{true, false, true});
    test_case.run();
}

OPENVINO_TEST(${BACKEND_NAME}, onnx_model_add_abc_initializers) {
    auto model = convert_model("add_abc_initializers.onnx");

    auto test_case = ov::test::TestCase(model, s_device);
    test_case.add_input<float>({1, 2, 3, 4});
    test_case.add_expected_output<float>({3, 6, 9, 12});
    test_case.run();
}

OPENVINO_TEST(${BACKEND_NAME}, onnx_import_non_existing_file) {
    try {
        convert_model("i.dont.exist");
    } catch (const std::runtime_error& exc) {
        // asserts that an exception was thrown and that the error message contains the file name
        std::string msg{exc.what()};
        EXPECT_TRUE(msg.find("i.dont.exist") != std::string::npos);
    }
}

OPENVINO_TEST(${BACKEND_NAME}, onnx_model_unsupported_op) {
    try {
        convert_model("unsupported_op.onnx");
        FAIL() << "Expected ov::Exception";
    } catch (ov::Exception const& err) {
        std::string what{err.what()};
        EXPECT_NE(what.find("OpenVINO does not support"), std::string::npos);
        EXPECT_NE(what.find("FakeOpName"), std::string::npos);
        EXPECT_NE(what.find("AnotherFakeOpName"), std::string::npos);
    } catch (...) {
        FAIL() << "Expected ov::Exception";
    }
}

OPENVINO_TEST(${BACKEND_NAME}, onnx_model_unknown_domain) {
    // the importer should not throw when it encounters an unknown domain in the model
    EXPECT_NO_THROW(convert_model("unknown_domain.onnx"));
}

OPENVINO_TEST(${BACKEND_NAME}, onnx_model_op_in_unknown_domain) {
    try {
        convert_model("unknown_domain_add.onnx");

        FAIL() << "The onnx_importer did not throw for unknown domain and op";
    } catch (const ov::Exception& e) {
        const std::string msg = e.what();

        EXPECT_NE(msg.find("unknown.domain.Add"), std::string::npos)
            << "The error message should contain domain and op name: unknown.domain.Add";
    }
}

OPENVINO_TEST(${BACKEND_NAME}, onnx_model_initializer_wo_input) {
    // This test checks a model which has an initializer, but no input with the same name
    auto model = convert_model("initializer_wo_input.onnx");

    auto test_case = ov::test::TestCase(model, s_device);
    test_case.add_input<float>({0, 1, 2, 3, 4, 5});
    test_case.add_expected_output<float>({0, 2, 6, 12, 20, 30});
    test_case.run();
}

OPENVINO_TEST(${BACKEND_NAME}, onnx_expand_model_dependency_to_created_subgraph) {
    const auto model = convert_model("transformations/greater_or_equal.onnx");

    auto test_case = ov::test::TestCase(model, s_device);
    test_case.add_input<float>(Shape{5}, {3.f, 5.f, 3.f, 3.f, 6.f});
    test_case.add_input<float>(Shape{5}, {1.f, 4.f, 3.f, 7.f, 8.f});
    test_case.add_expected_output<int32_t>(Shape{5}, {1, 1, 1, 0, 0});
    test_case.run();
}

OPENVINO_TEST(${BACKEND_NAME}, onnx_expand_model_greater_or_equal_inside_if) {
    const auto model = convert_model("transformations/greater_or_equal_inside_if.onnx");

    auto test_case = ov::test::TestCase(model, s_device);

    // case when condition == true and any(x >= y)
    // expected value == x * y
    std::vector<float> x(40, 2);
    std::vector<float> y(40);
    std::iota(y.begin(), y.end(), -20.f);
    std::vector<float> expected;
    std::transform(x.begin(), x.end(), y.begin(), std::back_inserter(expected), [](float i, float j) -> float {
        return i * j;
    });
    test_case.add_input<bool>({true});  // condition
    test_case.add_input<float>(x);
    test_case.add_input<float>(y);
    test_case.add_expected_output<float>(expected);
    test_case.run();
}

OPENVINO_TEST(${BACKEND_NAME}, onnx_expand_context_dependent_model) {
    auto model = convert_model("transformations/softmax_crossentropy_consumed.onnx");

    auto test_case = ov::test::TestCase(model, s_device);
    test_case.add_input<float>(Shape{3, 5},
                               {0.54881352186203f,
                                0.7151893377304077f,
                                0.6027633547782898f,
                                0.5448831915855408f,
                                0.42365479469299316f,
                                0.6458941102027893f,
                                0.4375872015953064f,
                                0.891772985458374f,
                                0.9636627435684204f,
                                0.3834415078163147f,
                                0.7917250394821167f,
                                0.5288949012756348f,
                                0.5680445432662964f,
                                0.9255966544151306f,
                                0.07103605568408966f});
    test_case.add_input<int64_t>(Shape{3}, {1, 4, 3});
    test_case.add_expected_output<int32_t>(Shape{}, {1});
    test_case.run();
}

OPENVINO_TEST(${BACKEND_NAME}, onnx_expand_model_with_initializers) {
    const auto model = convert_model("transformations/celu_with_initializers.onnx");

    auto test_case = ov::test::TestCase(model, s_device);
    test_case.add_expected_output<float>({0.5, 1.0, 1.5, 2.0});
    test_case.run();
}

// ############################################################################ OPERATOR TESTS
OPENVINO_TEST(${BACKEND_NAME}, onnx_model_addmul_abc) {
    auto model = convert_model("addmul_abc.onnx");

    auto test_case = ov::test::TestCase(model, s_device);
    test_case.add_input<float>({9, 10, 11, 12});
    test_case.add_input<float>({5, 6, 7, 8});
    test_case.add_input<float>({1, 2, 3, 4});
    test_case.add_expected_output<float>(Shape{1, 2, 2}, {46, 62, 80, 100});
    test_case.run();
}

OPENVINO_TEST(${BACKEND_NAME}, onnx_model_argmin_no_keepdims) {
    auto model = convert_model("argmin_no_keepdims.onnx");

    auto test_case = ov::test::TestCase(model, s_device);
    test_case.add_input<float>({2, 1, 3, 10});
    test_case.add_expected_output<int64_t>(Shape{2}, {1, 0});
    test_case.run();
}

OPENVINO_TEST(${BACKEND_NAME}, onnx_model_batch_norm_default) {
    // Batch Normalization with default parameters
    auto model = convert_model("batchnorm_default.onnx");

    auto test_case = ov::test::TestCase(model, s_device);
    test_case.add_input<float>({-1.f, 0.f, 1.f, 2.f, 3.f, 4.f});  // data {1, 2, 1, 3}
    test_case.add_input<float>({1.f, 1.5f});                      // scale
    test_case.add_input<float>({0.f, 1.f});                       // bias
    test_case.add_input<float>({0.f, 3.f});                       // mean
    test_case.add_input<float>({1.f, 1.5f});                      // var
    test_case.add_expected_output<float>(Shape{1, 2, 1, 3},
                                         {-0.999995f, 0.f, 0.999995f, -0.22474074f, 1.f, 2.2247407f});
    test_case.run();
}

OPENVINO_TEST(${BACKEND_NAME}, onnx_model_relu) {
    // Simple ReLU test
    auto model = convert_model("relu.onnx");

    auto test_case = ov::test::TestCase(model, s_device);
    test_case.add_input<float>({-1, -2, 0, 1, 2, 3});
    test_case.add_expected_output<float>({0, 0, 0, 1, 2, 3});
    test_case.run();
}

OPENVINO_TEST(${BACKEND_NAME}, onnx_model_sum_opset1) {
    // Simple Sum test for opset1.
    auto model = convert_model("sum_opset1.onnx");

    auto test_case = ov::test::TestCase(model, s_device);
    test_case.add_input<float>({3.f, 0.f, 2.f});
    test_case.add_input<float>({1.f, 3.f, 4.f});
    test_case.add_input<float>({2.f, 6.f, 6.f});
    test_case.add_expected_output<float>(Shape{3}, {6.f, 9.f, 12.f});
    test_case.run();
}

OPENVINO_TEST(${BACKEND_NAME}, onnx_model_sum) {
    // Simple Sum test for opset8.
    auto model = convert_model("sum.onnx");

    auto test_case = ov::test::TestCase(model, s_device);
    test_case.add_input<float>({3.f});
    test_case.add_input<float>({1.f, 3.f, 4.f});
    test_case.add_input<float>({2.f, 6.f, 6.f});
    test_case.add_expected_output<float>(Shape{3}, {6.f, 12.f, 13.f});
    test_case.run();
}

OPENVINO_TEST(${BACKEND_NAME}, onnx_model_sum_one_input) {
    auto model = convert_model("sum_one_input.onnx");

    // input data shape (3, )
    auto test_case = ov::test::TestCase(model, s_device);
    test_case.add_input<float>({3.f, 0.f, 2.f});
    test_case.add_expected_output<float>({3.f, 0.f, 2.f});
    test_case.run();
}

OPENVINO_TEST(${BACKEND_NAME}, onnx_model_cum_sum_1d) {
    auto model = convert_model("cum_sum_1d.onnx");

    auto test_case = ov::test::TestCase(model, s_device);
    test_case.add_input<float>({1.f, 2.f, 3.f});
    test_case.add_expected_output<float>(Shape{3}, {1.f, 3.f, 6.f});
    test_case.run();
}

OPENVINO_TEST(${BACKEND_NAME}, onnx_model_cum_sum_2d_axis_input) {
    auto model = convert_model("cum_sum_2d_axis_input.onnx");

    auto test_case = ov::test::TestCase(model, s_device);
    test_case.add_input<float>({1.f, 2.f, 3.f, 4.f, 5.f, 6.f});
    test_case.add_expected_output<float>(Shape{2, 3}, {1.f, 3.f, 6.f, 4.f, 9.f, 15.f});
    test_case.run();
}

OPENVINO_TEST(${BACKEND_NAME}, onnx_model_cum_sum_2d_dynamic_axis_input) {
    auto model = convert_model("cum_sum_2d_dynamic_axis_input.onnx");

    auto test_case = ov::test::TestCase(model, s_device);
    test_case.add_input<float>({1.f, 2.f, 3.f, 4.f, 5.f, 6.f});
    test_case.add_input<std::int32_t>({1});
    test_case.add_expected_output<float>(Shape{2, 3}, {1.f, 3.f, 6.f, 4.f, 9.f, 15.f});
    test_case.run();
}

OPENVINO_TEST(${BACKEND_NAME}, onnx_model_cum_sum_2d_axis_input_1d) {
    auto model = convert_model("cum_sum_2d_axis_input_1d.onnx");

    auto test_case = ov::test::TestCase(model, s_device);
    test_case.add_input<float>({1.f, 2.f, 3.f, 4.f, 5.f, 6.f});
    test_case.add_expected_output<float>(Shape{2, 3}, {1.f, 3.f, 6.f, 4.f, 9.f, 15.f});
    test_case.run();
}

OPENVINO_TEST(${BACKEND_NAME}, onnx_model_cum_sum_2d_dynamic_axis_input_1d) {
    auto model = convert_model("cum_sum_2d_dynamic_axis_input_1d.onnx");

    auto test_case = ov::test::TestCase(model, s_device);
    test_case.add_input<float>({1.f, 2.f, 3.f, 4.f, 5.f, 6.f});
    test_case.add_input<std::int64_t>({0});
    test_case.add_expected_output<float>(Shape{2, 3}, {1.f, 2.f, 3.f, 5.f, 7.f, 9.f});
    test_case.run();
}

OPENVINO_TEST(${BACKEND_NAME}, onnx_model_cum_sum_3d_exclusive_reverse) {
    auto model = convert_model("cum_sum_3d_exclusive_reverse.onnx");

    auto test_case = ov::test::TestCase(model, s_device);
    test_case.add_input<float>({1.f,  2.f,  3.f,  4.f,  5.f,  6.f,  7.f,  8.f,  9.f,  10.f, 11.f, 12.f,
                                13.f, 14.f, 15.f, 16.f, 17.f, 18.f, 19.f, 20.f, 21.f, 22.f, 23.f, 24.f});
    test_case.add_expected_output<float>(Shape{2, 3, 4},
                                         {13.f, 14.f, 15.f, 16.f, 17.f, 18.f, 19.f, 20.f, 21.f, 22.f, 23.f, 24.f,
                                          0.f,  0.f,  0.f,  0.f,  0.f,  0.f,  0.f,  0.f,  0.f,  0.f,  0.f,  0.f});
    test_case.run();
}

OPENVINO_TEST(${BACKEND_NAME}, onnx_model_min_two_inputs_opset1) {
    auto model = convert_model("min_two_inputs_opset1.onnx");

    // input data shape (3, )
    auto test_case = ov::test::TestCase(model, s_device);
    test_case.add_input<float>({1.f, 2.f, 1.f});
    test_case.add_input<float>({1.f, 4.f, 4.f});
    test_case.add_expected_output<float>({1.f, 2.f, 1.f});
    test_case.run();
}

OPENVINO_TEST(${BACKEND_NAME}, onnx_model_min_two_inputs) {
    auto model = convert_model("min_two_inputs.onnx");

    // input data shape (3, )
    auto test_case = ov::test::TestCase(model, s_device);
    test_case.add_input<float>({2.f});
    test_case.add_input<float>({1.f, 4.f, 4.f});
    test_case.add_expected_output<float>({1.f, 2.f, 2.f});
    test_case.run();
}

OPENVINO_TEST(${BACKEND_NAME}, onnx_model_max_opset1) {
    auto model = convert_model("max_opset1.onnx");

    // input data shape (3, )
    auto test_case = ov::test::TestCase(model, s_device);
    test_case.add_input<float>({3.f, 2.f, 1.f});
    test_case.add_input<float>({1.f, 4.f, 4.f});
    test_case.add_input<float>({2.f, 5.f, 3.f});

    test_case.add_expected_output<float>({3.f, 5.f, 4.f});
    test_case.run();
}

OPENVINO_TEST(${BACKEND_NAME}, onnx_model_max) {
    auto model = convert_model("max.onnx");

    // input data shape (3, )
    auto test_case = ov::test::TestCase(model, s_device);
    test_case.add_input<float>({1.f, 4.f, 4.f});
    test_case.add_input<float>({3.f});
    test_case.add_input<float>({2.f, 5.f, 3.f});

    test_case.add_expected_output<float>({3.f, 5.f, 4.f});
    test_case.run();
}

OPENVINO_TEST(${BACKEND_NAME}, onnx_model_mean_opset1) {
    auto model = convert_model("mean_opset1.onnx");

    // input data shape (3, )
    auto test_case = ov::test::TestCase(model, s_device);
    test_case.add_input<float>({3.f, 0.f, 2.f});
    test_case.add_input<float>({1.f, 3.f, 4.f});
    test_case.add_input<float>({2.f, 6.f, 6.f});

    test_case.add_expected_output<float>({2.f, 3.f, 4.f});
    test_case.run();
}

OPENVINO_TEST(${BACKEND_NAME}, onnx_model_mean) {
    auto model = convert_model("mean.onnx");

    // input data shape (3, )
    auto test_case = ov::test::TestCase(model, s_device);
    test_case.add_input<float>({3.f});
    test_case.add_input<float>({1.f, 2.f, 5.f});
    test_case.add_input<float>({2.f, 7.f, 7.f});

    test_case.add_expected_output<float>({2.f, 4.f, 5.f});
    test_case.run();
}

OPENVINO_TEST(${BACKEND_NAME}, onnx_model_gemm_abc) {
    auto model = convert_model("gemm_abc.onnx");

    Inputs inputs;
    inputs.emplace_back(
        ov::test::NDArray<float, 2>({{1, 2, 3, 4, 5, 6}, {7, 8, 9, 10, 11, 12}, {13, 14, 15, 16, 17, 18}})
            .get_vector());

    inputs.emplace_back(ov::test::NDArray<float, 2>({{19, 20, 21, 22},
                                                     {23, 24, 25, 26},
                                                     {27, 28, 29, 30},
                                                     {31, 32, 33, 34},
                                                     {35, 36, 37, 38},
                                                     {39, 40, 41, 42}})
                            .get_vector());

    inputs.emplace_back(ov::test::NDArray<float, 2>({{1, 1, 1, 1}, {1, 1, 1, 1}, {1, 1, 1, 1}}).get_vector());

    auto expected_output =
        ov::test::NDArray<float, 2>({{340, 350.5, 361, 371.5}, {862, 890.5, 919, 947.5}, {1384, 1430.5, 1477, 1523.5}})
            .get_vector();

    auto test_case = ov::test::TestCase(model, s_device);
    test_case.add_multiple_inputs(inputs);
    test_case.add_expected_output(expected_output);
    test_case.run();
}

OPENVINO_TEST(${BACKEND_NAME}, onnx_model_matmul) {
    auto model = convert_model("matmul.onnx");

    std::vector<std::vector<float>> inputs;

    inputs.emplace_back(ov::test::NDArray<float, 2>({{1, 2, 3, 4}, {5, 6, 7, 8}, {9, 10, 11, 12}}).get_vector());

    inputs.emplace_back(
        ov::test::NDArray<float, 2>({{13, 14, 15}, {16, 17, 18}, {19, 20, 21}, {22, 23, 24}}).get_vector());

    auto expected_output =
        ov::test::NDArray<float, 2>({{190, 200, 210}, {470, 496, 522}, {750, 792, 834}}).get_vector();

    auto test_case = ov::test::TestCase(model, s_device);
    test_case.add_multiple_inputs(inputs);
    test_case.add_expected_output(expected_output);
    test_case.run();
}

OPENVINO_TEST(${BACKEND_NAME}, onnx_model_softmax_0D) {
    auto model = convert_model("softmax_0D.onnx");

    auto test_case = ov::test::TestCase(model, s_device);
    test_case.add_expected_output<float>({1.0});
    test_case.run();
}

OPENVINO_TEST(${BACKEND_NAME}, onnx_model_softmax_1D) {
    auto model = convert_model("softmax_1D.onnx");

    auto test_case = ov::test::TestCase(model, s_device);
    test_case.add_input<float>({-1.0, 0.0, 1.0});
    test_case.add_expected_output<float>({0.09003058f, 0.24472848f, 0.66524094f});
    test_case.run();
}
namespace {
// common input for all Softmax 3D test cases (Shape = {3,4,5})
// clang-format off
const std::vector<float> SOFTMAX_INPUT = {
    2.75793882f,  -0.50841322f, 0.82013929f,  -0.62409912f, -0.96136118f,
    0.21004745f,  1.38337255f,  1.19030397f,  2.0940445f,   -0.03551657f,
    -0.78686039f, 1.992782f,    0.04300319f,  -0.29230777f, -0.56797112f,
    -1.26732165f, -0.61935399f, 0.57670432f,  0.92844898f,  2.82469233f,

    0.98721677f,  -0.05100663f, -1.21178917f, -0.17530157f, 1.40051805f,
    -0.13259761f, -1.14313018f, 0.2673723f,   -0.87996154f, 1.29053106f,
    1.55f,        0.8396538f,   1.20729817f,  0.23727845f,  -0.89113606f,
    -1.70909842f, 0.26460363f,  -0.70566808f, 2.383518f,    1.07024615f,

    -1.21722605f, 0.82919357f,  0.55765697f,  0.12657686f,  0.63432172f,
    0.75425957f,  -2.43721014f, -1.24478184f, 2.65316853f,  1.19509542f,
    -0.95523998f, 0.5149006f,   -0.01151649f, 0.68327026f,  -0.4589638f,
    -0.46554745f, 0.21055324f,  0.39266729f,  2.05098086f,  1.83207919f};
}  // namespace
// clang-format on

OPENVINO_TEST(${BACKEND_NAME}, onnx_model_softmax_axis_0) {
    auto model = convert_model("softmax_axis_0.onnx");

    auto test_case = ov::test::TestCase(model, s_device);
    test_case.add_input<float>(SOFTMAX_INPUT);

    // clang-format off
    test_case.add_expected_output<float>(
        Shape{3, 4, 5},
        {0.09683057f, 0.00369363f, 0.01394559f, 0.00329012f, 0.00234823f,
         0.00757665f, 0.02449322f, 0.02019284f, 0.04985249f, 0.00592694f,
         0.00279593f, 0.04505148f, 0.00641108f, 0.00458466f, 0.00348007f,
         0.00172928f, 0.00330577f, 0.01093237f, 0.01554086f, 0.10351497f,

         0.01648154f, 0.00583583f, 0.00182802f, 0.00515374f, 0.02491679f,
         0.00537859f, 0.00195794f, 0.00802367f, 0.00254737f, 0.0223216f,
         0.02893419f, 0.0142204f,  0.02053893f, 0.00778581f, 0.00251907f,
         0.00111174f, 0.00800149f, 0.0030324f,  0.06658917f, 0.0179084f,

         0.00181811f, 0.01407243f, 0.01072611f, 0.0069699f,  0.01158077f,
         0.01305647f, 0.00053677f, 0.0017687f,  0.08719896f, 0.02028982f,
         0.00236265f, 0.01027717f, 0.0060709f,  0.01216173f, 0.00388087f,
         0.00385541f, 0.00758048f, 0.00909469f, 0.04775123f, 0.03836337f});
    // clang-format on

    test_case.run(6);
}

OPENVINO_TEST(${BACKEND_NAME}, onnx_model_softmax_axis_1) {
    auto model = convert_model("softmax_axis_1.onnx");

    auto test_case = ov::test::TestCase(model, s_device);
    test_case.add_input<float>(SOFTMAX_INPUT);

    // clang-format off
    test_case.add_expected_output<float>(
        Shape{3, 4, 5},
        {0.22757064f, 0.00868076f, 0.03277484f, 0.00773243f, 0.0055188f,
         0.0178066f,  0.05756383f, 0.04745709f, 0.11716303f, 0.01392945f,
         0.00657097f, 0.10587974f, 0.01506727f, 0.01077484f, 0.00817884f,
         0.00406413f, 0.00776921f, 0.0256932f,  0.03652405f, 0.24328028f,

         0.06217413f, 0.02201481f, 0.00689594f, 0.01944171f, 0.09399488f,
         0.02028993f, 0.00738604f, 0.03026811f, 0.00960958f, 0.08420492f,
         0.10914991f, 0.05364435f, 0.07748005f, 0.02937079f, 0.0095028f,
         0.00419387f, 0.03018442f, 0.01143929f, 0.2511977f,  0.06755678f,

         0.00587593f, 0.04548053f, 0.0346656f,  0.02252594f, 0.03742775f,
         0.04219705f, 0.00173478f, 0.00571623f, 0.2818174f,  0.06557446f,
         0.00763582f, 0.03321466f, 0.01962049f, 0.03930537f, 0.01254255f,
         0.01246025f, 0.02449929f, 0.02939305f, 0.15432668f, 0.12398617f});
    // clang-format on

    test_case.run(4);
}

OPENVINO_TEST(${BACKEND_NAME}, onnx_model_softmax_axis_1_opset11) {
    auto model = convert_model("softmax_axis_1_opset11.onnx");

    auto test_case = ov::test::TestCase(model, s_device);
    test_case.add_input<float>(SOFTMAX_INPUT);

    // clang-format off
    test_case.add_expected_output<float>(
        Shape{3, 4, 5},
        {0.88890495f, 0.04825497f, 0.27088348f, 0.04490523f, 0.02037154f,
         0.06955369f, 0.31998834f, 0.39223197f, 0.68041159f, 0.05141776f,
         0.02566661f, 0.5885689f,  0.12453075f, 0.06257374f, 0.03019055f,
         0.01587475f, 0.0431878f,  0.21235381f, 0.21210944f, 0.89802015f,

         0.31752626f, 0.19442629f, 0.0546935f,  0.06279221f, 0.36823282f,
         0.10362164f, 0.06523066f, 0.24006419f, 0.03103672f, 0.32987983f,
         0.55743381f, 0.473766f,   0.61451431f, 0.09486084f, 0.03722801f,
         0.02141829f, 0.26657706f, 0.090728f,   0.81131024f, 0.26465935f,

         0.08619648f, 0.43343993f, 0.3877785f,  0.04523505f, 0.15625437f,
         0.61900597f, 0.01653285f, 0.06394322f, 0.56592636f, 0.27376196f,
         0.11201305f, 0.31654337f, 0.21947994f, 0.07893034f, 0.05236297f,
         0.18278451f, 0.23348385f, 0.32879834f, 0.30990825f, 0.5176207f});
    // clang-format on

    test_case.run(4);
}

OPENVINO_TEST(${BACKEND_NAME}, onnx_model_softmax_axis_negative_1_opset11) {
    auto model = convert_model("softmax_axis_negative_1_opset11.onnx");

    auto test_case = ov::test::TestCase(model);
    test_case.add_input<float>(SOFTMAX_INPUT);

    // clang-format off
    test_case.add_expected_output<float>(
        Shape{3, 4, 5},
        {0.80619484f, 0.03075256f, 0.1161086f,  0.027393f,   0.01955098f,
         0.07012683f, 0.22670066f, 0.18689778f, 0.4614171f,  0.05485764f,
         0.04486171f, 0.7228683f,  0.10286818f, 0.07356264f, 0.05583908f,
         0.01280724f, 0.02448298f, 0.08096659f, 0.11509769f, 0.76664555f,

         0.30399805f, 0.10764059f, 0.03371745f, 0.09505949f, 0.4595844f,
         0.13369875f, 0.04866969f, 0.19944906f, 0.0633215f,  0.554861f,
         0.39101103f, 0.19217177f, 0.27755913f, 0.10521588f, 0.03404216f,
         0.01150354f, 0.08279411f, 0.03137731f, 0.6890207f,  0.18530433f,

         0.0402528f,  0.31156224f, 0.23747502f, 0.15431291f, 0.25639707f,
         0.10627912f, 0.00436928f, 0.01439711f, 0.7097961f,  0.16515835f,
         0.06798343f, 0.29571748f, 0.17468554f, 0.34994435f, 0.11166911f,
         0.03615172f, 0.07108136f, 0.08527993f, 0.4477579f,  0.35972902f});
    // clang-format on

    test_case.run(6);
}

OPENVINO_TEST(${BACKEND_NAME}, onnx_model_softmax_axis_negative_1_opset13) {
    auto model = convert_model("softmax_axis_negative_1_opset13.onnx");

    auto test_case = ov::test::TestCase(model);
    test_case.add_input<float>(SOFTMAX_INPUT);

    // clang-format off
    test_case.add_expected_output<float>(
        Shape{3, 4, 5},
        {0.80619484f, 0.03075256f, 0.1161086f,  0.027393f,   0.01955098f,
         0.07012683f, 0.22670066f, 0.18689778f, 0.4614171f,  0.05485764f,
         0.04486171f, 0.7228683f,  0.10286818f, 0.07356264f, 0.05583908f,
         0.01280724f, 0.02448298f, 0.08096659f, 0.11509769f, 0.76664555f,

         0.30399805f, 0.10764059f, 0.03371745f, 0.09505949f, 0.4595844f,
         0.13369875f, 0.04866969f, 0.19944906f, 0.0633215f,  0.554861f,
         0.39101103f, 0.19217177f, 0.27755913f, 0.10521588f, 0.03404216f,
         0.01150354f, 0.08279411f, 0.03137731f, 0.6890207f,  0.18530433f,

         0.0402528f,  0.31156224f, 0.23747502f, 0.15431291f, 0.25639707f,
         0.10627912f, 0.00436928f, 0.01439711f, 0.7097961f,  0.16515835f,
         0.06798343f, 0.29571748f, 0.17468554f, 0.34994435f, 0.11166911f,
         0.03615172f, 0.07108136f, 0.08527993f, 0.4477579f,  0.35972902f});
    // clang-format on

    test_case.run(6);
}

OPENVINO_TEST(${BACKEND_NAME}, onnx_model_sub) {
    auto model = convert_model("sub.onnx");

    Inputs inputs;
    inputs.emplace_back(ov::test::NDArray<float, 3>({{{1, 2, 3}}}).get_vector());

    inputs.emplace_back(ov::test::NDArray<float, 3>({{{4, 5, 7}}}).get_vector());

    auto expected_output = ov::test::NDArray<float, 3>({{{-3, -3, -4}}}).get_vector();

    auto test_case = ov::test::TestCase(model, s_device);
    test_case.add_multiple_inputs(inputs);
    test_case.add_expected_output(expected_output);
    test_case.run();
}

OPENVINO_TEST(${BACKEND_NAME}, onnx_model_div) {
    auto model = convert_model("div.onnx");

    Inputs inputs;
    inputs.emplace_back(ov::test::NDArray<float, 3>({{{1, 2, 3}}}).get_vector());
    inputs.emplace_back(ov::test::NDArray<float, 3>({{{1, 4, 12}}}).get_vector());

    auto expected_output = ov::test::NDArray<float, 3>({{{1, 0.5, 0.25}}}).get_vector();

    auto test_case = ov::test::TestCase(model, s_device);
    test_case.add_multiple_inputs(inputs);
    test_case.add_expected_output(expected_output);
    test_case.run();
}

OPENVINO_TEST(${BACKEND_NAME}, onnx_model_add_bcast) {
    auto model = convert_model("add_bcast.onnx");

    Inputs inputs;
    inputs.emplace_back(
        ov::test::NDArray<float, 3>({{{1, 1, 1, 1, 1}, {1, 1, 1, 1, 1}, {1, 1, 1, 1, 1}, {1, 1, 1, 1, 1}},
                                     {{1, 1, 1, 1, 1}, {1, 1, 1, 1, 1}, {1, 1, 1, 1, 1}, {1, 1, 1, 1, 1}},
                                     {{1, 1, 1, 1, 1}, {1, 1, 1, 1, 1}, {1, 1, 1, 1, 1}, {1, 1, 1, 1, 1}}})
            .get_vector());

    inputs.emplace_back(ov::test::NDArray<float, 1>({1, 2, 3, 4, 5}).get_vector());

    auto expected_output =
        ov::test::NDArray<float, 4>({{{{2, 3, 4, 5, 6}, {2, 3, 4, 5, 6}, {2, 3, 4, 5, 6}, {2, 3, 4, 5, 6}},
                                      {{2, 3, 4, 5, 6}, {2, 3, 4, 5, 6}, {2, 3, 4, 5, 6}, {2, 3, 4, 5, 6}},
                                      {{2, 3, 4, 5, 6}, {2, 3, 4, 5, 6}, {2, 3, 4, 5, 6}, {2, 3, 4, 5, 6}}}})
            .get_vector();

    auto test_case = ov::test::TestCase(model, s_device);
    test_case.add_multiple_inputs(inputs);
    test_case.add_expected_output(expected_output);
    test_case.run();
}

OPENVINO_TEST(${BACKEND_NAME}, onnx_model_nonmaxsuppression_center_point_box_format) {
    auto model = convert_model("nonmaxsuppression_center_point_box_format.onnx");

    auto test_case = ov::test::TestCase(model, s_device);

    test_case.add_input(
        std::vector<float>({0.5f, 0.5f,  1.0f, 1.0f, 0.5f, 0.6f,  1.0f, 1.0f, 0.5f, 0.4f,   1.0f, 1.0f,
                            0.5f, 10.5f, 1.0f, 1.0f, 0.5f, 10.6f, 1.0f, 1.0f, 0.5f, 100.5f, 1.0f, 1.0f}));  // boxes
    test_case.add_input(std::vector<float>({0.9f, 0.75f, 0.6f, 0.95f, 0.5f, 0.3f}));                        // scores
    test_case.add_input(std::vector<int64_t>({3}));   // max_output_boxes_per_class
    test_case.add_input(std::vector<float>({0.5f}));  // iou_threshold
    test_case.add_input(std::vector<float>({0.0f}));  // score_threshold

    test_case.add_expected_output<int64_t>(Shape{3, 3}, {0, 0, 3, 0, 0, 0, 0, 0, 5});
    test_case.run();
}

OPENVINO_TEST(${BACKEND_NAME}, onnx_model_nonmaxsuppression_single_box) {
    auto model = convert_model("nonmaxsuppression_single_box.onnx");

    auto test_case = ov::test::TestCase(model, s_device);

    test_case.add_input(std::vector<float>({0.0f, 0.0f, 1.0f, 1.0f}));  // boxes
    test_case.add_input(std::vector<float>({0.9f}));                    // scores
    test_case.add_input(std::vector<int64_t>({3}));                     // max_output_boxes_per_class
    test_case.add_input(std::vector<float>({0.5f}));                    // iou_threshold
    test_case.add_input(std::vector<float>({0.0f}));                    // score_threshold

    test_case.add_expected_output<int64_t>(Shape{1, 3}, {0, 0, 0});
    test_case.run();
}

OPENVINO_TEST(${BACKEND_NAME}, onnx_model_nonmaxsuppression_v9_single_box) {
    auto model = convert_model("nonmaxsuppression_v9_single_box.onnx");

    auto test_case = ov::test::TestCase(model, s_device);

    test_case.add_input(std::vector<float>({0.0f, 0.0f, 1.0f, 1.0f}));  // boxes
    test_case.add_input(std::vector<float>({0.9f}));                    // scores
    test_case.add_input(std::vector<int64_t>({3}));                     // max_output_boxes_per_class
    test_case.add_input(std::vector<float>({0.5f}));                    // iou_threshold
    test_case.add_input(std::vector<float>({0.0f}));                    // score_threshold

    test_case.add_expected_output<int64_t>(Shape{1, 3}, {0, 0, 0});
    test_case.run();
}

#if (defined _WIN32 || defined _WIN64)
// Ticket: 127743
OPENVINO_TEST(${BACKEND_NAME}, DISABLED_onnx_model_nonmaxsuppression_default_score_threshold) {
#else
OPENVINO_TEST(${BACKEND_NAME}, onnx_model_nonmaxsuppression_default_score_threshold) {
#endif
    auto model = convert_model("nms_default_score_threshold.onnx");
    auto test_case = ov::test::TestCase(model, s_device);

    test_case.add_input(
        Shape{1, 50, 4},
        std::vector<float>(
            {278.862060546875f,   453.5412902832031f,  295.09234619140625f, 470.2095031738281f,  225.9730682373047f,
             387.33990478515625f, 241.69297790527344f, 403.43377685546875f, 281.3062438964844f,  453.8412170410156f,
             298.6865539550781f,  470.9977111816406f,  216.9517364501953f,  450.6717529296875f,  232.95777893066406f,
             466.14276123046875f, 217.54473876953125f, 449.9130859375f,     233.97265625f,       466.1539306640625f,
             279.0079650878906f,  453.865234375f,      294.8210144042969f,  470.123046875f,      226.5626983642578f,
             388.5235290527344f,  242.2290496826172f,  404.2589416503906f,  216.49752807617188f, 450.7710876464844f,
             233.07443237304688f, 466.7010192871094f,  281.3638000488281f,  454.33892822265625f, 298.5252990722656f,
             471.1678466796875f,  217.3330841064453f,  451.484130859375f,   234.1898651123047f,  466.83148193359375f,
             187.2439727783203f,  466.8524475097656f,  208.7089385986328f,  489.7967224121094f,  257.8833923339844f,
             515.705322265625f,   280.8927917480469f,  539.775146484375f,   226.52525329589844f, 387.7011413574219f,
             241.6272430419922f,  403.7854919433594f,  187.38221740722656f, 466.5717468261719f,  209.05845642089844f,
             489.4494323730469f,  217.56448364257812f, 451.1393737792969f,  233.90216064453125f, 466.1475524902344f,
             279.45611572265625f, 454.00299072265625f, 296.16424560546875f, 471.84521484375f,    279.04486083984375f,
             453.9889221191406f,  295.2816162109375f,  470.4144592285156f,  187.18997192382812f, 466.4650573730469f,
             209.26266479492188f, 488.8149719238281f,  189.04197692871094f, 469.8923034667969f,  208.8195037841797f,
             491.5357971191406f,  216.47879028320312f, 450.1073303222656f,  233.21575927734375f, 466.9475402832031f,
             278.86163330078125f, 454.966552734375f,   296.38958740234375f, 471.9764404296875f,  259.4800720214844f,
             515.1390991210938f,  282.3655090332031f,  539.4806518554688f,  285.031494140625f,   389.0125427246094f,
             302.09747314453125f, 406.9799499511719f,  285.1270446777344f,  389.06890869140625f, 301.2108459472656f,
             405.7711181640625f,  188.17117309570312f, 467.71533203125f,    208.49929809570312f, 490.401611328125f,
             278.93292236328125f, 453.8080139160156f,  295.4295654296875f,  469.9015808105469f,  279.0393371582031f,
             454.2393798828125f,  296.3529357910156f,  471.6363525390625f,  187.29873657226562f, 467.9837951660156f,
             208.29107666015625f, 489.8014221191406f,  187.79478454589844f, 466.6510314941406f,  208.3644561767578f,
             490.2976989746094f,  188.4196014404297f,  468.3448486328125f,  209.06849670410156f, 491.94384765625f,
             281.4726867675781f,  454.0541687011719f,  298.2876892089844f,  470.2845764160156f,  225.8560333251953f,
             387.4819030761719f,  241.4767608642578f,  403.4317321777344f,  280.7021484375f,     455.43206787109375f,
             297.9931640625f,     471.99749755859375f, 226.0373077392578f,  387.4749450683594f,  241.48097229003906f,
             403.4716491699219f,  259.018310546875f,   515.3871459960938f,  281.7872314453125f,  540.0093383789062f,
             217.71246337890625f, 450.4556884765625f,  234.254150390625f,   467.68182373046875f, 257.5479736328125f,
             518.8912353515625f,  280.48260498046875f, 541.3863525390625f,  216.87359619140625f, 450.3395080566406f,
             232.39752197265625f, 465.5039367675781f,  258.2445068359375f,  515.2009887695312f,  280.29803466796875f,
             540.3602905273438f,  217.54478454589844f, 451.3944091796875f,  233.6602020263672f,  467.51971435546875f,
             258.30133056640625f, 515.2357788085938f,  280.1400146484375f,  541.3275756835938f,  217.05136108398438f,
             451.8975524902344f,  232.9573974609375f,  466.9907531738281f,  215.86386108398438f, 450.801025390625f,
             232.117919921875f,   466.3701171875f,     279.01593017578125f, 453.6647644042969f,  296.13372802734375f,
             471.4644470214844f,  280.1851806640625f,  454.41900634765625f, 296.481201171875f,   471.63104248046875f,
             259.1214904785156f,  516.8644409179688f,  281.7276306152344f,  541.0162963867188f,  285.2935485839844f,
             389.03515625f,       302.1134948730469f,  406.89373779296875f, 279.6715393066406f,  455.1846923828125f,
             296.6995544433594f,  471.5782470703125f,  258.1405029296875f,  518.9312744140625f,  281.019287109375f,
             541.5760498046875f,  187.80953979492188f, 466.8480224609375f,  208.54336547851562f, 489.9696044921875f}));
    test_case.add_input(
        Shape{1, 1, 50},
        std::vector<float>(
            {5.485373497009277f,  5.469169616699219f,  5.450349807739258f,  5.446445465087891f, 5.43833065032959f,
             5.407294273376465f,  5.3790669441223145f, 5.3575520515441895f, 5.348986625671387f, 5.309826850891113f,
             5.266261577606201f,  5.230800151824951f,  5.079848766326904f,  5.066829204559326f, 4.913329601287842f,
             4.895563125610352f,  4.8786115646362305f, 4.872953414916992f,  4.825906753540039f, 4.812736511230469f,
             4.761179447174072f,  4.657320022583008f,  4.640903949737549f,  4.63286828994751f,  4.600266933441162f,
             4.599870204925537f,  4.5536088943481445f, 4.521742820739746f,  4.465426445007324f, 4.4556074142456055f,
             4.451722621917725f,  4.416017055511475f,  4.410635471343994f,  4.403003215789795f, 4.387508392333984f,
             4.3634934425354f,    4.362300872802734f,  4.348748683929443f,  4.345107555389404f, 4.32416296005249f,
             4.3132781982421875f, 4.287333965301514f,  4.223401069641113f,  4.220005035400391f, 4.179988861083984f,
             4.099865436553955f,  4.097578048706055f,  4.075544357299805f,  4.0459885597229f}));

    test_case.add_expected_output<int64_t>(Shape{7, 3},
                                           {0, 0, 0, 0, 0, 1, 0, 0, 2, 0, 0, 3, 0, 0, 10, 0, 0, 11, 0, 0, 22});
    test_case.run();
}

OPENVINO_TEST(${BACKEND_NAME}, onnx_model_reduce_log_sum) {
    auto model = convert_model("reduce_log_sum.onnx");

    // input data shape (1, 1, 4, 4)
    Inputs inputs{
        ov::test::NDArray<float, 4>({{{{1, 1, 1, 1}, {1, 1, 1, 1}, {1, 1, 1, 1}, {1, 1, 1, 1}}}}).get_vector()};

    // output data shape (1,)
    auto expected_output = ov::test::NDArray<float, 4>({{{{2.77258872f}}}}).get_vector();

    auto test_case = ov::test::TestCase(model, s_device);
    test_case.add_multiple_inputs(inputs);
    test_case.add_expected_output(expected_output);
    test_case.run();
}

OPENVINO_TEST(${BACKEND_NAME}, onnx_model_reduce_log_sum_exp) {
    auto model = convert_model("reduce_log_sum_exp.onnx");

    // input data shape (1, 1, 4, 4)
    Inputs inputs{
        ov::test::NDArray<float, 4>({{{{1, 1, 1, 1}, {1, 1, 1, 1}, {1, 1, 1, 1}, {1, 1, 1, 1}}}}).get_vector()};

    // output data shape (1,)
    auto expected_output = ov::test::NDArray<float, 4>({{{{3.77258872f}}}}).get_vector();

    auto test_case = ov::test::TestCase(model, s_device);
    test_case.add_multiple_inputs(inputs);
    test_case.add_expected_output(expected_output);
    test_case.run();
}

OPENVINO_TEST(${BACKEND_NAME}, onnx_model_reduce_l1) {
    auto model = convert_model("reduce_l1.onnx");

    // input data shape (1, 1, 4, 4)
    Inputs inputs{
        ov::test::NDArray<float, 4>({{{{1, 1, 1, 1}, {1, 1, 1, 1}, {1, 1, 1, 1}, {1, 1, 1, 1}}}}).get_vector()};

    // output data shape (1,)
    auto expected_output = ov::test::NDArray<float, 4>({{{{16}}}}).get_vector();

    auto test_case = ov::test::TestCase(model, s_device);
    test_case.add_multiple_inputs(inputs);
    test_case.add_expected_output(expected_output);
    test_case.run();
}

OPENVINO_TEST(${BACKEND_NAME}, onnx_model_reduce_l2) {
    auto model = convert_model("reduce_l2.onnx");

    // input data shape (1, 1, 4, 4)
    Inputs inputs{
        ov::test::NDArray<float, 4>({{{{1, 1, 1, 1}, {1, 1, 1, 1}, {1, 1, 1, 1}, {1, 1, 1, 1}}}}).get_vector()};

    // output data shape (1,)
    auto expected_output = ov::test::NDArray<float, 4>({{{{4}}}}).get_vector();

    auto test_case = ov::test::TestCase(model, s_device);
    test_case.add_multiple_inputs(inputs);
    test_case.add_expected_output(expected_output);
    test_case.run();
}

OPENVINO_TEST(${BACKEND_NAME}, onnx_model_reduce_max) {
    auto model = convert_model("reduce_max.onnx");

    // input data shape (1, 1, 4, 4)
    Inputs inputs{
        ov::test::NDArray<float, 4>({{{{1, 2, 3, 4}, {5, 6, 7, 8}, {9, 10, 11, 12}, {13, 14, 15, 16}}}}).get_vector()};

    // output data shape (1,)
    auto expected_output = ov::test::NDArray<float, 4>({{{{16}}}}).get_vector();

    auto test_case = ov::test::TestCase(model, s_device);
    test_case.add_multiple_inputs(inputs);
    test_case.add_expected_output(expected_output);
    test_case.run();
}

OPENVINO_TEST(${BACKEND_NAME}, onnx_model_reduce_max_invalid_axes) {
    EXPECT_THROW(convert_model("reduce_max_invalid_axes.onnx"), ov::Exception);
}

OPENVINO_TEST(${BACKEND_NAME}, onnx_model_reduce_mean) {
    auto model = convert_model("reduce_mean.onnx");

    // input data shape (1, 1, 4, 4)
    Inputs inputs{
        ov::test::NDArray<float, 4>({{{{1, 1, 1, 1}, {1, 1, 1, 1}, {1, 1, 1, 1}, {1, 1, 1, 1}}}}).get_vector()};

    // output data shape (1,)
    auto expected_output = ov::test::NDArray<float, 4>({{{{1}}}}).get_vector();

    auto test_case = ov::test::TestCase(model, s_device);
    test_case.add_multiple_inputs(inputs);
    test_case.add_expected_output(Shape{}, expected_output);
    test_case.run();
}

OPENVINO_TEST(${BACKEND_NAME}, onnx_model_reduce_min) {
    auto model = convert_model("reduce_min.onnx");

    // input data shape (1, 1, 4, 4)
    Inputs inputs{
        ov::test::NDArray<float, 4>({{{{1, 2, 3, 4}, {5, 6, 7, 8}, {9, 10, 11, 12}, {13, 14, 15, 16}}}}).get_vector()};

    // output data shape (1,)
    auto expected_output = ov::test::NDArray<float, 4>({{{{1}}}}).get_vector();

    auto test_case = ov::test::TestCase(model, s_device);
    test_case.add_multiple_inputs(inputs);
    test_case.add_expected_output(expected_output);
    test_case.run();
}

OPENVINO_TEST(${BACKEND_NAME}, onnx_model_reduce_prod) {
    auto model = convert_model("reduce_prod.onnx");

    // input data shape (1, 1, 4, 4)
    Inputs inputs{
        ov::test::NDArray<float, 4>({{{{1, 1, 1, 1}, {1, 1, 1, 1}, {1, 1, 1, 1}, {1, 1, 1, 1}}}}).get_vector()};

    // output data shape (1,)
    auto expected_output = ov::test::NDArray<float, 4>({{{{1}}}}).get_vector();

    auto test_case = ov::test::TestCase(model, s_device);
    test_case.add_multiple_inputs(inputs);
    test_case.add_expected_output(expected_output);
    test_case.run();
}

OPENVINO_TEST(${BACKEND_NAME}, onnx_model_reduce_sum) {
    auto model = convert_model("reduce_sum.onnx");

    // input data shape (1, 1, 4, 4)
    Inputs inputs{
        ov::test::NDArray<float, 4>({{{{1, 1, 1, 1}, {1, 1, 1, 1}, {1, 1, 1, 1}, {1, 1, 1, 1}}}}).get_vector()};

    // output data shape (1,)
    auto expected_output = ov::test::NDArray<float, 4>({{{{16}}}}).get_vector();

    auto test_case = ov::test::TestCase(model, s_device);
    test_case.add_multiple_inputs(inputs);
    test_case.add_expected_output(expected_output);
    test_case.run();
}

OPENVINO_TEST(${BACKEND_NAME}, onnx_model_reduce_sum_dynamic_rank_input) {
    auto model = convert_model("reduce_sum_dynamic_rank_input.onnx");
    auto test_case = ov::test::TestCase(model, s_device);
    test_case.add_input<float>(
        Shape{1, 1, 4, 4},
        {1.0f, 1.0f, 1.0f, 1.0f, 1.0f, 1.0f, 1.0f, 1.0f, 1.0f, 1.0f, 1.0f, 1.0f, 1.0f, 1.0f, 1.0f, 1.0f});

    test_case.add_expected_output<float>(Shape{1, 1, 1, 1}, {16.0f});
    test_case.run();
}

OPENVINO_TEST(${BACKEND_NAME}, onnx_model_reduce_sum_square) {
    auto model = convert_model("reduce_sum_square.onnx");

    // input data shape (1, 1, 4, 4)
    Inputs inputs{
        ov::test::NDArray<float, 4>({{{{1, 1, 1, 1}, {1, 1, 1, 1}, {1, 1, 1, 1}, {1, 1, 1, 1}}}}).get_vector()};

    // output data shape (1,)
    auto expected_output = ov::test::NDArray<float, 4>({{{{16}}}}).get_vector();

    auto test_case = ov::test::TestCase(model, s_device);
    test_case.add_multiple_inputs(inputs);
    test_case.add_expected_output(expected_output);
    test_case.run();
}

OPENVINO_TEST(${BACKEND_NAME}, onnx_model_reduce_sum_13_axes_as_constant) {
    auto model = convert_model("reduce_sum_13_axes_as_constant.onnx");

    Inputs inputs{ov::test::NDArray<float, 4>({{{{1.0f, 1.0f, 1.0f, 1.0f},
                                                 {1.0f, 1.0f, 1.0f, 1.0f},
                                                 {1.0f, 1.0f, 1.0f, 1.0f},
                                                 {1.0f, 1.0f, 1.0f, 1.0f}}}})
                      .get_vector()};

    auto test_case = ov::test::TestCase(model, s_device);

    test_case.add_expected_output<float>(Shape{1, 1, 1, 1}, {16.0f});

    test_case.add_multiple_inputs(inputs);
    test_case.run();
}

OPENVINO_TEST(${BACKEND_NAME}, onnx_model_reduce_sum_13_axes_as_constant_single_axis) {
    auto model = convert_model("reduce_sum_13_axes_as_constant_single_axis.onnx");

    Inputs inputs{ov::test::NDArray<float, 3>({{{1, 2, 3}, {4, 5, 6}}, {{7, 8, 9}, {10, 11, 12}}}).get_vector()};

    auto test_case = ov::test::TestCase(model, s_device);

    test_case.add_expected_output<float>(Shape{2, 1, 3}, {5.0f, 7.0f, 9.0f, 17.0f, 19.0f, 21.0f});

    test_case.add_multiple_inputs(inputs);
    test_case.run();
}

OPENVINO_TEST(${BACKEND_NAME}, onnx_model_reduce_sum_13_axes_as_constant_keepdims_off) {
    auto model = convert_model("reduce_sum_13_axes_as_constant_keepdims_off.onnx");

    // input data shape (1, 1, 4, 4)
    Inputs inputs{ov::test::NDArray<float, 4>({{{{1.0f, 1.0f, 1.0f, 1.0f},
                                                 {1.0f, 1.0f, 1.0f, 1.0f},
                                                 {1.0f, 1.0f, 1.0f, 1.0f},
                                                 {1.0f, 1.0f, 1.0f, 1.0f}}}})
                      .get_vector()};

    auto test_case = ov::test::TestCase(model, s_device);

    test_case.add_expected_output<float>(Shape{}, {16.0f});

    test_case.add_multiple_inputs(inputs);
    test_case.run();
}

OPENVINO_TEST(${BACKEND_NAME}, onnx_model_reduce_sum_13_axes_as_input) {
    auto model = convert_model("reduce_sum_13_axes_as_input.onnx");

    auto test_case = ov::test::TestCase(model, s_device);
    test_case.add_input<float>({1.0f, 2.0f, 3.0f, 4.0f});
    test_case.add_input<int64_t>({1});

    test_case.add_expected_output<float>(Shape{2, 1}, {3.0f, 7.0f});
    test_case.run();
}

OPENVINO_TEST(${BACKEND_NAME}, onnx_model_reduce_sum_13_axes_as_0_dim_input) {
    auto model = convert_model("reduce_sum_13_axes_as_0_dim_input.onnx");

    auto test_case = ov::test::TestCase(model, s_device);
    test_case.add_input<float>({1.0f, 2.0f, 3.0f, 4.0f, 5.0f, 6.0f, 7.0f, 8.0f, 9.0f, 10.0f, 11.0f, 12.0f});

    test_case.add_expected_output<float>(Shape{3, 2, 2},
                                         {1.0f, 2.0f, 3.0f, 4.0f, 5.0f, 6.0f, 7.0f, 8.0f, 9.0f, 10.0f, 11.0f, 12.0f});
    test_case.run();
}

OPENVINO_TEST(${BACKEND_NAME}, onnx_model_reduce_sum_13_input_dynamic) {
    auto model = convert_model("reduce_sum_13_input_dynamic.onnx");

    auto test_case = ov::test::TestCase(model, s_device);
    test_case.add_input<int64_t>({1, 1, 1, 1, 1, 1, 1, 1, 1, 1, 1, 1, 1, 1, 1, 1});

    test_case.add_expected_output<int64_t>(Shape{1, 1, 1, 1, 1, 1, 1, 1, 1, 1, 1, 1, 1, 1, 1, 1}, {5});
    test_case.run();
}

OPENVINO_TEST(${BACKEND_NAME}, onnx_model_reduce_sum_13_axes_empty) {
    auto model = convert_model("reduce_sum_13_axes_empty.onnx");

    auto test_case = ov::test::TestCase(model, s_device);
    test_case.add_input<float>(
        {1.0f, 1.0f, 1.0f, 1.0f, 1.0f, 1.0f, 1.0f, 1.0f, 1.0f, 1.0f, 1.0f, 1.0f, 1.0f, 1.0f, 1.0f, 1.0f});

    test_case.add_expected_output<float>(Shape{1, 1, 1, 1}, {16.0f});
    test_case.run();
}

OPENVINO_TEST(${BACKEND_NAME}, onnx_model_reduce_sum_13_axes_empty_dynamic_rank_input) {
    auto model = convert_model("reduce_sum_13_axes_empty_dynamic_rank_input.onnx");

    auto test_case = ov::test::TestCase(model, s_device);
    test_case.add_input<float>(
        Shape{1, 1, 4, 4},
        {1.0f, 1.0f, 1.0f, 1.0f, 1.0f, 1.0f, 1.0f, 1.0f, 1.0f, 1.0f, 1.0f, 1.0f, 1.0f, 1.0f, 1.0f, 1.0f});

    test_case.add_expected_output<float>(Shape{1, 1, 1, 1}, {16.0f});
    test_case.run();
}

OPENVINO_TEST(${BACKEND_NAME}, onnx_model_reduce_sum_13_axes_empty_with_noop) {
    auto model = convert_model("reduce_sum_13_axes_empty_with_noop.onnx");

    auto test_case = ov::test::TestCase(model, s_device);
    test_case.add_input<float>(
        {1.f, 1.0f, 1.0f, 1.0f, 1.0f, 1.0f, 1.0f, 1.0f, 1.0f, 1.0f, 1.0f, 1.0f, 1.0f, 1.0f, 1.0f, 1.0f});

    test_case.add_expected_output<float>(
        Shape{1, 1, 4, 4},
        {1.f, 1.0f, 1.0f, 1.0f, 1.0f, 1.0f, 1.0f, 1.0f, 1.0f, 1.0f, 1.0f, 1.0f, 1.0f, 1.0f, 1.0f, 1.0f});
    test_case.run();
}

OPENVINO_TEST(${BACKEND_NAME}, onnx_model_reduce_sum_13_axes_empty_without_noop) {
    auto model = convert_model("reduce_sum_13_axes_empty_without_noop.onnx");

    auto test_case = ov::test::TestCase(model, s_device);
    test_case.add_input<float>(
        {1.f, 1.0f, 1.0f, 1.0f, 1.0f, 1.0f, 1.0f, 1.0f, 1.0f, 1.0f, 1.0f, 1.0f, 1.0f, 1.0f, 1.0f, 1.0f});

    test_case.add_expected_output<float>(Shape{1, 1, 1, 1}, {16.0f});
    test_case.run();
}

OPENVINO_TEST(${BACKEND_NAME}, onnx_resize10_asymertic_last_dim) {
    const auto model = convert_model("resize10_asymertic_last_dim.onnx");

    auto test_case = ov::test::TestCase(model, s_device);
    std::vector<float> input_data{1.0f, 2.0f, 3.0f, 4.0f, 5.0f, 6.0f, 7.0f, 8.0f, 9.0f, 10.0f};
    test_case.add_input<float>(input_data);
    test_case.add_expected_output<float>(Shape{1, 1, 1, 19},
                                         {1.0f,
                                          1.0f,
                                          2.0f,
                                          2.0f,
                                          3.0f,
                                          3.0f,
                                          4.0f,
                                          4.0f,
                                          5.0f,
                                          5.0f,
                                          6.0f,
                                          6.0f,
                                          7.0f,
                                          7.0f,
                                          8.0f,
                                          8.0f,
                                          9.0f,
                                          9.0f,
                                          10.0f});
    test_case.run();
}

OPENVINO_TEST(${BACKEND_NAME}, onnx_resize10_asymertic_dim_in_the_middle) {
    const auto model = convert_model("resize10_asymertic_dim_in_the_middle.onnx");

    auto test_case = ov::test::TestCase(model, s_device);
    std::vector<float> input_data{1.0f, 2.0f, 3.0f, 4.0f, 5.0f, 6.0f, 7.0f, 8.0f, 9.0f, 10.0f};
    test_case.add_input<float>(input_data);
    test_case.add_expected_output<float>(Shape{1, 1, 19, 1},
                                         {1.0f,
                                          1.0f,
                                          2.0f,
                                          2.0f,
                                          3.0f,
                                          3.0f,
                                          4.0f,
                                          4.0f,
                                          5.0f,
                                          5.0f,
                                          6.0f,
                                          6.0f,
                                          7.0f,
                                          7.0f,
                                          8.0f,
                                          8.0f,
                                          9.0f,
                                          9.0f,
                                          10.0f});
    test_case.run();
}

OPENVINO_TEST(${BACKEND_NAME}, onnx_resize11_empty_constant_as_input) {
    // this model contains a Constant node with an empty underlying tensor
    // this node is connected to the "roi" input of the Resize op but this input should be
    // ignored since the Resize coordinate_transformation_mode is set to asymmetric
    const auto model = convert_model("resize11_empty_constant_as_input.onnx");

    auto test_case = ov::test::TestCase(model, s_device);
    std::vector<float> input_data{1.0f, 3.0f, 4.0f, 8.0f, 6.0f, 2.0f, 7.0f, 11.0f};
    test_case.add_input<float>(input_data);
    test_case.add_expected_output<float>(
        Shape{1, 2, 4, 8},
        {1.0f, 1.5f, 2.0f, 2.5f,  3.0f,  3.0f,  3.0f,  3.0f,  2.5f, 3.25f, 4.0f, 4.75f, 5.5f,  5.5f,  5.5f,  5.5f,
         4.0f, 5.0f, 6.0f, 7.0f,  8.0f,  8.0f,  8.0f,  8.0f,  4.0f, 5.0f,  6.0f, 7.0f,  8.0f,  8.0f,  8.0f,  8.0f,

         6.0f, 5.0f, 4.0f, 3.0f,  2.0f,  2.0f,  2.0f,  2.0f,  6.5f, 6.5f,  6.5f, 6.5f,  6.5f,  6.5f,  6.5f,  6.5f,
         7.0f, 8.0f, 9.0f, 10.0f, 11.0f, 11.0f, 11.0f, 11.0f, 7.0f, 8.0f,  9.0f, 10.0f, 11.0f, 11.0f, 11.0f, 11.0f});

    test_case.run();
}

OPENVINO_TEST(${BACKEND_NAME}, onnx_resize10_down_scales_const_linear) {
    const auto model = convert_model("resize10_down_scales_const_linear.onnx");

    // Input data shape (1, 1, 2, 4)
    // Input const scales values {1.0, 1.0, 0.6, 0.6}
    // mode: linear

    Shape expected_output_shape{1, 1, 1, 2};
    auto test_case = ov::test::TestCase(model, s_device);
    test_case.add_input<float>({1.0, 2.0, 3.0, 4.0, 5.0, 6.0, 7.0, 8.0});
    test_case.add_expected_output<float>(expected_output_shape, {1.0f, 2.6666665f});
    test_case.run();
}

OPENVINO_TEST(${BACKEND_NAME}, onnx_resize10_down_scales_const_nearest) {
    const auto model = convert_model("resize10_down_scales_const_nearest.onnx");

    // Input data shape (1, 1, 2, 4)
    // Input const scales values {1.0, 1.0, 0.6, 0.6}
    // mode: nearest

    Shape expected_output_shape{1, 1, 1, 2};
    auto test_case = ov::test::TestCase(model, s_device);
    test_case.add_input<float>({1.0, 2.0, 3.0, 4.0, 5.0, 6.0, 7.0, 8.0});
    test_case.add_expected_output<float>(expected_output_shape, {1.0, 3.0});
    test_case.run();
}

OPENVINO_TEST(${BACKEND_NAME}, onnx_resize10_up_scales_const_linear) {
    const auto model = convert_model("resize10_up_scales_const_linear.onnx");

    // Input data shape (1, 1, 2, 2)
    // Input const scales values {1.0, 1.0, 2.0, 2.0}
    // mode: nearest

    Shape expected_output_shape{1, 1, 4, 4};
    auto test_case = ov::test::TestCase(model, s_device);
    test_case.add_input<float>({1.0, 2.0, 3.0, 4.0});
    test_case.add_expected_output<float>(
        expected_output_shape,
        {1.0, 1.5, 2.0, 2.0, 2.0, 2.5, 3.0, 3.0, 3.0, 3.5, 4.0, 4.0, 3.0, 3.5, 4.0, 4.0});
    test_case.run();
}

OPENVINO_TEST(${BACKEND_NAME}, onnx_resize10_up_scales_const_nearest) {
    const auto model = convert_model("resize10_up_scales_const_nearest.onnx");

    // Input data shape (1, 1, 2, 2)
    // Input const scales values {1.0, 1.0, 2.0, 3.0}
    // mode: linear

    Shape expected_output_shape{1, 1, 4, 6};
    auto test_case = ov::test::TestCase(model, s_device);
    test_case.add_input<float>({1.0, 2.0, 3.0, 4.0});
    test_case.add_expected_output<float>(expected_output_shape,
                                         {1.0, 1.0, 1.0, 2.0, 2.0, 2.0, 1.0, 1.0, 1.0, 2.0, 2.0, 2.0,
                                          3.0, 3.0, 3.0, 4.0, 4.0, 4.0, 3.0, 3.0, 3.0, 4.0, 4.0, 4.0});

    test_case.run();
}

OPENVINO_TEST(${BACKEND_NAME}, onnx_resize11_down_scales_linear_asymmetric) {
    const auto model = convert_model("resize11_down_scales_linear_asymmetric.onnx");

    const Shape expected_output_shape{1, 1, 1, 2};
    auto test_case = ov::test::TestCase(model, s_device);
    const size_t input_size = 8;
    std::vector<float> input_data(input_size);
    std::iota(std::begin(input_data), std::end(input_data), 1.0f);
    test_case.add_input<float>(input_data);
    test_case.add_expected_output<float>(expected_output_shape, {1.0f, 2.66666651f});

    test_case.run_with_tolerance_as_fp();
}

OPENVINO_TEST(${BACKEND_NAME}, onnx_resize11_scales_nearest_asymmetric_floor_dynamic_sizes) {
    const auto model = convert_model("resize11_scales_nearest_asymmetric_floor_dynamic_scales.onnx");

    const Shape expected_output_shape{2, 1, 4, 1};
    auto test_case = ov::test::TestCase(model, s_device);
    const std::vector<float> input_data{1.0f, 3.0f, 4.0f, 8.0f, 6.0f, 2.0f, 7.0f, 11.0f};
    test_case.add_input<float>(input_data);
    test_case.add_input<float>(std::vector<float>{1.0f, 1.0f, 1.0f, 1.0f, 1.0f, 1.0f, 1.0f, 1.0f});  // roi
    test_case.add_input<float>(std::vector<float>{1.0f, 1.0f, 2.0f, 0.5f});                          // scales
    test_case.add_expected_output<float>(expected_output_shape, {1.0f, 1.0f, 4.0f, 4.0f, 6.0f, 6.0f, 7.0f, 7.0f});

    test_case.run_with_tolerance_as_fp();
}

OPENVINO_TEST(${BACKEND_NAME}, onnx_resize11_up_scales_linear_asymmetric) {
    const auto model = convert_model("resize11_up_scales_linear_asymmetric.onnx");

    const Shape expected_output_shape{2, 1, 4, 8};
    auto test_case = ov::test::TestCase(model, s_device);
    std::vector<float> input_data{1.0f, 3.0f, 4.0f, 8.0f, 6.0f, 2.0f, 7.0f, 11.0f};
    test_case.add_input<float>(input_data);
    test_case.add_expected_output<float>(
        expected_output_shape,
        {1.0f, 1.5f, 2.0f, 2.5f,  3.0f,  3.0f,  3.0f,  3.0f,  2.5f, 3.25f, 4.0f, 4.75f, 5.5f,  5.5f,  5.5f,  5.5f,
         4.0f, 5.0f, 6.0f, 7.0f,  8.0f,  8.0f,  8.0f,  8.0f,  4.0f, 5.0f,  6.0f, 7.0f,  8.0f,  8.0f,  8.0f,  8.0f,

         6.0f, 5.0f, 4.0f, 3.0f,  2.0f,  2.0f,  2.0f,  2.0f,  6.5f, 6.5f,  6.5f, 6.5f,  6.5f,  6.5f,  6.5f,  6.5f,
         7.0f, 8.0f, 9.0f, 10.0f, 11.0f, 11.0f, 11.0f, 11.0f, 7.0f, 8.0f,  9.0f, 10.0f, 11.0f, 11.0f, 11.0f, 11.0f});

    test_case.run();
}

OPENVINO_TEST(${BACKEND_NAME}, onnx_resize11_scales_nearest_asymmetric_floor) {
    const auto model = convert_model("resize11_scales_nearest_asymmetric_floor.onnx");

    const Shape expected_output_shape{2, 1, 4, 1};
    auto test_case = ov::test::TestCase(model, s_device);
    const std::vector<float> input_data{1.0f, 3.0f, 4.0f, 8.0f, 6.0f, 2.0f, 7.0f, 11.0f};
    test_case.add_input<float>(input_data);
    test_case.add_expected_output<float>(expected_output_shape, {1.0f, 1.0f, 4.0f, 4.0f, 6.0f, 6.0f, 7.0f, 7.0f});

    test_case.run();
}

OPENVINO_TEST(${BACKEND_NAME}, onnx_resize11_up_scales_cubic_align_corners) {
    const auto model = convert_model("resize11_up_scales_cubic_align_corners.onnx");

    const Shape expected_output_shape{1, 1, 8, 8};
    auto test_case = ov::test::TestCase(model, s_device);
    std::vector<float> input_data{1.0f,
                                  2.0f,
                                  3.0f,
                                  4.0f,
                                  5.0f,
                                  6.0f,
                                  7.0f,
                                  8.0f,
                                  9.0f,
                                  10.0f,
                                  11.0f,
                                  12.0f,
                                  13.0f,
                                  14.0f,
                                  15.0f,
                                  16.0f};
    test_case.add_input<float>(input_data);
    test_case.add_expected_output<float>(
        expected_output_shape,
        {
            1.0f,         1.34110787f,  1.80029155f,  2.32944606f,  2.67055394f,  3.19970845f,  3.65889213f,
            4.0f,         2.36443149f,  2.70553936f,  3.16472303f,  3.69387755f,  4.03498542f,  4.56413994f,
            5.02332362f,  5.36443149f,  4.20116618f,  4.54227405f,  5.00145773f,  5.53061224f,  5.87172012f,
            6.40087464f,  6.86005831f,  7.20116618f,  6.31778426f,  6.65889213f,  7.1180758f,   7.64723032f,
            7.98833819f,  8.51749271f,  8.97667638f,  9.31778426f,  7.68221574f,  8.02332362f,  8.48250729f,
            9.01166181f,  9.35276968f,  9.8819242f,   10.34110787f, 10.68221574f, 9.79883382f,  10.13994169f,
            10.59912536f, 11.12827988f, 11.46938776f, 11.99854227f, 12.45772595f, 12.79883382f, 11.63556851f,
            11.97667638f, 12.43586006f, 12.96501458f, 13.30612245f, 13.83527697f, 14.29446064f, 14.6355685f,
            13.0f,        13.34110787f, 13.80029155f, 14.32944606f, 14.67055394f, 15.19970845f, 15.65889213f,
            16.0f,
        });
    test_case.run_with_tolerance_as_fp(2.0e-5f);
}

OPENVINO_TEST(${BACKEND_NAME}, onnx_resize11_up_scales_tf_half_pixel) {
    const auto model = convert_model("resize11_up_scales_tf_half_pixel.onnx");

    const Shape expected_output_shape{1, 1, 8, 8};
    auto test_case = ov::test::TestCase(model, s_device);
    std::vector<float> input_data{1.0f,
                                  2.0f,
                                  3.0f,
                                  4.0f,
                                  5.0f,
                                  6.0f,
                                  7.0f,
                                  8.0f,
                                  9.0f,
                                  10.0f,
                                  11.0f,
                                  12.0f,
                                  13.0f,
                                  14.0f,
                                  15.0f,
                                  16.0f};
    test_case.add_input<float>(input_data);
    test_case.add_expected_output<float>(
        expected_output_shape,
        {1.95703f, 2.43359f, 3.0625f,  3.46875f, 4.09766f, 4.57422f, 4.87109f, 4.80078f, 3.86328f, 4.33984f, 4.96875f,
         5.375f,   6.00391f, 6.48047f, 6.77734f, 6.70703f, 6.37891f, 6.85547f, 7.48438f, 7.89063f, 8.51953f, 8.99609f,
         9.29297f, 9.22266f, 8.00391f, 8.48047f, 9.10938f, 9.51563f, 10.1445f, 10.6211f, 10.918f,  10.8477f, 10.5195f,
         10.9961f, 11.625f,  12.0313f, 12.6602f, 13.1367f, 13.4336f, 13.3633f, 12.4258f, 12.9023f, 13.5313f, 13.9375f,
         14.5664f, 15.043f,  15.3398f, 15.2695f, 13.6133f, 14.0898f, 14.7188f, 15.125f,  15.7539f, 16.2305f, 16.5273f,
         16.457f,  13.332f,  13.8086f, 14.4375f, 14.8438f, 15.4727f, 15.9492f, 16.2461f, 16.1758f});
    test_case.run_with_tolerance_as_fp(2.0e-2f);
}

OPENVINO_TEST(${BACKEND_NAME}, onnx_resize11_up_sizes_all_attributes_default) {
    const auto model = convert_model("resize11_up_sizes_all_attributes_default.onnx");

    const Shape expected_output_shape{1, 1, 7, 8};
    auto test_case = ov::test::TestCase(model, s_device);
    std::vector<float> input_data{1.0f, 2.0f, 3.0f, 4.0f};
    test_case.add_input<float>(input_data);
    test_case.add_expected_output<float>(
        expected_output_shape,
        {1.0f, 1.0f, 1.0f, 1.0f, 2.0f, 2.0f, 2.0f, 2.0f, 1.0f, 1.0f, 1.0f, 1.0f, 2.0f, 2.0f,
         2.0f, 2.0f, 1.0f, 1.0f, 1.0f, 1.0f, 2.0f, 2.0f, 2.0f, 2.0f, 1.0f, 1.0f, 1.0f, 1.0f,
         2.0f, 2.0f, 2.0f, 2.0f, 3.0f, 3.0f, 3.0f, 3.0f, 4.0f, 4.0f, 4.0f, 4.0f, 3.0f, 3.0f,
         3.0f, 3.0f, 4.0f, 4.0f, 4.0f, 4.0f, 3.0f, 3.0f, 3.0f, 3.0f, 4.0f, 4.0f, 4.0f, 4.0f});
    test_case.run_with_tolerance_as_fp(2.0e-5f);
}

OPENVINO_TEST(${BACKEND_NAME}, onnx_resize11_sizes_nearest_asymmetric_floor) {
    const auto model = convert_model("resize11_sizes_nearest_asymmetric_floor.onnx");

    const Shape expected_output_shape{2, 1, 4, 1};
    auto test_case = ov::test::TestCase(model, s_device);
    std::vector<float> input_data{1.0f, 3.0f, 4.0f, 8.0f, 6.0f, 2.0f, 7.0f, 11.0f};
    test_case.add_input<float>(input_data);
    test_case.add_expected_output<float>(expected_output_shape, {1.0f, 1.0f, 4.0f, 4.0f, 6.0f, 6.0f, 7.0f, 7.0f});

    test_case.run_with_tolerance_as_fp();
}

OPENVINO_TEST(${BACKEND_NAME}, onnx_resize11_up_sizes_linear_asymmetric) {
    const auto model = convert_model("resize11_up_sizes_linear_asymmetric.onnx");

    const Shape expected_output_shape{2, 1, 4, 8};
    auto test_case = ov::test::TestCase(model, s_device);
    std::vector<float> input_data{2.0f, 4.0f, 1.0f, 3.0f, 7.0f, 8.0f, 9.0f, 6.0f};
    test_case.add_input<float>(input_data);
    test_case.add_expected_output<float>(
        expected_output_shape,
        {2.0f, 2.5f,  3.0f, 3.5f,  4.0f, 4.0f, 4.0f, 4.0f, 1.5f, 2.0f,  2.5f, 3.0f,  3.5f, 3.5f, 3.5f, 3.5f,
         1.0f, 1.5f,  2.0f, 2.5f,  3.0f, 3.0f, 3.0f, 3.0f, 1.0f, 1.5f,  2.0f, 2.5f,  3.0f, 3.0f, 3.0f, 3.0f,
         7.0f, 7.25f, 7.5f, 7.75f, 8.0f, 8.0f, 8.0f, 8.0f, 8.0f, 7.75f, 7.5f, 7.25f, 7.0f, 7.0f, 7.0f, 7.0f,
         9.0f, 8.25f, 7.5f, 6.75f, 6.0f, 6.0f, 6.0f, 6.0f, 9.0f, 8.25f, 7.5f, 6.75f, 6.0f, 6.0f, 6.0f, 6.0f});

    test_case.run_with_tolerance_as_fp(2.0e-5f);
}

OPENVINO_TEST(${BACKEND_NAME}, onnx_resize11_down_sizes_cubic_half_pixel) {
    const auto model = convert_model("resize11_down_sizes_cubic_half_pixel.onnx");

    const Shape expected_output_shape{1, 1, 3, 3};
    auto test_case = ov::test::TestCase(model, s_device);
    std::vector<float> input_data{1.0f,
                                  2.0f,
                                  3.0f,
                                  4.0f,
                                  5.0f,
                                  6.0f,
                                  7.0f,
                                  8.0f,
                                  9.0f,
                                  10.0f,
                                  11.0f,
                                  12.0f,
                                  13.0f,
                                  14.0f,
                                  15.0f,
                                  16.0f};
    test_case.add_input<float>(input_data);
    test_case.add_expected_output<float>(
        expected_output_shape,
        {1.6307871f, 3.0046299f, 4.3784733f, 7.1261587f, 8.5f, 9.873844f, 12.621532f, 13.995373f, 15.369216f});

    test_case.run_with_tolerance_as_fp(2.0e-5f);
}

OPENVINO_TEST(${BACKEND_NAME}, onnx_resize11_down_sizes_linear_pytorch_half_pixel) {
    const auto model = convert_model("resize11_down_sizes_linear_pytorch_half_pixel.onnx");

    const Shape expected_output_shape{1, 1, 3, 1};
    auto test_case = ov::test::TestCase(model, s_device);
    std::vector<float> input_data{1.0f,
                                  2.0f,
                                  3.0f,
                                  4.0f,
                                  5.0f,
                                  6.0f,
                                  7.0f,
                                  8.0f,
                                  9.0f,
                                  10.0f,
                                  11.0f,
                                  12.0f,
                                  13.0f,
                                  14.0f,
                                  15.0f,
                                  16.0f};
    test_case.add_input<float>(input_data);
    test_case.add_expected_output<float>(expected_output_shape, {1.666666f, 7.0f, 12.333333f});

    test_case.run_with_tolerance_as_fp(2.0e-5f);
}

OPENVINO_TEST(${BACKEND_NAME}, onnx_resize11_up_sizes_cubic_half_pixel) {
    const auto model = convert_model("resize11_up_sizes_cubic_half_pixel.onnx");

    const Shape expected_output_shape{1, 1, 9, 10};
    auto test_case = ov::test::TestCase(model, s_device);
    std::vector<float> input_data{1.0f,
                                  2.0f,
                                  3.0f,
                                  4.0f,
                                  5.0f,
                                  6.0f,
                                  7.0f,
                                  8.0f,
                                  9.0f,
                                  10.0f,
                                  11.0f,
                                  12.0f,
                                  13.0f,
                                  14.0f,
                                  15.0f,
                                  16.0f};
    test_case.add_input<float>(input_data);
    test_case.add_expected_output<float>(
        expected_output_shape,
        {0.45507922f,  0.64057922f,  0.97157922f,  1.42257922f,  1.90732922f,  2.22332922f,  2.70807922f,  3.15907922f,
         3.49007922f,  3.67557922f,  1.39437963f,  1.57987963f,  1.91087963f,  2.36187963f,  2.84662963f,  3.16262963f,
         3.64737963f,  4.09837963f,  4.42937963f,  4.61487963f,  2.95130693f,  3.13680693f,  3.46780693f,  3.91880693f,
         4.40355693f,  4.71955693f,  5.20430693f,  5.65530693f,  5.98630693f,  6.17180693f,  5.20525069f,  5.39075069f,
         5.72175069f,  6.17275069f,  6.65750069f,  6.97350069f,  7.45825069f,  7.90925069f,  8.24025069f,  8.42575069f,
         6.88975f,     7.07525f,     7.40625f,     7.85725f,     8.342f,       8.658f,       9.14275f,     9.59375f,
         9.92475f,     10.11025f,    8.57424931f,  8.75974931f,  9.09074931f,  9.54174931f,  10.02649931f, 10.34249931f,
         10.82724931f, 11.27824931f, 11.60924931f, 11.79474931f, 10.82819307f, 11.01369307f, 11.34469307f, 11.79569307f,
         12.28044307f, 12.59644307f, 13.08119307f, 13.53219307f, 13.86319307f, 14.04869307f, 12.38512037f, 12.57062037f,
         12.90162037f, 13.35262037f, 13.83737037f, 14.15337037f, 14.63812037f, 15.08912037f, 15.42012037f, 15.60562037f,
         13.32442078f, 13.50992078f, 13.84092078f, 14.29192078f, 14.77667078f, 15.09267078f, 15.57742078f, 16.02842078f,
         16.35942078f, 16.54492078f});
    test_case.run_with_tolerance_as_fp(2.0e-5f);
}

OPENVINO_TEST(${BACKEND_NAME}, onnx_resize11_up_sizes_cubic_half_pixel_dynamic_sizes) {
    const auto model = convert_model("resize11_up_sizes_cubic_half_pixel_dynamic_sizes.onnx");

    const Shape expected_output_shape{1, 1, 9, 10};
    auto test_case = ov::test::TestCase(model, s_device);
    std::vector<float> input_data{1.0f,
                                  2.0f,
                                  3.0f,
                                  4.0f,
                                  5.0f,
                                  6.0f,
                                  7.0f,
                                  8.0f,
                                  9.0f,
                                  10.0f,
                                  11.0f,
                                  12.0f,
                                  13.0f,
                                  14.0f,
                                  15.0f,
                                  16.0f};
    test_case.add_input<float>(input_data);
    test_case.add_input<float>(std::vector<float>{1, 1, 9, 10});  // sizes
    test_case.add_expected_output<float>(
        expected_output_shape,
        {0.45507922f,  0.64057922f,  0.97157922f,  1.42257922f,  1.90732922f,  2.22332922f,  2.70807922f,  3.15907922f,
         3.49007922f,  3.67557922f,  1.39437963f,  1.57987963f,  1.91087963f,  2.36187963f,  2.84662963f,  3.16262963f,
         3.64737963f,  4.09837963f,  4.42937963f,  4.61487963f,  2.95130693f,  3.13680693f,  3.46780693f,  3.91880693f,
         4.40355693f,  4.71955693f,  5.20430693f,  5.65530693f,  5.98630693f,  6.17180693f,  5.20525069f,  5.39075069f,
         5.72175069f,  6.17275069f,  6.65750069f,  6.97350069f,  7.45825069f,  7.90925069f,  8.24025069f,  8.42575069f,
         6.88975f,     7.07525f,     7.40625f,     7.85725f,     8.342f,       8.658f,       9.14275f,     9.59375f,
         9.92475f,     10.11025f,    8.57424931f,  8.75974931f,  9.09074931f,  9.54174931f,  10.02649931f, 10.34249931f,
         10.82724931f, 11.27824931f, 11.60924931f, 11.79474931f, 10.82819307f, 11.01369307f, 11.34469307f, 11.79569307f,
         12.28044307f, 12.59644307f, 13.08119307f, 13.53219307f, 13.86319307f, 14.04869307f, 12.38512037f, 12.57062037f,
         12.90162037f, 13.35262037f, 13.83737037f, 14.15337037f, 14.63812037f, 15.08912037f, 15.42012037f, 15.60562037f,
         13.32442078f, 13.50992078f, 13.84092078f, 14.29192078f, 14.77667078f, 15.09267078f, 15.57742078f, 16.02842078f,
         16.35942078f, 16.54492078f});
    test_case.run_with_tolerance_as_fp(2.0e-5f);
}

OPENVINO_TEST(${BACKEND_NAME}, onnx_resize11_up_sizes_nearest_round_prefer_floor_half_pixel) {
    const auto model = convert_model("resize11_up_sizes_nearest_round_prefer_floor_half_pixel.onnx");

    const Shape expected_output_shape{1, 1, 7, 8};
    auto test_case = ov::test::TestCase(model, s_device);
    std::vector<float> input_data{1.0f, 2.0f, 3.0f, 4.0f};
    test_case.add_input<float>(input_data);
    test_case.add_expected_output<float>(
        expected_output_shape,
        {1.0f, 1.0f, 1.0f, 1.0f, 2.0f, 2.0f, 2.0f, 2.0f, 1.0f, 1.0f, 1.0f, 1.0f, 2.0f, 2.0f,
         2.0f, 2.0f, 1.0f, 1.0f, 1.0f, 1.0f, 2.0f, 2.0f, 2.0f, 2.0f, 1.0f, 1.0f, 1.0f, 1.0f,
         2.0f, 2.0f, 2.0f, 2.0f, 3.0f, 3.0f, 3.0f, 3.0f, 4.0f, 4.0f, 4.0f, 4.0f, 3.0f, 3.0f,
         3.0f, 3.0f, 4.0f, 4.0f, 4.0f, 4.0f, 3.0f, 3.0f, 3.0f, 3.0f, 4.0f, 4.0f, 4.0f, 4.0f});
    test_case.run_with_tolerance_as_fp(2.0e-5f);
}

OPENVINO_TEST(${BACKEND_NAME}, onnx_resize11_up_sizes_nearest_prefer_ceil_asymmetric) {
    const auto model = convert_model("resize11_up_sizes_nearest_prefer_ceil_asymmetric.onnx");

    const Shape expected_output_shape{1, 1, 8, 8};
    auto test_case = ov::test::TestCase(model, s_device);
    std::vector<float> input_data{1.0f,
                                  2.0f,
                                  3.0f,
                                  4.0f,
                                  5.0f,
                                  6.0f,
                                  7.0f,
                                  8.0f,
                                  9.0f,
                                  10.0f,
                                  11.0f,
                                  12.0f,
                                  13.0f,
                                  14.0f,
                                  15.0f,
                                  16.0f};
    test_case.add_input<float>(input_data);
    test_case.add_expected_output<float>(
        expected_output_shape,
        {
            1.0f,  2.0f,  2.0f,  3.0f,  3.0f,  4.0f,  4.0f,  4.0f,  5.0f,  6.0f,  6.0f,  7.0f,  7.0f,
            8.0f,  8.0f,  8.0f,  5.0f,  6.0f,  6.0f,  7.0f,  7.0f,  8.0f,  8.0f,  8.0f,  9.0f,  10.0f,
            10.0f, 11.0f, 11.0f, 12.0f, 12.0f, 12.0f, 9.0f,  10.0f, 10.0f, 11.0f, 11.0f, 12.0f, 12.0f,
            12.0f, 13.0f, 14.0f, 14.0f, 15.0f, 15.0f, 16.0f, 16.0f, 16.0f, 13.0f, 14.0f, 14.0f, 15.0f,
            15.0f, 16.0f, 16.0f, 16.0f, 13.0f, 14.0f, 14.0f, 15.0f, 15.0f, 16.0f, 16.0f, 16.0f,
        });
    test_case.run_with_tolerance_as_fp(2.0e-2f);
}

OPENVINO_TEST(${BACKEND_NAME}, onnx_resize11_up_sizes_nearest_ceil_half_pixel) {
    const auto model = convert_model("resize11_up_sizes_nearest_ceil_half_pixel.onnx");

    const Shape expected_output_shape{1, 1, 8, 8};
    auto test_case = ov::test::TestCase(model, s_device);
    std::vector<float> input_data{1.0f,
                                  2.0f,
                                  3.0f,
                                  4.0f,
                                  5.0f,
                                  6.0f,
                                  7.0f,
                                  8.0f,
                                  9.0f,
                                  10.0f,
                                  11.0f,
                                  12.0f,
                                  13.0f,
                                  14.0f,
                                  15.0f,
                                  16.0f};
    test_case.add_input<float>(input_data);
    test_case.add_expected_output<float>(
        expected_output_shape,
        {1.0f,  2.0f,  2.0f,  3.0f,  3.0f,  4.0f,  4.0f,  4.0f,  5.0f,  6.0f,  6.0f,  7.0f,  7.0f,
         8.0f,  8.0f,  8.0f,  5.0f,  6.0f,  6.0f,  7.0f,  7.0f,  8.0f,  8.0f,  8.0f,  9.0f,  10.0f,
         10.0f, 11.0f, 11.0f, 12.0f, 12.0f, 12.0f, 9.0f,  10.0f, 10.0f, 11.0f, 11.0f, 12.0f, 12.0f,
         12.0f, 13.0f, 14.0f, 14.0f, 15.0f, 15.0f, 16.0f, 16.0f, 16.0f, 13.0f, 14.0f, 14.0f, 15.0f,
         15.0f, 16.0f, 16.0f, 16.0f, 13.0f, 14.0f, 14.0f, 15.0f, 15.0f, 16.0f, 16.0f, 16.0f});
    test_case.run_with_tolerance_as_fp(2.0e-2f);
}

OPENVINO_TEST(${BACKEND_NAME}, onnx_resize11_up_sizes_nearest_floor_align_corners) {
    const auto model = convert_model("resize11_up_sizes_nearest_floor_align_corners.onnx");

    const Shape expected_output_shape{1, 1, 8, 8};
    auto test_case = ov::test::TestCase(model, s_device);
    std::vector<float> input_data{1.0f,
                                  2.0f,
                                  3.0f,
                                  4.0f,
                                  5.0f,
                                  6.0f,
                                  7.0f,
                                  8.0f,
                                  9.0f,
                                  10.0f,
                                  11.0f,
                                  12.0f,
                                  13.0f,
                                  14.0f,
                                  15.0f,
                                  16.0f};
    test_case.add_input<float>(input_data);
    test_case.add_expected_output<float>(
        expected_output_shape,
        {1.0f, 1.0f, 1.0f, 2.0f,  2.0f,  3.0f,  3.0f,  4.0f,  1.0f,  1.0f,  1.0f,  2.0f,  2.0f,  3.0f,  3.0f,  4.0f,
         1.0f, 1.0f, 1.0f, 2.0f,  2.0f,  3.0f,  3.0f,  4.0f,  5.0f,  5.0f,  5.0f,  6.0f,  6.0f,  7.0f,  7.0f,  8.0f,
         5.0f, 5.0f, 5.0f, 6.0f,  6.0f,  7.0f,  7.0f,  8.0f,  9.0f,  9.0f,  9.0f,  10.0f, 10.0f, 11.0f, 11.0f, 12.0f,
         9.0f, 9.0f, 9.0f, 10.0f, 10.0f, 11.0f, 11.0f, 12.0f, 13.0f, 13.0f, 13.0f, 14.0f, 14.0f, 15.0f, 15.0f, 16.0f});
    test_case.run_with_tolerance_as_fp(2.0e-2f);
}

OPENVINO_TEST(${BACKEND_NAME}, onnx_resize11_down_sizes_tf_half_pixel) {
    const auto model = convert_model("resize11_down_sizes_tf_half_pixel.onnx");

    const Shape expected_output_shape{1, 1, 3, 2};
    auto test_case = ov::test::TestCase(model, s_device);
    std::vector<float> input_data{1.0f,
                                  2.0f,
                                  3.0f,
                                  4.0f,
                                  5.0f,
                                  6.0f,
                                  7.0f,
                                  8.0f,
                                  9.0f,
                                  10.0f,
                                  11.0f,
                                  12.0f,
                                  13.0f,
                                  14.0f,
                                  15.0f,
                                  16.0f};
    test_case.add_input<float>(input_data);
    test_case.add_expected_output<float>(expected_output_shape, {6.0f, 8.0f, 10.0f, 12.0f, 14.0f, 16.0f});
    test_case.run_with_tolerance_as_fp(2.0e-2f);
}

OPENVINO_TEST(${BACKEND_NAME}, onnx_model_shape) {
    auto model = convert_model("shape.onnx");

    Inputs inputs;
    inputs.emplace_back(
        ov::test::NDArray<float, 3>({{{1, 1, 1, 1, 1}, {1, 1, 1, 1, 1}, {1, 1, 1, 1, 1}, {1, 1, 1, 1, 1}},
                                     {{1, 1, 1, 1, 1}, {1, 1, 1, 1, 1}, {1, 1, 1, 1, 1}, {1, 1, 1, 1, 1}},
                                     {{1, 1, 1, 1, 1}, {1, 1, 1, 1, 1}, {1, 1, 1, 1, 1}, {1, 1, 1, 1, 1}}})
            .get_vector());

    auto test_case = ov::test::TestCase(model, s_device);
    test_case.add_multiple_inputs(inputs);
    test_case.add_expected_output<int64_t>({3, 4, 5});
    test_case.run();
}

OPENVINO_TEST(${BACKEND_NAME}, onnx_model_elu) {
    auto model = convert_model("elu.onnx");

    Inputs inputs;
    inputs.emplace_back(
        ov::test::NDArray<float, 3>({{{-9, -8, -7, -6, -5}, {-4, -3, -2, -1, 0}, {1, 2, 3, 4, 5}, {6, 7, 8, 9, 10}},
                                     {{-4, -3, -2, -1, 0}, {1, 2, 3, 4, 5}, {6, 7, 8, 9, 10}, {11, 12, 13, 14, 15}},
                                     {{1, 1, 1, 1, 1}, {-1, -1, -1, -1, -1}, {0, 0, 0, 0, 0}, {2, 2, 2, 2, 2}}})
            .get_vector());

    auto expected_output =
        ov::test::NDArray<float, 3>(
            {{{-1.999753180391830f, -1.999329074744190f, -1.998176236068890f, -1.995042495646670f, -1.986524106001830f},
              {-1.963368722222530f, -1.900425863264270f, -1.729329433526770f, -1.264241117657120f, 0},
              {1, 2, 3, 4, 5},
              {6, 7, 8, 9, 10}},
             {{-1.963368722222530f, -1.900425863264270f, -1.729329433526770f, -1.264241117657120f, 0},
              {1, 2, 3, 4, 5},
              {6, 7, 8, 9, 10},
              {11, 12, 13, 14, 15}},
             {{1, 1, 1, 1, 1},
              {-1.264241117657120f, -1.264241117657120f, -1.264241117657120f, -1.264241117657120f, -1.264241117657120f},
              {0, 0, 0, 0, 0},
              {2, 2, 2, 2, 2}}})
            .get_vector();

    auto test_case = ov::test::TestCase(model, s_device);
    test_case.add_multiple_inputs(inputs);
    test_case.add_expected_output(expected_output);
    test_case.run();
}

OPENVINO_TEST(${BACKEND_NAME}, onnx_model_leaky_relu) {
    auto model = convert_model("leaky_relu.onnx");

    Inputs inputs;
    inputs.emplace_back(
        ov::test::NDArray<float, 3>({{{-9, -8, -7, -6, -5}, {-4, -3, -2, -1, 0}, {1, 2, 3, 4, 5}, {6, 7, 8, 9, 10}},
                                     {{-4, -3, -2, -1, 0}, {1, 2, 3, 4, 5}, {6, 7, 8, 9, 10}, {11, 12, 13, 14, 15}},
                                     {{1, 1, 1, 1, 1}, {-1, -1, -1, -1, -1}, {0, 0, 0, 0, 0}, {2, 2, 2, 2, 2}}})
            .get_vector());

    auto expected_output =
        ov::test::NDArray<float, 3>(
            {{{-0.9f, -0.8f, -0.7f, -0.6f, -0.5f}, {-0.4f, -0.3f, -0.2f, -0.1f, 0}, {1, 2, 3, 4, 5}, {6, 7, 8, 9, 10}},
             {{-0.4f, -0.3f, -0.2f, -0.1f, 0}, {1, 2, 3, 4, 5}, {6, 7, 8, 9, 10}, {11, 12, 13, 14, 15}},
             {{1, 1, 1, 1, 1}, {-0.1f, -0.1f, -0.1f, -0.1f, -0.1f}, {0, 0, 0, 0, 0}, {2, 2, 2, 2, 2}}})
            .get_vector();

    auto test_case = ov::test::TestCase(model, s_device);
    test_case.add_multiple_inputs(inputs);
    test_case.add_expected_output(expected_output);
    test_case.run();
}

OPENVINO_TEST(${BACKEND_NAME}, onnx_model_prelu_nd) {
    auto model = convert_model("prelu.onnx");

    Inputs inputs;
    inputs.emplace_back(
        ov::test::NDArray<float, 3>({{{-9, -8, -7, -6, -5}, {-4, -3, -2, -1, 0}, {1, 2, 3, 4, 5}, {6, 7, 8, 9, 10}},
                                     {{-4, -3, -2, -1, 0}, {1, 2, 3, 4, 5}, {6, 7, 8, 9, 10}, {11, 12, 13, 14, 15}},
                                     {{1, 1, 1, 1, 1}, {-1, -1, -1, -1, -1}, {0, 0, 0, 0, 0}, {2, 2, 2, 2, 2}}})
            .get_vector());

    inputs.emplace_back(
        ov::test::NDArray<float, 3>({{{1, 0, 1, 0, 1}, {0, 1, 0, 1, 0}, {1, 0, 1, 0, 1}, {0, 1, 0, 1, 0}},
                                     {{0, 1, 0, 1, 0}, {1, 0, 1, 0, 1}, {0, 1, 0, 1, 0}, {1, 0, 1, 0, 1}},
                                     {{1, 0, 1, 0, 1}, {0, 1, 0, 1, 0}, {1, 0, 1, 0, 1}, {0, 1, 0, 1, 0}}})
            .get_vector());

    auto expected_output =
        ov::test::NDArray<float, 3>({{{-9, 0, -7, 0, -5}, {0, -3, 0, -1, 0}, {1, 2, 3, 4, 5}, {6, 7, 8, 9, 10}},
                                     {{0, -3, 0, -1, 0}, {1, 2, 3, 4, 5}, {6, 7, 8, 9, 10}, {11, 12, 13, 14, 15}},
                                     {{1, 1, 1, 1, 1}, {0, -1, 0, -1, 0}, {0, 0, 0, 0, 0}, {2, 2, 2, 2, 2}}})
            .get_vector();

    auto test_case = ov::test::TestCase(model, s_device);
    test_case.add_multiple_inputs(inputs);
    test_case.add_expected_output(expected_output);
    test_case.run();
}

OPENVINO_TEST(${BACKEND_NAME}, onnx_model_prelu_batch_nd_elementwise) {
    auto model = convert_model("prelu_batch_nd.onnx");

    Inputs inputs;
    // Shape{2, 3, 4, 5}
    inputs.emplace_back(std::vector<float>{
        -1., -1., -1., -1., -1., -1., -1., -1., -1., -1., -1., -1., -1., -1., -1., -1., -1., -1., -1., -1.,
        -1., -1., -1., -1., -1., -1., -1., -1., -1., -1., -1., -1., -1., -1., -1., -1., -1., -1., -1., -1.,
        -1., -1., -1., -1., -1., -1., -1., -1., -1., -1., -1., -1., -1., -1., -1., -1., -1., -1., -1., -1.,
        -1., -1., -1., -1., -1., -1., -1., -1., -1., -1., -1., -1., -1., -1., -1., -1., -1., -1., -1., -1.,
        -1., -1., -1., -1., -1., -1., -1., -1., -1., -1., -1., -1., -1., -1., -1., -1., -1., -1., -1., -1.,
        -1., -1., -1., -1., -1., -1., -1., -1., -1., -1., -1., -1., -1., -1., -1., -1., -1., -1., -1., -1.});

    // Shape{2, 3, 4, 5}
    std::vector<float> slope(shape_size(Shape{2, 3, 4, 5}));
    std::iota(std::begin(slope), std::end(slope), 0.f);
    inputs.emplace_back(slope);

    // Shape{2, 3, 4, 5}
    auto expected_output = std::vector<float>{
        -0.,   -1.,   -2.,   -3.,   -4.,   -5.,   -6.,   -7.,   -8.,   -9.,   -10.,  -11.,  -12.,  -13.,  -14.,
        -15.,  -16.,  -17.,  -18.,  -19.,  -20.,  -21.,  -22.,  -23.,  -24.,  -25.,  -26.,  -27.,  -28.,  -29.,
        -30.,  -31.,  -32.,  -33.,  -34.,  -35.,  -36.,  -37.,  -38.,  -39.,  -40.,  -41.,  -42.,  -43.,  -44.,
        -45.,  -46.,  -47.,  -48.,  -49.,  -50.,  -51.,  -52.,  -53.,  -54.,  -55.,  -56.,  -57.,  -58.,  -59.,
        -60.,  -61.,  -62.,  -63.,  -64.,  -65.,  -66.,  -67.,  -68.,  -69.,  -70.,  -71.,  -72.,  -73.,  -74.,
        -75.,  -76.,  -77.,  -78.,  -79.,  -80.,  -81.,  -82.,  -83.,  -84.,  -85.,  -86.,  -87.,  -88.,  -89.,
        -90.,  -91.,  -92.,  -93.,  -94.,  -95.,  -96.,  -97.,  -98.,  -99.,  -100., -101., -102., -103., -104.,
        -105., -106., -107., -108., -109., -110., -111., -112., -113., -114., -115., -116., -117., -118., -119.};

    auto test_case = ov::test::TestCase(model, s_device);
    test_case.add_multiple_inputs(inputs);
    test_case.add_expected_output(expected_output);
    test_case.run();
}

OPENVINO_TEST(${BACKEND_NAME}, onnx_model_prelu_1d) {
    auto model = convert_model("prelu_1d.onnx");

    Inputs inputs;
    // Shape{2, 3, 4, 5}
    inputs.emplace_back(std::vector<float>{
        -1., -1., -1., -1., -1., -1., -1., -1., -1., -1., -1., -1., -1., -1., -1., -1., -1., -1., -1., -1.,
        -1., -1., -1., -1., -1., -1., -1., -1., -1., -1., -1., -1., -1., -1., -1., -1., -1., -1., -1., -1.,
        -1., -1., -1., -1., -1., -1., -1., -1., -1., -1., -1., -1., -1., -1., -1., -1., -1., -1., -1., -1.,
        -1., -1., -1., -1., -1., -1., -1., -1., -1., -1., -1., -1., -1., -1., -1., -1., -1., -1., -1., -1.,
        -1., -1., -1., -1., -1., -1., -1., -1., -1., -1., -1., -1., -1., -1., -1., -1., -1., -1., -1., -1.,
        -1., -1., -1., -1., -1., -1., -1., -1., -1., -1., -1., -1., -1., -1., -1., -1., -1., -1., -1., -1.});

    // Shape{5}
    inputs.emplace_back(std::vector<float>{0, 1, 2, 3, 4});

    // Shape{2, 3, 4, 5}
    auto expected_output = std::vector<float>{
        -0., -1., -2., -3., -4., -0., -1., -2., -3., -4., -0., -1., -2., -3., -4., -0., -1., -2., -3., -4.,
        -0., -1., -2., -3., -4., -0., -1., -2., -3., -4., -0., -1., -2., -3., -4., -0., -1., -2., -3., -4.,
        -0., -1., -2., -3., -4., -0., -1., -2., -3., -4., -0., -1., -2., -3., -4., -0., -1., -2., -3., -4.,
        -0., -1., -2., -3., -4., -0., -1., -2., -3., -4., -0., -1., -2., -3., -4., -0., -1., -2., -3., -4.,
        -0., -1., -2., -3., -4., -0., -1., -2., -3., -4., -0., -1., -2., -3., -4., -0., -1., -2., -3., -4.,
        -0., -1., -2., -3., -4., -0., -1., -2., -3., -4., -0., -1., -2., -3., -4., -0., -1., -2., -3., -4.};

    auto test_case = ov::test::TestCase(model, s_device);
    test_case.add_multiple_inputs(inputs);
    test_case.add_expected_output(expected_output);
    test_case.run();
}

OPENVINO_TEST(${BACKEND_NAME}, onnx_model_prelu_C_1_1) {
    auto model = convert_model("prelu_c_1_1.onnx");

    Inputs inputs;
    // Shape{2, 3, 4, 5}
    inputs.emplace_back(std::vector<float>{
        -1., -1., -1., -1., -1., -1., -1., -1., -1., -1., -1., -1., -1., -1., -1., -1., -1., -1., -1., -1.,
        -1., -1., -1., -1., -1., -1., -1., -1., -1., -1., -1., -1., -1., -1., -1., -1., -1., -1., -1., -1.,
        -1., -1., -1., -1., -1., -1., -1., -1., -1., -1., -1., -1., -1., -1., -1., -1., -1., -1., -1., -1.,
        -1., -1., -1., -1., -1., -1., -1., -1., -1., -1., -1., -1., -1., -1., -1., -1., -1., -1., -1., -1.,
        -1., -1., -1., -1., -1., -1., -1., -1., -1., -1., -1., -1., -1., -1., -1., -1., -1., -1., -1., -1.,
        -1., -1., -1., -1., -1., -1., -1., -1., -1., -1., -1., -1., -1., -1., -1., -1., -1., -1., -1., -1.});

    // Shape{3, 1, 1}
    inputs.emplace_back(std::vector<float>{0, 1, 2});

    // Shape{2, 3, 4, 5}
    auto expected_output = std::vector<float>{
        -0., -0., -0., -0., -0., -0., -0., -0., -0., -0., -0., -0., -0., -0., -0., -0., -0., -0., -0., -0.,
        -1., -1., -1., -1., -1., -1., -1., -1., -1., -1., -1., -1., -1., -1., -1., -1., -1., -1., -1., -1.,
        -2., -2., -2., -2., -2., -2., -2., -2., -2., -2., -2., -2., -2., -2., -2., -2., -2., -2., -2., -2.,
        -0., -0., -0., -0., -0., -0., -0., -0., -0., -0., -0., -0., -0., -0., -0., -0., -0., -0., -0., -0.,
        -1., -1., -1., -1., -1., -1., -1., -1., -1., -1., -1., -1., -1., -1., -1., -1., -1., -1., -1., -1.,
        -2., -2., -2., -2., -2., -2., -2., -2., -2., -2., -2., -2., -2., -2., -2., -2., -2., -2., -2., -2.};

    auto test_case = ov::test::TestCase(model, s_device);
    test_case.add_multiple_inputs(inputs);
    test_case.add_expected_output(expected_output);
    test_case.run();
}

OPENVINO_TEST(${BACKEND_NAME}, onnx_model_selu) {
    auto model = convert_model("selu.onnx");

    Inputs inputs;
    inputs.emplace_back(
        ov::test::NDArray<float, 3>({{{-9, -8, -7, -6, -5}, {-4, -3, -2, -1, 0}, {1, 2, 3, 4, 5}, {6, 7, 8, 9, 10}},
                                     {{-4, -3, -2, -1, 0}, {1, 2, 3, 4, 5}, {6, 7, 8, 9, 10}, {11, 12, 13, 14, 15}},
                                     {{1, 1, 1, 1, 1}, {-1, -1, -1, -1, -1}, {0, 0, 0, 0, 0}, {2, 2, 2, 2, 2}}})
            .get_vector());

    auto expected_output =
        ov::test::NDArray<float, 3>(
            {{{-5.99925954117548f, -5.99798722423258f, -5.99452870820667f, -5.98512748694000f, -5.95957231800549f},
              {-5.89010616666759f, -5.70127758979282f, -5.18798830058032f, -3.79272335297135f, 0},
              {3, 6, 9, 12, 15},
              {18, 21, 24, 27, 30}},
             {{-5.89010616666759f, -5.70127758979282f, -5.18798830058032f, -3.79272335297135f, 0},
              {3, 6, 9, 12, 15},
              {18, 21, 24, 27, 30},
              {33, 36, 39, 42, 45}},
             {{3, 3, 3, 3, 3},
              {-3.79272335297135f, -3.79272335297135f, -3.79272335297135f, -3.79272335297135f, -3.79272335297135f},
              {0, 0, 0, 0, 0},
              {6, 6, 6, 6, 6}}})
            .get_vector();

    auto test_case = ov::test::TestCase(model, s_device);
    test_case.add_multiple_inputs(inputs);
    test_case.add_expected_output(expected_output);
    test_case.run();
}

OPENVINO_TEST(${BACKEND_NAME}, onnx_model_sigmoid) {
    auto model = convert_model("sigmoid.onnx");

    Inputs inputs;
    inputs.emplace_back(
        ov::test::NDArray<float, 3>({{{-9, -8, -7, -6, -5}, {-4, -3, -2, -1, 0}, {1, 2, 3, 4, 5}, {6, 7, 8, 9, 10}},
                                     {{-4, -3, -2, -1, 0}, {1, 2, 3, 4, 5}, {6, 7, 8, 9, 10}, {11, 12, 13, 14, 15}},
                                     {{1, 1, 1, 1, 1}, {-1, -1, -1, -1, -1}, {0, 0, 0, 0, 0}, {2, 2, 2, 2, 2}}})
            .get_vector());

    auto expected_output =
        ov::test::NDArray<float, 3>(
            {{{0.00012339457598623f,
               0.00033535013046648f,
               0.00091105119440065f,
               0.00247262315663477f,
               0.00669285092428486f},
              {0.01798620996209160f, 0.04742587317756680f, 0.119202922022118f, 0.268941421369995f, 0.5f},
              {0.731058578630005f, 0.880797077977882f, 0.952574126822433f, 0.982013790037908f, 0.993307149075715f},
              {0.997527376843365f, 0.999088948805599f, 0.999664649869534f, 0.999876605424014f, 0.999954602131298f}},
             {{0.01798620996209160f, 0.04742587317756680f, 0.119202922022118f, 0.268941421369995f, 0.5f},
              {0.731058578630005f, 0.880797077977882f, 0.952574126822433f, 0.982013790037908f, 0.993307149075715f},
              {0.997527376843365f, 0.999088948805599f, 0.999664649869534f, 0.999876605424014f, 0.999954602131298f},
              {0.999983298578152f, 0.999993855825398f, 0.999997739675702f, 0.999999168471972f, 0.999999694097773f}},
             {{0.731058578630005f, 0.731058578630005f, 0.731058578630005f, 0.731058578630005f, 0.731058578630005f},
              {0.268941421369995f, 0.268941421369995f, 0.268941421369995f, 0.268941421369995f, 0.268941421369995f},
              {0.5f, 0.5f, 0.5f, 0.5f, 0.5f},
              {0.880797077977882f, 0.880797077977882f, 0.880797077977882f, 0.880797077977882f, 0.880797077977882f}}})
            .get_vector();

    auto test_case = ov::test::TestCase(model, s_device);
    test_case.add_multiple_inputs(inputs);
    test_case.add_expected_output(expected_output);
    test_case.run();
}

OPENVINO_TEST(${BACKEND_NAME}, onnx_model_tanh) {
    auto model = convert_model("tanh.onnx");

    Inputs inputs;
    inputs.emplace_back(
        ov::test::NDArray<float, 3>({{{-9, -8, -7, -6, -5}, {-4, -3, -2, -1, 0}, {1, 2, 3, 4, 5}, {6, 7, 8, 9, 10}},
                                     {{-4, -3, -2, -1, 0}, {1, 2, 3, 4, 5}, {6, 7, 8, 9, 10}, {11, 12, 13, 14, 15}},
                                     {{1, 1, 1, 1, 1}, {-1, -1, -1, -1, -1}, {0, 0, 0, 0, 0}, {2, 2, 2, 2, 2}}})
            .get_vector());

    auto expected_output =
        ov::test::NDArray<float, 3>(
            {{{-0.999999969540041f, -0.999999774929676f, -0.999998336943945f, -0.999987711650796f, -0.999909204262595f},
              {-0.999329299739067f, -0.995054753686731f, -0.964027580075817f, -0.761594155955765f, 0},
              {0.761594155955765f, 0.964027580075817f, 0.995054753686731f, 0.999329299739067f, 0.999909204262595f},
              {0.999987711650796f, 0.999998336943945f, 0.999999774929676f, 0.999999969540041f, 0.999999995877693f}},
             {{-0.999329299739067f, -0.995054753686731f, -0.964027580075817f, -0.761594155955765f, 0},
              {0.761594155955765f, 0.964027580075817f, 0.995054753686731f, 0.999329299739067f, 0.999909204262595f},
              {0.999987711650796f, 0.999998336943945f, 0.999999774929676f, 0.999999969540041f, 0.999999995877693f},
              {0.999999999442106f, 0.999999999924497f, 0.999999999989782f, 0.999999999998617f, 0.999999999999813f}},
             {{0.761594155955765f, 0.761594155955765f, 0.761594155955765f, 0.761594155955765f, 0.761594155955765f},
              {-0.761594155955765f, -0.761594155955765f, -0.761594155955765f, -0.761594155955765f, -0.761594155955765f},
              {0, 0, 0, 0, 0},
              {0.964027580075817f, 0.964027580075817f, 0.964027580075817f, 0.964027580075817f, 0.964027580075817f}}})
            .get_vector();

    auto test_case = ov::test::TestCase(model, s_device);
    test_case.add_multiple_inputs(inputs);
    test_case.add_expected_output(expected_output);
    test_case.run();
}

OPENVINO_TEST(${BACKEND_NAME}, onnx_model_thresholded_relu) {
    auto model = convert_model("thresholded_relu.onnx");

    Inputs inputs;
    inputs.emplace_back(
        ov::test::NDArray<float, 3>({{{-9, -8, -7, -6, -5}, {-4, -3, -2, -1, 0}, {1, 2, 3, 4, 5}, {6, 7, 8, 9, 10}},
                                     {{-4, -3, -2, -1, 0}, {1, 2, 3, 4, 5}, {6, 7, 8, 9, 10}, {11, 12, 13, 14, 15}},
                                     {{1, 1, 1, 1, 1}, {-1, -1, -1, -1, -1}, {0, 0, 0, 0, 0}, {2, 2, 2, 2, 2}}})
            .get_vector());

    auto expected_output =
        ov::test::NDArray<float, 3>({{{0, 0, 0, 0, 0}, {0, 0, 0, 0, 0}, {0, 0, 3, 4, 5}, {6, 7, 8, 9, 10}},
                                     {{0, 0, 0, 0, 0}, {0, 0, 3, 4, 5}, {6, 7, 8, 9, 10}, {11, 12, 13, 14, 15}},
                                     {{0, 0, 0, 0, 0}, {0, 0, 0, 0, 0}, {0, 0, 0, 0, 0}, {0, 0, 0, 0, 0}}})
            .get_vector();

    auto test_case = ov::test::TestCase(model, s_device);
    test_case.add_multiple_inputs(inputs);
    test_case.add_expected_output(expected_output);
    test_case.run();
}

OPENVINO_TEST(${BACKEND_NAME}, onnx_model_matmul_vec_ten3d) {
    auto model = convert_model("matmul_vec_ten3d.onnx");

    Inputs inputs;
    inputs.emplace_back(std::vector<float>{0.f, 1.f});
    inputs.emplace_back(ov::test::NDArray<float, 3>{{{0.f}, {1.f}}, {{2.f}, {3.f}}, {{4.f}, {5.f}}}.get_vector());

    auto expected_output = ov::test::NDArray<float, 2>{{1.f}, {3.f}, {5.f}}.get_vector();

    auto test_case = ov::test::TestCase(model, s_device);
    test_case.add_multiple_inputs(inputs);
    test_case.add_expected_output(expected_output);
    test_case.run();
}

OPENVINO_TEST(${BACKEND_NAME}, onnx_model_softplus) {
    auto model = convert_model("softplus.onnx");

    // -1.0f, 0, 1.0f, 10.f,                    normal input values for activation
    // 100.0f, -100.0f, 1000.0f, -1000.0f,      input values that leads to exp() overflow
    // FLT_MIN, FLT_MIN / 16, -FLT_MIN / 16,    min, denorm, -denorm
    // FLT_MAX, -FLT_MAX,                       max, -max;
    Inputs inputs{std::vector<float>{-1.0f,
                                     0,
                                     1.0f,
                                     10.f,
                                     100.0f,
                                     -100.0f,
                                     1000.0f,
                                     -1000.0f,
                                     FLT_MIN,
                                     FLT_MIN / 16,
                                     -FLT_MIN / 16,
                                     FLT_MAX,
                                     -FLT_MAX}};

    const auto inf = std::numeric_limits<float>::infinity();
    std::vector<float> output{0.3132616579532623291f,
                              0.6931471824645996094f,
                              1.313261628150939941f,
                              10.0000457763671875f,
                              100.0f,
                              0.0f,
                              1000.0f,
                              0.0f,
                              0.6931471824645996094f,
                              0.6931471824645996094f,
                              0.6931471824645996094f,
                              inf,
                              0.0f};

    auto test_case = ov::test::TestCase(model, s_device);
    test_case.add_multiple_inputs(inputs);
    test_case.add_expected_output(output);
    test_case.run();
}

OPENVINO_TEST(${BACKEND_NAME}, onnx_model_softplus_infinity) {
    auto model = convert_model("softplus.onnx");

    std::vector<float> input(13, std::numeric_limits<float>::infinity());
    std::vector<float> expected_output(13, std::numeric_limits<float>::infinity());

    auto test_case = ov::test::TestCase(model, s_device);
    test_case.add_input(input);
    test_case.add_expected_output(expected_output);
    test_case.run();
}

OPENVINO_TEST(${BACKEND_NAME}, onnx_model_sum_opset8) {
    auto model = convert_model("sum_opset8.onnx");

    Inputs inputs;
    inputs.emplace_back(std::vector<float>{1.0f, 2.0f, 3.0f});
    inputs.emplace_back(ov::test::NDArray<float, 2>{{10.0f}, {20.0f}, {30.0f}}.get_vector());
    inputs.emplace_back(ov::test::NDArray<float, 3>{{{100.0f}}, {{200.0f}}, {{300.0f}}}.get_vector());

    auto expected_output =
        ov::test::NDArray<float, 3>{{{111.0f, 112.0f, 113.0f}, {121.0f, 122.0f, 123.0f}, {131.0f, 132.0f, 133.0f}},

                                    {{211.0f, 212.0f, 213.0f}, {221.0f, 222.0f, 223.0f}, {231.0f, 232.0f, 233.0f}},

                                    {{311.0f, 312.0f, 313.0f}, {321.0f, 322.0f, 323.0f}, {331.0f, 332.0f, 333.0f}}}
            .get_vector();

    auto test_case = ov::test::TestCase(model, s_device);
    test_case.add_multiple_inputs(inputs);
    test_case.add_expected_output(expected_output);
    test_case.run();
}

OPENVINO_TEST(${BACKEND_NAME}, onnx_model_argmax_int32) {
    auto model = convert_model("argmax_int32.onnx");

    auto test_case = ov::test::TestCase(model, s_device);
    test_case.add_input<std::int32_t>({1, 2, 3, 4, 5, 6, 7, 8, 9, 10, 11, 12});
    test_case.add_expected_output<std::int64_t>({1, 1, 1, 1, 1, 1});
    test_case.run();
}

OPENVINO_TEST(${BACKEND_NAME}, onnx_model_argmin_int32) {
    auto model = convert_model("argmin_int32.onnx");

    auto test_case = ov::test::TestCase(model, s_device);
    test_case.add_input<std::int32_t>({1, 2, 3, 4, 5, 6, 7, 8, 9, 10, 11, 12});
    test_case.add_expected_output<std::int64_t>({0, 0, 0, 0});
    test_case.run();
}

OPENVINO_TEST(${BACKEND_NAME}, onnx_model_argmax_float) {
    auto model = convert_model("argmax_float.onnx");

    auto test_case = ov::test::TestCase(model, s_device);
    test_case.add_input<float>({4.f, 0.1f, 2.f, 3.f, -3.f, 1.f, -0.9f, 0.f, 1.f, 2.f, 3.f, 0.f});
    test_case.add_expected_output<std::int64_t>({0, 3, 0});
    test_case.run();
}

OPENVINO_TEST(${BACKEND_NAME}, onnx_model_argmin_float) {
    auto model = convert_model("argmin_float.onnx");

    auto test_case = ov::test::TestCase(model, s_device);
    test_case.add_input<float>({4.f, 0.1f, 2.f, 3.f, -3.f, 1.f, -0.9f, 0.f, 1.f, 2.f, 3.f, 0.f});
    test_case.add_expected_output<std::int64_t>({1, 1, 0, 2});
    test_case.run();
}

OPENVINO_TEST(${BACKEND_NAME}, onnx_model_argmax_select_last_index) {
    auto model = convert_model("argmax_select_last_index.onnx");

    auto test_case = ov::test::TestCase(model, s_device);
    test_case.add_input<float>(Shape{4, 3}, {1.f, 1.f, 1.f, 0.5f, 3.f, 4.f, 0.5f, 1.f, 1.1f, 0.f, 3.f, 0.f});
    test_case.add_expected_output<std::int64_t>(Shape{1, 3}, {0, 3, 1});
    test_case.run();
}

OPENVINO_TEST(${BACKEND_NAME}, onnx_model_argmin_select_last_index) {
    auto model = convert_model("argmin_select_last_index.onnx");

    auto test_case = ov::test::TestCase(model, s_device);
    test_case.add_input<float>(Shape{4, 3}, {1.f, 1.f, 1.f, 2.f, 3.f, 4.f, 2.f, 1.f, 1.1f, 3.f, 3.f, 8.f});
    test_case.add_expected_output<std::int64_t>(Shape{4}, {2, 0, 1, 1});
    test_case.run();
}

OPENVINO_TEST(${BACKEND_NAME}, onnx_model_top_k) {
    auto model = convert_model("top_k.onnx");

    auto test_case = ov::test::TestCase(model, s_device);
    test_case.add_input<float>({0, 1, 2, 3, 4, 5, 6, 7, 8, 9, 10, 11});
    test_case.add_expected_output<float>(Shape{3, 3}, {3, 2, 1, 7, 6, 5, 11, 10, 9});       // values
    test_case.add_expected_output<std::int64_t>(Shape{3, 3}, {3, 2, 1, 3, 2, 1, 3, 2, 1});  // indices
    test_case.run();
}

OPENVINO_TEST(${BACKEND_NAME}, onnx_top_k_opset_10) {
    auto model = convert_model("top_k_opset_10.onnx");

    auto test_case = ov::test::TestCase(model, s_device);
    test_case.add_input<float>({0, 1, 2, 3, 4, 5, 6, 7, 8, 9, 10, 11});
    test_case.add_input<int64_t>({3});

    test_case.add_expected_output<float>(Shape{3, 3}, {3, 2, 1, 7, 6, 5, 11, 10, 9});       // values
    test_case.add_expected_output<std::int64_t>(Shape{3, 3}, {3, 2, 1, 3, 2, 1, 3, 2, 1});  // indices
    test_case.run();
}

OPENVINO_TEST(${BACKEND_NAME}, onnx_top_k_opset_10_const_k) {
    auto model = convert_model("top_k_opset_10_const_k.onnx");

    auto test_case = ov::test::TestCase(model, s_device);
    test_case.add_input<float>({0, 1, 2, 3, 4, 5, 6, 7, 8, 9, 10, 11});

    test_case.add_expected_output<float>(Shape{3, 3}, {3, 2, 1, 7, 6, 5, 11, 10, 9});       // values
    test_case.add_expected_output<std::int64_t>(Shape{3, 3}, {3, 2, 1, 3, 2, 1, 3, 2, 1});  // indices
    test_case.run();
}

OPENVINO_TEST(${BACKEND_NAME}, onnx_top_k_opset_11_const_k_smallest) {
    auto model = convert_model("top_k_opset_11_const_k_smallest.onnx");

    auto test_case = ov::test::TestCase(model, s_device);
    test_case.add_input<float>({0, 1, 2, 3, 4, 5, 6, 7, 11, 10, 9, 8});

    test_case.add_expected_output<float>(Shape{3, 3}, {0, 1, 2, 4, 5, 6, 8, 9, 10});        // values
    test_case.add_expected_output<std::int64_t>(Shape{3, 3}, {0, 1, 2, 0, 1, 2, 3, 2, 1});  // indices
    test_case.run();
}

OPENVINO_TEST(${BACKEND_NAME}, onnx_top_k_opset_11_const_k_smallest_negative_axis) {
    auto model = convert_model("top_k_opset_11_const_k_smallest_negative_axis.onnx");

    auto test_case = ov::test::TestCase(model, s_device);
    test_case.add_input<float>({0, 1, 2, 3, 4, 5, 6, 7, 11, 10, 9, 8});

    test_case.add_expected_output<float>(Shape{3, 3}, {0, 1, 2, 4, 5, 6, 8, 9, 10});        // values
    test_case.add_expected_output<std::int64_t>(Shape{3, 3}, {0, 1, 2, 0, 1, 2, 3, 2, 1});  // indices
    test_case.run();
}

OPENVINO_TEST(${BACKEND_NAME}, onnx_model_top_k_repeating_1D) {
    auto model = convert_model("top_k_repeating_1D.onnx");

    auto test_case = ov::test::TestCase(model, s_device);
    test_case.add_input<int32_t>({1, 1, 2, 0, 2, 100});
    test_case.add_input<int64_t>({5});

    test_case.add_expected_output<int32_t>(Shape{5}, {100, 2, 2, 1, 1});
    test_case.add_expected_output<int64_t>(Shape{5}, {5, 2, 4, 0, 1});
    test_case.run();
}

OPENVINO_TEST(${BACKEND_NAME}, onnx_model_top_k_repeating) {
    auto model = convert_model("top_k_repeating.onnx");

    auto test_case = ov::test::TestCase(model, s_device);
    test_case.add_input<int32_t>(Shape{3, 6}, {100, 1, 1, 2, 0, 2, 1, 2, 3, 4, 5, 6, 100, 1, 1, 2, 0, 2});
    test_case.add_input<int64_t>({3});

    test_case.add_expected_output<int32_t>(Shape{3, 3}, {100, 2, 2, 6, 5, 4, 7, 2, 2});
    test_case.add_expected_output<int64_t>(Shape{3, 3}, {0, 3, 5, 5, 4, 3, 0, 2, 4});
    test_case.run();
}

OPENVINO_TEST(${BACKEND_NAME}, onnx_model_top_k_repeating_axis_0) {
    auto model = convert_model("top_k_repeating_axis_0.onnx");

    auto test_case = ov::test::TestCase(model, s_device);
    test_case.add_input<int32_t>(Shape{3, 6}, {100, 1, 1, 2, 0, 2, 1, 2, 3, 4, 5, 6, 7, 1, 2, 0, 2, 1});
    test_case.add_input<int64_t>({2});

    test_case.add_expected_output<int32_t>(Shape{2, 6}, {100, 2, 3, 4, 5, 6, 7, 1, 2, 2, 2, 2});
    test_case.add_expected_output<int64_t>(Shape{2, 6}, {0, 1, 1, 1, 1, 1, 2, 0, 2, 0, 2, 0});
    test_case.run();
}

OPENVINO_TEST(${BACKEND_NAME}, onnx_model_top_k_repeating_unsorted) {
    auto model = convert_model("top_k_repeating_unsorted.onnx");

    auto test_case = ov::test::TestCase(model, s_device);
    test_case.add_input<int32_t>(Shape{3, 6}, {100, 1, 1, 2, 0, 2, 1, 2, 3, 4, 5, 6, 7, 1, 2, 0, 2, 1});
    test_case.add_input<int64_t>({3});

    test_case.add_expected_output<int32_t>(Shape{3, 3}, {1, 1, 0, 3, 2, 1, 1, 1, 0});
    test_case.add_expected_output<int64_t>(Shape{3, 3}, {2, 1, 4, 2, 1, 0, 5, 1, 3});
    test_case.run();
}

OPENVINO_TEST(${BACKEND_NAME}, onnx_model_acosh) {
    auto model = convert_model("acosh.onnx");

    auto test_case = ov::test::TestCase(model, s_device);
    test_case.add_input<float>(Shape{1, 3}, {1.0f, 2.5f, 4.3f});
    test_case.add_expected_output<float>(Shape{1, 3}, {0.0f, 1.5667993f, 2.13795861f});

    test_case.run();
}

OPENVINO_TEST(${BACKEND_NAME}, onnx_model_asinh) {
    auto model = convert_model("asinh.onnx");

    auto test_case = ov::test::TestCase(model, s_device);
    test_case.add_input<float>(Shape{1, 3}, {-1.0f, 0.0f, 1.0f});
    test_case.add_expected_output<float>(Shape{1, 3}, {-0.88137358f, 0.0f, 0.88137358f});

    test_case.run();
}

OPENVINO_TEST(${BACKEND_NAME}, onnx_model_atanh) {
    auto model = convert_model("atanh.onnx");

    auto test_case = ov::test::TestCase(model, s_device);
    test_case.add_input<float>(Shape{1, 3}, {-0.9f, 0.0f, 0.9f});
    test_case.add_expected_output<float>(Shape{1, 3}, {-1.4722194f, 0.0f, 1.4722194f});

    test_case.run();
}

OPENVINO_TEST(${BACKEND_NAME}, onnx_model_sinh) {
    auto model = convert_model("sinh.onnx");

    auto test_case = ov::test::TestCase(model, s_device);
    test_case.add_input<float>({-1.0f, 0.0f, 1.0f});
    test_case.add_expected_output<float>({-1.1752012f, 0.f, 1.1752012f});
    test_case.run();
}

OPENVINO_TEST(${BACKEND_NAME}, onnx_model_cosh) {
    auto model = convert_model("cosh.onnx");

    auto test_case = ov::test::TestCase(model, s_device);
    test_case.add_input<float>({-1.0f, 0.0f, 1.0f});
    test_case.add_expected_output<float>({1.54308069f, 1.f, 1.54308069f});
    test_case.run();
}

OPENVINO_TEST(${BACKEND_NAME}, onnx_model_sign) {
    auto model = convert_model("sign.onnx");

    Inputs inputs{std::vector<float>{-std::numeric_limits<float>::infinity(),
                                     -3.141592f,
                                     0.0f,
                                     2.71828f,
                                     std::numeric_limits<float>::infinity()}};

    auto test_case = ov::test::TestCase(model, s_device);
    test_case.add_multiple_inputs(inputs);
    test_case.add_expected_output<float>({-1.0f, -1.0f, 0.0f, 1.0f, 1.0f});
    test_case.run();
}

OPENVINO_TEST(${BACKEND_NAME}, onnx_model_one_hot_with_axis) {
    auto model = convert_model("one_hot_axis.onnx");

    Inputs inputs{{1.0f, 9.0f, 2.0f, 4.0f}, {1.0f, 3.0f}};
    std::vector<float> expected_output{{1.0f, 1.0f, 3.0f, 1.0f, 1.0f, 1.0f, 1.0f, 1.0f, 1.0f, 1.0f,
                                        1.0f, 1.0f, 1.0f, 1.0f, 1.0f, 1.0f, 1.0f, 1.0f, 1.0f, 3.0f,
                                        1.0f, 1.0f, 1.0f, 1.0f, 3.0f, 1.0f, 1.0f, 1.0f, 1.0f, 3.0f,
                                        1.0f, 1.0f, 1.0f, 1.0f, 1.0f, 1.0f, 1.0f, 1.0f, 1.0f, 1.0f}};

    auto test_case = ov::test::TestCase(model, s_device);
    test_case.add_multiple_inputs(inputs);
    test_case.add_expected_output(expected_output);
    test_case.run();
}

OPENVINO_TEST(${BACKEND_NAME}, onnx_model_one_hot_without_axis) {
    auto model = convert_model("one_hot_no_axis.onnx");

    std::vector<std::vector<std::int64_t>> inputs{{0, 7, 8}, {2, 5}};
    std::vector<std::int64_t> expected_output{5, 2, 2, 2, 2, 2, 2, 2, 2, 2, 2, 2, 2, 2, 2, 2, 2, 2,
                                              2, 5, 2, 2, 2, 2, 2, 2, 2, 2, 2, 2, 2, 2, 5, 2, 2, 2};

    auto test_case = ov::test::TestCase(model, s_device);
    test_case.add_multiple_inputs(inputs);
    test_case.add_expected_output(expected_output);
    test_case.run();
}

OPENVINO_TEST(${BACKEND_NAME}, onnx_model_where) {
    auto model = convert_model("where.onnx");

    // conditions tensor - 3x3x3
    auto condition =
        std::vector<int>{{0, 1, 0, 1, 0, 1, 0, 1, 0, 0, 1, 0, 1, 0, 1, 0, 1, 0, 0, 1, 0, 1, 0, 1, 0, 1, 0}};

    // 1x3 tensor of "1"
    auto x1 = std::vector<int>{1, 1, 1};
    // 3x1 tensor of "2"
    auto x2 = std::vector<int>{2, 2, 2};

    std::vector<std::vector<int>> inputs;
    inputs.push_back(std::move(condition));
    inputs.push_back(std::move(x1));
    inputs.push_back(std::move(x2));

    // y = 3x3x3
    std::vector<int> expected_output{2, 1, 2, 1, 2, 1, 2, 1, 2, 2, 1, 2, 1, 2, 1, 2, 1, 2, 2, 1, 2, 1, 2, 1, 2, 1, 2};

    auto test_case = ov::test::TestCase(model, s_device);
    test_case.add_multiple_inputs(inputs);
    test_case.add_expected_output(expected_output);
    test_case.run();
}

OPENVINO_TEST(${BACKEND_NAME}, onnx_model_erf) {
    const auto model = convert_model("erf.onnx");

    Inputs inputs;
    inputs.emplace_back(ov::test::NDArray<float, 2>{
        {-std::numeric_limits<float>::infinity(), std::numeric_limits<float>::infinity()},
        {-3.141592f, 0.0f},
        {0.5f, 1.0f}}.get_vector());

    const std::vector<float> expected_output =
        ov::test::NDArray<float, 2>{{-1.0f, 1.0f}, {-0.99999112f, 0.0f}, {0.52049988f, 0.84270079f}}.get_vector();

    auto test_case = ov::test::TestCase(model, s_device);
    test_case.add_multiple_inputs(inputs);
    test_case.add_expected_output(expected_output);
    test_case.run();
}

OPENVINO_TEST(${BACKEND_NAME}, onnx_model_erf_int32) {
    const auto model = convert_model("erf_int32.onnx");

    const std::vector<std::vector<int32_t>> inputs{
        {-std::numeric_limits<int32_t>::max(), -1, 0, 1, std::numeric_limits<int32_t>::max()}};

    const std::vector<int32_t> expected_output{-1, -1, 0, 1, 1};

    auto test_case = ov::test::TestCase(model, s_device);
    test_case.add_multiple_inputs(inputs);
    test_case.add_expected_output(expected_output);
    test_case.run();
}

OPENVINO_TEST(${BACKEND_NAME}, onnx_model_shrink_float) {
    const auto model = convert_model("shrink_float.onnx");

    auto test_case = ov::test::TestCase(model, s_device);
    test_case.add_input<float>({-2.0f, -1.6f, -1.5f, -1.4f, -1.0f, 0.0f, 1.0f, 1.4f, 1.5f, 1.6f, 2.0f});
    test_case.add_expected_output<float>(Shape{11},
                                         {-1.5f, -1.1f, 0.0f, 0.0f, 0.0f, 0.0f, 0.0f, 0.0f, 0.0f, 1.1f, 1.5f});

    test_case.run();
}

OPENVINO_TEST(${BACKEND_NAME}, onnx_model_shrink_int) {
    const auto model = convert_model("shrink_int.onnx");

    auto test_case = ov::test::TestCase(model, s_device);
    test_case.add_input<int>({-5, -4, -3, -2, -1, 0, 1, 2, 3, 4, 5});
    test_case.add_expected_output<int>(Shape{11}, {-4, -3, -2, -1, 0, 0, 0, 1, 2, 3, 4});

    test_case.run();
}

OPENVINO_TEST(${BACKEND_NAME}, onnx_model_lp_norm_p1) {
    const auto model = convert_model("lp_norm_p1.onnx");

    Shape data_shape{2, 3, 4};
    std::vector<float> data(shape_size(data_shape));
    std::iota(std::begin(data), std::end(data), 1.f);

    auto test_case = ov::test::TestCase(model, s_device);
    test_case.add_input<float>(data);
    test_case.add_expected_output<float>(
        data_shape,
        {0.07142857f, 0.125f,  0.16666667f, 0.2f,        0.22727273f, 0.25f,   0.26923078f, 0.2857143f,
         0.3f,        0.3125f, 0.32352942f, 0.33333334f, 0.9285714f,  0.875f,  0.8333333f,  0.8f,
         0.77272725f, 0.75f,   0.7307692f,  0.71428573f, 0.7f,        0.6875f, 0.6764706f,  0.6666667f});

    test_case.run();
}

OPENVINO_TEST(${BACKEND_NAME}, onnx_model_lp_norm_p2) {
    const auto model = convert_model("lp_norm_p2.onnx");

    Shape data_shape{2, 3, 4};
    std::vector<float> data(shape_size(data_shape));
    std::iota(std::begin(data), std::end(data), 1.f);

    auto test_case = ov::test::TestCase(model, s_device);
    test_case.add_input<float>(data);
    test_case.add_expected_output<float>(
        data_shape,
        {0.0766965f,  0.14142136f, 0.19611613f, 0.24253564f, 0.28216633f, 0.31622776f, 0.34570536f, 0.37139067f,
         0.39391932f, 0.41380295f, 0.4314555f,  0.4472136f,  0.9970545f,  0.98994946f, 0.9805807f,  0.97014254f,
         0.9593655f,  0.9486833f,  0.9383431f,  0.9284767f,  0.91914505f, 0.9103665f,  0.9021342f,  0.8944272f});

    test_case.run();
}

OPENVINO_TEST(${BACKEND_NAME}, onnx_model_lp_norm_default) {
    const auto model = convert_model("lp_norm_default.onnx");

    Shape data_shape{2, 3, 4};
    std::vector<float> data(shape_size(data_shape));
    std::iota(std::begin(data), std::end(data), 1.f);

    auto test_case = ov::test::TestCase(model, s_device);
    test_case.add_input<float>(data);
    test_case.add_expected_output<float>(
        data_shape,
        {0.18257418f, 0.36514837f, 0.5477225f, 0.73029673f, 0.37904903f, 0.45485884f, 0.5306686f,  0.60647845f,
         0.42616236f, 0.47351375f, 0.5208651f, 0.5682165f,  0.4469492f,  0.48132992f, 0.51571065f, 0.5500913f,
         0.45862272f, 0.48560053f, 0.5125783f, 0.53955615f, 0.46609157f, 0.4882864f,  0.51048124f, 0.5326761f});

    test_case.run();
}

OPENVINO_TEST(${BACKEND_NAME}, onnx_model_lp_norm_default_dynamic) {
    const auto model = convert_model("lp_norm_default_dynamic.onnx");

    Shape data_shape{2, 3, 4};
    std::vector<float> data(shape_size(data_shape));
    std::iota(std::begin(data), std::end(data), 1.f);

    auto test_case = ov::test::TestCase(model, s_device);
    test_case.add_input<float>(data_shape, data);
    test_case.add_expected_output<float>(
        data_shape,
        {0.18257418f, 0.36514837f, 0.5477225f, 0.73029673f, 0.37904903f, 0.45485884f, 0.5306686f,  0.60647845f,
         0.42616236f, 0.47351375f, 0.5208651f, 0.5682165f,  0.4469492f,  0.48132992f, 0.51571065f, 0.5500913f,
         0.45862272f, 0.48560053f, 0.5125783f, 0.53955615f, 0.46609157f, 0.4882864f,  0.51048124f, 0.5326761f});

    test_case.run();
}

OPENVINO_TEST(${BACKEND_NAME}, onnx_model_instance_normalization) {
    const auto model = convert_model("instance_norm.onnx");

    Shape data_shape{1, 2, 3, 4};
    std::vector<float> data(shape_size(data_shape));
    std::iota(std::begin(data), std::end(data), 1.f);

    auto test_case = ov::test::TestCase(model, s_device);

    test_case.add_input<float>(data);
    test_case.add_input<float>(std::vector<float>{2.134f, 3.256f});
    test_case.add_input<float>(std::vector<float>{0.765f, 1.055f});
    test_case.add_expected_output<float>(
        data_shape,
        {-2.6335807f,  -2.015657f, -1.3977331f, -0.77980936f, -0.16188562f, 0.45603812f, 1.0739619f,  1.6918856f,
         2.3098092f,   2.927733f,  3.5456567f,  4.1635804f,   -4.130463f,   -3.1876516f, -2.2448401f, -1.3020288f,
         -0.35921717f, 0.5835942f, 1.5264057f,  2.469217f,    3.4120288f,   4.35484f,    5.2976513f,  6.240463f});
    const size_t tolerance_bits = 3;
    test_case.run(tolerance_bits);
}

OPENVINO_TEST(${BACKEND_NAME}, onnx_instance_normalization_dynamic) {
    auto model = convert_model("instance_norm_dynamic.onnx");

    auto test_case = ov::test::TestCase(model, s_device);
    std::vector<float> input_data{1.f, 2.f, 3.f};
    test_case.add_input<float>(Shape{1, 3, 1, 1}, input_data);
    test_case.add_expected_output<float>(Shape{1, 3, 1, 1},
                                         {0.3341970741748809814f, 0.3321160078048706055f, 0.3407136797904968262f});
    test_case.run();
}

OPENVINO_TEST(${BACKEND_NAME}, onnx_model_eye_like) {
    const auto model = convert_model("eye_like.onnx");

    auto test_case = ov::test::TestCase(model, s_device);
    test_case.add_input<float>(Shape{3, 4}, {5.f, 5.f, 5.f, 5.f, 5.f, 5.f, 5.f, 5.f, 5.f, 5.f, 5.f, 5.f});
    test_case.add_expected_output<float>(Shape{3, 4}, {0.f, 0.f, 0.f, 0.f, 1.f, 0.f, 0.f, 0.f, 0.f, 1.f, 0.f, 0.f});

    test_case.run();
}

OPENVINO_TEST(${BACKEND_NAME}, onnx_model_reverse_sequence_0_batch_1) {
    const auto model = convert_model("reverse_sequence_time_0_batch_1.onnx");
    auto test_case = ov::test::TestCase(model, s_device);

    test_case.add_input<float>({0.f, 4.f, 8.f, 12.f, 1.f, 5.f, 9.f, 13.f, 2.f, 6.f, 10.f, 14.f, 3.f, 7.f, 11.f, 15.f});
    test_case.add_input<int>({4, 3, 2, 1});
    test_case.add_expected_output<float>(
        Shape{4, 4},
        {3.f, 6.f, 9.f, 12.f, 2.f, 5.f, 8.f, 13.f, 1.f, 4.f, 10.f, 14.f, 0.f, 7.f, 11.f, 15.f});

    test_case.run();
}

OPENVINO_TEST(${BACKEND_NAME}, onnx_model_reverse_sequence_1_batch_0) {
    const auto model = convert_model("reverse_sequence_time_1_batch_0.onnx");
    auto test_case = ov::test::TestCase(model, s_device);

    test_case.add_input<float>({0.f, 1.f, 2.f, 3.f, 4.f, 5.f, 6.f, 7.f, 8.f, 9.f, 10.f, 11.f, 12.f, 13.f, 14.f, 15.f});
    test_case.add_input<int>({1, 2, 3, 4});
    test_case.add_expected_output<float>(
        Shape{4, 4},
        {0.f, 1.f, 2.f, 3.f, 5.f, 4.f, 6.f, 7.f, 10.f, 9.f, 8.f, 11.f, 15.f, 14.f, 13.f, 12.f});

    test_case.run();
}

OPENVINO_TEST(${BACKEND_NAME}, onnx_model_reverse_sequence_incorrect_batch_axis) {
    EXPECT_THROW(convert_model("reverse_sequence_incorrect_batch_axis.onnx"), ov::Exception)
        << "ReverseSequence batch_axis attribute can only equal 0 or 1. Value of '2' is not "
           "accepted.";
}

OPENVINO_TEST(${BACKEND_NAME}, onnx_model_reverse_sequence_incorrect_time_axis) {
    EXPECT_THROW(convert_model("reverse_sequence_incorrect_time_axis.onnx"), ov::Exception)
        << "ReverseSequence time_axis attribute can only equal 0 or 1. Value of '2' is not "
           "accepted.";
}

OPENVINO_TEST(${BACKEND_NAME}, onnx_model_reverse_sequence_time_and_batch_axis_equal) {
    EXPECT_THROW(convert_model("reverse_sequence_time_and_batch_axis_equal.onnx"), ov::Exception)
        << "ReverseSequence 'time_axis' and 'batch_axis' can't be equal.";
}

OPENVINO_TEST(${BACKEND_NAME}, onnx_matmul_float_type) {
    auto model = convert_model("matmul_float.onnx");

    auto test_case = ov::test::TestCase(model, s_device);
    test_case.add_input<float>(std::vector<float>{0, 1, 2, 3, 4, 5});
    test_case.add_input<float>(std::vector<float>{0, 1});
    test_case.add_expected_output<float>(Shape{3, 1}, std::vector<float>{1, 3, 5});

    test_case.run();
}

OPENVINO_TEST(${BACKEND_NAME}, onnx_model_mod_sign) {
    const auto model = convert_model("mod_sign.onnx");
    auto test_case = ov::test::TestCase(model, s_device);

    test_case.add_input<int32_t>({-4, 7, 5, 4, -7, 8});
    test_case.add_input<int32_t>({2, -3, 8, -2, 3, 5});
    test_case.add_expected_output<int32_t>(Shape{6}, {0, -2, 5, 0, 2, 3});

    test_case.run();
}

OPENVINO_TEST(${BACKEND_NAME}, onnx_model_mod_sign_i64) {
    const auto model = convert_model("mod_sign_i64.onnx");
    auto test_case = ov::test::TestCase(model, s_device);

    test_case.add_input<int64_t>({-4, 7, 5, 4, -7, 8});
    test_case.add_input<int64_t>({2, -3, 8, -2, 3, 5});
    test_case.add_expected_output<int64_t>(Shape{6}, {0, -2, 5, 0, 2, 3});

    test_case.run();
}

OPENVINO_TEST(${BACKEND_NAME}, onnx_model_mod_sign_broadcast) {
    const auto model = convert_model("mod_sign_broadcast.onnx");
    auto test_case = ov::test::TestCase(model, s_device);

    test_case.add_input<int32_t>({-8, 3, 4, 9, -17, 1});
    test_case.add_input<int32_t>({3});
    test_case.add_expected_output<int32_t>(Shape{6}, {1, 0, 1, 0, 1, 1});

    test_case.run();
}

OPENVINO_TEST(${BACKEND_NAME}, onnx_model_mod_sign_f32) {
    try {
        const auto model = convert_model("mod_sign_f32.onnx");
        FAIL() << "Expected exception was not thrown";
    } catch (const ov::Exception& e) {
        EXPECT_HAS_SUBSTRING(
            e.what(),
            std::string("If the input type is floating point, then `fmod` attribute must be set to 1."));
    } catch (...) {
        FAIL() << "Expected ov::Exception was not thrown";
    }
}

OPENVINO_TEST(${BACKEND_NAME}, onnx_model_mod_sign_fmod) {
    const auto model = convert_model("mod_sign_fmod.onnx");
    auto test_case = ov::test::TestCase(model, s_device);

    test_case.add_input<int32_t>({-8, 3, 4, 9, -17, 1});
    test_case.add_input<int32_t>({22, -13, 8, -3, 7, 2});
    test_case.add_expected_output<int32_t>(Shape{6}, {-8, 3, 4, 0, -3, 1});

    test_case.run();
}

OPENVINO_TEST(${BACKEND_NAME}, onnx_model_mod_sign_fmod_broadcast) {
    const auto model = convert_model("mod_sign_fmod_broadcast.onnx");
    auto test_case = ov::test::TestCase(model, s_device);

    test_case.add_input<int32_t>({-8, 3, 4, 9, -17, 1});
    test_case.add_input<int32_t>({3});
    test_case.add_expected_output<int32_t>(Shape{6}, {-2, 0, 1, 0, -2, 1});

    test_case.run();
}

OPENVINO_TEST(${BACKEND_NAME}, onnx_model_mod_sign_fmod_f32) {
    const auto model = convert_model("mod_sign_fmod_f32.onnx");
    auto test_case = ov::test::TestCase(model, s_device);

    test_case.add_input<float>({-4.3f, 7.2f, 5.0f, 4.3f, -7.2f, 8.0f});
    test_case.add_input<float>({2.1f, -3.4f, 8.0f, -2.1f, 3.4f, 5.0f});
    test_case.add_expected_output<float>(Shape{6}, {-0.10000038f, 0.39999962f, 5.f, 0.10000038f, -0.39999962f, 3.f});

    test_case.run();
}

OPENVINO_TEST(${BACKEND_NAME}, onnx_model_mod_incorrect_fmod) {
    try {
        const auto model = convert_model("mod_incorrect_fmod.onnx");
        FAIL() << "Expected exception was not thrown";
    } catch (const ov::Exception& e) {
        EXPECT_HAS_SUBSTRING(e.what(), std::string("Unsupported value of 'fmod' attribute (should be: 0 or 1)"));
    } catch (...) {
        FAIL() << "Expected ov::Exception was not thrown";
    }
}

OPENVINO_TEST(${BACKEND_NAME}, onnx_model_scatterND_param_i64_indices) {
    const auto model = convert_model("scatter_nd_param_i64_indices.onnx");
    auto test_case = ov::test::TestCase(model, s_device);

    test_case.add_input<float>({1.f, 2.f, 3.f, 4.f, 5.f, 6.f, 7.f, 8.f});
    test_case.add_input<int64_t>({4, 3, 1, 7});
    test_case.add_input<float>({9.f, 10.f, 11.f, 12.f});
    test_case.add_expected_output<float>(Shape{8}, {1.f, 11.f, 3.f, 10.f, 9.f, 6.f, 7.f, 12.f});

    test_case.run();
}

OPENVINO_TEST(${BACKEND_NAME}, onnx_model_scatterND_const_i32_indices) {
    const auto model = convert_model("scatter_nd_const_i32_indices.onnx");
    auto test_case = ov::test::TestCase(model, s_device);

    test_case.add_input<float>({1.f, 2.f, 3.f, 4.f, 5.f, 6.f, 7.f, 8.f});
    test_case.add_input<float>({9.f, 10.f, 11.f, 12.f});
    test_case.add_expected_output<float>(Shape{8}, {1.f, 11.f, 3.f, 10.f, 9.f, 6.f, 7.f, 12.f});

    test_case.run();
}

OPENVINO_TEST(${BACKEND_NAME}, onnx_model_scatterND_opset16_reduction_none) {
    const auto model = convert_model("scatter_nd_opset16_reduction_none.onnx");
    auto test_case = ov::test::TestCase(model, s_device);

    test_case.add_input<float>({1.f, 2.f, 3.f, 4.f, 5.f, 6.f, 7.f, 8.f});
    test_case.add_input<int64_t>({4, 3, 1, 7});
    test_case.add_input<float>({9.f, 10.f, 11.f, 12.f});
    test_case.add_expected_output<float>(Shape{8}, {1.f, 11.f, 3.f, 10.f, 9.f, 6.f, 7.f, 12.f});

    test_case.run();
}

OPENVINO_TEST(${BACKEND_NAME}, onnx_model_scatterND_opset16_reduction_add) {
    EXPECT_THROW(convert_model("scatter_nd_opset16_reduction_add.onnx"), ov::Exception)
        << "Unsupported type of attribute: `reduction`. Only `none` is supported";
}

OPENVINO_TEST(${BACKEND_NAME}, onnx_model_gather_float_1D) {
    const auto model = convert_model("gather_float_1D.onnx");
    auto test_case = ov::test::TestCase(model, s_device);

    // clang-format off
    test_case.add_input<float>(Shape{3},
        {   5, 6, 7 });
    test_case.add_input<int64_t>(Shape{2, 2},
        {   0, 1,
            1, 2    });
    test_case.add_expected_output<float>(Shape{2, 2},
        {   5, 6,
            6, 7    });
    // clang-format on

    test_case.run();
}

OPENVINO_TEST(${BACKEND_NAME}, onnx_model_gather_int32_3D_axis_1) {
    const auto model = convert_model("gather_int32_3D_axis_1.onnx");
    auto test_case = ov::test::TestCase(model, s_device);

    // clang-format off
    test_case.add_input<int32_t>(Shape{2, 2, 2},
        {   1, 2,
            3, 4,

            5, 6,
            7, 8    });
    test_case.add_input<int32_t>(Shape{4, 1},
        {   0,
            1,
            1,
            0       });
    test_case.add_expected_output<int32_t>(Shape{2, 4, 1, 2},
        {   1, 2,
            3, 4,
            3, 4,
            1, 2,

            5, 6,
            7, 8,
            7, 8,
            5, 6     });
    // clang-format on

    test_case.run();
}

OPENVINO_TEST(${BACKEND_NAME}, onnx_model_gather_int8_3D_axis_neg_1) {
    const auto model = convert_model("gather_int8_3D_axis_neg_1.onnx");
    auto test_case = ov::test::TestCase(model, s_device);

    // clang-format off
    test_case.add_input<int8_t>(Shape{2, 2, 2},
        {   1, 2,
            3, 4,

            5, 6,
            7, 8            });
    test_case.add_input<int32_t>(Shape{4, 1},
        {   0, 1, 1, 0      });
    test_case.add_expected_output<int8_t>(Shape{2, 2, 4, 1},
        {   1, 2, 2, 1,
            3, 4, 4, 3,

            5, 6, 6, 5,
            7, 8, 8, 7      });
    // clang-format on

    test_case.run();
}

OPENVINO_TEST(${BACKEND_NAME}, onnx_model_gather_float_2D_neg_indices) {
    const auto model = convert_model("gather_float_2D_axis_1.onnx");
    auto test_case = ov::test::TestCase(model, s_device);

    // clang-format off
    test_case.add_input<float>(Shape{3, 3},
        {   0.0f, 0.1f, 0.2f,
            1.0f, 1.1f, 1.2f,
            2.0f, 2.1f, 2.2f   });
    test_case.add_input<int64_t>(Shape{2, 2},
        {   -1, -2,
            -3, -2      });
    test_case.add_expected_output<float>(Shape{3, 2, 2},
        {
            0.2f, 0.1f,
            0.0f, 0.1f,

            1.2f, 1.1f,
            1.0f, 1.1f,

            2.2f, 2.1f,
            2.0f, 2.1f    });
    // clang-format on

    test_case.run();
}

OPENVINO_TEST(${BACKEND_NAME}, onnx_model_gather_elements_float_1D) {
    const auto model = convert_model("gather_elements_float_1D.onnx");
    auto test_case = ov::test::TestCase(model, s_device);

    test_case.add_input<float>(Shape{3}, {1, 2, 3});
    test_case.add_input<int64_t>(Shape{1}, {1});
    test_case.add_expected_output<float>(Shape{1}, {2});

    test_case.run();
}

OPENVINO_TEST(${BACKEND_NAME}, onnx_model_gather_elements_int8_axis_1) {
    const auto model = convert_model("gather_elements_int8_axis_1.onnx");
    auto test_case = ov::test::TestCase(model, s_device);

    test_case.add_input<int8_t>(Shape{2, 2}, {1, 2, 3, 4});
    test_case.add_input<int32_t>(Shape{2, 2}, {0, 0, 1, 0});
    test_case.add_expected_output<int8_t>(Shape{2, 2}, {1, 1, 4, 3});

    test_case.run();
}

OPENVINO_TEST(${BACKEND_NAME}, onnx_model_gather_elements_int32_axis_0) {
    const auto model = convert_model("gather_elements_int32_axis_0.onnx");
    auto test_case = ov::test::TestCase(model, s_device);

    test_case.add_input<int32_t>(Shape{3, 3}, {1, 2, 3, 4, 5, 6, 7, 8, 9});
    test_case.add_input<int64_t>(Shape{2, 3}, {1, 2, 0, 2, 0, 0});
    test_case.add_expected_output<int32_t>(Shape{2, 3}, {4, 8, 3, 7, 2, 3});

    test_case.run();
}

OPENVINO_TEST(${BACKEND_NAME}, onnx_model_gather_elements_float_negative_axis) {
    const auto model = convert_model("gather_elements_float_negative_axis.onnx");
    auto test_case = ov::test::TestCase(model, s_device);

    test_case.add_input<float>(Shape{2, 2}, {1, 2, 3, 4});
    test_case.add_input<int64_t>(Shape{2, 2}, {1, 1, 1, 0});
    test_case.add_expected_output<float>(Shape{2, 2}, {2, 2, 4, 3});

    test_case.run();
}

OPENVINO_TEST(${BACKEND_NAME}, onnx_model_gather_elements_float_3D_axis_2) {
    const auto model = convert_model("gather_elements_float_3D_axis_2.onnx");
    auto test_case = ov::test::TestCase(model, s_device);

    test_case.add_input<float>(Shape{2, 2, 2}, {1, 2, 3, 4, 5, 6, 7, 8});
    test_case.add_input<int64_t>(Shape{2, 2, 1}, {0, 1, 0, 1});
    test_case.add_expected_output<float>(Shape{2, 2, 1}, {1, 4, 5, 8});

    test_case.run();
}

OPENVINO_TEST(${BACKEND_NAME}, onnx_model_gatherND_int32) {
    const auto model = convert_model("gatherND_int32.onnx");
    auto test_case = ov::test::TestCase(model, s_device);

    test_case.add_input<int32_t>({0, 1, 2, 3});
    test_case.add_input<int64_t>({1, 0});
    test_case.add_expected_output<int32_t>(Shape{2, 2}, {2, 3, 0, 1});

    test_case.run();
}

OPENVINO_TEST(${BACKEND_NAME}, onnx_model_gatherND_float) {
    const auto model = convert_model("gatherND_float.onnx");
    auto test_case = ov::test::TestCase(model, s_device);

    test_case.add_input<float>({0.f, 1.f, 2.f, 3.f, 4.f, 5.f, 6.f, 7.f});
    test_case.add_input<int64_t>({0, 1, 1, 0});
    test_case.add_expected_output<float>(Shape{2, 2}, {2.f, 3.f, 4.f, 5.f});

    test_case.run();
}

OPENVINO_TEST(${BACKEND_NAME}, onnx_model_pad_constant) {
    const auto model = convert_model("pad_constant.onnx");
    auto test_case = ov::test::TestCase(model, s_device);

    test_case.add_input<float>({1.f, 1.2f, 2.3f, 3.4f, 4.5f, 5.7f});
    test_case.add_expected_output<float>(Shape{3, 4},
                                         {0.f, 0.f, 1.f, 1.2f, 0.f, 0.f, 2.3f, 3.4f, 0.f, 0.f, 4.5f, 5.7f});

    test_case.run();
}

OPENVINO_TEST(${BACKEND_NAME}, onnx_model_pad_non_scalar_values) {
    const auto model = convert_model("pad_non_scalar_values.onnx");
    auto test_case = ov::test::TestCase(model, s_device);

    test_case.add_input<float>({1.f, 1.2f, 2.3f, 3.4f, 4.5f, 5.7f});
    test_case.add_expected_output<float>(Shape{3, 4},
                                         {44.f, 44.f, 1.f, 1.2f, 44.f, 44.f, 2.3f, 3.4f, 44.f, 44.f, 4.5f, 5.7f});

    test_case.run();
}

OPENVINO_TEST(${BACKEND_NAME}, onnx_model_pad_optional_constant) {
    const auto model = convert_model("pad_optional_constant.onnx");
    auto test_case = ov::test::TestCase(model, s_device);

    test_case.add_input<float>({1.f, 1.2f, 2.3f, 3.4f, 4.5f, 5.7f});
    test_case.add_expected_output<float>(Shape{3, 4},
                                         {0.f, 0.f, 1.f, 1.2f, 0.f, 0.f, 2.3f, 3.4f, 0.f, 0.f, 4.5f, 5.7f});

    test_case.run();
}

OPENVINO_TEST(${BACKEND_NAME}, onnx_model_pad_constant_negative_begin_end) {
    const auto model = convert_model("pad_negative_begin_end.onnx");
    auto test_case = ov::test::TestCase(model, s_device);

    test_case.add_input<int32_t>({1, 2, 3, 4, 5, 6, 7, 8, 9, 10, 11, 12});
    test_case.add_input<int64_t>({-1, -1, -1, -1});
    test_case.add_expected_output<int32_t>(Shape{1, 2}, {6, 7});

    test_case.run();
}

OPENVINO_TEST(${BACKEND_NAME}, onnx_model_pow_float32_float32) {
    const auto model = convert_model("pow_float32_float32.onnx");
    auto test_case = ov::test::TestCase(model, s_device);

    test_case.add_input<float>({1.f, 2.f, 3.f, 4.f});  // base
    test_case.add_input<float>({3.5f});                // exponent

    test_case.add_expected_output<float>(Shape{1, 4}, {1.f, 11.313708f, 46.765373f, 128.f});

    test_case.run();
}

OPENVINO_TEST(${BACKEND_NAME}, onnx_model_pow_float32_int32) {
    const auto model = convert_model("pow_float32_int32.onnx");
    auto test_case = ov::test::TestCase(model, s_device);

    test_case.add_input<float>({1.f, 2.f, 3.f, 4.f});  // base
    test_case.add_input<int>({3});                     // exponent

    test_case.add_expected_output<float>(Shape{1, 4}, {1.f, 8.f, 27.f, 64.f});

    test_case.run();
}

OPENVINO_TEST(${BACKEND_NAME}, onnx_model_pow_int32_float32) {
    const auto model = convert_model("pow_int32_float32.onnx");
    auto test_case = ov::test::TestCase(model, s_device);

    test_case.add_input<int>({1, 2, 3, 4});  // base
    test_case.add_input<float>({3.5f});      // exponent

    test_case.add_expected_output<int>(Shape{1, 4}, {1, 11, 46, 128});

    test_case.run();
}

OPENVINO_TEST(${BACKEND_NAME}, onnx_model_reciprocal) {
    const auto model = convert_model("reciprocal.onnx");
    auto test_case = ov::test::TestCase(model, s_device);

    test_case.add_input<float>({1.f, 2.f, 3.f, 4.f, 5.f, 6.f});
    test_case.add_expected_output<float>(Shape{3, 2}, {1.f, 1 / 2.f, 1 / 3.f, 1 / 4.f, 1 / 5.f, 1 / 6.f});

    test_case.run();
}

OPENVINO_TEST(${BACKEND_NAME}, onnx_model_round) {
    const auto model = convert_model("round.onnx");
    auto test_case = ov::test::TestCase(model, s_device);

    test_case.add_input<float>({0.1f, 0.9f, 1.2f, 1.5f, 1.8f, 2.3f, 2.7f, -1.1f, -1.9f, -2.2f, -2.8f});
    test_case.add_expected_output<float>({0.f, 1.f, 1.f, 2.f, 2.f, 2.f, 3.f, -1.f, -2.f, -2.f, -3.f});

    test_case.run();
}

OPENVINO_TEST(${BACKEND_NAME}, onnx_model_round_half_nearest_even) {
    const auto model = convert_model("round_half_nearest_even.onnx");
    auto test_case = ov::test::TestCase(model, s_device);

    test_case.add_input<float>({0.5f, 2.5f, -1.5f, -2.5f});
    test_case.add_expected_output<float>({0.f, 2.f, -2.f, -2.f});

    test_case.run();
}

OPENVINO_TEST(${BACKEND_NAME}, onnx_model_scatter10) {
    const auto scatter_fn = convert_model("scatter_opset10.onnx");

    const Shape data_shape{2, 2};

    EXPECT_EQ(scatter_fn->get_output_size(), 1);
    EXPECT_EQ(scatter_fn->get_output_shape(0), data_shape);
    EXPECT_EQ(count_ops_of_type<op::v12::ScatterElementsUpdate>(scatter_fn), 1);
    EXPECT_EQ(count_ops_of_type<op::v0::Constant>(scatter_fn), 4);

    auto test_case = ov::test::TestCase(scatter_fn, s_device);
    test_case.add_expected_output<float>({12.01f, 3.f, 4.f, 13.99f});
    test_case.run();
}

OPENVINO_TEST(${BACKEND_NAME}, onnx_model_scatter_elements_opset11) {
    const auto scatter_fn = convert_model("scatter_elements_opset11.onnx");

    const Shape data_shape{1, 5};

    EXPECT_EQ(scatter_fn->get_output_size(), 1);
    EXPECT_EQ(scatter_fn->get_output_shape(0), data_shape);
    EXPECT_EQ(count_ops_of_type<op::v12::ScatterElementsUpdate>(scatter_fn), 1);
    EXPECT_EQ(count_ops_of_type<op::v0::Constant>(scatter_fn), 4);

    auto test_case = ov::test::TestCase(scatter_fn, s_device);
    test_case.add_expected_output<float>({1.f, 1.1f, 3.f, 2.1f, 5.f});
    test_case.run();
}

OPENVINO_TEST(${BACKEND_NAME}, onnx_model_scatter_elements_opset16_reduction_none) {
    const auto scatter_fn = convert_model("scatter_elements_opset16_reduction_none.onnx");

    const Shape data_shape{1, 5};

    EXPECT_EQ(scatter_fn->get_output_size(), 1);
    EXPECT_EQ(scatter_fn->get_output_shape(0), data_shape);
    EXPECT_EQ(count_ops_of_type<op::v12::ScatterElementsUpdate>(scatter_fn), 1);
    EXPECT_EQ(count_ops_of_type<op::v0::Constant>(scatter_fn), 4);

    auto test_case = ov::test::TestCase(scatter_fn, s_device);
    test_case.add_expected_output<float>({1.f, 1.1f, 3.f, 2.1f, 5.f});
    test_case.run();
}

OPENVINO_TEST(${BACKEND_NAME}, onnx_model_scatter_elements_opset16_reduction_add) {
    const auto scatter_fn = convert_model("scatter_elements_opset16_reduction_add.onnx");

    auto test_case = ov::test::TestCase(scatter_fn, s_device);
    test_case.add_expected_output<float>({1.f, 3.1f, 3.f, 6.1f, 5.f});
    test_case.run();
}

OPENVINO_TEST(${BACKEND_NAME}, onnx_model_scatter_elements_default_opset18) {
    const auto scatter_fn = convert_model("scatter_elements_default_opset18.onnx");

    auto test_case = ov::test::TestCase(scatter_fn, s_device);
    test_case.add_input<float>({1.f, 2.f, 3.f, 4.f, 5.f, 6.f, 7.f, 8.f, 9.f, 10.f});  // Shape: (2, 5)
    test_case.add_input<int64_t>({1, 3, 2, 4});                                       // Shape: (2, 2)
    test_case.add_input<float>({11.f, 12.f, 13.f, 14.f});                             // Shape: (2, 2)
    test_case.add_expected_output<float>({1.f, 11.f, 3.f, 12.f, 5.f, 6.f, 7.f, 13.f, 9.f, 14.f});
    test_case.run();
}

OPENVINO_TEST(${BACKEND_NAME}, onnx_model_scatter_elements_none_opset18) {
    const auto scatter_fn = convert_model("scatter_elements_none_opset18.onnx");

    auto test_case = ov::test::TestCase(scatter_fn, s_device);
    test_case.add_input<float>({1.f, 2.f, 3.f, 4.f, 5.f, 6.f, 7.f, 8.f, 9.f, 10.f});  // Shape: (2, 5)
    test_case.add_input<int64_t>({1, 3, 2, 4});                                       // Shape: (2, 2)
    test_case.add_input<float>({11.f, 12.f, 13.f, 14.f});                             // Shape: (2, 2)
    test_case.add_expected_output<float>({1.f, 11.f, 3.f, 12.f, 5.f, 6.f, 7.f, 13.f, 9.f, 14.f});
    test_case.run();
}

OPENVINO_TEST(${BACKEND_NAME}, onnx_model_scatter_elements_none_neg_ind_opset18) {
    const auto scatter_fn = convert_model("scatter_elements_none_opset18.onnx");

    auto test_case = ov::test::TestCase(scatter_fn, s_device);
    test_case.add_input<float>({1.f, 2.f, 3.f, 4.f, 5.f, 6.f, 7.f, 8.f, 9.f, 10.f});               // Shape: (2, 5)
    test_case.add_input<int64_t>({-4, -2, -3, -1});                                                // Shape: (2, 2)
    test_case.add_input<float>({11.f, 12.f, 13.f, 14.f});                                          // Shape: (2, 2)
    test_case.add_expected_output<float>({1.f, 11.f, 3.f, 12.f, 5.f, 6.f, 7.f, 13.f, 9.f, 14.f});  // Shape: (2, 5)
    test_case.run();
}

OPENVINO_TEST(${BACKEND_NAME}, onnx_model_scatter_elements_add_opset18) {
    const auto scatter_fn = convert_model("scatter_elements_add_opset18.onnx");

    auto test_case = ov::test::TestCase(scatter_fn, s_device);
    test_case.add_input<float>({1.f, 2.f, 3.f, 4.f, 5.f, 6.f, 7.f, 8.f, 9.f, 10.f});  // Shape: (2, 5)
    test_case.add_input<int64_t>({1, 3, 2, 4});                                       // Shape: (2, 2)
    test_case.add_input<float>({11.f, 12.f, 13.f, 14.f});                             // Shape: (2, 2)
    test_case.add_expected_output<float>({1.f, 13.f, 3.f, 16.f, 5.f, 6.f, 7.f, 21.f, 9.f, 24.f});
    test_case.run();
}

OPENVINO_TEST(${BACKEND_NAME}, onnx_model_scatter_elements_add_neg_ind_opset18) {
    const auto scatter_fn = convert_model("scatter_elements_add_opset18.onnx");

    auto test_case = ov::test::TestCase(scatter_fn, s_device);
    test_case.add_input<float>({1.f, 2.f, 3.f, 4.f, 5.f, 6.f, 7.f, 8.f, 9.f, 10.f});               // Shape: (2, 5)
    test_case.add_input<int64_t>({-4, -2, -3, -1});                                                // Shape: (2, 2)
    test_case.add_input<float>({11.f, 12.f, 13.f, 14.f});                                          // Shape: (2, 2)
    test_case.add_expected_output<float>({1.f, 13.f, 3.f, 16.f, 5.f, 6.f, 7.f, 21.f, 9.f, 24.f});  // Shape: (2, 5)
    test_case.run();
}

OPENVINO_TEST(${BACKEND_NAME}, onnx_model_scatter_elements_mul_opset18) {
    const auto scatter_fn = convert_model("scatter_elements_mul_opset18.onnx");

    auto test_case = ov::test::TestCase(scatter_fn, s_device);
    test_case.add_input<float>({1.f, 2.f, 3.f, 4.f, 5.f, 6.f, 7.f, 8.f, 9.f, 10.f});  // Shape: (2, 5)
    test_case.add_input<int64_t>({1, 3, 2, 4});                                       // Shape: (2, 2)
    test_case.add_input<float>({11.f, 12.f, 13.f, 14.f});                             // Shape: (2, 2)
    test_case.add_expected_output<float>({1.f, 22.f, 3.f, 48.f, 5.f, 6.f, 7.f, 104.f, 9.f, 140.f});
    test_case.run();
}

OPENVINO_TEST(${BACKEND_NAME}, onnx_model_scatter_elements_min_opset18) {
    const auto scatter_fn = convert_model("scatter_elements_min_opset18.onnx");

    auto test_case = ov::test::TestCase(scatter_fn, s_device);
    test_case.add_input<float>({1.f, 2.f, 3.f, 4.f, 5.f, 6.f, 7.f, 8.f, 9.f, 10.f});  // Shape: (2, 5)
    test_case.add_input<int64_t>({1, 3, 2, 4});                                       // Shape: (2, 2)
    test_case.add_input<float>({0.f, 100.f, -1.f, 200.f});                            // Shape: (2, 2)
    test_case.add_expected_output<float>({1.f, 0.f, 3.f, 4.f, 5.f, 6.f, 7.f, -1.f, 9.f, 10.f});
    test_case.run();
}

OPENVINO_TEST(${BACKEND_NAME}, onnx_model_scatter_elements_max_opset18) {
    const auto scatter_fn = convert_model("scatter_elements_max_opset18.onnx");

    auto test_case = ov::test::TestCase(scatter_fn, s_device);
    test_case.add_input<float>({1.f, 2.f, 3.f, 4.f, 5.f, 6.f, 7.f, 8.f, 9.f, 10.f});  // Shape: (2, 5)
    test_case.add_input<int64_t>({1, 3, 2, 4});                                       // Shape: (2, 2)
    test_case.add_input<float>({0.f, 100.f, -1.f, 200.f});                            // Shape: (2, 2)
    test_case.add_expected_output<float>({1.f, 2.f, 3.f, 100.f, 5.f, 6.f, 7.f, 8.f, 9.f, 200.f});
    test_case.run();
}

OPENVINO_TEST(${BACKEND_NAME}, onnx_upsample6_nearest_infer) {
    // clang-format off
    const auto model = convert_model("upsample6_nearest.onnx");
    // height_scale: 2.0
    // width_scale: 3.0
    // mode: nearest
    const Shape input_shape          {1, 1, 2, 2};
    const Shape expected_output_shape{1, 1, 4, 6};

    auto test_case = ov::test::TestCase(model, s_device);
    test_case.add_input<float>(input_shape,
        {   1.f, 2.f,
            3.f, 4.f    });
    test_case.add_expected_output<float>(expected_output_shape,
        {   1.f, 1.f, 1.f, 2.f, 2.f, 2.f,
            1.f, 1.f, 1.f, 2.f, 2.f, 2.f,
            3.f, 3.f, 3.f, 4.f, 4.f, 4.f,
            3.f, 3.f, 3.f, 4.f, 4.f, 4.f    });
    test_case.run();
    // clang-format on
}

OPENVINO_TEST(${BACKEND_NAME}, onnx_upsample6_bilinear_infer) {
    // clang-format off
    const auto model = convert_model("upsample6_bilinear.onnx");
    // height_scale: 2.0
    // width_scale: 3.0
    // mode: bilinear
    const Shape input_shape          {1, 1, 2, 2};
    const Shape expected_output_shape{1, 1, 4, 6};

    auto test_case = ov::test::TestCase(model, s_device);
    test_case.add_input<float>(input_shape,
        {   1.f, 2.f,
            3.f, 4.f    });
    test_case.add_expected_output<float>(expected_output_shape,
        {   1.f,  4.f/3,  5.f/3, 2.f, 2.f, 2.f,
            2.f,  7.f/3,  8.f/3, 3.f, 3.f, 3.f,
            3.f, 10.f/3, 11.f/3, 4.f, 4.f, 4.f,
            3.f, 10.f/3, 11.f/3, 4.f, 4.f, 4.f  });
    test_case.run();
    // clang-format on
}

OPENVINO_TEST(${BACKEND_NAME}, onnx_upsample6_dynamic) {
    // clang-format off
    const auto model = convert_model("upsample6_dynamic.onnx");
    // height_scale: 1.5
    // width_scale: 2.5
    // mode: nearest
    //
    //  X ───╤══> Reshape ──R──> Upsample ──> Y
    //  S ───┘

    auto test_case = ov::test::TestCase(model, s_device);

    test_case.add_input<float>(Shape {4},                      // X
        {   1.f, 2.f, 3.f, 4.f  });
    test_case.add_input<int64_t>(Shape {4},    {1, 1, 2, 2});  // S
    test_case.add_expected_output<float>(Shape {1, 1, 3, 5},   // Y
        {   1.f, 1.f, 1.f, 2.f, 2.f,
            1.f, 1.f, 1.f, 2.f, 2.f,
            3.f, 3.f, 3.f, 4.f, 4.f    });
    test_case.run();
    // clang-format on
}

OPENVINO_TEST(${BACKEND_NAME}, onnx_upsample8_nearest_infer) {
    const auto model = convert_model("upsample8_nearest.onnx");

    // Input data shape (1, 1, 2, 2)
    // Scales attribute values {1.0, 1.0, 2.0, 3.0}
    // mode: nearest

    const Shape expected_output_shape{1, 1, 4, 6};
    auto test_case = ov::test::TestCase(model, s_device);
    test_case.add_input<float>({1.0f, 2.0f, 3.0f, 4.0f});
    test_case.add_expected_output<float>(expected_output_shape,
                                         {1.0f, 1.0f, 1.0f, 2.0f, 2.0f, 2.0f, 1.0f, 1.0f, 1.0f, 2.0f, 2.0f, 2.0f,
                                          3.0f, 3.0f, 3.0f, 4.0f, 4.0f, 4.0f, 3.0f, 3.0f, 3.0f, 4.0f, 4.0f, 4.0f});
    test_case.run();
}

OPENVINO_TEST(${BACKEND_NAME}, onnx_upsample8_linear_infer) {
    const auto model = convert_model("upsample8_linear.onnx");

    // Input data shape (1, 1, 2, 2)
    // Scales attribute values {1.0, 1.0, 2.0, 2.0}
    // mode: linear

    const Shape expected_output_shape{1, 1, 4, 4};
    auto test_case = ov::test::TestCase(model, s_device);
    test_case.add_input<float>({1.0f, 2.0f, 3.0f, 4.0f});
    test_case.add_expected_output<float>(
        expected_output_shape,
        {1.0f, 1.5f, 2.0f, 2.0f, 2.0f, 2.5f, 3.0f, 3.0f, 3.0f, 3.5f, 4.0f, 4.0f, 3.0f, 3.5f, 4.0f, 4.0f});
    test_case.run();
}

OPENVINO_TEST(${BACKEND_NAME}, onnx_upsample9_scales_const_nearest_infer) {
    const auto model = convert_model("upsample9_scales_const_nearest.onnx");

    // Input data shape (1, 1, 2, 2)
    // Input const scales values {1.0, 1.0, 2.0, 3.0}
    // mode: nearest

    const Shape expected_output_shape{1, 1, 4, 6};
    auto test_case = ov::test::TestCase(model, s_device);
    test_case.add_input<float>({1.0f, 2.0f, 3.0f, 4.0f});
    test_case.add_expected_output<float>(expected_output_shape,
                                         {1.0f, 1.0f, 1.0f, 2.0f, 2.0f, 2.0f, 1.0f, 1.0f, 1.0f, 2.0f, 2.0f, 2.0f,
                                          3.0f, 3.0f, 3.0f, 4.0f, 4.0f, 4.0f, 3.0f, 3.0f, 3.0f, 4.0f, 4.0f, 4.0f});
    test_case.run();
}

OPENVINO_TEST(${BACKEND_NAME}, onnx_upsample9_scales_const_linear_infer) {
    const auto model = convert_model("upsample9_scales_const_linear.onnx");

    // Input data shape (1, 1, 2, 2)
    // Input const scales values {1.0, 1.0, 2.0, 2.0}
    // mode: linear

    const Shape expected_output_shape{1, 1, 4, 4};
    auto test_case = ov::test::TestCase(model, s_device);
    test_case.add_input<float>({1.0f, 2.0f, 3.0f, 4.0f});
    test_case.add_expected_output<float>(
        expected_output_shape,
        {1.0f, 1.5f, 2.0f, 2.0f, 2.0f, 2.5f, 3.0f, 3.0f, 3.0f, 3.5f, 4.0f, 4.0f, 3.0f, 3.5f, 4.0f, 4.0f});
    test_case.run();
}

OPENVINO_TEST(${BACKEND_NAME}, onnx_image_scaler) {
    const auto model = convert_model("image_scaler.onnx");

    auto test_case = ov::test::TestCase(model, s_device);
    test_case.add_input<float>({1.0f, 2.0f, 3.0f, 4.0f, 10.0f, 20.0f, 30.0f, 40.0f});
    test_case.add_expected_output<float>(Shape{1, 2, 2, 2}, {12.0f, 14.0f, 16.0f, 18.0f, 21.0f, 41.0f, 61.0f, 81.0f});
    test_case.run();
}

OPENVINO_TEST(${BACKEND_NAME}, onnx_size_op_single) {
    const auto model = convert_model("size_op_single.onnx");

    auto test_case = ov::test::TestCase(model, s_device);
    test_case.add_input<float>(Shape{2, 3}, {1.0f, 2.0f, 3.0f, 4.0f, 5.0f, 6.0f});
    test_case.add_expected_output<int64_t>(Shape{}, {6});
    test_case.run();
}

OPENVINO_TEST(${BACKEND_NAME}, onnx_size_op_graph_end) {
    const auto model = convert_model("size_op_graph_end.onnx");

    auto test_case = ov::test::TestCase(model, s_device);
    test_case.add_input<float>({1.0f, 2.0f, 3.0f, 4.0f});
    test_case.add_expected_output<int64_t>(Shape{}, {4});
    test_case.run();
}

OPENVINO_TEST(${BACKEND_NAME}, onnx_size_op_graph_middle) {
    const auto model = convert_model("size_op_graph_middle.onnx");

    auto test_case = ov::test::TestCase(model, s_device);
    test_case.add_input<float>({1.0f, 2.0f, 3.0f, 4.0f});
    test_case.add_expected_output<float>(Shape{}, {4.0f});
    test_case.run();
}

OPENVINO_TEST(${BACKEND_NAME}, onnx_size_op_on_input_graph_middle) {
    const auto model = convert_model("size_op_on_input_graph_middle.onnx");

    auto test_case = ov::test::TestCase(model, s_device);
    test_case.add_input<float>(Shape{1, 2, 4, 1, 3}, {0.f, 0.f, 0.f, 0.f, 0.f, 0.f, 0.f, 0.f, 0.f, 0.f, 0.f, 0.f,
                                                      0.f, 0.f, 0.f, 0.f, 0.f, 0.f, 0.f, 0.f, 0.f, 0.f, 0.f, 0.f});
    test_case.add_expected_output<float>(Shape{1, 2, 4, 1, 3},
                                         {24.f, 24.f, 24.f, 24.f, 24.f, 24.f, 24.f, 24.f, 24.f, 24.f, 24.f, 24.f,
                                          24.f, 24.f, 24.f, 24.f, 24.f, 24.f, 24.f, 24.f, 24.f, 24.f, 24.f, 24.f});
    test_case.run();
}

OPENVINO_TEST(${BACKEND_NAME}, onnx_empty_initializers_handling) {
    // int this test the "scales" input of the Resize operator is set to an empty initializer
    // this input should be ignored since the "sizes" optional input is provided
    // and the inference should use the data from the latter
    const auto model = convert_model("empty_initializers_handling.onnx");

    const Shape expected_output_shape{2, 1, 4, 8};
    auto test_case = ov::test::TestCase(model, s_device);
    std::vector<float> input_data{2.0f, 4.0f, 1.0f, 3.0f, 7.0f, 8.0f, 9.0f, 6.0f};
    test_case.add_input<float>(input_data);
    test_case.add_expected_output<float>(
        expected_output_shape,
        {2.0f, 2.5f,  3.0f, 3.5f,  4.0f, 4.0f, 4.0f, 4.0f, 1.5f, 2.0f,  2.5f, 3.0f,  3.5f, 3.5f, 3.5f, 3.5f,
         1.0f, 1.5f,  2.0f, 2.5f,  3.0f, 3.0f, 3.0f, 3.0f, 1.0f, 1.5f,  2.0f, 2.5f,  3.0f, 3.0f, 3.0f, 3.0f,
         7.0f, 7.25f, 7.5f, 7.75f, 8.0f, 8.0f, 8.0f, 8.0f, 8.0f, 7.75f, 7.5f, 7.25f, 7.0f, 7.0f, 7.0f, 7.0f,
         9.0f, 8.25f, 7.5f, 6.75f, 6.0f, 6.0f, 6.0f, 6.0f, 9.0f, 8.25f, 7.5f, 6.75f, 6.0f, 6.0f, 6.0f, 6.0f});

    test_case.run_with_tolerance_as_fp(2.0e-5f);
}

OPENVINO_TEST(${BACKEND_NAME}, onnx_roi_align_f32) {
    const auto model = convert_model("roi_align_f32.onnx");

    auto test_case = ov::test::TestCase(model, s_device);
    test_case.add_input<float>({0.,  1.,  2.,  3.,  4.,  5.,  6.,  7.,  8.,  9.,  10., 11., 12., 13., 14.,
                                15., 16., 17., 18., 19., 20., 21., 22., 23., 24., 25., 26., 27., 28., 29.,
                                30., 31., 32., 33., 34., 35., 36., 37., 38., 39., 40., 41., 42., 43., 44.,
                                45., 46., 47., 48., 49., 50., 51., 52., 53., 54., 55., 56., 57., 58., 59.,
                                60., 61., 62., 63., 64., 65., 66., 67., 68., 69., 70., 71., 72., 73., 74.});

    test_case.add_input<float>(
        {7., 5., 7., 5., -15., -15., -15., -15., -10., 21., -10., 21., 13., 8., 13., 8., -14., 19., -14., 19.});

    test_case.add_input<int32_t>({0, 0, 0, 0, 0});
    test_case.add_expected_output<float>(
        Shape{5, 3, 3, 4},
        {2.95833f, 3.20833f, 3.45833f, 3.70833f, 4.625f,   4.875f,   5.125f,   5.375f,   6.29167f, 6.54167f, 6.79167f,
         7.04167f, 27.9583f, 28.2083f, 28.4583f, 28.7083f, 29.625f,  29.875f,  30.125f,  30.375f,  31.2917f, 31.5417f,
         31.7917f, 32.0417f, 52.9583f, 53.2083f, 53.4583f, 53.7083f, 54.625f,  54.875f,  55.125f,  55.375f,  56.2917f,
         56.5417f, 56.7917f, 57.0417f, 0.f,      0.f,      0.f,      0.f,      0.f,      0.f,      0.f,      0.f,
         0.f,      0.f,      0.f,      0.f,      25.f,     25.f,     25.f,     25.f,     25.f,     25.f,     25.f,
         25.f,     25.f,     25.f,     25.f,     25.f,     50.f,     50.f,     50.f,     50.f,     50.f,     50.f,
         50.f,     50.f,     50.f,     50.f,     50.f,     50.f,     7.39583f, 7.39583f, 7.42708f, 7.64583f, 9.0625f,
         9.0625f,  9.09375f, 9.3125f,  10.7292f, 10.7292f, 10.7604f, 10.9792f, 32.3958f, 32.3958f, 32.4271f, 32.6458f,
         34.0625f, 34.0625f, 34.0938f, 34.3125f, 35.7292f, 35.7292f, 35.7604f, 35.9792f, 57.3958f, 57.3958f, 57.4271f,
         57.6458f, 59.0625f, 59.0625f, 59.0938f, 59.3125f, 60.7292f, 60.7292f, 60.7604f, 60.9792f, 4.27083f, 4.52083f,
         4.77083f, 5.02083f, 5.9375f,  6.1875f,  6.4375f,  6.6875f,  7.60417f, 7.85417f, 8.10417f, 8.35417f, 29.2708f,
         29.5208f, 29.7708f, 30.0208f, 30.9375f, 31.1875f, 31.4375f, 31.6875f, 32.6042f, 32.8542f, 33.1042f, 33.3542f,
         54.2708f, 54.5208f, 54.7708f, 55.0208f, 55.9375f, 56.1875f, 56.4375f, 56.6875f, 57.6042f, 57.8542f, 58.1042f,
         58.3542f, 6.77083f, 6.77083f, 6.77083f, 6.80208f, 8.4375f,  8.4375f,  8.4375f,  8.46875f, 10.1042f, 10.1042f,
         10.1042f, 10.1354f, 31.7708f, 31.7708f, 31.7708f, 31.8021f, 33.4375f, 33.4375f, 33.4375f, 33.4688f, 35.1042f,
         35.1042f, 35.1042f, 35.1354f, 56.7708f, 56.7708f, 56.7708f, 56.8021f, 58.4375f, 58.4375f, 58.4375f, 58.4688f,
         60.1042f, 60.1042f, 60.1042f, 60.1354f});
    test_case.run_with_tolerance_as_fp(1.0e-4f);
}

OPENVINO_TEST(${BACKEND_NAME}, onnx_roialign16_avg_out_half_pixel) {
    const auto model = convert_model("roialign16_avg_out_half_pixel.onnx");

    auto test_case = ov::test::TestCase(model, s_device);
    test_case.add_input<float>(
        {1.1f,   2.2f,   3.3f,   4.4f,   5.5f,   6.6f,   7.7f,   8.8f,   9.9f,   11.f,   12.1f,  13.2f,  14.3f,  15.4f,
         16.5f,  17.6f,  18.7f,  19.8f,  20.9f,  22.f,   23.1f,  24.2f,  25.3f,  26.4f,  27.5f,  28.6f,  29.7f,  30.8f,
         31.9f,  33.f,   34.1f,  35.2f,  36.3f,  37.4f,  38.5f,  39.6f,  40.7f,  41.8f,  42.9f,  44.f,   45.1f,  46.2f,
         47.3f,  48.4f,  49.5f,  50.6f,  51.7f,  52.8f,  53.9f,  55.f,   56.1f,  57.2f,  58.3f,  59.4f,  60.5f,  61.6f,
         62.7f,  63.8f,  64.9f,  66.f,   67.1f,  68.2f,  69.3f,  70.4f,  71.5f,  72.6f,  73.7f,  74.8f,  75.9f,  77.f,
         78.1f,  79.2f,  80.3f,  81.4f,  82.5f,  83.6f,  84.7f,  85.8f,  86.9f,  88.f,   89.1f,  90.2f,  91.3f,  92.4f,
         93.5f,  94.6f,  95.7f,  96.8f,  97.9f,  99.f,   100.1f, 101.2f, 102.3f, 103.4f, 104.5f, 105.6f, 106.7f, 107.8f,
         108.9f, 110.f,  111.1f, 112.2f, 113.3f, 114.4f, 115.5f, 116.6f, 117.7f, 118.8f, 119.9f, 121.f,  122.1f, 123.2f,
         124.3f, 125.4f, 126.5f, 127.6f, 128.7f, 129.8f, 130.9f, 132.f,  133.1f, 134.2f, 135.3f, 136.4f, 137.5f, 138.6f,
         139.7f, 140.8f, 141.9f, 143.f,  144.1f, 145.2f, 146.3f, 147.4f, 148.5f, 149.6f, 150.7f, 151.8f, 152.9f, 154.f,
         155.1f, 156.2f, 157.3f, 158.4f, 159.5f, 160.6f, 161.7f, 162.8f, 163.9f, 165.f,  166.1f, 167.2f, 168.3f, 169.4f,
         170.5f, 171.6f, 172.7f, 173.8f, 174.9f, 176.f,  177.1f, 178.2f, 179.3f, 180.4f, 181.5f, 182.6f, 183.7f, 184.8f,
         185.9f, 187.f,  188.1f, 189.2f, 190.3f, 191.4f, 192.5f, 193.6f, 194.7f, 195.8f, 196.9f, 198.f,  199.1f, 200.2f,
         201.3f, 202.4f, 203.5f, 204.6f, 205.7f, 206.8f, 207.9f, 209.f,  210.1f, 211.2f, 212.3f, 213.4f, 214.5f, 215.6f,
         216.7f, 217.8f, 218.9f, 220.f,  221.1f, 222.2f, 223.3f, 224.4f, 225.5f, 226.6f, 227.7f, 228.8f, 229.9f, 231.f,
         232.1f, 233.2f, 234.3f, 235.4f, 236.5f, 237.6f});

    test_case.add_input<float>({0.f, 0.f, 0.75f, 2.2f, 1.2f, 0.5f, 2.8f, 1.9f, 0.f, 3.f, 0.f, 3.f});

    test_case.add_input<int64_t>({0, 2, 1});
    test_case.add_expected_output<float>(
        Shape{3, 2, 4, 4},
        {2.145f,     2.42f,      2.6950002f, 2.9700003f, 3.96f,      4.235f,     4.51f,      4.7850003f, 5.775f,
         6.05f,      6.325f,     6.6000004f, 7.59f,      7.8650007f, 8.14f,      8.415001f,  41.745003f, 42.019997f,
         42.295f,    42.57f,     43.56f,     43.835f,    44.11f,     44.385002f, 45.375f,    45.65f,     45.925003f,
         46.200005f, 47.190002f, 47.465004f, 47.74f,     48.015f,    162.77249f, 163.0475f,  163.32251f, 163.5975f,
         164.42252f, 164.69751f, 164.9725f,  165.2475f,  166.07251f, 166.3475f,  166.6225f,  166.8975f,  167.72249f,
         167.9975f,  168.27249f, 168.5475f,  202.3725f,  202.6475f,  202.9225f,  203.19751f, 204.02252f, 204.2975f,
         204.57251f, 204.8475f,  205.6725f,  205.94751f, 206.2225f,  206.4975f,  207.32251f, 207.5975f,  207.8725f,
         208.1475f,  91.162506f, 91.4375f,   91.7125f,   91.9875f,   92.8125f,   93.0875f,   93.3625f,   93.6375f,
         94.4625f,   94.7375f,   95.0125f,   95.28749f,  96.1125f,   96.3875f,   96.6625f,   96.9375f,   130.76251f,
         131.0375f,  131.3125f,  131.5875f,  132.4125f,  132.6875f,  132.9625f,  133.2375f,  134.0625f,  134.33751f,
         134.6125f,  134.88751f, 135.7125f,  135.9875f,  136.26251f, 136.53749f});
    test_case.run();
}

OPENVINO_TEST(${BACKEND_NAME}, onnx_roialign16_avg_half_pixel) {
    const auto model = convert_model("roialign16_avg_half_pixel.onnx");

    auto test_case = ov::test::TestCase(model, s_device);
    test_case.add_input<float>(
        {1.1f,     2.2f,   3.3f,   4.4f,   5.5f,   6.6f,   7.7f,   8.8f,   9.9f,   11.f,   12.1f,  13.2f,  14.3f,
         15.4f,    16.5f,  17.6f,  18.7f,  19.8f,  20.9f,  22.f,   23.1f,  24.2f,  25.3f,  26.4f,  27.5f,  28.6f,
         29.7f,    30.8f,  31.9f,  33.f,   34.1f,  35.2f,  36.3f,  37.4f,  38.5f,  39.6f,  40.7f,  41.8f,  42.9f,
         44.f,     45.1f,  46.2f,  47.3f,  48.4f,  49.5f,  50.6f,  51.7f,  52.8f,  53.9f,  55.f,   56.1f,  57.2f,
         58.3f,    59.4f,  60.5f,  61.6f,  62.7f,  63.8f,  64.9f,  66.f,   67.1f,  68.2f,  69.3f,  70.4f,  71.5f,
         72.6f,    73.7f,  74.8f,  75.9f,  77.f,   78.1f,  79.2f,  80.3f,  81.4f,  82.5f,  83.6f,  84.7f,  85.8f,
         86.9f,    88.f,   89.1f,  90.2f,  91.3f,  92.4f,  93.5f,  94.6f,  95.7f,  96.8f,  97.9f,  99.f,   100.1f,
         101.2f,   102.3f, 103.4f, 104.5f, 105.6f, 106.7f, 107.8f, 108.9f, 110.f,  111.1f, 112.2f, 113.3f, 114.4f,
         115.5f,   116.6f, 117.7f, 118.8f, 119.9f, 121.f,  122.1f, 123.2f, 124.3f, 125.4f, 126.5f, 127.6f, 128.7f,
         129.8f,   130.9f, 132.f,  133.1f, 134.2f, 135.3f, 136.4f, 137.5f, 138.6f, 139.7f, 140.8f, 141.9f, 143.f,
         144.1f,   145.2f, 146.3f, 147.4f, 148.5f, 149.6f, 150.7f, 151.8f, 152.9f, 154.f,  155.1f, 156.2f, 157.3f,
         158.4f,   159.5f, 160.6f, 161.7f, 162.8f, 163.9f, 165.f,  166.1f, 167.2f, 168.3f, 169.4f, 170.5f, 171.6f,
         172.7f,   173.8f, 174.9f, 176.f,  177.1f, 178.2f, 179.3f, 180.4f, 181.5f, 182.6f, 183.7f, 184.8f, 185.9f,
         187.198f, 188.1f, 189.2f, 190.3f, 191.4f, 192.5f, 193.6f, 194.7f, 195.8f, 196.9f, 198.f,  199.1f, 200.2f,
         201.3f,   202.4f, 203.5f, 204.6f, 205.7f, 206.8f, 207.9f, 209.f,  210.1f, 211.2f, 212.3f, 213.4f, 214.5f,
         215.6f,   216.7f, 217.8f, 218.9f, 220.f,  221.1f, 222.2f, 223.3f, 224.4f, 225.5f, 226.6f, 227.7f, 228.8f,
         229.9f,   231.f,  232.1f, 233.2f, 234.3f, 235.4f, 236.5f, 237.6f});

    test_case.add_input<float>({0.f, 0.f, 0.75f, 2.2f, 1.2f, 0.5f, 2.8f, 1.9f, 0.f, 3.f, 0.f, 3.f});

    test_case.add_input<int64_t>({0, 2, 1});
    test_case.add_expected_output<float>(
        Shape{3, 2, 4, 4},
        {1.1f,       1.1f,       1.1f,       1.1f,       1.1f,       1.1f,       1.1f,       1.1f,       2.3375f,
         2.3375f,    2.3375f,    2.3375f,    4.1525f,    4.1525f,    4.1525f,    4.1525f,    40.7f,      40.7f,
         40.7f,      40.7f,      40.7f,      40.7f,      40.7f,      40.7f,      41.9375f,   41.9375f,   41.9375f,
         41.9375f,   43.7525f,   43.7525f,   43.7525f,   43.7525f,   159.72f,    159.94f,    160.16f,    160.38f,
         159.90562f, 160.12563f, 160.34563f, 160.56563f, 160.9575f,  161.1775f,  161.3975f,  161.61751f, 162.1125f,
         162.3325f,  162.55249f, 162.77249f, 199.32f,    199.54001f, 199.76001f, 199.97998f, 199.50562f, 199.72563f,
         199.94562f, 200.16562f, 200.5575f,  200.7775f,  200.9975f,  201.2175f,  201.7125f,  201.93251f, 202.1525f,
         202.37251f, 86.9f,      86.9f,      86.9f,      86.9f,      86.9f,      86.9f,      86.9f,      86.9f,
         86.9f,      86.9f,      86.9f,      86.9f,      86.9f,      86.9f,      86.9f,      86.9f,      126.5f,
         126.5f,     126.5f,     126.5f,     126.5f,     126.5f,     126.5f,     126.5f,     126.5f,     126.5f,
         126.5f,     126.5f,     126.5f,     126.5f,     126.5f,     126.5f});
    test_case.run_with_tolerance_as_fp(0.01f);
}

OPENVINO_TEST(${BACKEND_NAME}, quant_dequant_pattern) {
    const auto model = convert_model("quant_dequant_pattern.onnx");
    auto test_case = ov::test::TestCase(model, s_device);
    // scale == 3.0
    // zero point == 10
    test_case.add_input<float>({9.0f, 10.0f, 15.0f, 20.0f, 30.0f});
    test_case.add_input<float>({1.f});
    test_case.add_expected_output<float>(Shape{5}, {9.0f, 9.0f, 15.0f, 21.0f, 30.0f});
    test_case.run();
}

OPENVINO_TEST(${BACKEND_NAME}, quant_dequant_pattern_axis) {
    const auto model = convert_model("quant_dequant_pattern_axis.onnx");
    auto test_case = ov::test::TestCase(model, s_device);
    // axis = 1
    // scale == {2.0, 3.0, 4.0}
    // zero point == {10, 20, 30}
    test_case.add_input<float>({1.0f, 2.0f, 3.0f, 10.0f, 20.0f, 30.0f, 40.0f, 50.0f, 100.0f});
    test_case.add_expected_output<float>(Shape{3, 3}, {0.f, 3.f, 4.f, 10.f, 21.f, 32.f, 40.f, 51.f, 100.f});
    test_case.add_input<float>({1.f});
    test_case.run();
}

OPENVINO_TEST(${BACKEND_NAME}, onnx_model_logsoftmax_0D) {
    auto model = convert_model("softmax_0D.onnx");

    auto test_case = ov::test::TestCase(model, s_device);
    test_case.add_input<float>({3.141592f});
    test_case.add_expected_output<float>({0.0f});
    test_case.run();
}

OPENVINO_TEST(${BACKEND_NAME}, onnx_model_logsoftmax_1D) {
    const auto model = convert_model("logsoftmax_1D.onnx");
    auto test_case = ov::test::TestCase(model, s_device);

    test_case.add_input<float>({-1.0f, 0.0f, 1.0f});
    test_case.add_expected_output<float>(Shape{3}, {-2.4076061f, -1.407606f, -0.407606f});
    test_case.run();
}

OPENVINO_TEST(${BACKEND_NAME}, onnx_model_logsoftmax13_1D) {
    const auto model = convert_model("logsoftmax13_1D.onnx");
    auto test_case = ov::test::TestCase(model, s_device);

    test_case.add_input<float>({-1.0f, 0.0f, 1.0f});
    test_case.add_expected_output<float>(Shape{3}, {-2.4076061f, -1.407606f, -0.407606f});
    test_case.run();
}

OPENVINO_TEST(${BACKEND_NAME}, onnx_model_logsoftmax13_2D) {
    const auto model = convert_model("logsoftmax13_2D.onnx");
    auto test_case = ov::test::TestCase(model, s_device);

    test_case.add_input<float>({0.0f, 1.0f, 2.0f, 3.0f, 10000.f, 10001.f, 10002.f, 10003.f});
    test_case.add_expected_output<float>(
        Shape{2, 4},
        {-3.4401896f, -2.4401896f, -1.4401896f, -0.44018966f, -3.4401896f, -2.4401896f, -1.4401896f, -0.44018966f});
    test_case.run_with_tolerance_as_fp();
}

OPENVINO_TEST(${BACKEND_NAME}, onnx_model_logsoftmax13_2D_reshape) {
    const auto model = convert_model("logsoftmax13_2D.onnx");
    std::map<std::string, ov::PartialShape> shapes = {};
    ov::Shape shape = {1, 1, 4000};
    shapes[model->inputs().begin()->get_any_name()] = shape;
    EXPECT_NO_THROW(model->reshape(shapes));
    ASSERT_EQ(shape, model->outputs().begin()->get_shape());
}

OPENVINO_TEST(${BACKEND_NAME}, onnx_model_hard_sigmoid) {
    auto model = convert_model("hard_sigmoid.onnx");

    const auto inf = std::numeric_limits<float>::infinity();
    const auto neg_inf = -std::numeric_limits<float>::infinity();

    auto test_case = ov::test::TestCase(model, s_device);

    test_case.add_input<float>({inf, neg_inf, 0.0f, 1.0f});
    test_case.add_expected_output<float>(Shape{4}, {1.0f, 0.0f, 0.5f, 0.699999988079071f});
    test_case.run();
}

OPENVINO_TEST(${BACKEND_NAME}, onnx_model_mul_v6) {
    const auto model = convert_model("mul_v6.onnx");
    auto test_case = ov::test::TestCase(model, s_device);

    test_case.add_input<float>({1.0f, 2.0f, 3.0f});
    test_case.add_input<float>({3.0f, 4.0f, 5.0f});
    test_case.add_expected_output<float>(Shape{3}, {3.0f, 8.0f, 15.0f});
    test_case.run();
}

OPENVINO_TEST(${BACKEND_NAME}, onnx_model_mul_v6_broadcast_axis_1) {
    const auto model = convert_model("mul_v6_broadcast_axis_1.onnx");
    auto test_case = ov::test::TestCase(model, s_device);

    Shape shape{1, 3, 2, 2};
    std::vector<float> A(shape_size(shape));
    std::iota(A.begin(), A.end(), 1.f);
    test_case.add_input<float>(A);
    test_case.add_input<float>({3.0f, 4.0f, 5.0f});
    test_case.add_expected_output<float>(
        shape,
        {3.0f, 6.0f, 9.0f, 12.0f, 20.0f, 24.0f, 28.0f, 32.0f, 45.0f, 50.0f, 55.0f, 60.0f});
    test_case.run();
}

OPENVINO_TEST(${BACKEND_NAME}, onnx_model_mul_v6_broadcast_axes_1_2) {
    const auto model = convert_model("mul_v6_broadcast_axes_1_2.onnx");
    auto test_case = ov::test::TestCase(model, s_device);

    Shape shape{1, 3, 2, 2};
    std::vector<float> A(shape_size(shape), -1.f);
    test_case.add_input<float>(A);
    test_case.add_input<float>({3.f, 4.f, 5.f, 6.f, 7.f, 8.f});
    test_case.add_expected_output<float>(shape,
                                         {-3.f, -3.f, -4.f, -4.f, -5.f, -5.f, -6.f, -6.f, -7.f, -7.f, -8.f, -8.f});
    test_case.run();
}

OPENVINO_TEST(${BACKEND_NAME}, onnx_model_mul_v6_broadcast_no_axis) {
    const auto model = convert_model("mul_v6_broadcast_no_axis.onnx");
    auto test_case = ov::test::TestCase(model, s_device);

    Shape shape{2, 2};
    std::vector<float> A(shape_size(shape));
    std::iota(A.begin(), A.end(), 1.f);
    test_case.add_input<float>(A);
    test_case.add_input<float>({3.0f});
    test_case.add_expected_output<float>(shape, {3.0f, 6.0f, 9.0f, 12.0f});
    test_case.run();
}

OPENVINO_TEST(${BACKEND_NAME}, onnx_model_mul_v7) {
    const auto model = convert_model("mul_v7.onnx");
    auto test_case = ov::test::TestCase(model, s_device);

    test_case.add_input<float>({1.0f, 2.0f, 3.0f});
    test_case.add_input<float>({3.0f, 4.0f, 5.0f});
    test_case.add_expected_output<float>(Shape{3}, {3.0f, 8.0f, 15.0f});
    test_case.run();
}

OPENVINO_TEST(${BACKEND_NAME}, onnx_model_mul_v7_broadcast) {
    const auto model = convert_model("mul_v7_broadcast.onnx");
    auto test_case = ov::test::TestCase(model, s_device);

    Shape shape{1, 2, 3};
    std::vector<float> A(shape_size(shape));
    std::iota(A.begin(), A.end(), 1.f);
    test_case.add_input<float>(A);
    test_case.add_input<float>({3.0f, 4.0f, 5.0f});
    test_case.add_expected_output<float>(shape, {3.0f, 8.0f, 15.0f, 12.0f, 20.0f, 30.0f});
    test_case.run();
}

OPENVINO_TEST(${BACKEND_NAME}, onnx_model_add_v6_broadcast_axis_1) {
    const auto model = convert_model("add_v6_broadcast_axis_1.onnx");
    auto test_case = ov::test::TestCase(model, s_device);

    Shape shape{1, 3, 2, 2};
    std::vector<float> A(shape_size(shape));
    std::iota(A.begin(), A.end(), 1.f);
    test_case.add_input<float>(A);
    test_case.add_input<float>({3.0f, 4.0f, 5.0f});
    test_case.add_expected_output<float>(
        shape,
        {4.0f, 5.0f, 6.0f, 7.0f, 9.0f, 10.0f, 11.0f, 12.0f, 14.0f, 15.0f, 16.0f, 17.0f});
    test_case.run();
}

OPENVINO_TEST(${BACKEND_NAME}, onnx_model_add_v6_broadcast_axes_1_2) {
    const auto model = convert_model("add_v6_broadcast_axes_1_2.onnx");
    auto test_case = ov::test::TestCase(model, s_device);

    Shape shape{1, 3, 2, 2};
    std::vector<float> A(shape_size(shape), 0.f);
    test_case.add_input<float>(A);
    test_case.add_input<float>({3.f, 4.f, 5.f, 6.f, 7.f, 8.f});
    test_case.add_expected_output<float>(shape, {3.f, 3.f, 4.f, 4.f, 5.f, 5.f, 6.f, 6.f, 7.f, 7.f, 8.f, 8.f});
    test_case.run();
}

OPENVINO_TEST(${BACKEND_NAME}, onnx_model_add_v6_broadcast_no_axis) {
    const auto model = convert_model("add_v6_broadcast_no_axis.onnx");
    auto test_case = ov::test::TestCase(model, s_device);

    Shape shape{2, 2};
    std::vector<float> A(shape_size(shape));
    std::iota(A.begin(), A.end(), 1.f);
    test_case.add_input<float>(A);
    test_case.add_input<float>({3.0f});
    test_case.add_expected_output<float>(shape, {4.0f, 5.0f, 6.0f, 7.0f});
    test_case.run();
}

OPENVINO_TEST(${BACKEND_NAME}, onnx_model_add_v7) {
    const auto model = convert_model("add_v7.onnx");
    auto test_case = ov::test::TestCase(model, s_device);

    test_case.add_input<float>({1.0f, 2.0f, 3.0f});
    test_case.add_input<float>({3.0f, 4.0f, 5.0f});
    test_case.add_expected_output<float>(Shape{3}, {4.0f, 6.0f, 8.0f});
    test_case.run();
}

OPENVINO_TEST(${BACKEND_NAME}, onnx_model_sub_v6_broadcast_axis_1) {
    const auto model = convert_model("sub_v6_broadcast_axis_1.onnx");
    auto test_case = ov::test::TestCase(model, s_device);

    Shape shape{1, 3, 2, 2};
    std::vector<float> A(shape_size(shape));
    std::iota(A.begin(), A.end(), 1.f);
    test_case.add_input<float>(A);
    test_case.add_input<float>({3.0f, 4.0f, 5.0f});
    test_case.add_expected_output<float>(shape,
                                         {-2.0f, -1.0f, 0.0f, 1.0f, 1.0f, 2.0f, 3.0f, 4.0f, 4.0f, 5.0f, 6.0f, 7.0f});
    test_case.run();
}

OPENVINO_TEST(${BACKEND_NAME}, onnx_model_sub_v6_broadcast_axes_1_2) {
    const auto model = convert_model("sub_v6_broadcast_axes_1_2.onnx");
    auto test_case = ov::test::TestCase(model, s_device);

    Shape shape{1, 3, 2, 2};
    std::vector<float> A(shape_size(shape), 0.f);
    test_case.add_input<float>(A);
    test_case.add_input<float>({3.f, 4.f, 5.f, 6.f, 7.f, 8.f});
    test_case.add_expected_output<float>(shape,
                                         {-3.f, -3.f, -4.f, -4.f, -5.f, -5.f, -6.f, -6.f, -7.f, -7.f, -8.f, -8.f});
    test_case.run();
}

OPENVINO_TEST(${BACKEND_NAME}, onnx_model_sub_v6_broadcast_no_axis) {
    const auto model = convert_model("sub_v6_broadcast_no_axis.onnx");
    auto test_case = ov::test::TestCase(model, s_device);

    Shape shape{2, 2};
    std::vector<float> A(shape_size(shape));
    std::iota(A.begin(), A.end(), 1.f);
    test_case.add_input<float>(A);
    test_case.add_input<float>({3.0f});
    test_case.add_expected_output<float>(shape, {-2.0f, -1.0f, 0.0f, 1.0f});
    test_case.run();
}

OPENVINO_TEST(${BACKEND_NAME}, onnx_model_sub_v7) {
    const auto model = convert_model("sub_v7.onnx");
    auto test_case = ov::test::TestCase(model, s_device);

    test_case.add_input<float>({1.0f, 2.0f, 3.0f});
    test_case.add_input<float>({3.0f, 8.0f, 7.0f});
    test_case.add_expected_output<float>(Shape{3}, {-2.0f, -6.0f, -4.0f});
    test_case.run();
}

OPENVINO_TEST(${BACKEND_NAME}, onnx_model_sub_v7_broadcast) {
    const auto model = convert_model("sub_v7_broadcast.onnx");
    auto test_case = ov::test::TestCase(model, s_device);

    Shape shape{1, 2, 3};
    std::vector<float> A(shape_size(shape));
    std::iota(A.begin(), A.end(), 1.f);
    test_case.add_input<float>(A);
    test_case.add_input<float>({3.0f, 4.0f, 5.0f});
    test_case.add_expected_output<float>(shape, {-2.0f, -2.0f, -2.0f, 1.0f, 1.0f, 1.0f});
    test_case.run();
}

OPENVINO_TEST(${BACKEND_NAME}, onnx_model_div_v6_broadcast_axis_1) {
    const auto model = convert_model("div_v6_broadcast_axis_1.onnx");
    auto test_case = ov::test::TestCase(model, s_device);

    Shape shape{1, 3, 2, 2};
    std::vector<float> A(shape_size(shape));
    std::iota(A.begin(), A.end(), 1.f);
    test_case.add_input<float>(A);
    test_case.add_input<float>({3.0f, 4.0f, 5.0f});
    test_case.add_expected_output<float>(
        shape,
        {0.3333333f, 0.6666666f, 1.0f, 1.333333f, 1.25f, 1.5f, 1.75f, 2.0f, 1.8f, 2.0, 2.2f, 2.4f});
    test_case.run();
}

OPENVINO_TEST(${BACKEND_NAME}, onnx_model_div_v6_broadcast_axes_1_2) {
    const auto model = convert_model("div_v6_broadcast_axes_1_2.onnx");
    auto test_case = ov::test::TestCase(model, s_device);

    Shape shape{1, 3, 2, 2};
    std::vector<float> A(shape_size(shape), 840.f);
    test_case.add_input<float>(A);
    test_case.add_input<float>({3.f, 4.f, 5.f, 6.f, 7.f, 8.f});
    test_case.add_expected_output<float>(
        shape,
        {280.f, 280.f, 210.f, 210.f, 168.f, 168.f, 140.f, 140.f, 120.f, 120.f, 105.f, 105.f});
    test_case.run();
}

OPENVINO_TEST(${BACKEND_NAME}, onnx_model_div_v6_broadcast_no_axis) {
    const auto model = convert_model("div_v6_broadcast_no_axis.onnx");
    auto test_case = ov::test::TestCase(model, s_device);

    Shape shape{2, 2};
    std::vector<float> A(shape_size(shape));
    std::iota(A.begin(), A.end(), 1.f);
    test_case.add_input<float>(A);
    test_case.add_input<float>({2.0f});
    test_case.add_expected_output<float>(shape, {0.5f, 1.0f, 1.5f, 2.0f});
    test_case.run();
}

OPENVINO_TEST(${BACKEND_NAME}, onnx_model_div_v7) {
    const auto model = convert_model("div_v7.onnx");
    auto test_case = ov::test::TestCase(model, s_device);

    test_case.add_input<float>({1.0f, 2.0f, 3.0f});
    test_case.add_input<float>({3.0f, 8.0f, 7.0f});
    test_case.add_expected_output<float>(Shape{3}, {0.3333333f, 0.25f, 0.4285714f});
    test_case.run();
}

OPENVINO_TEST(${BACKEND_NAME}, onnx_model_div_v7_broadcast) {
    const auto model = convert_model("div_v7_broadcast.onnx");
    auto test_case = ov::test::TestCase(model, s_device);

    Shape shape{1, 2, 3};
    std::vector<float> A(shape_size(shape));
    std::iota(A.begin(), A.end(), 1.f);
    test_case.add_input<float>(A);
    test_case.add_input<float>({3.0f, 4.0f, 5.0f});
    test_case.add_expected_output<float>(shape, {0.3333333f, 0.5f, 0.6f, 1.3333333f, 1.25f, 1.2f});
    test_case.run();
}

OPENVINO_TEST(${BACKEND_NAME}, onnx_model_dangling_parameter) {
    auto model = convert_model("dangling_parameter.onnx");

    auto test_case = ov::test::TestCase(model, s_device);

    test_case.add_input<float>({-1.0f, 2.0f, -3.0f});
    test_case.add_expected_output<float>(Shape{3}, {1.0f, 2.0f, 3.0f});
    test_case.run();
}

OPENVINO_TEST(${BACKEND_NAME}, onnx_clip_inbounds) {
    auto model = convert_model("test_clip_inbounds.onnx");

    auto test_case = ov::test::TestCase(model, s_device);
    const std::vector<int32_t> data{-1, 0, 1, -9999, 9999};
    test_case.add_input<int32_t>(data);
    test_case.add_expected_output<int32_t>(Shape{data.size()}, data);
    test_case.run();
}

OPENVINO_TEST(${BACKEND_NAME}, onnx_clip_no_min_no_max) {
    auto model = convert_model("clip_no_min_no_max.onnx");

    auto test_case = ov::test::TestCase(model, s_device);
    const std::vector<float> data{-1.6f, -0.1f, 10.f, 0.f, -10.f, 1.99f, 2.015f, 3.f};

    test_case.add_input<float>(data);

    test_case.add_expected_output<float>(Shape{2, 4}, data);
    test_case.run();
}

OPENVINO_TEST(${BACKEND_NAME}, onnx_clip_no_min_no_max_inf) {
    auto model = convert_model("clip_no_min_no_max.onnx");

    auto test_case = ov::test::TestCase(model, s_device);
    const std::vector<float> data{std::numeric_limits<float>::infinity(),
                                  -std::numeric_limits<float>::infinity(),
                                  static_cast<float>(std::numeric_limits<float>::max()),
                                  std::numeric_limits<float>::min(),
                                  std::numeric_limits<float>::max(),
                                  std::numeric_limits<float>::lowest(),
                                  0.f,
                                  -1.f};

    const std::vector<float> expected_output{std::numeric_limits<float>::max(),
                                             std::numeric_limits<float>::lowest(),
                                             std::numeric_limits<float>::max(),
                                             std::numeric_limits<float>::min(),
                                             std::numeric_limits<float>::max(),
                                             std::numeric_limits<float>::lowest(),
                                             0.f,
                                             -1.f};

    test_case.add_input<float>(data);

    test_case.add_expected_output<float>(Shape{2, 4}, expected_output);
    test_case.run_with_tolerance_as_fp(0.f);
}

OPENVINO_TEST(${BACKEND_NAME}, onnx_clip_no_min_set_max) {
    auto model = convert_model("clip_no_min_set_max.onnx");

    auto test_case = ov::test::TestCase(model, s_device);
    const std::vector<float> data{-1.6f, -0.1f, 10.f, 0.f, -10.f, 1.99f, 2.015f, 3.f};
    const std::vector<float> max_val{2.01f};
    const std::vector<float> output{-1.6f, -0.1f, 2.01f, 0.f, -10.f, 1.99f, 2.01f, 2.01f};

    test_case.add_input<float>(data);
    test_case.add_input<float>(max_val);

    test_case.add_expected_output<float>(Shape{2, 4}, output);
    test_case.run();
}

OPENVINO_TEST(${BACKEND_NAME}, onnx_clip_set_min_no_max) {
    auto model = convert_model("clip_set_min_no_max.onnx");

    auto test_case = ov::test::TestCase(model, s_device);
    const std::vector<float> data{-1.6f, -0.1f, 10.f, 0.f, -10.f, 1.99f, 2.015f, 3.f};
    const std::vector<float> min_val{-1.59f};
    const std::vector<float> output{-1.59f, -0.1f, 10.f, 0.f, -1.59f, 1.99f, 2.015f, 3.f};

    test_case.add_input<float>(data);
    test_case.add_input<float>(min_val);

    test_case.add_expected_output<float>(Shape{2, 4}, output);
    test_case.run();
}

OPENVINO_TEST(${BACKEND_NAME}, onnx_clip_no_min_no_max_int64) {
    auto model = convert_model("clip_no_min_no_max_int64.onnx");

    auto test_case = ov::test::TestCase(model, s_device);
    const std::vector<int64_t> data{INT64_MAX, INT64_MIN, INT32_MAX, INT32_MIN, 0, -1, 1, 0};

    test_case.add_input<int64_t>(data);

    test_case.add_expected_output<int64_t>(Shape{2, 4}, data);
    test_case.run();
}

OPENVINO_TEST(${BACKEND_NAME}, onnx_clip_no_min_set_max_int64) {
    auto model = convert_model("clip_no_min_set_max_int64.onnx");

    auto test_case = ov::test::TestCase(model, s_device);
    const std::vector<int64_t> data{INT64_MAX, INT64_MIN, INT32_MAX, INT32_MIN, 0, -1, 1, 0};
    const std::vector<int64_t> max_val{INT32_MAX};
    const std::vector<int64_t> output{INT32_MAX, INT64_MIN, INT32_MAX, INT32_MIN, 0, -1, 1, 0};

    test_case.add_input<int64_t>(data);
    test_case.add_input<int64_t>(max_val);

    test_case.add_expected_output<int64_t>(Shape{2, 4}, output);
    test_case.run();
}

OPENVINO_TEST(${BACKEND_NAME}, onnx_clip_set_min_no_max_initializers) {
    auto model = convert_model("clip_set_min_no_max_initializers.onnx");

    auto test_case = ov::test::TestCase(model, s_device);
    const std::vector<float> data{-1.6f, -0.1f, 10.f, 0.f, -10.f, 1.99f, 2.015f, 3.f};
    const std::vector<float> output{-1.59f, -0.1f, 10.f, 0.f, -1.59f, 1.99f, 2.015f, 3.f};

    test_case.add_input<float>(data);

    test_case.add_expected_output<float>(Shape{2, 4}, output);
    test_case.run();
}

OPENVINO_TEST(${BACKEND_NAME}, onnx_clip_set_min_set_max) {
    auto model = convert_model("clip_set_min_set_max.onnx");

    auto test_case = ov::test::TestCase(model, s_device);
    const std::vector<float> data{-1.6f, -0.1f, 10.f, 0.f, -10.f, 1.99f, 2.015f, 3.f};
    const std::vector<float> min_val{-1.59f};
    const std::vector<float> max_val{2.01f};
    const std::vector<float> output{-1.59f, -0.1f, 2.01f, 0.f, -1.59f, 1.99f, 2.01f, 2.01f};

    test_case.add_input<float>(data);
    test_case.add_input<float>(min_val);
    test_case.add_input<float>(max_val);

    test_case.add_expected_output<float>(Shape{2, 4}, output);
    test_case.run();
}

OPENVINO_TEST(${BACKEND_NAME}, onnx_clip_set_min_set_max_initializers) {
    auto model = convert_model("clip_set_min_set_max_initializers.onnx");

    auto test_case = ov::test::TestCase(model, s_device);
    const std::vector<float> data{-1.6f, -0.1f, 10.f, 0.f, -10.f, 1.99f, 2.015f, 3.f};
    const std::vector<float> output{-1.59f, -0.1f, 2.01f, 0.f, -1.59f, 1.99f, 2.01f, 2.01f};

    test_case.add_input<float>(data);

    test_case.add_expected_output<float>(Shape{2, 4}, output);
    test_case.run();
}

OPENVINO_TEST(${BACKEND_NAME}, onnx_mvn_v6) {
    auto model = convert_model("mvn_v6.onnx");

    auto test_case = ov::test::TestCase(model, s_device);
    test_case.add_input<float>({0.8439683f,  0.5665144f, 0.05836735f, 0.02916367f, 0.12964272f, 0.5060197f, 0.79538304f,
                                0.9411346f,  0.9546573f, 0.17730942f, 0.46192095f, 0.26480448f, 0.6746842f, 0.01665257f,
                                0.62473077f, 0.9240844f, 0.9722341f,  0.11965699f, 0.41356155f, 0.9129373f, 0.59330076f,
                                0.81929934f, 0.7862604f, 0.11799799f, 0.69248444f, 0.54119414f, 0.07513223f});
    test_case.add_expected_output<float>(
        Shape{3, 3, 3, 1},
        {1.3546423f,  0.33053496f, -1.5450814f,  -1.2106764f,  -0.8925952f,  0.29888135f, 0.38083088f,
         0.81808794f, 0.85865635f, -1.1060555f,  -0.05552877f, -0.78310335f, 0.83281356f, -1.250282f,
         0.67467856f, 0.7669372f,  0.9113869f,   -1.6463585f,  -0.23402764f, 1.6092131f,  0.42940593f,
         1.2906139f,  1.1860244f,  -0.92945826f, 0.0721334f,   -0.38174f,    -1.7799333f});
    test_case.run();
}

OPENVINO_TEST(${BACKEND_NAME}, onnx_dropout1_no_training_no_return_mask) {
    auto model = convert_model("dropout1_no_training_no_return_mask.onnx");

    auto test_case = ov::test::TestCase(model, s_device);
    const std::vector<float> data(3 * 4 * 5, 2.0f);
    test_case.add_input<float>(data);
    test_case.add_expected_output<float>(Shape{3, 4, 5}, data);
    test_case.run();
}

OPENVINO_TEST(${BACKEND_NAME}, onnx_dropout1_no_training_return_mask) {
    auto model = convert_model("dropout1_no_training_return_mask.onnx");

    auto test_case = ov::test::TestCase(model, s_device);
    const std::vector<float> data(3 * 4 * 5, 2.0f);
    test_case.add_input<float>(data);
    test_case.add_expected_output<float>(Shape{3, 4, 5}, data);
    test_case.add_expected_output<int32_t>(Shape{3, 4, 5},
                                           std::vector<int32_t>(3 * 4 * 5, 1));  // // bool converted to i32
    test_case.run();
}

OPENVINO_TEST(${BACKEND_NAME}, onnx_dropout7_no_return_mask) {
    auto model = convert_model("dropout7_no_return_mask.onnx");

    auto test_case = ov::test::TestCase(model, s_device);
    const std::vector<float> data(3 * 4 * 5, 2.0f);
    test_case.add_input<float>(data);
    test_case.add_expected_output<float>(Shape{3, 4, 5}, data);
    test_case.run();
}

OPENVINO_TEST(${BACKEND_NAME}, onnx_dropout12_no_training_no_return_mask) {
    auto model = convert_model("dropout12_no_training_no_return_mask.onnx");

    auto test_case = ov::test::TestCase(model, s_device);
    const std::vector<float> data(3 * 4 * 5, 2.0f);
    test_case.add_input<float>(data);
    test_case.add_expected_output<float>(Shape{3, 4, 5}, data);
    test_case.run();
}

OPENVINO_TEST(${BACKEND_NAME}, onnx_dropout12_no_training_return_mask) {
    auto model = convert_model("dropout12_no_training_return_mask.onnx");

    auto test_case = ov::test::TestCase(model, s_device);
    const std::vector<float> data(3 * 4 * 5, 2.0f);
    test_case.add_input<float>(data);
    test_case.add_expected_output<float>(Shape{3, 4, 5}, data);
    test_case.add_expected_output<int32_t>(Shape{3, 4, 5},
                                           std::vector<int32_t>(3 * 4 * 5, 1));  // bool converted to i32
    test_case.run();
}

OPENVINO_TEST(${BACKEND_NAME}, onnx_dropout12_no_traning_no_const_rato) {
    auto model = convert_model("dropout12_no_traning_no_const_rato.onnx");

    auto test_case = ov::test::TestCase(model, s_device);
    test_case.add_input<float>({1, 2, 3, 4});
    // test_case.add_input<float>(Shape{}, {0.5}); // ratio input is ignored

    test_case.add_expected_output<float>(Shape{1, 4}, {1., 2., 3., 4.});
    test_case.run();
}

OPENVINO_TEST(${BACKEND_NAME}, onnx_dropout12_training_mode) {
    try {
        auto model = convert_model("dropout12_training_mode.onnx");
        FAIL() << "Expected exception was not thrown";
    } catch (const ov::Exception& e) {
        EXPECT_HAS_SUBSTRING(e.what(), std::string("Training mode is not supported for Dropout op"));
    } catch (...) {
        FAIL() << "Expected ov::Exception was not thrown";
    }
}

OPENVINO_TEST(${BACKEND_NAME}, onnx_dropout12_not_const_training_mode) {
    try {
        auto model = convert_model("dropout12_not_const_training_mode.onnx");
        FAIL() << "Expected exception was not thrown";
    } catch (const ov::Exception& e) {
        EXPECT_HAS_SUBSTRING(e.what(), std::string("Non-constant training_mode input is not supported."));
    } catch (...) {
        FAIL() << "Expected ov::Exception was not thrown";
    }
}

OPENVINO_TEST(${BACKEND_NAME}, onnx_multiple_slices_last_layer) {
    std::vector<float> data(1 * 30 * 320 * 320);
    std::fill(data.begin(), data.end(), 1.f);

    const auto model = convert_model("multiple_slices_last_layer.onnx");
    auto test_case = ov::test::TestCase(model, s_device);
    std::vector<float> o1(1 * 320 * 320 * 21);
    std::fill(o1.begin(), o1.end(), 1.f);

    std::vector<float> o2(1 * 320 * 320 * 9);
    std::fill(o2.begin(), o2.end(), 1.f);

    test_case.add_input<float>(data);
    test_case.add_expected_output<float>(Shape{1, 320, 320, 21}, o1);
    test_case.add_expected_output<float>(Shape{1, 320, 320, 9}, o2);
    test_case.run();
}

OPENVINO_TEST(${BACKEND_NAME}, onnx_slice_const_axes_source) {
    auto model = convert_model("slice_const_axes_source.onnx");

    auto test_case = ov::test::TestCase(model, s_device);
    test_case.add_input<float>(std::vector<float>{1.f, 2.f, 3.f, 4.f, 5.f, 6.f, 7.f, 8.f});
    test_case.add_expected_output<float>(Shape{2, 2}, {2.f, 3.f, 6.f, 7.f});
    test_case.run();
}

OPENVINO_TEST(${BACKEND_NAME}, onnx_softmax_crossentropy_loss_mean) {
    auto model = convert_model("softmax_crossentropy_loss_mean.onnx");

    auto test_case = ov::test::TestCase(model, s_device);
    test_case.add_input<float>({0.54881352186203f,
                                0.7151893377304077f,
                                0.6027633547782898f,
                                0.5448831915855408f,
                                0.42365479469299316f,
                                0.6458941102027893f,
                                0.4375872015953064f,
                                0.891772985458374f,
                                0.9636627435684204f,
                                0.3834415078163147f,
                                0.7917250394821167f,
                                0.5288949012756348f,
                                0.5680445432662964f,
                                0.9255966544151306f,
                                0.07103605568408966f});
    test_case.add_input<int64_t>({1, 4, 3});
    test_case.add_expected_output<float>(Shape{}, {1.561384797096252441f});
    test_case.run();
}

OPENVINO_TEST(${BACKEND_NAME}, onnx_negativelog_likelihood_loss) {
    auto model = convert_model("negativelog_likelihood_loss.onnx");

    auto test_case = ov::test::TestCase(model, s_device);
    test_case.add_input<float>({
        0.54881352186203f,    0.7151893377304077f,   0.6027633547782898f, 0.5448831915855408f, 0.42365479469299316f,
        0.6458941102027893f,  0.4375872015953064f,   0.891772985458374f,  0.9636627435684204f, 0.3834415078163147f,
        0.7917250394821167f,  0.5288949012756348f,   0.5680445432662964f, 0.9255966544151306f, 0.07103605568408966f,
        0.08712930232286453f, 0.020218396559357643f, 0.832619845867157f,  0.7781567573547363f, 0.8700121641159058f,
        0.978618323802948f,   0.7991585731506348f,   0.4614793658256531f, 0.7805292010307312f, 0.11827442795038223f,
        0.6399210095405579f,  0.14335328340530396f,  0.9446688890457153f, 0.5218483209609985f, 0.4146619439125061f,
    });
    test_case.add_input<int64_t>({3, 3, 2, 4, 2, 0});
    test_case.add_expected_output<float>(Shape{}, {-0.531306922435760498f});
    test_case.run();
}

OPENVINO_TEST(${BACKEND_NAME}, onnx_constant_fill_input_as_shape_default_value) {
    auto model = convert_model("constant_fill_input_as_shape_default_value.onnx");

    auto test_case = ov::test::TestCase(model, s_device);
    test_case.add_expected_output<float>(Shape{1, 2, 3}, {0.f, 0.f, 0.f, 0.f, 0.f, 0.f});
    test_case.run();
}

OPENVINO_TEST(${BACKEND_NAME}, onnx_constant_fill_input_as_shape_u8_type) {
    auto model = convert_model("constant_fill_input_as_shape_u8_type.onnx");

    auto test_case = ov::test::TestCase(model, s_device);
    test_case.add_expected_output<uint8_t>(Shape{3, 1, 2}, {3, 3, 3, 3, 3, 3});
    test_case.run();
}

OPENVINO_TEST(${BACKEND_NAME}, onnx_constant_fill_extra_shape) {
    auto model = convert_model("constant_fill_extra_shape.onnx");

    auto test_case = ov::test::TestCase(model, s_device);
    test_case.add_expected_output<float>(Shape{3, 1, 2, 2, 1}, std::vector<float>(12, 3.0f));
    test_case.run();
}

OPENVINO_TEST(${BACKEND_NAME}, onnx_constant_fill_shape_attribute) {
    auto model = convert_model("constant_fill_shape_attribute.onnx");

    auto test_case = ov::test::TestCase(model, s_device);
    test_case.add_expected_output<int32_t>(Shape{2, 3, 4}, std::vector<int32_t>(24, 5));
    test_case.run();
}

OPENVINO_TEST(${BACKEND_NAME}, onnx_constant_float_tensor) {
    auto model = convert_model("constant_float_tensor.onnx");

    auto test_case = ov::test::TestCase(model, s_device);
    test_case.add_expected_output<float>(Shape{2, 3}, {0.0f, 0.5f, 1.f, 1.5f, 2.f, 2.5f});
    test_case.run();
}

OPENVINO_TEST(${BACKEND_NAME}, onnx_constant_bfloat_tensor) {
    auto model = convert_model("constant_bfloat_tensor.onnx");

    auto test_case = ov::test::TestCase(model, s_device);
    test_case.add_expected_output<bfloat16>(Shape{2, 3}, {0.f, 5.f, 10.f, 15.f, 20.f, 25.f});
    test_case.run();
}

OPENVINO_TEST(${BACKEND_NAME}, onnx_constant_float_scalar) {
    auto model = convert_model("constant_float_scalar.onnx");

    auto test_case = ov::test::TestCase(model, s_device);
    test_case.add_expected_output<float>(Shape{}, {0.5f});
    test_case.run();
}

OPENVINO_TEST(${BACKEND_NAME}, onnx_constant_float_array) {
    auto model = convert_model("constant_float_array.onnx");

    auto test_case = ov::test::TestCase(model, s_device);
    test_case.add_expected_output<float>(Shape{3}, {0.5f, 1.f, 1.5f});
    test_case.run();
}

OPENVINO_TEST(${BACKEND_NAME}, onnx_constant_integer_scalar) {
    auto model = convert_model("constant_integer_scalar.onnx");

    auto test_case = ov::test::TestCase(model, s_device);
    test_case.add_expected_output<std::int64_t>(Shape{}, {1});
    test_case.run();
}

OPENVINO_TEST(${BACKEND_NAME}, onnx_constant_integer_array) {
    auto model = convert_model("constant_integer_array.onnx");

    auto test_case = ov::test::TestCase(model, s_device);
    test_case.add_expected_output<std::int64_t>(Shape{3}, {0, 1, 2});
    test_case.run();
}

OPENVINO_TEST(${BACKEND_NAME}, onnx_constant_sparse_tensor_float_2x2) {
    auto model = convert_model("constant_sparse_tensor.onnx");

    auto test_case = ov::test::TestCase(model, s_device);
    test_case.add_expected_output<float>(Shape{2, 2}, {0.f, 5.f, 0.f, 0.f});
    test_case.run();
}

OPENVINO_TEST(${BACKEND_NAME}, onnx_constant_sparse_tensor_float_3x4) {
    auto model = convert_model("constant_sparse_tensor_float_3x4.onnx");

    auto test_case = ov::test::TestCase(model, s_device);
    test_case.add_expected_output<float>(Shape{3, 4}, {1.f, 0.f, 0.f, 8.f, 0.f, 0.f, 0.f, 0.f, 0.f, 0.f, 3.f, 0.f});
    test_case.run();
}

OPENVINO_TEST(${BACKEND_NAME}, onnx_constant_sparse_tensor_float_3x4_linearized_indices) {
    auto model = convert_model("constant_sparse_tensor_float_3x4_linearized_indices.onnx");

    auto test_case = ov::test::TestCase(model, s_device);
    test_case.add_expected_output<float>(Shape{3, 4}, {1.f, 0.f, 0.f, 8.f, 0.f, 0.f, 0.f, 0.f, 0.f, 0.f, 3.f, 0.f});
    test_case.run();
}

OPENVINO_TEST(${BACKEND_NAME}, onnx_constant_sparse_tensor_int32_3x4) {
    auto model = convert_model("constant_sparse_tensor_int32_3x4.onnx");

    auto test_case = ov::test::TestCase(model, s_device);
    test_case.add_expected_output<int32_t>(Shape{3, 4}, {1, 0, 0, 8, 0, 0, 0, 0, 0, 0, 3, 0});
    test_case.run();
}

OPENVINO_TEST(${BACKEND_NAME}, onnx_constant_sparse_tensor_int64_3x4) {
    auto model = convert_model("constant_sparse_tensor_int64_3x4.onnx");

    auto test_case = ov::test::TestCase(model, s_device);
    test_case.add_expected_output<int64_t>(Shape{3, 4}, {1, 0, 0, 8, 0, 0, 0, 0, 0, 0, 3, 0});
    test_case.run();
}

OPENVINO_TEST(${BACKEND_NAME}, onnx_constant_sparse_tensor_boolean_3x4) {
    auto model = convert_model("constant_sparse_tensor_boolean_3x4.onnx");

    auto test_case = ov::test::TestCase(model, s_device);
    test_case.add_expected_output<bool>(Shape{3, 4}, {1, 0, 0, 1, 0, 0, 0, 0, 0, 0, 1, 0});
    test_case.run();
}

OPENVINO_TEST(${BACKEND_NAME}, onnx_constant_sparse_tensor_float16_3x4) {
    auto model = convert_model("constant_sparse_tensor_float16_3x4.onnx");

    auto test_case = ov::test::TestCase(model, s_device);
    test_case.add_expected_output<ov::float16>(Shape{3, 4}, {1, 0, 0, 8, 0, 0, 0, 0, 0, 0, 3, 0});
    test_case.run();
}

OPENVINO_TEST(${BACKEND_NAME}, onnx_constant_sparse_tensor_double_3x4) {
    auto model = convert_model("constant_sparse_tensor_double_3x4.onnx");

    auto test_case = ov::test::TestCase(model, s_device);
    test_case.add_expected_output<double>(Shape{3, 4}, {1, 0, 0, 8, 0, 0, 0, 0, 0, 0, 3, 0});
    test_case.run();
}

OPENVINO_TEST(${BACKEND_NAME}, onnx_constant_sparse_tensor_int8_3x4) {
    auto model = convert_model("constant_sparse_tensor_int8_3x4.onnx");

    auto test_case = ov::test::TestCase(model, s_device);
    test_case.add_expected_output<int8_t>(Shape{3, 4}, {1, 0, 0, 8, 0, 0, 0, 0, 0, 0, 3, 0});
    test_case.run();
}

OPENVINO_TEST(${BACKEND_NAME}, onnx_constant_sparse_tensor_int16_3x4) {
    auto model = convert_model("constant_sparse_tensor_int16_3x4.onnx");

    auto test_case = ov::test::TestCase(model, s_device);
    test_case.add_expected_output<int16_t>(Shape{3, 4}, {1, 0, 0, 8, 0, 0, 0, 0, 0, 0, 3, 0});
    test_case.run();
}

OPENVINO_TEST(${BACKEND_NAME}, onnx_constant_sparse_tensor_uint8_3x4) {
    auto model = convert_model("constant_sparse_tensor_uint8_3x4.onnx");

    auto test_case = ov::test::TestCase(model, s_device);
    test_case.add_expected_output<uint8_t>(Shape{3, 4}, {1, 0, 0, 8, 0, 0, 0, 0, 0, 0, 3, 0});
    test_case.run();
}

OPENVINO_TEST(${BACKEND_NAME}, onnx_constant_sparse_tensor_uint16_3x4) {
    auto model = convert_model("constant_sparse_tensor_uint16_3x4.onnx");

    auto test_case = ov::test::TestCase(model, s_device);
    test_case.add_expected_output<uint16_t>(Shape{3, 4}, {1, 0, 0, 8, 0, 0, 0, 0, 0, 0, 3, 0});
    test_case.run();
}

OPENVINO_TEST(${BACKEND_NAME}, onnx_constant_sparse_tensor_uint32_3x4) {
    auto model = convert_model("constant_sparse_tensor_uint32_3x4.onnx");

    auto test_case = ov::test::TestCase(model, s_device);
    test_case.add_expected_output<uint32_t>(Shape{3, 4}, {1, 0, 0, 8, 0, 0, 0, 0, 0, 0, 3, 0});
    test_case.run();
}

OPENVINO_TEST(${BACKEND_NAME}, onnx_constant_sparse_tensor_uint64_3x4) {
    auto model = convert_model("constant_sparse_tensor_uint64_3x4.onnx");

    auto test_case = ov::test::TestCase(model, s_device);
    test_case.add_expected_output<uint64_t>(Shape{3, 4}, {1, 0, 0, 8, 0, 0, 0, 0, 0, 0, 3, 0});
    test_case.run();
}

OPENVINO_TEST(${BACKEND_NAME}, onnx_constant_sparse_tensor_bfloat16_3x4) {
    auto model = convert_model("constant_sparse_tensor_bfloat16_3x4.onnx");

    auto test_case = ov::test::TestCase(model, s_device);
    test_case.add_expected_output<ov::bfloat16>(Shape{3, 4}, {1, 0, 0, 8, 0, 0, 0, 0, 0, 0, 3, 0});
    test_case.run();
}

OPENVINO_TEST(${BACKEND_NAME}, onnx_constant_sparse_tensor_float_8x17) {
    auto model = convert_model("constant_sparse_tensor_float_8x17.onnx");

    auto test_case = ov::test::TestCase(model, s_device);
    test_case.add_expected_output<float>(
        Shape{8, 17},
        {0.f, 0.f, 0.f, 0.f, 0.f, 0.f, 0.f, 1.f, 0.f, 0.f, 0.f, 0.f, 0.f, 0.f, 0.f, 0.f, 0.f, 0.f, 0.f, 0.f,
         0.f, 0.f, 0.f, 1.f, 0.f, 1.f, 0.f, 0.f, 0.f, 0.f, 0.f, 0.f, 0.f, 0.f, 0.f, 0.f, 0.f, 0.f, 1.f, 1.f,
         0.f, 0.f, 0.f, 1.f, 1.f, 0.f, 0.f, 0.f, 0.f, 0.f, 0.f, 0.f, 0.f, 0.f, 1.f, 1.f, 0.f, 0.f, 0.f, 0.f,
         0.f, 1.f, 1.f, 0.f, 0.f, 0.f, 0.f, 0.f, 0.f, 0.f, 0.f, 1.f, 1.f, 0.f, 0.f, 0.f, 0.f, 0.f, 1.f, 1.f,
         0.f, 0.f, 0.f, 0.f, 0.f, 0.f, 0.f, 0.f, 0.f, 1.f, 1.f, 0.f, 0.f, 0.f, 1.f, 1.f, 0.f, 0.f, 0.f, 0.f,
         0.f, 0.f, 0.f, 0.f, 0.f, 0.f, 0.f, 0.f, 1.f, 0.f, 1.f, 0.f, 0.f, 0.f, 0.f, 0.f, 0.f, 0.f, 0.f, 0.f,
         0.f, 0.f, 0.f, 0.f, 0.f, 0.f, 1.f, 0.f, 0.f, 0.f, 0.f, 0.f, 0.f, 0.f, 0.f, 0.f});
    test_case.run();
}

OPENVINO_TEST(${BACKEND_NAME}, onnx_constant_sparse_tensor_float_2x3x4) {
    auto model = convert_model("constant_sparse_tensor_float_2x3x4.onnx");

    auto test_case = ov::test::TestCase(model, s_device);
    test_case.add_expected_output<float>(Shape{2, 3, 4}, {1.f, 0.f, 0.f, 8.f, 0.f, 0.f, 0.f, 0.f, 0.f, 0.f, 3.f, 0.f,
                                                          0.f, 0.f, 0.f, 0.f, 0.f, 0.f, 1.f, 0.f, 0.f, 0.f, 3.f, 0.f});
    test_case.run();
}

OPENVINO_TEST(${BACKEND_NAME}, onnx_constant_sparse_tensor_float_2x2x3x4) {
    auto model = convert_model("constant_sparse_tensor_float_2x2x3x4.onnx");

    auto test_case = ov::test::TestCase(model, s_device);
    test_case.add_expected_output<float>(
        Shape{2, 2, 3, 4},
        {0.f, 0.f, 0.f, 0.f, 0.f, 0.f, 0.f, 1.f, 0.f, 0.f, 2.f, 3.f, 0.f, 0.f, 0.f, 0.f,
         0.f, 0.f, 1.f, 0.f, 0.f, 0.f, 0.f, 0.f, 0.f, 0.f, 0.f, 8.f, 0.f, 1.f, 2.f, 0.f,
         0.f, 0.f, 3.f, 0.f, 1.f, 0.f, 0.f, 0.f, 0.f, 2.f, 0.f, 0.f, 0.f, 0.f, 0.f, 0.f});
    test_case.run();
}

OPENVINO_TEST(${BACKEND_NAME}, onnx_einsum_sum) {
    auto model = convert_model("einsum_sum.onnx");
    auto test_case = ov::test::TestCase(model, s_device);
    test_case.add_input<float>(Shape{3, 4},
                               {1.764052345967664f,
                                0.4001572083672233f,
                                0.9787379841057392f,
                                2.240893199201458f,
                                1.8675579901499675f,
                                -0.977277879876411f,
                                0.9500884175255894f,
                                -0.1513572082976979f,
                                -0.10321885179355784f,
                                0.41059850193837233f,
                                0.144043571160878f,
                                1.454273506962975f});
    test_case.add_expected_output<float>(Shape{3}, {5.3838407376420845f, 1.689011319501448f, 1.9056967282686674f});
    test_case.run();
}

OPENVINO_TEST(${BACKEND_NAME}, onnx_float16_tensor_as_int32) {
    const auto model = convert_model("conv_fp16_W_as_int32.onnx");

    auto test_case = ov::test::TestCase(model, s_device);
    // clang-format off
    test_case.add_input<ov::float16>(Shape{1, 1, 4, 4},
            {   0,  1,  2,  3,
                4,  5,  6,  7,
                8,  9,  10, 11,
                12, 13, 14, 15  });
    /* filters
            [[[[0.25, 0.5, 0.25],
               [0.5,  1.0, 0.5],
               [0.25, 0.5, 0.25]]]] */
    test_case.add_expected_output<ov::float16>(Shape{1, 1, 2, 2},
            {   20, 24,
                36, 40  });
    // clang-format on
    test_case.run();
}

OPENVINO_TEST(${BACKEND_NAME}, onnx_model_max_pool_3d) {
    const auto model = convert_model("max_pool_3d.onnx");

    auto test_case = ov::test::TestCase(model, s_device);
    test_case.add_input<int32_t>(Shape{1, 3, 3}, {-1, 0, 1, 20, -20, 10, 0, 2, 1});
    test_case.add_expected_output<int32_t>(Shape{1, 3, 2}, {0, 1, 20, 10, 2, 2});
    test_case.add_expected_output<int64_t>(Shape{1, 3, 2}, {1, 2, 3, 5, 7, 7});

    test_case.run();
}

OPENVINO_TEST(${BACKEND_NAME}, onnx_model_max_pool_4d_ceil_mode) {
    const auto model = convert_model("max_pool_4d_ceil_mode.onnx");

    auto test_case = ov::test::TestCase(model, s_device);
    test_case.add_input<int32_t>(Shape{1, 1, 4, 4}, gen_range<int32_t>(16, 1));
    test_case.add_expected_output<int32_t>(Shape{1, 1, 2, 2}, {11, 12, 15, 16});
    test_case.add_expected_output<int64_t>(Shape{1, 1, 2, 2}, {10, 11, 14, 15});

    test_case.run();
}

OPENVINO_TEST(${BACKEND_NAME}, onnx_model_max_pool_4d_dilations) {
    const auto model = convert_model("max_pool_4d_dilations.onnx");

    auto test_case = ov::test::TestCase(model, s_device);
    test_case.add_input<int32_t>(Shape{1, 1, 4, 4}, {9, 10, 11, 12, 1, 2, 3, 4, 16, 14, 15, 13, 5, 6, 8, 7});
    test_case.add_expected_output<int32_t>(Shape{1, 1, 2, 2}, {16, 14, 8, 7});
    test_case.add_expected_output<int64_t>(Shape{1, 1, 2, 2}, {8, 9, 14, 15});

    test_case.run();
}

OPENVINO_TEST(${BACKEND_NAME}, onnx_model_max_pool_4d_strides) {
    // kernel: 3x3
    // strides: 3, 3
    // explicit pads: 2, 2, 2, 2
    const auto model = convert_model("max_pool_4d_strides.onnx");

    auto test_case = ov::test::TestCase(model, s_device);
    test_case.add_input<int8_t>(Shape{1, 1, 5, 5}, gen_range<int8_t>(25, 1));
    test_case.add_expected_output<int8_t>(Shape{1, 1, 3, 3}, {1, 4, 5, 16, 19, 20, 21, 24, 25});
    test_case.add_expected_output<int64_t>(Shape{1, 1, 3, 3}, {0, 3, 4, 15, 18, 19, 20, 23, 24});

    test_case.run();
}

OPENVINO_TEST(${BACKEND_NAME}, onnx_model_max_pool_4d_ceil_strides) {
    // kernel: 3x3
    // strides: 2, 2
    // ceil_mode: 1
    const auto model = convert_model("max_pool_4d_ceil_strides.onnx");

    auto test_case = ov::test::TestCase(model, s_device);
    test_case.add_input<float>(
        Shape{1, 1, 4, 4},
        {1.0f, 2.0f, 3.0f, 4.0f, 5.0f, 6.0f, 7.0f, 8.0f, 9.0f, 10.0f, 11.0f, 12.0f, 13.0f, 14.0f, 15.0f, 16.0f});
    test_case.add_expected_output<float>(Shape{1, 1, 2, 2}, {11.0f, 12.0f, 15.0f, 16.0f});
    test_case.add_expected_output<int64_t>(Shape{1, 1, 2, 2}, {10, 11, 14, 15});

    test_case.run();
}

OPENVINO_TEST(${BACKEND_NAME}, onnx_model_random_uniform) {
    const auto model = convert_model("random_uniform.onnx");

    auto test_case = ov::test::TestCase(model, s_device);
    test_case.add_expected_output<float>(Shape{2, 2}, {43.45518f, 48.67585f, 42.227386f, 40.86294f});
    test_case.run();
}

OPENVINO_TEST(${BACKEND_NAME}, onnx_model_random_uniform_like) {
    const auto model = convert_model("random_uniform_like.onnx");

    auto test_case = ov::test::TestCase(model, s_device);
    test_case.add_input<float>(Shape{2, 2}, {41, 42, 43, 44});
    test_case.add_expected_output<float>(Shape{2, 2}, {43.45518f, 48.67585f, 42.227386f, 40.86294f});
    test_case.run();
}

OPENVINO_TEST(${BACKEND_NAME}, onnx_model_random_normal) {
    const auto model = convert_model("random_normal.onnx");

    auto test_case = ov::test::TestCase(model, s_device);
    test_case.add_expected_output<float>(Shape{2, 2}, {83.052017f, 55.496368f, 119.31188f, -3.6946249f});
    test_case.run();
}

OPENVINO_TEST(${BACKEND_NAME}, onnx_model_random_normal_like) {
    const auto model = convert_model("random_normal_like.onnx");

    auto test_case = ov::test::TestCase(model, s_device);
    test_case.add_input<float>(Shape{2, 2}, {0, 0, 0, 0});
    test_case.add_expected_output<float>(Shape{2, 2}, {83.052017f, 55.496368f, 119.31188f, -3.6946249f});
    test_case.run();
}

OPENVINO_TEST(${BACKEND_NAME}, onnx_aten_embedding_bag_packed_sum_2fin) {
    const auto model = convert_model("aten_embedding_sum_packed_2in.onnx");

    auto test_case = ov::test::TestCase(model, s_device);
    test_case.add_input<float>(Shape{5, 2}, {-0.2f, -0.6f, -0.1f, -0.4f, -1.9f, -1.8f, -1.f, 1.5f, 0.8f, -0.7f});
    test_case.add_input<int32_t>(Shape{3, 2}, {0, 2, 1, 2, 3, 4});  // indices

    test_case.add_expected_output<float>(Shape{3, 2}, {-2.1f, -2.4f, -2.f, -2.2f, -0.19999999f, 0.8f});
    test_case.run();
}

OPENVINO_TEST(${BACKEND_NAME}, onnx_aten_embedding_bag_packed_sum_3fin_offsets_none) {
    const auto model = convert_model("aten_embedding_sum_packed_3in_offset_none.onnx");

    auto test_case = ov::test::TestCase(model, s_device);
    test_case.add_input<float>(Shape{5, 2}, {-0.2f, -0.6f, -0.1f, -0.4f, -1.9f, -1.8f, -1.f, 1.5f, 0.8f, -0.7f});
    test_case.add_input<int32_t>(Shape{3, 2}, {0, 2, 1, 2, 3, 4});  // indices

    test_case.add_expected_output<float>(Shape{3, 2}, {-2.1f, -2.4f, -2.f, -2.2f, -0.19999999f, 0.8f});
    test_case.run();
}

OPENVINO_TEST(${BACKEND_NAME}, onnx_aten_embedding_bag_packed_sum_4fin_per_sample_weights) {
    const auto model = convert_model("aten_embedding_sum_packed_4in_per_sample_weights.onnx");

    auto test_case = ov::test::TestCase(model, s_device);
    test_case.add_input<float>(Shape{5, 2}, {-0.2f, -0.6f, -0.1f, -0.4f, -1.9f, -1.8f, -1.f, 1.5f, 0.8f, -0.7f});
    test_case.add_input<int32_t>(Shape{3, 2}, {0, 2, 1, 2, 3, 4});                  // indices
    test_case.add_input<float>(Shape{3, 2}, {0.5f, 0.5f, 0.5f, 0.5f, 0.5f, 0.5f});  // per_sample_weights

    test_case.add_expected_output<float>(Shape{3, 2}, {-1.05f, -1.2f, -1.f, -1.1f, -0.09999999f, 0.4f});
    test_case.run();
}

OPENVINO_TEST(${BACKEND_NAME}, onnx_aten_embedding_bag_packed_sum_4in_two_none) {
    const auto model = convert_model("aten_embedding_sum_packed_4in_two_none.onnx");

    auto test_case = ov::test::TestCase(model, s_device);
    test_case.add_input<float>(Shape{5, 2}, {-0.2f, -0.6f, -0.1f, -0.4f, -1.9f, -1.8f, -1.f, 1.5f, 0.8f, -0.7f});
    test_case.add_input<int32_t>(Shape{3, 2}, {0, 2, 1, 2, 3, 4});  // indices

    test_case.add_expected_output<float>(Shape{3, 2}, {-2.1f, -2.4f, -2.f, -2.2f, -0.19999999f, 0.8f});
    test_case.run();
}

OPENVINO_TEST(${BACKEND_NAME}, onnx_aten_embedding_bag_offsets_sum_3in) {
    const auto model = convert_model("aten_embedding_sum_offset_3in.onnx");

    auto test_case = ov::test::TestCase(model, s_device);
    test_case.add_input<float>(Shape{5, 2}, {-0.2f, -0.6f, -0.1f, -0.4f, -1.9f, -1.8f, -1.f, 1.5f, 0.8f, -0.7f});
    test_case.add_input<int32_t>(Shape{4}, {0, 2, 3, 4});  // indices
    test_case.add_input<int32_t>(Shape{3}, {0, 2, 2});     // offsets

    test_case.add_expected_output<float>(Shape{3, 2}, {-2.1f, -2.4f, 0.f, 0.f, -0.2f, 0.8f});
    test_case.run();
}

OPENVINO_TEST(${BACKEND_NAME}, onnx_aten_embedding_bag_offsets_sum_4in) {
    const auto model = convert_model("aten_embedding_sum_offset_4in.onnx");

    auto test_case = ov::test::TestCase(model, s_device);
    test_case.add_input<float>(Shape{5, 2}, {-0.2f, -0.6f, -0.1f, -0.4f, -1.9f, -1.8f, -1.f, 1.5f, 0.8f, -0.7f});
    test_case.add_input<int32_t>(Shape{4}, {0, 2, 3, 4});            // indices
    test_case.add_input<int32_t>(Shape{3}, {0, 2, 2});               // offsets
    test_case.add_input<float>(Shape{4}, {0.5f, 0.5f, 0.5f, 0.5f});  // per_sample_weights

    test_case.add_expected_output<float>(Shape{3, 2}, {-1.05f, -1.2f, 0.f, 0.f, -0.09999999f, 0.4f});
    test_case.run();
}

OPENVINO_TEST(${BACKEND_NAME}, onnx_aten_embedding_bag_many_node_outputs) {
    const auto model = convert_model("aten_embedding_sum_many_outputs.onnx");

    // 4 outputs in onnx Node (1 connected and 3 not connected)
    EXPECT_EQ(model->outputs().size(), 1);
    EXPECT_EQ(model->get_results().size(), 1);

    auto test_case = ov::test::TestCase(model, s_device);
    test_case.add_input<float>(Shape{5, 2}, {-0.2f, -0.6f, -0.1f, -0.4f, -1.9f, -1.8f, -1.f, 1.5f, 0.8f, -0.7f});
    test_case.add_input<int32_t>(Shape{4}, {0, 2, 3, 4});  // indices
    test_case.add_input<int32_t>(Shape{3}, {0, 2, 2});     // offsets

    test_case.add_expected_output<float>(Shape{3, 2}, {-2.1f, -2.4f, 0.f, 0.f, -0.2f, 0.8f});
    test_case.run();
}

OPENVINO_TEST(${BACKEND_NAME}, onnx_aten_unsupported_embedding_mode) {
    try {
        const auto model = convert_model("aten_unsupported_embedding_mode.onnx");
        FAIL() << "Expected exception was not thrown.";
    } catch (const ov::Exception& e) {
        EXPECT_HAS_SUBSTRING(
            e.what(),
            std::string(
                "Unsupported mode, only `0` (sum) is supported as ATen embedding_bag `mode` attribute. Got: 1"));
    } catch (...) {
        FAIL() << "Other exception than expected was thrown.";
    }
}

OPENVINO_TEST(${BACKEND_NAME}, onnx_aten_unsupported_operator) {
    try {
        const auto model = convert_model("aten_unsupported_operator.onnx");
        FAIL() << "Expected exception was not thrown.";
    } catch (const ov::Exception& e) {
        EXPECT_HAS_SUBSTRING(
            e.what(),
            std::string(
                "Only `embedding_bag` is supported as ATen `operator` attribute. Got: test_unsupported_operator"));
    } catch (...) {
        FAIL() << "Other exception than expected was thrown.";
    }
}

OPENVINO_TEST(${BACKEND_NAME}, onnx_model_unsqueeze_ai_onnx_domain) {
    auto model = convert_model("unsqueeze_ai_onnx_domain.onnx");

    auto input = ov::test::NDArray<float, 3>({{{1, 1, 1, 1, 1}, {1, 1, 1, 1, 1}, {1, 1, 1, 1, 1}, {1, 1, 1, 1, 1}},
                                              {{1, 1, 1, 1, 1}, {1, 1, 1, 1, 1}, {1, 1, 1, 1, 1}, {1, 1, 1, 1, 1}},
                                              {{1, 1, 1, 1, 1}, {1, 1, 1, 1, 1}, {1, 1, 1, 1, 1}, {1, 1, 1, 1, 1}}})
                     .get_vector();

    auto expected_output =
        ov::test::NDArray<float, 4>({{{{1, 1, 1, 1, 1}, {1, 1, 1, 1, 1}, {1, 1, 1, 1, 1}, {1, 1, 1, 1, 1}},
                                      {{1, 1, 1, 1, 1}, {1, 1, 1, 1, 1}, {1, 1, 1, 1, 1}, {1, 1, 1, 1, 1}},
                                      {{1, 1, 1, 1, 1}, {1, 1, 1, 1, 1}, {1, 1, 1, 1, 1}, {1, 1, 1, 1, 1}}}})
            .get_vector();

    auto test_case = ov::test::TestCase(model, s_device);
    test_case.add_input(input);
    test_case.add_expected_output(expected_output);
    test_case.run();
}

OPENVINO_TEST(${BACKEND_NAME}, onnx_model_unsqueeze_default_domain) {
    auto model = convert_model("unsqueeze_default_domain.onnx");

    auto input = ov::test::NDArray<float, 3>({{{1, 1, 1, 1, 1}, {1, 1, 1, 1, 1}, {1, 1, 1, 1, 1}, {1, 1, 1, 1, 1}},
                                              {{1, 1, 1, 1, 1}, {1, 1, 1, 1, 1}, {1, 1, 1, 1, 1}, {1, 1, 1, 1, 1}},
                                              {{1, 1, 1, 1, 1}, {1, 1, 1, 1, 1}, {1, 1, 1, 1, 1}, {1, 1, 1, 1, 1}}})
                     .get_vector();

    auto expected_output =
        ov::test::NDArray<float, 4>({{{{1, 1, 1, 1, 1}, {1, 1, 1, 1, 1}, {1, 1, 1, 1, 1}, {1, 1, 1, 1, 1}},
                                      {{1, 1, 1, 1, 1}, {1, 1, 1, 1, 1}, {1, 1, 1, 1, 1}, {1, 1, 1, 1, 1}},
                                      {{1, 1, 1, 1, 1}, {1, 1, 1, 1, 1}, {1, 1, 1, 1, 1}, {1, 1, 1, 1, 1}}}})
            .get_vector();

    auto test_case = ov::test::TestCase(model, s_device);
    test_case.add_input(input);
    test_case.add_expected_output(expected_output);
    test_case.run();
}

OPENVINO_TEST(${BACKEND_NAME}, onnx_model_unsqueeze_default_domain_opset13) {
    auto model = convert_model("unsqueeze_default_domain_opset13.onnx");

    auto input = ov::test::NDArray<float, 3>({{{1, 1, 1, 1, 1}, {1, 1, 1, 1, 1}, {1, 1, 1, 1, 1}, {1, 1, 1, 1, 1}},
                                              {{1, 1, 1, 1, 1}, {1, 1, 1, 1, 1}, {1, 1, 1, 1, 1}, {1, 1, 1, 1, 1}},
                                              {{1, 1, 1, 1, 1}, {1, 1, 1, 1, 1}, {1, 1, 1, 1, 1}, {1, 1, 1, 1, 1}}})
                     .get_vector();
    auto expected_output =
        ov::test::NDArray<float, 4>({{{{1, 1, 1, 1, 1}, {1, 1, 1, 1, 1}, {1, 1, 1, 1, 1}, {1, 1, 1, 1, 1}},
                                      {{1, 1, 1, 1, 1}, {1, 1, 1, 1, 1}, {1, 1, 1, 1, 1}, {1, 1, 1, 1, 1}},
                                      {{1, 1, 1, 1, 1}, {1, 1, 1, 1, 1}, {1, 1, 1, 1, 1}, {1, 1, 1, 1, 1}}}})
            .get_vector();

    auto test_case = ov::test::TestCase(model, s_device);
    test_case.add_input(input);
    test_case.add_expected_output(expected_output);
    test_case.run();
}

OPENVINO_TEST(${BACKEND_NAME}, onnx_model_unsqueeze_ai_onnx_domain_opset13) {
    auto model = convert_model("unsqueeze_ai_onnx_domain_opset13.onnx");

    auto input = ov::test::NDArray<float, 3>({{{1, 1, 1, 1, 1}, {1, 1, 1, 1, 1}, {1, 1, 1, 1, 1}, {1, 1, 1, 1, 1}},
                                              {{1, 1, 1, 1, 1}, {1, 1, 1, 1, 1}, {1, 1, 1, 1, 1}, {1, 1, 1, 1, 1}},
                                              {{1, 1, 1, 1, 1}, {1, 1, 1, 1, 1}, {1, 1, 1, 1, 1}, {1, 1, 1, 1, 1}}})
                     .get_vector();
    auto expected_output =
        ov::test::NDArray<float, 4>({{{{1, 1, 1, 1, 1}, {1, 1, 1, 1, 1}, {1, 1, 1, 1, 1}, {1, 1, 1, 1, 1}},
                                      {{1, 1, 1, 1, 1}, {1, 1, 1, 1, 1}, {1, 1, 1, 1, 1}, {1, 1, 1, 1, 1}},
                                      {{1, 1, 1, 1, 1}, {1, 1, 1, 1, 1}, {1, 1, 1, 1, 1}, {1, 1, 1, 1, 1}}}})
            .get_vector();

    auto test_case = ov::test::TestCase(model, s_device);
    test_case.add_input(input);
    test_case.add_expected_output(expected_output);
    test_case.run();
}

OPENVINO_TEST(${BACKEND_NAME}, onnx_model_expand_failsafe_node) {
    const auto model = convert_model("expand_failsafe_node.onnx");

    auto test_case = ov::test::TestCase(model, s_device);
    const auto input_data = std::vector<float>{1.0f, 2.0f, 3.0f, 4.0f};
    test_case.add_input<float>(input_data);
    // the target shape is an empty constant so the Expand operation should not modify the input shape
    test_case.add_expected_output<float>(input_data);
    test_case.run();
}

OPENVINO_TEST(${BACKEND_NAME}, onnx_scan15_fib_like) {
    const auto model = convert_model("scan15_fib_like.onnx");

    auto test_case = ov::test::TestCase(model, s_device);
    test_case.add_input<float>(Shape{}, {0});
    test_case.add_input<float>(Shape{}, {1});
    test_case.add_input<float>(Shape{10}, std::vector<float>(10, 1));

    test_case.add_expected_output<float>(Shape{}, {55});
    test_case.add_expected_output<float>(Shape{}, {89});
    test_case.add_expected_output<float>(Shape{10}, {1., 2., 3., 5., 8., 13., 21., 34., 55., 89.});
    test_case.run();
}

OPENVINO_TEST(${BACKEND_NAME}, onnx_scan15_fib_like_out_rev) {
    const auto model = convert_model("scan15_fib_like_out_rev.onnx");

    auto test_case = ov::test::TestCase(model, s_device);
    test_case.add_input<float>(Shape{}, {0});
    test_case.add_input<float>(Shape{}, {1});
    test_case.add_input<float>(Shape{10}, std::vector<float>(10, 1));

    test_case.add_expected_output<float>(Shape{}, {55});
    test_case.add_expected_output<float>(Shape{}, {89});
    test_case.add_expected_output<float>(Shape{10}, {89., 55., 34., 21., 13., 8., 5., 3., 2., 1.});
    test_case.run();
}

OPENVINO_TEST(${BACKEND_NAME}, onnx_scan15_fib_like_input_rev) {
    const auto model = convert_model("scan15_fib_like_input_rev.onnx");

    auto test_case = ov::test::TestCase(model, s_device);
    test_case.add_input<float>(Shape{}, {0});
    test_case.add_input<float>(Shape{}, {1});
    test_case.add_input<float>(Shape{10},
                               std::vector<float>{0.f, 0.1f, 0.2f, 0.3f, 0.4f, 0.5f, 0.6f, 0.7f, 0.8f, 0.9f});

    test_case.add_expected_output<float>(Shape{}, {0.14897026f});
    test_case.add_expected_output<float>(Shape{}, {0.f});
    test_case.add_expected_output<float>(
        Shape{10},
        {0.9f, 1.52f, 1.694f, 1.9284f, 1.8112f, 1.4958401f, 0.9921121f, 0.49759045f, 0.14897026f, 0.f});
    test_case.run();
}

OPENVINO_TEST(${BACKEND_NAME}, onnx_scan15_fib_like_input_out_rev) {
    const auto model = convert_model("scan15_fib_like_input_out_rev.onnx");

    auto test_case = ov::test::TestCase(model, s_device);
    test_case.add_input<float>(Shape{}, {0});
    test_case.add_input<float>(Shape{}, {1});
    test_case.add_input<float>(Shape{10},
                               std::vector<float>{0.f, 0.1f, 0.2f, 0.3f, 0.4f, 0.5f, 0.6f, 0.7f, 0.8f, 0.9f});

    test_case.add_expected_output<float>(Shape{}, {0.14897026f});
    test_case.add_expected_output<float>(Shape{}, {0.});
    test_case.add_expected_output<float>(
        Shape{10},
        {0.f, 0.14897026f, 0.49759045f, 0.9921121f, 1.4958401f, 1.8112f, 1.9284f, 1.694f, 1.52f, 0.9f});
    test_case.run();
}

OPENVINO_TEST(${BACKEND_NAME}, onnx_scan15_ND_mixed_ones) {
    const auto model = convert_model("scan15_ND_mixed.onnx");

    auto test_case = ov::test::TestCase(model, s_device);
    test_case.add_input<float>(Shape{1, 3, 2}, {0, 0, 0, 0, 0, 0});
    test_case.add_input<float>(Shape{1, 3, 2}, {1, 1, 1, 1, 1, 1});
    test_case.add_input<float>(Shape{1, 3, 5, 2}, std::vector<float>(30, 1));  // multiply by one
    test_case.add_input<float>(Shape{1, 5, 3, 2}, std::vector<float>(30, 1));  // div by one

    test_case.add_expected_output<float>(Shape{1, 3, 2}, {5., 5., 5., 5., 5., 5.});
    test_case.add_expected_output<float>(Shape{1, 3, 2}, {8., 8., 8., 8., 8., 8.});
    test_case.add_expected_output<float>(Shape{1, 3, 2, 5},
                                         {8., 5., 3., 2., 1., 8., 5., 3., 2., 1., 8., 5., 3., 2., 1.,
                                          8., 5., 3., 2., 1., 8., 5., 3., 2., 1., 8., 5., 3., 2., 1.});
    test_case.run();
}

OPENVINO_TEST(${BACKEND_NAME}, onnx_scan15f_ND_mixed_vals) {
    const auto model = convert_model("scan15_ND_mixed.onnx");

    auto test_case = ov::test::TestCase(model, s_device);
    test_case.add_input<float>(Shape{1, 3, 2}, {0.f, 0.f, 0.f, 0.f, 0.f, 0.f});
    test_case.add_input<float>(Shape{1, 3, 2}, {1.f, 1.f, 1.f, 1.f, 1.f, 1.f});
    std::vector<float> sequence_vals{0.1f, 0.2f, 0.3f, 0.4f, 0.5f, 0.6f, 0.7f, 0.8f, 0.9f, 1.f,
                                     1.1f, 1.2f, 1.3f, 1.4f, 1.5f, 1.6f, 1.7f, 1.8f, 1.9f, 2.f,
                                     2.1f, 2.2f, 2.3f, 2.4f, 2.5f, 2.6f, 2.7f, 2.8f, 2.9f, 3.f};
    test_case.add_input<float>(Shape{1, 3, 5, 2}, sequence_vals);  // multiply factor (reverse)
    test_case.add_input<float>(Shape{1, 5, 3, 2}, sequence_vals);  // div factor

    test_case.add_expected_output<float>(Shape{1, 3, 2},
                                         {2.7327938f, 2.1428573f, 21.070545f, 16.92727f, 49.765778f, 41.444443f});
    test_case.add_expected_output<float>(Shape{1, 3, 2},
                                         {0.40161943f, 0.5274726f, 16.80789f, 14.025973f, 59.98805f, 50.518517f});
    test_case.add_expected_output<float>(
        Shape{1, 3, 2, 5},
        {0.40161943f, 2.7327938f, 7.3076925f, 10.f,       9.f,        0.5274726f, 2.1428573f, 4.714286f,
         6.f,         5.f,        16.80789f,  21.070545f, 20.185184f, 13.851851f, 6.333333f,  14.025973f,
         16.92727f,   15.799998f, 10.799999f, 5.f,        59.98805f,  49.765778f, 33.074867f, 16.690908f,
         5.8f,        50.518517f, 41.444443f, 27.444445f, 14.f,       5.f});
    test_case.run();
}

OPENVINO_TEST(${BACKEND_NAME}, onnx_scan15_ND_mixed_vals_neg_axes) {
    // Negative indices for scan_input_axes and scan_output_axes attributes
    const auto model = convert_model("scan15_ND_mixed_neg_axes.onnx");

    auto test_case = ov::test::TestCase(model, s_device);
    test_case.add_input<float>(Shape{1, 3, 2}, {0.f, 0.f, 0.f, 0.f, 0.f, 0.f});
    test_case.add_input<float>(Shape{1, 3, 2}, {1.f, 1.f, 1.f, 1.f, 1.f, 1.f});
    std::vector<float> sequence_vals{0.1f, 0.2f, 0.3f, 0.4f, 0.5f, 0.6f, 0.7f, 0.8f, 0.9f, 1.f,
                                     1.1f, 1.2f, 1.3f, 1.4f, 1.5f, 1.6f, 1.7f, 1.8f, 1.9f, 2.f,
                                     2.1f, 2.2f, 2.3f, 2.4f, 2.5f, 2.6f, 2.7f, 2.8f, 2.9f, 3.f};
    test_case.add_input<float>(Shape{1, 3, 5, 2}, sequence_vals);  // multiply factor (reverse)
    test_case.add_input<float>(Shape{1, 5, 3, 2}, sequence_vals);  // div factor

    test_case.add_expected_output<float>(Shape{1, 3, 2},
                                         {2.7327938f, 2.1428573f, 21.070545f, 16.92727f, 49.765778f, 41.444443f});
    test_case.add_expected_output<float>(Shape{1, 3, 2},
                                         {0.40161943f, 0.5274726f, 16.80789f, 14.025973f, 59.98805f, 50.518517f});
    test_case.add_expected_output<float>(
        Shape{1, 3, 2, 5},
        {0.40161943f, 2.7327938f, 7.3076925f, 10.f,       9.f,        0.5274726f, 2.1428573f, 4.714286f,
         6.f,         5.f,        16.80789f,  21.070545f, 20.185184f, 13.851851f, 6.333333f,  14.025973f,
         16.92727f,   15.799998f, 10.799999f, 5.f,        59.98805f,  49.765778f, 33.074867f, 16.690908f,
         5.8f,        50.518517f, 41.444443f, 27.444445f, 14.f,       5.f});
    test_case.run();
}

OPENVINO_TEST(${BACKEND_NAME}, onnx_scan15_dyn_rank_vals) {
    const auto model = convert_model("scan15_dyn_rank.onnx");

    auto test_case = ov::test::TestCase(model, s_device);
    test_case.add_input<float>(Shape{1, 3, 2}, {0.f, 0.f, 0.f, 0.f, 0.f, 0.f});
    test_case.add_input<float>(Shape{1, 3, 2}, {1.f, 1.f, 1.f, 1.f, 1.f, 1.f});
    std::vector<float> sequence_vals{0.1f, 0.2f, 0.3f, 0.4f, 0.5f, 0.6f, 0.7f, 0.8f, 0.9f, 1.f,
                                     1.1f, 1.2f, 1.3f, 1.4f, 1.5f, 1.6f, 1.7f, 1.8f, 1.9f, 2.f,
                                     2.1f, 2.2f, 2.3f, 2.4f, 2.5f, 2.6f, 2.7f, 2.8f, 2.9f, 3.f};
    test_case.add_input<float>(Shape{1, 3, 5, 2}, sequence_vals);  // multiply factor (reverse)
    test_case.add_input<float>(Shape{1, 5, 3, 2}, sequence_vals);  // div factor

    test_case.add_expected_output<float>(Shape{1, 3, 2},
                                         {2.7327938f, 2.1428573f, 21.070545f, 16.92727f, 49.765778f, 41.444443f});
    test_case.add_expected_output<float>(Shape{1, 3, 2},
                                         {0.40161943f, 0.5274726f, 16.80789f, 14.025973f, 59.98805f, 50.518517f});
    test_case.add_expected_output<float>(
        Shape{1, 3, 2, 5},
        {0.40161943f, 2.7327938f, 7.3076925f, 10.f,       9.f,        0.5274726f, 2.1428573f, 4.714286f,
         6.f,         5.f,        16.80789f,  21.070545f, 20.185184f, 13.851851f, 6.333333f,  14.025973f,
         16.92727f,   15.799998f, 10.799999f, 5.f,        59.98805f,  49.765778f, 33.074867f, 16.690908f,
         5.8f,        50.518517f, 41.444443f, 27.444445f, 14.f,       5.f});
    test_case.run();
}

OPENVINO_TEST(${BACKEND_NAME}, onnx_scan15_dyn_rank_vals_neg_axes) {
    // Negative indices for scan_input_axes and scan_output_axes attributes
    try {
        const auto model = convert_model("scan15_dyn_rank_neg_axes.onnx");
    } catch (const ov::Exception& e) {
        EXPECT_HAS_SUBSTRING(e.what(), std::string("Rank must be static in order to normalize negative axis"));
    } catch (...) {
        FAIL() << "Expected exception was not thrown.";
    }
}

OPENVINO_TEST(${BACKEND_NAME}, onnx_scan15_ND_b4_input_rev_vals) {
    const auto model = convert_model("scan15_ND_b4_input_rev.onnx");

    auto test_case = ov::test::TestCase(model, s_device);
    test_case.add_input<float>(Shape{4, 3, 2}, std::vector<float>(24, 0.f));
    test_case.add_input<float>(Shape{4, 3, 2}, std::vector<float>(24, 1.f));
    std::vector<float> sequence_vals{
        0.1f,  0.2f,  0.3f,  0.4f,  0.5f, 0.6f,  0.7f,  0.8f,  0.9f,  1.f,   1.1f,  1.2f,  1.3f,  1.4f,  1.5f,
        1.6f,  1.7f,  1.8f,  1.9f,  2.f,  2.1f,  2.2f,  2.3f,  2.4f,  2.5f,  2.6f,  2.7f,  2.8f,  2.9f,  3.f,
        3.1f,  3.2f,  3.3f,  3.4f,  3.5f, 3.6f,  3.7f,  3.8f,  3.9f,  4.f,   4.1f,  4.2f,  4.3f,  4.4f,  4.5f,
        4.6f,  4.7f,  4.8f,  4.9f,  5.f,  5.1f,  5.2f,  5.3f,  5.4f,  5.5f,  5.6f,  5.7f,  5.8f,  5.9f,  6.f,
        6.1f,  6.2f,  6.3f,  6.4f,  6.5f, 6.6f,  6.7f,  6.8f,  6.9f,  7.f,   7.1f,  7.2f,  7.3f,  7.4f,  7.5f,
        7.6f,  7.7f,  7.8f,  7.9f,  8.f,  8.1f,  8.2f,  8.3f,  8.4f,  8.5f,  8.6f,  8.7f,  8.8f,  8.9f,  9.f,
        9.1f,  9.2f,  9.3f,  9.4f,  9.5f, 9.6f,  9.7f,  9.8f,  9.9f,  10.f,  10.1f, 10.2f, 10.3f, 10.4f, 10.5f,
        10.6f, 10.7f, 10.8f, 10.9f, 11.f, 11.1f, 11.2f, 11.3f, 11.4f, 11.5f, 11.6f, 11.7f, 11.8f, 11.9f, 12.f};
    test_case.add_input<float>(Shape{4, 5, 3, 2}, sequence_vals);  // multiply factor (areverse)
    test_case.add_input<float>(Shape{4, 5, 3, 2}, sequence_vals);  // div factor

    test_case.add_expected_output<float>(
        Shape{4, 3, 2},
        {61.210526f, 33.2f,      23.857145f, 19.181818f, 16.373913f, 14.5f,      6.8880844f, 6.83f,
         6.7754016f, 6.7239814f, 6.6754713f, 6.6296296f, 5.9686656f, 5.953226f,  5.9382715f, 5.9237804f,
         5.9097314f, 5.896105f,  5.652082f,  5.645059f,  5.638186f,  5.6314588f, 5.624872f,  5.618421f});
    test_case.add_expected_output<float>(
        Shape{4, 3, 2},
        {6.271278f, 6.2461543f, 6.2433867f, 6.2545457f, 6.2744985f, 6.3f,       6.9531364f, 6.970527f,
         6.987378f, 7.003712f,  7.019554f,  7.034921f,  7.30868f,   7.3164845f, 7.324116f,  7.3315806f,
         7.338885f, 7.346032f,  7.485426f,  7.489783f,  7.494067f,  7.49828f,   7.5024257f, 7.506502f});
    test_case.add_expected_output<float>(
        Shape{5, 4, 3, 2},
        {25.f,       13.f,       9.f,        7.f,        5.8f,       5.f,        1.7741936f, 1.75f,      1.7272727f,
         1.7058823f, 1.6857144f, 1.6666667f, 1.3934426f, 1.3870969f, 1.3809522f, 1.375f,     1.3692307f, 1.3636364f,
         1.2637362f, 1.2608696f, 1.2580644f, 1.2553192f, 1.2526315f, 1.25f,      70.57143f,  35.f,       23.333334f,
         17.6f,      14.218181f, 12.f,       3.6739323f, 3.618421f,  3.5664334f, 3.5176468f, 3.471777f,  3.4285717f,
         2.822119f,  2.8083491f, 2.7950313f, 2.7821426f, 2.7696643f, 2.757576f,  2.543786f,  2.5377107f, 2.5317693f,
         2.5259573f, 2.520271f,  2.514706f,  95.57143f,  47.999996f, 32.333336f, 24.6f,      20.01818f,  17.f,
         5.448126f,  5.368421f,  5.293706f,  5.223529f,  5.157491f,  5.0952387f, 4.215562f,  4.195446f,  4.1759834f,
         4.1571426f, 4.138895f,  4.1212125f, 3.8075223f, 3.7985802f, 3.7898335f, 3.7812767f, 3.7729027f, 3.764706f,
         61.210526f, 33.2f,      23.857145f, 19.181818f, 16.373913f, 14.5f,      6.8880844f, 6.83f,      6.7754016f,
         6.7239814f, 6.6754713f, 6.6296296f, 5.9686656f, 5.953226f,  5.9382715f, 5.9237804f, 5.9097314f, 5.896105f,
         5.652082f,  5.645059f,  5.638186f,  5.6314588f, 5.624872f,  5.618421f,  6.271278f,  6.2461543f, 6.2433867f,
         6.2545457f, 6.2744985f, 6.3f,       6.9531364f, 6.970527f,  6.987378f,  7.003712f,  7.019554f,  7.034921f,
         7.30868f,   7.3164845f, 7.324116f,  7.3315806f, 7.338885f,  7.346032f,  7.485426f,  7.489783f,  7.494067f,
         7.49828f,   7.5024257f, 7.506502f});
    test_case.run();
}

OPENVINO_TEST(${BACKEND_NAME}, onnx_scan8_ND_b4_ones) {
    const auto model = convert_model("scan8_ND_b4.onnx");

    auto test_case = ov::test::TestCase(model, s_device);
    test_case.add_input<float>(Shape{4, 3, 2}, std::vector<float>(24, 0));
    test_case.add_input<float>(Shape{4, 3, 2}, std::vector<float>(24, 1));
    std::vector<float> sequence_vals(120, 1);
    test_case.add_input<float>(Shape{4, 5, 3, 2}, sequence_vals);  // multiply by one
    test_case.add_input<float>(Shape{4, 5, 3, 2}, sequence_vals);  // div by one

    test_case.add_expected_output<float>(Shape{4, 3, 2}, {5., 5., 5., 5., 5., 5., 5., 5., 5., 5., 5., 5.,
                                                          5., 5., 5., 5., 5., 5., 5., 5., 5., 5., 5., 5.});
    test_case.add_expected_output<float>(Shape{4, 3, 2}, {8., 8., 8., 8., 8., 8., 8., 8., 8., 8., 8., 8.,
                                                          8., 8., 8., 8., 8., 8., 8., 8., 8., 8., 8., 8.});
    test_case.add_expected_output<float>(
        Shape{4, 5, 3, 2},
        {1., 1., 1., 1., 1., 1., 2., 2., 2., 2., 2., 2., 3., 3., 3., 3., 3., 3., 5., 5., 5., 5., 5., 5.,
         8., 8., 8., 8., 8., 8., 1., 1., 1., 1., 1., 1., 2., 2., 2., 2., 2., 2., 3., 3., 3., 3., 3., 3.,
         5., 5., 5., 5., 5., 5., 8., 8., 8., 8., 8., 8., 1., 1., 1., 1., 1., 1., 2., 2., 2., 2., 2., 2.,
         3., 3., 3., 3., 3., 3., 5., 5., 5., 5., 5., 5., 8., 8., 8., 8., 8., 8., 1., 1., 1., 1., 1., 1.,
         2., 2., 2., 2., 2., 2., 3., 3., 3., 3., 3., 3., 5., 5., 5., 5., 5., 5., 8., 8., 8., 8., 8., 8.});
    test_case.run();
}

OPENVINO_TEST(${BACKEND_NAME}, onnx_scan8_ND_b4_input_rev_vals) {
    const auto model = convert_model("scan8_ND_b4_input_rev.onnx");

    auto test_case = ov::test::TestCase(model, s_device);
    test_case.add_input<float>(Shape{4, 3, 2}, std::vector<float>(24, 0.f));
    test_case.add_input<float>(Shape{4, 3, 2}, std::vector<float>(24, 1.f));
    std::vector<float> sequence_vals{
        0.1f,  0.2f,  0.3f,  0.4f,  0.5f, 0.6f,  0.7f,  0.8f,  0.9f,  1.f,   1.1f,  1.2f,  1.3f,  1.4f,  1.5f,
        1.6f,  1.7f,  1.8f,  1.9f,  2.f,  2.1f,  2.2f,  2.3f,  2.4f,  2.5f,  2.6f,  2.7f,  2.8f,  2.9f,  3.f,
        3.1f,  3.2f,  3.3f,  3.4f,  3.5f, 3.6f,  3.7f,  3.8f,  3.9f,  4.f,   4.1f,  4.2f,  4.3f,  4.4f,  4.5f,
        4.6f,  4.7f,  4.8f,  4.9f,  5.f,  5.1f,  5.2f,  5.3f,  5.4f,  5.5f,  5.6f,  5.7f,  5.8f,  5.9f,  6.f,
        6.1f,  6.2f,  6.3f,  6.4f,  6.5f, 6.6f,  6.7f,  6.8f,  6.9f,  7.f,   7.1f,  7.2f,  7.3f,  7.4f,  7.5f,
        7.6f,  7.7f,  7.8f,  7.9f,  8.f,  8.1f,  8.2f,  8.3f,  8.4f,  8.5f,  8.6f,  8.7f,  8.8f,  8.9f,  9.f,
        9.1f,  9.2f,  9.3f,  9.4f,  9.5f, 9.6f,  9.7f,  9.8f,  9.9f,  10.f,  10.1f, 10.2f, 10.3f, 10.4f, 10.5f,
        10.6f, 10.7f, 10.8f, 10.9f, 11.f, 11.1f, 11.2f, 11.3f, 11.4f, 11.5f, 11.6f, 11.7f, 11.8f, 11.9f, 12.f};
    test_case.add_input<float>(Shape{4, 5, 3, 2}, sequence_vals);  // multiply factor (reverse)
    test_case.add_input<float>(Shape{4, 5, 3, 2}, sequence_vals);  // div factor

    test_case.add_expected_output<float>(
        Shape{4, 3, 2},
        {61.210526f, 33.2f,      23.857145f, 19.181818f, 16.373913f, 14.5f,      6.8880844f, 6.83f,
         6.7754016f, 6.7239814f, 6.6754713f, 6.6296296f, 5.9686656f, 5.953226f,  5.9382715f, 5.9237804f,
         5.9097314f, 5.896105f,  5.652082f,  5.645059f,  5.638186f,  5.6314588f, 5.624872f,  5.618421f});
    test_case.add_expected_output<float>(
        Shape{4, 3, 2},
        {6.271278f, 6.2461543f, 6.2433867f, 6.2545457f, 6.2744985f, 6.3f,       6.9531364f, 6.970527f,
         6.987378f, 7.003712f,  7.019554f,  7.034921f,  7.30868f,   7.3164845f, 7.324116f,  7.3315806f,
         7.338885f, 7.346032f,  7.485426f,  7.489783f,  7.494067f,  7.49828f,   7.5024257f, 7.506502f});
    test_case.add_expected_output<float>(
        Shape{4, 5, 3, 2},
        {25.f,       13.f,       9.f,        7.f,        5.8f,       5.f,        70.57143f,  35.f,       23.333334f,
         17.6f,      14.218181f, 12.f,       95.57143f,  47.999996f, 32.333336f, 24.6f,      20.01818f,  17.f,
         61.210526f, 33.2f,      23.857145f, 19.181818f, 16.373913f, 14.5f,      6.271278f,  6.2461543f, 6.2433867f,
         6.2545457f, 6.2744985f, 6.3f,       1.7741936f, 1.75f,      1.7272727f, 1.7058823f, 1.6857144f, 1.6666667f,
         3.6739323f, 3.618421f,  3.5664334f, 3.5176468f, 3.471777f,  3.4285717f, 5.448126f,  5.368421f,  5.293706f,
         5.223529f,  5.157491f,  5.0952387f, 6.8880844f, 6.83f,      6.7754016f, 6.7239814f, 6.6754713f, 6.6296296f,
         6.9531364f, 6.970527f,  6.987378f,  7.003712f,  7.019554f,  7.034921f,  1.3934426f, 1.3870969f, 1.3809522f,
         1.375f,     1.3692307f, 1.3636364f, 2.822119f,  2.8083491f, 2.7950313f, 2.7821426f, 2.7696643f, 2.757576f,
         4.215562f,  4.195446f,  4.1759834f, 4.1571426f, 4.138895f,  4.1212125f, 5.9686656f, 5.953226f,  5.9382715f,
         5.9237804f, 5.9097314f, 5.896105f,  7.30868f,   7.3164845f, 7.324116f,  7.3315806f, 7.338885f,  7.346032f,
         1.2637362f, 1.2608696f, 1.2580644f, 1.2553192f, 1.2526315f, 1.25f,      2.543786f,  2.5377107f, 2.5317693f,
         2.5259573f, 2.520271f,  2.514706f,  3.8075223f, 3.7985802f, 3.7898335f, 3.7812767f, 3.7729027f, 3.764706f,
         5.652082f,  5.645059f,  5.638186f,  5.6314588f, 5.624872f,  5.618421f,  7.485426f,  7.489783f,  7.494067f,
         7.49828f,   7.5024257f, 7.506502f});
    test_case.run();
}

OPENVINO_TEST(${BACKEND_NAME}, onnx_scan8_ND_b4_seq_lens) {
    // ONNX Scan-8 can has optional `sequence_lens` input, the input was removed since ONNX Scan-9
    try {
        const auto model = convert_model("scan8_ND_b4_seq_lens.onnx");
    } catch (const ov::Exception& e) {
        EXPECT_HAS_SUBSTRING(e.what(), std::string(" ONNX Scan-8 `sequence_lens` input is not supported. "));
    } catch (...) {
        FAIL() << "Expected exception was not thrown.";
    }
}

OPENVINO_TEST(${BACKEND_NAME}, onnx_model_softsign) {
    auto model = convert_model("softsign.onnx");

    Inputs inputs{std::vector<float>{1.0f, 0.1f, 20.0f, 12.0f, -12.0f, -0.2f, 0.5f, 100.0f, 0.0f, -1.0f}};

    std::vector<float> output{0.5f,
                              0.09090909f,
                              0.95238096f,
                              0.9230769f,
                              -0.9230769f,
                              -0.16666666f,
                              0.33333334f,
                              0.990099f,
                              0.f,
                              -0.5f};

    auto test_case = ov::test::TestCase(model, s_device);
    test_case.add_multiple_inputs(inputs);
    test_case.add_expected_output(output);
    test_case.run();
}

OPENVINO_TEST(${BACKEND_NAME}, onnx_grid_sample) {
    const auto model = convert_model("grid_sample.onnx");

    auto test_case = ov::test::TestCase(model, s_device);
    test_case.add_input<float>(Shape{1, 1, 4, 4}, gen_range<float>(16));
    test_case.add_input<float>(
        Shape{1, 6, 6, 2},
        {-1.0000f, -1.0000f, -0.6000f, -1.0000f, -0.2000f, -1.0000f, 0.2000f,  -1.0000f, 0.6000f,  -1.0000f, 1.0000f,
         -1.0000f, -1.0000f, -0.6000f, -0.6000f, -0.6000f, -0.2000f, -0.6000f, 0.2000f,  -0.6000f, 0.6000f,  -0.6000f,
         1.0000f,  -0.6000f, -1.0000f, -0.2000f, -0.6000f, -0.2000f, -0.2000f, -0.2000f, 0.2000f,  -0.2000f, 0.6000f,
         -0.2000f, 1.0000f,  -0.2000f, -1.0000f, 0.2000f,  -0.6000f, 0.2000f,  -0.2000f, 0.2000f,  0.2000f,  0.2000f,
         0.6000f,  0.2000f,  1.0000f,  0.2000f,  -1.0000f, 0.6000f,  -0.6000f, 0.6000f,  -0.2000f, 0.6000f,  0.2000f,
         0.6000f,  0.6000f,  0.6000f,  1.0000f,  0.6000f,  -1.0000f, 1.0000f,  -0.6000f, 1.0000f,  -0.2000f, 1.0000f,
         0.2000f,  1.0000f,  0.6000f,  1.0000f,  1.0000f,  1.0000});

    test_case.add_expected_output<float>(
        Shape{1, 1, 6, 6},
        {0.0000f,  0.1500f,  0.5500f, 0.9500f, 1.3500f,  0.7500f, 0.6000f, 1.5000f,  2.3000f,
         3.1000f,  3.9000f,  2.1000f, 2.2000f, 4.7000f,  5.5000f, 6.3000f, 7.1000f,  3.7000f,
         3.8000f,  7.9000f,  8.7000f, 9.5000f, 10.3000f, 5.3000f, 5.4000f, 11.1000f, 11.9000f,
         12.7000f, 13.5000f, 6.9000f, 3.0000f, 6.1500f,  6.5500f, 6.9500f, 7.3500f,  3.7500});

    test_case.run();
}

OPENVINO_TEST(${BACKEND_NAME}, onnx_concat_empty_init) {
    const auto model = convert_model("concat_empty_init.onnx");

    auto test_case = ov::test::TestCase(model, s_device);
    test_case.add_input<int64_t>(Shape{2}, std::vector<int64_t>{1, 2});
    test_case.add_expected_output<int64_t>(Shape{2}, std::vector<int64_t>{1, 2});
    test_case.run();
}

OPENVINO_TEST(${BACKEND_NAME}, onnx_trilu_basic) {
    const auto model = convert_model("trilu_basic.onnx");

    auto test_case = ov::test::TestCase(model, s_device);
    // clang-format off
    test_case.add_input<float>(Shape{5, 5},
        std::vector<float>{ 1,  2,  3,  4,  5,
                            6,  7,  8,  9, 10,
                           11, 12, 13, 14, 15,
                           16, 17, 18, 19, 20,
                           21, 22, 23, 24, 25});
    test_case.add_expected_output<float>(Shape{5, 5},
        std::vector<float>{ 1,  0,  0,  0,  0,
                            6,  7,  0,  0,  0,
                           11, 12, 13,  0,  0,
                           16, 17, 18, 19,  0,
                           21, 22, 23, 24, 25});
    // clang-format on
    test_case.run();
}

OPENVINO_TEST(${BACKEND_NAME}, onnx_trilu_lower) {
    const auto model = convert_model("trilu_lower.onnx");

    auto test_case = ov::test::TestCase(model, s_device);
    // clang-format off
    test_case.add_input<float>(Shape{4, 5},
        std::vector<float>{ 1,  2,  3,  4,  5,
                            6,  7,  8,  9, 10,
                           11, 12, 13, 14, 15,
                           16, 17, 18, 19, 20});
    test_case.add_input<int64_t>(Shape{}, {0}); // k
    test_case.add_expected_output<float>(Shape{4, 5},
        std::vector<float>{ 1,  0,  0,  0,  0,
                            6,  7,  0,  0,  0,
                           11, 12, 13,  0,  0,
                           16, 17, 18, 19,  0});
    test_case.run();

    test_case.add_input<float>(Shape{4, 5},
        std::vector<float>{ 1,  2,  3,  4,  5,
                            6,  7,  8,  9, 10,
                           11, 12, 13, 14, 15,
                           16, 17, 18, 19, 20});
    test_case.add_input<int64_t>(Shape{}, {2}); // k
    test_case.add_expected_output<float>(Shape{4, 5},
        std::vector<float>{ 1,  2,  3,  0,  0,
                            6,  7,  8,  9,  0,
                           11, 12, 13, 14, 15,
                           16, 17, 18, 19, 20});
    test_case.run();

    test_case.add_input<float>(Shape{4, 5},
        std::vector<float>{ 1,  2,  3,  4,  5,
                            6,  7,  8,  9, 10,
                           11, 12, 13, 14, 15,
                           16, 17, 18, 19, 20});
    test_case.add_input<int64_t>(Shape{}, {-2}); // k
    test_case.add_expected_output<float>(Shape{4, 5},
        std::vector<float>{ 0,  0,  0,  0,  0,
                            0,  0,  0,  0,  0,
                           11,  0,  0,  0,  0,
                           16, 17,  0,  0,  0});
    test_case.run();

    // clang-format on
}

OPENVINO_TEST(${BACKEND_NAME}, onnx_trilu_upper) {
    const auto model = convert_model("trilu_upper.onnx");

    auto test_case = ov::test::TestCase(model, s_device);
    // clang-format off

    test_case.add_input<float>(Shape{5, 4},
        std::vector<float>{ 1,  2,  3,  4,
                            5,  6,  7,  8,
                            9, 10, 11, 12,
                           13, 14, 15, 16,
                           17, 18, 19, 20});
    test_case.add_input<int64_t>(Shape{}, {0}); // k
    test_case.add_expected_output<float>(Shape{5, 4},
        std::vector<float>{ 1,  2,  3,  4,
                            0,  6,  7,  8,
                            0,  0, 11, 12,
                            0,  0,  0, 16,
                            0,  0,  0,  0});
    test_case.run();

    test_case.add_input<float>(Shape{5, 4},
        std::vector<float>{ 1,  2,  3,  4,
                            5,  6,  7,  8,
                            9, 10, 11, 12,
                           13, 14, 15, 16,
                           17, 18, 19, 20});
    test_case.add_input<int64_t>(Shape{}, {1}); // k
    test_case.add_expected_output<float>(Shape{5, 4},
        std::vector<float>{ 0,  2,  3,  4,
                            0,  0,  7,  8,
                            0,  0,  0, 12,
                            0,  0,  0,  0,
                            0,  0,  0,  0});
    test_case.run();

    test_case.add_input<float>(Shape{5, 4},
        std::vector<float>{ 1,  2,  3,  4,
                            5,  6,  7,  8,
                            9, 10, 11, 12,
                           13, 14, 15, 16,
                           17, 18, 19, 20});
    test_case.add_input<int64_t>(Shape{}, {-1}); // k
    test_case.add_expected_output<float>(Shape{5, 4},
        std::vector<float>{ 1,  2,  3,  4,
                            5,  6,  7,  8,
                            0, 10, 11, 12,
                            0,  0, 15, 16,
                            0,  0,  0, 20});
    test_case.run();

    // clang-format on
}

OPENVINO_TEST(${BACKEND_NAME}, onnx_trilu_upper_3d) {
    const auto model = convert_model("trilu_upper_3d.onnx");

    auto test_case = ov::test::TestCase(model, s_device);
    // clang-format off

    test_case.add_input<float>(Shape{2, 5, 4},
        std::vector<float>{ 1,  2,  3,  4,
                            5,  6,  7,  8,
                            9, 10, 11, 12,
                           13, 14, 15, 16,
                           17, 18, 19, 20,

                           21, 22, 23, 24,
                           25, 26, 27, 28,
                           29, 30, 31, 32,
                           33, 34, 35, 36,
                           37, 38, 39, 40});
    test_case.add_input<int64_t>(Shape{}, {0}); // k
    test_case.add_expected_output<float>(Shape{2, 5, 4},
        std::vector<float>{ 1,  2,  3,  4,
                            0,  6,  7,  8,
                            0,  0, 11, 12,
                            0,  0,  0, 16,
                            0,  0,  0,  0,

                           21, 22, 23, 24,
                            0, 26, 27, 28,
                            0,  0, 31, 32,
                            0,  0,  0, 36,
                            0,  0,  0,  0});
    test_case.run();

    test_case.add_input<float>(Shape{2, 5, 4},
        std::vector<float>{ 1,  2,  3,  4,
                            5,  6,  7,  8,
                            9, 10, 11, 12,
                           13, 14, 15, 16,
                           17, 18, 19, 20,

                           21, 22, 23, 24,
                           25, 26, 27, 28,
                           29, 30, 31, 32,
                           33, 34, 35, 36,
                           37, 38, 39, 40});
    test_case.add_input<int64_t>(Shape{}, {2}); // k
    test_case.add_expected_output<float>(Shape{2, 5, 4},
        std::vector<float>{ 0,  0,  3,  4,
                            0,  0,  0,  8,
                            0,  0,  0,  0,
                            0,  0,  0,  0,
                            0,  0,  0,  0,

                            0,  0, 23, 24,
                            0,  0,  0, 28,
                            0,  0,  0,  0,
                            0,  0,  0,  0,
                            0,  0,  0,  0});
    test_case.run();

    test_case.add_input<float>(Shape{2, 5, 4},
        std::vector<float>{ 1,  2,  3,  4,
                            5,  6,  7,  8,
                            9, 10, 11, 12,
                           13, 14, 15, 16,
                           17, 18, 19, 20,

                           21, 22, 23, 24,
                           25, 26, 27, 28,
                           29, 30, 31, 32,
                           33, 34, 35, 36,
                           37, 38, 39, 40});
    test_case.add_input<int64_t>(Shape{}, {-2}); // k
    test_case.add_expected_output<float>(Shape{2, 5, 4},
        std::vector<float>{ 1,  2,  3,  4,
                            5,  6,  7,  8,
                            9, 10, 11, 12,
                            0, 14, 15, 16,
                            0,  0, 19, 20,

                           21, 22, 23, 24,
                           25, 26, 27, 28,
                           29, 30, 31, 32,
                            0, 34, 35, 36,
                            0,  0, 39, 40});
    test_case.run();

    // clang-format on
}

OPENVINO_TEST(${BACKEND_NAME}, onnx_trilu_lower_4d) {
    const auto model = convert_model("trilu_lower_4d.onnx");

    auto test_case = ov::test::TestCase(model, s_device);

    // clang-format off

    test_case.add_input<float>(Shape{2, 1, 4, 5},
        std::vector<float>{ 1,  2,  3,  4,  5,
                            6,  7,  8,  9, 10,
                           11, 12, 13, 14, 15,
                           16, 17, 18, 19, 20,

                           21, 22, 23, 24, 25,
                           26, 27, 28, 29, 30,
                           31, 32, 33, 34, 35,
                           36, 37, 38, 39, 40});
    test_case.add_input<int64_t>(Shape{}, {0}); // k
    test_case.add_expected_output<float>(Shape{2, 1, 4, 5},
        std::vector<float>{ 1,  0,  0,  0,  0,
                            6,  7,  0,  0,  0,
                           11, 12, 13,  0,  0,
                           16, 17, 18, 19,  0,

                           21,  0,  0,  0,  0,
                           26, 27,  0,  0,  0,
                           31, 32, 33,  0,  0,
                           36, 37, 38, 39,  0});
    test_case.run();

    test_case.add_input<float>(Shape{2, 1, 4, 5},
        std::vector<float>{ 1,  2,  3,  4,  5,
                            6,  7,  8,  9, 10,
                           11, 12, 13, 14, 15,
                           16, 17, 18, 19, 20,

                           21, 22, 23, 24, 25,
                           26, 27, 28, 29, 30,
                           31, 32, 33, 34, 35,
                           36, 37, 38, 39, 40});
    test_case.add_input<int64_t>(Shape{}, {1}); // k
    test_case.add_expected_output<float>(Shape{2, 1, 4, 5},
        std::vector<float>{ 1,  2,  0,  0,  0,
                            6,  7,  8,  0,  0,
                           11, 12, 13, 14,  0,
                           16, 17, 18, 19, 20,

                           21, 22,  0,  0,  0,
                           26, 27, 28,  0,  0,
                           31, 32, 33, 34,  0,
                           36, 37, 38, 39, 40});
    test_case.run();

    test_case.add_input<float>(Shape{2, 1, 4, 5},
        std::vector<float>{ 1,  2,  3,  4,  5,
                            6,  7,  8,  9, 10,
                           11, 12, 13, 14, 15,
                           16, 17, 18, 19, 20,

                           21, 22, 23, 24, 25,
                           26, 27, 28, 29, 30,
                           31, 32, 33, 34, 35,
                           36, 37, 38, 39, 40});
    test_case.add_input<int64_t>(Shape{}, {-1}); // k
    test_case.add_expected_output<float>(Shape{2, 1, 4, 5},
        std::vector<float>{ 0,  0,  0,  0,  0,
                            6,  0,  0,  0,  0,
                           11, 12,  0,  0,  0,
                           16, 17, 18,  0,  0,

                            0,  0,  0,  0,  0,
                           26,  0,  0,  0,  0,
                           31, 32,  0,  0,  0,
                           36, 37, 38,  0,  0});
    test_case.run();

    // clang-format on
}

OPENVINO_TEST(${BACKEND_NAME}, onnx_trilu_dynamic_shapes) {
    const auto model = convert_model("dynamic_shapes/trilu_lower.onnx");

    auto test_case = ov::test::TestCase(model, s_device);

    // clang-format off

    test_case.add_input<float>(Shape{2, 1, 4, 5},
        std::vector<float>{ 1,  2,  3,  4,  5,
                            6,  7,  8,  9, 10,
                           11, 12, 13, 14, 15,
                           16, 17, 18, 19, 20,

                           21, 22, 23, 24, 25,
                           26, 27, 28, 29, 30,
                           31, 32, 33, 34, 35,
                           36, 37, 38, 39, 40});
    test_case.add_input<int64_t>(Shape{}, {1}); // k
    test_case.add_expected_output<float>(Shape{2, 1, 4, 5},
        std::vector<float>{ 1,  2,  0,  0,  0,
                            6,  7,  8,  0,  0,
                           11, 12, 13, 14,  0,
                           16, 17, 18, 19, 20,

                           21, 22,  0,  0,  0,
                           26, 27, 28,  0,  0,
                           31, 32, 33, 34,  0,
                           36, 37, 38, 39, 40});
    test_case.run();

    // clang-format on
}

OPENVINO_TEST(${BACKEND_NAME}, onnx_is_finite) {
    const auto model = convert_model("is_finite.onnx");

    auto test_case = ov::test::TestCase(model, s_device);

    // clang-format off

    test_case.add_input<float>(Shape{1, 2, 3}, {std::nanf(""), std::numeric_limits<float>::infinity(), -0.6000f, -1.0000f, std::nanf(""), -1.0000f});

    test_case.add_expected_output<bool>(
        Shape{1, 2, 3},
        {false, false, true, true, false, true});

    test_case.run();

    // clang-format on
}

OPENVINO_TEST(${BACKEND_NAME}, onnx_is_inf_default) {
    const auto model = convert_model("is_inf.onnx");

    auto test_case = ov::test::TestCase(model, s_device);

    // clang-format off

    test_case.add_input<float>(
        Shape{2, 2, 2},
        std::vector<float>{ std::numeric_limits<float>::infinity(), 0.0000f,
                            std::numeric_limits<float>::max(), -0.5000f,
                            -std::numeric_limits<float>::infinity(), 1.0000f,
                            std::numeric_limits<float>::min(), std::nanf("")});
    test_case.add_expected_output<bool>(
        Shape{2, 2, 2},
        std::vector<bool>{true, false,
                          false, false,
                          true, false,
                          false, false});
    test_case.run();

    // clang-format on
}

OPENVINO_TEST(${BACKEND_NAME}, onnx_is_inf_negative_only) {
    const auto model = convert_model("is_inf_negative.onnx");

    auto test_case = ov::test::TestCase(model, s_device);

    // clang-format off

    test_case.add_input<float>(
        Shape{2, 2, 2},
        std::vector<float>{ std::numeric_limits<float>::infinity(), 0.0000f,
                            std::numeric_limits<float>::max(), -0.5000f,
                            -std::numeric_limits<float>::infinity(), 1.0000f,
                            std::numeric_limits<float>::min(), std::nanf("")});
    test_case.add_expected_output<bool>(
        Shape{2, 2, 2},
        std::vector<bool>{false, false,
                          false, false,
                          true, false,
                          false, false});
    test_case.run();

    // clang-format on
}

OPENVINO_TEST(${BACKEND_NAME}, onnx_is_inf_positive_only) {
    const auto model = convert_model("is_inf_positive.onnx");

    auto test_case = ov::test::TestCase(model, s_device);

    // clang-format off

    test_case.add_input<float>(
        Shape{2, 2, 2},
        std::vector<float>{ std::numeric_limits<float>::infinity(), 0.0000f,
                            std::numeric_limits<float>::max(), -0.5000f,
                            -std::numeric_limits<float>::infinity(), 1.0000f,
                            std::numeric_limits<float>::min(), std::nanf("")});
    test_case.add_expected_output<bool>(
        Shape{2, 2, 2},
        std::vector<bool>{true, false,
                          false, false,
                          false, false,
                          false, false});
    test_case.run();

    // clang-format on
}

OPENVINO_TEST(${BACKEND_NAME}, onnx_is_inf_detect_none) {
    const auto model = convert_model("is_inf_none.onnx");

    auto test_case = ov::test::TestCase(model, s_device);

    // clang-format off

    test_case.add_input<float>(
        Shape{2, 2, 2},
        std::vector<float>{ std::numeric_limits<float>::infinity(), 0.0000f,
                            std::numeric_limits<float>::max(), -0.5000f,
                            -std::numeric_limits<float>::infinity(), 1.0000f,
                            std::numeric_limits<float>::min(), std::nanf("")});
    test_case.add_expected_output<bool>(
        Shape{2, 2, 2},
        std::vector<bool>{false, false,
                          false, false,
                          false, false,
                          false, false});
    test_case.run();

    // clang-format on
}

OPENVINO_TEST(${BACKEND_NAME}, onnx_is_nan) {
    const auto model = convert_model("is_nan.onnx");

    auto test_case = ov::test::TestCase(model, s_device);

    // clang-format off

    test_case.add_input<float>(Shape{1, 2, 3}, {std::nanf(""), std::nanf(""), -0.6000f, -1.0000f, std::nanf(""), -1.0000f});

    test_case.add_expected_output<bool>(
        Shape{1, 2, 3},
        {true, true, false, false, true, false});

    test_case.run();

    // clang-format on
}

OPENVINO_TEST(${BACKEND_NAME}, onnx_model_squeeze_default_domain_opset13) {
    auto model = convert_model("squeeze_default_domain_opset13.onnx");

    auto input = ov::test::NDArray<float, 3>({{{1, 1, 1, 1, 1}, {1, 1, 1, 1, 1}, {1, 1, 1, 1, 1}, {1, 1, 1, 1, 1}}})
                     .get_vector();
    auto expected_output =
        ov::test::NDArray<float, 2>({{1, 1, 1, 1, 1}, {1, 1, 1, 1, 1}, {1, 1, 1, 1, 1}, {1, 1, 1, 1, 1}}).get_vector();

    auto test_case = ov::test::TestCase(model, s_device);
    test_case.add_input(input);
    test_case.add_expected_output(expected_output);
    test_case.run();
}

OPENVINO_TEST(${BACKEND_NAME}, onnx_constant_of_shape_empty_init) {
    auto model = convert_model("constant_of_shape_empty_init.onnx");
    auto test_case = ov::test::TestCase(model, s_device);
    test_case.add_expected_output<int32_t>(Shape{}, {1});
    test_case.run();
}

OPENVINO_TEST(${BACKEND_NAME}, onnx_constant_of_shape_null_node) {
    auto model = convert_model("constant_of_shape_null_node.onnx");
    auto test_case = ov::test::TestCase(model, s_device);
    test_case.add_expected_output<int32_t>(Shape{}, {1});
    test_case.run();
}

OPENVINO_TEST(${BACKEND_NAME}, castlike_float16_to_uint32) {
    auto model = convert_model("castlike_float16_to_uint32.onnx");

    auto test_case = ov::test::TestCase(model, s_device);

    test_case.add_input<ov::float16>(Shape{1, 1, 2, 2}, std::vector<ov::float16>{1.5f, 2.3f, 3.f, 4.f});
    test_case.add_input<uint32_t>(Shape{4}, {1, 2, 3, 4});
    test_case.add_expected_output<uint32_t>(std::vector<uint32_t>{1, 2, 3, 4});

    test_case.run();
}

OPENVINO_TEST(${BACKEND_NAME}, castlike_float16_to_int64) {
    auto model = convert_model("castlike_float16_to_int64.onnx");

    auto test_case = ov::test::TestCase(model, s_device);

    test_case.add_input<ov::float16>(Shape{1, 1, 2, 2}, std::vector<ov::float16>{1.5f, 2.3f, 3.f, 4.f});
    test_case.add_input<int64_t>(Shape{4}, {1, 2, 3, 4});
    test_case.add_expected_output<int64_t>(std::vector<int64_t>{1, 2, 3, 4});

    test_case.run();
}

OPENVINO_TEST(${BACKEND_NAME}, DISABLED_castlike_int8_to_uint16) {
    auto model = convert_model("castlike_int8_to_uint16.onnx");

    auto test_case = ov::test::TestCase(model, s_device);

    test_case.add_input<int8_t>(Shape{1, 1, 2, 2}, std::vector<int8_t>{-1, -2, 3, 4});
    test_case.add_input<uint16_t>(Shape{4}, {1, 2, 3, 4});
    test_case.add_expected_output<uint16_t>(std::vector<uint16_t>{65535, 65534, 3, 4});

    test_case.run();
}

OPENVINO_TEST(${BACKEND_NAME}, castlike_float64_to_int64) {
    auto model = convert_model("castlike_float64_to_int64.onnx");

    auto test_case = ov::test::TestCase(model, s_device);

    test_case.add_input<double>(Shape{1, 1, 2, 2}, std::vector<double>{1.5, 2.3, 3, 4});
    test_case.add_input<int64_t>(Shape{4}, {1, 2, 3, 4});
    test_case.add_expected_output<int64_t>(std::vector<int64_t>{1, 2, 3, 4});

    test_case.run();
}

OPENVINO_TEST(${BACKEND_NAME}, castlike_int8_to_float16) {
    auto model = convert_model("castlike_int8_to_float16.onnx");

    auto test_case = ov::test::TestCase(model, s_device);

    test_case.add_input<int8_t>(Shape{1, 1, 2, 2}, std::vector<int8_t>{-127, -2, 3, 4});
    test_case.add_input<ov::float16>(Shape{4}, {1, 2, 3, 4});
    test_case.add_expected_output<ov::float16>(std::vector<ov::float16>{-127.0, -2.0, 3.0, 4.0});

    test_case.run();
}

OPENVINO_TEST(${BACKEND_NAME}, castlike_int32_to_float) {
    auto model = convert_model("castlike_int32_to_float64.onnx");

    auto test_case = ov::test::TestCase(model, s_device);

    test_case.add_input<int32_t>(Shape{1, 1, 2, 2}, std::vector<int32_t>{-1, 2, 3, 4});
    test_case.add_input<float>(Shape{4}, {1, 2, 3, 4});
    test_case.add_expected_output<float>(std::vector<float>{-1.0f, 2.0f, 3.0f, 4.0f});

    test_case.run();
}

OPENVINO_TEST(${BACKEND_NAME}, castlike_float64_to_int32) {
    auto model = convert_model("castlike_float64_to_int32.onnx");

    auto test_case = ov::test::TestCase(model, s_device);

    test_case.add_input<float>(Shape{1, 1, 2, 2}, std::vector<float>{-107374.9876543f, -2.2f, 3.3f, 4.4f});
    test_case.add_input<int32_t>(Shape{4}, {1, 2, 3, 4});
    test_case.add_expected_output<int32_t>(std::vector<int32_t>{-107374, -2, 3, 4});

    test_case.run();
}

OPENVINO_TEST(${BACKEND_NAME}, DISABLED_castlike_float32_to_bfloat16) {
    auto model = convert_model("castlike_float32_to_bfloat16.onnx");

    auto test_case = ov::test::TestCase(model, s_device);

    test_case.add_input<float>(
        Shape{3, 4},
        std::vector<float>{121.5f, 122.7f, 3.f, 4.f, 5.f, 6.f, 7.f, 8.8f, 9.f, 10.f, 11.f, 12.f});
    test_case.add_input<bfloat16>(Shape{3, 4},
                                  {1.5f, 2.5f, 3.5f, 4.5f, 5.5f, 6.5f, 7.5f, 8.5f, 9.5f, 10.5f, 11.5f, 12.5f});
    test_case.add_expected_output<bfloat16>(
        std::vector<bfloat16>{121.5f, 122.7f, 3.f, 4.f, 5.f, 6.f, 7.f, 8.8f, 9.f, 10.f, 11.f, 12.f});

    test_case.run();
}

OPENVINO_TEST(${BACKEND_NAME}, DISABLED_castlike_bfloat16_to_float32) {
    auto model = convert_model("castlike_bfloat16_to_float32.onnx");

    auto test_case = ov::test::TestCase(model, s_device);

    test_case.add_input<bfloat16>(
        Shape{3, 4},
        std::vector<bfloat16>{121.5f, 122.7f, 3.f, 4.f, 5.f, 6.f, 7.f, 8.8f, 9.f, 10.f, 11.f, 12.f});
    test_case.add_input<float>(Shape{3, 4}, {1, 2, 3, 4, 5, 6, 7, 8, 9, 10, 11, 12});
    test_case.add_expected_output<float>(
        std::vector<float>{121.5f, 122.7f, 3.f, 4.f, 5.f, 6.f, 7.f, 8.75f, 9.f, 10.f, 11.f, 12.f});

    test_case.run();
}

OPENVINO_TEST(${BACKEND_NAME}, onnx_model_unique_3d_default_attributes) {
    auto model = convert_model("unique_3d_default_attributes.onnx");

    auto test_case = ov::test::TestCase(model, s_device);

    test_case.add_input<int32_t>({9, 12, 3, 121, 5, 4, 10, 9});
    test_case.add_expected_output<int32_t>(Shape{7}, {3, 4, 5, 9, 10, 12, 121});
    test_case.add_expected_output<int64_t>(Shape{7}, {2, 5, 4, 0, 6, 1, 3});
    test_case.add_expected_output<int64_t>(Shape{8}, {3, 5, 0, 6, 2, 1, 4, 3});
    test_case.add_expected_output<int64_t>(Shape{7}, {1, 1, 1, 2, 1, 1, 1});

    test_case.run();
}

OPENVINO_TEST(${BACKEND_NAME}, onnx_model_unique_1d_no_duplicates) {
    auto model = convert_model("unique_1d_no_duplicates.onnx");

    auto test_case = ov::test::TestCase(model, s_device);

    test_case.add_input<int32_t>({5, 4, 3, 2, 1});
    test_case.add_expected_output<int32_t>(Shape{5}, {5, 4, 3, 2, 1});
    test_case.add_expected_output<int64_t>(Shape{5}, {0, 1, 2, 3, 4});
    test_case.add_expected_output<int64_t>(Shape{5}, {0, 1, 2, 3, 4});
    test_case.add_expected_output<int64_t>(Shape{5}, {1, 1, 1, 1, 1});

    test_case.run();
}

OPENVINO_TEST(${BACKEND_NAME}, onnx_model_unique_1d_no_duplicates_sorted) {
    auto model = convert_model("unique_1d_no_duplicates_sorted.onnx");

    auto test_case = ov::test::TestCase(model, s_device);

    test_case.add_input<int32_t>({5, 4, 3, 2, 1});
    test_case.add_expected_output<int32_t>(Shape{5}, {1, 2, 3, 4, 5});
    test_case.add_expected_output<int64_t>(Shape{5}, {4, 3, 2, 1, 0});
    test_case.add_expected_output<int64_t>(Shape{5}, {4, 3, 2, 1, 0});
    test_case.add_expected_output<int64_t>(Shape{5}, {1, 1, 1, 1, 1});

    test_case.run();
}

OPENVINO_TEST(${BACKEND_NAME}, onnx_model_unique_3d_with_duplicates_and_axis) {
    auto model = convert_model("unique_3d_with_duplicates_and_axis.onnx");

    auto test_case = ov::test::TestCase(model, s_device);

    test_case.add_input<int32_t>({1, 2, 3, 4, 5, 6, 1, 2, 3, 4, 5, 6});
    test_case.add_expected_output<int32_t>(Shape{1, 2, 3}, {1, 2, 3, 4, 5, 6});
    test_case.add_expected_output<int64_t>(Shape{1}, {0});
    test_case.add_expected_output<int64_t>(Shape{2}, {0, 0});
    test_case.add_expected_output<int64_t>(Shape{1}, {2});

    test_case.run();
}

OPENVINO_TEST(${BACKEND_NAME}, onnx_model_unique_3d_with_duplicates_and_axis_2) {
    auto model = convert_model("unique_3d_with_duplicates_and_axis_2.onnx");

    auto test_case = ov::test::TestCase(model, s_device);

    test_case.add_input<int32_t>({-1, 2, -1, 5, -3, 5, 7, -8, 7, 4, 4, 4});
    test_case.add_expected_output<int32_t>(Shape{2, 2, 2}, {-1, 2, 5, -3, 7, -8, 4, 4});
    test_case.add_expected_output<int64_t>(Shape{2}, {0, 1});
    test_case.add_expected_output<int64_t>(Shape{3}, {0, 1, 0});
    test_case.add_expected_output<int64_t>(Shape{2}, {2, 1});

    test_case.run();
}

OPENVINO_TEST(${BACKEND_NAME}, onnx_model_blackmanwindow_periodic) {
    auto model = convert_model("blackmanwindow_periodic.onnx");

    auto test_case = ov::test::TestCase(model, s_device);

    test_case.add_input<int64_t>({10});
    test_case.add_expected_output<float>(Shape{10},
                                         {-0.000000014901161f,
                                          0.040212844f,
                                          0.20077012f,
                                          0.50978714f,
                                          0.8492299f,
                                          0.99999994f,
                                          0.84922975f,
                                          0.5097869f,
                                          0.20077008f,
                                          0.040212862f});

    // GPU has an accuracy drop, need to use different tolerance
    if (std::string("${BACKEND_NAME}") != std::string("IE_GPU")) {
        test_case.run_with_tolerance_as_fp();
    } else {
        test_case.run_with_tolerance_as_fp(0.01f);
    }
}

OPENVINO_TEST(${BACKEND_NAME}, onnx_model_blackmanwindow_symmetric) {
    auto model = convert_model("blackmanwindow_symmetric.onnx");

    auto test_case = ov::test::TestCase(model, s_device);

    test_case.add_input<int64_t>({10});
    test_case.add_expected_output<float>(Shape{10},
                                         {-0.00000001f,
                                          0.05086961f,
                                          0.25800052f,
                                          0.63000000f,
                                          0.95112991f,
                                          0.95112979f,
                                          0.62999994f,
                                          0.25800028f,
                                          0.05086958f,
                                          -0.00000001f});

    // GPU has an accuracy drop, need to use different tolerance
    if (std::string("${BACKEND_NAME}") != std::string("IE_GPU")) {
        test_case.run_with_tolerance_as_fp();
    } else {
        test_case.run_with_tolerance_as_fp(0.01f);
    }
}

OPENVINO_TEST(${BACKEND_NAME}, onnx_model_hammingwindow_periodic) {
    auto model = convert_model("hammingwindow_periodic.onnx");

    auto test_case = ov::test::TestCase(model, s_device);

    test_case.add_input<int64_t>({10});
    test_case.add_expected_output<float>(Shape{10},
                                         {0.08695650f,
                                          0.17414439f,
                                          0.40240526f,
                                          0.68455124f,
                                          0.91281211f,
                                          1.00000000f,
                                          0.91281211f,
                                          0.68455112f,
                                          0.40240520f,
                                          0.17414442f});

    // GPU has an accuracy drop, need to use different tolerance
    if (std::string("${BACKEND_NAME}") != std::string("IE_GPU")) {
        test_case.run_with_tolerance_as_fp();
    } else {
        test_case.run_with_tolerance_as_fp(0.01f);
    }
}

OPENVINO_TEST(${BACKEND_NAME}, onnx_model_hammingwindow_symmetric) {
    auto model = convert_model("hammingwindow_symmetric.onnx");

    auto test_case = ov::test::TestCase(model, s_device);

    test_case.add_input<int64_t>({10});
    test_case.add_expected_output<float>(Shape{10},
                                         {0.08695650f,
                                          0.19376230f,
                                          0.46420413f,
                                          0.77173913f,
                                          0.97246838f,
                                          0.97246838f,
                                          0.77173907f,
                                          0.46420389f,
                                          0.19376221f,
                                          0.08695650f});

    // GPU has an accuracy drop, need to use different tolerance
    if (std::string("${BACKEND_NAME}") != std::string("IE_GPU")) {
        test_case.run_with_tolerance_as_fp();
    } else {
        test_case.run_with_tolerance_as_fp(0.01f);
    }
}

OPENVINO_TEST(${BACKEND_NAME}, onnx_model_hannwindow_periodic) {
    auto model = convert_model("hannwindow_periodic.onnx");

    auto test_case = ov::test::TestCase(model, s_device);

    test_case.add_input<int64_t>({10});
    test_case.add_expected_output<float>(Shape{10},
                                         {0.00000000f,
                                          0.09549150f,
                                          0.34549153f,
                                          0.65450853f,
                                          0.90450847f,
                                          1.00000000f,
                                          0.90450847f,
                                          0.65450835f,
                                          0.34549144f,
                                          0.09549153f});

    // GPU has an accuracy drop, need to use different tolerance
    if (std::string("${BACKEND_NAME}") != std::string("IE_GPU")) {
        test_case.run_with_tolerance_as_fp();
    } else {
        test_case.run_with_tolerance_as_fp(0.01f);
    }
}

OPENVINO_TEST(${BACKEND_NAME}, onnx_model_hannwindow_symmetric) {
    auto model = convert_model("hannwindow_symmetric.onnx");

    auto test_case = ov::test::TestCase(model, s_device);

    test_case.add_input<int64_t>({10});
    test_case.add_expected_output<float>(Shape{10},
                                         {0.00000000f,
                                          0.11697778f,
                                          0.41317594f,
                                          0.75000000f,
                                          0.96984637f,
                                          0.96984625f,
                                          0.74999994f,
                                          0.41317570f,
                                          0.11697769f,
                                          0.00000000f});

    // GPU has an accuracy drop, need to use different tolerance
    if (std::string("${BACKEND_NAME}") != std::string("IE_GPU")) {
        test_case.run_with_tolerance_as_fp();
    } else {
        test_case.run_with_tolerance_as_fp(0.01f);
    }
}

OPENVINO_TEST(${BACKEND_NAME}, onnx_group_normalization_3grp_default_eps) {
    auto model = convert_model("group_normalization_3grp.onnx");

    auto test_case = ov::test::TestCase(model, s_device);
    test_case.add_input<float>(
        {-0.2261407f, -1.8793484f,  -0.37692875f, 0.8860143f,   0.05993791f,  -0.7634332f,  0.61080337f,  0.09776749f,
         0.5835062f,  -0.32338685f, -0.23485906f, -0.04752525f, 2.4905143f,   -0.11199934f, -0.20539412f, -2.4455426f,
         -0.5437323f, 0.51794696f,  -0.44127423f, 0.09666952f,  -0.09539367f, -1.962784f,   0.25065672f,  1.5909688f,
         0.927671f,   -0.46812922f, 0.2925484f,   -1.1766007f,  0.7675745f,   -0.94145614f, 1.1552521f,   1.6375796f,
         0.0198675f,  -0.45938072f, 0.43037328f,  0.37999842f,  -0.45021877f, -0.84925014f, 1.6790043f,   -1.0172538f,
         0.0493111f,  -0.53391f,    -0.08101435f, 0.14738432f,  -0.58910686f, 0.51673824f,  -1.7001126f,  -1.888597f});
    test_case.add_input<float>({2.4556813f, 0.12371606f, 1.5681714f});
    test_case.add_input<float>({0.79260737f, -0.74518913f, 1.370796f});

    test_case.add_expected_output<float>(
        Shape{2, 6, 2, 2},
        {0.70938545f,  -4.3442307f,  0.24844825f,  4.109082f,   1.5838864f,   -0.93303996f, 3.267802f,    1.6995258f,
         -0.6843487f,  -0.7732928f,  -0.76461035f, -0.7462375f, -0.49731785f, -0.75256085f, -0.7617206f,  -0.9814244f,
         0.5922366f,   2.3495553f,   0.76182777f,  1.652246f,   1.3343381f,   -1.7566144f,  1.9071295f,   4.1256485f,
         2.4563973f,   -1.0979934f,  0.8390641f,   -2.9021082f, 2.0487132f,   -2.3033152f,  3.03593f,     4.2641716f,
         -0.73710674f, -0.80988204f, -0.6747702f,  -0.6824198f, -0.8084908f,  -0.86908495f, -0.48516175f, -0.8945968f,
         2.4475086f,   1.3245938f,   2.1965842f,   2.6363354f,  1.2183195f,   3.3474774f,   -0.92077446f, -1.2836761f});

    test_case.run_with_tolerance_as_fp(0.000001f);
}

OPENVINO_TEST(${BACKEND_NAME}, onnx_group_normalization_3grp_custom_eps) {
    auto model = convert_model("group_normalization_custom_eps.onnx");

    auto test_case = ov::test::TestCase(model, s_device);
    test_case.add_input<float>(
        {1.8079232f,  -0.2892469f,  2.0915377f,   -1.8837914f, 0.25869793f,  0.80542284f,  2.9528935f,  0.16081251f,
         0.10507602f, -1.7271832f,  -1.0217364f,  -1.1528395f, -0.69146425f, -2.4292548f,  -0.4232518f, 0.33357796f,
         -1.4946569f, -0.08947915f, -0.7962127f,  1.3765403f,  -0.1947846f,  0.30173305f,  0.08576944f, 0.8134404f,
         0.62960416f, -1.0745901f,  -0.27037576f, -0.3607608f, 0.14347585f,  1.4590056f,   -1.1309915f, 0.88850766f,
         0.5367185f,  -0.7771955f,  0.81048864f,  0.45839247f, 1.0398412f,   -0.21019235f, -1.037122f,  -0.36852306f,
         2.7608335f,  0.3126114f,   0.336343f,    0.76919895f, 0.58595645f,  0.71894723f,  -1.2922621f, -0.542859f});
    test_case.add_input<float>({-0.05215209f, -0.5643389f, -0.6959881f});
    test_case.add_input<float>({1.4327786f, 0.01641126f, -1.471873f});

    test_case.add_expected_output<float>(
        Shape{2, 6, 2, 2},
        {1.3937842f,   1.4702199f,  1.3834473f,   1.5283363f,   1.4502488f,   1.4303224f,  1.3520534f,   1.4538165f,
         -0.628196f,   0.5758153f,  0.11225323f,  0.19840352f,  -0.10477467f, 1.0371594f,  -0.281022f,   -0.77834874f,
         -0.22489226f, -1.3969909f, -0.8074844f,  -2.6198394f,  -1.3091526f,  -1.7233121f, -1.5431708f,  -2.1501417f,
         1.3968898f,   1.4998344f,  1.4512546f,   1.4567144f,   1.4262552f,   1.3467885f,  1.5032414f,   1.3812504f,
         -0.36344206f, 0.6759755f,  -0.58001745f, -0.30147952f, -0.7614548f,  0.22742787f, 0.8815994f,   0.35268092f,
         -2.9372354f,  -1.3806448f, -1.3957335f,  -1.6709452f,  -1.5544388f,  -1.6389949f, -0.36025894f, -0.83673286f});

    test_case.run_with_tolerance_as_fp(0.000001f);
}

OPENVINO_TEST(${BACKEND_NAME}, onnx_group_normalization_2grp_custom_eps) {
    auto model = convert_model("group_normalization_2grp.onnx");

    auto test_case = ov::test::TestCase(model, s_device);
    test_case.add_input<float>({-0.424049f, 1.7215315f,  1.429421f,   0.52730036f,  2.0628972f,  -0.15856522f,
                                2.274094f,  -1.9989003f, -1.7827071f, -0.87104136f, -1.2995626f, 0.16800839f,
                                0.5934625f, 1.553442f,   -0.5482905f, 0.6079124f,   0.3598974f,  -0.15221423f,
                                1.1135519f, -1.2533926f, -1.019778f,  -1.9142767f,  -1.2984604f, 0.5587884f});
    test_case.add_input<float>({-1.4678609f, -1.8223071f});
    test_case.add_input<float>({1.1155374f, -0.6101201f});

    test_case.add_expected_output<float>(
        Shape{1, 4, 2, 3},
        {1.694167f,   -0.51719165f, -0.21612573f, 0.71365166f, -0.86902285f, 1.4205441f, -1.0866947f, 3.3172996f,
         3.0944781f,  2.154863f,    2.5965219f,   1.0839586f,  -1.8562672f,  -3.540983f, 0.14745194f, -1.8816261f,
         -1.4463723f, -0.547642f,   -2.768998f,   1.3848708f,  0.97488886f,  2.5446892f, 1.4639623f,  -1.7954159f});

    test_case.run_with_tolerance_as_fp(0.000001f);
}

OPENVINO_TEST(${BACKEND_NAME}, onnx_model_mm_nms_rotated) {
    auto model = convert_model("mm_nms_rotated.onnx");

    auto test_case = ov::test::TestCase(model, s_device);
    test_case.add_input(Shape{1, 4, 5},
                        std::vector<float>({23.0f, 10.5f, 4.0f, 15.0f, 2.5f,  11.0f, 15.0f, 4.0f, 2.0f, 0.7854f,
                                            20.0f, 4.5f,  4.0f, 3.0f,  -5.3f, 8.0f,  11.5f, 4.0f, 3.0f, -0.5236f}));
    test_case.add_input(Shape{1, 1, 4}, std::vector<float>({0.6f, 0.8f, 0.5f, 0.7f}));
    test_case.add_expected_output<int64_t>(Shape{4, 3}, {0, 0, 1, 0, 0, 3, 0, 0, 0, 0, 0, 2});

    test_case.run();
}

OPENVINO_TEST(${BACKEND_NAME}, onnx_model_less_or_equal) {
    auto model = convert_model("less_or_equal.onnx");

    auto test_case = ov::test::TestCase(model, s_device);
    test_case.add_input<float>(Shape{5}, {1., 2., 3., 4., 5.});
    test_case.add_input<float>(Shape{5}, {3., 3., 3., 3., 3.});
    test_case.add_expected_output<bool>(Shape{5}, {true, true, true, false, false});

    test_case.run();
}

OPENVINO_TEST(${BACKEND_NAME}, onnx_model_less_or_equal_broadcast) {
    auto model = convert_model("less_or_equal_broadcast.onnx");

    auto test_case = ov::test::TestCase(model, s_device);
    test_case.add_input<float>(Shape{5}, {1., 2., 3., 4., 5.});
    test_case.add_input<float>(Shape{1}, {3.});
    test_case.add_expected_output<bool>(Shape{5}, {true, true, true, false, false});

    test_case.run();
}

OPENVINO_TEST(${BACKEND_NAME}, onnx_model_greater_or_equal_int) {
    auto model = convert_model("greater_or_equal_int.onnx");

    auto test_case = ov::test::TestCase(model, s_device);

    test_case.add_input<int64_t>(Shape{2}, {10, 20});
    test_case.add_input<int64_t>(Shape{2}, {15, 15});
    test_case.add_expected_output<bool>(Shape{2}, {false, true});

    test_case.run();
}

OPENVINO_TEST(${BACKEND_NAME}, onnx_model_greater_or_equal_float) {
    auto model = convert_model("greater_or_equal_float.onnx");

    auto test_case = ov::test::TestCase(model, s_device);

    test_case.add_input<float>(Shape{2}, {12.03513f, 22.03513f});
    test_case.add_input<float>(Shape{2}, {5.84916f, 22.03513f});
    test_case.add_expected_output<bool>(Shape{2}, {true, true});

    test_case.run();
}

OPENVINO_TEST(${BACKEND_NAME}, onnx_model_bitwise_and) {
    auto model = convert_model("bitwise_and.onnx");

    auto test_case = ov::test::TestCase(model, s_device);
    test_case.add_input<int>(Shape{5}, {1, 2, 3, 4, 5});
    test_case.add_input<int>(Shape{5}, {5, 5, 5, 5, 5});
    test_case.add_expected_output<int>(Shape{5}, {1, 0, 1, 4, 5});

    test_case.run();
}

OPENVINO_TEST(${BACKEND_NAME}, onnx_model_bitwise_and_broadcast_condition) {
    auto model = convert_model("bitwise_and_broadcast_condition.onnx");

    auto test_case = ov::test::TestCase(model, s_device);
    test_case.add_input<int>(Shape{5}, {1, 2, 3, 4, 5});
    test_case.add_input<int>(Shape{1}, {4});
    test_case.add_expected_output<int>(Shape{5}, {0, 0, 0, 4, 4});

    test_case.run();
}

OPENVINO_TEST(${BACKEND_NAME}, onnx_model_bitwise_or) {
    auto model = convert_model("bitwise_or.onnx");

    auto test_case = ov::test::TestCase(model, s_device);
    test_case.add_input<int>(Shape{5}, {1, 2, 3, 4, 5});
    test_case.add_input<int>(Shape{5}, {5, 5, 5, 5, 5});
    test_case.add_expected_output<int>(Shape{5}, {5, 7, 7, 5, 5});

    test_case.run();
}

OPENVINO_TEST(${BACKEND_NAME}, onnx_model_bitwise_or_broadcast_condition) {
    auto model = convert_model("bitwise_or_broadcast_condition.onnx");

    auto test_case = ov::test::TestCase(model, s_device);
    test_case.add_input<int>(Shape{5}, {1, 2, 3, 4, 5});
    test_case.add_input<int>(Shape{1}, {4});
    test_case.add_expected_output<int>(Shape{5}, {5, 6, 7, 4, 5});

    test_case.run();
}

OPENVINO_TEST(${BACKEND_NAME}, onnx_model_max_roi_pool_region_divisible_by_output_shape) {
    auto model = convert_model("max_roi_pool_divisible.onnx");

    auto test_case = ov::test::TestCase(model, s_device);
    test_case.add_input<float>(Shape{1, 1, 5, 5}, {1.,  2.,  3.,  4.,  5.,  6.,  7.,  8.,  9.,  10., 11., 12., 13.,
                                                   14., 15., 16., 17., 18., 19., 20., 21., 22., 23., 24., 25.});
    test_case.add_input<float>({0, 0, 0, 3, 3});
    test_case.add_expected_output<float>(Shape{1, 1, 2, 2}, {7., 9., 17., 19.});

    test_case.run();
}

OPENVINO_TEST(${BACKEND_NAME}, onnx_model_max_roi_pool_region_not_divisible_by_output_shape) {
    auto model = convert_model("max_roi_pool_non_divisible.onnx");

    auto test_case = ov::test::TestCase(model, s_device);
    test_case.add_input<float>(Shape{1, 1, 5, 5}, {1.,  2.,  3.,  4.,  5.,  6.,  7.,  8.,  9.,  10., 11., 12., 13.,
                                                   14., 15., 16., 17., 18., 19., 20., 21., 22., 23., 24., 25.});
    test_case.add_input<float>({0, 0, 0, 4, 4});
    test_case.add_expected_output<float>(Shape{1, 1, 2, 2}, {13., 15., 23., 25.});

    test_case.run();
}

OPENVINO_TEST(${BACKEND_NAME}, onnx_model_max_roi_pool_with_spatial_scale) {
    auto model = convert_model("max_roi_pool_spatial_scale.onnx");

    auto test_case = ov::test::TestCase(model, s_device);
    test_case.add_input<float>(Shape{1, 1, 5, 5}, {1.,  2.,  3.,  4.,  5.,  6.,  7.,  8.,  9.,  10., 11., 12., 13.,
                                                   14., 15., 16., 17., 18., 19., 20., 21., 22., 23., 24., 25.});
    test_case.add_input<float>({0, 0, 0, 2, 2});
    test_case.add_expected_output<float>(Shape{1, 1, 2, 2}, {1., 2., 6., 7.});

    test_case.run();
}

OPENVINO_TEST(${BACKEND_NAME}, onnx_model_bitwise_xor) {
    auto model = convert_model("bitwise_xor.onnx");

    auto test_case = ov::test::TestCase(model, s_device);
    test_case.add_input<int>(Shape{5}, {1, 2, 3, 4, 5});
    test_case.add_input<int>(Shape{5}, {5, 5, 5, 5, 5});
    test_case.add_expected_output<int>(Shape{5}, {4, 7, 6, 1, 0});

    test_case.run();
}

OPENVINO_TEST(${BACKEND_NAME}, onnx_model_bitwise_xor_broadcast_condition) {
    auto model = convert_model("bitwise_xor_broadcast_condition.onnx");

    auto test_case = ov::test::TestCase(model, s_device);
    test_case.add_input<int>(Shape{5}, {1, 2, 3, 4, 5});
    test_case.add_input<int>(Shape{1}, {4});
    test_case.add_expected_output<int>(Shape{5}, {5, 6, 7, 0, 1});

    test_case.run();
}

OPENVINO_TEST(${BACKEND_NAME}, onnx_model_bitwise_not) {
    auto model = convert_model("bitwise_not.onnx");

    auto test_case = ov::test::TestCase(model, s_device);
    test_case.add_input<int64_t>(Shape{5}, {5, 10, 200, 35, 1});
    test_case.add_expected_output<int64_t>(Shape{5}, {-6, -11, -201, -36, -2});

    test_case.run();
}

<<<<<<< HEAD
OPENVINO_TEST(${BACKEND_NAME}, onnx_model_celu_float) {
    auto model = convert_model("celu_float.onnx");

    auto test_case = ov::test::TestCase(model, s_device);
    test_case.add_input<float>(Shape{2}, {-45.f, 22.98f});
    test_case.add_expected_output<float>(Shape{2}, {-1.f, 22.98f});
=======
OPENVINO_TEST(${BACKEND_NAME}, onnx_model_gelu_float) {
    auto model = convert_model("gelu_float.onnx");

    auto test_case = ov::test::TestCase(model, s_device);
    test_case.add_input<float>(Shape{2}, {-16.13f, 24.33f});
    test_case.add_expected_output<float>(Shape{2}, {0.0f, 24.33f});
>>>>>>> a16bc970

    test_case.run();
}

<<<<<<< HEAD
OPENVINO_TEST(${BACKEND_NAME}, onnx_model_celu_int) {
    auto model = convert_model("celu_float_1.onnx");

    auto test_case = ov::test::TestCase(model, s_device);
    test_case.add_input<int>(Shape{4}, {-5.f, -4.f, -10.f, 7.f});
    test_case.add_expected_output<float>(Shape{4}, {-1.83583f, -1.72932943f, -1.98652411f, 7.f});

    test_case.run();
=======
OPENVINO_TEST(${BACKEND_NAME}, onnx_model_gelu_float_tanh) {
    auto model = convert_model("gelu_float_tanh.onnx");

    auto test_case = ov::test::TestCase(model, s_device);
    test_case.add_input<float>(Shape{2}, {-0.5f, 24.33f});
    test_case.add_expected_output<float>(Shape{2}, {-0.15428598f, 24.f});
>>>>>>> a16bc970
}<|MERGE_RESOLUTION|>--- conflicted
+++ resolved
@@ -6230,40 +6230,42 @@
     test_case.run();
 }
 
-<<<<<<< HEAD
 OPENVINO_TEST(${BACKEND_NAME}, onnx_model_celu_float) {
     auto model = convert_model("celu_float.onnx");
 
     auto test_case = ov::test::TestCase(model, s_device);
     test_case.add_input<float>(Shape{2}, {-45.f, 22.98f});
     test_case.add_expected_output<float>(Shape{2}, {-1.f, 22.98f});
-=======
+
+    test_case.run();
+}
+
+OPENVINO_TEST(${BACKEND_NAME}, onnx_model_celu_int) {
+    auto model = convert_model("celu_float_1.onnx");
+
+    auto test_case = ov::test::TestCase(model, s_device);
+    test_case.add_input<int>(Shape{4}, {-5.f, -4.f, -10.f, 7.f});
+    test_case.add_expected_output<float>(Shape{4}, {-1.83583f, -1.72932943f, -1.98652411f, 7.f});
+
+    test_case.run();
+}
+
 OPENVINO_TEST(${BACKEND_NAME}, onnx_model_gelu_float) {
     auto model = convert_model("gelu_float.onnx");
 
     auto test_case = ov::test::TestCase(model, s_device);
     test_case.add_input<float>(Shape{2}, {-16.13f, 24.33f});
     test_case.add_expected_output<float>(Shape{2}, {0.0f, 24.33f});
->>>>>>> a16bc970
-
-    test_case.run();
-}
-
-<<<<<<< HEAD
-OPENVINO_TEST(${BACKEND_NAME}, onnx_model_celu_int) {
-    auto model = convert_model("celu_float_1.onnx");
-
-    auto test_case = ov::test::TestCase(model, s_device);
-    test_case.add_input<int>(Shape{4}, {-5.f, -4.f, -10.f, 7.f});
-    test_case.add_expected_output<float>(Shape{4}, {-1.83583f, -1.72932943f, -1.98652411f, 7.f});
-
-    test_case.run();
-=======
+
+    test_case.run();
+}
+
 OPENVINO_TEST(${BACKEND_NAME}, onnx_model_gelu_float_tanh) {
     auto model = convert_model("gelu_float_tanh.onnx");
 
     auto test_case = ov::test::TestCase(model, s_device);
     test_case.add_input<float>(Shape{2}, {-0.5f, 24.33f});
     test_case.add_expected_output<float>(Shape{2}, {-0.15428598f, 24.f});
->>>>>>> a16bc970
+
+    test_case.run();
 }