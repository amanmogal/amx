--- conflicted
+++ resolved
@@ -120,20 +120,19 @@
 ov_property_key_inference_num_threads;
 
 /**
-<<<<<<< HEAD
  * @brief Read-write property, it is high-level OpenVINO hint for using CPU pinning to bind CPU threads to processors
  * during inference
  * @ingroup ov_property_c_api
  */
 OPENVINO_C_VAR(const char*)
 ov_property_key_hint_use_cpu_pinning;
-=======
+
+/**
  * @brief Read-write property, it is high-level OpenVINO hint for using hyper threading processors during CPU inference
  * @ingroup ov_property_c_api
  */
 OPENVINO_C_VAR(const char*)
 ov_property_key_hint_use_hyper_threading;
->>>>>>> a726f0ae
 
 /**
  * @brief Read-write property, it is high-level OpenVINO Performance Hints
