// Copyright (C) 2018-2023 Intel Corporation
// SPDX-License-Identifier: Apache-2.0
//

/**
 * @brief This is header file for ov_property C API.
 * A header for advanced hardware specific properties for OpenVINO runtime devices.
 * To use in set_property, compile_model, import_model, get_property methods.
 * @file ov_property.h
 */

#pragma once

#include "openvino/c/ov_common.h"

/**
 * @brief Read-only property<string> to get a string list of supported read-only properties.
 * @ingroup ov_property_c_api
 */
OPENVINO_C_VAR(const char*)
ov_property_key_supported_properties;

/**
 * @brief Read-only property<string> to get a list of available device IDs.
 * @ingroup ov_property_c_api
 */
OPENVINO_C_VAR(const char*)
ov_property_key_available_devices;

/**
 * @brief Read-only property<uint32_t string> to get an unsigned integer value of optimaln
 * number of compiled model infer requests.
 * @ingroup ov_property_c_api
 */
OPENVINO_C_VAR(const char*)
ov_property_key_optimal_number_of_infer_requests;

/**
 * @brief Read-only property<string(unsigned int, unsigned int, unsigned int)> to provide a
 * hint for a range for number of async infer requests. If device supports
 * streams, the metric provides range for number of IRs per stream.
 * @ingroup ov_property_c_api
 */
OPENVINO_C_VAR(const char*)
ov_property_key_range_for_async_infer_requests;

/**
 * @brief Read-only property<string(unsigned int, unsigned int)> to provide information about a range for
 * streams on platforms where streams are supported
 * @ingroup ov_property_c_api
 */
OPENVINO_C_VAR(const char*)
ov_property_key_range_for_streams;

/**
 * @brief Read-only property<string> to get a string value representing a full device name.
 * @ingroup ov_property_c_api
 */
OPENVINO_C_VAR(const char*)
ov_property_key_device_full_name;

/**
 * @brief Read-only property<string> to get a string list of capabilities options per device.
 * @ingroup ov_property_c_api
 */
OPENVINO_C_VAR(const char*)
ov_property_key_device_capabilities;

/**
 * @brief Read-only property<string> to get a name of name of a model
 * @ingroup ov_property_c_api
 */
OPENVINO_C_VAR(const char*)
ov_property_key_model_name;

/**
 * @brief Read-only property<uint32_t string> to query information optimal batch size for the given device
 * and the network
 * @ingroup ov_property_c_api
 */
OPENVINO_C_VAR(const char*)
ov_property_key_optimal_batch_size;

/**
 * @brief Read-only property to get maximum batch size which does not cause performance degradation due
 * to memory swap impact.
 * @ingroup ov_property_c_api
 */
OPENVINO_C_VAR(const char*)
ov_property_key_max_batch_size;

/**
 * @brief Read-write property<string> to set/get the directory which will be used to store any data cached
 * by plugins.
 * @ingroup ov_property_c_api
 */
OPENVINO_C_VAR(const char*)
ov_property_key_cache_dir;

/**
 * @brief Read-write property<uint32_t string> to set/get the number of executor logical partitions.
 * @ingroup ov_property_c_api
 */
OPENVINO_C_VAR(const char*)
ov_property_key_num_streams;

/**
 * @brief Read-write property to set/get the name for setting CPU affinity per thread option.
 * @ingroup ov_property_c_api
 */
OPENVINO_C_VAR(const char*)
ov_property_key_affinity;

/**
 * @brief Read-write property<int32_t string> to set/get the maximum number of threads that can be used
 * for inference tasks.
 * @ingroup ov_property_c_api
 */
OPENVINO_C_VAR(const char*)
ov_property_key_inference_num_threads;

/**
 * @brief Read-write property, it is high-level OpenVINO Performance Hints
 * @ingroup ov_property_c_api
 */
OPENVINO_C_VAR(const char*)
ov_property_key_hint_performance_mode;

/**
 * @brief Read-write property<ov_element_type_e> to set the hint for device to use specified precision for inference.
 * @ingroup ov_property_c_api
 */
OPENVINO_C_VAR(const char*)
ov_property_key_hint_inference_precision;

/**
 * @brief (Optional) Read-write property<uint32_t string> that backs the Performance Hints by giving
 * additional information on how many inference requests the application will be
 * keeping in flight usually this value comes from the actual use-case  (e.g.
 * number of video-cameras, or other sources of inputs)
 * @ingroup ov_property_c_api
 */
OPENVINO_C_VAR(const char*)
ov_property_key_hint_num_requests;

/**
 * @brief Read-write property<string> for setting desirable log level.
 * @ingroup ov_property_c_api
 */
OPENVINO_C_VAR(const char*)
ov_property_key_log_level;

/**
 * @brief Read-write property, high-level OpenVINO model priority hint.
 * @ingroup ov_property_c_api
 */
OPENVINO_C_VAR(const char*)
ov_property_key_hint_model_priority;

/**
 * @brief Read-write property<string> for setting performance counters option.
 * @ingroup ov_property_c_api
 */
OPENVINO_C_VAR(const char*)
ov_property_key_enable_profiling;

/**
 * @brief Read-write property<std::pair<std::string, Any>>, device Priorities config option,
 * with comma-separated devices listed in the desired priority
 * @ingroup ov_property_c_api
 */
OPENVINO_C_VAR(const char*)
ov_property_key_device_priorities;

/**
<<<<<<< HEAD
 * @brief Read-write property<string> for setting that enables performance improvement by binding
 * buffer to hw infer request
 * @ingroup ov_property_c_api
 */
OPENVINO_C_VAR(const char*)
ov_property_key_intel_auto_device_bind_buffer;

/**
 * @brief Read-write property<string> to enable/disable CPU as acceleration (or helper device) at the beginning
 * @ingroup ov_property_c_api
 */
OPENVINO_C_VAR(const char*)
ov_property_key_intel_auto_enable_startup_fallback;

/**
 * @brief Read-write property<string> to enable/disable runtime fallback to other devices when infer fails
 * @ingroup ov_property_c_api
 */
OPENVINO_C_VAR(const char*)
ov_property_key_intel_auto_enable_runtime_fallback;
=======
 * @brief Read-write property<string> for high-level OpenVINO Execution hint
 * unlike low-level properties that are individual (per-device), the hints are something that every device accepts
 * and turns into device-specific settings
 * Execution mode hint controls preferred optimization targets (performance or accuracy) for given model
 * It can be set to be below value:
 *   "UNDEFINED"     //!<  Undefined value, settings may vary from device to device
 *   "PERFORMANCE",  //!<  Optimize for max performance
 *   "ACCURACY",     //!<  Optimize for max accuracy
 * @ingroup ov_property_c_api
 */
OPENVINO_C_VAR(const char*)
ov_property_key_hint_execution_mode;
>>>>>>> 5e9ea6a1
<|MERGE_RESOLUTION|>--- conflicted
+++ resolved
@@ -173,7 +173,6 @@
 ov_property_key_device_priorities;
 
 /**
-<<<<<<< HEAD
  * @brief Read-write property<string> for setting that enables performance improvement by binding
  * buffer to hw infer request
  * @ingroup ov_property_c_api
@@ -194,7 +193,8 @@
  */
 OPENVINO_C_VAR(const char*)
 ov_property_key_intel_auto_enable_runtime_fallback;
-=======
+
+/**
  * @brief Read-write property<string> for high-level OpenVINO Execution hint
  * unlike low-level properties that are individual (per-device), the hints are something that every device accepts
  * and turns into device-specific settings
@@ -206,5 +206,4 @@
  * @ingroup ov_property_c_api
  */
 OPENVINO_C_VAR(const char*)
-ov_property_key_hint_execution_mode;
->>>>>>> 5e9ea6a1
+ov_property_key_hint_execution_mode;