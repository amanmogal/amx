--- conflicted
+++ resolved
@@ -342,9 +342,8 @@
 /**
  * @brief Releases memory occupied by ov_core_version_list_t.
  * @ingroup ov_core_c_api
- * @param vers A pointer to the ie_core_versions to free memory.
- */
-<<<<<<< HEAD
+ * @param versions A pointer to the ie_core_versions to free memory.
+ */
 OPENVINO_C_API(void) ov_core_versions_free(ov_core_version_list_t* versions);
 
 /**
@@ -395,8 +394,4 @@
 OPENVINO_C_API(ov_status_e)
 ov_core_get_default_context(const ov_core_t* core, const char* device_name, ov_remote_context_t** context);
 
-/** @} */  // end of Core
-=======
-OPENVINO_C_API(void)
-ov_core_versions_free(ov_core_version_list_t* versions);
->>>>>>> 22d7bc70
+/** @} */  // end of Core