--- conflicted
+++ resolved
@@ -5,7 +5,6 @@
 
 #include "common.h"
 
-<<<<<<< HEAD
 //!<  Read-only property<char *> to get a string list of supported read-only properties.
 const char* ov_property_key_supported_properties = "SUPPORTED_PROPERTIES";
 
@@ -71,36 +70,6 @@
 //!<  keeping in flight usually this value comes from the actual use-case  (e.g.
 //!<  number of video-cameras, or other sources of inputs)
 const char* ov_property_key_hint_num_requests = "PERFORMANCE_HINT_NUM_REQUESTS";
-=======
-/**
- * @variable global value for error info.
- * Don't change its order.
- */
-char const* error_infos[] = {"success",
-                             "general error",
-                             "it's not implement",
-                             "failed to network",
-                             "input parameter mismatch",
-                             "cannot find the value",
-                             "out of bounds",
-                             "run with unexpected error",
-                             "request is busy",
-                             "result is not ready",
-                             "it is not allocated",
-                             "inference start with error",
-                             "network is not ready",
-                             "inference is canceled",
-                             "invalid c input parameters",
-                             "unknown c error"};
-
-const char* ov_get_error_info(ov_status_e status) {
-    auto index = -status;
-    auto max_index = sizeof(error_infos) / sizeof(error_infos[0]) - 1;
-    if (static_cast<size_t>(index) > max_index)
-        return error_infos[max_index];
-    return error_infos[index];
-}
->>>>>>> caf547b5
 
 char* str_to_char_array(const std::string& str) {
     std::unique_ptr<char> _char_array(new char[str.length() + 1]);
