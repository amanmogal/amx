// Copyright (C) 2018-2022 Intel Corporation
// SPDX-License-Identifier: Apache-2.0
//
#include "openvino/c/ov_core.h"

<<<<<<< HEAD
#include <string>

#include "common.h"

#ifdef _WIN32
#    include <windows.h>
#else
#    ifdef OPENVINO_ENABLE_UNICODE_PATH_SUPPORT
#        include <codecvt>
#        include <locale>
#    endif
#endif
//!<  Read-only property<char *> to get a string list of supported read-only properties.
const char* ov_property_key_supported_properties = "SUPPORTED_PROPERTIES";

//!<  Read-only property<char *> to get a list of available device IDs
const char* ov_property_key_available_devices = "AVAILABLE_DEVICES";

//!<  Read-only property<uint32_t> to get an unsigned integer value of optimaln
//!<  number of compiled model infer requests.
const char* ov_property_key_optimal_number_of_infer_requests = "OPTIMAL_NUMBER_OF_INFER_REQUESTS";

//!<  Read-only property<unsigned int, unsigned int, unsigned int> to provide a
//!<  hint for a range for number of async infer requests. If device supports
//!<  streams, the metric provides range for number of IRs per stream.
const char* ov_property_key_range_for_async_infer_requests = "RANGE_FOR_ASYNC_INFER_REQUESTS";

//!<  Read-only property<unsigned int, unsigned int> to provide information about a range for
//!<  streams on platforms where streams are supported
const char* ov_property_key_range_for_streams = "RANGE_FOR_STREAMS";

//!<  Read-only property<char *> to get a string value representing a full device name.
const char* ov_property_key_device_full_name = "FULL_DEVICE_NAME";

//!<  Read-only property<char *> to get a string list of capabilities options per device.
const char* ov_property_key_device_capabilities = "OPTIMIZATION_CAPABILITIES";

//!<  Read-write property<char *> to set/get the directory which will be used to store any data cached
//!<  by plugins.
const char* ov_property_key_cache_dir = "CACHE_DIR";
=======
#include <stdarg.h>
>>>>>>> ed31a46b

#include "common.h"

char* str_to_char_array(const std::string& str) {
    std::unique_ptr<char> _char_array(new char[str.length() + 1]);
    char* char_array = _char_array.release();
    std::copy_n(str.begin(), str.length() + 1, char_array);
    return char_array;
}

ov_status_e ov_get_openvino_version(ov_version_t* version) {
    if (!version) {
        return ov_status_e::INVALID_C_PARAM;
    }

    try {
        ov::Version object = ov::get_openvino_version();

        std::string version_builderNumber = object.buildNumber;
        version->buildNumber = str_to_char_array(version_builderNumber);

        std::string version_description = object.description;
        version->description = str_to_char_array(version_description);
    }
    CATCH_OV_EXCEPTIONS
    return ov_status_e::OK;
}

void ov_version_free(ov_version_t* version) {
    if (!version) {
        return;
    }
    delete[] version->buildNumber;
    version->buildNumber = nullptr;
    delete[] version->description;
    version->description = nullptr;
}

ov_status_e ov_core_create_with_config(const char* xml_config_file, ov_core_t** core) {
    if (!core || !xml_config_file) {
        return ov_status_e::INVALID_C_PARAM;
    }

    try {
        std::unique_ptr<ov_core_t> _core(new ov_core_t);
        _core->object = std::make_shared<ov::Core>(xml_config_file);
        *core = _core.release();
    }
    CATCH_OV_EXCEPTIONS
    return ov_status_e::OK;
}

ov_status_e ov_core_create(ov_core_t** core) {
    return ov_core_create_with_config("", core);
}

void ov_core_free(ov_core_t* core) {
    if (core)
        delete core;
}

ov_status_e ov_core_read_model(const ov_core_t* core,
                               const char* model_path,
                               const char* bin_path,
                               ov_model_t** model) {
    if (!core || !model_path || !model) {
        return ov_status_e::INVALID_C_PARAM;
    }

    try {
        std::string bin = "";
        if (bin_path) {
            bin = bin_path;
        }
        std::unique_ptr<ov_model_t> _model(new ov_model_t);
        _model->object = core->object->read_model(model_path, bin);
        *model = _model.release();
    }
    CATCH_OV_EXCEPTIONS
    return ov_status_e::OK;
}

ov_status_e ov_core_read_model_from_memory(const ov_core_t* core,
                                           const char* model_str,
                                           const ov_tensor_t* weights,
                                           ov_model_t** model) {
    if (!core || !model_str || !model) {
        return ov_status_e::INVALID_C_PARAM;
    }

    try {
        std::unique_ptr<ov_model_t> _model(new ov_model_t);
        if (weights) {
            _model->object = core->object->read_model(model_str, *(weights->object));
        } else {
            _model->object = core->object->read_model(model_str, ov::Tensor());
        }
        *model = _model.release();
    }
    CATCH_OV_EXCEPTIONS
    return ov_status_e::OK;
}

ov_status_e ov_core_compile_model(const ov_core_t* core,
                                  const ov_model_t* model,
                                  const char* device_name,
                                  const size_t property_args_size,
                                  ov_compiled_model_t** compiled_model,
                                  ...) {
    if (!core || !model || !compiled_model || property_args_size % 2 != 0) {
        return ov_status_e::INVALID_C_PARAM;
    }

    try {
        ov::AnyMap property = {};
        va_list args_ptr;
        va_start(args_ptr, compiled_model);
        size_t property_size = property_args_size / 2;
        for (size_t i = 0; i < property_size; i++) {
            GET_PROPERTY_FROM_ARGS_LIST;
        }
        va_end(args_ptr);

        std::string dev_name = "";
        ov::CompiledModel object;
        if (device_name) {
            dev_name = device_name;
            object = core->object->compile_model(model->object, dev_name, property);
        } else {
            object = core->object->compile_model(model->object, property);
        }
        std::unique_ptr<ov_compiled_model_t> _compiled_model(new ov_compiled_model_t);
        _compiled_model->object = std::make_shared<ov::CompiledModel>(std::move(object));
        *compiled_model = _compiled_model.release();
    }
    CATCH_OV_EXCEPTIONS
    return ov_status_e::OK;
}

ov_status_e ov_core_compile_model_from_file(const ov_core_t* core,
                                            const char* model_path,
                                            const char* device_name,
                                            const size_t property_args_size,
                                            ov_compiled_model_t** compiled_model,
                                            ...) {
    if (!core || !model_path || !compiled_model || property_args_size % 2 != 0) {
        return ov_status_e::INVALID_C_PARAM;
    }

    try {
        ov::AnyMap property = {};
        size_t property_size = property_args_size / 2;
        va_list args_ptr;
        va_start(args_ptr, compiled_model);
        for (size_t i = 0; i < property_size; i++) {
            GET_PROPERTY_FROM_ARGS_LIST;
        }
        va_end(args_ptr);

        ov::CompiledModel object;
        std::string dev_name = "";
        if (device_name) {
            dev_name = device_name;
            object = core->object->compile_model(model_path, dev_name, property);
        } else {
            object = core->object->compile_model(model_path, property);
        }
        std::unique_ptr<ov_compiled_model_t> _compiled_model(new ov_compiled_model_t);
        _compiled_model->object = std::make_shared<ov::CompiledModel>(std::move(object));
        *compiled_model = _compiled_model.release();
    }
    CATCH_OV_EXCEPTIONS
    return ov_status_e::OK;
}

ov_status_e ov_core_set_property(const ov_core_t* core, const char* device_name, ...) {
    if (!core) {
        return ov_status_e::INVALID_C_PARAM;
    }

    try {
        ov::AnyMap property = {};
        va_list args_ptr;
        va_start(args_ptr, device_name);
        GET_PROPERTY_FROM_ARGS_LIST;
        va_end(args_ptr);

        if (property.size() == 0) {
            return ov_status_e::INVALID_C_PARAM;
        }

        if (device_name) {
            core->object->set_property(device_name, property);
        } else {
            core->object->set_property(property);
        }
    }
    CATCH_OV_EXCEPTIONS
    return ov_status_e::OK;
}

ov_status_e ov_core_get_property(const ov_core_t* core,
                                 const char* device_name,
                                 const char* property_key,
                                 char** property_value) {
    if (!core || !property_key || !property_value) {
        return ov_status_e::INVALID_C_PARAM;
    }
    try {
        auto value = core->object->get_property(device_name, property_key);
        *property_value = str_to_char_array(value.as<std::string>());
    }
    CATCH_OV_EXCEPTIONS
    return ov_status_e::OK;
}

ov_status_e ov_core_get_available_devices(const ov_core_t* core, ov_available_devices_t* devices) {
    if (!core) {
        return ov_status_e::INVALID_C_PARAM;
    }
    try {
        auto available_devices = core->object->get_available_devices();
        devices->size = available_devices.size();
        std::unique_ptr<char*[]> tmp_devices(new char*[available_devices.size()]);
        for (size_t i = 0; i < available_devices.size(); i++) {
            tmp_devices[i] = str_to_char_array(available_devices[i]);
        }
        devices->devices = tmp_devices.release();
    }
    CATCH_OV_EXCEPTIONS
    return ov_status_e::OK;
}

void ov_available_devices_free(ov_available_devices_t* devices) {
    if (!devices) {
        return;
    }
    for (size_t i = 0; i < devices->size; i++) {
        if (devices->devices[i]) {
            delete[] devices->devices[i];
        }
    }
    if (devices->devices)
        delete[] devices->devices;
    devices->devices = nullptr;
    devices->size = 0;
}

ov_status_e ov_core_import_model(const ov_core_t* core,
                                 const char* content,
                                 const size_t content_size,
                                 const char* device_name,
                                 ov_compiled_model_t** compiled_model) {
    if (!core || !content || !device_name || !compiled_model) {
        return ov_status_e::INVALID_C_PARAM;
    }
    try {
        mem_istream model_stream(content, content_size);
        std::unique_ptr<ov_compiled_model_t> _compiled_model(new ov_compiled_model_t);
        auto object = core->object->import_model(model_stream, device_name);
        _compiled_model->object = std::make_shared<ov::CompiledModel>(std::move(object));
        *compiled_model = _compiled_model.release();
    }
    CATCH_OV_EXCEPTIONS
    return ov_status_e::OK;
}

ov_status_e ov_core_get_versions_by_device_name(const ov_core_t* core,
                                                const char* device_name,
                                                ov_core_version_list_t* versions) {
    if (!core || !device_name || !versions) {
        return ov_status_e::INVALID_C_PARAM;
    }
    try {
        auto object = core->object->get_versions(device_name);
        if (object.empty()) {
            return ov_status_e::NOT_FOUND;
        }
        versions->size = object.size();
        auto tmp_versions(new ov_core_version_t[object.size()]);
        auto iter = object.cbegin();
        for (size_t i = 0; i < object.size(); i++, iter++) {
            const auto& tmp_version_name = iter->first;
            tmp_versions[i].device_name = str_to_char_array(tmp_version_name);

            const auto tmp_version_build_number = iter->second.buildNumber;
            tmp_versions[i].version.buildNumber = str_to_char_array(tmp_version_build_number);

            const auto tmp_version_description = iter->second.description;
            tmp_versions[i].version.description = str_to_char_array(tmp_version_description);
        }
        versions->versions = tmp_versions;
    }
    CATCH_OV_EXCEPTIONS
    return ov_status_e::OK;
}

void ov_core_versions_free(ov_core_version_list_t* versions) {
    if (!versions) {
        return;
    }
    for (size_t i = 0; i < versions->size; i++) {
        if (versions->versions[i].device_name)
            delete[] versions->versions[i].device_name;
        if (versions->versions[i].version.buildNumber)
            delete[] versions->versions[i].version.buildNumber;
        if (versions->versions[i].version.description)
            delete[] versions->versions[i].version.description;
    }

    if (versions->versions)
        delete[] versions->versions;
    versions->versions = nullptr;
}

#ifdef OPENVINO_ENABLE_UNICODE_PATH_SUPPORT
inline std::string wstring_to_string(const std::wstring& wstr) {
#    ifdef _WIN32
    int size_needed = WideCharToMultiByte(CP_UTF8, 0, &wstr[0], (int)wstr.size(), NULL, 0, NULL, NULL);
    std::string strTo(size_needed, 0);
    WideCharToMultiByte(CP_UTF8, 0, &wstr[0], (int)wstr.size(), &strTo[0], size_needed, NULL, NULL);
    return strTo;
#    else
    std::wstring_convert<std::codecvt_utf8<wchar_t>> wstring_decoder;
    return wstring_decoder.to_bytes(wstr);
#    endif
}

ov_status_e ov_core_create_with_config_unicode(const wchar_t* xml_config_file_ws, ov_core_t** core) {
    if (!core || !xml_config_file_ws) {
        return ov_status_e::INVALID_C_PARAM;
    }

    try {
        std::string xml_config_file = wstring_to_string(std::wstring(xml_config_file_ws));
        std::unique_ptr<ov_core_t> _core(new ov_core_t);
        _core->object = std::make_shared<ov::Core>(xml_config_file);
        *core = _core.release();
    }
    CATCH_OV_EXCEPTIONS
    return ov_status_e::OK;
}

ov_status_e ov_core_read_model_unicode(const ov_core_t* core,
                                       const wchar_t* model_path,
                                       const wchar_t* bin_path,
                                       ov_model_t** model) {
    if (!core || !model_path || !model) {
        return ov_status_e::INVALID_C_PARAM;
    }
    try {
        std::wstring model_path_ws = model_path;
        std::wstring bin_path_ws = {};
        if (bin_path) {
            bin_path_ws = bin_path;
        }
        std::unique_ptr<ov_model_t> _model(new ov_model_t);
        _model->object = core->object->read_model(model_path_ws, bin_path_ws);
        *model = _model.release();
    }
    CATCH_OV_EXCEPTIONS
    return ov_status_e::OK;
}

ov_status_e ov_core_compile_model_from_file_unicode(const ov_core_t* core,
                                                    const wchar_t* model_path_ws,
                                                    const char* device_name,
                                                    const ov_properties_t* property,
                                                    ov_compiled_model_t** compiled_model) {
    if (!core || !model_path_ws || !compiled_model) {
        return ov_status_e::INVALID_C_PARAM;
    }

    try {
        std::string model_path = wstring_to_string(std::wstring(model_path_ws));
        ov::CompiledModel object;
        std::string dev_name = "";
        if (device_name) {
            dev_name = device_name;
            object = core->object->compile_model(model_path, dev_name);
        } else {
            object = core->object->compile_model(model_path);
        }
        std::unique_ptr<ov_compiled_model_t> _compiled_model(new ov_compiled_model_t);
        _compiled_model->object = std::make_shared<ov::CompiledModel>(std::move(object));
        *compiled_model = _compiled_model.release();
    }
    CATCH_OV_EXCEPTIONS
    return ov_status_e::OK;
}
#endif<|MERGE_RESOLUTION|>--- conflicted
+++ resolved
@@ -3,50 +3,7 @@
 //
 #include "openvino/c/ov_core.h"
 
-<<<<<<< HEAD
-#include <string>
-
-#include "common.h"
-
-#ifdef _WIN32
-#    include <windows.h>
-#else
-#    ifdef OPENVINO_ENABLE_UNICODE_PATH_SUPPORT
-#        include <codecvt>
-#        include <locale>
-#    endif
-#endif
-//!<  Read-only property<char *> to get a string list of supported read-only properties.
-const char* ov_property_key_supported_properties = "SUPPORTED_PROPERTIES";
-
-//!<  Read-only property<char *> to get a list of available device IDs
-const char* ov_property_key_available_devices = "AVAILABLE_DEVICES";
-
-//!<  Read-only property<uint32_t> to get an unsigned integer value of optimaln
-//!<  number of compiled model infer requests.
-const char* ov_property_key_optimal_number_of_infer_requests = "OPTIMAL_NUMBER_OF_INFER_REQUESTS";
-
-//!<  Read-only property<unsigned int, unsigned int, unsigned int> to provide a
-//!<  hint for a range for number of async infer requests. If device supports
-//!<  streams, the metric provides range for number of IRs per stream.
-const char* ov_property_key_range_for_async_infer_requests = "RANGE_FOR_ASYNC_INFER_REQUESTS";
-
-//!<  Read-only property<unsigned int, unsigned int> to provide information about a range for
-//!<  streams on platforms where streams are supported
-const char* ov_property_key_range_for_streams = "RANGE_FOR_STREAMS";
-
-//!<  Read-only property<char *> to get a string value representing a full device name.
-const char* ov_property_key_device_full_name = "FULL_DEVICE_NAME";
-
-//!<  Read-only property<char *> to get a string list of capabilities options per device.
-const char* ov_property_key_device_capabilities = "OPTIMIZATION_CAPABILITIES";
-
-//!<  Read-write property<char *> to set/get the directory which will be used to store any data cached
-//!<  by plugins.
-const char* ov_property_key_cache_dir = "CACHE_DIR";
-=======
 #include <stdarg.h>
->>>>>>> ed31a46b
 
 #include "common.h"
 
