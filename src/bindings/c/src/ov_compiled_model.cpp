--- conflicted
+++ resolved
@@ -83,26 +83,12 @@
     return ov_status_e::OK;
 }
 
-<<<<<<< HEAD
 ov_status_e ov_compiled_model_set_property(const ov_compiled_model_t* compiled_model, const char* property_key, ...) {
     if (!compiled_model || !property_key) {
-=======
-inline ov_status_e ov_compiled_model_properies_to_anymap(const ov_properties_t* properties, ov::AnyMap& dest) {
-    if (!properties || properties->size <= 0) {
-        return ov_status_e::INVALID_C_PARAM;
-    }
-
-    return ov_status_e::NOT_IMPLEMENTED;
-}
-
-ov_status_e ov_compiled_model_set_property(const ov_compiled_model_t* compiled_model, const ov_properties_t* property) {
-    if (!compiled_model || !property) {
->>>>>>> 2108fe0d
         return ov_status_e::INVALID_C_PARAM;
     }
 
     try {
-<<<<<<< HEAD
         va_list args_ptr;
         va_start(args_ptr, property_key);
 
@@ -112,15 +98,6 @@
         GET_ONE_PROPERTY_FROM_ARGS_LIST(1)
 
         compiled_model->object->set_property(property);
-=======
-        ov::AnyMap dest;
-        auto ret = ov_compiled_model_properies_to_anymap(property, dest);
-        if (ret == ov_status_e::OK) {
-            compiled_model->object->set_property(dest);
-        } else {
-            return ret;
-        }
->>>>>>> 2108fe0d
     }
     CATCH_OV_EXCEPTIONS
 
@@ -129,36 +106,13 @@
 
 ov_status_e ov_compiled_model_get_property(const ov_compiled_model_t* compiled_model,
                                            const char* key,
-<<<<<<< HEAD
                                            char** property_value) {
     if (!compiled_model || !key || !property_value) {
-=======
-                                           ov_any_t* value) {
-    if (!compiled_model || !value || !key) {
->>>>>>> 2108fe0d
         return ov_status_e::INVALID_C_PARAM;
     }
     try {
-<<<<<<< HEAD
         auto value = compiled_model->object->get_property(key);
         *property_value = str_to_char_array(value.as<std::string>());
-=======
-        std::string _key = std::string(key);
-        if (_key == ov_property_key_supported_properties_) {
-            auto supported_properties = compiled_model->object->get_property(ov::supported_properties);
-            std::string tmp_s;
-            for (const auto& i : supported_properties) {
-                tmp_s = tmp_s + "\n" + i;
-            }
-            char* temp = new char[tmp_s.length() + 1];
-            std::copy_n(tmp_s.c_str(), tmp_s.length() + 1, temp);
-            value->ptr = static_cast<void*>(temp);
-            value->size = tmp_s.length() + 1;
-            value->type = ov_any_type_e::CHAR;
-        } else {
-            return ov_status_e::NOT_IMPLEMENTED;
-        }
->>>>>>> 2108fe0d
     }
     CATCH_OV_EXCEPTIONS
     return ov_status_e::OK;
