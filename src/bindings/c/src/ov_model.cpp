// Copyright (C) 2018-2022 Intel Corporation
// SPDX-License-Identifier: Apache-2.0
//
#include "openvino/c/ov_model.h"

#include "common.h"

ov_status_e ov_model_outputs(const ov_model_t* model, ov_output_node_list_t* output_nodes) {
    if (!model || !output_nodes) {
        return ov_status_e::INVALID_C_PARAM;
    }
    try {
        auto results = std::const_pointer_cast<const ov::Model>(model->object)->outputs();
        output_nodes->size = results.size();
        std::unique_ptr<ov_output_const_node_t[]> tmp_output_nodes(new ov_output_const_node_t[output_nodes->size]);

        for (size_t i = 0; i < output_nodes->size; i++) {
            tmp_output_nodes[i].object = std::make_shared<ov::Output<const ov::Node>>(std::move(results[i]));
        }
        output_nodes->output_nodes = tmp_output_nodes.release();
    }
    CATCH_OV_EXCEPTIONS
    return ov_status_e::OK;
}

ov_status_e ov_model_inputs(const ov_model_t* model, ov_output_node_list_t* input_nodes) {
    if (!model || !input_nodes) {
        return ov_status_e::INVALID_C_PARAM;
    }
    try {
        auto results = std::const_pointer_cast<const ov::Model>(model->object)->inputs();
        input_nodes->size = results.size();
        std::unique_ptr<ov_output_const_node_t[]> tmp_output_nodes(new ov_output_const_node_t[input_nodes->size]);

        for (size_t i = 0; i < input_nodes->size; i++) {
            tmp_output_nodes[i].object = std::make_shared<ov::Output<const ov::Node>>(std::move(results[i]));
        }
        input_nodes->output_nodes = tmp_output_nodes.release();
    }
    CATCH_OV_EXCEPTIONS
    return ov_status_e::OK;
}

ov_status_e ov_model_input_by_name(const ov_model_t* model,
                                   const char* tensor_name,
                                   ov_output_const_node_t** input_node) {
    if (!model || !tensor_name || !input_node) {
        return ov_status_e::INVALID_C_PARAM;
    }
    try {
        auto result = std::const_pointer_cast<const ov::Model>(model->object)->input(tensor_name);
        std::unique_ptr<ov_output_const_node_t> _input_node(new ov_output_const_node_t);
        _input_node->object = std::make_shared<ov::Output<const ov::Node>>(std::move(result));
        *input_node = _input_node.release();
    }
    CATCH_OV_EXCEPTIONS
    return ov_status_e::OK;
}

ov_status_e ov_model_input_by_index(const ov_model_t* model, const size_t index, ov_output_const_node_t** input_node) {
    if (!model || !input_node) {
        return ov_status_e::INVALID_C_PARAM;
    }
    try {
        auto result = std::const_pointer_cast<const ov::Model>(model->object)->input(index);
        std::unique_ptr<ov_output_const_node_t> _input_node(new ov_output_const_node_t);
        _input_node->object = std::make_shared<ov::Output<const ov::Node>>(std::move(result));
        *input_node = _input_node.release();
    }
    CATCH_OV_EXCEPTIONS
    return ov_status_e::OK;
}

bool ov_model_is_dynamic(const ov_model_t* model) {
    if (!model) {
        printf("[ERROR] The model is NULL!!!\n");
        return false;
    }
    return model->object->is_dynamic();
}

ov_status_e partial_shape_convert_to_cpp_object(const ov_partial_shape_t* partial_shape,
                                                std::vector<ov::Dimension>& dims) {
    if (!partial_shape) {
        return ov_status_e::INVALID_C_PARAM;
    }

    try {
        if (ov_rank_is_dynamic(&partial_shape->rank)) {
            // Dynamic rank
            dims.emplace_back(ov::Dimension());
        } else {
            // Static rank
            auto rank = partial_shape->rank.max;
            for (auto i = 0; i < rank; i++) {
                auto& _dim = partial_shape->dims[i];
                dims.emplace_back(_dim.min, _dim.max);
            }
        }
    }
    CATCH_OV_EXCEPTIONS

    return ov_status_e::OK;
}

ov_status_e ov_model_reshape_input_by_name(const ov_model_t* model,
                                           const char* tensor_name,
                                           const ov_partial_shape_t* partial_shape) {
    if (!model || !tensor_name || !partial_shape) {
        return ov_status_e::INVALID_C_PARAM;
    }
    try {
        std::map<std::string, ov::PartialShape> in_shape;
<<<<<<< HEAD
        std::vector<ov::Dimension> dims;
        auto ret = partial_shape_convert_to_cpp_object(partial_shape, dims);
        if (ret == ov_status_e::OK) {
            in_shape[tensor_name] = dims;
=======
        if (partial_shape->rank.is_static() &&
            (static_cast<size_t>(partial_shape->rank.get_length()) == partial_shape->dims.size())) {
            in_shape[tensor_name] = partial_shape->dims;
>>>>>>> caf547b5
        } else {
            return ret;
        }
        model->object->reshape(in_shape);
    }
    CATCH_OV_EXCEPTIONS
    return ov_status_e::OK;
}

ov_status_e ov_model_reshape(const ov_model_t* model,
                             const char** tensor_names,
                             const ov_partial_shape_t* partial_shapes,
                             size_t size) {
    if (!model || !tensor_names || !partial_shapes || size < 1) {
        return ov_status_e::INVALID_C_PARAM;
    }
    try {
        std::map<std::string, ov::PartialShape> in_shapes;
<<<<<<< HEAD
        std::vector<ov::Dimension> dims;
        ov_status_e ret = ov_status_e::OK;
        for (auto i = 0; i < size; i++) {
            auto name = tensor_names[i];
            auto pshape = &partial_shapes[i];
            dims.clear();
            ret = partial_shape_convert_to_cpp_object(pshape, dims);
            if (ret == ov_status_e::OK) {
                in_shapes[name] = dims;
=======
        for (size_t i = 0; i < cnt; i++) {
            auto name = tensor_names[i];
            if (partial_shapes[i]->rank.is_static() &&
                (static_cast<size_t>(partial_shapes[i]->rank.get_length()) == partial_shapes[i]->dims.size())) {
                in_shapes[name] = partial_shapes[i]->dims;
>>>>>>> caf547b5
            } else {
                return ret;
            }
        }
        model->object->reshape(in_shapes);
    }
    CATCH_OV_EXCEPTIONS
    return ov_status_e::OK;
}

ov_status_e ov_model_reshape_by_ports(const ov_model_t* model,
                                      size_t* ports,
                                      const ov_partial_shape_t* partial_shapes,
                                      size_t size) {
    if (!model || !ports || !partial_shapes || size < 1) {
        return ov_status_e::INVALID_C_PARAM;
    }
    try {
        std::map<size_t, ov::PartialShape> in_shapes;
<<<<<<< HEAD
        std::vector<ov::Dimension> dims;
        ov_status_e ret = ov_status_e::OK;
        for (auto i = 0; i < size; i++) {
            auto port_id = ports[i];
            auto pshape = &partial_shapes[i];
            dims.clear();
            ret = partial_shape_convert_to_cpp_object(pshape, dims);
            if (ret == ov_status_e::OK) {
                in_shapes[port_id] = dims;
=======
        for (size_t i = 0; i < cnt; i++) {
            auto port_id = ports[i];
            if (partial_shape[i]->rank.is_static() &&
                (static_cast<size_t>(partial_shape[i]->rank.get_length()) == partial_shape[i]->dims.size())) {
                in_shapes[port_id] = partial_shape[i]->dims;
>>>>>>> caf547b5
            } else {
                return ret;
            }
        }
        model->object->reshape(in_shapes);
    }
    CATCH_OV_EXCEPTIONS
    return ov_status_e::OK;
}

ov_status_e ov_model_reshape_single_input(const ov_model_t* model, const ov_partial_shape_t* partial_shape) {
    size_t port = 0;
    return ov_model_reshape_by_ports(model, &port, partial_shape, 1);
}

ov_status_e ov_model_reshape_by_nodes(const ov_model_t* model,
                                      const ov_output_node_t** output_nodes,
                                      const ov_partial_shape_t* partial_shapes,
                                      size_t size) {
    if (!model || !output_nodes || !partial_shapes || size < 1) {
        return ov_status_e::INVALID_C_PARAM;
    }
    try {
        std::map<ov::Output<ov::Node>, ov::PartialShape> in_shapes;
<<<<<<< HEAD
        std::vector<ov::Dimension> dims;
        ov_status_e ret = ov_status_e::OK;
        for (auto i = 0; i < size; i++) {
            auto node = *output_nodes[i]->object;
            auto pshape = &partial_shapes[i];
            dims.clear();
            ret = partial_shape_convert_to_cpp_object(pshape, dims);
            if (ret == ov_status_e::OK) {
                in_shapes[node] = dims;
=======
        for (size_t i = 0; i < cnt; i++) {
            auto node = *output_nodes[i]->object;
            if (partial_shapes[i]->rank.is_static() &&
                (static_cast<size_t>(partial_shapes[i]->rank.get_length()) == partial_shapes[i]->dims.size())) {
                in_shapes[node] = partial_shapes[i]->dims;
>>>>>>> caf547b5
            } else {
                return ret;
            }
        }
        model->object->reshape(in_shapes);
    }
    CATCH_OV_EXCEPTIONS
    return ov_status_e::OK;
}

ov_status_e ov_model_get_friendly_name(const ov_model_t* model, char** friendly_name) {
    if (!model || !friendly_name) {
        return ov_status_e::INVALID_C_PARAM;
    }
    try {
        auto& result = model->object->get_friendly_name();
        *friendly_name = str_to_char_array(result);
    }
    CATCH_OV_EXCEPTIONS
    return ov_status_e::OK;
}

void ov_model_free(ov_model_t* model) {
    if (model)
        delete model;
}<|MERGE_RESOLUTION|>--- conflicted
+++ resolved
@@ -111,16 +111,10 @@
     }
     try {
         std::map<std::string, ov::PartialShape> in_shape;
-<<<<<<< HEAD
         std::vector<ov::Dimension> dims;
         auto ret = partial_shape_convert_to_cpp_object(partial_shape, dims);
         if (ret == ov_status_e::OK) {
             in_shape[tensor_name] = dims;
-=======
-        if (partial_shape->rank.is_static() &&
-            (static_cast<size_t>(partial_shape->rank.get_length()) == partial_shape->dims.size())) {
-            in_shape[tensor_name] = partial_shape->dims;
->>>>>>> caf547b5
         } else {
             return ret;
         }
@@ -139,23 +133,15 @@
     }
     try {
         std::map<std::string, ov::PartialShape> in_shapes;
-<<<<<<< HEAD
         std::vector<ov::Dimension> dims;
         ov_status_e ret = ov_status_e::OK;
-        for (auto i = 0; i < size; i++) {
+        for (size_t i = 0; i < size; i++) {
             auto name = tensor_names[i];
             auto pshape = &partial_shapes[i];
             dims.clear();
             ret = partial_shape_convert_to_cpp_object(pshape, dims);
             if (ret == ov_status_e::OK) {
                 in_shapes[name] = dims;
-=======
-        for (size_t i = 0; i < cnt; i++) {
-            auto name = tensor_names[i];
-            if (partial_shapes[i]->rank.is_static() &&
-                (static_cast<size_t>(partial_shapes[i]->rank.get_length()) == partial_shapes[i]->dims.size())) {
-                in_shapes[name] = partial_shapes[i]->dims;
->>>>>>> caf547b5
             } else {
                 return ret;
             }
@@ -175,23 +161,15 @@
     }
     try {
         std::map<size_t, ov::PartialShape> in_shapes;
-<<<<<<< HEAD
         std::vector<ov::Dimension> dims;
         ov_status_e ret = ov_status_e::OK;
-        for (auto i = 0; i < size; i++) {
+        for (size_t i = 0; i < size; i++) {
             auto port_id = ports[i];
             auto pshape = &partial_shapes[i];
             dims.clear();
             ret = partial_shape_convert_to_cpp_object(pshape, dims);
             if (ret == ov_status_e::OK) {
                 in_shapes[port_id] = dims;
-=======
-        for (size_t i = 0; i < cnt; i++) {
-            auto port_id = ports[i];
-            if (partial_shape[i]->rank.is_static() &&
-                (static_cast<size_t>(partial_shape[i]->rank.get_length()) == partial_shape[i]->dims.size())) {
-                in_shapes[port_id] = partial_shape[i]->dims;
->>>>>>> caf547b5
             } else {
                 return ret;
             }
@@ -216,23 +194,15 @@
     }
     try {
         std::map<ov::Output<ov::Node>, ov::PartialShape> in_shapes;
-<<<<<<< HEAD
         std::vector<ov::Dimension> dims;
         ov_status_e ret = ov_status_e::OK;
-        for (auto i = 0; i < size; i++) {
+        for (size_t i = 0; i < size; i++) {
             auto node = *output_nodes[i]->object;
             auto pshape = &partial_shapes[i];
             dims.clear();
             ret = partial_shape_convert_to_cpp_object(pshape, dims);
             if (ret == ov_status_e::OK) {
                 in_shapes[node] = dims;
-=======
-        for (size_t i = 0; i < cnt; i++) {
-            auto node = *output_nodes[i]->object;
-            if (partial_shapes[i]->rank.is_static() &&
-                (static_cast<size_t>(partial_shapes[i]->rank.get_length()) == partial_shapes[i]->dims.size())) {
-                in_shapes[node] = partial_shapes[i]->dims;
->>>>>>> caf547b5
             } else {
                 return ret;
             }
