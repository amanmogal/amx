--- conflicted
+++ resolved
@@ -3,18 +3,9 @@
 //
 #include "ov_test.hpp"
 
-<<<<<<< HEAD
-void setup_4d_shape(ov_shape_t* shape, int64_t d0, int64_t d1, int64_t d2, int64_t d3) {
+inline void setup_4d_shape(ov_shape_t* shape, int64_t d0, int64_t d1, int64_t d2, int64_t d3) {
     int64_t dims[4] = {d0, d1, d2, d3};
     ov_shape_init(shape, 4, dims);
-=======
-inline void setup_4d_shape(ov_shape_t* shape, int64_t d0, int64_t d1, int64_t d2, int64_t d3) {
-    ov_shape_init(shape, 4);
-    shape->dims[0] = d0;
-    shape->dims[1] = d1;
-    shape->dims[2] = d2;
-    shape->dims[3] = d3;
->>>>>>> caf547b5
 }
 
 TEST(ov_tensor, ov_tensor_create) {
