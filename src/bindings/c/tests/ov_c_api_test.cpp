--- conflicted
+++ resolved
@@ -868,9 +868,6 @@
     ov_core_free(core);
 }
 
-<<<<<<< HEAD
-TEST(ov_tensor, ov_tensor_create) {
-=======
 TEST_P(ov_compiled_model, get_runtime_model) {
     auto device_name = GetParam();
     ov_core_t *core = nullptr;
@@ -943,7 +940,7 @@
     EXPECT_NE(nullptr, input_nodes->output_nodes);
     EXPECT_NE(0, input_nodes->num);
 
-    ov_output_nodes_free(input_nodes);
+    ov_output_node_list_free(input_nodes);
     ov_compiled_model_free(compiled_model);
     ov_model_free(model);
     ov_core_free(core);
@@ -970,7 +967,7 @@
     OV_EXPECT_NOT_OK(ov_compiled_model_get_inputs(nullptr, input_nodes));
     OV_EXPECT_NOT_OK(ov_compiled_model_get_inputs(compiled_model, nullptr));
 
-    ov_output_nodes_free(input_nodes);
+    ov_output_node_list_free(input_nodes);
     ov_compiled_model_free(compiled_model);
     ov_model_free(model);
     ov_core_free(core);
@@ -998,7 +995,7 @@
     EXPECT_NE(nullptr, output_nodes->output_nodes);
     EXPECT_NE(0, output_nodes->num);
 
-    ov_output_nodes_free(output_nodes);
+    ov_output_node_list_free(output_nodes);
     ov_compiled_model_free(compiled_model);
     ov_model_free(model);
     ov_core_free(core);
@@ -1025,7 +1022,7 @@
     OV_EXPECT_NOT_OK(ov_compiled_model_get_outputs(nullptr, output_nodes));
     OV_EXPECT_NOT_OK(ov_compiled_model_get_outputs(compiled_model, nullptr));
 
-    ov_output_nodes_free(output_nodes);
+    ov_output_node_list_free(output_nodes);
     ov_compiled_model_free(compiled_model);
     ov_model_free(model);
     ov_core_free(core);
@@ -1081,8 +1078,7 @@
     ov_core_free(core);
 }
 
-TEST(ov_tensor_create, tensor_create) {
->>>>>>> e479fa6b
+TEST(ov_tensor, ov_tensor_create) {
     ov_element_type_e type = ov_element_type_e::U8;
     ov_shape_t shape = {10, 20, 30, 40};
     ov_tensor_t* tensor = nullptr;
