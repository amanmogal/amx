// Copyright (C) 2018-2022 Intel Corporation
// SPDX-License-Identifier: Apache-2.0
//

// clang-format off
#include <gtest/gtest.h>
#include <stdio.h>
#include <stdlib.h>
#include <condition_variable>
#include <mutex>
#include <c_api/ie_c_api.h>
#include <inference_engine.hpp>
#include "test_model_repo.hpp"
#include <fstream>

static std::string xml_std = TestDataHelpers::generate_model_path("test_model", "test_model_fp32.xml"),
            bin_std = TestDataHelpers::generate_model_path("test_model", "test_model_fp32.bin"),
            input_image_nv12_std = TestDataHelpers::generate_image_path("224x224", "dog6.yuv");

<<<<<<< HEAD
static const char* xml = xml_std.c_str();
static const char* bin = bin_std.c_str();
static const char* input_image = input_image_std.c_str();
static const char* input_image_nv12 = input_image_nv12_std.c_str();
=======
const char* xml = xml_std.c_str();
const char* bin = bin_std.c_str();
const char* input_image_nv12 = input_image_nv12_std.c_str();
>>>>>>> 2503183f

static std::mutex m;
static bool ready = false;
static std::condition_variable condVar;
#ifdef _WIN32
    #ifdef __MINGW32__
        std::string plugins_xml_std = TestDataHelpers::generate_ieclass_xml_path("plugins_mingw.xml");
    #else
        std::string plugins_xml_std = TestDataHelpers::generate_ieclass_xml_path("plugins_win.xml");
    #endif
#elif defined __APPLE__
        std::string plugins_xml_std = TestDataHelpers::generate_ieclass_xml_path("plugins_apple.xml");
#else
        static std::string plugins_xml_std = TestDataHelpers::generate_ieclass_xml_path("plugins.xml");
#endif
static const char* plugins_xml = plugins_xml_std.c_str();

#define IE_EXPECT_OK(...) EXPECT_EQ(IEStatusCode::OK, __VA_ARGS__)
#define IE_ASSERT_OK(...) ASSERT_EQ(IEStatusCode::OK, __VA_ARGS__)
#define IE_EXPECT_NOT_OK(...) EXPECT_NE(IEStatusCode::OK, __VA_ARGS__)

size_t read_image_from_file(const char* img_path, unsigned char *img_data, size_t size) {
    FILE *fp = fopen(img_path, "rb+");
    size_t read_size = 0;

    if (fp) {
        fseek(fp, 0, SEEK_END);
        if (ftell(fp) >= size) {
            fseek(fp, 0, SEEK_SET);
            read_size = fread(img_data, 1, size, fp);
        }
        fclose(fp);
    }
    return read_size;
}

size_t find_device(ie_available_devices_t avai_devices, const char *device_name) {
    for (size_t i = 0; i < avai_devices.num_devices; ++i) {
        if (strstr(avai_devices.devices[i], device_name))
            return i;
    }

    return -1;
}

TEST(ie_c_api_version, apiVersion) {
    ie_version_t version = ie_c_api_version();
    auto ver = InferenceEngine::GetInferenceEngineVersion();
    std::string ver_str = ver->buildNumber;

    EXPECT_EQ(strcmp(version.api_version, ver_str.c_str()), 0);
    ie_version_free(&version);
}

void completion_callback(void *args) {
    ie_infer_request_t *infer_request = (ie_infer_request_t *)args;
    ie_blob_t *output_blob = nullptr;

    IE_EXPECT_OK(ie_infer_request_get_blob(infer_request, "fc_out", &output_blob));

    ie_blob_buffer_t buffer;
    IE_EXPECT_OK(ie_blob_get_buffer(output_blob, &buffer));
    float *output_data = (float *)(buffer.buffer);
    EXPECT_NEAR(output_data[9], 0.f, 1.e-5);

    ie_blob_free(&output_blob);

    std::lock_guard<std::mutex> lock(m);
    ready = true;
    condVar.notify_one();
}

TEST(ie_core_create, coreCreatewithConfig) {
    ie_core_t *core = nullptr;
    IE_ASSERT_OK(ie_core_create(plugins_xml, &core));
    ASSERT_NE(nullptr, core);

    ie_core_free(&core);
}

TEST(ie_core_create, coreCreateNoConfig) {
    ie_core_t *core = nullptr;
    IE_ASSERT_OK(ie_core_create("", &core));
    ASSERT_NE(nullptr, core);

    ie_core_free(&core);
}

TEST(ie_core_get_available_devices, getAvailableDevices) {
    ie_core_t *core = nullptr;
    IE_ASSERT_OK(ie_core_create("", &core));

    ie_available_devices_t avai_devices = {0};
    IE_EXPECT_OK(ie_core_get_available_devices(core, &avai_devices));

    ie_core_available_devices_free(&avai_devices);
    ie_core_free(&core);
}

// TODO: CVS-68982
#ifndef OPENVINO_STATIC_LIBRARY

TEST(ie_core_register_plugin, registerPlugin) {
    ie_core_t *core = nullptr;
    IE_ASSERT_OK(ie_core_create("", &core));
    ASSERT_NE(nullptr, core);

    ie_network_t *network = nullptr;
    IE_EXPECT_OK(ie_core_read_network(core, xml, bin, &network));
    EXPECT_NE(nullptr, network);

    const char *plugin_name = "openvino_intel_cpu_plugin";
    const char *device_name = "BLA";
    IE_EXPECT_OK(ie_core_register_plugin(core, plugin_name, device_name));

    ie_config_t config = {nullptr, nullptr, nullptr};
    ie_executable_network_t *exe_network = nullptr;
    IE_EXPECT_OK(ie_core_load_network(core, network, device_name, &config, &exe_network));
    EXPECT_NE(nullptr, exe_network);

    ie_exec_network_free(&exe_network);
    ie_network_free(&network);
    ie_core_free(&core);
}

TEST(ie_core_register_plugins, registerPlugins) {
    ie_core_t *core = nullptr;
    IE_ASSERT_OK(ie_core_create("", &core));
    ASSERT_NE(nullptr, core);

    ie_network_t *network = nullptr;
    IE_EXPECT_OK(ie_core_read_network(core, xml, bin, &network));
    EXPECT_NE(nullptr, network);

    IE_EXPECT_OK(ie_core_register_plugins(core, plugins_xml));

    ie_config_t config = {nullptr, nullptr, nullptr};
    const char *device_name = "CUSTOM";
    ie_executable_network_t *exe_network = nullptr;
    IE_EXPECT_OK(ie_core_load_network(core, network, device_name, &config, &exe_network));
    EXPECT_NE(nullptr, exe_network);

    ie_exec_network_free(&exe_network);
    ie_network_free(&network);
    ie_core_free(&core);
}

TEST(ie_core_unregister_plugin, unregisterPlugin) {
    ie_core_t *core = nullptr;
    IE_ASSERT_OK(ie_core_create(plugins_xml, &core));
    ASSERT_NE(nullptr, core);

    ie_network_t *network = nullptr;
    IE_EXPECT_OK(ie_core_read_network(core, xml, bin, &network));
    EXPECT_NE(nullptr, network);

    ie_config_t config = {nullptr, nullptr, nullptr};
    const char *device_name = "CUSTOM";
    ie_executable_network_t *exe_network = nullptr;
    IE_EXPECT_OK(ie_core_load_network(core, network, device_name, &config, &exe_network));
    EXPECT_NE(nullptr, exe_network);

    ie_exec_network_free(&exe_network);
    ie_network_free(&network);

    IE_EXPECT_OK(ie_core_unregister_plugin(core, device_name));

    ie_core_free(&core);
}

#endif // !OPENVINO_STATIC_LIBRARY

TEST(ie_core_set_config, setConfig) {
    ie_core_t *core = nullptr;
    IE_ASSERT_OK(ie_core_create("", &core));
    ASSERT_NE(nullptr, core);

    const char *device_name = "CPU";
    ie_config_t config = {"CPU_THREADS_NUM", "3", nullptr};
    IE_EXPECT_OK(ie_core_set_config(core, &config, device_name));

    ie_core_free(&core);
}

TEST(ie_core_get_metric, getMetric) {
    ie_core_t *core = nullptr;
    IE_ASSERT_OK(ie_core_create("", &core));
    ASSERT_NE(nullptr, core);

    const char *device_name = "CPU";
    const char *metric_name = "SUPPORTED_CONFIG_KEYS";
    ie_param_t param;
    param.params = nullptr;
    IE_EXPECT_OK(ie_core_get_metric(core, device_name, metric_name, &param));

    ie_param_free(&param);
    ie_core_free(&core);
}

TEST(ie_core_get_config, getConfig) {
    ie_core_t *core = nullptr;
    IE_ASSERT_OK(ie_core_create("", &core));
    ASSERT_NE(nullptr, core);

    const char *device_name = "CPU";
    const char *config_name = "CPU_THREADS_NUM";
    ie_param_t param;
    param.params = nullptr;
    IE_EXPECT_OK(ie_core_get_config(core, device_name, config_name, &param));
    EXPECT_STREQ(param.params, "0");

    ie_param_free(&param);
    ie_core_free(&core);
}

TEST(ie_core_get_versions, getVersions) {
    ie_core_t *core = nullptr;
    IE_ASSERT_OK(ie_core_create("", &core));
    ASSERT_NE(nullptr, core);

    ie_core_versions_t versions = {0};
    IE_EXPECT_OK(ie_core_get_versions(core, "CPU", &versions));
    EXPECT_EQ(versions.num_vers, 1);

    ie_core_versions_free(&versions);
    ie_core_free(&core);
}

TEST(ie_core_read_network, networkRead) {
    ie_core_t *core = nullptr;
    IE_ASSERT_OK(ie_core_create("", &core));
    ASSERT_NE(nullptr, core);

    ie_network_t *network = nullptr;
    IE_EXPECT_OK(ie_core_read_network(core, xml, bin, &network));
    EXPECT_NE(nullptr, network);

    ie_network_free(&network);
    ie_core_free(&core);
}

static std::vector<uint8_t> content_from_file(const char * filename, bool is_binary) {
    std::vector<uint8_t> result;
    {
        std::ifstream is(filename, is_binary ? std::ifstream::binary | std::ifstream::in : std::ifstream::in);
        if (is) {
            is.seekg(0, std::ifstream::end);
            result.resize(is.tellg());
            if (result.size() > 0) {
                is.seekg(0, std::ifstream::beg);
                is.read(reinterpret_cast<char *>(&result[0]), result.size());
            }
        }
    }
    return result;
}

TEST(ie_core_read_network_from_memory, networkReadFromMemory) {
    ie_core_t *core = nullptr;
    IE_ASSERT_OK(ie_core_create("", &core));
    ASSERT_NE(nullptr, core);

    std::vector<uint8_t> weights_content(content_from_file(bin, true));

    tensor_desc_t weights_desc { ANY, { 1, { weights_content.size() } }, U8 };
    ie_blob_t *weights_blob = nullptr;
    IE_EXPECT_OK(ie_blob_make_memory_from_preallocated(&weights_desc, weights_content.data(), weights_content.size(), &weights_blob));
    EXPECT_NE(nullptr, weights_blob);

    if (weights_blob != nullptr) {
        std::vector<uint8_t> xml_content(content_from_file(xml, false));

        ie_network_t *network = nullptr;
        IE_EXPECT_OK(ie_core_read_network_from_memory(core, xml_content.data(), xml_content.size(), weights_blob, &network));
        EXPECT_NE(nullptr, network);
        if (network != nullptr) {
            ie_network_free(&network);
        }
        ie_blob_free(&weights_blob);
    }
    ie_core_free(&core);
}

TEST(ie_core_export_network_to_file, exportNetworktoFile) {
    ie_core_t *core = nullptr;
    IE_ASSERT_OK(ie_core_create("", &core));
    ASSERT_NE(nullptr, core);

    ie_config_t config = {nullptr, nullptr, nullptr};
    ie_executable_network_t *exe_network = nullptr;

    IE_EXPECT_OK(ie_core_load_network_from_file(core, xml, "HETERO:CPU", &config, &exe_network));
    EXPECT_NE(nullptr, exe_network);

    std::string export_path = TestDataHelpers::generate_model_path("test_model", "exported_model.blob");
    IE_EXPECT_OK(ie_core_export_network(exe_network, export_path.c_str()));
    std::ifstream file(export_path.c_str());
    EXPECT_NE(file.peek(), std::ifstream::traits_type::eof());

    EXPECT_NE(nullptr, exe_network);
    ie_exec_network_free(&exe_network);
    ie_core_free(&core);
}

TEST(ie_core_import_network_from_memory, importNetworkFromMem) {
    ie_core_t *core = nullptr;
    IE_ASSERT_OK(ie_core_create("", &core));
    ASSERT_NE(nullptr, core);

    ie_executable_network_t *exe_network = nullptr;

    IE_EXPECT_OK(ie_core_load_network_from_file(core, xml, "HETERO:CPU", nullptr, &exe_network));
    EXPECT_NE(nullptr, exe_network);

    std::string export_path = TestDataHelpers::generate_model_path("test_model", "exported_model.blob");
    IE_EXPECT_OK(ie_core_export_network(exe_network, export_path.c_str()));

    std::vector<uint8_t> buffer(content_from_file(export_path.c_str(), true));
    ie_executable_network_t *network = nullptr;

    IE_EXPECT_OK(ie_core_import_network_from_memory(core, buffer.data(), buffer.size(), "HETERO:CPU", nullptr, &network));
    EXPECT_NE(nullptr, network);

    ie_exec_network_free(&network);
    ie_exec_network_free(&exe_network);
    ie_core_free(&core);
}

TEST(ie_core_import_network_from_file, importNetworkFromFile) {
    ie_core_t *core = nullptr;
    IE_ASSERT_OK(ie_core_create("", &core));
    ASSERT_NE(nullptr, core);

    ie_config_t conf = {nullptr, nullptr, nullptr};

    ie_executable_network_t *network = nullptr;
    IE_EXPECT_OK(ie_core_load_network_from_file(core, xml, "HETERO:CPU", &conf, &network));
    EXPECT_NE(nullptr, network);

    std::string exported_model = TestDataHelpers::generate_model_path("test_model", "exported_model.blob");
    IE_EXPECT_OK(ie_core_export_network(network, exported_model.c_str()));
    std::ifstream file(exported_model);
    EXPECT_NE(file.peek(), std::ifstream::traits_type::eof());

    ie_executable_network_t *exe_network = nullptr;
    IE_EXPECT_OK(ie_core_import_network(core, exported_model.c_str(), "HETERO:CPU", &conf, &exe_network));
    EXPECT_NE(nullptr, exe_network);

     ie_exec_network_free(&network);
    ie_exec_network_free(&exe_network);
    ie_core_free(&core);
}

TEST(ie_core_import_network_from_file, importNetwork_errorHandling) {
    ie_core_t *core = nullptr;
    IE_ASSERT_OK(ie_core_create("", &core));
    ASSERT_NE(nullptr, core);

    ie_config_t config = {nullptr, nullptr, nullptr};

    ie_executable_network_t *network = nullptr;
    IE_EXPECT_OK(ie_core_load_network_from_file(core, xml, "HETERO:CPU", &config, &network));
    EXPECT_NE(nullptr, network);

    std::string exported_model = TestDataHelpers::generate_model_path("test_model", "exported_model.blob");
    IE_EXPECT_OK(ie_core_export_network(network, exported_model.c_str()));

    ie_executable_network_t *exe_network = nullptr;
    IE_EXPECT_NOT_OK(ie_core_import_network(core, nullptr, "HETERO:CPU", &config, &exe_network));
    EXPECT_EQ(nullptr, exe_network);

    IE_EXPECT_NOT_OK(ie_core_import_network(core, exported_model.c_str(), nullptr, &config, &exe_network));
    EXPECT_EQ(nullptr, exe_network);

    IE_EXPECT_NOT_OK(ie_core_import_network(core, exported_model.c_str(), "HETERO:CPU", &config, nullptr));
    EXPECT_EQ(nullptr, exe_network);

    IE_EXPECT_NOT_OK(ie_core_import_network(core, exported_model.c_str(), "UnregisteredDevice", &config, &exe_network));
    EXPECT_EQ(nullptr, exe_network);

    IE_EXPECT_OK(ie_core_import_network(core, exported_model.c_str(), "HETERO:CPU", nullptr, &exe_network));
    EXPECT_NE(nullptr, exe_network);

    ie_exec_network_free(&network);
    ie_exec_network_free(&exe_network);
    ie_core_free(&core);
}

TEST(ie_core_load_network, loadNetwork) {
    ie_core_t *core = nullptr;
    IE_ASSERT_OK(ie_core_create("", &core));
    ASSERT_NE(nullptr, core);

    ie_network_t *network = nullptr;
    IE_EXPECT_OK(ie_core_read_network(core, xml, bin, &network));
    EXPECT_NE(nullptr, network);

    IE_EXPECT_OK(ie_network_set_input_layout(network, "data", layout_e::NHWC));
    IE_EXPECT_OK(ie_network_set_input_precision(network, "data", precision_e::U8));

    ie_config_t config = {"CPU_THREADS_NUM", "3", nullptr};
    ie_executable_network_t *exe_network = nullptr;
    IE_EXPECT_OK(ie_core_load_network(core, network, "CPU", &config, &exe_network));
    EXPECT_NE(nullptr, exe_network);

    ie_exec_network_free(&exe_network);
    ie_network_free(&network);
    ie_core_free(&core);
}

TEST(ie_core_load_network, loadNetworkNoConfig) {
    ie_core_t *core = nullptr;
    IE_ASSERT_OK(ie_core_create("", &core));
    ASSERT_NE(nullptr, core);

    ie_network_t *network = nullptr;
    IE_EXPECT_OK(ie_core_read_network(core, xml, bin, &network));
    EXPECT_NE(nullptr, network);

    ie_config_t config = {nullptr, nullptr, nullptr};
    ie_executable_network_t *exe_network = nullptr;
    IE_EXPECT_OK(ie_core_load_network(core, network, "CPU", &config, &exe_network));
    EXPECT_NE(nullptr, exe_network);

    ie_exec_network_free(&exe_network);
    ie_network_free(&network);
    ie_core_free(&core);
}

TEST(ie_core_load_network, loadNetworkNullConfig) {
    ie_core_t *core = nullptr;
    IE_ASSERT_OK(ie_core_create("", &core));
    ASSERT_NE(nullptr, core);

    ie_network_t *network = nullptr;
    IE_EXPECT_OK(ie_core_read_network(core, xml, bin, &network));
    EXPECT_NE(nullptr, network);

    ie_executable_network_t *exe_network = nullptr;
    IE_EXPECT_OK(ie_core_load_network(core, network, "CPU", nullptr, &exe_network));
    EXPECT_NE(nullptr, exe_network);

    ie_exec_network_free(&exe_network);
    ie_network_free(&network);
    ie_core_free(&core);
}

TEST(ie_core_load_network_from_file, loadNetworkNoConfig) {
    ie_core_t *core = nullptr;
    IE_ASSERT_OK(ie_core_create("", &core));
    ASSERT_NE(nullptr, core);

    ie_config_t config = {nullptr, nullptr, nullptr};
    ie_executable_network_t *exe_network = nullptr;
    IE_EXPECT_OK(ie_core_load_network_from_file(core, xml, "CPU", &config, &exe_network));
    EXPECT_NE(nullptr, exe_network);

    ie_exec_network_free(&exe_network);
    ie_core_free(&core);
}

TEST(ie_core_load_network_from_file, loadNetworkNullConfig) {
    ie_core_t *core = nullptr;
    IE_ASSERT_OK(ie_core_create("", &core));
    ASSERT_NE(nullptr, core);

    ie_executable_network_t *exe_network = nullptr;
    IE_EXPECT_OK(ie_core_load_network_from_file(core, xml, "CPU", nullptr, &exe_network));
    EXPECT_NE(nullptr, exe_network);

    ie_exec_network_free(&exe_network);
    ie_core_free(&core);
}


TEST(ie_core_load_network_from_file, loadNetwork_errorHandling) {
    ie_core_t *core = nullptr;
    IE_ASSERT_OK(ie_core_create("", &core));
    ASSERT_NE(nullptr, core);

    ie_config_t config = {nullptr, nullptr, nullptr};
    ie_executable_network_t *exe_network = nullptr;
    IE_EXPECT_NOT_OK(ie_core_load_network_from_file(nullptr, xml, "CPU", &config, &exe_network));
    EXPECT_EQ(nullptr, exe_network);

    IE_EXPECT_NOT_OK(ie_core_load_network_from_file(core, nullptr, "CPU", &config, &exe_network));
    EXPECT_EQ(nullptr, exe_network);

    IE_EXPECT_NOT_OK(ie_core_load_network_from_file(core, xml, nullptr, &config, &exe_network));
    EXPECT_EQ(nullptr, exe_network);

    IE_EXPECT_NOT_OK(ie_core_load_network_from_file(core, xml, "CPU", &config, nullptr));
    EXPECT_EQ(nullptr, exe_network);

    IE_EXPECT_NOT_OK(ie_core_load_network_from_file(core, xml, "UnregisteredDevice", &config, &exe_network));
    EXPECT_EQ(nullptr, exe_network);

    ie_core_free(&core);
}

TEST(ie_network_get_name, networkName) {
    ie_core_t *core = nullptr;
    IE_ASSERT_OK(ie_core_create("", &core));
    ASSERT_NE(nullptr, core);

    ie_network_t *network = nullptr;
    IE_EXPECT_OK(ie_core_read_network(core, xml, bin, &network));
    EXPECT_NE(nullptr, network);

    char *network_name = nullptr;
    IE_EXPECT_OK(ie_network_get_name(network, &network_name));

    EXPECT_STREQ(network_name, "test_model");

    ie_network_name_free(&network_name);
    ie_network_free(&network);
    ie_core_free(&core);
}

TEST(ie_network_get_inputs_number, inputNumer) {
    ie_core_t *core = nullptr;
    IE_ASSERT_OK(ie_core_create("", &core));
    ASSERT_NE(nullptr, core);

    ie_network_t *network = nullptr;
    IE_EXPECT_OK(ie_core_read_network(core, xml, bin, &network));
    EXPECT_NE(nullptr, network);

    size_t size;
    IEStatusCode status_result = ie_network_get_inputs_number(network, &size);
    EXPECT_EQ(status_result, IEStatusCode::OK);
    EXPECT_EQ(size, 1);

    ie_network_free(&network);
    ie_core_free(&core);
}

TEST(ie_network_get_input_name, inputName) {
    ie_core_t *core = nullptr;
    IE_ASSERT_OK(ie_core_create("", &core));
    ASSERT_NE(nullptr, core);

    ie_network_t *network = nullptr;
    IE_EXPECT_OK(ie_core_read_network(core, xml, bin, &network));
    EXPECT_NE(nullptr, network);

    char *input_name = nullptr;
    IE_EXPECT_OK(ie_network_get_input_name(network, 0, &input_name));

    EXPECT_STREQ(input_name, "data");

    ie_network_name_free(&input_name);
    ie_network_free(&network);
    ie_core_free(&core);
}

TEST(ie_network_get_input_precision, getPrecision) {
    ie_core_t *core = nullptr;
    IE_ASSERT_OK(ie_core_create("", &core));
    ASSERT_NE(nullptr, core);

    ie_network_t *network = nullptr;
    IE_EXPECT_OK(ie_core_read_network(core, xml, bin, &network));
    EXPECT_NE(nullptr, network);

    const char *name = "data";
    precision_e p;
    IE_EXPECT_OK(ie_network_get_input_precision(network, name, &p));
    EXPECT_EQ(p, precision_e::FP32);

    ie_network_free(&network);
    ie_core_free(&core);
}

TEST(ie_network_get_input_precision, incorrectName) {
    ie_core_t *core = nullptr;
    IE_ASSERT_OK(ie_core_create("", &core));
    ASSERT_NE(nullptr, core);

    ie_network_t *network = nullptr;
    IE_EXPECT_OK(ie_core_read_network(core, xml, bin, &network));
    EXPECT_NE(nullptr, network);

    const char *name = "model";
    precision_e p;
    EXPECT_EQ(IEStatusCode::NOT_FOUND, ie_network_get_input_precision(network, name, &p));

    ie_network_free(&network);
    ie_core_free(&core);
}

TEST(ie_network_set_input_precision, setPrecision) {
    ie_core_t *core = nullptr;
    IE_ASSERT_OK(ie_core_create("", &core));
    ASSERT_NE(nullptr, core);

    ie_network_t *network = nullptr;
    IE_EXPECT_OK(ie_core_read_network(core, xml, bin, &network));
    EXPECT_NE(nullptr, network);

    const char *name = "data";
    const precision_e p = precision_e::FP16;
    IE_EXPECT_OK(ie_network_set_input_precision(network, name, p));
    precision_e p2;
    IE_EXPECT_OK(ie_network_get_input_precision(network, name, &p2));
    EXPECT_EQ(p, p2);

    ie_network_free(&network);
    ie_core_free(&core);
}

TEST(ie_network_get_input_layout, getLayout) {
    ie_core_t *core = nullptr;
    IE_ASSERT_OK(ie_core_create("", &core));
    ASSERT_NE(nullptr, core);

    ie_network_t *network = nullptr;
    IE_EXPECT_OK(ie_core_read_network(core, xml, bin, &network));
    EXPECT_NE(nullptr, network);

    const char *name = "data";
    layout_e l;
    IE_EXPECT_OK(ie_network_get_input_layout(network, name, &l));
    EXPECT_EQ(l, layout_e::NCHW);

    ie_network_free(&network);
    ie_core_free(&core);
}

TEST(ie_network_set_input_layout, setLayout) {
    ie_core_t *core = nullptr;
    IE_ASSERT_OK(ie_core_create("", &core));
    ASSERT_NE(nullptr, core);

    ie_network_t *network = nullptr;
    IE_EXPECT_OK(ie_core_read_network(core, xml, bin, &network));
    EXPECT_NE(nullptr, network);

    const char *name = "data";
    const layout_e l = layout_e ::NHWC;
    IE_EXPECT_OK(ie_network_set_input_layout(network, name, l));
    layout_e l2;
    IE_EXPECT_OK(ie_network_get_input_layout(network, name, &l2));
    EXPECT_EQ(l, l2);

    ie_network_free(&network);
    ie_core_free(&core);
}

TEST(ie_network_get_input_dims, getDims) {
    ie_core_t *core = nullptr;
    IE_ASSERT_OK(ie_core_create("", &core));
    ASSERT_NE(nullptr, core);

    ie_network_t *network = nullptr;
    IE_EXPECT_OK(ie_core_read_network(core, xml, bin, &network));
    EXPECT_NE(nullptr, network);

    const char *name = "data";
    dimensions_t dims_res;
    IE_EXPECT_OK(ie_network_get_input_dims(network, name, &dims_res));
    EXPECT_EQ(dims_res.dims[0], 1);
    EXPECT_EQ(dims_res.dims[1], 3);
    EXPECT_EQ(dims_res.dims[2], 32);
    EXPECT_EQ(dims_res.dims[3], 32);

    ie_network_free(&network);
    ie_core_free(&core);
}

TEST(ie_network_get_input_resize_algorithm, getResizeAlgo) {
    ie_core_t *core = nullptr;
    IE_ASSERT_OK(ie_core_create("", &core));
    ASSERT_NE(nullptr, core);

    ie_network_t *network = nullptr;
    IE_EXPECT_OK(ie_core_read_network(core, xml, bin, &network));
    EXPECT_NE(nullptr, network);

    const char *name = "data";
    resize_alg_e resizeAlg;
    IE_EXPECT_OK(ie_network_get_input_resize_algorithm(network, name, &resizeAlg));
    EXPECT_EQ(resizeAlg, resize_alg_e::NO_RESIZE);

    ie_network_free(&network);
    ie_core_free(&core);
}

TEST(ie_network_set_input_resize_algorithm, setResizeAlgo) {
    ie_core_t *core = nullptr;
    IE_ASSERT_OK(ie_core_create("", &core));
    ASSERT_NE(nullptr, core);

    ie_network_t *network = nullptr;
    IE_EXPECT_OK(ie_core_read_network(core, xml, bin, &network));
    EXPECT_NE(nullptr, network);

    const char *name = "data";
    resize_alg_e resizeAlg = resize_alg_e::RESIZE_BILINEAR;
    IE_EXPECT_OK(ie_network_set_input_resize_algorithm(network, name, resizeAlg));

    resize_alg_e resizeAlg2;
    IE_EXPECT_OK(ie_network_get_input_resize_algorithm(network, name, &resizeAlg2));
    EXPECT_EQ(resizeAlg, resizeAlg2);

    ie_network_free(&network);
    ie_core_free(&core);
}

TEST(ie_network_get_color_format, getColorFormat) {
    ie_core_t *core = nullptr;
    IE_ASSERT_OK(ie_core_create("", &core));
    ASSERT_NE(nullptr, core);

    ie_network_t *network = nullptr;
    IE_EXPECT_OK(ie_core_read_network(core, xml, bin, &network));
    EXPECT_NE(nullptr, network);

    const char *name = "data";
    colorformat_e color;
    IE_EXPECT_OK(ie_network_get_color_format(network, name, &color));
    EXPECT_EQ(color, colorformat_e::RAW);

    ie_network_free(&network);
    ie_core_free(&core);
}

TEST(ie_network_set_color_format, setColorFormat) {
    ie_core_t *core = nullptr;
    IE_ASSERT_OK(ie_core_create("", &core));
    ASSERT_NE(nullptr, core);

    ie_network_t *network = nullptr;
    IE_EXPECT_OK(ie_core_read_network(core, xml, bin, &network));
    EXPECT_NE(nullptr, network);

    const char *name = "data";
    const colorformat_e color = colorformat_e::BGR;
    IE_EXPECT_OK(ie_network_set_color_format(network, name, color));

    colorformat_e color2;
    IE_EXPECT_OK(ie_network_get_color_format(network, name, &color2));
    EXPECT_EQ(color2, colorformat_e::BGR);

    ie_network_free(&network);
    ie_core_free(&core);
}

TEST(ie_network_get_input_shapes, getInputShapes) {
    ie_core_t *core = nullptr;
    IE_ASSERT_OK(ie_core_create("", &core));
    ASSERT_NE(nullptr, core);

    ie_network_t *network = nullptr;
    IE_EXPECT_OK(ie_core_read_network(core, xml, bin, &network));
    EXPECT_NE(nullptr, network);

    input_shapes_t shapes;
    IE_EXPECT_OK(ie_network_get_input_shapes(network, &shapes));
    EXPECT_EQ(shapes.shape_num, 1);

    ie_network_input_shapes_free(&shapes);
    ie_network_free(&network);
    ie_core_free(&core);
}

TEST(ie_network_reshape, reshape) {
    ie_core_t *core = nullptr;
    IE_ASSERT_OK(ie_core_create("", &core));
    ASSERT_NE(nullptr, core);

    ie_network_t *network = nullptr;
    IE_EXPECT_OK(ie_core_read_network(core, xml, bin, &network));
    EXPECT_NE(nullptr, network);

    input_shapes_t inputShapes;
    IE_EXPECT_OK(ie_network_get_input_shapes(network, &inputShapes));

    inputShapes.shapes[0].shape.dims[0] = 2;

    IE_EXPECT_OK(ie_network_reshape(network, inputShapes));

    input_shapes_t inputShapes2;
    IE_EXPECT_OK(ie_network_get_input_shapes(network, &inputShapes2));
    EXPECT_EQ(inputShapes2.shapes[0].shape.dims[0], 2);

    ie_network_input_shapes_free(&inputShapes2);
    ie_network_input_shapes_free(&inputShapes);
    ie_network_free(&network);
    ie_core_free(&core);
}

TEST(ie_network_get_outputs_number, getNumber) {
    ie_core_t *core = nullptr;
    IE_ASSERT_OK(ie_core_create("", &core));
    ASSERT_NE(nullptr, core);

    ie_network_t *network = nullptr;
    IE_EXPECT_OK(ie_core_read_network(core, xml, bin, &network));
    EXPECT_NE(nullptr, network);

    size_t size;
    IE_EXPECT_OK(ie_network_get_outputs_number(network, &size));
    EXPECT_EQ(size, 1);

    ie_network_free(&network);
    ie_core_free(&core);
}

TEST(ie_network_get_output_name, getName) {
    ie_core_t *core = nullptr;
    IE_ASSERT_OK(ie_core_create("", &core));
    ASSERT_NE(nullptr, core);

    ie_network_t *network = nullptr;
    IE_EXPECT_OK(ie_core_read_network(core, xml, bin, &network));
    EXPECT_NE(nullptr, network);

    char *output_name = nullptr;
    IE_EXPECT_OK(ie_network_get_output_name(network, 0, &output_name));
    EXPECT_STREQ(output_name, "fc_out");

    ie_network_name_free(&output_name);
    ie_network_free(&network);
    ie_core_free(&core);
}

TEST(ie_network_get_output_name, incorrectNumber) {
    ie_core_t *core = nullptr;
    IE_ASSERT_OK(ie_core_create("", &core));
    ASSERT_NE(nullptr, core);

    ie_network_t *network = nullptr;
    IE_EXPECT_OK(ie_core_read_network(core, xml, bin, &network));
    EXPECT_NE(nullptr, network);

    char *output_name = nullptr;
    EXPECT_EQ(IEStatusCode::OUT_OF_BOUNDS, ie_network_get_output_name(network, 3, &output_name));

    ie_network_name_free(&output_name);
    ie_network_free(&network);
    ie_core_free(&core);
}

TEST(ie_network_get_output_precision, getPrecision) {
    ie_core_t *core = nullptr;
    IE_ASSERT_OK(ie_core_create("", &core));
    ASSERT_NE(nullptr, core);

    ie_network_t *network = nullptr;
    IE_EXPECT_OK(ie_core_read_network(core, xml, bin, &network));
    EXPECT_NE(nullptr, network);

    const char *name = "fc_out";
    precision_e p;
    IE_EXPECT_OK(ie_network_get_output_precision(network, name, &p));
    EXPECT_EQ(p, precision_e::FP32);

    ie_network_free(&network);
    ie_core_free(&core);
}

TEST(ie_network_set_output_precision, setPrecision) {
    ie_core_t *core = nullptr;
    IE_ASSERT_OK(ie_core_create("", &core));
    ASSERT_NE(nullptr, core);

    ie_network_t *network = nullptr;
    IE_EXPECT_OK(ie_core_read_network(core, xml, bin, &network));
    EXPECT_NE(nullptr, network);

    const char *name = "fc_out";
    precision_e p = precision_e::FP16;
    IE_EXPECT_OK(ie_network_set_output_precision(network, name, p));

    precision_e precision_res;
    IE_EXPECT_OK(ie_network_get_output_precision(network, name, &precision_res));
    EXPECT_EQ(p, precision_res);

    ie_network_free(&network);
    ie_core_free(&core);
}

TEST(ie_network_get_output_layout, getLayout) {
    ie_core_t *core = nullptr;
    IE_ASSERT_OK(ie_core_create("", &core));
    ASSERT_NE(nullptr, core);

    ie_network_t *network = nullptr;
    IE_EXPECT_OK(ie_core_read_network(core, xml, bin, &network));
    EXPECT_NE(nullptr, network);

    const char *name = "fc_out";
    layout_e l;
    IE_EXPECT_OK(ie_network_get_output_layout(network, name, &l));
    EXPECT_EQ(l, layout_e::NC);

    ie_network_free(&network);
    ie_core_free(&core);
}

TEST(ie_network_set_output_layout, setLayout) {
    ie_core_t *core = nullptr;
    IE_ASSERT_OK(ie_core_create("", &core));
    ASSERT_NE(nullptr, core);

    ie_network_t *network = nullptr;
    IE_EXPECT_OK(ie_core_read_network(core, xml, bin, &network));
    EXPECT_NE(nullptr, network);

    const char *name = "fc_out";
    layout_e l = layout_e::CN;
    IE_EXPECT_OK(ie_network_set_output_layout(network, name, l));
    layout_e l_res;
    IE_EXPECT_OK(ie_network_get_output_layout(network, name, &l_res));
    EXPECT_EQ(l, l_res);

    ie_network_free(&network);
    ie_core_free(&core);
}

TEST(ie_network_get_output_dims, getDims) {
    ie_core_t *core = nullptr;
    IE_ASSERT_OK(ie_core_create("", &core));
    ASSERT_NE(nullptr, core);

    ie_network_t *network = nullptr;
    IE_EXPECT_OK(ie_core_read_network(core, xml, bin, &network));
    EXPECT_NE(nullptr, network);

    const char *name = "fc_out";
    dimensions_t dims_res;
    IE_EXPECT_OK(ie_network_get_output_dims(network, name, &dims_res));
    EXPECT_EQ(dims_res.dims[0], 1);
    EXPECT_EQ(dims_res.dims[1], 10);

    ie_network_free(&network);
    ie_core_free(&core);
}

TEST(ie_exec_network_create_infer_request, createInferRquest) {
    ie_core_t *core = nullptr;
    IE_ASSERT_OK(ie_core_create("", &core));
    ASSERT_NE(nullptr, core);

    ie_network_t *network = nullptr;
    IE_EXPECT_OK(ie_core_read_network(core, xml, bin, &network));
    EXPECT_NE(nullptr, network);

    const char *device_name = "CPU";
    ie_config_t config = {nullptr, nullptr, nullptr};
    ie_executable_network_t *exe_network = nullptr;
    IE_EXPECT_OK(ie_core_load_network(core, network,device_name, &config, &exe_network));
    EXPECT_NE(nullptr, exe_network);

    ie_infer_request_t *infer_request = nullptr;
    IE_EXPECT_OK(ie_exec_network_create_infer_request(exe_network, &infer_request));
    EXPECT_NE(nullptr, infer_request);

    ie_infer_request_free(&infer_request);
    ie_exec_network_free(&exe_network);
    ie_network_free(&network);
    ie_core_free(&core);
}

TEST(ie_exec_network_get_config, getConfig) {
    ie_core_t *core = nullptr;
    IE_ASSERT_OK(ie_core_create("", &core));
    ASSERT_NE(nullptr, core);

    ie_network_t *network = nullptr;
    IE_EXPECT_OK(ie_core_read_network(core, xml, bin, &network));
    EXPECT_NE(nullptr, network);

    const char *device_name = "CPU";
    ie_config_t config = {nullptr, nullptr, nullptr};
    ie_executable_network_t *exe_network = nullptr;
    IE_EXPECT_OK(ie_core_load_network(core, network,device_name, &config, &exe_network));
    EXPECT_NE(nullptr, exe_network);

    ie_param_t param;
    param.params = nullptr;
    IE_EXPECT_OK(ie_exec_network_get_config(exe_network, "CPU_THREADS_NUM", &param));

    ie_param_free(&param);
    ie_exec_network_free(&exe_network);
    ie_network_free(&network);
    ie_core_free(&core);
}

TEST(ie_exec_network_set_config, setConfig) {
    ie_core_t *core = nullptr;
    IE_ASSERT_OK(ie_core_create("", &core));
    ASSERT_NE(nullptr, core);

    ie_param_t param;
    if (ie_core_get_metric(core, "GPU", "AVAILABLE_DEVICES", &param) != IEStatusCode::OK) {
        ie_core_free(&core);
        GTEST_SKIP();
    }

    ie_network_t *network = nullptr;
    IE_EXPECT_OK(ie_core_read_network(core, xml, bin, &network));
    EXPECT_NE(nullptr, network);

    const char *device_name = "MULTI:GPU,CPU";
    ie_config_t config = {nullptr, nullptr, nullptr};
    ie_executable_network_t *exe_network = nullptr;
    IE_EXPECT_OK(ie_core_load_network(core, network, device_name, &config, &exe_network));
    EXPECT_NE(nullptr, exe_network);

    ie_config_t config_param = {"MULTI_DEVICE_PRIORITIES", "GPU,CPU", nullptr};
    IE_EXPECT_OK(ie_exec_network_set_config(exe_network, &config_param));

    ie_exec_network_free(&exe_network);
    ie_network_free(&network);
    ie_core_free(&core);
    ie_param_free(&param);
}

TEST(ie_exec_network_get_metric, getMetric) {
    ie_core_t *core = nullptr;
    IE_ASSERT_OK(ie_core_create("", &core));
    ASSERT_NE(nullptr, core);

    ie_network_t *network = nullptr;
    IE_EXPECT_OK(ie_core_read_network(core, xml, bin, &network));
    EXPECT_NE(nullptr, network);

    const char *device_name = "CPU";
    ie_config_t config = {nullptr, nullptr, nullptr};
    ie_executable_network_t *exe_network = nullptr;
    IE_EXPECT_OK(ie_core_load_network(core, network, device_name, &config, &exe_network));
    EXPECT_NE(nullptr, exe_network);

    ie_param_t param;
    param.params = nullptr;
    IE_EXPECT_OK(ie_exec_network_get_metric(exe_network, "SUPPORTED_CONFIG_KEYS", &param));

    ie_param_free(&param);
    ie_exec_network_free(&exe_network);
    ie_network_free(&network);
    ie_core_free(&core);
}

TEST(ie_infer_request_get_blob, getBlob) {
    ie_core_t *core = nullptr;
    IE_ASSERT_OK(ie_core_create("", &core));
    ASSERT_NE(nullptr, core);

    ie_network_t *network = nullptr;
    IE_EXPECT_OK(ie_core_read_network(core, xml, bin, &network));
    EXPECT_NE(nullptr, network);

    char *input_name = nullptr;
    IE_EXPECT_OK(ie_network_get_input_name(network, 0, &input_name));
    const char *device_name = "CPU";
    ie_config_t config = {nullptr, nullptr, nullptr};
    ie_executable_network_t *exe_network = nullptr;
    IE_EXPECT_OK(ie_core_load_network(core, network, device_name, &config, &exe_network));
    EXPECT_NE(nullptr, exe_network);

    ie_infer_request_t *infer_request = nullptr;
    IE_EXPECT_OK(ie_exec_network_create_infer_request(exe_network, &infer_request));
    EXPECT_NE(nullptr, infer_request);

    ie_blob_t *blob = nullptr;
    IE_EXPECT_OK(ie_infer_request_get_blob(infer_request, input_name, &blob));

    ie_blob_free(&blob);
    ie_infer_request_free(&infer_request);
    ie_exec_network_free(&exe_network);
    ie_network_name_free(&input_name);
    ie_network_free(&network);
    ie_core_free(&core);
}

TEST(ie_infer_request_set_blob, setBlob) {
    ie_core_t *core = nullptr;
    IE_ASSERT_OK(ie_core_create("", &core));
    ASSERT_NE(nullptr, core);

    ie_network_t *network = nullptr;
    IE_EXPECT_OK(ie_core_read_network(core, xml, bin, &network));
    EXPECT_NE(nullptr, network);

    dimensions_t dim_t;
    precision_e p = precision_e::U8;
    layout_e l = layout_e::NCHW;
    IE_EXPECT_OK(ie_network_get_input_dims(network, "data", &dim_t));
    IE_EXPECT_OK(ie_network_set_input_layout(network, "data", l));
    IE_EXPECT_OK(ie_network_set_input_precision(network, "data", p));

    const char *device_name = "CPU";
    ie_config_t config = {nullptr, nullptr, nullptr};
    ie_executable_network_t *exe_network = nullptr;
    IE_EXPECT_OK(ie_core_load_network(core, network, device_name, &config, &exe_network));
    EXPECT_NE(nullptr, exe_network);

    ie_infer_request_t *infer_request = nullptr;
    IE_EXPECT_OK(ie_exec_network_create_infer_request(exe_network, &infer_request));
    EXPECT_NE(nullptr, infer_request);

    tensor_desc tensor;
    tensor.dims = dim_t ;
    tensor.precision = p;
    tensor.layout = l;
    ie_blob_t *blob = nullptr;
    IE_EXPECT_OK(ie_blob_make_memory(&tensor, &blob));

    IE_EXPECT_OK(ie_infer_request_set_blob(infer_request, "data", blob));

    ie_blob_deallocate(&blob);
    ie_infer_request_free(&infer_request);
    ie_exec_network_free(&exe_network);
    ie_network_free(&network);
    ie_core_free(&core);
}

TEST(ie_infer_request_infer, infer) {
    ie_core_t *core = nullptr;
    IE_ASSERT_OK(ie_core_create("", &core));
    ASSERT_NE(nullptr, core);

    ie_network_t *network = nullptr;
    IE_EXPECT_OK(ie_core_read_network(core, xml, bin, &network));
    EXPECT_NE(nullptr, network);

    IE_EXPECT_OK(ie_network_set_input_precision(network, "data", precision_e::U8));

    const char *device_name = "CPU";
    ie_config_t config = {nullptr, nullptr, nullptr};
    ie_executable_network_t *exe_network = nullptr;
    IE_EXPECT_OK(ie_core_load_network(core, network, device_name, &config, &exe_network));
    EXPECT_NE(nullptr, exe_network);

    ie_infer_request_t *infer_request = nullptr;
    IE_EXPECT_OK(ie_exec_network_create_infer_request(exe_network, &infer_request));
    EXPECT_NE(nullptr, infer_request);

    ie_blob_t *blob = nullptr;
    IE_EXPECT_OK(ie_infer_request_get_blob(infer_request, "data", &blob));

    dimensions_t dims;
    IE_EXPECT_OK(ie_blob_get_dims(blob, &dims));
    const size_t blob_elems_count = dims.dims[0] * dims.dims[1] * dims.dims[2] * dims.dims[3];

    ie_blob_buffer_t buffer;
    IE_EXPECT_OK(ie_blob_get_buffer(blob, &buffer));
    auto* blob_internal_buffer = (uint8_t*)buffer.buffer;
    std::fill(blob_internal_buffer, blob_internal_buffer + blob_elems_count, uint8_t{0});

    IE_EXPECT_OK(ie_infer_request_infer(infer_request));

    ie_blob_t *output_blob = nullptr;
    IE_EXPECT_OK(ie_infer_request_get_blob(infer_request, "fc_out", &output_blob));
    dimensions_t dim_res;
    IE_EXPECT_OK(ie_blob_get_dims(output_blob, &dim_res));
    EXPECT_EQ(dim_res.ranks, 2);
    EXPECT_EQ(dim_res.dims[1], 10);

    ie_blob_buffer_t out_buffer;
    IE_EXPECT_OK(ie_blob_get_buffer(output_blob, &out_buffer));
    float *output_data = (float *)(out_buffer.buffer);
    EXPECT_NEAR(output_data[9], 0.f, 1.e-5);

    ie_blob_free(&output_blob);
    ie_blob_free(&blob);
    ie_infer_request_free(&infer_request);
    ie_exec_network_free(&exe_network);
    ie_network_free(&network);
    ie_core_free(&core);
}

TEST(ie_infer_request_infer_async, inferAsyncWaitFinish) {
    ie_core_t *core = nullptr;
    IE_ASSERT_OK(ie_core_create("", &core));
    ASSERT_NE(nullptr, core);

    ie_network_t *network = nullptr;
    IE_EXPECT_OK(ie_core_read_network(core, xml, bin, &network));
    EXPECT_NE(nullptr, network);

    IE_EXPECT_OK(ie_network_set_input_precision(network, "data", precision_e::U8));

    const char *device_name = "CPU";
    ie_config_t config = {nullptr, nullptr, nullptr};
    ie_executable_network_t *exe_network = nullptr;
    IE_EXPECT_OK(ie_core_load_network(core, network, device_name, &config, &exe_network));
    EXPECT_NE(nullptr, exe_network);

    ie_infer_request_t *infer_request = nullptr;
    IE_EXPECT_OK(ie_exec_network_create_infer_request(exe_network, &infer_request));
    EXPECT_NE(nullptr, infer_request);

    ie_blob_t *blob = nullptr;
    IE_EXPECT_OK(ie_infer_request_get_blob(infer_request, "data", &blob));

    dimensions_t dims;
    IE_EXPECT_OK(ie_blob_get_dims(blob, &dims));
    const size_t blob_elems_count = dims.dims[0] * dims.dims[1] * dims.dims[2] * dims.dims[3];

    ie_blob_buffer_t buffer;
    IE_EXPECT_OK(ie_blob_get_buffer(blob, &buffer));
    auto* blob_internal_buffer = (uint8_t*)buffer.buffer;
    std::fill(blob_internal_buffer, blob_internal_buffer + blob_elems_count, uint8_t{0});

    IE_EXPECT_OK(ie_infer_request_infer_async(infer_request));

    ie_blob_t *output_blob = nullptr;
    if (!HasFatalFailure()) {
        IE_EXPECT_OK(ie_infer_request_wait(infer_request, -1));

        IE_EXPECT_OK(ie_infer_request_get_blob(infer_request, "fc_out", &output_blob));
        EXPECT_NE(nullptr, output_blob);

        ie_blob_buffer_t out_buffer;
        IE_EXPECT_OK(ie_blob_get_buffer(output_blob, &out_buffer));
        float *output_data = (float *)(out_buffer.buffer);
        EXPECT_NEAR(output_data[9], 0.f, 1.e-5);
    }

    ie_blob_free(&output_blob);
    ie_blob_free(&blob);
    ie_infer_request_free(&infer_request);
    ie_exec_network_free(&exe_network);
    ie_network_free(&network);
    ie_core_free(&core);
}

TEST(ie_infer_request_infer_async, inferAsyncWaitTime) {
    ie_core_t *core = nullptr;
    IE_ASSERT_OK(ie_core_create("", &core));
    ASSERT_NE(nullptr, core);

    ie_network_t *network = nullptr;
    IE_EXPECT_OK(ie_core_read_network(core, xml, bin, &network));
    EXPECT_NE(nullptr, network);

    IE_EXPECT_OK(ie_network_set_input_precision(network, "data", precision_e::U8));

    const char *device_name = "CPU";
    ie_config_t config = {nullptr, nullptr, nullptr};
    ie_executable_network_t *exe_network = nullptr;
    IE_EXPECT_OK(ie_core_load_network(core, network, device_name, &config, &exe_network));
    EXPECT_NE(nullptr, exe_network);

    ie_infer_request_t *infer_request = nullptr;
    IE_EXPECT_OK(ie_exec_network_create_infer_request(exe_network, &infer_request));
    EXPECT_NE(nullptr, infer_request);

    ie_blob_t *blob = nullptr;
    IE_EXPECT_OK(ie_infer_request_get_blob(infer_request, "data", &blob));
    EXPECT_NE(nullptr, blob);

    dimensions_t dims;
    IE_EXPECT_OK(ie_blob_get_dims(blob, &dims));
    const size_t blob_elems_count = dims.dims[0] * dims.dims[1] * dims.dims[2] * dims.dims[3];

    ie_blob_buffer_t buffer;
    IE_EXPECT_OK(ie_blob_get_buffer(blob, &buffer));
    auto* blob_internal_buffer = (uint8_t*)buffer.buffer;
    std::fill(blob_internal_buffer, blob_internal_buffer + blob_elems_count, uint8_t{0});

    IE_EXPECT_OK(ie_infer_request_infer_async(infer_request));

    ie_blob_t *output_blob = nullptr;
    if (!HasFatalFailure()) {
        auto waitStatus = ie_infer_request_wait(infer_request, 10);
        EXPECT_TRUE((IEStatusCode::OK == waitStatus) || (IEStatusCode::RESULT_NOT_READY == waitStatus));
        if (IEStatusCode::RESULT_NOT_READY == waitStatus) {
            IE_EXPECT_OK(ie_infer_request_wait(infer_request, -1));
        }

        IE_EXPECT_OK(ie_infer_request_get_blob(infer_request, "fc_out", &output_blob));

        ie_blob_buffer_t out_buffer;
        IE_EXPECT_OK(ie_blob_get_buffer(output_blob, &out_buffer));
        float *output_data = (float *)(out_buffer.buffer);
        EXPECT_NEAR(output_data[9], 0.f, 1.e-5);
    }

    ie_blob_free(&output_blob);
    ie_blob_free(&blob);
    ie_infer_request_free(&infer_request);
    ie_exec_network_free(&exe_network);
    ie_network_free(&network);
    ie_core_free(&core);
}

TEST(ie_infer_request_set_batch, setBatch) {
    ie_core_t *core = nullptr;
    IE_ASSERT_OK(ie_core_create("", &core));
    ASSERT_NE(nullptr, core);

    const char *device_name = "CPU";
    ie_config_t config = {"DYN_BATCH_ENABLED", "YES", nullptr};
    IE_EXPECT_OK(ie_core_set_config(core, &config, device_name));

    ie_network_t *network = nullptr;
    IE_EXPECT_OK(ie_core_read_network(core, xml, bin, &network));
    EXPECT_NE(nullptr, network);

    ie_executable_network_t *exe_network = nullptr;
    IE_EXPECT_OK(ie_core_load_network(core, network, device_name, &config, &exe_network));
    EXPECT_NE(nullptr, exe_network);

    ie_infer_request_t *infer_request = nullptr;
    IE_EXPECT_OK(ie_exec_network_create_infer_request(exe_network, &infer_request));
    EXPECT_NE(nullptr, infer_request);

    IE_EXPECT_OK(ie_infer_request_set_batch(infer_request, 1));

    ie_infer_request_free(&infer_request);
    ie_exec_network_free(&exe_network);
    ie_network_free(&network);
    ie_core_free(&core);
}

TEST(ie_infer_request_set_batch, setZeroBatch) {
    ie_core_t *core = nullptr;
    IE_ASSERT_OK(ie_core_create("", &core));
    ASSERT_NE(nullptr, core);

    const char *device_name = "CPU";
    ie_config_t config = {"DYN_BATCH_ENABLED", "YES", nullptr};
    IE_EXPECT_OK(ie_core_set_config(core, &config, device_name));

    ie_network_t *network = nullptr;
    IE_EXPECT_OK(ie_core_read_network(core, xml, bin, &network));
    EXPECT_NE(nullptr, network);

    ie_executable_network_t *exe_network = nullptr;
    IE_EXPECT_OK(ie_core_load_network(core, network, device_name, &config, &exe_network));
    EXPECT_NE(nullptr, exe_network);

    ie_infer_request_t *infer_request = nullptr;
    IE_EXPECT_OK(ie_exec_network_create_infer_request(exe_network, &infer_request));
    EXPECT_NE(nullptr, infer_request);

    EXPECT_EQ(IEStatusCode::GENERAL_ERROR, ie_infer_request_set_batch(infer_request, 0));

    ie_infer_request_free(&infer_request);
    ie_exec_network_free(&exe_network);
    ie_network_free(&network);
    ie_core_free(&core);
}

TEST(ie_infer_request_set_batch, setNegativeBatch) {
    ie_core_t *core = nullptr;
    IE_ASSERT_OK(ie_core_create("", &core));
    ASSERT_NE(nullptr, core);

    const char *device_name = "CPU";
    ie_config_t config = {"DYN_BATCH_ENABLED", "YES", nullptr};
    IE_EXPECT_OK(ie_core_set_config(core, &config, device_name));

    ie_network_t *network = nullptr;
    IE_EXPECT_OK(ie_core_read_network(core, xml, bin, &network));
    EXPECT_NE(nullptr, network);

    ie_executable_network_t *exe_network = nullptr;
    IE_EXPECT_OK(ie_core_load_network(core, network, device_name, &config, &exe_network));
    EXPECT_NE(nullptr, exe_network);

    ie_infer_request_t *infer_request = nullptr;
    IE_EXPECT_OK(ie_exec_network_create_infer_request(exe_network, &infer_request));
    EXPECT_NE(nullptr, infer_request);

    EXPECT_EQ(IEStatusCode::GENERAL_ERROR, ie_infer_request_set_batch(infer_request, -1));

    ie_infer_request_free(&infer_request);
    ie_exec_network_free(&exe_network);
    ie_network_free(&network);
    ie_core_free(&core);
}

TEST(ie_blob_make_memory, makeMemory) {

    dimensions_t dim_t;
    dim_t.ranks = 4 ;
    dim_t.dims[0] = 1, dim_t.dims[1] = 3, dim_t.dims[2] = 4, dim_t.dims[3] = 4;
    tensor_desc tensor;
    tensor.dims = dim_t ;
    tensor.precision = precision_e::U8;
    tensor.layout = layout_e::NCHW;

    ie_blob_t *blob = nullptr;
    IE_EXPECT_OK(ie_blob_make_memory(&tensor, &blob));
    EXPECT_NE(nullptr, blob);

    ie_blob_deallocate(&blob);
}

TEST(ie_blob_make_memory_from_preallocated, makeMemoryfromPreallocated) {

    dimensions_t dim_t;
    dim_t.ranks = 4 ;
    dim_t.dims[0] = 1, dim_t.dims[1] = 3, dim_t.dims[2] = 4, dim_t.dims[3] = 4;
    tensor_desc tensor;
    tensor.dims = dim_t ;
    tensor.precision = precision_e::U8;
    tensor.layout = layout_e::NCHW;
    uint8_t array[1][3][4][4]= {0};

    size_t size = 48;
    ie_blob_t *blob = nullptr;
    IE_EXPECT_OK(ie_blob_make_memory_from_preallocated(&tensor, &array, size, &blob));
    EXPECT_NE(nullptr, blob);

    ie_blob_free(&blob);
}

TEST(ie_blob_make_memory_with_roi, makeMemorywithROI) {

    dimensions_t dim_t;
    dim_t.ranks = 4 ;
    dim_t.dims[0] = 1, dim_t.dims[1] = 3, dim_t.dims[2] = 4, dim_t.dims[3] = 4;
    tensor_desc tensor;
    tensor.dims = dim_t ;
    tensor.precision = precision_e::U8;
    tensor.layout = layout_e::NCHW;

    ie_blob_t *input_blob = nullptr;
    IE_EXPECT_OK(ie_blob_make_memory(&tensor, &input_blob));
    EXPECT_NE(nullptr, input_blob);

    roi_t roi = {0, 0, 0, 1, 1};
    ie_blob_t *blob = nullptr;
    IE_EXPECT_OK(ie_blob_make_memory_with_roi(input_blob, &roi, &blob));
    EXPECT_NE(nullptr, blob);

    ie_blob_deallocate(&blob);
    ie_blob_free(&input_blob);
}

TEST(ie_blob_deallocate, blobDeallocate) {
    dimensions_t dim_t;
    dim_t.ranks = 4 ;
    dim_t.dims[0] = 1, dim_t.dims[1] = 3, dim_t.dims[2] = 4, dim_t.dims[3] = 4;
    tensor_desc tensor;
    tensor.dims = dim_t ;
    tensor.precision = precision_e::U8;
    tensor.layout = layout_e::NCHW;

    ie_blob_t *blob = nullptr;
    IE_EXPECT_OK(ie_blob_make_memory(&tensor, &blob));
    EXPECT_NE(nullptr, blob);

    ie_blob_deallocate(&blob);
}

TEST(ie_blob_get_dims, getDims) {
    dimensions_t dim_t;
    dim_t.ranks = 4 ;
    dim_t.dims[0] = 1, dim_t.dims[1] = 3, dim_t.dims[2] = 4, dim_t.dims[3] = 4;
    tensor_desc tensor;
    tensor.dims = dim_t ;
    tensor.precision = precision_e::U8;
    tensor.layout = layout_e::NCHW;

    ie_blob_t *blob = nullptr;
    IE_EXPECT_OK(ie_blob_make_memory(&tensor, &blob));
    EXPECT_NE(nullptr, blob);

    dimensions_t dim_res;
    IE_EXPECT_OK(ie_blob_get_dims(blob, &dim_res));
    EXPECT_EQ(dim_t.ranks, dim_res.ranks);

    ie_blob_deallocate(&blob);
}

TEST(ie_blob_get_layout, getLayout) {

    dimensions_t dim_t;
    dim_t.ranks = 4 ;
    dim_t.dims[0] = 1, dim_t.dims[1] = 3, dim_t.dims[2] = 4, dim_t.dims[3] = 4;
    tensor_desc tensor;
    tensor.dims = dim_t ;
    tensor.precision = precision_e::U8;
    tensor.layout = layout_e::NCHW;

    ie_blob_t *blob = nullptr;
    IE_EXPECT_OK(ie_blob_make_memory(&tensor, &blob));
    EXPECT_NE(nullptr, blob);

    layout_e l;
    IE_EXPECT_OK(ie_blob_get_layout(blob, &l));
    EXPECT_EQ(tensor.layout, l);

    ie_blob_deallocate(&blob);
}

TEST(ie_blob_get_precision, getPrecision) {

    dimensions_t dim_t;
    dim_t.ranks = 4 ;
    dim_t.dims[0] = 1, dim_t.dims[1] = 3, dim_t.dims[2] = 4, dim_t.dims[3] = 4;
    tensor_desc tensor;
    tensor.dims = dim_t ;
    tensor.precision = precision_e::U8;
    tensor.layout = layout_e::NCHW;

    ie_blob_t *blob = nullptr;
    IE_EXPECT_OK(ie_blob_make_memory(&tensor, &blob));
    EXPECT_NE(nullptr, blob);

    precision_e p;
    IEStatusCode status3 = ie_blob_get_precision(blob, &p);
    EXPECT_EQ(status3, IEStatusCode::OK);
    EXPECT_EQ(tensor.precision, p);

    ie_blob_deallocate(&blob);
}

TEST(ie_blob_size, getSize) {

    dimensions_t dim_t;
    dim_t.ranks = 4 ;
    dim_t.dims[0] = 1, dim_t.dims[1] = 3, dim_t.dims[2] = 4, dim_t.dims[3] = 4;
    tensor_desc tensor;
    tensor.dims = dim_t ;
    tensor.precision = precision_e::I16;
    tensor.layout = layout_e::NCHW;

    ie_blob_t *blob = nullptr;
    IE_EXPECT_OK(ie_blob_make_memory(&tensor, &blob));
    EXPECT_NE(nullptr, blob);

    int size_res;
    IE_EXPECT_OK(ie_blob_size(blob, &size_res));
    EXPECT_EQ(size_res, 48);

    ie_blob_deallocate(&blob);
}

TEST(ie_blob_byte_size, getByteSize) {

    dimensions_t dim_t;
    dim_t.ranks = 4 ;
    dim_t.dims[0] = 1, dim_t.dims[1] = 3, dim_t.dims[2] = 4, dim_t.dims[3] = 4;
    tensor_desc tensor;
    tensor.dims = dim_t ;
    tensor.precision = precision_e::I16;
    tensor.layout = layout_e::NCHW;

    ie_blob_t *blob = nullptr;
    IE_EXPECT_OK(ie_blob_make_memory(&tensor, &blob));
    EXPECT_NE(nullptr, blob);

    int size_res;
    IE_EXPECT_OK(ie_blob_byte_size(blob, &size_res));
    EXPECT_EQ(size_res, 96);

    ie_blob_deallocate(&blob);
}

TEST(ie_blob_get_buffer, getBuffer) {

    dimensions_t dim_t;
    dim_t.ranks = 4 ;
    dim_t.dims[0] = 1, dim_t.dims[1] = 3, dim_t.dims[2] = 4, dim_t.dims[3] = 4;
    tensor_desc tensor;
    tensor.dims = dim_t ;
    tensor.precision = precision_e::U8;
    tensor.layout = layout_e::NCHW;

    ie_blob_t *blob = nullptr;
    IE_EXPECT_OK(ie_blob_make_memory(&tensor, &blob));
    EXPECT_NE(nullptr, blob);

    ie_blob_buffer_t blob_buffer;
    IE_EXPECT_OK(ie_blob_get_buffer(blob, &blob_buffer));
    EXPECT_NE(nullptr, blob_buffer.buffer);

    ie_blob_deallocate(&blob);
}

TEST(ie_blob_get_cbuffer, getBuffer) {

    dimensions_t dim_t;
    dim_t.ranks = 4 ;
    dim_t.dims[0] = 1, dim_t.dims[1] = 3, dim_t.dims[2] = 4, dim_t.dims[3] = 4;
    tensor_desc tensor;
    tensor.dims = dim_t ;
    tensor.precision = precision_e::U8;
    tensor.layout = layout_e::NCHW;

    ie_blob_t *blob = nullptr;
    IE_EXPECT_OK(ie_blob_make_memory(&tensor, &blob));
    EXPECT_NE(nullptr, blob);

    ie_blob_buffer_t blob_cbuffer;
    IE_EXPECT_OK(ie_blob_get_buffer(blob, &blob_cbuffer));
    EXPECT_NE(nullptr, blob_cbuffer.cbuffer);

    ie_blob_deallocate(&blob);
}

TEST(ie_infer_set_completion_callback, setCallback) {
    ie_core_t *core = nullptr;
    IE_ASSERT_OK(ie_core_create("", &core));
    ASSERT_NE(nullptr, core);

    ie_network_t *network = nullptr;
    IE_EXPECT_OK(ie_core_read_network(core, xml, bin, &network));
    EXPECT_NE(nullptr, network);

    IE_EXPECT_OK(ie_network_set_input_precision(network, "data", precision_e::U8));

    const char *device_name = "CPU";
    ie_config_t config = {nullptr, nullptr, nullptr};
    ie_executable_network_t *exe_network = nullptr;
    IE_EXPECT_OK(ie_core_load_network(core, network, device_name, &config, &exe_network));
    EXPECT_NE(nullptr, exe_network);

    ie_infer_request_t *infer_request = nullptr;
    IE_EXPECT_OK(ie_exec_network_create_infer_request(exe_network, &infer_request));
    EXPECT_NE(nullptr, infer_request);

    ie_blob_t *blob = nullptr;
    IE_EXPECT_OK(ie_infer_request_get_blob(infer_request, "data", &blob));

    dimensions_t dims;
    IE_EXPECT_OK(ie_blob_get_dims(blob, &dims));
    const size_t blob_elems_count = dims.dims[0] * dims.dims[1] * dims.dims[2] * dims.dims[3];

    ie_blob_buffer_t buffer;
    IE_EXPECT_OK(ie_blob_get_buffer(blob, &buffer));
    auto* blob_internal_buffer = (uint8_t*)buffer.buffer;
    std::fill(blob_internal_buffer, blob_internal_buffer + blob_elems_count, uint8_t{0});

    ie_complete_call_back_t callback;
    callback.completeCallBackFunc = completion_callback;
    callback.args = infer_request;

    IE_EXPECT_OK(ie_infer_set_completion_callback(infer_request, &callback));

    IE_EXPECT_OK(ie_infer_request_infer_async(infer_request));

    if (!HasFatalFailure()) {
        std::unique_lock<std::mutex> lock(m);
        condVar.wait(lock, []{ return ready; });
    }

    ie_blob_free(&blob);
    ie_infer_request_free(&infer_request);
    ie_exec_network_free(&exe_network);
    ie_network_free(&network);
    ie_core_free(&core);
}

TEST(ie_blob_make_memory_nv12, makeNV12Blob) {
    dimensions_t dim_y = {4, {1, 1, 8, 12}}, dim_uv = {4, {1, 2, 4, 6}};
    tensor_desc tensor_y, tensor_uv;
    tensor_y.dims = dim_y;
    tensor_uv.dims = dim_uv;
    tensor_y.precision = tensor_uv.precision = precision_e::U8;
    tensor_y.layout = tensor_uv.layout = layout_e::NHWC;

    ie_blob_t *blob_y = nullptr, *blob_uv = nullptr, *blob_nv12 = nullptr;
    IE_EXPECT_OK(ie_blob_make_memory(&tensor_y, &blob_y));
    IE_EXPECT_OK(ie_blob_make_memory(&tensor_uv, &blob_uv));
    IE_EXPECT_OK(ie_blob_make_memory_nv12(blob_y, blob_uv, &blob_nv12));

    ie_blob_free(&blob_nv12);
    ie_blob_deallocate(&blob_y);
    ie_blob_deallocate(&blob_uv);
}

TEST(ie_blob_make_memory_nv12, cannotMakeNV12BlobFromNullptrBlobs) {
    dimensions_t dim_y = {4, {1, 1, 8, 12}}, dim_uv = {4, {1, 2, 4, 6}};
    tensor_desc tensor_y, tensor_uv;
    tensor_y.dims = dim_y;
    tensor_uv.dims = dim_uv;
    tensor_y.precision = tensor_uv.precision = precision_e::U8;
    tensor_y.layout = tensor_uv.layout = layout_e::NHWC;

    ie_blob_t *blob_y = nullptr, *blob_uv = nullptr, *blob_nv12 = nullptr;
    IE_EXPECT_OK(ie_blob_make_memory(&tensor_y, &blob_y));
    IE_EXPECT_OK(ie_blob_make_memory(&tensor_uv, &blob_uv));
    ie_blob_deallocate(&blob_y);
    ie_blob_deallocate(&blob_uv);

    IE_EXPECT_NOT_OK(ie_blob_make_memory_nv12(blob_y, blob_uv, &blob_nv12));
}

TEST(ie_blob_make_memory_nv12, cannotMakeNV12BlobFromPlanesWithDifferentElementSize) {
    dimensions_t dim_y = {4, {1, 1, 8, 12}}, dim_uv = {4, {1, 2, 4, 6}};
    tensor_desc tensor_y, tensor_uv;
    tensor_y.dims = dim_y;
    tensor_uv.dims = dim_uv;
    tensor_y.precision = precision_e::U8;
    tensor_uv.precision = precision_e::FP32;
    tensor_y.layout = tensor_uv.layout = layout_e::NHWC;

    ie_blob_t *blob_y = nullptr, *blob_uv = nullptr, *blob_nv12 = nullptr;
    IE_EXPECT_OK(ie_blob_make_memory(&tensor_y, &blob_y));
    IE_EXPECT_OK(ie_blob_make_memory(&tensor_uv, &blob_uv));

    IE_EXPECT_NOT_OK(ie_blob_make_memory_nv12(blob_y, blob_uv, &blob_nv12));

    ie_blob_deallocate(&blob_y);
    ie_blob_deallocate(&blob_uv);
}

TEST(ie_blob_make_memory_nv12, cannotMakeNV12BlobFromPlanesWithNonU8Precision) {
    dimensions_t dim_y = {4, {1, 1, 8, 12}}, dim_uv = {4, {1, 2, 4, 6}};
    tensor_desc tensor_y, tensor_uv;
    tensor_y.dims = dim_y;
    tensor_uv.dims = dim_uv;
    tensor_y.precision = tensor_uv.precision = precision_e::FP32;
    tensor_y.layout = tensor_uv.layout = layout_e::NHWC;

    ie_blob_t *blob_y = nullptr, *blob_uv = nullptr, *blob_nv12 = nullptr;
    IE_EXPECT_OK(ie_blob_make_memory(&tensor_y, &blob_y));
    IE_EXPECT_OK(ie_blob_make_memory(&tensor_uv, &blob_uv));

    IE_EXPECT_NOT_OK(ie_blob_make_memory_nv12(blob_y, blob_uv, &blob_nv12));

    ie_blob_deallocate(&blob_y);
    ie_blob_deallocate(&blob_uv);
}

TEST(ie_blob_make_memory_nv12, cannotMakeNV12BlobWithInconsistentBatchSize) {
    dimensions_t dim_y = {4, {1, 1, 8, 12}}, dim_uv = {4, {2, 2, 4, 6}};
    tensor_desc tensor_y, tensor_uv;
    tensor_y.dims = dim_y;
    tensor_uv.dims = dim_uv;
    tensor_y.precision = tensor_uv.precision = precision_e::U8;
    tensor_y.layout = tensor_uv.layout = layout_e::NHWC;

    ie_blob_t *blob_y = nullptr, *blob_uv = nullptr, *blob_nv12 = nullptr;
    IE_EXPECT_OK(ie_blob_make_memory(&tensor_y, &blob_y));
    IE_EXPECT_OK(ie_blob_make_memory(&tensor_uv, &blob_uv));

    IE_EXPECT_NOT_OK(ie_blob_make_memory_nv12(blob_y, blob_uv, &blob_nv12));

    ie_blob_deallocate(&blob_y);
    ie_blob_deallocate(&blob_uv);
}

TEST(ie_blob_make_memory_nv12, cannotMakeNV12BlobWithWrongChannelNumber) {
    dimensions_t dim_y = {4, {1, 1, 8, 12}}, dim_uv = {4, {1, 2, 4, 6}};
    tensor_desc tensor_y, tensor_uv;
    tensor_y.dims = dim_y;
    tensor_uv.dims = dim_uv;
    tensor_y.precision = tensor_uv.precision = precision_e::U8;
    tensor_y.layout = tensor_uv.layout = layout_e::NHWC;

    ie_blob_t *blob_y = nullptr, *blob_uv = nullptr, *blob_nv12 = nullptr;
    IE_EXPECT_OK(ie_blob_make_memory(&tensor_y, &blob_y));
    IE_EXPECT_OK(ie_blob_make_memory(&tensor_uv, &blob_uv));

    IE_EXPECT_NOT_OK(ie_blob_make_memory_nv12(blob_y, blob_y, &blob_nv12));
    IE_EXPECT_NOT_OK(ie_blob_make_memory_nv12(blob_uv, blob_uv, &blob_nv12));
    IE_EXPECT_NOT_OK(ie_blob_make_memory_nv12(blob_uv, blob_y, &blob_nv12));

    ie_blob_deallocate(&blob_y);
    ie_blob_deallocate(&blob_uv);
}

TEST(ie_blob_make_memory_nv12, cannotMakeNV12BlobWithWrongHeightRation) {
    dimensions_t dim_y = {4, {1, 1, 8, 12}}, dim_uv = {4, {1, 2, 2, 6}};
    tensor_desc tensor_y, tensor_uv;
    tensor_y.dims = dim_y;
    tensor_uv.dims = dim_uv;
    tensor_y.precision = tensor_uv.precision = precision_e::U8;
    tensor_y.layout = tensor_uv.layout = layout_e::NHWC;

    ie_blob_t *blob_y = nullptr, *blob_uv = nullptr, *blob_nv12 = nullptr;
    IE_EXPECT_OK(ie_blob_make_memory(&tensor_y, &blob_y));
    IE_EXPECT_OK(ie_blob_make_memory(&tensor_uv, &blob_uv));

    IE_EXPECT_NOT_OK(ie_blob_make_memory_nv12(blob_y, blob_uv, &blob_nv12));

    ie_blob_deallocate(&blob_y);
    ie_blob_deallocate(&blob_uv);
}


TEST(ie_blob_make_memory_nv12, cannotMakeNV12BlobWithWrongWidthRation) {
    dimensions_t dim_y = {4, {1, 1, 8, 12}}, dim_uv = {4, {1, 2, 4, 4}};
    tensor_desc tensor_y, tensor_uv;
    tensor_y.dims = dim_y;
    tensor_uv.dims = dim_uv;
    tensor_y.precision = tensor_uv.precision = precision_e::U8;
    tensor_y.layout = tensor_uv.layout = layout_e::NHWC;

    ie_blob_t *blob_y = nullptr, *blob_uv = nullptr, *blob_nv12 = nullptr;
    IE_EXPECT_OK(ie_blob_make_memory(&tensor_y, &blob_y));
    IE_EXPECT_OK(ie_blob_make_memory(&tensor_uv, &blob_uv));

    IE_EXPECT_NOT_OK(ie_blob_make_memory_nv12(blob_y, blob_uv, &blob_nv12));

    ie_blob_deallocate(&blob_y);
    ie_blob_deallocate(&blob_uv);
}

TEST(ie_blob_make_memory_nv12, NV12BlobInvalidAfterDeallocateYPlane) {
    dimensions_t dim_y = {4, {1, 1, 8, 12}}, dim_uv = {4, {1, 2, 4, 6}};
    tensor_desc tensor_y, tensor_uv;
    tensor_y.dims = dim_y;
    tensor_uv.dims = dim_uv;
    tensor_y.precision = tensor_uv.precision = precision_e::U8;
    tensor_y.layout = tensor_uv.layout = layout_e::NHWC;

    ie_blob_t *blob_y = nullptr, *blob_uv = nullptr, *blob_nv12 = nullptr;
    IE_EXPECT_OK(ie_blob_make_memory(&tensor_y, &blob_y));
    IE_EXPECT_OK(ie_blob_make_memory(&tensor_uv, &blob_uv));
    IE_EXPECT_OK(ie_blob_make_memory_nv12(blob_y, blob_uv, &blob_nv12));

    ie_blob_deallocate(&blob_y);
    ie_blob_buffer_t buffer;
    IE_EXPECT_OK(ie_blob_get_buffer(blob_nv12, &buffer));
    EXPECT_EQ(nullptr, buffer.buffer);

    ie_blob_deallocate(&blob_uv);
    ie_blob_free(&blob_nv12);
}

TEST(ie_blob_make_memory_nv12, NV12BlobInvalidAfterDeallocateUVPlane) {
    dimensions_t dim_y = {4, {1, 1, 8, 12}}, dim_uv = {4, {1, 2, 4, 6}};
    tensor_desc tensor_y, tensor_uv;
    tensor_y.dims = dim_y;
    tensor_uv.dims = dim_uv;
    tensor_y.precision = tensor_uv.precision = precision_e::U8;
    tensor_y.layout = tensor_uv.layout = layout_e::NHWC;

    ie_blob_t *blob_y = nullptr, *blob_uv = nullptr, *blob_nv12 = nullptr;
    IE_EXPECT_OK(ie_blob_make_memory(&tensor_y, &blob_y));
    IE_EXPECT_OK(ie_blob_make_memory(&tensor_uv, &blob_uv));
    IE_EXPECT_OK(ie_blob_make_memory_nv12(blob_y, blob_uv, &blob_nv12));

    ie_blob_deallocate(&blob_uv);
    ie_blob_buffer_t buffer;
    IE_EXPECT_OK(ie_blob_get_buffer(blob_nv12, &buffer));
    EXPECT_EQ(nullptr, buffer.buffer);

    ie_blob_deallocate(&blob_y);
    ie_blob_free(&blob_nv12);
}

#ifdef ENABLE_GAPI_PREPROCESSING

TEST(ie_blob_make_memory_nv12, inferRequestWithNV12Blob) {
    ie_core_t *core = nullptr;
    IE_ASSERT_OK(ie_core_create("", &core));
    ASSERT_NE(nullptr, core);

    ie_network_t *network = nullptr;
    IE_EXPECT_OK(ie_core_read_network(core, xml, bin, &network));
    EXPECT_NE(nullptr, network);

    IE_EXPECT_OK(ie_network_set_input_precision(network, "data", precision_e::U8));
    IE_EXPECT_OK(ie_network_set_input_layout(network, "data", layout_e::NCHW));
    IE_EXPECT_OK(ie_network_set_input_resize_algorithm(network, "data", resize_alg_e::RESIZE_BILINEAR));
    IE_EXPECT_OK(ie_network_set_color_format(network, "data", colorformat_e::NV12));
    IE_EXPECT_OK(ie_network_set_output_precision(network, "fc_out", precision_e::FP32));

    ie_config_t config = {nullptr, nullptr, nullptr};
    ie_executable_network_t *exe_network = nullptr;
    IE_EXPECT_OK(ie_core_load_network(core, network, "CPU", &config, &exe_network));
    EXPECT_NE(nullptr, exe_network);

    ie_infer_request_t *infer_request = nullptr;
    IE_EXPECT_OK(ie_exec_network_create_infer_request(exe_network, &infer_request));
    EXPECT_NE(nullptr, infer_request);

    size_t img_width = 224, img_height = 224;
    size_t img_size = img_width * (img_height * 3 / 2);
    unsigned char *img_data = (unsigned char *)calloc(img_size, sizeof(unsigned char));
    EXPECT_NE(nullptr, img_data);
    EXPECT_EQ(img_size, read_image_from_file(input_image_nv12, img_data, img_size));

    dimensions_t dim_y = {4, {1, 1, img_height, img_width}};
    dimensions_t dim_uv = {4, {1, 2, img_height / 2, img_width / 2}};
    tensor_desc_t tensor_y, tensor_uv;
    tensor_y.dims = dim_y;
    tensor_uv.dims = dim_uv;
    tensor_y.precision = tensor_uv.precision = precision_e::U8;
    tensor_y.layout = tensor_uv.layout = layout_e::NHWC;
    const size_t offset = img_width * img_height;

    ie_blob_t *blob_y = nullptr, *blob_uv = nullptr, *blob_nv12 = nullptr;
    IE_EXPECT_OK(ie_blob_make_memory_from_preallocated(&tensor_y, img_data, img_width * img_height, &blob_y));
    IE_EXPECT_OK(ie_blob_make_memory_from_preallocated(&tensor_uv, img_data + offset, img_width * (img_height / 2), &blob_uv));
    IE_EXPECT_OK(ie_blob_make_memory_nv12(blob_y, blob_uv, &blob_nv12));

    IE_EXPECT_OK(ie_infer_request_set_blob(infer_request, "data", blob_nv12));
    IE_EXPECT_OK(ie_infer_request_infer(infer_request));

    ie_blob_t *output_blob = nullptr;
    IE_EXPECT_OK(ie_infer_request_get_blob(infer_request, "fc_out", &output_blob));
    EXPECT_NE(nullptr, output_blob);

    ie_blob_buffer_t buffer;
    buffer.buffer = nullptr;
    IE_EXPECT_OK(ie_blob_get_buffer(output_blob, &buffer));
    EXPECT_NE(buffer.buffer, nullptr);
    if (buffer.buffer) {
        float *output_data = (float *)(buffer.buffer);
        EXPECT_NEAR(output_data[1], 0.f, 1.e-5);
    }

    ie_blob_free(&output_blob);
    ie_blob_free(&blob_nv12);
    ie_blob_free(&blob_uv);
    ie_blob_free(&blob_y);
    ie_infer_request_free(&infer_request);
    ie_exec_network_free(&exe_network);
    ie_network_free(&network);
    ie_core_free(&core);
    free(img_data);
}

#endif // ENABLE_GAPI_PREPROCESSING

TEST(ie_blob_make_memory_i420, makeI420Blob) {
    dimensions_t dim_y = {4, {1, 1, 8, 12}}, dim_u = {4, {1, 1, 4, 6}}, dim_v = {4, {1, 1, 4, 6}};
    tensor_desc tensor_y, tensor_u, tensor_v;
    tensor_y.dims = dim_y;
    tensor_u.dims = dim_u;
    tensor_v.dims = dim_v;
    tensor_y.precision = tensor_u.precision = tensor_v.precision = precision_e::U8;
    tensor_y.layout = tensor_u.layout = tensor_v.layout = layout_e::NHWC;

    ie_blob_t *blob_y = nullptr, *blob_u = nullptr, *blob_v = nullptr, *blob_i420 = nullptr;
    IE_EXPECT_OK(ie_blob_make_memory(&tensor_y, &blob_y));
    IE_EXPECT_OK(ie_blob_make_memory(&tensor_u, &blob_u));
    IE_EXPECT_OK(ie_blob_make_memory(&tensor_v, &blob_v));
    IE_EXPECT_OK(ie_blob_make_memory_i420(blob_y, blob_u, blob_v, &blob_i420));

    ie_blob_free(&blob_i420);
    ie_blob_deallocate(&blob_y);
    ie_blob_deallocate(&blob_u);
    ie_blob_deallocate(&blob_v);
}

TEST(ie_blob_make_memory_i420, cannotMakeI420BlobFromNullptrBlobs) {
    dimensions_t dim = {4, {1, 1, 8, 12}};
    tensor_desc tensor;
    tensor.dims = dim;
    tensor.precision = precision_e::U8;
    tensor.layout = layout_e::NHWC;

    ie_blob_t *blob = nullptr, *blob_i420 = nullptr;
    IE_EXPECT_OK(ie_blob_make_memory(&tensor, &blob));
    IE_EXPECT_NOT_OK(ie_blob_make_memory_i420(blob, nullptr, nullptr, &blob_i420));
    IE_EXPECT_NOT_OK(ie_blob_make_memory_i420(nullptr, blob, nullptr, &blob_i420));

    ie_blob_deallocate(&blob);
}

TEST(ie_blob_make_memory_i420, cannotMakeI420BlobFromPlanesWithDifferentElementSize) {
    dimensions_t dim_y = {4, {1, 1, 8, 12}}, dim_u = {4, {1, 1, 4, 6}}, dim_v = {4, {1, 1, 4, 6}};
    tensor_desc tensor_y, tensor_u, tensor_v;
    tensor_y.dims = dim_y;
    tensor_u.dims = dim_u;
    tensor_v.dims = dim_v;
    tensor_y.precision = precision_e::U8;
    tensor_u.precision = tensor_v.precision = precision_e::FP32;
    tensor_y.layout = tensor_u.layout = tensor_v.layout = layout_e::NHWC;

    ie_blob_t *blob_y = nullptr, *blob_u = nullptr, *blob_v = nullptr, *blob_i420 = nullptr;
    IE_EXPECT_OK(ie_blob_make_memory(&tensor_y, &blob_y));
    IE_EXPECT_OK(ie_blob_make_memory(&tensor_u, &blob_u));
    IE_EXPECT_OK(ie_blob_make_memory(&tensor_v, &blob_v));
    IE_EXPECT_NOT_OK(ie_blob_make_memory_i420(blob_y, blob_u, blob_v, &blob_i420));

    ie_blob_deallocate(&blob_y);
    ie_blob_deallocate(&blob_u);
    ie_blob_deallocate(&blob_v);
}

TEST(ie_blob_make_memory_i420, cannotMakeI420BlobFromPlanesWithNonU8Precision) {
    dimensions_t dim_y = {4, {1, 1, 8, 12}}, dim_u = {4, {1, 1, 4, 6}}, dim_v = {4, {1, 1, 4, 6}};
    tensor_desc tensor_y, tensor_u, tensor_v;
    tensor_y.dims = dim_y;
    tensor_u.dims = dim_u;
    tensor_v.dims = dim_v;
    tensor_y.precision = tensor_u.precision = tensor_v.precision = precision_e::FP32;
    tensor_y.layout = tensor_u.layout = tensor_v.layout = layout_e::NHWC;

    ie_blob_t *blob_y = nullptr, *blob_u = nullptr, *blob_v = nullptr, *blob_i420 = nullptr;
    IE_EXPECT_OK(ie_blob_make_memory(&tensor_y, &blob_y));
    IE_EXPECT_OK(ie_blob_make_memory(&tensor_u, &blob_u));
    IE_EXPECT_OK(ie_blob_make_memory(&tensor_v, &blob_v));
    IE_EXPECT_NOT_OK(ie_blob_make_memory_i420(blob_y, blob_u, blob_v, &blob_i420));

    ie_blob_deallocate(&blob_y);
    ie_blob_deallocate(&blob_u);
    ie_blob_deallocate(&blob_v);
}

TEST(ie_blob_make_memory_i420, cannotMakeI420BlobFromPlanesWithInconsistentBatchSize) {
    dimensions_t dim_y = {4, {1, 1, 8, 12}}, dim_u = {4, {2, 1, 4, 6}}, dim_v = {4, {1, 1, 4, 6}};
    tensor_desc tensor_y, tensor_u, tensor_v;
    tensor_y.dims = dim_y;
    tensor_u.dims = dim_u;
    tensor_v.dims = dim_v;
    tensor_y.precision = tensor_u.precision = tensor_v.precision = precision_e::U8;
    tensor_y.layout = tensor_u.layout = tensor_v.layout = layout_e::NHWC;

    ie_blob_t *blob_y = nullptr, *blob_u = nullptr, *blob_v = nullptr, *blob_i420 = nullptr;
    IE_EXPECT_OK(ie_blob_make_memory(&tensor_y, &blob_y));
    IE_EXPECT_OK(ie_blob_make_memory(&tensor_u, &blob_u));
    IE_EXPECT_OK(ie_blob_make_memory(&tensor_v, &blob_v));
    IE_EXPECT_NOT_OK(ie_blob_make_memory_i420(blob_y, blob_u, blob_v, &blob_i420));

    ie_blob_deallocate(&blob_y);
    ie_blob_deallocate(&blob_u);
    ie_blob_deallocate(&blob_v);
}

TEST(ie_blob_make_memory_i420, cannotMakeI420BlobFromPlanesWithWrongChannelNumber) {
    dimensions_t dim_y = {4, {1, 1, 8, 12}}, dim_u = {4, {1, 2, 4, 6}}, dim_v = {4, {1, 1, 4, 6}};
    tensor_desc tensor_y, tensor_u, tensor_v;
    tensor_y.dims = dim_y;
    tensor_u.dims = dim_u;
    tensor_v.dims = dim_v;
    tensor_y.precision = tensor_u.precision = tensor_v.precision = precision_e::U8;
    tensor_y.layout = tensor_u.layout = tensor_v.layout = layout_e::NHWC;

    ie_blob_t *blob_y = nullptr, *blob_u = nullptr, *blob_v = nullptr, *blob_i420 = nullptr;
    IE_EXPECT_OK(ie_blob_make_memory(&tensor_y, &blob_y));
    IE_EXPECT_OK(ie_blob_make_memory(&tensor_u, &blob_u));
    IE_EXPECT_OK(ie_blob_make_memory(&tensor_v, &blob_v));
    IE_EXPECT_NOT_OK(ie_blob_make_memory_i420(blob_y, blob_u, blob_v, &blob_i420));

    ie_blob_deallocate(&blob_y);
    ie_blob_deallocate(&blob_u);
    ie_blob_deallocate(&blob_v);
}

TEST(ie_blob_make_memory_i420, cannotMakeI420BlobFromPlanesWithWrongWidthRatio) {
    dimensions_t dim_y = {4, {1, 1, 8, 12}}, dim_u = {4, {1, 1, 4, 4}}, dim_v = {4, {1, 1, 4, 6}};
    tensor_desc tensor_y, tensor_u, tensor_v;
    tensor_y.dims = dim_y;
    tensor_u.dims = dim_u;
    tensor_v.dims = dim_v;
    tensor_y.precision = tensor_u.precision = tensor_v.precision = precision_e::U8;
    tensor_y.layout = tensor_u.layout = tensor_v.layout = layout_e::NHWC;

    ie_blob_t *blob_y = nullptr, *blob_u = nullptr, *blob_v = nullptr, *blob_i420 = nullptr;
    IE_EXPECT_OK(ie_blob_make_memory(&tensor_y, &blob_y));
    IE_EXPECT_OK(ie_blob_make_memory(&tensor_u, &blob_u));
    IE_EXPECT_OK(ie_blob_make_memory(&tensor_v, &blob_v));
    IE_EXPECT_NOT_OK(ie_blob_make_memory_i420(blob_y, blob_u, blob_v, &blob_i420));

    ie_blob_deallocate(&blob_y);
    ie_blob_deallocate(&blob_u);
    ie_blob_deallocate(&blob_v);
}

TEST(ie_blob_make_memory_i420, cannotMakeI420BlobFromPlanesWithWrongHeightRatio) {
    dimensions_t dim_y = {4, {1, 1, 8, 12}}, dim_u = {4, {1, 1, 2, 6}}, dim_v = {4, {1, 1, 4, 6}};
    tensor_desc tensor_y, tensor_u, tensor_v;
    tensor_y.dims = dim_y;
    tensor_u.dims = dim_u;
    tensor_v.dims = dim_v;
    tensor_y.precision = tensor_u.precision = tensor_v.precision = precision_e::U8;
    tensor_y.layout = tensor_u.layout = tensor_v.layout = layout_e::NHWC;

    ie_blob_t *blob_y = nullptr, *blob_u = nullptr, *blob_v = nullptr, *blob_i420 = nullptr;
    IE_EXPECT_OK(ie_blob_make_memory(&tensor_y, &blob_y));
    IE_EXPECT_OK(ie_blob_make_memory(&tensor_u, &blob_u));
    IE_EXPECT_OK(ie_blob_make_memory(&tensor_v, &blob_v));
    IE_EXPECT_NOT_OK(ie_blob_make_memory_i420(blob_y, blob_u, blob_v, &blob_i420));

    ie_blob_deallocate(&blob_y);
    ie_blob_deallocate(&blob_u);
    ie_blob_deallocate(&blob_v);
}

TEST(ie_blob_make_memory_i420, I420BlobInvalidAfterDeallocateYPlane) {
    dimensions_t dim_y = {4, {1, 1, 8, 12}}, dim_u = {4, {1, 1, 4, 6}}, dim_v = {4, {1, 1, 4, 6}};
    tensor_desc tensor_y, tensor_u, tensor_v;
    tensor_y.dims = dim_y;
    tensor_u.dims = dim_u;
    tensor_v.dims = dim_v;
    tensor_y.precision = tensor_u.precision = tensor_v.precision = precision_e::U8;
    tensor_y.layout = tensor_u.layout = tensor_v.layout = layout_e::NHWC;

    ie_blob_t *blob_y = nullptr, *blob_u = nullptr, *blob_v = nullptr, *blob_i420 = nullptr;
    IE_EXPECT_OK(ie_blob_make_memory(&tensor_y, &blob_y));
    IE_EXPECT_OK(ie_blob_make_memory(&tensor_u, &blob_u));
    IE_EXPECT_OK(ie_blob_make_memory(&tensor_v, &blob_v));
    IE_EXPECT_OK(ie_blob_make_memory_i420(blob_y, blob_u, blob_v, &blob_i420));

    ie_blob_deallocate(&blob_y);
    ie_blob_buffer_t i420_buffer;
    IE_EXPECT_OK(ie_blob_get_buffer(blob_i420, &i420_buffer));
    EXPECT_EQ(nullptr, i420_buffer.buffer);

    ie_blob_deallocate(&blob_u);
    ie_blob_deallocate(&blob_v);
    ie_blob_free(&blob_i420);
}

TEST(ie_blob_make_memory_i420, I420BlobInvalidAfterDeallocateUPlane) {
    dimensions_t dim_y = {4, {1, 1, 8, 12}}, dim_u = {4, {1, 1, 4, 6}}, dim_v = {4, {1, 1, 4, 6}};
    tensor_desc tensor_y, tensor_u, tensor_v;
    tensor_y.dims = dim_y;
    tensor_u.dims = dim_u;
    tensor_v.dims = dim_v;
    tensor_y.precision = tensor_u.precision = tensor_v.precision = precision_e::U8;
    tensor_y.layout = tensor_u.layout = tensor_v.layout = layout_e::NHWC;

    ie_blob_t *blob_y = nullptr, *blob_u = nullptr, *blob_v = nullptr, *blob_i420 = nullptr;
    IE_EXPECT_OK(ie_blob_make_memory(&tensor_y, &blob_y));
    IE_EXPECT_OK(ie_blob_make_memory(&tensor_u, &blob_u));
    IE_EXPECT_OK(ie_blob_make_memory(&tensor_v, &blob_v));
    IE_EXPECT_OK(ie_blob_make_memory_i420(blob_y, blob_u, blob_v, &blob_i420));

    ie_blob_deallocate(&blob_u);
    ie_blob_buffer_t i420_buffer;
    IE_EXPECT_OK(ie_blob_get_buffer(blob_i420, &i420_buffer));
    EXPECT_EQ(nullptr, i420_buffer.buffer);

    ie_blob_deallocate(&blob_y);
    ie_blob_deallocate(&blob_v);
    ie_blob_free(&blob_i420);
}

TEST(ie_blob_make_memory_i420, I420BlobInvalidAfterDeallocateVPlane) {
    dimensions_t dim_y = {4, {1, 1, 8, 12}}, dim_u = {4, {1, 1, 4, 6}}, dim_v = {4, {1, 1, 4, 6}};
    tensor_desc tensor_y, tensor_u, tensor_v;
    tensor_y.dims = dim_y;
    tensor_u.dims = dim_u;
    tensor_v.dims = dim_v;
    tensor_y.precision = tensor_u.precision = tensor_v.precision = precision_e::U8;
    tensor_y.layout = tensor_u.layout = tensor_v.layout = layout_e::NHWC;

    ie_blob_t *blob_y = nullptr, *blob_u = nullptr, *blob_v = nullptr, *blob_i420 = nullptr;
    IE_EXPECT_OK(ie_blob_make_memory(&tensor_y, &blob_y));
    IE_EXPECT_OK(ie_blob_make_memory(&tensor_u, &blob_u));
    IE_EXPECT_OK(ie_blob_make_memory(&tensor_v, &blob_v));
    IE_EXPECT_OK(ie_blob_make_memory_i420(blob_y, blob_u, blob_v, &blob_i420));

    ie_blob_deallocate(&blob_v);
    ie_blob_buffer_t i420_buffer;
    IE_EXPECT_OK(ie_blob_get_buffer(blob_i420, &i420_buffer));
    EXPECT_EQ(nullptr, i420_buffer.buffer);

    ie_blob_deallocate(&blob_y);
    ie_blob_deallocate(&blob_u);
    ie_blob_free(&blob_i420);
}

#ifdef ENABLE_GAPI_PREPROCESSING

TEST(ie_blob_make_memory_i420, inferRequestWithI420) {
    ie_core_t *core = nullptr;
    IE_ASSERT_OK(ie_core_create("", &core));
    ASSERT_NE(nullptr, core);

    ie_network_t *network = nullptr;
    IE_EXPECT_OK(ie_core_read_network(core, xml, bin, &network));
    EXPECT_NE(nullptr, network);

    IE_EXPECT_OK(ie_network_set_input_precision(network, "data", precision_e::U8));
    IE_EXPECT_OK(ie_network_set_input_layout(network, "data", layout_e::NCHW));
    IE_EXPECT_OK(ie_network_set_input_resize_algorithm(network, "data", resize_alg_e::RESIZE_BILINEAR));
    IE_EXPECT_OK(ie_network_set_color_format(network, "data", colorformat_e::I420));
    IE_EXPECT_OK(ie_network_set_output_precision(network, "fc_out", precision_e::FP32));

    ie_config_t config = {nullptr, nullptr, nullptr};
    ie_executable_network_t *exe_network = nullptr;
    IE_EXPECT_OK(ie_core_load_network(core, network, "CPU", &config, &exe_network));
    EXPECT_NE(nullptr, exe_network);

    ie_infer_request_t *infer_request = nullptr;
    IE_EXPECT_OK(ie_exec_network_create_infer_request(exe_network, &infer_request));
    EXPECT_NE(nullptr, infer_request);

    size_t img_width = 224, img_height = 224;
    size_t img_size = img_width * (img_height * 3 / 2);
    unsigned char *img_data = (unsigned char *)calloc(img_size, sizeof(unsigned char));
    EXPECT_NE(nullptr, img_data);
    EXPECT_EQ(img_size, read_image_from_file(input_image_nv12, img_data, img_size));

    dimensions_t dim_y = {4, {1, 1, img_height, img_width}};
    dimensions_t dim_u = {4, {1, 1, img_height / 2, img_width / 2}};
    dimensions_t dim_v = {4, {1, 1, img_height / 2, img_width / 2}};
    tensor_desc_t tensor_y, tensor_u, tensor_v;
    tensor_y.dims = dim_y;
    tensor_u.dims = dim_u;
    tensor_v.dims = dim_v;
    tensor_y.precision = tensor_u.precision = tensor_v.precision = precision_e::U8;
    tensor_y.layout = tensor_u.layout = tensor_v.layout = layout_e::NHWC;
    const size_t offset = img_width * img_height;

    ie_blob_t *blob_y = nullptr, *blob_u = nullptr, *blob_v = nullptr, *blob_i420 = nullptr;
    IE_EXPECT_OK(ie_blob_make_memory_from_preallocated(&tensor_y, img_data, img_width * img_height, &blob_y));
    IE_EXPECT_OK(ie_blob_make_memory_from_preallocated(&tensor_u, img_data + offset, img_width * (img_height / 4), &blob_u));
    IE_EXPECT_OK(ie_blob_make_memory_from_preallocated(&tensor_v, img_data + offset * 5 / 4, img_width * (img_height / 4), &blob_v));
    IE_EXPECT_OK(ie_blob_make_memory_i420(blob_y, blob_u, blob_v, &blob_i420));

    IE_EXPECT_OK(ie_infer_request_set_blob(infer_request, "data", blob_i420));
    IE_EXPECT_OK(ie_infer_request_infer(infer_request));

    ie_blob_t *output_blob = nullptr;
    IE_EXPECT_OK(ie_infer_request_get_blob(infer_request, "fc_out", &output_blob));

    ie_blob_buffer_t buffer;
    IE_EXPECT_OK(ie_blob_get_buffer(output_blob, &buffer));
    float *output_data = (float *)(buffer.buffer);
    EXPECT_NEAR(output_data[1], 0.f, 1.e-5);

    ie_blob_free(&output_blob);
    ie_blob_free(&blob_i420);
    ie_blob_free(&blob_v);
    ie_blob_free(&blob_u);
    ie_blob_free(&blob_y);
    ie_infer_request_free(&infer_request);
    ie_exec_network_free(&exe_network);
    ie_network_free(&network);
    ie_core_free(&core);
    free(img_data);
}

#endif // ENABLE_GAPI_PREPROCESSING
// clang-format on<|MERGE_RESOLUTION|>--- conflicted
+++ resolved
@@ -13,24 +13,17 @@
 #include "test_model_repo.hpp"
 #include <fstream>
 
-static std::string xml_std = TestDataHelpers::generate_model_path("test_model", "test_model_fp32.xml"),
+std::string xml_std = TestDataHelpers::generate_model_path("test_model", "test_model_fp32.xml"),
             bin_std = TestDataHelpers::generate_model_path("test_model", "test_model_fp32.bin"),
             input_image_nv12_std = TestDataHelpers::generate_image_path("224x224", "dog6.yuv");
 
-<<<<<<< HEAD
-static const char* xml = xml_std.c_str();
-static const char* bin = bin_std.c_str();
-static const char* input_image = input_image_std.c_str();
-static const char* input_image_nv12 = input_image_nv12_std.c_str();
-=======
 const char* xml = xml_std.c_str();
 const char* bin = bin_std.c_str();
 const char* input_image_nv12 = input_image_nv12_std.c_str();
->>>>>>> 2503183f
-
-static std::mutex m;
-static bool ready = false;
-static std::condition_variable condVar;
+
+std::mutex m;
+bool ready = false;
+std::condition_variable condVar;
 #ifdef _WIN32
     #ifdef __MINGW32__
         std::string plugins_xml_std = TestDataHelpers::generate_ieclass_xml_path("plugins_mingw.xml");
@@ -40,9 +33,9 @@
 #elif defined __APPLE__
         std::string plugins_xml_std = TestDataHelpers::generate_ieclass_xml_path("plugins_apple.xml");
 #else
-        static std::string plugins_xml_std = TestDataHelpers::generate_ieclass_xml_path("plugins.xml");
+        std::string plugins_xml_std = TestDataHelpers::generate_ieclass_xml_path("plugins.xml");
 #endif
-static const char* plugins_xml = plugins_xml_std.c_str();
+const char* plugins_xml = plugins_xml_std.c_str();
 
 #define IE_EXPECT_OK(...) EXPECT_EQ(IEStatusCode::OK, __VA_ARGS__)
 #define IE_ASSERT_OK(...) ASSERT_EQ(IEStatusCode::OK, __VA_ARGS__)
