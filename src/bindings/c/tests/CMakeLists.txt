--- conflicted
+++ resolved
@@ -5,24 +5,9 @@
 # OpenVINO Legacy C API test sample
 set(TARGET_NAME "InferenceEngineCAPITests")
 
-<<<<<<< HEAD
-# Find OpenCV components if exist
-find_package(OpenCV QUIET COMPONENTS core imgproc imgcodecs)
-
-if(NOT OpenCV_FOUND)
-    message(WARNING "OPENCV is disabled or not found, ${TARGET_NAME} is disabled")
-    return()
-endif()
-
-add_executable(${TARGET_NAME} ie_c_api_test.cpp test_model_repo.hpp)
-
-target_link_libraries(${TARGET_NAME} PRIVATE openvino_c ${OpenCV_LIBRARIES}
-    commonTestUtils gtest_main)
-=======
 add_executable(${TARGET_NAME} ie_c_api_test.cpp test_model_repo.hpp)
 
 target_link_libraries(${TARGET_NAME} PRIVATE openvino_c commonTestUtils gtest_main)
->>>>>>> 2503183f
 
 target_compile_definitions(${TARGET_NAME}
     PRIVATE
