--- conflicted
+++ resolved
@@ -26,17 +26,12 @@
     add_dependencies(${TARGET_NAME} ov_auto_plugin)
 endif()
 
-<<<<<<< HEAD
 if(ENABLE_AUTO_BATCH)
     add_dependencies(${TARGET_NAME} ov_auto_batch_plugin)
 endif()
 
-if(ENABLE_MKL_DNN)
-    add_dependencies(${TARGET_NAME} MKLDNNPlugin)
-=======
 if(ENABLE_INTEL_CPU)
     add_dependencies(${TARGET_NAME} ov_intel_cpu_plugin)
->>>>>>> 516272ae
 endif()
 
 if(ENABLE_INTEL_GPU)
