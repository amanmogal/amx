--- conflicted
+++ resolved
@@ -53,46 +53,7 @@
     return;
 }
 
-<<<<<<< HEAD
-inline std::string generate_test_xml_file() {
-#if defined(OPENVINO_ARCH_ARM) || defined(OPENVINO_ARCH_ARM64)
-    std::string tmp_libraryname = "openvino_arm_cpu_plugin";
-#elif defined(OPENVINO_ARCH_X86) || defined(OPENVINO_ARCH_X86_64) || defined(__EMSCRIPTEN__)
-    std::string tmp_libraryname = "openvino_intel_cpu_plugin";
-#elif defined(OPENVINO_ARCH_RISCV64)
-    std::string tmp_libraryname = "openvino_riscv_cpu_plugin";
-#else
-#    error "Undefined system processor"
-#endif
-
-    tmp_libraryname += IE_BUILD_POSTFIX;
-    std::string libraryname = ov::util::make_plugin_library_name({}, tmp_libraryname);
-
-    // Create the file
-    std::string plugin_xml = "plugin_test.xml";
-    std::ofstream plugin_xml_file(plugin_xml);
-
-    // Write to the file
-    plugin_xml_file << "<!--\n";
-    plugin_xml_file << "Copyright (C) 2023 Intel Corporation\n";
-    plugin_xml_file << "SPDX-License-Identifier: Apache-2.0\n";
-    plugin_xml_file << "-->\n";
-    plugin_xml_file << "\n";
-
-    plugin_xml_file << "<ie>\n";
-    plugin_xml_file << "    <plugins>\n";
-    plugin_xml_file << "        <plugin location=\"" << libraryname << "\" name=\"CUSTOM\">\n";
-    plugin_xml_file << "        </plugin>\n";
-    plugin_xml_file << "    </plugins>\n";
-    plugin_xml_file << "</ie>\n";
-
-    // Close the file
-    plugin_xml_file.close();
-    return plugin_xml;
-}
-=======
 std::string generate_test_xml_file();
->>>>>>> a0c8fdbd
 
 inline void delete_test_xml_file() {
     std::remove("plugin_test.xml");
