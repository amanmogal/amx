# OpenVINO Python API

OpenVINO Python API is a part of the OpenVINO library. The component is responsible for:

* Bindings of OpenVINO - allowing users to use the OpenVINO library in their Python code. Python API provides bindings to basic and advanced APIs from OpenVINO Runtime.
* Extending OpenVINO with pythonic features - on top of direct translations from C++, Python API component:
    * Adds specific extensions to support numpy-based data.
    * Provides support for external frameworks inputs.
    * Provides shortcuts and helpers with more pythonic design.
    * Allows to apply advanced concepts, like shared memory, to take full advantage of OpenVINO.

OpenVINO Python API uses [the common codestyle checks](https://github.com/openvinotoolkit/openvino/blob/master/src/bindings/python/docs/contributing.md#contribution-guidelines-and-best-practices) which are adjusted to project needs.

## Key contacts

If you have any questions, feature requests or want us to review your PRs, send us a message or ping us on GitHub via [openvino-ie-python-api-maintainers](https://github.com/orgs/openvinotoolkit/teams/openvino-ie-python-api-maintainers). You can always directly contact everyone from this group.

## Components

OpenVINO PYTHON API has the following structure:

* [docs](./docs/) - folder that contains developer documentation and code examples.
* [src](./src/) - folder with all source files for Python API.
<<<<<<< HEAD
=======
    * [src/compatibility](./src/compatibility/) - sources for compatibility API, including older modules like `ngraph` and `openvino.inference_engine`.
>>>>>>> 771fdc3d
    * [src/openvino](./src/openvino/) - Python sources.
    * [src/openvino/preprocess](./src/openvino/preprocess/) - Torchvision to OpenVINO preprocessing converter.
    * [src/pyopenvino](./src/pyopenvino/) - C++ sources.
* [tests](./tests/) - tests directory for OpenVINO Python API.
* [thirdparty](./thirdparty/) - folder that contains third-party modules like `pybind11`.
* [wheel](./wheel/) - wheel-specific directory that contains all specific requirements and files used during wheel creation.

## Tutorials

If you want to contribute to OpenVINO Python API, here is the list of learning materials and project guidelines:

* [How to contribute](./docs/contributing.md)
* [How to extend OpenVINO Python API](./docs/code_examples.md)
* [How to test OpenVINO Python API](./docs/test_examples.md)
* [How to upgrade local Python version](./docs/python_version_upgrade.md)

## See also

* [OpenVINO™ README](../../../README.md)
* [OpenVINO™ Core Components](../../README.md)
* [OpenVINO™ Python API Reference](https://docs.openvino.ai/2023.3/api/ie_python_api/api.html)
* [OpenVINO™ Python API Advanced Inference](https://docs.openvino.ai/2023.3/openvino_docs_OV_UG_Python_API_inference.html)
* [OpenVINO™ Python API Exclusives](https://docs.openvino.ai/2023.3/openvino_docs_OV_UG_Python_API_exclusives.html)
* [pybind11 repository](https://github.com/pybind/pybind11)
* [pybind11 documentation](https://pybind11.readthedocs.io/en/stable/)<|MERGE_RESOLUTION|>--- conflicted
+++ resolved
@@ -21,10 +21,6 @@
 
 * [docs](./docs/) - folder that contains developer documentation and code examples.
 * [src](./src/) - folder with all source files for Python API.
-<<<<<<< HEAD
-=======
-    * [src/compatibility](./src/compatibility/) - sources for compatibility API, including older modules like `ngraph` and `openvino.inference_engine`.
->>>>>>> 771fdc3d
     * [src/openvino](./src/openvino/) - Python sources.
     * [src/openvino/preprocess](./src/openvino/preprocess/) - Torchvision to OpenVINO preprocessing converter.
     * [src/pyopenvino](./src/pyopenvino/) - C++ sources.
