# OpenVINO Python API

OpenVINO Python API is a part of the OpenVINO library. The component is responsible for:

* Bindings of OpenVINO - allowing users to use the OpenVINO library in their Python code. Python API provides bindings to basic and advanced APIs from OpenVINO Runtime.
* Extending OpenVINO with pythonic features - on top of direct translations from C++, Python API component:
    * Adds specific extensions to support numpy-based data.
    * Provides support for external frameworks inputs.
    * Provides shortcuts and helpers with more pythonic design.
    * Allows to apply advanced concepts, like shared memory, to take full advantage of OpenVINO.

OpenVINO Python API uses [the common codestyle checks](https://github.com/openvinotoolkit/openvino/blob/master/src/bindings/python/docs/contributing.md#contribution-guidelines-and-best-practices) which are adjusted to project needs.

## Key contacts

If you have any questions, feature requests or want us to review your PRs, send us a message or ping us on GitHub via [openvino-ie-python-api-maintainers](https://github.com/orgs/openvinotoolkit/teams/openvino-ie-python-api-maintainers). You can always directly contact everyone from this group.

## Components

OpenVINO PYTHON API has the following structure:

* [docs](./docs/) - folder that contains developer documentation and code examples.
* [src](./src/) - folder with all source files for Python API.
<<<<<<< HEAD
    * [src/openvino](./src/openvino/) - Python sources.
    * [src/pyopenvino](./src/pyopenvino/) - C++ sources.
* [tests](./tests/) - tests directory for OpenVINO Python API.
=======
    * [src/compatibility](./src/compatibility/) - sources for compatibility API, including older modules like `ngraph` and `openvino.inference_engine`.
    * [src/openvino](./src/openvino/) - Python sources for current API.
    * [src/openvino/preprocess](./src/openvino/preprocess/) - Torchvision to OpenVINO preprocessing converter.
    * [src/pyopenvino](./src/pyopenvino/) - C++ sources for current API.
* [tests](./tests/) - tests directory for current API.
* [tests_compatibility](./tests_compatibility/) - tests directory for compatibility API.
>>>>>>> 4cf85dbd
* [thirdparty](./thirdparty/) - folder that contains third-party modules like `pybind11`.
* [wheel](./wheel/) - wheel-specific directory that contains all specific requirements and files used during wheel creation.

## Tutorials

If you want to contribute to OpenVINO Python API, here is the list of learning materials and project guidelines:

* [How to contribute](./docs/contributing.md)
* [How to extend OpenVINO Python API](./docs/code_examples.md)
* [How to test OpenVINO Python API](./docs/test_examples.md)
* [How to upgrade local Python version](./docs/python_version_upgrade.md)

## See also

* [OpenVINO™ README](../../../README.md)
* [OpenVINO™ Core Components](../../README.md)
* [OpenVINO™ Python API Reference](https://docs.openvino.ai/2023.2/api/ie_python_api/api.html)
* [OpenVINO™ Python API Advanced Inference](https://docs.openvino.ai/2023.2/openvino_docs_OV_UG_Python_API_inference.html)
* [OpenVINO™ Python API Exclusives](https://docs.openvino.ai/2023.2/openvino_docs_OV_UG_Python_API_exclusives.html)
* [pybind11 repository](https://github.com/pybind/pybind11)
* [pybind11 documentation](https://pybind11.readthedocs.io/en/stable/)<|MERGE_RESOLUTION|>--- conflicted
+++ resolved
@@ -21,18 +21,10 @@
 
 * [docs](./docs/) - folder that contains developer documentation and code examples.
 * [src](./src/) - folder with all source files for Python API.
-<<<<<<< HEAD
     * [src/openvino](./src/openvino/) - Python sources.
+    * [src/openvino/preprocess](./src/openvino/preprocess/) - Torchvision to OpenVINO preprocessing converter.
     * [src/pyopenvino](./src/pyopenvino/) - C++ sources.
 * [tests](./tests/) - tests directory for OpenVINO Python API.
-=======
-    * [src/compatibility](./src/compatibility/) - sources for compatibility API, including older modules like `ngraph` and `openvino.inference_engine`.
-    * [src/openvino](./src/openvino/) - Python sources for current API.
-    * [src/openvino/preprocess](./src/openvino/preprocess/) - Torchvision to OpenVINO preprocessing converter.
-    * [src/pyopenvino](./src/pyopenvino/) - C++ sources for current API.
-* [tests](./tests/) - tests directory for current API.
-* [tests_compatibility](./tests_compatibility/) - tests directory for compatibility API.
->>>>>>> 4cf85dbd
 * [thirdparty](./thirdparty/) - folder that contains third-party modules like `pybind11`.
 * [wheel](./wheel/) - wheel-specific directory that contains all specific requirements and files used during wheel creation.
 
