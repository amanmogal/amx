# -*- coding: utf-8 -*-
# Copyright (C) 2022 Intel Corporation
# SPDX-License-Identifier: Apache-2.0
import numpy as np

from openvino.runtime import PartialShape, opset8
from openvino.runtime.passes import Matcher, WrapType, Or, AnyInput
from openvino.runtime.passes import (
    consumers_count,
    has_static_dim,
    has_static_dims,
    has_static_shape,
    has_static_rank,
    type_matches,
    type_matches_any,
)
from openvino.runtime.utils.types import get_element_type

from utils.utils import expect_exception


def test_wrap_type_pattern_type():
<<<<<<< HEAD
    for i in range(1, 9):
        WrapType(f"opset{i}.Parameter")
        WrapType(f"opset{i}::Parameter")
=======
    last_opstet_number = 9
    for i in range(1, last_opstet_number + 1):
        WrapType("opset{}.Parameter".format(i))
        WrapType("opset{}::Parameter".format(i))
>>>>>>> 860a074f

    # Negative check not to forget to update opset map in get_type function
    expect_exception(lambda: WrapType("opset10.Parameter"), "Unsupported opset type: opset10")

    # Generic negative test cases
    expect_exception(lambda: WrapType(""))
    expect_exception(lambda: WrapType("opset8"))
    expect_exception(lambda: WrapType("Parameter"))
    expect_exception(lambda: WrapType("opset.Parameter"))
    expect_exception(lambda: WrapType("opset8,Parameter"))
    expect_exception(lambda: WrapType("Parameter.opset8"))


def test_wrap_type_ctors():
    param = opset8.parameter(PartialShape([1, 3, 22, 22]))
    relu = opset8.relu(param.output(0))
    slope = opset8.parameter(PartialShape([]))
    prelu = opset8.prelu(param.output(0), slope.output(0))

    matcher = Matcher(WrapType(["opset8.Relu", "opset8.PRelu"]), "FindActivation")
    assert matcher.match(relu)
    assert matcher.match(prelu)

    matcher = Matcher(WrapType(["opset8.Relu", "opset8.PRelu"],
                      WrapType("opset8.Parameter").output(0)), "FindActivation")
    assert matcher.match(relu)


def test_or():
    param = opset8.parameter(PartialShape([1, 3, 22, 22]))
    relu = opset8.relu(param.output(0))
    slope = opset8.parameter(PartialShape([]))
    prelu = opset8.prelu(param.output(0), slope.output(0))

    matcher = Matcher(Or([WrapType("opset8.Relu"), WrapType("opset8.PRelu")]), "FindActivation")
    assert matcher.match(relu)
    assert matcher.match(prelu)


def test_any_input():
    param = opset8.parameter(PartialShape([1, 3, 22, 22]))
    relu = opset8.relu(param.output(0))
    slope = opset8.parameter(PartialShape([]))
    prelu = opset8.prelu(param.output(0), slope.output(0))

    matcher = Matcher(WrapType("opset8.PRelu", [AnyInput(), AnyInput()]), "FindActivation")
    assert not matcher.match(relu)
    assert matcher.match(prelu)


def test_any_input_predicate():
    param = opset8.parameter(PartialShape([1, 3, 22, 22]))
    slope = opset8.parameter(PartialShape([]))

    matcher = Matcher(AnyInput(lambda output: len(output.get_shape()) == 4), "FindActivation")
    assert matcher.match(param)
    assert not matcher.match(slope)


def test_all_predicates():
    static_param = opset8.parameter(PartialShape([1, 3, 22, 22]), np.float32)
    dynamic_param = opset8.parameter(PartialShape([-1, 6]), np.long)
    fully_dynamic_param = opset8.parameter(PartialShape.dynamic())

    assert Matcher(WrapType("opset8.Parameter", consumers_count(0)), "Test").match(static_param)
    assert not Matcher(WrapType("opset8.Parameter", consumers_count(1)), "Test").match(static_param)

    assert Matcher(WrapType("opset8.Parameter", has_static_dim(1)), "Test").match(static_param)
    assert not Matcher(WrapType("opset8.Parameter", has_static_dim(0)), "Test").match(dynamic_param)

    assert Matcher(WrapType("opset8.Parameter", has_static_dims([0, 3])), "Test").match(static_param)
    assert not Matcher(WrapType("opset8.Parameter", has_static_dims([0, 1])), "Test").match(dynamic_param)

    assert Matcher(WrapType("opset8.Parameter", has_static_shape()), "Test").match(static_param)
    assert not Matcher(WrapType("opset8.Parameter", has_static_shape()), "Test").match(dynamic_param)

    assert Matcher(WrapType("opset8.Parameter", has_static_rank()), "Test").match(dynamic_param)
    assert not Matcher(WrapType("opset8.Parameter", has_static_rank()), "Test").match(fully_dynamic_param)

    assert Matcher(WrapType("opset8.Parameter",
                            type_matches(get_element_type(np.float32))), "Test").match(static_param)
    assert not Matcher(WrapType("opset8.Parameter",
                                type_matches(get_element_type(np.float32))), "Test").match(dynamic_param)

    assert Matcher(WrapType("opset8.Parameter",
                            type_matches_any([get_element_type(np.float32),
                                              get_element_type(np.long)])), "Test").match(static_param)
    assert Matcher(WrapType("opset8.Parameter",
                            type_matches_any([get_element_type(np.float32),
                                              get_element_type(np.long)])), "Test").match(dynamic_param)<|MERGE_RESOLUTION|>--- conflicted
+++ resolved
@@ -20,16 +20,10 @@
 
 
 def test_wrap_type_pattern_type():
-<<<<<<< HEAD
-    for i in range(1, 9):
-        WrapType(f"opset{i}.Parameter")
-        WrapType(f"opset{i}::Parameter")
-=======
     last_opstet_number = 9
     for i in range(1, last_opstet_number + 1):
         WrapType("opset{}.Parameter".format(i))
         WrapType("opset{}::Parameter".format(i))
->>>>>>> 860a074f
 
     # Negative check not to forget to update opset map in get_type function
     expect_exception(lambda: WrapType("opset10.Parameter"), "Unsupported opset type: opset10")
