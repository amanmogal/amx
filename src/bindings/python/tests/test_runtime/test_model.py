--- conflicted
+++ resolved
@@ -426,7 +426,6 @@
     )
 
 
-<<<<<<< HEAD
 @pytest.mark.parametrize(("input_shapes", "new_shapes_list", "expectation", "raise_msg"), [
     ([[], [], [], []], [[2, 2], [2, 3, 224, 224], [10]], pytest.raises(ValueError), "Reshape failed due to mismatched lengths"),
     ([[]], [[2], [3]], pytest.raises(ValueError), "Reshape failed due to mismatched lengths"),
@@ -452,7 +451,6 @@
             assert model_input.partial_shape == PartialShape(expected_shape)
     if e is not None:
         assert raise_msg in str(e.value)
-=======
 def test_reshape_with_python_types_for_variable(device):
     var_id = "ID1"
     model = make_add_with_variable_model([1, 2, 5], var_id)
@@ -530,7 +528,6 @@
         "expected values as openvino.runtime.PartialShape, str, list or tuple."
         in str(e.value)
     )
->>>>>>> 5dab586a
 
 
 # request - https://docs.pytest.org/en/7.1.x/reference/reference.html#request
