--- conflicted
+++ resolved
@@ -5,12 +5,7 @@
 import onnx
 import pytest
 from onnx.helper import make_graph, make_model, make_tensor_value_info
-<<<<<<< HEAD
-import numpy as np
-from openvino.runtime import PartialShape
-=======
 from openvino.runtime import Dimension, PartialShape
->>>>>>> 5fada945
 from openvino.frontend import FrontEndManager
 
 
