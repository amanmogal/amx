--- conflicted
+++ resolved
@@ -55,11 +55,7 @@
     try:
         fem.load_by_framework("UnknownFramework")
     except InitializationFailure as exc:
-<<<<<<< HEAD
-        print(exc)  # noqa T201
-=======
         print(exc)  # noqa: T201
->>>>>>> 726de246
     else:
         raise AssertionError("Unexpected exception.")
 
