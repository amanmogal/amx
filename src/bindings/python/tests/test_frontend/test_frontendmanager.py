# Copyright (C) 2018-2021 Intel Corporation
# SPDX-License-Identifier: Apache-2.0

import pickle

from openvino.runtime import PartialShape
from openvino.frontend import FrontEndManager, InitializationFailure
from openvino.runtime.utils.types import get_element_type

import numpy as np

import pytest

mock_available = True
try:
    from pybind_mock_frontend import get_fe_stat, clear_fe_stat,\
        get_mdl_stat, clear_mdl_stat, get_place_stat, clear_place_stat
except Exception:
    print("No mock frontend available")
    mock_available = False

# FrontEndManager shall be initialized and destroyed after all tests finished
# This is because destroy of FrontEndManager will unload all plugins, no objects shall exist after this
fem = FrontEndManager()

mock_needed = pytest.mark.skipif(not mock_available,
                                 reason="mock fe is not available")


def clear_all_stat():
    clear_fe_stat()
    clear_mdl_stat()
    clear_place_stat()


# ---------- FrontEnd tests ---------------
def test_pickle():
    pickle.dumps(fem)


def test_load_by_unknown_framework():
    frontEnds = fem.get_available_front_ends()
    assert not ("UnknownFramework" in frontEnds)
    try:
        fem.load_by_framework("UnknownFramework")
    except InitializationFailure as exc:
        print(exc)
    else:
        raise AssertionError("Unexpected exception.")


@mock_needed
def test_load():
    clear_all_stat()
    fe = fem.load_by_framework(framework="mock_py")
    assert fe is not None
    model = fe.load("abc.bin")
    assert model is not None
    stat = get_fe_stat()
    assert "abc.bin" in stat.load_paths


@mock_needed
def test_load_by_model():
    clear_all_stat()
    fe = fem.load_by_model(model_path="abc.test_mock_py_mdl")
    assert fe is not None
    assert fe.get_name() == "mock_py"
    stat = get_fe_stat()
    assert stat.get_name == 1
    assert stat.supported == 1


@mock_needed
def test_convert_model():
    clear_all_stat()
    fe = fem.load_by_framework(framework="mock_py")
    assert fe is not None
    model = fe.load(path="")
    func = fe.convert(model=model)
    assert func is not None
    stat = get_fe_stat()
    assert stat.convert_model == 1


@mock_needed
def test_convert_partially():
    clear_all_stat()
    fe = fem.load_by_framework(framework="mock_py")
    assert fe is not None
    model = fe.load(path="")
    func = fe.convert_partially(model=model)
    stat = get_fe_stat()
    assert stat.convert_partially == 1
    fe.convert(function=func)
    stat = get_fe_stat()
    assert stat.convert == 1


@mock_needed
def test_decode_and_normalize():
    clear_all_stat()
    fe = fem.load_by_framework(framework="mock_py")
    assert fe is not None
    model = fe.load(path="")
    func = fe.decode(model=model)
    stat = get_fe_stat()
    assert stat.decode == 1
    fe.normalize(function=func)
    stat = get_fe_stat()
    assert stat.normalize == 1
    assert stat.decode == 1


@mock_needed
def test_get_name():
    clear_all_stat()
    fe = fem.load_by_framework(framework="mock_py")
    assert fe is not None
    name = fe.get_name()
    assert name == "mock_py"
    stat = get_fe_stat()
    assert stat.get_name == 1


# --------InputModel tests-----------------
@mock_needed
def init_model():
    clear_all_stat()
    fe = fem.load_by_framework(framework="mock_py")
    model = fe.load(path="")
    return model


@mock_needed
def test_model_get_inputs():
    model = init_model()
    for i in range(1, 10):
        model.get_inputs()
        stat = get_mdl_stat()
        assert stat.get_inputs == i


@mock_needed
def test_model_get_outputs():
    model = init_model()
    for i in range(1, 10):
        model.get_outputs()
        stat = get_mdl_stat()
        assert stat.get_outputs == i


@mock_needed
def test_model_get_place_by_tensor_name():
    model = init_model()
    for i in range(1, 10):
        name = str(i)
<<<<<<< HEAD
        model.get_place_by_tensor_name(tensorName=name)
        stat = get_mdl_stat()
=======
        model.get_place_by_tensor_name(tensor_name=name)
        stat = get_mdl_stat(model)
>>>>>>> 2d73eb61
        assert stat.get_place_by_tensor_name == i
        assert stat.lastArgString == name


@mock_needed
def test_model_get_place_by_operation_name():
    model = init_model()
    for i in range(1, 10):
        name = str(i)
<<<<<<< HEAD
        model.get_place_by_operation_name(operationName=name)
        stat = get_mdl_stat()
=======
        model.get_place_by_operation_name(operation_name=name)
        stat = get_mdl_stat(model)
>>>>>>> 2d73eb61
        assert stat.get_place_by_operation_name == i
        assert stat.lastArgString == name


@mock_needed
def test_model_get_place_by_operation_name_and_input_port():
    model = init_model()
    for i in range(1, 10):
        name = str(i)
<<<<<<< HEAD
        model.get_place_by_operation_name_and_input_port(operationName=name, inputPortIndex=i * 2)
        stat = get_mdl_stat()
=======
        model.get_place_by_operation_name_and_input_port(operation_name=name, input_port_index=i * 2)
        stat = get_mdl_stat(model)
>>>>>>> 2d73eb61
        assert stat.get_place_by_operation_and_input_port == i
        assert stat.lastArgString == name
        assert stat.lastArgInt == i * 2


@mock_needed
def test_model_get_place_by_operation_name_and_output_port():
    model = init_model()
    for i in range(1, 10):
        name = str(i)
<<<<<<< HEAD
        model.get_place_by_operation_name_and_output_port(operationName=name, outputPortIndex=i * 2)
        stat = get_mdl_stat()
=======
        model.get_place_by_operation_name_and_output_port(operation_name=name, output_port_index=i * 2)
        stat = get_mdl_stat(model)
>>>>>>> 2d73eb61
        assert stat.get_place_by_operation_and_output_port == i
        assert stat.lastArgString == name
        assert stat.lastArgInt == i * 2


@mock_needed
def test_model_set_name_for_tensor():
    model = init_model()
<<<<<<< HEAD
    place = model.get_place_by_tensor_name(tensorName="")
    model.set_name_for_tensor(tensor=place, newName="1234")
    stat = get_mdl_stat()
=======
    place = model.get_place_by_tensor_name(tensor_name="")
    model.set_name_for_tensor(tensor=place, new_name="1234")
    stat = get_mdl_stat(model)
>>>>>>> 2d73eb61
    assert stat.set_name_for_tensor == 1
    assert stat.lastArgString == "1234"
    assert stat.lastArgPlace == place


@mock_needed
def test_model_add_name_for_tensor():
    model = init_model()
<<<<<<< HEAD
    place = model.get_place_by_tensor_name(tensorName="")
    model.add_name_for_tensor(tensor=place, newName="1234")
    stat = get_mdl_stat()
=======
    place = model.get_place_by_tensor_name(tensor_name="")
    model.add_name_for_tensor(tensor=place, new_name="1234")
    stat = get_mdl_stat(model)
>>>>>>> 2d73eb61
    assert stat.add_name_for_tensor == 1
    assert stat.lastArgString == "1234"
    assert stat.lastArgPlace == place


@mock_needed
def test_model_set_name_for_operation():
    model = init_model()
<<<<<<< HEAD
    place = model.get_place_by_operation_name(operationName="")
    model.set_name_for_operation(operation=place, newName="1111")
    stat = get_mdl_stat()
=======
    place = model.get_place_by_operation_name(operation_name="")
    model.set_name_for_operation(operation=place, new_name="1111")
    stat = get_mdl_stat(model)
>>>>>>> 2d73eb61
    assert stat.set_name_for_operation == 1
    assert stat.lastArgString == "1111"
    assert stat.lastArgPlace == place


@mock_needed
def test_model_free_name_for_tensor():
    model = init_model()
    model.free_name_for_tensor(name="2222")
    stat = get_mdl_stat()
    assert stat.free_name_for_tensor == 1
    assert stat.lastArgString == "2222"


@mock_needed
def test_model_free_name_for_operation():
    model = init_model()
    model.free_name_for_operation(name="3333")
    stat = get_mdl_stat()
    assert stat.free_name_for_operation == 1
    assert stat.lastArgString == "3333"


@mock_needed
def test_model_set_name_for_dimension():
    model = init_model()
<<<<<<< HEAD
    place = model.get_place_by_operation_name(operationName="")
    model.set_name_for_dimension(place=place, dimIndex=123, dimName="4444")
    stat = get_mdl_stat()
=======
    place = model.get_place_by_operation_name(operation_name="")
    model.set_name_for_dimension(place=place, dim_index=123, dim_name="4444")
    stat = get_mdl_stat(model)
>>>>>>> 2d73eb61
    assert stat.set_name_for_dimension == 1
    assert stat.lastArgString == "4444"
    assert stat.lastArgInt == 123
    assert stat.lastArgPlace == place


@mock_needed
def test_model_cut_and_add_new_input():
    model = init_model()
    place = model.get_place_by_operation_name("")
<<<<<<< HEAD
    model.cut_and_add_new_input(place=place, newName="5555")
    stat = get_mdl_stat()
=======
    model.cut_and_add_new_input(place=place, new_name="5555")
    stat = get_mdl_stat(model)
>>>>>>> 2d73eb61
    assert stat.cut_and_add_new_input == 1
    assert stat.lastArgString == "5555"
    assert stat.lastArgPlace == place
    model.cut_and_add_new_input(place=place)
    stat = get_mdl_stat()
    assert stat.cut_and_add_new_input == 2
    assert stat.lastArgString == ""
    assert stat.lastArgPlace == place


@mock_needed
def test_model_cut_and_add_new_output():
    model = init_model()
    place = model.get_place_by_operation_name("")
<<<<<<< HEAD
    model.cut_and_add_new_output(place=place, newName="5555")
    stat = get_mdl_stat()
=======
    model.cut_and_add_new_output(place=place, new_name="5555")
    stat = get_mdl_stat(model)
>>>>>>> 2d73eb61
    assert stat.cut_and_add_new_output == 1
    assert stat.lastArgString == "5555"
    assert stat.lastArgPlace == place
    model.cut_and_add_new_output(place=place)
    stat = get_mdl_stat()
    assert stat.cut_and_add_new_output == 2
    assert stat.lastArgString == ""
    assert stat.lastArgPlace == place


@mock_needed
def test_model_add_output():
    model = init_model()
    place = model.get_place_by_operation_name("")
    place2 = model.add_output(place=place)
    assert place2 is not None
    stat = get_mdl_stat()
    assert stat.add_output == 1
    assert stat.lastArgPlace == place


@mock_needed
def test_model_remove_output():
    model = init_model()
    place = model.get_place_by_operation_name("")
    model.remove_output(place=place)
    stat = get_mdl_stat()
    assert stat.remove_output == 1
    assert stat.lastArgPlace == place


@mock_needed
def test_model_set_partial_shape():
    model = init_model()
    place = model.get_place_by_tensor_name(tensor_name="")
    test_shape = PartialShape([1, 2, 3, 4])
    model.set_partial_shape(place=place, shape=test_shape)
    stat = get_mdl_stat()
    assert stat.set_partial_shape == 1
    assert stat.lastArgPlace == place
    assert stat.lastArgPartialShape == test_shape


@mock_needed
def test_model_get_partial_shape():
    model = init_model()
    place = model.get_place_by_tensor_name(tensor_name="")
    shape = model.get_partial_shape(place=place)
    assert shape is not None
    stat = get_mdl_stat()
    assert stat.get_partial_shape == 1
    assert stat.lastArgPlace == place


@mock_needed
def test_model_override_all_inputs():
    model = init_model()
    place1 = model.get_place_by_tensor_name(tensor_name="p1")
    place2 = model.get_place_by_tensor_name(tensor_name="p2")
    model.override_all_inputs(inputs=[place1, place2])
    stat = get_mdl_stat()
    assert stat.override_all_inputs == 1
    assert len(stat.lastArgInputPlaces) == 2
    assert stat.lastArgInputPlaces[0] == place1
    assert stat.lastArgInputPlaces[1] == place2


@mock_needed
def test_model_override_all_outputs():
    model = init_model()
    place1 = model.get_place_by_tensor_name(tensor_name="p1")
    place2 = model.get_place_by_tensor_name(tensor_name="p2")
    model.override_all_outputs(outputs=[place1, place2])
    stat = get_mdl_stat()
    assert stat.override_all_outputs == 1
    assert len(stat.lastArgOutputPlaces) == 2
    assert stat.lastArgOutputPlaces[0] == place1
    assert stat.lastArgOutputPlaces[1] == place2


@mock_needed
def test_model_extract_subgraph():
    model = init_model()
    place1 = model.get_place_by_tensor_name(tensor_name="p1")
    place2 = model.get_place_by_tensor_name(tensor_name="p2")
    place3 = model.get_place_by_tensor_name(tensor_name="p3")
    place4 = model.get_place_by_tensor_name(tensor_name="p4")
    model.extract_subgraph(inputs=[place1, place2], outputs=[place3, place4])
    stat = get_mdl_stat()
    assert stat.extract_subgraph == 1
    assert len(stat.lastArgInputPlaces) == 2
    assert stat.lastArgInputPlaces[0] == place1
    assert stat.lastArgInputPlaces[1] == place2
    assert len(stat.lastArgOutputPlaces) == 2
    assert stat.lastArgOutputPlaces[0] == place3
    assert stat.lastArgOutputPlaces[1] == place4


@mock_needed
def test_model_set_element_type():
    model = init_model()
    place = model.get_place_by_tensor_name(tensor_name="")
    model.set_element_type(place=place, type=get_element_type(np.int32))
    stat = get_mdl_stat()
    assert stat.set_element_type == 1
    assert stat.lastArgPlace == place
    assert stat.lastArgElementType == get_element_type(np.int32)


# ----------- Place test ------------
@mock_needed
def init_place():
    clear_all_stat()
    fe = fem.load_by_framework(framework="mock_py")
    model = fe.load(path="")
    place = model.get_place_by_tensor_name(tensor_name="")
    return model, place


@mock_needed
def test_place_is_input():
    _, place = init_place()
    assert place.is_input() is not None
    stat = get_place_stat()
    assert stat.is_input == 1


@mock_needed
def test_place_is_output():
    _, place = init_place()
    assert place.is_output() is not None
    stat = get_place_stat()
    assert stat.is_output == 1


@mock_needed
def test_place_get_names():
    _, place = init_place()
    assert place.get_names() is not None
    stat = get_place_stat()
    assert stat.get_names == 1


@mock_needed
def test_place_is_equal():
    model, place = init_place()
    place2 = model.get_place_by_tensor_name("2")
    assert place.is_equal(other=place2) is not None
    stat = get_place_stat()
    assert stat.is_equal == 1
    assert stat.lastArgPlace == place2


@mock_needed
def test_place_is_equal_data():
    model, place = init_place()
    place2 = model.get_place_by_tensor_name("2")
    assert place.is_equal_data(other=place2) is not None
    stat = get_place_stat()
    assert stat.is_equal_data == 1
    assert stat.lastArgPlace == place2


@mock_needed
def test_place_get_consuming_operations():
    _, place = init_place()
<<<<<<< HEAD
    assert place.get_consuming_operations(outputPortIndex=22) is not None
    stat = get_place_stat()
=======
    assert place.get_consuming_operations(output_port_index=22) is not None
    stat = get_place_stat(place)
>>>>>>> 2d73eb61
    assert stat.get_consuming_operations == 1
    assert stat.lastArgInt == 22
    assert place.get_consuming_operations() is not None
    stat = get_place_stat()
    assert stat.get_consuming_operations == 2
    assert stat.lastArgInt == -1
<<<<<<< HEAD
    assert place.get_consuming_operations(outputName="2") is not None
    stat = get_place_stat()
    assert stat.get_consuming_operations == 3
    assert stat.lastArgInt == -1
    assert stat.lastArgString == "2"
    assert place.get_consuming_operations(outputName="3", outputPortIndex=33) is not None
    stat = get_place_stat()
=======
    assert place.get_consuming_operations(output_name="2") is not None
    stat = get_place_stat(place)
    assert stat.get_consuming_operations == 3
    assert stat.lastArgInt == -1
    assert stat.lastArgString == "2"
    assert place.get_consuming_operations(output_name="3", output_port_index=33) is not None
    stat = get_place_stat(place)
>>>>>>> 2d73eb61
    assert stat.get_consuming_operations == 4
    assert stat.lastArgInt == 33
    assert stat.lastArgString == "3"


@mock_needed
def test_place_get_target_tensor():
    _, place = init_place()
<<<<<<< HEAD
    assert place.get_target_tensor(outputPortIndex=22) is not None
    stat = get_place_stat()
=======
    assert place.get_target_tensor(output_port_index=22) is not None
    stat = get_place_stat(place)
>>>>>>> 2d73eb61
    assert stat.get_target_tensor == 1
    assert stat.lastArgInt == 22
    assert place.get_target_tensor() is not None
    stat = get_place_stat()
    assert stat.get_target_tensor == 2
    assert stat.lastArgInt == -1
<<<<<<< HEAD
    assert place.get_target_tensor(outputName="2") is not None
    stat = get_place_stat()
    assert stat.get_target_tensor == 3
    assert stat.lastArgInt == -1
    assert stat.lastArgString == "2"
    assert place.get_target_tensor(outputName="3", outputPortIndex=33) is not None
    stat = get_place_stat()
=======
    assert place.get_target_tensor(output_name="2") is not None
    stat = get_place_stat(place)
    assert stat.get_target_tensor == 3
    assert stat.lastArgInt == -1
    assert stat.lastArgString == "2"
    assert place.get_target_tensor(output_name="3", output_port_index=33) is not None
    stat = get_place_stat(place)
>>>>>>> 2d73eb61
    assert stat.get_target_tensor == 4
    assert stat.lastArgInt == 33
    assert stat.lastArgString == "3"


@mock_needed
def test_place_get_producing_operation():
    _, place = init_place()
<<<<<<< HEAD
    assert place.get_producing_operation(inputPortIndex=22) is not None
    stat = get_place_stat()
=======
    assert place.get_producing_operation(input_port_index=22) is not None
    stat = get_place_stat(place)
>>>>>>> 2d73eb61
    assert stat.get_producing_operation == 1
    assert stat.lastArgInt == 22
    assert place.get_producing_operation() is not None
    stat = get_place_stat()
    assert stat.get_producing_operation == 2
    assert stat.lastArgInt == -1
<<<<<<< HEAD
    assert place.get_producing_operation(inputName="2") is not None
    stat = get_place_stat()
    assert stat.get_producing_operation == 3
    assert stat.lastArgInt == -1
    assert stat.lastArgString == "2"
    assert place.get_producing_operation(inputName="3", inputPortIndex=33) is not None
    stat = get_place_stat()
=======
    assert place.get_producing_operation(input_name="2") is not None
    stat = get_place_stat(place)
    assert stat.get_producing_operation == 3
    assert stat.lastArgInt == -1
    assert stat.lastArgString == "2"
    assert place.get_producing_operation(input_name="3", input_port_index=33) is not None
    stat = get_place_stat(place)
>>>>>>> 2d73eb61
    assert stat.get_producing_operation == 4
    assert stat.lastArgInt == 33
    assert stat.lastArgString == "3"


@mock_needed
def test_place_get_producing_port():
    _, place = init_place()
    assert place.get_producing_port() is not None
    stat = get_place_stat()
    assert stat.get_producing_port == 1


@mock_needed
def test_place_get_input_port():
    _, place = init_place()
    assert place.get_input_port() is not None
    stat = get_place_stat()
    assert stat.get_input_port == 1
    assert stat.lastArgInt == -1
<<<<<<< HEAD
    assert place.get_input_port(inputPortIndex=22) is not None
    stat = get_place_stat()
=======
    assert place.get_input_port(input_port_index=22) is not None
    stat = get_place_stat(place)
>>>>>>> 2d73eb61
    assert stat.get_input_port == 2
    assert stat.lastArgInt == 22


@mock_needed
def test_place_get_input_port2():
    _, place = init_place()
<<<<<<< HEAD
    assert place.get_input_port(inputName="abc") is not None
    stat = get_place_stat()
    assert stat.get_input_port == 1
    assert stat.lastArgInt == -1
    assert stat.lastArgString == "abc"
    assert place.get_input_port(inputName="abcd", inputPortIndex=22) is not None
    stat = get_place_stat()
=======
    assert place.get_input_port(input_name="abc") is not None
    stat = get_place_stat(place)
    assert stat.get_input_port == 1
    assert stat.lastArgInt == -1
    assert stat.lastArgString == "abc"
    assert place.get_input_port(input_name="abcd", input_port_index=22) is not None
    stat = get_place_stat(place)
>>>>>>> 2d73eb61
    assert stat.get_input_port == 2
    assert stat.lastArgInt == 22
    assert stat.lastArgString == "abcd"


@mock_needed
def test_place_get_output_port():
    _, place = init_place()
    assert place.get_output_port() is not None
    stat = get_place_stat()
    assert stat.get_output_port == 1
    assert stat.lastArgInt == -1
<<<<<<< HEAD
    assert place.get_output_port(outputPortIndex=22) is not None
    stat = get_place_stat()
=======
    assert place.get_output_port(output_port_index=22) is not None
    stat = get_place_stat(place)
>>>>>>> 2d73eb61
    assert stat.get_output_port == 2
    assert stat.lastArgInt == 22


@mock_needed
def test_place_get_output_port2():
    _, place = init_place()
<<<<<<< HEAD
    assert place.get_output_port(outputName="abc") is not None
    stat = get_place_stat()
    assert stat.get_output_port == 1
    assert stat.lastArgInt == -1
    assert stat.lastArgString == "abc"
    assert place.get_output_port(outputName="abcd", outputPortIndex=22) is not None
    stat = get_place_stat()
=======
    assert place.get_output_port(output_name="abc") is not None
    stat = get_place_stat(place)
    assert stat.get_output_port == 1
    assert stat.lastArgInt == -1
    assert stat.lastArgString == "abc"
    assert place.get_output_port(output_name="abcd", output_port_index=22) is not None
    stat = get_place_stat(place)
>>>>>>> 2d73eb61
    assert stat.get_output_port == 2
    assert stat.lastArgInt == 22
    assert stat.lastArgString == "abcd"


@mock_needed
def test_place_get_consuming_ports():
    _, place = init_place()
    assert place.get_consuming_ports() is not None
    stat = get_place_stat()
    assert stat.get_consuming_ports == 1


@mock_needed
def test_place_get_source_tensor():
    _, place = init_place()
    assert place.get_source_tensor() is not None
    stat = get_place_stat()
    assert stat.get_source_tensor == 1
    assert stat.lastArgInt == -1
<<<<<<< HEAD
    assert place.get_source_tensor(inputPortIndex=22) is not None
    stat = get_place_stat()
    assert stat.get_source_tensor == 2
    assert stat.lastArgInt == 22
    assert place.get_source_tensor(inputName="2") is not None
    stat = get_place_stat()
    assert stat.get_source_tensor == 3
    assert stat.lastArgInt == -1
    assert stat.lastArgString == "2"
    assert place.get_source_tensor(inputName="3", inputPortIndex=33) is not None
    stat = get_place_stat()
=======
    assert place.get_source_tensor(input_port_index=22) is not None
    stat = get_place_stat(place)
    assert stat.get_source_tensor == 2
    assert stat.lastArgInt == 22
    assert place.get_source_tensor(input_name="2") is not None
    stat = get_place_stat(place)
    assert stat.get_source_tensor == 3
    assert stat.lastArgInt == -1
    assert stat.lastArgString == "2"
    assert place.get_source_tensor(input_name="3", input_port_index=33) is not None
    stat = get_place_stat(place)
>>>>>>> 2d73eb61
    assert stat.get_source_tensor == 4
    assert stat.lastArgInt == 33
    assert stat.lastArgString == "3"<|MERGE_RESOLUTION|>--- conflicted
+++ resolved
@@ -155,13 +155,8 @@
     model = init_model()
     for i in range(1, 10):
         name = str(i)
-<<<<<<< HEAD
-        model.get_place_by_tensor_name(tensorName=name)
+        model.get_place_by_tensor_name(tensor_name=name)
         stat = get_mdl_stat()
-=======
-        model.get_place_by_tensor_name(tensor_name=name)
-        stat = get_mdl_stat(model)
->>>>>>> 2d73eb61
         assert stat.get_place_by_tensor_name == i
         assert stat.lastArgString == name
 
@@ -171,13 +166,8 @@
     model = init_model()
     for i in range(1, 10):
         name = str(i)
-<<<<<<< HEAD
-        model.get_place_by_operation_name(operationName=name)
+        model.get_place_by_operation_name(operation_name=name)
         stat = get_mdl_stat()
-=======
-        model.get_place_by_operation_name(operation_name=name)
-        stat = get_mdl_stat(model)
->>>>>>> 2d73eb61
         assert stat.get_place_by_operation_name == i
         assert stat.lastArgString == name
 
@@ -187,13 +177,8 @@
     model = init_model()
     for i in range(1, 10):
         name = str(i)
-<<<<<<< HEAD
-        model.get_place_by_operation_name_and_input_port(operationName=name, inputPortIndex=i * 2)
+        model.get_place_by_operation_name_and_input_port(operation_name=name, input_port_index=i * 2)
         stat = get_mdl_stat()
-=======
-        model.get_place_by_operation_name_and_input_port(operation_name=name, input_port_index=i * 2)
-        stat = get_mdl_stat(model)
->>>>>>> 2d73eb61
         assert stat.get_place_by_operation_and_input_port == i
         assert stat.lastArgString == name
         assert stat.lastArgInt == i * 2
@@ -204,13 +189,8 @@
     model = init_model()
     for i in range(1, 10):
         name = str(i)
-<<<<<<< HEAD
-        model.get_place_by_operation_name_and_output_port(operationName=name, outputPortIndex=i * 2)
+        model.get_place_by_operation_name_and_output_port(operation_name=name, output_port_index=i * 2)
         stat = get_mdl_stat()
-=======
-        model.get_place_by_operation_name_and_output_port(operation_name=name, output_port_index=i * 2)
-        stat = get_mdl_stat(model)
->>>>>>> 2d73eb61
         assert stat.get_place_by_operation_and_output_port == i
         assert stat.lastArgString == name
         assert stat.lastArgInt == i * 2
@@ -219,15 +199,9 @@
 @mock_needed
 def test_model_set_name_for_tensor():
     model = init_model()
-<<<<<<< HEAD
-    place = model.get_place_by_tensor_name(tensorName="")
-    model.set_name_for_tensor(tensor=place, newName="1234")
-    stat = get_mdl_stat()
-=======
     place = model.get_place_by_tensor_name(tensor_name="")
     model.set_name_for_tensor(tensor=place, new_name="1234")
-    stat = get_mdl_stat(model)
->>>>>>> 2d73eb61
+    stat = get_mdl_stat()
     assert stat.set_name_for_tensor == 1
     assert stat.lastArgString == "1234"
     assert stat.lastArgPlace == place
@@ -236,15 +210,9 @@
 @mock_needed
 def test_model_add_name_for_tensor():
     model = init_model()
-<<<<<<< HEAD
-    place = model.get_place_by_tensor_name(tensorName="")
-    model.add_name_for_tensor(tensor=place, newName="1234")
-    stat = get_mdl_stat()
-=======
     place = model.get_place_by_tensor_name(tensor_name="")
     model.add_name_for_tensor(tensor=place, new_name="1234")
-    stat = get_mdl_stat(model)
->>>>>>> 2d73eb61
+    stat = get_mdl_stat()
     assert stat.add_name_for_tensor == 1
     assert stat.lastArgString == "1234"
     assert stat.lastArgPlace == place
@@ -253,15 +221,9 @@
 @mock_needed
 def test_model_set_name_for_operation():
     model = init_model()
-<<<<<<< HEAD
-    place = model.get_place_by_operation_name(operationName="")
-    model.set_name_for_operation(operation=place, newName="1111")
-    stat = get_mdl_stat()
-=======
     place = model.get_place_by_operation_name(operation_name="")
     model.set_name_for_operation(operation=place, new_name="1111")
-    stat = get_mdl_stat(model)
->>>>>>> 2d73eb61
+    stat = get_mdl_stat()
     assert stat.set_name_for_operation == 1
     assert stat.lastArgString == "1111"
     assert stat.lastArgPlace == place
@@ -288,15 +250,9 @@
 @mock_needed
 def test_model_set_name_for_dimension():
     model = init_model()
-<<<<<<< HEAD
-    place = model.get_place_by_operation_name(operationName="")
-    model.set_name_for_dimension(place=place, dimIndex=123, dimName="4444")
-    stat = get_mdl_stat()
-=======
     place = model.get_place_by_operation_name(operation_name="")
     model.set_name_for_dimension(place=place, dim_index=123, dim_name="4444")
-    stat = get_mdl_stat(model)
->>>>>>> 2d73eb61
+    stat = get_mdl_stat()
     assert stat.set_name_for_dimension == 1
     assert stat.lastArgString == "4444"
     assert stat.lastArgInt == 123
@@ -307,13 +263,8 @@
 def test_model_cut_and_add_new_input():
     model = init_model()
     place = model.get_place_by_operation_name("")
-<<<<<<< HEAD
-    model.cut_and_add_new_input(place=place, newName="5555")
-    stat = get_mdl_stat()
-=======
     model.cut_and_add_new_input(place=place, new_name="5555")
-    stat = get_mdl_stat(model)
->>>>>>> 2d73eb61
+    stat = get_mdl_stat()
     assert stat.cut_and_add_new_input == 1
     assert stat.lastArgString == "5555"
     assert stat.lastArgPlace == place
@@ -328,13 +279,8 @@
 def test_model_cut_and_add_new_output():
     model = init_model()
     place = model.get_place_by_operation_name("")
-<<<<<<< HEAD
-    model.cut_and_add_new_output(place=place, newName="5555")
-    stat = get_mdl_stat()
-=======
     model.cut_and_add_new_output(place=place, new_name="5555")
-    stat = get_mdl_stat(model)
->>>>>>> 2d73eb61
+    stat = get_mdl_stat()
     assert stat.cut_and_add_new_output == 1
     assert stat.lastArgString == "5555"
     assert stat.lastArgPlace == place
@@ -501,36 +447,21 @@
 @mock_needed
 def test_place_get_consuming_operations():
     _, place = init_place()
-<<<<<<< HEAD
-    assert place.get_consuming_operations(outputPortIndex=22) is not None
-    stat = get_place_stat()
-=======
     assert place.get_consuming_operations(output_port_index=22) is not None
-    stat = get_place_stat(place)
->>>>>>> 2d73eb61
+    stat = get_place_stat()
     assert stat.get_consuming_operations == 1
     assert stat.lastArgInt == 22
     assert place.get_consuming_operations() is not None
     stat = get_place_stat()
     assert stat.get_consuming_operations == 2
     assert stat.lastArgInt == -1
-<<<<<<< HEAD
-    assert place.get_consuming_operations(outputName="2") is not None
-    stat = get_place_stat()
-    assert stat.get_consuming_operations == 3
-    assert stat.lastArgInt == -1
-    assert stat.lastArgString == "2"
-    assert place.get_consuming_operations(outputName="3", outputPortIndex=33) is not None
-    stat = get_place_stat()
-=======
     assert place.get_consuming_operations(output_name="2") is not None
-    stat = get_place_stat(place)
+    stat = get_place_stat()
     assert stat.get_consuming_operations == 3
     assert stat.lastArgInt == -1
     assert stat.lastArgString == "2"
     assert place.get_consuming_operations(output_name="3", output_port_index=33) is not None
-    stat = get_place_stat(place)
->>>>>>> 2d73eb61
+    stat = get_place_stat()
     assert stat.get_consuming_operations == 4
     assert stat.lastArgInt == 33
     assert stat.lastArgString == "3"
@@ -539,36 +470,21 @@
 @mock_needed
 def test_place_get_target_tensor():
     _, place = init_place()
-<<<<<<< HEAD
-    assert place.get_target_tensor(outputPortIndex=22) is not None
-    stat = get_place_stat()
-=======
     assert place.get_target_tensor(output_port_index=22) is not None
-    stat = get_place_stat(place)
->>>>>>> 2d73eb61
+    stat = get_place_stat()
     assert stat.get_target_tensor == 1
     assert stat.lastArgInt == 22
     assert place.get_target_tensor() is not None
     stat = get_place_stat()
     assert stat.get_target_tensor == 2
     assert stat.lastArgInt == -1
-<<<<<<< HEAD
-    assert place.get_target_tensor(outputName="2") is not None
-    stat = get_place_stat()
-    assert stat.get_target_tensor == 3
-    assert stat.lastArgInt == -1
-    assert stat.lastArgString == "2"
-    assert place.get_target_tensor(outputName="3", outputPortIndex=33) is not None
-    stat = get_place_stat()
-=======
     assert place.get_target_tensor(output_name="2") is not None
-    stat = get_place_stat(place)
+    stat = get_place_stat()
     assert stat.get_target_tensor == 3
     assert stat.lastArgInt == -1
     assert stat.lastArgString == "2"
     assert place.get_target_tensor(output_name="3", output_port_index=33) is not None
-    stat = get_place_stat(place)
->>>>>>> 2d73eb61
+    stat = get_place_stat()
     assert stat.get_target_tensor == 4
     assert stat.lastArgInt == 33
     assert stat.lastArgString == "3"
@@ -577,36 +493,21 @@
 @mock_needed
 def test_place_get_producing_operation():
     _, place = init_place()
-<<<<<<< HEAD
-    assert place.get_producing_operation(inputPortIndex=22) is not None
-    stat = get_place_stat()
-=======
     assert place.get_producing_operation(input_port_index=22) is not None
-    stat = get_place_stat(place)
->>>>>>> 2d73eb61
+    stat = get_place_stat()
     assert stat.get_producing_operation == 1
     assert stat.lastArgInt == 22
     assert place.get_producing_operation() is not None
     stat = get_place_stat()
     assert stat.get_producing_operation == 2
     assert stat.lastArgInt == -1
-<<<<<<< HEAD
-    assert place.get_producing_operation(inputName="2") is not None
-    stat = get_place_stat()
-    assert stat.get_producing_operation == 3
-    assert stat.lastArgInt == -1
-    assert stat.lastArgString == "2"
-    assert place.get_producing_operation(inputName="3", inputPortIndex=33) is not None
-    stat = get_place_stat()
-=======
     assert place.get_producing_operation(input_name="2") is not None
-    stat = get_place_stat(place)
+    stat = get_place_stat()
     assert stat.get_producing_operation == 3
     assert stat.lastArgInt == -1
     assert stat.lastArgString == "2"
     assert place.get_producing_operation(input_name="3", input_port_index=33) is not None
-    stat = get_place_stat(place)
->>>>>>> 2d73eb61
+    stat = get_place_stat()
     assert stat.get_producing_operation == 4
     assert stat.lastArgInt == 33
     assert stat.lastArgString == "3"
@@ -627,13 +528,8 @@
     stat = get_place_stat()
     assert stat.get_input_port == 1
     assert stat.lastArgInt == -1
-<<<<<<< HEAD
-    assert place.get_input_port(inputPortIndex=22) is not None
-    stat = get_place_stat()
-=======
     assert place.get_input_port(input_port_index=22) is not None
-    stat = get_place_stat(place)
->>>>>>> 2d73eb61
+    stat = get_place_stat()
     assert stat.get_input_port == 2
     assert stat.lastArgInt == 22
 
@@ -641,23 +537,13 @@
 @mock_needed
 def test_place_get_input_port2():
     _, place = init_place()
-<<<<<<< HEAD
-    assert place.get_input_port(inputName="abc") is not None
-    stat = get_place_stat()
-    assert stat.get_input_port == 1
-    assert stat.lastArgInt == -1
-    assert stat.lastArgString == "abc"
-    assert place.get_input_port(inputName="abcd", inputPortIndex=22) is not None
-    stat = get_place_stat()
-=======
     assert place.get_input_port(input_name="abc") is not None
-    stat = get_place_stat(place)
+    stat = get_place_stat()
     assert stat.get_input_port == 1
     assert stat.lastArgInt == -1
     assert stat.lastArgString == "abc"
     assert place.get_input_port(input_name="abcd", input_port_index=22) is not None
-    stat = get_place_stat(place)
->>>>>>> 2d73eb61
+    stat = get_place_stat()
     assert stat.get_input_port == 2
     assert stat.lastArgInt == 22
     assert stat.lastArgString == "abcd"
@@ -670,13 +556,8 @@
     stat = get_place_stat()
     assert stat.get_output_port == 1
     assert stat.lastArgInt == -1
-<<<<<<< HEAD
-    assert place.get_output_port(outputPortIndex=22) is not None
-    stat = get_place_stat()
-=======
     assert place.get_output_port(output_port_index=22) is not None
-    stat = get_place_stat(place)
->>>>>>> 2d73eb61
+    stat = get_place_stat()
     assert stat.get_output_port == 2
     assert stat.lastArgInt == 22
 
@@ -684,23 +565,13 @@
 @mock_needed
 def test_place_get_output_port2():
     _, place = init_place()
-<<<<<<< HEAD
-    assert place.get_output_port(outputName="abc") is not None
-    stat = get_place_stat()
-    assert stat.get_output_port == 1
-    assert stat.lastArgInt == -1
-    assert stat.lastArgString == "abc"
-    assert place.get_output_port(outputName="abcd", outputPortIndex=22) is not None
-    stat = get_place_stat()
-=======
     assert place.get_output_port(output_name="abc") is not None
-    stat = get_place_stat(place)
+    stat = get_place_stat()
     assert stat.get_output_port == 1
     assert stat.lastArgInt == -1
     assert stat.lastArgString == "abc"
     assert place.get_output_port(output_name="abcd", output_port_index=22) is not None
-    stat = get_place_stat(place)
->>>>>>> 2d73eb61
+    stat = get_place_stat()
     assert stat.get_output_port == 2
     assert stat.lastArgInt == 22
     assert stat.lastArgString == "abcd"
@@ -721,7 +592,6 @@
     stat = get_place_stat()
     assert stat.get_source_tensor == 1
     assert stat.lastArgInt == -1
-<<<<<<< HEAD
     assert place.get_source_tensor(inputPortIndex=22) is not None
     stat = get_place_stat()
     assert stat.get_source_tensor == 2
@@ -733,19 +603,6 @@
     assert stat.lastArgString == "2"
     assert place.get_source_tensor(inputName="3", inputPortIndex=33) is not None
     stat = get_place_stat()
-=======
-    assert place.get_source_tensor(input_port_index=22) is not None
-    stat = get_place_stat(place)
-    assert stat.get_source_tensor == 2
-    assert stat.lastArgInt == 22
-    assert place.get_source_tensor(input_name="2") is not None
-    stat = get_place_stat(place)
-    assert stat.get_source_tensor == 3
-    assert stat.lastArgInt == -1
-    assert stat.lastArgString == "2"
-    assert place.get_source_tensor(input_name="3", input_port_index=33) is not None
-    stat = get_place_stat(place)
->>>>>>> 2d73eb61
     assert stat.get_source_tensor == 4
     assert stat.lastArgInt == 33
     assert stat.lastArgString == "3"