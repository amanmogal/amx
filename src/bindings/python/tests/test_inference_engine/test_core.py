# -*- coding: utf-8 -*-
# Copyright (C) 2018-2022 Intel Corporation
# SPDX-License-Identifier: Apache-2.0

import pytest
import numpy as np
import os
from sys import platform
from pathlib import Path

<<<<<<< HEAD
from openvino.runtime import Model, Core, CompiledModel, Tensor, PartialShape, Extension,\
    tensor_from_file, compile_model

# TODO: reformat into absolute paths
from ..conftest import model_path, model_onnx_path, plugins_path, \
    get_model_with_template_extension
from ..test_utils.test_utils import generate_image, generate_relu_model
=======
import openvino.runtime.opset8 as ov
from openvino.runtime import (
    Model,
    Core,
    CompiledModel,
    Tensor,
    PartialShape,
    Extension,
    tensor_from_file,
    compile_model,
)

from ..conftest import (
    model_path,
    model_onnx_path,
    plugins_path,
    read_image,
    get_model_with_template_extension,
)
>>>>>>> 84dbf51e


plugins_xml, plugins_win_xml, plugins_osx_xml = plugins_path()
test_net_xml, test_net_bin = model_path()
test_net_onnx = model_onnx_path()


def test_compact_api_xml():
    img = generate_image()

    model = compile_model(test_net_xml)
    assert isinstance(model, CompiledModel)
    results = model.infer_new_request({"data": img})
    assert np.argmax(results[list(results)[0]]) == 9


def test_compact_api_onnx():
    img = generate_image()

    model = compile_model(test_net_onnx)
    assert isinstance(model, CompiledModel)
    results = model.infer_new_request({"data": img})
    assert np.argmax(results[list(results)[0]]) == 9


def test_core_class():
    input_shape = [1, 3, 4, 4]
    model = generate_relu_model(input_shape)

    request = model.create_infer_request()
    input_data = np.random.rand(*input_shape).astype(np.float32) - 0.5

    expected_output = np.maximum(0.0, input_data)

    input_tensor = Tensor(input_data)
    results = request.infer({"parameter": input_tensor})
    assert np.allclose(results[list(results)[0]], expected_output)


def test_compile_model(device):
    ie = Core()
    func = ie.read_model(model=test_net_xml, weights=test_net_bin)
    exec_net = ie.compile_model(func, device)
    assert isinstance(exec_net, CompiledModel)


def test_compile_model_without_device():
    core = Core()
    model = core.read_model(model=test_net_xml, weights=test_net_bin)
    compiled_model = core.compile_model(model)
    assert isinstance(compiled_model, CompiledModel)


def test_read_model_from_ir():
    core = Core()
    func = core.read_model(model=test_net_xml, weights=test_net_bin)
    assert isinstance(func, Model)

    func = core.read_model(model=test_net_xml)
    assert isinstance(func, Model)


def test_read_model_from_tensor():
    core = Core()
    model = open(test_net_xml).read()
    tensor = tensor_from_file(test_net_bin)
    func = core.read_model(model=model, weights=tensor)
    assert isinstance(func, Model)


def test_read_model_as_path():
    core = Core()
    func = core.read_model(model=Path(test_net_xml), weights=Path(test_net_bin))
    assert isinstance(func, Model)

    func = core.read_model(model=test_net_xml, weights=Path(test_net_bin))
    assert isinstance(func, Model)

    func = core.read_model(model=Path(test_net_xml))
    assert isinstance(func, Model)


def test_read_model_from_onnx():
    core = Core()
    func = core.read_model(model=test_net_onnx)
    assert isinstance(func, Model)


def test_read_model_from_onnx_as_path():
    core = Core()
    func = core.read_model(model=Path(test_net_onnx))
    assert isinstance(func, Model)


def test_read_net_from_buffer():
    core = Core()
    with open(test_net_bin, "rb") as f:
        weights = f.read()
    with open(model_path()[0], "rb") as f:
        xml = f.read()
    func = core.read_model(model=xml, weights=weights)
    assert isinstance(func, Model)


def test_net_from_buffer_valid():
    core = Core()
    with open(test_net_bin, "rb") as f:
        weights = f.read()
    with open(model_path()[0], "rb") as f:
        xml = f.read()
    func = core.read_model(model=xml, weights=weights)
    ref_func = core.read_model(model=test_net_xml, weights=test_net_bin)
    assert func.get_parameters() == ref_func.get_parameters()
    assert func.get_results() == ref_func.get_results()
    assert func.get_ordered_ops() == ref_func.get_ordered_ops()


def test_get_version(device):
    ie = Core()
    version = ie.get_versions(device)
    assert isinstance(version, dict), "Returned version must be a dictionary"
    assert device in version, f"{device} plugin version wasn't found in versions"
    assert hasattr(version[device], "major"), "Returned version has no field 'major'"
    assert hasattr(version[device], "minor"), "Returned version has no field 'minor'"
    assert hasattr(version[device], "description"), "Returned version has no field 'description'"
    assert hasattr(version[device], "build_number"), "Returned version has no field 'build_number'"


def test_available_devices(device):
    ie = Core()
    devices = ie.available_devices
    assert device in devices, (
        f"Current device '{device}' is not listed in "
        f"available devices '{', '.join(devices)}'"
    )


def test_get_property():
    ie = Core()
    conf = ie.get_property("CPU", "CPU_BIND_THREAD")
    assert conf == "YES"


@pytest.mark.skipif(
    os.environ.get("TEST_DEVICE", "CPU") != "CPU",
    reason=f"Cannot run test on device {os.environ.get('TEST_DEVICE')}, Plugin specific test",
)
def test_get_property_list_of_str():
    ie = Core()
    param = ie.get_property("CPU", "OPTIMIZATION_CAPABILITIES")
    assert isinstance(param, list), (
        "Parameter value for 'OPTIMIZATION_CAPABILITIES' "
        f"metric must be a list but {type(param)} is returned"
    )
    assert all(
        isinstance(v, str) for v in param
    ), "Not all of the parameter values for 'OPTIMIZATION_CAPABILITIES' metric are strings!"


@pytest.mark.skipif(
    os.environ.get("TEST_DEVICE", "CPU") != "CPU",
    reason=f"Cannot run test on device {os.environ.get('TEST_DEVICE')}, Plugin specific test",
)
def test_get_property_tuple_of_two_ints():
    ie = Core()
    param = ie.get_property("CPU", "RANGE_FOR_STREAMS")
    assert isinstance(param, tuple), (
        "Parameter value for 'RANGE_FOR_STREAMS' "
        f"metric must be tuple but {type(param)} is returned"
    )
    assert all(
        isinstance(v, int) for v in param
    ), "Not all of the parameter values for 'RANGE_FOR_STREAMS' metric are integers!"


@pytest.mark.skipif(
    os.environ.get("TEST_DEVICE", "CPU") != "CPU",
    reason=f"Cannot run test on device {os.environ.get('TEST_DEVICE')}, Plugin specific test",
)
def test_get_property_tuple_of_three_ints():
    ie = Core()
    param = ie.get_property("CPU", "RANGE_FOR_ASYNC_INFER_REQUESTS")
    assert isinstance(param, tuple), (
        "Parameter value for 'RANGE_FOR_ASYNC_INFER_REQUESTS' "
        f"metric must be tuple but {type(param)} is returned"
    )
    assert all(isinstance(v, int) for v in param), (
        "Not all of the parameter values for "
        "'RANGE_FOR_ASYNC_INFER_REQUESTS' metric are integers!"
    )


@pytest.mark.skipif(
    os.environ.get("TEST_DEVICE", "CPU") != "CPU",
    reason=f"Cannot run test on device {os.environ.get('TEST_DEVICE')}, Plugin specific test",
)
def test_get_property_str():
    ie = Core()
    param = ie.get_property("CPU", "FULL_DEVICE_NAME")
    assert isinstance(param, str), (
        "Parameter value for 'FULL_DEVICE_NAME' "
        f"metric must be string but {type(param)} is returned"
    )


def test_query_model(device):
    ie = Core()
    func = ie.read_model(model=test_net_xml, weights=test_net_bin)
    query_res = ie.query_model(model=func, device_name=device)
    ops_func = func.get_ordered_ops()
    ops_func_names = [op.friendly_name for op in ops_func]
    assert [
        key for key in query_res.keys() if key not in ops_func_names
    ] == [], "Not all network layers present in query_model results"
    assert next(iter(set(query_res.values()))) == device, "Wrong device for some layers"


@pytest.mark.dynamic_library()
@pytest.mark.skipif(os.environ.get("TEST_DEVICE", "CPU") != "CPU", reason="Device independent test")
def test_register_plugin():
    ie = Core()
    ie.register_plugin("openvino_intel_cpu_plugin", "BLA")
    func = ie.read_model(model=test_net_xml, weights=test_net_bin)
    exec_net = ie.compile_model(func, "BLA")
    assert isinstance(exec_net, CompiledModel), "Cannot load the network to the registered plugin with name 'BLA'"


@pytest.mark.dynamic_library()
@pytest.mark.skipif(os.environ.get("TEST_DEVICE", "CPU") != "CPU", reason="Device independent test")
def test_register_plugins():
    ie = Core()
    if platform == "linux" or platform == "linux2":
        ie.register_plugins(plugins_xml)
    elif platform == "darwin":
        ie.register_plugins(plugins_osx_xml)
    elif platform == "win32":
        ie.register_plugins(plugins_win_xml)

    func = ie.read_model(model=test_net_xml, weights=test_net_bin)
    exec_net = ie.compile_model(func, "CUSTOM")
    assert isinstance(exec_net, CompiledModel), (
        "Cannot load the network to "
        "the registered plugin with name 'CUSTOM' "
        "registered in the XML file"
    )


@pytest.mark.skip(reason="Need to figure out if it's expected behaviour (fails with C++ API as well")
def test_unregister_plugin(device):
    ie = Core()
    ie.unload_plugin(device)
    func = ie.read_model(model=test_net_xml, weights=test_net_bin)
    with pytest.raises(RuntimeError) as e:
        ie.load_network(func, device)
    assert (
        f"Device with '{device}' name is not registered in the InferenceEngine"
        in str(e.value)
    )


@pytest.mark.template_extension()
def test_add_extension_template_extension(device):
    core, model = get_model_with_template_extension()
    assert isinstance(model, Model)

    before_reshape = PartialShape([1, 3, 22, 22])
    after_reshape = PartialShape([8, 9, 33, 66])
    new_shapes = {"in_data": after_reshape}
    assert model.input().partial_shape == before_reshape
    model.reshape(new_shapes)
    # compile to check objects can be destroyed
    # in order core -> model -> compiled
    compiled = core.compile_model(model, device)
    assert compiled.input().partial_shape == after_reshape


def test_add_extension():
    class EmptyExtension(Extension):
        def __init__(self) -> None:
            super().__init__()

    core = Core()
    core.add_extension(EmptyExtension())
    core.add_extension([EmptyExtension(), EmptyExtension()])
    model = core.read_model(model=test_net_xml, weights=test_net_bin)
    assert isinstance(model, Model)


def test_read_model_from_buffer_no_weights(device):
    model = bytes(
        b"""<net name="add_model" version="10">
    <layers>
    <layer id="0" name="x" type="Parameter" version="opset1">
        <data element_type="f32" shape="3,4,5"/>
        <output>
            <port id="0" precision="FP32">
                <dim>3</dim>
                <dim>4</dim>
                <dim>5</dim>
            </port>
        </output>
    </layer>
    <layer id="1" name="y" type="Parameter" version="opset1">
        <data element_type="f32" shape="3,4,5"/>
        <output>
            <port id="0" precision="FP32">
                <dim>3</dim>
                <dim>4</dim>
                <dim>5</dim>
            </port>
        </output>
    </layer>
    <layer id="2" name="sum" type="Add" version="opset1">
        <input>
            <port id="0">
                <dim>3</dim>
                <dim>4</dim>
                <dim>5</dim>
            </port>
            <port id="1">
                <dim>3</dim>
                <dim>4</dim>
                <dim>5</dim>
            </port>
        </input>
        <output>
            <port id="2" precision="FP32">
                <dim>3</dim>
                <dim>4</dim>
                <dim>5</dim>
            </port>
        </output>
    </layer>
    <layer id="3" name="sum/sink_port_0" type="Result" version="opset1">
        <input>
            <port id="0">
                <dim>3</dim>
                <dim>4</dim>
                <dim>5</dim>
            </port>
        </input>
    </layer>
    </layers>
    <edges>
    <edge from-layer="0" from-port="0" to-layer="2" to-port="0"/>
    <edge from-layer="1" from-port="0" to-layer="2" to-port="1"/>
    <edge from-layer="2" from-port="2" to-layer="3" to-port="0"/>
    </edges>
</net>""")
    core = Core()
    func = core.read_model(model=model)
    assert isinstance(func, Model)


def test_infer_new_request_return_type(device):
    ie = Core()
    func = ie.read_model(model=test_net_xml, weights=test_net_bin)
    img = generate_image()
    exec_net = ie.compile_model(func, device)
    res = exec_net.infer_new_request({"data": img})
    arr = res[list(res)[0]][0]

    assert isinstance(arr, np.ndarray)
    assert arr.itemsize == 4
    assert arr.shape == (10,)
    assert arr.dtype == "float32"
    assert arr.nbytes == 40<|MERGE_RESOLUTION|>--- conflicted
+++ resolved
@@ -8,15 +8,6 @@
 from sys import platform
 from pathlib import Path
 
-<<<<<<< HEAD
-from openvino.runtime import Model, Core, CompiledModel, Tensor, PartialShape, Extension,\
-    tensor_from_file, compile_model
-
-# TODO: reformat into absolute paths
-from ..conftest import model_path, model_onnx_path, plugins_path, \
-    get_model_with_template_extension
-from ..test_utils.test_utils import generate_image, generate_relu_model
-=======
 import openvino.runtime.opset8 as ov
 from openvino.runtime import (
     Model,
@@ -33,10 +24,13 @@
     model_path,
     model_onnx_path,
     plugins_path,
-    read_image,
     get_model_with_template_extension,
 )
->>>>>>> 84dbf51e
+
+from ..test_utils.test_utils import (
+    generate_image,
+    generate_relu_model,
+)
 
 
 plugins_xml, plugins_win_xml, plugins_osx_xml = plugins_path()
