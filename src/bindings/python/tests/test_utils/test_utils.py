# -*- coding: utf-8 -*-
# Copyright (C) 2018-2022 Intel Corporation
# SPDX-License-Identifier: Apache-2.0

from typing import Tuple, Union, List

import numpy as np
import openvino
import openvino.runtime.opset8 as ops
import pytest
from openvino.runtime import Model, Core, Shape, Type
from openvino.runtime.op import Parameter
from openvino.utils import deprecated


def get_test_model():
    element_type = Type.f32
    param = Parameter(element_type, Shape([1, 3, 22, 22]))
    relu = ops.relu(param)
    model = Model([relu], [param], "test")
    assert model is not None
    return model


def test_compare_models():
    try:
        from openvino.test_utils import compare_models
        model = get_test_model()
        status, _ = compare_models(model, model)
        assert status
<<<<<<< HEAD
    except ModuleNotFoundError:
        print("openvino.test_utils.compare_models is not available")  # noqa: T201
=======
    except RuntimeError:
        print("openvino.test_utils.compare_models is not available")  # noqa T201
>>>>>>> 45c04158


def generate_image(shape: Tuple = (1, 3, 32, 32), dtype: Union[str, np.dtype] = "float32") -> np.array:
    np.random.seed(42)
    return np.random.rand(*shape).astype(dtype)


def generate_relu_model(input_shape: List[int]) -> openvino.runtime.ie_api.CompiledModel:
    param = ops.parameter(input_shape, np.float32, name="parameter")
    relu = ops.relu(param, name="relu")
    model = Model([relu], [param], "test")
    model.get_ordered_ops()[2].friendly_name = "friendly"

    core = Core()
    return core.compile_model(model, "CPU", {})


def generate_add_model() -> openvino.pyopenvino.Model:
    param1 = ops.parameter(Shape([2, 1]), dtype=np.float32, name="data1")
    param2 = ops.parameter(Shape([2, 1]), dtype=np.float32, name="data2")
    add = ops.add(param1, param2)
    return Model(add, [param1, param2], "TestFunction")


def test_deprecation_decorator():
    @deprecated()
    def deprecated_function1(param1, param2=None):
        pass

    @deprecated(version="2025.4")
    def deprecated_function2(param1=None):
        pass

    @deprecated(message="Use another function instead")
    def deprecated_function3():
        pass

    @deprecated(version="2025.4", message="Use another function instead")
    def deprecated_function4():
        pass

    with pytest.warns(DeprecationWarning, match="deprecated_function1 is deprecated"):
        deprecated_function1("param1")
    with pytest.warns(DeprecationWarning, match="deprecated_function2 is deprecated and will be removed in version 2025.4"):
        deprecated_function2(param1=1)
    with pytest.warns(DeprecationWarning, match="deprecated_function3 is deprecated. Use another function instead"):
        deprecated_function3()
    with pytest.warns(DeprecationWarning, match="deprecated_function4 is deprecated and will be removed in version 2025.4. Use another function instead"):
        deprecated_function4()<|MERGE_RESOLUTION|>--- conflicted
+++ resolved
@@ -28,13 +28,8 @@
         model = get_test_model()
         status, _ = compare_models(model, model)
         assert status
-<<<<<<< HEAD
-    except ModuleNotFoundError:
-        print("openvino.test_utils.compare_models is not available")  # noqa: T201
-=======
     except RuntimeError:
         print("openvino.test_utils.compare_models is not available")  # noqa T201
->>>>>>> 45c04158
 
 
 def generate_image(shape: Tuple = (1, 3, 32, 32), dtype: Union[str, np.dtype] = "float32") -> np.array:
