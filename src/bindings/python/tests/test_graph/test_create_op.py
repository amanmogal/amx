# -*- coding: utf-8 -*-
# Copyright (C) 2018-2022 Intel Corporation
# SPDX-License-Identifier: Apache-2.0

import numpy as np
import pytest

from openvino.runtime import PartialShape, Dimension, Model
from openvino.runtime.exceptions import UserInputError
from openvino.runtime.utils.types import make_constant_node

import openvino.runtime.opset1 as ov_opset1
import openvino.runtime.opset5 as ov_opset5
import openvino.runtime.opset9 as ov
from openvino.runtime import Type

np_types = [np.float32, np.int32]
integral_np_types = [
    np.int8,
    np.int16,
    np.int32,
    np.int64,
    np.uint8,
    np.uint16,
    np.uint32,
    np.uint64,
]


@pytest.mark.parametrize("dtype", [np.float32, np.float64])
def test_adaptive_avg_pool(dtype):
    data = ov.parameter([2, 24, 34, 62], name="input", dtype=dtype)
    output_shape = ov.constant(np.array([16, 16], dtype=np.int32))

    node = ov.adaptive_avg_pool(data, output_shape)

    assert node.get_type_name() == "AdaptiveAvgPool"
    assert node.get_output_size() == 1
    assert list(node.get_output_shape(0)) == [2, 24, 16, 16]


@pytest.mark.parametrize("dtype", [np.float32, np.float64])
@pytest.mark.parametrize("ind_type", ["i32", "i64"])
def test_adaptive_max_pool(dtype, ind_type):
    data = ov.parameter([2, 24, 34, 62], name="input", dtype=dtype)
    output_shape = ov.constant(np.array([16, 16], dtype=np.int32))

    node = ov.adaptive_max_pool(data, output_shape, ind_type)

    assert node.get_type_name() == "AdaptiveMaxPool"
    assert node.get_output_size() == 2
    assert list(node.get_output_shape(0)) == [2, 24, 16, 16]
    assert list(node.get_output_shape(1)) == [2, 24, 16, 16]
    assert node.get_output_element_type(1) == Type.i32 if ind_type == "i32" else Type.i64


@pytest.mark.parametrize("dtype", [np.float32, np.float64])
def test_binary_convolution(dtype):
    strides = np.array([1, 1])
    pads_begin = np.array([0, 0])
    pads_end = np.array([0, 0])
    dilations = np.array([1, 1])
    mode = "xnor-popcount"
    pad_value = 0.0

    input0_shape = [1, 1, 9, 9]
    input1_shape = [1, 1, 3, 3]
    expected_shape = [1, 1, 7, 7]

    parameter_input0 = ov.parameter(input0_shape, name="Input0", dtype=dtype)
    parameter_input1 = ov.parameter(input1_shape, name="Input1", dtype=dtype)

    node = ov.binary_convolution(
        parameter_input0, parameter_input1, strides, pads_begin, pads_end, dilations, mode, pad_value,
    )

    assert node.get_type_name() == "BinaryConvolution"
    assert node.get_output_size() == 1
    assert list(node.get_output_shape(0)) == expected_shape


@pytest.mark.parametrize("dtype", np_types)
def test_ctc_greedy_decoder(dtype):
    input0_shape = [20, 8, 128]
    input1_shape = [20, 8]
    expected_shape = [8, 20, 1, 1]

    parameter_input0 = ov.parameter(input0_shape, name="Input0", dtype=dtype)
    parameter_input1 = ov.parameter(input1_shape, name="Input1", dtype=dtype)

    node = ov.ctc_greedy_decoder(parameter_input0, parameter_input1)

    assert node.get_type_name() == "CTCGreedyDecoder"
    assert node.get_output_size() == 1
    assert list(node.get_output_shape(0)) == expected_shape


@pytest.mark.parametrize(
    ("fp_dtype", "int_dtype", "int_ci", "int_sl", "merge_repeated", "blank_index"),
    [
        (np.float32, np.int32, "i32", "i32", True, True),
        (np.float32, np.int32, "i64", "i32", True, True),
        (np.float32, np.int32, "i32", "i64", True, True),
        (np.float32, np.int32, "i64", "i64", True, True),
        (np.float64, np.int64, "i32", "i32", False, True),
        (np.float64, np.int64, "i64", "i32", False, True),
        (np.float64, np.int64, "i32", "i64", False, True),
        (np.float64, np.int64, "i64", "i64", False, True),
        (np.float32, np.int32, "i32", "i32", True, False),
        (np.float32, np.int32, "i64", "i32", True, False),
        (np.float32, np.int32, "i32", "i64", True, False),
        (np.float32, np.int32, "i64", "i64", True, False),
        (np.float64, np.int64, "i32", "i32", False, False),
        (np.float64, np.int64, "i64", "i32", False, False),
        (np.float64, np.int64, "i32", "i64", False, False),
        (np.float64, np.int64, "i64", "i64", False, False),
    ],
)
def test_ctc_greedy_decoder_seq_len(fp_dtype, int_dtype, int_ci, int_sl, merge_repeated, blank_index):
    input0_shape = [8, 20, 128]
    input1_shape = [8]
    input2_shape = [1]
    expected_shape = [8, 20]

    parameter_input0 = ov.parameter(input0_shape, name="Input0", dtype=fp_dtype)
    parameter_input1 = ov.parameter(input1_shape, name="Input1", dtype=int_dtype)
    parameter_input2 = None
    if blank_index:
        parameter_input2 = ov.parameter(input2_shape, name="Input2", dtype=int_dtype)

    node = ov.ctc_greedy_decoder_seq_len(
        parameter_input0, parameter_input1, parameter_input2, merge_repeated, int_ci, int_sl,
    )

    assert node.get_type_name() == "CTCGreedyDecoderSeqLen"
    assert node.get_output_size() == 2
    assert list(node.get_output_shape(0)) == expected_shape


@pytest.mark.parametrize("dtype", np_types)
def test_deformable_convolution_opset1(dtype):
    strides = np.array([1, 1])
    pads_begin = np.array([0, 0])
    pads_end = np.array([0, 0])
    dilations = np.array([1, 1])

    input0_shape = [1, 1, 9, 9]
    input1_shape = [1, 18, 7, 7]
    input2_shape = [1, 1, 3, 3]
    expected_shape = [1, 1, 7, 7]

    parameter_input0 = ov.parameter(input0_shape, name="Input0", dtype=dtype)
    parameter_input1 = ov.parameter(input1_shape, name="Input1", dtype=dtype)
    parameter_input2 = ov.parameter(input2_shape, name="Input2", dtype=dtype)

    node = ov_opset1.deformable_convolution(
        parameter_input0, parameter_input1, parameter_input2, strides, pads_begin, pads_end, dilations,
    )

    assert node.get_type_name() == "DeformableConvolution"
    assert node.get_output_size() == 1
    assert list(node.get_output_shape(0)) == expected_shape


@pytest.mark.parametrize("dtype", np_types)
def test_deformable_convolution(dtype):
    strides = np.array([1, 1])
    pads_begin = np.array([0, 0])
    pads_end = np.array([0, 0])
    dilations = np.array([1, 1])

    input0_shape = [1, 1, 9, 9]
    input1_shape = [1, 18, 7, 7]
    input2_shape = [1, 1, 3, 3]
    expected_shape = [1, 1, 7, 7]

    parameter_input0 = ov.parameter(input0_shape, name="Input0", dtype=dtype)
    parameter_input1 = ov.parameter(input1_shape, name="Input1", dtype=dtype)
    parameter_input2 = ov.parameter(input2_shape, name="Input2", dtype=dtype)

    node = ov.deformable_convolution(
        parameter_input0, parameter_input1, parameter_input2, strides, pads_begin, pads_end, dilations,
    )

    assert node.get_type_name() == "DeformableConvolution"
    assert node.get_output_size() == 1
    assert list(node.get_output_shape(0)) == expected_shape


@pytest.mark.parametrize("dtype", np_types)
def test_deformable_convolution_mask(dtype):
    strides = np.array([1, 1])
    pads_begin = np.array([0, 0])
    pads_end = np.array([0, 0])
    dilations = np.array([1, 1])

    input0_shape = [1, 1, 9, 9]
    input1_shape = [1, 18, 7, 7]
    input2_shape = [1, 1, 3, 3]
    input3_shape = [1, 9, 7, 7]
    expected_shape = [1, 1, 7, 7]

    parameter_input0 = ov.parameter(input0_shape, name="Input0", dtype=dtype)
    parameter_input1 = ov.parameter(input1_shape, name="Input1", dtype=dtype)
    parameter_input2 = ov.parameter(input2_shape, name="Input2", dtype=dtype)
    parameter_input3 = ov.parameter(input3_shape, name="Input3", dtype=dtype)

    node = ov.deformable_convolution(
        parameter_input0, parameter_input1, parameter_input2, strides,
        pads_begin, pads_end, dilations, parameter_input3,
    )

    assert node.get_type_name() == "DeformableConvolution"
    assert node.get_output_size() == 1
    assert list(node.get_output_shape(0)) == expected_shape


@pytest.mark.parametrize("dtype", np_types)
def test_deformable_psroi_pooling(dtype):
    output_dim = 8
    spatial_scale = 0.0625
    group_size = 7
    mode = "bilinear_deformable"
    spatial_bins_x = 4
    spatial_bins_y = 4
    trans_std = 0.1
    part_size = 7

    input0_shape = [1, 392, 38, 63]
    input1_shape = [300, 5]
    input2_shape = [300, 2, 7, 7]
    expected_shape = [300, 8, 7, 7]

    parameter_input0 = ov.parameter(input0_shape, name="Input0", dtype=dtype)
    parameter_input1 = ov.parameter(input1_shape, name="Input1", dtype=dtype)
    parameter_input2 = ov.parameter(input2_shape, name="Input2", dtype=dtype)

    node = ov.deformable_psroi_pooling(
        parameter_input0,
        parameter_input1,
        output_dim,
        spatial_scale,
        group_size,
        mode,
        spatial_bins_x,
        spatial_bins_y,
        trans_std,
        part_size,
        offsets=parameter_input2,
    )

    assert node.get_type_name() == "DeformablePSROIPooling"
    assert node.get_output_size() == 1
    assert list(node.get_output_shape(0)) == expected_shape


@pytest.mark.parametrize("dtype", np_types)
def test_floor_mod(dtype):
    input0_shape = [8, 1, 6, 1]
    input1_shape = [7, 1, 5]
    expected_shape = [8, 7, 6, 5]

    parameter_input0 = ov.parameter(input0_shape, name="Input0", dtype=dtype)
    parameter_input1 = ov.parameter(input1_shape, name="Input1", dtype=dtype)

    node = ov.floor_mod(parameter_input0, parameter_input1)

    assert node.get_type_name() == "FloorMod"
    assert node.get_output_size() == 1
    assert list(node.get_output_shape(0)) == expected_shape


@pytest.mark.parametrize("dtype", np_types)
def test_gather_tree(dtype):
    input0_shape = [100, 1, 10]
    input1_shape = [100, 1, 10]
    input2_shape = [1]
    input3_shape = []
    expected_shape = [100, 1, 10]

    parameter_input0 = ov.parameter(input0_shape, name="Input0", dtype=dtype)
    parameter_input1 = ov.parameter(input1_shape, name="Input1", dtype=dtype)
    parameter_input2 = ov.parameter(input2_shape, name="Input2", dtype=dtype)
    parameter_input3 = ov.parameter(input3_shape, name="Input3", dtype=dtype)

    node = ov.gather_tree(parameter_input0, parameter_input1, parameter_input2, parameter_input3)

    assert node.get_type_name() == "GatherTree"
    assert node.get_output_size() == 1
    assert list(node.get_output_shape(0)) == expected_shape


@pytest.mark.parametrize("dtype", [np.float32, np.float64])
def test_lstm_cell_operator(dtype):
    batch_size = 1
    input_size = 16
    hidden_size = 128

    x_shape = [batch_size, input_size]
    h_t_shape = [batch_size, hidden_size]
    c_t_shape = [batch_size, hidden_size]
    w_shape = [4 * hidden_size, input_size]
    r_shape = [4 * hidden_size, hidden_size]
    b_shape = [4 * hidden_size]

    parameter_x = ov.parameter(x_shape, name="X", dtype=dtype)
    parameter_h_t = ov.parameter(h_t_shape, name="H_t", dtype=dtype)
    parameter_c_t = ov.parameter(c_t_shape, name="C_t", dtype=dtype)
    parameter_w = ov.parameter(w_shape, name="W", dtype=dtype)
    parameter_r = ov.parameter(r_shape, name="R", dtype=dtype)
    parameter_b = ov.parameter(b_shape, name="B", dtype=dtype)

    expected_shape = [1, 128]

    node_default = ov.lstm_cell(
        parameter_x, parameter_h_t, parameter_c_t, parameter_w, parameter_r, parameter_b, hidden_size,
    )

    assert node_default.get_type_name() == "LSTMCell"
    assert node_default.get_output_size() == 2
    assert list(node_default.get_output_shape(0)) == expected_shape
    assert list(node_default.get_output_shape(1)) == expected_shape

    activations = ["tanh", "Sigmoid", "RELU"]
    activation_alpha = [1.0, 2.0, 3.0]
    activation_beta = [3.0, 2.0, 1.0]
    clip = 0.5

    node_param = ov.lstm_cell(
        parameter_x,
        parameter_h_t,
        parameter_c_t,
        parameter_w,
        parameter_r,
        parameter_b,
        hidden_size,
        activations,
        activation_alpha,
        activation_beta,
        clip,
    )

    assert node_param.get_type_name() == "LSTMCell"
    assert node_param.get_output_size() == 2
    assert list(node_param.get_output_shape(0)) == expected_shape
    assert list(node_param.get_output_shape(1)) == expected_shape


@pytest.mark.parametrize("dtype", [np.float32, np.float64])
def test_lstm_cell_operator_opset1(dtype):
    batch_size = 1
    input_size = 16
    hidden_size = 128

    x_shape = [batch_size, input_size]
    h_t_shape = [batch_size, hidden_size]
    c_t_shape = [batch_size, hidden_size]
    w_shape = [4 * hidden_size, input_size]
    r_shape = [4 * hidden_size, hidden_size]
    b_shape = [4 * hidden_size]

    parameter_x = ov.parameter(x_shape, name="X", dtype=dtype)
    parameter_h_t = ov.parameter(h_t_shape, name="H_t", dtype=dtype)
    parameter_c_t = ov.parameter(c_t_shape, name="C_t", dtype=dtype)
    parameter_w = ov.parameter(w_shape, name="W", dtype=dtype)
    parameter_r = ov.parameter(r_shape, name="R", dtype=dtype)
    parameter_b = ov.parameter(b_shape, name="B", dtype=dtype)

    expected_shape = [1, 128]

    node_default = ov_opset1.lstm_cell(
        parameter_x, parameter_h_t, parameter_c_t, parameter_w, parameter_r, parameter_b, hidden_size,
    )

    assert node_default.get_type_name() == "LSTMCell"
    assert node_default.get_output_size() == 2
    assert list(node_default.get_output_shape(0)) == expected_shape
    assert list(node_default.get_output_shape(1)) == expected_shape

    activations = ["tanh", "Sigmoid", "RELU"]
    activation_alpha = [1.0, 2.0, 3.0]
    activation_beta = [3.0, 2.0, 1.0]
    clip = 0.5

    node_param = ov_opset1.lstm_cell(
        parameter_x,
        parameter_h_t,
        parameter_c_t,
        parameter_w,
        parameter_r,
        parameter_b,
        hidden_size,
        activations,
        activation_alpha,
        activation_beta,
        clip,
    )

    assert node_param.get_type_name() == "LSTMCell"
    assert node_param.get_output_size() == 2
    assert list(node_param.get_output_shape(0)) == expected_shape
    assert list(node_param.get_output_shape(1)) == expected_shape


@pytest.mark.parametrize("dtype", [np.float32, np.float64])
def test_lstm_sequence_operator_bidirectional_opset1(dtype):
    batch_size = 1
    input_size = 16
    hidden_size = 128
    num_directions = 2
    seq_length = 2

    x_shape = [batch_size, seq_length, input_size]
    h_t_shape = [batch_size, num_directions, hidden_size]
    c_t_shape = [batch_size, num_directions, hidden_size]
    seq_len_shape = [batch_size]
    w_shape = [num_directions, 4 * hidden_size, input_size]
    r_shape = [num_directions, 4 * hidden_size, hidden_size]
    b_shape = [num_directions, 4 * hidden_size]

    parameter_x = ov.parameter(x_shape, name="X", dtype=dtype)
    parameter_h_t = ov.parameter(h_t_shape, name="H_t", dtype=dtype)
    parameter_c_t = ov.parameter(c_t_shape, name="C_t", dtype=dtype)
    parameter_seq_len = ov.parameter(seq_len_shape, name="seq_len", dtype=np.int32)
    parameter_w = ov.parameter(w_shape, name="W", dtype=dtype)
    parameter_r = ov.parameter(r_shape, name="R", dtype=dtype)
    parameter_b = ov.parameter(b_shape, name="B", dtype=dtype)

    direction = "BIDIRECTIONAL"
    node = ov_opset1.lstm_sequence(
        parameter_x,
        parameter_h_t,
        parameter_c_t,
        parameter_seq_len,
        parameter_w,
        parameter_r,
        parameter_b,
        hidden_size,
        direction,
    )

    assert node.get_type_name() == "LSTMSequence"
    assert node.get_output_size() == 3

    activations = ["RELU", "tanh", "Sigmoid"]
    activation_alpha = [1.0, 2.0, 3.0]
    activation_beta = [3.0, 2.0, 1.0]
    clip = 1.22

    node_param = ov_opset1.lstm_sequence(
        parameter_x,
        parameter_h_t,
        parameter_c_t,
        parameter_seq_len,
        parameter_w,
        parameter_r,
        parameter_b,
        hidden_size,
        direction,
        activations,
        activation_alpha,
        activation_beta,
        clip,
    )

    assert node_param.get_type_name() == "LSTMSequence"
    assert node_param.get_output_size() == 3


@pytest.mark.parametrize("dtype", [np.float32, np.float64])
def test_lstm_sequence_operator_reverse_opset1(dtype):
    batch_size = 2
    input_size = 4
    hidden_size = 3
    num_directions = 1
    seq_length = 2

    x_shape = [batch_size, seq_length, input_size]
    h_t_shape = [batch_size, num_directions, hidden_size]
    c_t_shape = [batch_size, num_directions, hidden_size]
    seq_len_shape = [batch_size]
    w_shape = [num_directions, 4 * hidden_size, input_size]
    r_shape = [num_directions, 4 * hidden_size, hidden_size]
    b_shape = [num_directions, 4 * hidden_size]

    parameter_x = ov.parameter(x_shape, name="X", dtype=dtype)
    parameter_h_t = ov.parameter(h_t_shape, name="H_t", dtype=dtype)
    parameter_c_t = ov.parameter(c_t_shape, name="C_t", dtype=dtype)
    parameter_seq_len = ov.parameter(seq_len_shape, name="seq_len", dtype=np.int32)
    parameter_w = ov.parameter(w_shape, name="W", dtype=dtype)
    parameter_r = ov.parameter(r_shape, name="R", dtype=dtype)
    parameter_b = ov.parameter(b_shape, name="B", dtype=dtype)

    direction = "REVERSE"

    node_default = ov_opset1.lstm_sequence(
        parameter_x,
        parameter_h_t,
        parameter_c_t,
        parameter_seq_len,
        parameter_w,
        parameter_r,
        parameter_b,
        hidden_size,
        direction,
    )

    assert node_default.get_type_name() == "LSTMSequence"
    assert node_default.get_output_size() == 3

    activations = ["RELU", "tanh", "Sigmoid"]
    activation_alpha = [1.0, 2.0, 3.0]
    activation_beta = [3.0, 2.0, 1.0]
    clip = 1.22

    node_param = ov_opset1.lstm_sequence(
        parameter_x,
        parameter_h_t,
        parameter_c_t,
        parameter_seq_len,
        parameter_w,
        parameter_r,
        parameter_b,
        hidden_size,
        direction,
        activations,
        activation_alpha,
        activation_beta,
        clip,
    )

    assert node_param.get_type_name() == "LSTMSequence"
    assert node_param.get_output_size() == 3


@pytest.mark.parametrize("dtype", [np.float32, np.float64])
def test_lstm_sequence_operator_forward_opset1(dtype):
    batch_size = 2
    input_size = 4
    hidden_size = 3
    num_directions = 1
    seq_length = 2

    x_shape = [batch_size, seq_length, input_size]
    h_t_shape = [batch_size, num_directions, hidden_size]
    c_t_shape = [batch_size, num_directions, hidden_size]
    seq_len_shape = [batch_size]
    w_shape = [num_directions, 4 * hidden_size, input_size]
    r_shape = [num_directions, 4 * hidden_size, hidden_size]
    b_shape = [num_directions, 4 * hidden_size]

    parameter_x = ov.parameter(x_shape, name="X", dtype=dtype)
    parameter_h_t = ov.parameter(h_t_shape, name="H_t", dtype=dtype)
    parameter_c_t = ov.parameter(c_t_shape, name="C_t", dtype=dtype)
    parameter_seq_len = ov.parameter(seq_len_shape, name="seq_len", dtype=np.int32)
    parameter_w = ov.parameter(w_shape, name="W", dtype=dtype)
    parameter_r = ov.parameter(r_shape, name="R", dtype=dtype)
    parameter_b = ov.parameter(b_shape, name="B", dtype=dtype)

    direction = "forward"

    node_default = ov_opset1.lstm_sequence(
        parameter_x,
        parameter_h_t,
        parameter_c_t,
        parameter_seq_len,
        parameter_w,
        parameter_r,
        parameter_b,
        hidden_size,
        direction,
    )

    assert node_default.get_type_name() == "LSTMSequence"
    assert node_default.get_output_size() == 3

    activations = ["RELU", "tanh", "Sigmoid"]
    activation_alpha = [2.0]
    activation_beta = [1.0]
    clip = 0.5

    node = ov_opset1.lstm_sequence(
        parameter_x,
        parameter_h_t,
        parameter_c_t,
        parameter_seq_len,
        parameter_w,
        parameter_r,
        parameter_b,
        hidden_size,
        direction,
        activations,
        activation_alpha,
        activation_beta,
        clip,
    )

    assert node.get_type_name() == "LSTMSequence"
    assert node.get_output_size() == 3


def test_gru_cell_operator():
    batch_size = 1
    input_size = 16
    hidden_size = 128

    x_shape = [batch_size, input_size]
    h_t_shape = [batch_size, hidden_size]
    w_shape = [3 * hidden_size, input_size]
    r_shape = [3 * hidden_size, hidden_size]
    b_shape = [3 * hidden_size]

    parameter_x = ov.parameter(x_shape, name="X", dtype=np.float32)
    parameter_h_t = ov.parameter(h_t_shape, name="H_t", dtype=np.float32)
    parameter_w = ov.parameter(w_shape, name="W", dtype=np.float32)
    parameter_r = ov.parameter(r_shape, name="R", dtype=np.float32)
    parameter_b = ov.parameter(b_shape, name="B", dtype=np.float32)

    expected_shape = [1, 128]

    node_default = ov.gru_cell(parameter_x, parameter_h_t, parameter_w, parameter_r, parameter_b, hidden_size)

    assert node_default.get_type_name() == "GRUCell"
    assert node_default.get_output_size() == 1
    assert list(node_default.get_output_shape(0)) == expected_shape

    activations = ["tanh", "relu"]
    activations_alpha = [1.0, 2.0]
    activations_beta = [1.0, 2.0]
    clip = 0.5
    linear_before_reset = True

    # If *linear_before_reset* is set True, then B tensor shape must be [4 * hidden_size]
    b_shape = [4 * hidden_size]
    parameter_b = ov.parameter(b_shape, name="B", dtype=np.float32)

    node_param = ov.gru_cell(
        parameter_x,
        parameter_h_t,
        parameter_w,
        parameter_r,
        parameter_b,
        hidden_size,
        activations,
        activations_alpha,
        activations_beta,
        clip,
        linear_before_reset,
    )

    assert node_param.get_type_name() == "GRUCell"
    assert node_param.get_output_size() == 1
    assert list(node_param.get_output_shape(0)) == expected_shape


def test_gru_sequence():
    batch_size = 2
    input_size = 16
    hidden_size = 32
    seq_len = 8
    seq_lengths = [seq_len] * batch_size
    num_directions = 1
    direction = "FORWARD"

    x_shape = [batch_size, seq_len, input_size]
    h_t_shape = [batch_size, num_directions, hidden_size]
    w_shape = [num_directions, 3 * hidden_size, input_size]
    r_shape = [num_directions, 3 * hidden_size, hidden_size]
    b_shape = [num_directions, 3 * hidden_size]

    parameter_x = ov.parameter(x_shape, name="X", dtype=np.float32)
    parameter_h_t = ov.parameter(h_t_shape, name="H_t", dtype=np.float32)
    parameter_w = ov.parameter(w_shape, name="W", dtype=np.float32)
    parameter_r = ov.parameter(r_shape, name="R", dtype=np.float32)
    parameter_b = ov.parameter(b_shape, name="B", dtype=np.float32)

    expected_shape_y = [batch_size, num_directions, seq_len, hidden_size]
    expected_shape_h = [batch_size, num_directions, hidden_size]

    node_default = ov.gru_sequence(
        parameter_x,
        parameter_h_t,
        seq_lengths,
        parameter_w,
        parameter_r,
        parameter_b,
        hidden_size,
        direction,
    )

    assert node_default.get_type_name() == "GRUSequence"
    assert node_default.get_output_size() == 2
    assert list(node_default.get_output_shape(0)) == expected_shape_y
    assert list(node_default.get_output_shape(1)) == expected_shape_h

    activations = ["tanh", "relu"]
    activations_alpha = [1.0, 2.0]
    activations_beta = [1.0, 2.0]
    clip = 0.5
    linear_before_reset = True

    # If *linear_before_reset* is set True, then B tensor shape must be [4 * hidden_size]
    b_shape = [num_directions, 4 * hidden_size]
    parameter_b = ov.parameter(b_shape, name="B", dtype=np.float32)

    node_param = ov.gru_sequence(
        parameter_x,
        parameter_h_t,
        seq_lengths,
        parameter_w,
        parameter_r,
        parameter_b,
        hidden_size,
        direction,
        activations,
        activations_alpha,
        activations_beta,
        clip,
        linear_before_reset,
    )

    assert node_param.get_type_name() == "GRUSequence"
    assert node_param.get_output_size() == 2
    assert list(node_param.get_output_shape(0)) == expected_shape_y
    assert list(node_param.get_output_shape(1)) == expected_shape_h


def test_rnn_sequence():
    batch_size = 2
    input_size = 16
    hidden_size = 32
    seq_len = 8
    seq_lengths = [seq_len] * batch_size
    num_directions = 1
    direction = "FORWARD"

    x_shape = [batch_size, seq_len, input_size]
    h_t_shape = [batch_size, num_directions, hidden_size]
    w_shape = [num_directions, hidden_size, input_size]
    r_shape = [num_directions, hidden_size, hidden_size]
    b_shape = [num_directions, hidden_size]

    parameter_x = ov.parameter(x_shape, name="X", dtype=np.float32)
    parameter_h_t = ov.parameter(h_t_shape, name="H_t", dtype=np.float32)
    parameter_w = ov.parameter(w_shape, name="W", dtype=np.float32)
    parameter_r = ov.parameter(r_shape, name="R", dtype=np.float32)
    parameter_b = ov.parameter(b_shape, name="B", dtype=np.float32)

    expected_shape_y = [batch_size, num_directions, seq_len, hidden_size]
    expected_shape_h = [batch_size, num_directions, hidden_size]

    node_default = ov.rnn_sequence(
        parameter_x,
        parameter_h_t,
        seq_lengths,
        parameter_w,
        parameter_r,
        parameter_b,
        hidden_size,
        direction,
    )

    assert node_default.get_type_name() == "RNNSequence"
    assert node_default.get_output_size() == 2
    assert list(node_default.get_output_shape(0)) == expected_shape_y
    assert list(node_default.get_output_shape(1)) == expected_shape_h

    activations = ["relu"]
    activations_alpha = [2.0]
    activations_beta = [1.0]
    clip = 0.5

    node_param = ov.rnn_sequence(
        parameter_x,
        parameter_h_t,
        seq_lengths,
        parameter_w,
        parameter_r,
        parameter_b,
        hidden_size,
        direction,
        activations,
        activations_alpha,
        activations_beta,
        clip,
    )

    assert node_param.get_type_name() == "RNNSequence"
    assert node_param.get_output_size() == 2
    assert list(node_param.get_output_shape(0)) == expected_shape_y
    assert list(node_param.get_output_shape(1)) == expected_shape_h


def test_loop():
    bool_val = [True]  # np.array([1], dtype=bool)
    condition = ov.constant(bool_val)
    trip_count = ov.constant(16, dtype=np.int32)
    #  Body parameters
    body_timestep = ov.parameter([], np.int32, "timestep")
    body_data_in = ov.parameter([1, 2, 2], np.float32, "body_in")
    body_prev_cma = ov.parameter([2, 2], np.float32, "body_prev_cma")
    body_const_one = ov.parameter([], np.int32, "body_const_one")

    # CMA = cumulative moving average
    prev_cum_sum = ov.multiply(ov.convert(body_timestep, "f32"), body_prev_cma)
    curr_cum_sum = ov.add(prev_cum_sum, ov.squeeze(body_data_in, [0]))
    elem_cnt = ov.add(body_const_one, body_timestep)
    curr_cma = ov.divide(curr_cum_sum, ov.convert(elem_cnt, "f32"))
    cma_hist = ov.unsqueeze(curr_cma, [0])

    # TI inputs
    data = ov.parameter([16, 2, 2], np.float32, "data")
    # Iterations count
    zero = ov.constant(0, dtype=np.int32)
    one = ov.constant(1, dtype=np.int32)
    initial_cma = ov.constant(np.zeros([2, 2], dtype=np.float32), dtype=np.float32)
    iter_cnt = ov.range(zero, np.int32(16), np.int32(1))
    body_const_condition = ov.constant(bool_val)

    graph_body = Model([curr_cma, cma_hist, body_const_condition], [body_timestep,
                       body_data_in, body_prev_cma, body_const_one], "body_function")

    node = ov.loop(trip_count, condition)
    node.set_function(graph_body)
    node.set_special_body_ports([-1, 2])
    node.set_sliced_input(body_timestep, iter_cnt.output(0), 0, 1, 1, -1, 0)
    node.set_sliced_input(body_data_in, data.output(0), 0, 1, 1, -1, 0)
    node.set_merged_input(body_prev_cma, initial_cma.output(0), curr_cma.output(0))
    node.set_invariant_input(body_const_one, one.output(0))

    out0 = node.get_iter_value(curr_cma.output(0), -1)
    out1 = node.get_concatenated_slices(cma_hist.output(0), 0, 1, 1, -1, 0)

    result0 = ov.result(out0)
    result1 = ov.result(out1)

    assert node.get_type_name() == "Loop"
    assert node.get_output_size() == 2
    # final average
    assert list(result0.get_output_shape(0)) == [2, 2]
    assert list(node.get_output_shape(0)) == [2, 2]
    # cma history
    assert list(result1.get_output_shape(0)) == [16, 2, 2]
    assert list(node.get_output_shape(1)) == [16, 2, 2]


def test_roi_pooling():
    inputs = ov.parameter([2, 3, 4, 5], dtype=np.float32)
    coords = ov.parameter([150, 5], dtype=np.float32)
    node = ov.roi_pooling(inputs, coords, [6, 6], 0.0625, "Max")

    assert node.get_type_name() == "ROIPooling"
    assert node.get_output_size() == [6, 6]
    assert list(node.get_output_shape(0)) == [150, 3, 6, 6]
    assert node.get_output_element_type(0) == Type.f32


@pytest.mark.parametrize(
    ("data_shape", "rois", "batch_indices", "pooled_h", "pooled_w", "sampling_ratio", "spatial_scale", "mode", "aligned_mode", "expected_shape"),
    [
        ([2, 3, 5, 6], [7, 4], [7], 2, 2, 1, 1.0, "avg", "asymmetric", [7, 3, 2, 2]),
        ([10, 3, 5, 5], [7, 4], [7], 3, 4, 1, 1.0, "avg", "half_pixel_for_nn", [7, 3, 3, 4]),
        ([10, 3, 5, 5], [3, 4], [3], 3, 4, 1, 1.0, "avg", "half_pixel", [3, 3, 3, 4]),
<<<<<<< HEAD
        ([10, 3, 5, 5], [3, 4], [3], 3, 4, 1, np.float64(1), "avg", "half_pixel", [3, 3, 3, 4]),
=======
        ([10, 3, 5, 5], [3, 4], [3], 3, 4, 1, float(1), "avg", "half_pixel", [3, 3, 3, 4]),
>>>>>>> 006f798f
    ],
)
def test_roi_align(data_shape, rois, batch_indices, pooled_h, pooled_w, sampling_ratio, spatial_scale, mode, aligned_mode, expected_shape):
    data_parameter = ov.parameter(data_shape, name="Data", dtype=np.float32)
    rois_parameter = ov.parameter(rois, name="Rois", dtype=np.float32)
    batch_indices_parameter = ov.parameter(batch_indices, name="Batch_indices", dtype=np.int32)

    node = ov.roi_align(
        data_parameter,
        rois_parameter,
        batch_indices_parameter,
        pooled_h,
        pooled_w,
        sampling_ratio,
        spatial_scale,
        mode,
        aligned_mode,
    )

    assert node.get_type_name() == "ROIAlign"
    assert node.get_output_size() == 1
    assert node.get_output_element_type(0) == Type.f32
    assert list(node.get_output_shape(0)) == expected_shape


def test_psroi_pooling():
    inputs = ov.parameter([1, 72, 4, 5], dtype=np.float32)
    coords = ov.parameter([150, 5], dtype=np.float32)
    node = ov.psroi_pooling(inputs, coords, 2, 6, 0.0625, 0, 0, "average")

    assert node.get_type_name() == "PSROIPooling"
    assert node.get_output_size() == 1
    assert list(node.get_output_shape(0)) == [150, 2, 6, 6]
    assert node.get_output_element_type(0) == Type.f32


def test_convert_like():
    parameter_data = ov.parameter([1, 2, 3, 4], name="data", dtype=np.float32)
    like = ov.constant(1, dtype=np.int8)

    node = ov.convert_like(parameter_data, like)

    assert node.get_type_name() == "ConvertLike"
    assert node.get_output_size() == 1
    assert list(node.get_output_shape(0)) == [1, 2, 3, 4]
    assert node.get_output_element_type(0) == Type.i8


def test_bucketize():
    data = ov.parameter([4, 3, 2, 1], name="data", dtype=np.float32)
    buckets = ov.parameter([5], name="buckets", dtype=np.int64)

    node = ov.bucketize(data, buckets, "i32")

    assert node.get_type_name() == "Bucketize"
    assert node.get_output_size() == 1
    assert list(node.get_output_shape(0)) == [4, 3, 2, 1]
    assert node.get_output_element_type(0) == Type.i32


def test_region_yolo():
    data = ov.parameter([1, 125, 13, 13], name="input", dtype=np.float32)
    num_coords = 4
    num_classes = 80
    num_regions = 1
    mask = [6, 7, 8]
    axis = 0
    end_axis = 3
    do_softmax = False

    node = ov.region_yolo(data, num_coords, num_classes, num_regions, do_softmax, mask, axis, end_axis)

    assert node.get_type_name() == "RegionYolo"
    assert node.get_output_size() == 1
    assert list(node.get_output_shape(0)) == [1, (80 + 4 + 1) * 3, 13, 13]
    assert node.get_output_element_type(0) == Type.f32


def test_reorg_yolo():
    data = ov.parameter([2, 24, 34, 62], name="input", dtype=np.int32)
    stride = [2]

    node = ov.reorg_yolo(data, stride)

    assert node.get_type_name() == "ReorgYolo"
    assert node.get_output_size() == 1
    assert list(node.get_output_shape(0)) == [2, 96, 17, 31]
    assert node.get_output_element_type(0) == Type.i32


def test_embedding_bag_offsets_sum_1():
    emb_table = ov.parameter([5, 2], name="emb_table", dtype=np.float32)
    indices = ov.parameter([4], name="indices", dtype=np.int64)
    offsets = ov.parameter([3], name="offsets", dtype=np.int64)
    default_index = ov.parameter([], name="default_index", dtype=np.int64)

    node = ov.embedding_bag_offsets_sum(emb_table, indices, offsets, default_index)

    assert node.get_type_name() == "EmbeddingBagOffsetsSum"
    assert node.get_output_size() == 1
    assert list(node.get_output_shape(0)) == [3, 2]
    assert node.get_output_element_type(0) == Type.f32


def test_embedding_segments_sum_all_inputs():
    emb_table = ov.parameter([5, 2], name="emb_table", dtype=np.float32)
    indices = ov.parameter([4], name="indices", dtype=np.int64)
    segment_ids = ov.parameter([4], name="segment_ids", dtype=np.int64)
    num_segments = ov.parameter([], name="num_segments", dtype=np.int64)
    default_index = ov.parameter([], name="default_index", dtype=np.int64)
    per_sample_weights = ov.parameter([4], name="per_sample_weights", dtype=np.float32)

    node = ov.embedding_segments_sum(
        emb_table, indices, segment_ids, num_segments, default_index, per_sample_weights,
    )

    assert node.get_type_name() == "EmbeddingSegmentsSum"
    assert node.get_output_size() == 1
    assert node.get_output_partial_shape(0).same_scheme(PartialShape([-1, 2]))
    assert node.get_output_element_type(0) == Type.f32


def test_embedding_segments_sum_with_some_opt_inputs():
    emb_table = ov.parameter([5, 2], name="emb_table", dtype=np.float32)
    indices = ov.parameter([4], name="indices", dtype=np.int64)
    segment_ids = ov.parameter([4], name="segment_ids", dtype=np.int64)
    num_segments = ov.parameter([], name="num_segments", dtype=np.int64)

    # only 1 out of 3 optional inputs
    node = ov.embedding_segments_sum(emb_table, indices, segment_ids, num_segments)

    assert node.get_type_name() == "EmbeddingSegmentsSum"
    assert node.get_output_size() == 1
    assert node.get_output_partial_shape(0).same_scheme(PartialShape([-1, 2]))
    assert node.get_output_element_type(0) == Type.f32


def test_embedding_bag_packed_sum():
    emb_table = ov.parameter([5, 2], name="emb_table", dtype=np.float32)
    indices = ov.parameter([3, 3], name="indices", dtype=np.int64)
    per_sample_weights = ov.parameter([3, 3], name="per_sample_weights", dtype=np.float32)

    # only 1 out of 3 optional inputs
    node = ov.embedding_bag_packed_sum(emb_table, indices, per_sample_weights)

    assert node.get_type_name() == "EmbeddingBagPackedSum"
    assert node.get_output_size() == 1
    assert list(node.get_output_shape(0)) == [3, 2]
    assert node.get_output_element_type(0) == Type.f32


@pytest.mark.parametrize("dtype", integral_np_types)
def test_interpolate(dtype):
    image_shape = [1, 3, 1024, 1024]
    output_shape = [64, 64]
    attributes = {
        "axes": [2, 3],
        "mode": "cubic",
        "pads_begin": np.array([2, 2], dtype=dtype),
    }

    image_node = ov.parameter(image_shape, dtype, name="Image")

    node = ov.interpolate(image_node, output_shape, attributes)
    expected_shape = [1, 3, 64, 64]

    assert node.get_type_name() == "Interpolate"
    assert node.get_output_size() == 1
    assert list(node.get_output_shape(0)) == expected_shape


@pytest.mark.parametrize(
    ("int_dtype", "fp_dtype"),
    [
        (np.int8, np.float32),
        (np.int16, np.float32),
        (np.int32, np.float32),
        (np.int64, np.float32),
        (np.uint8, np.float32),
        (np.uint16, np.float32),
        (np.uint32, np.float32),
        (np.uint64, np.float32),
        (np.int32, np.float16),
        (np.int32, np.float64),
    ],
)
def test_prior_box(int_dtype, fp_dtype):
    image_shape = np.array([64, 64], dtype=int_dtype)
    attributes = {
        "offset": fp_dtype(0),
        "min_size": np.array([2, 3], dtype=fp_dtype),
        "aspect_ratio": np.array([1.5, 2.0, 2.5], dtype=fp_dtype),
        "scale_all_sizes": False,
    }

    layer_shape = ov.constant(np.array([32, 32], dtype=int_dtype), int_dtype)

    node = ov.prior_box(layer_shape, image_shape, attributes)

    assert node.get_type_name() == "PriorBox"
    assert node.get_output_size() == 1
    assert list(node.get_output_shape(0)) == [2, 20480]


@pytest.mark.parametrize(
    ("int_dtype", "fp_dtype"),
    [
        (np.int8, np.float32),
        (np.int16, np.float32),
        (np.int32, np.float32),
        (np.int64, np.float32),
        (np.uint8, np.float32),
        (np.uint16, np.float32),
        (np.uint32, np.float32),
        (np.uint64, np.float32),
        (np.int32, np.float16),
        (np.int32, np.float64),
    ],
)
def test_prior_box_clustered(int_dtype, fp_dtype):
    image_size = np.array([64, 64], dtype=int_dtype)
    attributes = {
        "offset": fp_dtype(0.5),
        "width": np.array([4.0, 2.0, 3.2], dtype=fp_dtype),
        "height": np.array([1.0, 2.0, 1.0], dtype=fp_dtype),
    }

    output_size = ov.constant(np.array([19, 19], dtype=int_dtype), int_dtype)

    node = ov.prior_box_clustered(output_size, image_size, attributes)

    assert node.get_type_name() == "PriorBoxClustered"
    assert node.get_output_size() == 1
    assert list(node.get_output_shape(0)) == [2, 4332]


@pytest.mark.parametrize(
    ("int_dtype", "fp_dtype"),
    [
        (np.uint8, np.float32),
        (np.uint16, np.float32),
        (np.uint32, np.float32),
        (np.uint64, np.float32),
        (np.uint32, np.float16),
        (np.uint32, np.float64),
    ],
)
def test_proposal(int_dtype, fp_dtype):
    attributes = {
        "base_size": int_dtype(1),
        "pre_nms_topn": int_dtype(20),
        "post_nms_topn": int_dtype(64),
        "nms_thresh": fp_dtype(0.34),
        "feat_stride": int_dtype(16),
        "min_size": int_dtype(32),
        "ratio": np.array([0.1, 1.5, 2.0, 2.5], dtype=fp_dtype),
        "scale": np.array([2, 3, 3, 4], dtype=fp_dtype),
    }
    batch_size = 7

    class_probs = ov.parameter([batch_size, 12, 34, 62], fp_dtype, "class_probs")
    bbox_deltas = ov.parameter([batch_size, 24, 34, 62], fp_dtype, "bbox_deltas")
    image_shape = ov.parameter([3], fp_dtype, "image_shape")
    node = ov.proposal(class_probs, bbox_deltas, image_shape, attributes)

    assert node.get_type_name() == "Proposal"
    assert node.get_output_size() == 2
    assert list(node.get_output_shape(0)) == [batch_size * attributes["post_nms_topn"], 5]


def test_tensor_iterator():
    #  Body parameters
    body_timestep = ov.parameter([], np.int32, "timestep")
    body_data_in = ov.parameter([1, 2, 2], np.float32, "body_in")
    body_prev_cma = ov.parameter([2, 2], np.float32, "body_prev_cma")
    body_const_one = ov.parameter([], np.int32, "body_const_one")

    # CMA = cumulative moving average
    prev_cum_sum = ov.multiply(ov.convert(body_timestep, "f32"), body_prev_cma)
    curr_cum_sum = ov.add(prev_cum_sum, ov.squeeze(body_data_in, [0]))
    elem_cnt = ov.add(body_const_one, body_timestep)
    curr_cma = ov.divide(curr_cum_sum, ov.convert(elem_cnt, "f32"))
    cma_hist = ov.unsqueeze(curr_cma, [0])

    # TI inputs
    data = ov.parameter([16, 2, 2], np.float32, "data")
    # Iterations count
    zero = ov.constant(0, dtype=np.int32)
    one = ov.constant(1, dtype=np.int32)
    initial_cma = ov.constant(np.zeros([2, 2], dtype=np.float32), dtype=np.float32)
    iter_cnt = ov.range(zero, np.int32(16), np.int32(1))

    graph_body = Model([curr_cma, cma_hist], [body_timestep, body_data_in,
                                              body_prev_cma, body_const_one], "body_function")

    node = ov.tensor_iterator()
    node.set_function(graph_body)
    node.set_sliced_input(body_timestep, iter_cnt.output(0), 0, 1, 1, -1, 0)
    node.set_sliced_input(body_data_in, data.output(0), 0, 1, 1, -1, 0)
    node.set_merged_input(body_prev_cma, initial_cma.output(0), curr_cma.output(0))
    node.set_invariant_input(body_const_one, one.output(0))

    node.get_iter_value(curr_cma.output(0), -1)
    node.get_concatenated_slices(cma_hist.output(0), 0, 1, 1, -1, 0)

    assert node.get_type_name() == "TensorIterator"
    assert node.get_output_size() == 2
    # final average
    assert list(node.get_output_shape(0)) == [2, 2]
    # cma history
    assert list(node.get_output_shape(1)) == [16, 2, 2]


def test_read_value_opset5():
    init_value = ov_opset5.parameter([2, 2], name="init_value", dtype=np.int32)

    node = ov_opset5.read_value(init_value, "var_id_667")

    assert node.get_type_name() == "ReadValue"
    assert node.get_output_size() == 1
    assert list(node.get_output_shape(0)) == [2, 2]
    assert node.get_output_element_type(0) == Type.i32


def test_assign_opset5():
    input_data = ov_opset5.parameter([5, 7], name="input_data", dtype=np.int32)
    rv = ov_opset5.read_value(input_data, "var_id_667")
    node = ov_opset5.assign(rv, "var_id_667")

    assert node.get_type_name() == "Assign"
    assert node.get_output_size() == 1
    assert list(node.get_output_shape(0)) == [5, 7]
    assert node.get_output_element_type(0) == Type.i32


def test_read_value():
    init_value = ov.parameter([2, 2], name="init_value", dtype=np.int32)

    node = ov.read_value(init_value, "var_id_667")

    assert node.get_type_name() == "ReadValue"
    assert node.get_output_size() == 1
    assert list(node.get_output_shape(0)) == [2, 2]
    assert node.get_output_element_type(0) == Type.i32


def test_assign():
    input_data = ov.parameter([5, 7], name="input_data", dtype=np.int32)
    rv = ov.read_value(input_data, "var_id_667")
    node = ov.assign(rv, "var_id_667")

    assert node.get_type_name() == "Assign"
    assert node.get_output_size() == 1
    assert list(node.get_output_shape(0)) == [5, 7]
    assert node.get_output_element_type(0) == Type.i32


def test_extract_image_patches():
    image = ov.parameter([64, 3, 10, 10], name="image", dtype=np.int32)
    sizes = [3, 3]
    strides = [5, 5]
    rates = [1, 1]
    padding = "VALID"
    node = ov.extract_image_patches(image, sizes, strides, rates, padding)

    assert node.get_type_name() == "ExtractImagePatches"
    assert node.get_output_size() == 1
    assert list(node.get_output_shape(0)) == [64, 27, 2, 2]
    assert node.get_output_element_type(0) == Type.i32


@pytest.mark.parametrize("dtype", [np.float32, np.float64])
def test_lstm_sequence_operator_bidirectional(dtype):
    batch_size = 1
    input_size = 16
    hidden_size = 128
    num_directions = 2
    seq_length = 2

    x_shape = [batch_size, seq_length, input_size]
    h_t_shape = [batch_size, num_directions, hidden_size]
    c_t_shape = [batch_size, num_directions, hidden_size]
    seq_len_shape = [batch_size]
    w_shape = [num_directions, 4 * hidden_size, input_size]
    r_shape = [num_directions, 4 * hidden_size, hidden_size]
    b_shape = [num_directions, 4 * hidden_size]

    parameter_x = ov.parameter(x_shape, name="X", dtype=dtype)
    parameter_h_t = ov.parameter(h_t_shape, name="H_t", dtype=dtype)
    parameter_c_t = ov.parameter(c_t_shape, name="C_t", dtype=dtype)
    parameter_seq_len = ov.parameter(seq_len_shape, name="seq_len", dtype=np.int32)
    parameter_w = ov.parameter(w_shape, name="W", dtype=dtype)
    parameter_r = ov.parameter(r_shape, name="R", dtype=dtype)
    parameter_b = ov.parameter(b_shape, name="B", dtype=dtype)

    direction = "BIDIRECTIONAL"
    node = ov.lstm_sequence(
        parameter_x,
        parameter_h_t,
        parameter_c_t,
        parameter_seq_len,
        parameter_w,
        parameter_r,
        parameter_b,
        hidden_size,
        direction,
    )

    assert node.get_type_name() == "LSTMSequence"
    assert node.get_output_size() == 3

    activations = ["RELU", "tanh", "Sigmoid"]
    activation_alpha = [1.0, 2.0, 3.0]
    activation_beta = [3.0, 2.0, 1.0]
    clip = 1.22

    node_param = ov.lstm_sequence(
        parameter_x,
        parameter_h_t,
        parameter_c_t,
        parameter_seq_len,
        parameter_w,
        parameter_r,
        parameter_b,
        hidden_size,
        direction,
        activations,
        activation_alpha,
        activation_beta,
        clip,
    )

    assert node_param.get_type_name() == "LSTMSequence"
    assert node_param.get_output_size() == 3


@pytest.mark.parametrize("dtype", [np.float32, np.float64])
def test_lstm_sequence_operator_reverse(dtype):
    batch_size = 2
    input_size = 4
    hidden_size = 3
    num_directions = 1
    seq_length = 2

    x_shape = [batch_size, seq_length, input_size]
    h_t_shape = [batch_size, num_directions, hidden_size]
    c_t_shape = [batch_size, num_directions, hidden_size]
    seq_len_shape = [batch_size]
    w_shape = [num_directions, 4 * hidden_size, input_size]
    r_shape = [num_directions, 4 * hidden_size, hidden_size]
    b_shape = [num_directions, 4 * hidden_size]

    parameter_x = ov.parameter(x_shape, name="X", dtype=dtype)
    parameter_h_t = ov.parameter(h_t_shape, name="H_t", dtype=dtype)
    parameter_c_t = ov.parameter(c_t_shape, name="C_t", dtype=dtype)
    parameter_seq_len = ov.parameter(seq_len_shape, name="seq_len", dtype=np.int32)
    parameter_w = ov.parameter(w_shape, name="W", dtype=dtype)
    parameter_r = ov.parameter(r_shape, name="R", dtype=dtype)
    parameter_b = ov.parameter(b_shape, name="B", dtype=dtype)

    direction = "REVERSE"

    node_default = ov.lstm_sequence(
        parameter_x,
        parameter_h_t,
        parameter_c_t,
        parameter_seq_len,
        parameter_w,
        parameter_r,
        parameter_b,
        hidden_size,
        direction,
    )

    assert node_default.get_type_name() == "LSTMSequence"
    assert node_default.get_output_size() == 3

    activations = ["RELU", "tanh", "Sigmoid"]
    activation_alpha = [1.0, 2.0, 3.0]
    activation_beta = [3.0, 2.0, 1.0]
    clip = 1.22

    node_param = ov.lstm_sequence(
        parameter_x,
        parameter_h_t,
        parameter_c_t,
        parameter_seq_len,
        parameter_w,
        parameter_r,
        parameter_b,
        hidden_size,
        direction,
        activations,
        activation_alpha,
        activation_beta,
        clip,
    )

    assert node_param.get_type_name() == "LSTMSequence"
    assert node_param.get_output_size() == 3


@pytest.mark.parametrize("dtype", [np.float32, np.float64])
def test_lstm_sequence_operator_forward(dtype):
    batch_size = 2
    input_size = 4
    hidden_size = 3
    num_directions = 1
    seq_length = 2

    x_shape = [batch_size, seq_length, input_size]
    h_t_shape = [batch_size, num_directions, hidden_size]
    c_t_shape = [batch_size, num_directions, hidden_size]
    seq_len_shape = [batch_size]
    w_shape = [num_directions, 4 * hidden_size, input_size]
    r_shape = [num_directions, 4 * hidden_size, hidden_size]
    b_shape = [num_directions, 4 * hidden_size]

    parameter_x = ov.parameter(x_shape, name="X", dtype=dtype)
    parameter_h_t = ov.parameter(h_t_shape, name="H_t", dtype=dtype)
    parameter_c_t = ov.parameter(c_t_shape, name="C_t", dtype=dtype)
    parameter_seq_len = ov.parameter(seq_len_shape, name="seq_len", dtype=np.int32)
    parameter_w = ov.parameter(w_shape, name="W", dtype=dtype)
    parameter_r = ov.parameter(r_shape, name="R", dtype=dtype)
    parameter_b = ov.parameter(b_shape, name="B", dtype=dtype)

    direction = "forward"

    node_default = ov.lstm_sequence(
        parameter_x,
        parameter_h_t,
        parameter_c_t,
        parameter_seq_len,
        parameter_w,
        parameter_r,
        parameter_b,
        hidden_size,
        direction,
    )

    assert node_default.get_type_name() == "LSTMSequence"
    assert node_default.get_output_size() == 3

    activations = ["RELU", "tanh", "Sigmoid"]
    activation_alpha = [2.0]
    activation_beta = [1.0]
    clip = 0.5

    node = ov.lstm_sequence(
        parameter_x,
        parameter_h_t,
        parameter_c_t,
        parameter_seq_len,
        parameter_w,
        parameter_r,
        parameter_b,
        hidden_size,
        direction,
        activations,
        activation_alpha,
        activation_beta,
        clip,
    )

    assert node.get_type_name() == "LSTMSequence"
    assert node.get_output_size() == 3


@pytest.mark.parametrize("dtype", [np.float32, np.float64])
def test_gru_sequence_operator_bidirectional(dtype):
    batch_size = 1
    input_size = 16
    hidden_size = 128
    num_directions = 2
    seq_length = 2

    x_shape = [batch_size, seq_length, input_size]
    h_t_shape = [batch_size, num_directions, hidden_size]
    seq_len_shape = [batch_size]
    w_shape = [num_directions, 3 * hidden_size, input_size]
    r_shape = [num_directions, 3 * hidden_size, hidden_size]
    b_shape = [num_directions, 3 * hidden_size]

    parameter_x = ov.parameter(x_shape, name="X", dtype=dtype)
    parameter_h_t = ov.parameter(h_t_shape, name="H_t", dtype=dtype)
    parameter_seq_len = ov.parameter(seq_len_shape, name="seq_len", dtype=np.int32)
    parameter_w = ov.parameter(w_shape, name="W", dtype=dtype)
    parameter_r = ov.parameter(r_shape, name="R", dtype=dtype)
    parameter_b = ov.parameter(b_shape, name="B", dtype=dtype)

    direction = "BIDIRECTIONAL"
    node = ov.gru_sequence(
        parameter_x,
        parameter_h_t,
        parameter_seq_len,
        parameter_w,
        parameter_r,
        parameter_b,
        hidden_size,
        direction,
    )

    assert node.get_type_name() == "GRUSequence"
    assert node.get_output_size() == 2

    activations = ["RELU", "tanh"]
    activation_alpha = [1.0, 2.0, 3.0]
    activation_beta = [3.0, 2.0, 1.0]
    clip = 1.22
    linear_before_reset = True
    b_shape = [num_directions, 4 * hidden_size]
    parameter_b = ov.parameter(b_shape, name="B", dtype=dtype)

    node_param = ov.gru_sequence(
        parameter_x,
        parameter_h_t,
        parameter_seq_len,
        parameter_w,
        parameter_r,
        parameter_b,
        hidden_size,
        direction,
        activations,
        activation_alpha,
        activation_beta,
        clip,
        linear_before_reset,
    )

    assert node_param.get_type_name() == "GRUSequence"
    assert node_param.get_output_size() == 2


@pytest.mark.parametrize("dtype", [np.float32, np.float64])
def test_gru_sequence_operator_reverse(dtype):
    batch_size = 2
    input_size = 4
    hidden_size = 3
    num_directions = 1
    seq_length = 2

    x_shape = [batch_size, seq_length, input_size]
    h_t_shape = [batch_size, num_directions, hidden_size]
    seq_len_shape = [batch_size]
    w_shape = [num_directions, 3 * hidden_size, input_size]
    r_shape = [num_directions, 3 * hidden_size, hidden_size]
    b_shape = [num_directions, 3 * hidden_size]

    parameter_x = ov.parameter(x_shape, name="X", dtype=dtype)
    parameter_h_t = ov.parameter(h_t_shape, name="H_t", dtype=dtype)
    parameter_seq_len = ov.parameter(seq_len_shape, name="seq_len", dtype=np.int32)
    parameter_w = ov.parameter(w_shape, name="W", dtype=dtype)
    parameter_r = ov.parameter(r_shape, name="R", dtype=dtype)
    parameter_b = ov.parameter(b_shape, name="B", dtype=dtype)

    direction = "REVERSE"

    node_default = ov.gru_sequence(
        parameter_x,
        parameter_h_t,
        parameter_seq_len,
        parameter_w,
        parameter_r,
        parameter_b,
        hidden_size,
        direction,
    )

    assert node_default.get_type_name() == "GRUSequence"
    assert node_default.get_output_size() == 2

    activations = ["RELU", "tanh"]
    activation_alpha = [1.0, 2.0, 3.0]
    activation_beta = [3.0, 2.0, 1.0]
    clip = 1.22
    linear_before_reset = True
    b_shape = [num_directions, 4 * hidden_size]
    parameter_b = ov.parameter(b_shape, name="B", dtype=dtype)

    node_param = ov.gru_sequence(
        parameter_x,
        parameter_h_t,
        parameter_seq_len,
        parameter_w,
        parameter_r,
        parameter_b,
        hidden_size,
        direction,
        activations,
        activation_alpha,
        activation_beta,
        clip,
        linear_before_reset,
    )

    assert node_param.get_type_name() == "GRUSequence"
    assert node_param.get_output_size() == 2


@pytest.mark.parametrize("dtype", [np.float32, np.float64])
def test_gru_sequence_operator_forward(dtype):
    batch_size = 2
    input_size = 4
    hidden_size = 3
    num_directions = 1
    seq_length = 2

    x_shape = [batch_size, seq_length, input_size]
    h_t_shape = [batch_size, num_directions, hidden_size]
    seq_len_shape = [batch_size]
    w_shape = [num_directions, 3 * hidden_size, input_size]
    r_shape = [num_directions, 3 * hidden_size, hidden_size]
    b_shape = [num_directions, 3 * hidden_size]

    parameter_x = ov.parameter(x_shape, name="X", dtype=dtype)
    parameter_h_t = ov.parameter(h_t_shape, name="H_t", dtype=dtype)
    parameter_seq_len = ov.parameter(seq_len_shape, name="seq_len", dtype=np.int32)
    parameter_w = ov.parameter(w_shape, name="W", dtype=dtype)
    parameter_r = ov.parameter(r_shape, name="R", dtype=dtype)
    parameter_b = ov.parameter(b_shape, name="B", dtype=dtype)

    direction = "forward"

    node_default = ov.gru_sequence(
        parameter_x,
        parameter_h_t,
        parameter_seq_len,
        parameter_w,
        parameter_r,
        parameter_b,
        hidden_size,
        direction,
    )

    assert node_default.get_type_name() == "GRUSequence"
    assert node_default.get_output_size() == 2

    activations = ["RELU", "tanh"]
    activation_alpha = [2.0]
    activation_beta = [1.0]
    clip = 0.5
    linear_before_reset = True
    b_shape = [num_directions, 4 * hidden_size]
    parameter_b = ov.parameter(b_shape, name="B", dtype=dtype)

    node = ov.gru_sequence(
        parameter_x,
        parameter_h_t,
        parameter_seq_len,
        parameter_w,
        parameter_r,
        parameter_b,
        hidden_size,
        direction,
        activations,
        activation_alpha,
        activation_beta,
        clip,
        linear_before_reset,
    )

    assert node.get_type_name() == "GRUSequence"
    assert node.get_output_size() == 2


@pytest.mark.parametrize("dtype", [np.float32, np.float64])
def test_rnn_sequence_operator_bidirectional(dtype):
    batch_size = 1
    input_size = 16
    hidden_size = 128
    num_directions = 2
    seq_length = 2

    x_shape = [batch_size, seq_length, input_size]
    h_t_shape = [batch_size, num_directions, hidden_size]
    seq_len_shape = [batch_size]
    w_shape = [num_directions, hidden_size, input_size]
    r_shape = [num_directions, hidden_size, hidden_size]
    b_shape = [num_directions, hidden_size]
    parameter_x = ov.parameter(x_shape, name="X", dtype=dtype)
    parameter_h_t = ov.parameter(h_t_shape, name="H_t", dtype=dtype)
    parameter_seq_len = ov.parameter(seq_len_shape, name="seq_len", dtype=np.int32)
    parameter_w = ov.parameter(w_shape, name="W", dtype=dtype)
    parameter_r = ov.parameter(r_shape, name="R", dtype=dtype)
    parameter_b = ov.parameter(b_shape, name="B", dtype=dtype)

    direction = "BIDIRECTIONAL"
    node = ov.rnn_sequence(
        parameter_x,
        parameter_h_t,
        parameter_seq_len,
        parameter_w,
        parameter_r,
        parameter_b,
        hidden_size,
        direction,
    )

    assert node.get_type_name() == "RNNSequence"
    assert node.get_output_size() == 2

    activations = ["RELU", "tanh"]
    activation_alpha = [1.0, 2.0, 3.0]
    activation_beta = [3.0, 2.0, 1.0]
    clip = 1.22

    node_param = ov.rnn_sequence(
        parameter_x,
        parameter_h_t,
        parameter_seq_len,
        parameter_w,
        parameter_r,
        parameter_b,
        hidden_size,
        direction,
        activations,
        activation_alpha,
        activation_beta,
        clip,
    )

    assert node_param.get_type_name() == "RNNSequence"
    assert node_param.get_output_size() == 2


@pytest.mark.parametrize("dtype", [np.float32, np.float64])
def test_rnn_sequence_operator_reverse(dtype):
    batch_size = 2
    input_size = 4
    hidden_size = 3
    num_directions = 1
    seq_length = 2

    x_shape = [batch_size, seq_length, input_size]
    h_t_shape = [batch_size, num_directions, hidden_size]
    seq_len_shape = [batch_size]
    w_shape = [num_directions, hidden_size, input_size]
    r_shape = [num_directions, hidden_size, hidden_size]
    b_shape = [num_directions, hidden_size]

    parameter_x = ov.parameter(x_shape, name="X", dtype=dtype)
    parameter_h_t = ov.parameter(h_t_shape, name="H_t", dtype=dtype)
    parameter_seq_len = ov.parameter(seq_len_shape, name="seq_len", dtype=np.int32)
    parameter_w = ov.parameter(w_shape, name="W", dtype=dtype)
    parameter_r = ov.parameter(r_shape, name="R", dtype=dtype)
    parameter_b = ov.parameter(b_shape, name="B", dtype=dtype)

    direction = "REVERSE"

    node_default = ov.rnn_sequence(
        parameter_x,
        parameter_h_t,
        parameter_seq_len,
        parameter_w,
        parameter_r,
        parameter_b,
        hidden_size,
        direction,
    )

    assert node_default.get_type_name() == "RNNSequence"
    assert node_default.get_output_size() == 2

    activations = ["RELU", "tanh"]
    activation_alpha = [1.0, 2.0, 3.0]
    activation_beta = [3.0, 2.0, 1.0]
    clip = 1.22

    node_param = ov.rnn_sequence(
        parameter_x,
        parameter_h_t,
        parameter_seq_len,
        parameter_w,
        parameter_r,
        parameter_b,
        hidden_size,
        direction,
        activations,
        activation_alpha,
        activation_beta,
        clip,
    )

    assert node_param.get_type_name() == "RNNSequence"
    assert node_param.get_output_size() == 2


@pytest.mark.parametrize("dtype", [np.float32, np.float64])
def test_rnn_sequence_operator_forward(dtype):
    batch_size = 2
    input_size = 4
    hidden_size = 3
    num_directions = 1
    seq_length = 2

    x_shape = [batch_size, seq_length, input_size]
    h_t_shape = [batch_size, num_directions, hidden_size]
    seq_len_shape = [batch_size]
    w_shape = [num_directions, hidden_size, input_size]
    r_shape = [num_directions, hidden_size, hidden_size]
    b_shape = [num_directions, hidden_size]

    parameter_x = ov.parameter(x_shape, name="X", dtype=dtype)
    parameter_h_t = ov.parameter(h_t_shape, name="H_t", dtype=dtype)
    parameter_seq_len = ov.parameter(seq_len_shape, name="seq_len", dtype=np.int32)
    parameter_w = ov.parameter(w_shape, name="W", dtype=dtype)
    parameter_r = ov.parameter(r_shape, name="R", dtype=dtype)
    parameter_b = ov.parameter(b_shape, name="B", dtype=dtype)

    direction = "forward"

    node_default = ov.rnn_sequence(
        parameter_x,
        parameter_h_t,
        parameter_seq_len,
        parameter_w,
        parameter_r,
        parameter_b,
        hidden_size,
        direction,
    )

    assert node_default.get_type_name() == "RNNSequence"
    assert node_default.get_output_size() == 2

    activations = ["RELU", "tanh"]
    activation_alpha = [2.0]
    activation_beta = [1.0]
    clip = 0.5

    node = ov.rnn_sequence(
        parameter_x,
        parameter_h_t,
        parameter_seq_len,
        parameter_w,
        parameter_r,
        parameter_b,
        hidden_size,
        direction,
        activations,
        activation_alpha,
        activation_beta,
        clip,
    )

    assert node.get_type_name() == "RNNSequence"
    assert node.get_output_size() == 2


def test_multiclass_nms():
    boxes_data = np.array([0.0, 0.0, 1.0, 1.0, 0.0, 0.1, 1.0, 1.1,
                           0.0, -0.1, 1.0, 0.9, 0.0, 10.0, 1.0, 11.0,
                           0.0, 10.1, 1.0, 11.1, 0.0, 100.0, 1.0, 101.0], dtype="float32")
    boxes_data = boxes_data.reshape([1, 6, 4])
    box = ov.constant(boxes_data, dtype=float)
    scores_data = np.array([0.9, 0.75, 0.6, 0.95, 0.5, 0.3,
                            0.95, 0.75, 0.6, 0.80, 0.5, 0.3], dtype="float32")
    scores_data = scores_data.reshape([1, 2, 6])
    score = ov.constant(scores_data, dtype=float)

    nms_node = ov.multiclass_nms(box, score, None, output_type="i32", nms_top_k=3,
                                 iou_threshold=0.5, score_threshold=0.0, sort_result_type="classid",
                                 nms_eta=1.0)

    assert nms_node.get_type_name() == "MulticlassNms"
    assert nms_node.get_output_size() == 3
    assert nms_node.outputs()[0].get_partial_shape() == PartialShape([Dimension(0, 6), Dimension(6)])
    assert nms_node.outputs()[1].get_partial_shape() == PartialShape([Dimension(0, 6), Dimension(1)])
    assert list(nms_node.outputs()[2].get_shape()) == [1]
    assert nms_node.get_output_element_type(0) == Type.f32
    assert nms_node.get_output_element_type(1) == Type.i32
    assert nms_node.get_output_element_type(2) == Type.i32

    boxes_data = np.array([[[7.55, 1.10, 18.28, 14.47],
                            [7.25, 0.47, 12.28, 17.77]],
                           [[4.06, 5.15, 16.11, 18.40],
                            [9.66, 3.36, 18.57, 13.26]],
                           [[6.50, 7.00, 13.33, 17.63],
                            [0.73, 5.34, 19.97, 19.97]]]).astype("float32")
    box = ov.constant(boxes_data, dtype=float)
    scores_data = np.array([[0.34, 0.66],
                            [0.45, 0.61],
                            [0.39, 0.59]]).astype("float32")
    score = ov.constant(scores_data, dtype=float)
    rois_num_data = np.array([3]).astype("int32")
    roisnum = ov.constant(rois_num_data, dtype=int)
    nms_node = ov.multiclass_nms(box, score, roisnum, output_type="i32", nms_top_k=3,
                                 iou_threshold=0.5, score_threshold=0.0, sort_result_type="classid",
                                 nms_eta=1.0)

    assert nms_node.get_type_name() == "MulticlassNms"
    assert nms_node.get_output_size() == 3
    assert nms_node.outputs()[0].get_partial_shape() == PartialShape([Dimension(0, 6), Dimension(6)])
    assert nms_node.outputs()[1].get_partial_shape() == PartialShape([Dimension(0, 6), Dimension(1)])
    assert list(nms_node.outputs()[2].get_shape()) == [1]
    assert nms_node.get_output_element_type(0) == Type.f32
    assert nms_node.get_output_element_type(1) == Type.i32
    assert nms_node.get_output_element_type(2) == Type.i32


def test_matrix_nms():
    boxes_data = np.array([0.0, 0.0, 1.0, 1.0, 0.0, 0.1, 1.0, 1.1,
                           0.0, -0.1, 1.0, 0.9, 0.0, 10.0, 1.0, 11.0,
                           0.0, 10.1, 1.0, 11.1, 0.0, 100.0, 1.0, 101.0], dtype="float32")
    boxes_data = boxes_data.reshape([1, 6, 4])
    box = ov.constant(boxes_data, dtype=float)
    scores_data = np.array([0.9, 0.75, 0.6, 0.95, 0.5, 0.3,
                            0.95, 0.75, 0.6, 0.80, 0.5, 0.3], dtype="float32")
    scores_data = scores_data.reshape([1, 2, 6])
    score = ov.constant(scores_data, dtype=float)

    nms_node = ov.matrix_nms(box, score, output_type="i32", nms_top_k=3,
                             score_threshold=0.0, sort_result_type="score", background_class=0,
                             decay_function="linear", gaussian_sigma=2.0, post_threshold=0.0)

    assert nms_node.get_type_name() == "MatrixNms"
    assert nms_node.get_output_size() == 3
    assert nms_node.outputs()[0].get_partial_shape() == PartialShape([Dimension(0, 6), Dimension(6)])
    assert nms_node.outputs()[1].get_partial_shape() == PartialShape([Dimension(0, 6), Dimension(1)])
    assert list(nms_node.outputs()[2].get_shape()) == [1]
    assert nms_node.get_output_element_type(0) == Type.f32
    assert nms_node.get_output_element_type(1) == Type.i32
    assert nms_node.get_output_element_type(2) == Type.i32


@pytest.mark.parametrize(
    ("boxes_shape", "scores_shape", "max_output_boxes", "expected_shape"),
    [
        ([1, 1000, 4], [1, 1, 1000], [1000], [PartialShape([Dimension(0, 1000), Dimension(3)]), PartialShape([Dimension(0, 1000), Dimension(3)])]),
        ([1, 700, 4], [1, 1, 700], [600], [PartialShape([Dimension(0, 600), Dimension(3)]), PartialShape([Dimension(0, 600), Dimension(3)])]),
        ([1, 300, 4], [1, 1, 300], [300], [PartialShape([Dimension(0, 300), Dimension(3)]), PartialShape([Dimension(0, 300), Dimension(3)])]),
    ],
)
def test_non_max_suppression(boxes_shape, scores_shape, max_output_boxes, expected_shape):
    boxes_parameter = ov.parameter(boxes_shape, name="Boxes", dtype=np.float32)
    scores_parameter = ov.parameter(scores_shape, name="Scores", dtype=np.float32)

    node = ov.non_max_suppression(boxes_parameter, scores_parameter, make_constant_node(max_output_boxes, np.int64))
    assert node.get_type_name() == "NonMaxSuppression"
    assert node.get_output_size() == 3
    assert node.get_output_partial_shape(0) == expected_shape[0]
    assert node.get_output_partial_shape(1) == expected_shape[1]
    assert list(node.get_output_shape(2)) == [1]


@pytest.mark.parametrize(
    ("boxes_shape", "scores_shape", "max_output_boxes", "iou_threshold", "score_threshold", "soft_nms_sigma", "expected_shape"),
    [
        ([1, 100, 4], [1, 1, 100], [100], 0.1, 0.4, 0.5, [PartialShape([Dimension(0, 100), Dimension(3)]), PartialShape([Dimension(0, 100), Dimension(3)])]),
        ([1, 700, 4], [1, 1, 700], [600], 0.1, 0.4, 0.5, [PartialShape([Dimension(0, 600), Dimension(3)]), PartialShape([Dimension(0, 600), Dimension(3)])]),
        ([1, 300, 4], [1, 1, 300], [300], 0.1, 0.4, 0.5, [PartialShape([Dimension(0, 300), Dimension(3)]), PartialShape([Dimension(0, 300), Dimension(3)])]),
    ],
)
def test_non_max_suppression_non_default_args(boxes_shape, scores_shape, max_output_boxes, iou_threshold, score_threshold, soft_nms_sigma, expected_shape):
    boxes_parameter = ov.parameter(boxes_shape, name="Boxes", dtype=np.float32)
    scores_parameter = ov.parameter(scores_shape, name="Scores", dtype=np.float32)

    max_output_boxes = make_constant_node(max_output_boxes, np.int64)
    iou_threshold = make_constant_node(iou_threshold, np.float32)
    score_threshold = make_constant_node(score_threshold, np.float32)
    soft_nms_sigma = make_constant_node(soft_nms_sigma, np.float32)

    node = ov.non_max_suppression(boxes_parameter, scores_parameter, max_output_boxes, iou_threshold, score_threshold, soft_nms_sigma)
    assert node.get_type_name() == "NonMaxSuppression"
    assert node.get_output_size() == 3
    assert node.get_output_partial_shape(0) == expected_shape[0]
    assert node.get_output_partial_shape(1) == expected_shape[1]
    assert list(node.get_output_shape(2)) == [1]


def test_slice():
    data_shape = [10, 7, 2, 13]
    data = ov.parameter(data_shape, name="input", dtype=np.float32)

    start = ov.constant(np.array([2, 0, 0], dtype=np.int32))
    stop = ov.constant(np.array([9, 7, 2], dtype=np.int32))
    step = ov.constant(np.array([2, 1, 1], dtype=np.int32))

    node_default_axes = ov.slice(data, start, stop, step)

    assert node_default_axes.get_type_name() == "Slice"
    assert node_default_axes.get_output_size() == 1
    assert node_default_axes.get_output_element_type(0) == Type.f32
    assert tuple(node_default_axes.get_output_shape(0)) == np.zeros(data_shape)[2:9:2, ::, 0:2:1].shape

    start = ov.constant(np.array([0, 2], dtype=np.int32))
    stop = ov.constant(np.array([2, 9], dtype=np.int32))
    step = ov.constant(np.array([1, 2], dtype=np.int32))
    axes = ov.constant(np.array([-2, 0], dtype=np.int32))

    node = ov.slice(data, start, stop, step, axes)

    assert node.get_type_name() == "Slice"
    assert node.get_output_size() == 1
    assert node.get_output_element_type(0) == Type.f32
    assert tuple(node.get_output_shape(0)) == np.zeros(data_shape)[2:9:2, ::, 0:2:1].shape


def test_i420_to_bgr():
    expected_output_shape = [1, 480, 640, 3]

    # # Single plane (one arg)
    arg_single_plane = ov.parameter([1, 720, 640, 1], name="input", dtype=np.float32)
    node_single_plane = ov.i420_to_bgr(arg_single_plane)

    assert node_single_plane.get_type_name() == "I420toBGR"
    assert node_single_plane.get_output_size() == 1
    assert node_single_plane.get_output_element_type(0) == Type.f32
    assert list(node_single_plane.get_output_shape(0)) == expected_output_shape

    # Separate planes (three args)
    arg_y = ov.parameter([1, 480, 640, 1], name="input_y", dtype=np.float32)
    arg_u = ov.parameter([1, 240, 320, 1], name="input_u", dtype=np.float32)
    arg_v = ov.parameter([1, 240, 320, 1], name="input_v", dtype=np.float32)

    node_separate_planes = ov.i420_to_bgr(arg_y, arg_u, arg_v)

    assert node_separate_planes.get_type_name() == "I420toBGR"
    assert node_separate_planes.get_output_size() == 1
    assert node_separate_planes.get_output_element_type(0) == Type.f32
    assert list(node_separate_planes.get_output_shape(0)) == expected_output_shape

    # Incorrect inputs number
    with pytest.raises(UserInputError, match=r".*Operation I420toBGR*."):
        node_separate_planes = ov.i420_to_bgr(arg_y, arg_v)

    with pytest.raises(UserInputError, match=r".*Operation I420toBGR*."):
        node_separate_planes = ov.i420_to_bgr(arg_single_plane, None, arg_v)


def test_i420_to_rgb():
    expected_output_shape = [1, 480, 640, 3]

    # # Single plane (one arg)
    arg_single_plane = ov.parameter([1, 720, 640, 1], name="input", dtype=np.float32)
    node_single_plane = ov.i420_to_rgb(arg_single_plane)

    assert node_single_plane.get_type_name() == "I420toRGB"
    assert node_single_plane.get_output_size() == 1
    assert node_single_plane.get_output_element_type(0) == Type.f32
    assert list(node_single_plane.get_output_shape(0)) == expected_output_shape

    # Separate planes (three args)
    arg_y = ov.parameter([1, 480, 640, 1], name="input_y", dtype=np.float32)
    arg_u = ov.parameter([1, 240, 320, 1], name="input_u", dtype=np.float32)
    arg_v = ov.parameter([1, 240, 320, 1], name="input_v", dtype=np.float32)

    node_separate_planes = ov.i420_to_rgb(arg_y, arg_u, arg_v)

    assert node_separate_planes.get_type_name() == "I420toRGB"
    assert node_separate_planes.get_output_size() == 1
    assert node_separate_planes.get_output_element_type(0) == Type.f32
    assert list(node_separate_planes.get_output_shape(0)) == expected_output_shape

    with pytest.raises(UserInputError, match=r".*Operation I420toRGB*."):
        node_separate_planes = ov.i420_to_rgb(arg_y, arg_v)

    with pytest.raises(UserInputError, match=r".*Operation I420toRGB*."):
        node_separate_planes = ov.i420_to_rgb(arg_single_plane, None, arg_v)


def test_nv12_to_bgr():
    expected_output_shape = [1, 480, 640, 3]

    # # Single plane (one arg)
    arg_single_plane = ov.parameter([1, 720, 640, 1], name="input", dtype=np.float32)
    node_single_plane = ov.nv12_to_bgr(arg_single_plane)

    assert node_single_plane.get_type_name() == "NV12toBGR"
    assert node_single_plane.get_output_size() == 1
    assert node_single_plane.get_output_element_type(0) == Type.f32
    assert list(node_single_plane.get_output_shape(0)) == expected_output_shape

    # Separate planes (two args)
    arg_y = ov.parameter([1, 480, 640, 1], name="input_y", dtype=np.float32)
    arg_uv = ov.parameter([1, 240, 320, 2], name="input_uv", dtype=np.float32)

    node_separate_planes = ov.nv12_to_bgr(arg_y, arg_uv)

    assert node_separate_planes.get_type_name() == "NV12toBGR"
    assert node_separate_planes.get_output_size() == 1
    assert node_separate_planes.get_output_element_type(0) == Type.f32
    assert list(node_separate_planes.get_output_shape(0)) == expected_output_shape


def test_nv12_to_rgb():
    expected_output_shape = [1, 480, 640, 3]

    # # Single plane (one arg)
    arg_single_plane = ov.parameter([1, 720, 640, 1], name="input", dtype=np.float32)
    node_single_plane = ov.nv12_to_rgb(arg_single_plane)

    assert node_single_plane.get_type_name() == "NV12toRGB"
    assert node_single_plane.get_output_size() == 1
    assert node_single_plane.get_output_element_type(0) == Type.f32
    assert list(node_single_plane.get_output_shape(0)) == expected_output_shape

    # Separate planes (two args)
    arg_y = ov.parameter([1, 480, 640, 1], name="input_y", dtype=np.float32)
    arg_uv = ov.parameter([1, 240, 320, 2], name="input_uv", dtype=np.float32)

    node_separate_planes = ov.nv12_to_rgb(arg_y, arg_uv)

    assert node_separate_planes.get_type_name() == "NV12toRGB"
    assert node_separate_planes.get_output_size() == 1
    assert node_separate_planes.get_output_element_type(0) == Type.f32
    assert list(node_separate_planes.get_output_shape(0)) == expected_output_shape


def test_softsign():
    input_shape = [2, 4, 8, 16]

    param = ov.parameter(input_shape, name="input")
    node = ov.softsign(param, input_shape)

    assert node.get_type_name() == "SoftSign"
    assert node.get_output_size() == 1
    assert list(node.get_output_shape(0)) == input_shape
    assert node.get_output_element_type(0) == Type.f32


def test_rdft():
    param = ov.parameter([5, 3, 4], name="input")
    axes = ov.constant(np.array([0, 1]))
    signal_size = ov.constant(np.array([1, 2]))
    node = ov.rdft(param, axes, signal_size)

    assert node.get_type_name() == "RDFT"
    assert node.get_output_size() == 1
    assert list(node.get_output_shape(0)) == [1, 2, 4, 2]
    assert node.get_output_element_type(0) == Type.f32


def test_irdft():
    param = ov.parameter([5, 3, 4, 2], name="input")
    axes = ov.constant(np.array([0, 1]))
    signal_size = ov.constant(np.array([1, 2]))
    node = ov.irdft(param, axes, signal_size)

    assert node.get_type_name() == "IRDFT"
    assert node.get_output_size() == 1
    assert list(node.get_output_shape(0)) == [1, 2, 4]
    assert node.get_output_element_type(0) == Type.f32


def test_generate_proposals():
    im_info_shape = [1, 3]
    anchors_shape = [4, 4, 3, 4]
    deltas_shape = [1, 12, 4, 4]
    scores_shape = [1, 3, 4, 4]

    im_info_param = ov.parameter(im_info_shape, name="im_info")
    anchors_param = ov.parameter(anchors_shape, name="anchors")
    deltas_param = ov.parameter(deltas_shape, name="deltas")
    scores_param = ov.parameter(scores_shape, name="scores")

    node = ov.generate_proposals(im_info_param,
                                 anchors_param,
                                 deltas_param,
                                 scores_param,
                                 min_size=1.0,
                                 nms_threshold=0.5,
                                 pre_nms_count=200,
                                 post_nms_count=100,
                                 normalized=False,
                                 nms_eta=1.0,
                                 roi_num_type="i32")

    assert node.get_type_name() == "GenerateProposals"
    assert node.get_output_size() == 3
    assert node.get_output_partial_shape(0).same_scheme(PartialShape([-1, 4]))
    assert node.get_output_partial_shape(1).same_scheme(PartialShape([-1]))
    assert node.get_output_partial_shape(2).same_scheme(PartialShape([1]))
    assert node.get_output_element_type(0) == Type.f32
    assert node.get_output_element_type(1) == Type.f32
    assert node.get_output_element_type(2) == Type.i32


def test_grid_sample_default():
    img = ov.parameter([1, 3, 100, 100], dtype=np.int32, name="image")
    grid = ov.parameter([1, 10, 10, 2], dtype=np.float32, name="grid")

    node = ov.grid_sample(img, grid, {})

    assert node.get_type_name() == "GridSample"
    assert node.get_output_size() == 1
    assert list(node.get_output_shape(0)) == [1, 3, 10, 10]
    assert node.get_output_element_type(0) == Type.i32


def test_grid_sample_custom_attributes():
    img = ov.parameter([1, 3, 100, 100], dtype=np.int32, name="image")
    grid = ov.parameter([1, 5, 6, 2], dtype=np.float32, name="grid")

    attributes = {
        "align_corners": True,
        "mode": "nearest",
        "padding_mode": "reflection",
    }

    node = ov.grid_sample(img, grid, attributes)

    assert node.get_type_name() == "GridSample"
    assert node.get_output_size() == 1
    assert list(node.get_output_shape(0)) == [1, 3, 5, 6]
    assert node.get_output_element_type(0) == Type.i32

    node_attributes = node.get_attributes()
    assert node_attributes["align_corners"] is True
    assert node_attributes["mode"] == "nearest"
    assert node_attributes["padding_mode"] == "reflection"<|MERGE_RESOLUTION|>--- conflicted
+++ resolved
@@ -861,11 +861,7 @@
         ([2, 3, 5, 6], [7, 4], [7], 2, 2, 1, 1.0, "avg", "asymmetric", [7, 3, 2, 2]),
         ([10, 3, 5, 5], [7, 4], [7], 3, 4, 1, 1.0, "avg", "half_pixel_for_nn", [7, 3, 3, 4]),
         ([10, 3, 5, 5], [3, 4], [3], 3, 4, 1, 1.0, "avg", "half_pixel", [3, 3, 3, 4]),
-<<<<<<< HEAD
-        ([10, 3, 5, 5], [3, 4], [3], 3, 4, 1, np.float64(1), "avg", "half_pixel", [3, 3, 3, 4]),
-=======
         ([10, 3, 5, 5], [3, 4], [3], 3, 4, 1, float(1), "avg", "half_pixel", [3, 3, 3, 4]),
->>>>>>> 006f798f
     ],
 )
 def test_roi_align(data_shape, rois, batch_indices, pooled_h, pooled_w, sampling_ratio, spatial_scale, mode, aligned_mode, expected_shape):
