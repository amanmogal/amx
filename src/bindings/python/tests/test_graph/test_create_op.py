--- conflicted
+++ resolved
@@ -2201,14 +2201,17 @@
     assert list(node.get_output_shape(0)) == expected_shape
 
 
-<<<<<<< HEAD
 def test_in_finite_opset10():
     input_shape = [1, 2, 3, 4]
     input_node = ov.parameter(input_shape, np.float, name="InputData")
     node = ov_opset10.is_finite(input_node)
 
     assert node.get_type_name() == "IsFinite"
-=======
+    assert node.get_output_size() == 1
+    assert list(node.get_output_shape(0)) == input_shape
+    assert node.get_output_element_type(0) == Type.boolean
+
+
 def test_is_inf_opset10_default():
     input_shape = [2, 2, 2, 2]
     input_node = ov.parameter(input_shape, dtype=np.float, name="InputData")
@@ -2264,7 +2267,6 @@
     node = ov_opset10.is_nan(input_node)
 
     assert node.get_type_name() == "IsNaN"
->>>>>>> a55b277c
     assert node.get_output_size() == 1
     assert list(node.get_output_shape(0)) == input_shape
     assert node.get_output_element_type(0) == Type.boolean