--- conflicted
+++ resolved
@@ -6,11 +6,7 @@
 
 import openvino.runtime as ov
 import openvino.runtime.opset8 as ops
-<<<<<<< HEAD
-from openvino.runtime.impl import Model, Output, Type
-=======
-from openvino.runtime import Function, Output, Type
->>>>>>> 576471cc
+from openvino.runtime import Model, Output, Type
 from openvino.runtime.utils.decorators import custom_preprocess_function
 from openvino.runtime import Core
 from tests.runtime import get_runtime
