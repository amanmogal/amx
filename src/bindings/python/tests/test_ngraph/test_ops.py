--- conflicted
+++ resolved
@@ -10,10 +10,6 @@
 from openvino.runtime.impl.op import Constant, Parameter
 from tests.runtime import get_runtime
 
-<<<<<<< HEAD
-=======
-
->>>>>>> f9bd7402
 
 def binary_op(op_str, a, b):
 
