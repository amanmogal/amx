# Copyright (C) 2018-2021 Intel Corporation
# SPDX-License-Identifier: Apache-2.0

import numpy as np
<<<<<<< HEAD
import openvino.opset8 as ov
import pytest
=======
import pytest

import openvino.runtime.opset8 as ov
>>>>>>> e07cef01


@pytest.fixture()
def _proposal_node():
    attributes = {
        "base_size": np.uint16(1),
        "pre_nms_topn": np.uint16(20),
        "post_nms_topn": np.uint16(64),
        "nms_thresh": np.float64(0.34),
        "feat_stride": np.uint16(16),
        "min_size": np.uint16(32),
        "ratio": np.array([0.1, 1.5, 2.0, 2.5], dtype=np.float64),
        "scale": np.array([2, 3, 3, 4], dtype=np.float64),
    }
    batch_size = 7

    class_probs = ov.parameter([batch_size, 12, 34, 62], np.float64, "class_probs")
    bbox_deltas = ov.parameter([batch_size, 24, 34, 62], np.float64, "bbox_deltas")
    image_shape = ov.parameter([3], np.float64, "image_shape")
    return ov.proposal(class_probs, bbox_deltas, image_shape, attributes)


def test_dynamic_attributes_softmax():
    axis = 2
    data = ov.parameter([1, 2, 3, 4], np.float32, "data_in")
    node = ov.softmax(data, axis)

    assert node.get_axis() == axis
    node.set_axis(3)
    assert node.get_axis() == 3


@pytest.mark.parametrize(
    "int_dtype, fp_dtype",
    [
        (np.uint8, np.float32),
        (np.uint16, np.float32),
        (np.uint32, np.float32),
        (np.uint64, np.float32),
        (np.uint32, np.float16),
        (np.uint32, np.float64),
    ],
)
def test_dynamic_set_attribute_value(int_dtype, fp_dtype):
    attributes = {
        "base_size": int_dtype(1),
        "pre_nms_topn": int_dtype(20),
        "post_nms_topn": int_dtype(64),
        "nms_thresh": fp_dtype(0.34),
        "feat_stride": int_dtype(16),
        "min_size": int_dtype(32),
        "ratio": np.array([0.1, 1.5, 2.0, 2.5], dtype=fp_dtype),
        "scale": np.array([2, 3, 3, 4], dtype=fp_dtype),
    }
    batch_size = 7

    class_probs = ov.parameter([batch_size, 12, 34, 62], fp_dtype, "class_probs")
    bbox_deltas = ov.parameter([batch_size, 24, 34, 62], fp_dtype, "bbox_deltas")
    image_shape = ov.parameter([3], fp_dtype, "image_shape")
    node = ov.proposal(class_probs, bbox_deltas, image_shape, attributes)

    node.set_base_size(int_dtype(15))
    node.set_pre_nms_topn(int_dtype(7))
    node.set_post_nms_topn(int_dtype(33))
    node.set_nms_thresh(fp_dtype(1.55))
    node.set_feat_stride(int_dtype(8))
    node.set_min_size(int_dtype(123))
    node.set_ratio(np.array([1.1, 2.5, 3.0, 4.5], dtype=fp_dtype))
    node.set_scale(np.array([2.1, 3.2, 3.3, 4.4], dtype=fp_dtype))
    node.set_clip_before_nms(True)
    node.set_clip_after_nms(True)
    node.set_normalize(True)
    node.set_box_size_scale(fp_dtype(1.34))
    node.set_box_coordinate_scale(fp_dtype(0.88))
    node.set_framework("OpenVINO")

    assert node.get_base_size() == int_dtype(15)
    assert node.get_pre_nms_topn() == int_dtype(7)
    assert node.get_post_nms_topn() == int_dtype(33)
    assert np.isclose(node.get_nms_thresh(), fp_dtype(1.55))
    assert node.get_feat_stride() == int_dtype(8)
    assert node.get_min_size() == int_dtype(123)
    assert np.allclose(node.get_ratio(), np.array([1.1, 2.5, 3.0, 4.5], dtype=fp_dtype))
    assert np.allclose(node.get_scale(), np.array([2.1, 3.2, 3.3, 4.4], dtype=fp_dtype))
    assert node.get_clip_before_nms()
    assert node.get_clip_after_nms()
    assert node.get_normalize()
    assert np.isclose(node.get_box_size_scale(), fp_dtype(1.34))
    assert np.isclose(node.get_box_coordinate_scale(), fp_dtype(0.88))
    assert node.get_framework() == "OpenVINO"


def test_dynamic_attr_cache(_proposal_node):
    node = _proposal_node

    assert not node._attr_cache_valid
    node.set_nms_thresh(1.3453678102)
    assert not node._attr_cache_valid
    assert np.isclose(node.get_nms_thresh(), np.float64(1.3453678102))
    assert node._attr_cache_valid


def test_dynamic_attr_transitivity(_proposal_node):
    node = _proposal_node
    node2 = node

    node.set_ratio(np.array([1.1, 2.5, 3.0, 4.5], dtype=np.float64))
    assert np.allclose(node.get_ratio(), np.array([1.1, 2.5, 3.0, 4.5], dtype=np.float64))
    assert np.allclose(node2.get_ratio(), np.array([1.1, 2.5, 3.0, 4.5], dtype=np.float64))

    node2.set_scale(np.array([2.1, 3.2, 3.3, 4.4], dtype=np.float64))
    assert np.allclose(node2.get_scale(), np.array([2.1, 3.2, 3.3, 4.4], dtype=np.float64))
    assert np.allclose(node.get_scale(), np.array([2.1, 3.2, 3.3, 4.4], dtype=np.float64))


def test_dynamic_attributes_simple():
    batch_size = 1
    input_size = 16
    hidden_size = 128

    X_shape = [batch_size, input_size]
    H_t_shape = [batch_size, hidden_size]
    W_shape = [3 * hidden_size, input_size]
    R_shape = [3 * hidden_size, hidden_size]
    B_shape = [4 * hidden_size]

    parameter_X = ov.parameter(X_shape, name="X", dtype=np.float32)
    parameter_H_t = ov.parameter(H_t_shape, name="H_t", dtype=np.float32)
    parameter_W = ov.parameter(W_shape, name="W", dtype=np.float32)
    parameter_R = ov.parameter(R_shape, name="R", dtype=np.float32)
    parameter_B = ov.parameter(B_shape, name="B", dtype=np.float32)

    activations = ["tanh", "relu"]
    activations_alpha = [1.0, 2.0]
    activations_beta = [1.0, 2.0]
    clip = 0.5
    linear_before_reset = True

    node = ov.gru_cell(
        parameter_X,
        parameter_H_t,
        parameter_W,
        parameter_R,
        parameter_B,
        hidden_size,
        activations,
        activations_alpha,
        activations_beta,
        clip,
        linear_before_reset,
    )

    assert node.get_hidden_size() == hidden_size
    assert all(map(lambda x, y: x == y, node.get_activations(), activations))
    assert all(np.equal(node.get_activations_alpha(), activations_alpha))
    assert all(np.equal(node.get_activations_beta(), activations_beta))
    assert node.get_linear_before_reset() == linear_before_reset
    assert np.isclose(node.get_clip(), clip)<|MERGE_RESOLUTION|>--- conflicted
+++ resolved
@@ -2,15 +2,10 @@
 # SPDX-License-Identifier: Apache-2.0
 
 import numpy as np
-<<<<<<< HEAD
 import openvino.opset8 as ov
-import pytest
-=======
 import pytest
 
 import openvino.runtime.opset8 as ov
->>>>>>> e07cef01
-
 
 @pytest.fixture()
 def _proposal_node():
