# Building the OpenVINO™ Python* API

This document provides the instructions for building the OpenVINO™ Python API from source on Linux, macOS and Windows 10 platforms.

For each platform, you can build and install the API as a part of OpenVINO™ Toolkit or as a Python wheel.
A Python wheel is a portable package that allows you to install OpenVINO™ in either your Python distribution or a dedicated virtual environment.

## Linux* and macOS*

### Prerequisites

To build the OpenVINO™ Python API, you need to install a few additional packages.

On Ubuntu* 20.04 LTS you can use the following instructions to install the required packages, including Python and Cython.

```bash
apt install git wget build-essential cmake
apt install python3 python3-dev python3-pip python3-virtualenv python-is-python3
```

On macOS, you can use [Homebrew](https://brew.sh) to install required packages:

```bash
brew install cmake
brew install python3
```

Install Cython in the Python installation, or virtualenv that you are planning to use:

```bash
pip3 install cython
```

### Configure and Build as a part of OpenVINO™ Toolkit on Linux and macOS

The following section illustrates how to build and install OpenVINO™ in a workspace directory using CMake.
The workspace directory is specified by the `${OV_WORKSPACE}` variable. Set this variable to a directory of your choice:

```bash
export OV_WORKSPACE=/path/to/my/workspace
```

Now you can clone the OpenVINO™ repository, configure it using `cmake` and build using `make`.

In order to build the OpenVINO™ Python APIs set the `ENABLE_PYTHON` flag to `ON`.

<<<<<<< HEAD
Note the `CMAKE_INSTALL_PREFIX`, which defaults to `/usr/local/` if not set.
=======
    cmake .. \
        -DENABLE_INTEL_GPU=OFF \
        -DENABLE_INTEL_MYRIAD_COMMON=OFF \
        -DENABLE_PYTHON=ON \
        -DENABLE_OV_ONNX_FRONTEND=ON \
        -DCMAKE_INSTALL_PREFIX="${OPENVINO_BASEDIR}/openvino_dist"
>>>>>>> 4d4263f4

```bash
cd ${OV_WORKSPACE}
git clone --recursive https://github.com/openvinotoolkit/openvino.git
cd openvino
git submodule update --init

### You may also want to install OpenVINO™ dependencies with:
# ./install_build_dependencies.sh

mkdir build && cd build

cmake .. \
-DCMAKE_BUILD_TYPE=Release \
-DENABLE_PYTHON=ON \
-DCMAKE_INSTALL_PREFIX="${OV_WORKSPACE}/openvino_dist"

make -j 4 install
```

The Python module is installed in the folder:

    ${OV_WORKSPACE}/openvino_dist/python/python<version>/

You may also find it in:

    ${OV_WORKSPACE}/openvino/bin/intel64/[BUILD_TYPE]/python_api/python<version>/

If you would like to use a specific version of Python, or use a virtual environment, you can add the `PYTHON_EXECUTABLE` variable to your CMake command line. For example:

```bash
-DPYTHON_EXECUTABLE=/path/to/venv/bin/python
# or while in virtual environment
-DPYTHON_EXECUTABLE=`which python`
```

Set up the OpenVINO™ environment in order to add the module path to `PYTHONPATH`:

```bash
source ${OV_WORKSPACE}/openvino_dist/setupvars.sh
```

If you want more control over enviroment variables, to simply enable OpenVINO™ Python API, export these variables:

```bash
export LD_LIBRARY_PATH=${OV_WORKSPACE}/openvino_dist/runtime/lib/intel64/
export PYTHONPATH=${OV_WORKSPACE}/openvino_dist/python/python<version>/
```

### Rebuild OpenVINO™ project

To rebuild project, simply navigate to build folder and re-run `make` command:
```bash
cd ${OV_WORKSPACE}/openvino/build

make -j 4 install
```
*Note: If changes are adding new compilation units, files or change CMake scripts, there is a need to remove the exisiting build and rebuild it from scratch!*

### Build an OpenVINO™ Python Wheel on Linux and macOS

You can build the Python wheel by adding `ENABLE_WHEEL` flag to `cmake` command:

```bash
cmake .. \
-DCMAKE_BUILD_TYPE=Release \
-DENABLE_PYTHON=ON \
-DENABLE_WHEEL=ON \
-DCMAKE_INSTALL_PREFIX="${OV_WORKSPACE}/openvino_dist"
```

You can also build the Python wheel running the following command:

```bash
cd ${OV_WORKSPACE}/openvino/src/bindings/python/wheel
python3 setup.py bdist_wheel
```

Once completed, the wheel package should be located under the following path:

```bash
$ ls ${OV_WORKSPACE}/openvino/src/bindings/python/wheel/dist
openvino-0.0.0-cp<version>-cp<version>-linux_x86_64.whl
```

You can now install the wheel in your Python environment:

```bash
cd ${OV_WORKSPACE}/openvino/src/bindings/python/wheel/dist
pip3 install openvino-0.0.0-cp<version>-cp<version>-linux_x86_64.whl
```

## Windows* 10

### Prerequisites

In order to build OpenVINO™ and the nGraph Python wheel on Windows, you need to install Microsoft Visual Studio* and Python.

Once Python is installed, you also need to install Cython using `pip install cython`.

### Configure and Build as a Part of OpenVINO™ Toolkit on Windows

The following section illustrates how to build and install OpenVINO™ in a workspace directory using CMake.
The workspace directory is specified by the `OPENVINO_BASEDIR` variable. Set this variable to a directory of your choice:

    set OPENVINO_BASEDIR=/path/to/my/workspace

Configure the build with a `cmake` invocation similar to the following. Note that need to set `-G` and
`-DCMAKE_CXX_COMPILER` to match the version and location of your Microsoft Visual Studio installation.

```
cmake .. ^
    -G"Visual Studio 16 2019" ^
    -DCMAKE_BUILD_TYPE=Release ^
    -DCMAKE_INSTALL_PREFIX="%OPENVINO_BASEDIR%/openvino_dist" ^
    -DENABLE_INTEL_GPU=OFF ^
    -DENABLE_INTEL_MYRIAD_COMMON=OFF ^
    -DENABLE_OV_ONNX_FRONTEND=ON ^
    -DENABLE_PYTHON=ON ^
    -DCMAKE_CXX_COMPILER="C:\Program Files (x86)\Microsoft Visual Studio\2019\Community\VC\Tools\MSVC\14.27.29110\bin\Hostx64\x64"

```

There are a couple of things to notice here. One is that the full path to the x64 version of
MSVC compiler has to be specified. This is because DNNL requires a 64-bit version and `cmake` may
fail to detect it correctly.

If you want to specify an exact Python version, use the following options:
```
-DPYTHON_EXECUTABLE="C:\Program Files\Python37\python.exe" ^
-DPYTHON_LIBRARY="C:\Program Files\Python37\libs\python37.lib" ^
-DPYTHON_INCLUDE_DIR="C:\Program Files\Python37\include" ^
```

In order to build and install OpenVINO™, build the `install` target:

    cmake --build . --target install --config Release -j 8

In this step, OpenVINO™ is built and installed to the directory specified above. You can
adjust the number of threads used in the building process to your machine's capabilities.

Set up the OpenVINO™ environment in order to add a module path to `PYTHONPATH`:

    %OPENVINO_BASEDIR%\openvino_dist\setupvars.bat

### Build an nGraph Python Wheel on Windows

Build the Python wheel package:

    cd "%OPENVINO_BASEDIR%/openvino/ngraph/python"
    python setup.py bdist_wheel

The final wheel should be located in the `ngraph\python\dist` directory.

    dir openvino\ngraph\python\dist\
    10/09/2020  04:06 PM         4,010,943 ngraph_core-0.0.0-cp38-cp38-win_amd64.whl

## Run Tests

### Use a virtualenv (Optional)

You may wish to use a virutualenv for your installation.

    $ virtualenv -p $(which python3) venv
    $ source venv/bin/activate
    (venv) $

### Install the nGraph Wheel and Other Requirements

    (venv) $ cd "${OPENVINO_BASEDIR}/openvino/ngraph/python"
    (venv) $ pip3 install -r requirements.txt
    (venv) $ pip3 install -r requirements_test.txt
    (venv) $ pip3 install dist/ngraph_core-0.0.0-cp38-cp38-linux_x86_64.whl

### Run Tests

You should now be able to run tests.

You may need to run the `setupvars` script from the OpenVINO™ Toolkit to set paths to OpenVINO™ components.

    source ${OPENVINO_BASEDIR}/openvino_dist/setupvars.sh

Now you can run tests using `pytest`:

    pytest tests<|MERGE_RESOLUTION|>--- conflicted
+++ resolved
@@ -44,16 +44,7 @@
 
 In order to build the OpenVINO™ Python APIs set the `ENABLE_PYTHON` flag to `ON`.
 
-<<<<<<< HEAD
 Note the `CMAKE_INSTALL_PREFIX`, which defaults to `/usr/local/` if not set.
-=======
-    cmake .. \
-        -DENABLE_INTEL_GPU=OFF \
-        -DENABLE_INTEL_MYRIAD_COMMON=OFF \
-        -DENABLE_PYTHON=ON \
-        -DENABLE_OV_ONNX_FRONTEND=ON \
-        -DCMAKE_INSTALL_PREFIX="${OPENVINO_BASEDIR}/openvino_dist"
->>>>>>> 4d4263f4
 
 ```bash
 cd ${OV_WORKSPACE}
