# How to test OpenVINO™ Python API?

<<<<<<< HEAD
#### Prerequisites
Install the special requirements file for testing:
```
python -m pip install -r openvino/src/bindings/python/requirements_test.txt
```
=======
#### Building and environment
Instructions can be found in ["Building the OpenVINO™ Python API"](./build.md).
>>>>>>> 26934332

### Running OpenVINO™ Python API tests
*For simplicity, all of these commands require to navigate to the main Python API folder first:*
```shell
cd .../openvino/src/bindings/python/
```

To run new Python API tests (since 2022.1 release):
```shell
pytest tests/
```

For running compatibility Python API tests execute this command:
```
pytest tests_compatibility/
```

Test framework *pytest* allows to filter tests with `-k` flag.
```shell
pytest tests/test_runtime/test_core.py -k "test_available_devices"
```

Alternatively, the full name and path to the test case could be passed.
```shell
pytest tests/test_runtime/test_core.py::test_available_devices
```

To print test names and increase verbosity, use `-v` flag.
```shell
pytest tests/test_runtime/test_core.py -v
```
*Tip: look at pytest's documentation for more useful tricks: https://docs.pytest.org/en/latest/*

To run full test suite one can utilize `tox` command:
```shell
tox
```

<<<<<<< HEAD
### Check codestyle of Python API
For checking the codestyle of Python API execute this command:
```
python -m flake8 ./src/openvino --config=setup.cfg
```
For checking the codestyle of compatibility nGraph Python API execute this command:
```
python -m flake8 ./src/compatibility/ngraph --config=setup.cfg
```
For checking the codestyle of compatibility InferenceEngine Python API execute this command:
```
cd src/compatibility/openvino
python -m flake8 ./ --config=setup.cfg
```

### Writing OpenVINO:tm: Python API tests
=======
### Writing OpenVINO™ Python API tests
>>>>>>> 26934332
###### Before start
Follow and complete `openvino/src/bindings/python/docs/code_examples.md`.

##### Adding new test-case in the correct place
Let's add a new test for OpenVINO™ Python API.

First, the test should confirm that the new pybind11-based class of `MyTensor` is behaving correctly. Navigate to tests folder and create a new file that describes tests within it. It should be along the lines of:

    tests/test_runtime/test_mytensor.py


**Don't forget to include license on the top of each new file!**

Note that name of the file is connected to the class/module to be tested. This is exactly why tests are structured in folders that are describing what tests are supposed to be there. Always add tests to correct places, new folders and files should be created only when necessary. Quick overview of the structure:

    tests/test_frontend           <-- frontend manager and extensions
    tests/test_runtime            <-- runtime classes such as Core and Tensor
    tests/test_graph              <-- operators and their implementation
    tests/test_onnx               <-- ONNX Frontend tests and validation
    tests/test_transformations    <-- optimization passes for OV Models 

##### Writing test itself
Let's add a test case for new class. Start with imports and simple test of the creation of a class:
```python
import pytest
import numpy as np 
import openvino.runtime as ov

def test_mytensor_creation():
    tensor = ov.MyTensor([1, 2, 3])

    assert tensor is not None
```

Rebuilding step is not necessary here as long as there are no updates to codebase itself. Run the test with:
```shell
pytest tests/test_runtime/test_mytensor.py -v
```

In actual tests it is a good pratice to parametrize them, thus making tests compact and reducing number of handwritten test cases. Additionally, adding checks for shared functions to the basic tests is a common technique. Let's replace the test with:
```python
@pytest.mark.parametrize(("source"), [
    ([1, 2, 3]),
    (ov.Tensor(np.array([4, 5 ,6]).astype(np.float32))),
])
def test_mytensor_creation(source):
    tensor = ov.MyTensor(source)

    assert tensor is not None
    assert tensor.get_size() == 3
```

Run the tests, output should be similar to:
```shell
tests/test_runtime/test_mytensor.py::test_mytensor_creation[source0] PASSED                                                                                                                                    [ 50%]
tests/test_runtime/test_mytensor.py::test_mytensor_creation[source1] PASSED                                                                                                                                    [100%]
```

Notice that the test name is shared between cases. In a real-life pull request, all of the functionalities should be tested to ensure the quality of the solution. Always focus on general usage and edge-case scenarios. On the other hand, remember that excessive testing is not advised as it may result in duplicate test cases and impact validation pipelines. A good "rule-of-thumb" list of practices while adding tests to the project is:
* Don't test built-in capabilities of a given language.
* Common functions can be tested together.
* Create test cases with a few standard scenarios and cover all known edge-cases.  
* Hardcode desired results...
* ... or create reference values during runtime. Always use a good, thrust-worthy library for that!
* Re-use common parts of the code (like multiple lines that create helper object) and move them out to make tests easier to read.

###### Difference between *tests* and *tests_compatibility* directories
<!-- TO-DELETE when compatibility layer is no longer supported in the project -->
Someone could notice two similar folders `tests` and `tests_compatibility`. First one is the desired place for all upcoming features and tests. Compatibility layer is only supported in specific cases and any updates to it should be explicitly approved by OpenVINO™ reviewers. Please do not duplicate tests in both directories if not necessary.<|MERGE_RESOLUTION|>--- conflicted
+++ resolved
@@ -1,15 +1,12 @@
 # How to test OpenVINO™ Python API?
 
-<<<<<<< HEAD
-#### Prerequisites
+#### Building and environment
+Instructions can be found in ["Building the OpenVINO™ Python API"](./build.md).
+
 Install the special requirements file for testing:
 ```
 python -m pip install -r openvino/src/bindings/python/requirements_test.txt
 ```
-=======
-#### Building and environment
-Instructions can be found in ["Building the OpenVINO™ Python API"](./build.md).
->>>>>>> 26934332
 
 ### Running OpenVINO™ Python API tests
 *For simplicity, all of these commands require to navigate to the main Python API folder first:*
@@ -48,7 +45,6 @@
 tox
 ```
 
-<<<<<<< HEAD
 ### Check codestyle of Python API
 For checking the codestyle of Python API execute this command:
 ```
@@ -64,10 +60,7 @@
 python -m flake8 ./ --config=setup.cfg
 ```
 
-### Writing OpenVINO:tm: Python API tests
-=======
 ### Writing OpenVINO™ Python API tests
->>>>>>> 26934332
 ###### Before start
 Follow and complete `openvino/src/bindings/python/docs/code_examples.md`.
 
