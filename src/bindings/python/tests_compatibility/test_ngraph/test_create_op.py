--- conflicted
+++ resolved
@@ -2266,7 +2266,6 @@
     assert list(node.get_output_shape(0)) == expected_shape
 
 
-<<<<<<< HEAD
 def test_in_finite_opset10():
     input_shape = [1, 2, 3, 4]
     input_node = ng.parameter(input_shape, np.float, name="InputData")
@@ -2275,7 +2274,8 @@
     assert node.get_type_name() == "IsFinite"
     assert node.get_output_size() == 1
     assert list(node.get_output_shape(0)) == input_shape
-=======
+
+
 def test_is_inf_opset10_default():
     input_shape = [2, 2, 2, 2]
     input_node = ng.parameter(input_shape, dtype=np.float, name="InputData")
@@ -2333,5 +2333,4 @@
     assert node.get_type_name() == "IsNaN"
     assert node.get_output_size() == 1
     assert list(node.get_output_shape(0)) == input_shape
-    assert node.get_output_element_type(0) == Type.boolean
->>>>>>> a55b277c
+    assert node.get_output_element_type(0) == Type.boolean