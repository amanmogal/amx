--- conflicted
+++ resolved
@@ -489,24 +489,7 @@
     assert node.get_output_element_type(0) == element_type
 
 
-<<<<<<< HEAD
-    runtime = get_runtime()
-    computation = runtime.computation(function, *parameter_list)
-    result = computation(
-        np.array([[True, False]], dtype=bool),
-        np.array([[5, 6]], dtype=np.float32),
-        np.array([[7, 8]], dtype=np.float32),
-    )[0]
-
-    expected = np.array([[5, 8]])
-    assert np.allclose(result, expected)
-
-
-def test_max_pool():
-    # test 1d
-=======
 def test_max_pool_1d():
->>>>>>> 9fa3004b
     element_type = Type.f32
     shape = Shape([1, 1, 10])
     window_shape = [3]
