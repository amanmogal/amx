# Copyright (C) 2018-2022 Intel Corporation
# SPDX-License-Identifier: Apache-2.0

import operator

import numpy as np
import pytest

import ngraph as ng
from ngraph.impl import Type


@pytest.mark.parametrize(
    ("ng_api_helper", "expected_type"),
    [
        (ng.add, Type.f32),
        (ng.divide, Type.f32),
        (ng.multiply, Type.f32),
        (ng.subtract, Type.f32),
        (ng.minimum, Type.f32),
        (ng.maximum, Type.f32),
        (ng.mod, Type.f32),
        (ng.equal, Type.boolean),
        (ng.not_equal, Type.boolean),
        (ng.greater, Type.boolean),
        (ng.greater_equal, Type.boolean),
        (ng.less, Type.boolean),
        (ng.less_equal, Type.boolean),
    ],
)
def test_binary_op(ng_api_helper, expected_type):
    shape = [2, 2]
    parameter_a = ng.parameter(shape, name="A", dtype=np.float32)
    parameter_b = ng.parameter(shape, name="B", dtype=np.float32)

    model = ng_api_helper(parameter_a, parameter_b)

    assert model.get_output_size() == 1
    assert list(model.get_output_shape(0)) == [2, 2]
    assert model.get_output_element_type(0) == expected_type


@pytest.mark.parametrize(
    ("ng_api_helper", "expected_type"),
    [
        (ng.add, Type.f32),
        (ng.divide, Type.f32),
        (ng.multiply, Type.f32),
        (ng.subtract, Type.f32),
        (ng.minimum, Type.f32),
        (ng.maximum, Type.f32),
        (ng.mod, Type.f32),
        (ng.equal, Type.boolean),
        (ng.not_equal, Type.boolean),
        (ng.greater, Type.boolean),
        (ng.greater_equal, Type.boolean),
        (ng.less, Type.boolean),
        (ng.less_equal, Type.boolean),
    ],
)
def test_binary_op(ng_api_helper, expected_type):
    value_b = np.array([[5, 6], [7, 8]], dtype=np.float32)

    shape = [2, 2]
    parameter_a = ng.parameter(shape, name="A", dtype=np.float32)

    model = ng_api_helper(parameter_a, value_b)
    assert model.get_output_size() == 1
    assert list(model.get_output_shape(0)) == [2, 2]
    assert model.get_output_element_type(0) == expected_type


@pytest.mark.parametrize(
    "ng_api_helper",
    [ng.logical_and, ng.logical_or, ng.logical_xor],
)
def test_binary_logical_op_parameter_inputs(ng_api_helper):
    shape = [2, 2]
    parameter_a = ng.parameter(shape, name="A", dtype=bool)
    parameter_b = ng.parameter(shape, name="B", dtype=bool)

    model = ng_api_helper(parameter_a, parameter_b)

    assert model.get_output_size() == 1
    assert list(model.get_output_shape(0)) == [2, 2]
    assert model.get_output_element_type(0) == Type.boolean


@pytest.mark.parametrize(
    "ng_api_helper",
    [ng.logical_and, ng.logical_or, ng.logical_xor],
)
<<<<<<< HEAD
def test_binary_logical_numpy_input(ng_api_helper):
    value_b = np.array([[False, True], [False, True]], dtype=np.bool)
=======
def test_binary_logical_op_with_scalar(ng_api_helper):
    value_b = np.array([[False, True], [False, True]], dtype=bool)
>>>>>>> bc693850

    shape = [2, 2]
    parameter_a = ng.parameter(shape, name="A", dtype=bool)

    model = ng_api_helper(parameter_a, value_b)
    assert model.get_output_size() == 1
    assert list(model.get_output_shape(0)) == [2, 2]
    assert model.get_output_element_type(0) == Type.boolean


@pytest.mark.parametrize(
    ("operator", "expected_type"),
    [
        (operator.add, Type.f32),
        (operator.sub, Type.f32),
        (operator.mul, Type.f32),
        (operator.truediv, Type.f32),
        (operator.eq, Type.boolean),
        (operator.ne, Type.boolean),
        (operator.gt, Type.boolean),
        (operator.ge, Type.boolean),
        (operator.lt, Type.boolean),
        (operator.le, Type.boolean),
    ],
)
def test_binary_operators(operator, expected_type):
    value_b = np.array([[4, 5], [1, 7]], dtype=np.float32)

    shape = [2, 2]
    parameter_a = ng.parameter(shape, name="A", dtype=np.float32)

    model = operator(parameter_a, value_b)
    assert model.get_output_size() == 1
    assert list(model.get_output_shape(0)) == [2, 2]
    assert model.get_output_element_type(0) == expected_type


@pytest.mark.parametrize(
    ("operator", "expected_type"),
    [
        (operator.add, Type.f32),
        (operator.sub, Type.f32),
        (operator.mul, Type.f32),
        (operator.truediv, Type.f32),
        (operator.eq, Type.boolean),
        (operator.ne, Type.boolean),
        (operator.gt, Type.boolean),
        (operator.ge, Type.boolean),
        (operator.lt, Type.boolean),
        (operator.le, Type.boolean),
    ],
)
def test_binary_operators_with_scalar(operator, expected_type):
    value_b = np.array(3, dtype=np.float32)

    shape = [2, 2]
    parameter_a = ng.parameter(shape, name="A", dtype=np.float32)

    model = operator(parameter_a, value_b)
    assert model.get_output_size() == 1
    assert list(model.get_output_shape(0)) == [2, 2]
    assert model.get_output_element_type(0) == expected_type


def test_multiply():
    A = np.arange(48, dtype=np.int32).reshape((8, 1, 6, 1))
    B = np.arange(35, dtype=np.int32).reshape((7, 1, 5))

    node = ng.multiply(A, B)

    assert node.get_type_name() == "Multiply"
    assert node.get_output_size() == 1
    assert list(node.get_output_shape(0)) == [8, 7, 6, 5]
    assert node.get_output_element_type(0) == Type.i32


def test_power_v1():
    A = np.arange(48, dtype=np.float32).reshape((8, 1, 6, 1))
    B = np.arange(20, dtype=np.float32).reshape((4, 1, 5))

    node = ng.power(A, B)

    assert node.get_type_name() == "Power"
    assert node.get_output_size() == 1
    assert list(node.get_output_shape(0)) == [8, 4, 6, 5]
    assert node.get_output_element_type(0) == Type.f32<|MERGE_RESOLUTION|>--- conflicted
+++ resolved
@@ -90,13 +90,8 @@
     "ng_api_helper",
     [ng.logical_and, ng.logical_or, ng.logical_xor],
 )
-<<<<<<< HEAD
 def test_binary_logical_numpy_input(ng_api_helper):
     value_b = np.array([[False, True], [False, True]], dtype=np.bool)
-=======
-def test_binary_logical_op_with_scalar(ng_api_helper):
-    value_b = np.array([[False, True], [False, True]], dtype=bool)
->>>>>>> bc693850
 
     shape = [2, 2]
     parameter_a = ng.parameter(shape, name="A", dtype=bool)
