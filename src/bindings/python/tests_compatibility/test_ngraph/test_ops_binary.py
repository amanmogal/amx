# Copyright (C) 2018-2022 Intel Corporation
# SPDX-License-Identifier: Apache-2.0

import operator

import numpy as np
import pytest

import ngraph as ng
from ngraph.impl import Type


@pytest.mark.parametrize(
    ("ng_api_helper", "expected_type"),
    [
        (ng.add, Type.f32),
        (ng.divide, Type.f32),
        (ng.multiply, Type.f32),
        (ng.subtract, Type.f32),
        (ng.minimum, Type.f32),
        (ng.maximum, Type.f32),
        (ng.mod, Type.f32),
        (ng.equal, Type.boolean),
        (ng.not_equal, Type.boolean),
        (ng.greater, Type.boolean),
        (ng.greater_equal, Type.boolean),
        (ng.less, Type.boolean),
        (ng.less_equal, Type.boolean),
    ],
)
def test_binary_op(ng_api_helper, expected_type):
    shape = [2, 2]
    parameter_a = ng.parameter(shape, name="A", dtype=np.float32)
    parameter_b = ng.parameter(shape, name="B", dtype=np.float32)

    model = ng_api_helper(parameter_a, parameter_b)

    assert model.get_output_size() == 1
    assert list(model.get_output_shape(0)) == [2, 2]
    assert model.get_output_element_type(0) == expected_type


@pytest.mark.parametrize(
    ("ng_api_helper", "expected_type"),
    [
        (ng.add, Type.f32),
        (ng.divide, Type.f32),
        (ng.multiply, Type.f32),
        (ng.subtract, Type.f32),
        (ng.minimum, Type.f32),
        (ng.maximum, Type.f32),
        (ng.mod, Type.f32),
        (ng.equal, Type.boolean),
        (ng.not_equal, Type.boolean),
        (ng.greater, Type.boolean),
        (ng.greater_equal, Type.boolean),
        (ng.less, Type.boolean),
        (ng.less_equal, Type.boolean),
    ],
)
def test_binary_op(ng_api_helper, expected_type):
    value_b = np.array([[5, 6], [7, 8]], dtype=np.float32)

    shape = [2, 2]
    parameter_a = ng.parameter(shape, name="A", dtype=np.float32)

    model = ng_api_helper(parameter_a, value_b)
    assert model.get_output_size() == 1
    assert list(model.get_output_shape(0)) == [2, 2]
    assert model.get_output_element_type(0) == expected_type


@pytest.mark.parametrize(
    "ng_api_helper",
    [ng.logical_and, ng.logical_or, ng.logical_xor],
)
def test_binary_logical_op(ng_api_helper):
    shape = [2, 2]
    parameter_a = ng.parameter(shape, name="A", dtype=bool)
    parameter_b = ng.parameter(shape, name="B", dtype=bool)

    model = ng_api_helper(parameter_a, parameter_b)
<<<<<<< HEAD
    computation = runtime.computation(model, parameter_a, parameter_b)

    value_a = np.array([[True, False], [False, True]], dtype=bool)
    value_b = np.array([[False, True], [False, True]], dtype=bool)
=======
>>>>>>> 67f467b2

    assert model.get_output_size() == 1
    assert list(model.get_output_shape(0)) == [2, 2]
    assert model.get_output_element_type(0) == Type.boolean


@pytest.mark.parametrize(
    "ng_api_helper",
    [ng.logical_and, ng.logical_or, ng.logical_xor],
)
<<<<<<< HEAD
def test_binary_logical_op_with_scalar(ng_api_helper, numpy_function):
    runtime = get_runtime()

    value_a = np.array([[True, False], [False, True]], dtype=bool)
    value_b = np.array([[False, True], [False, True]], dtype=bool)
=======
def test_binary_logical_op_with_scalar(ng_api_helper):
    value_b = np.array([[False, True], [False, True]], dtype=np.bool)
>>>>>>> 67f467b2

    shape = [2, 2]
    parameter_a = ng.parameter(shape, name="A", dtype=bool)

    model = ng_api_helper(parameter_a, value_b)
    assert model.get_output_size() == 1
    assert list(model.get_output_shape(0)) == [2, 2]


@pytest.mark.parametrize(
    ("operator", "expected_type"),
    [
        (operator.add, Type.f32),
        (operator.sub, Type.f32),
        (operator.mul, Type.f32),
        (operator.truediv, Type.f32),
        (operator.eq, Type.boolean),
        (operator.ne, Type.boolean),
        (operator.gt, Type.boolean),
        (operator.ge, Type.boolean),
        (operator.lt, Type.boolean),
        (operator.le, Type.boolean),
    ],
)
def test_binary_operators(operator, expected_type):
    value_b = np.array([[4, 5], [1, 7]], dtype=np.float32)

    shape = [2, 2]
    parameter_a = ng.parameter(shape, name="A", dtype=np.float32)

    model = operator(parameter_a, value_b)
    assert model.get_output_size() == 1
    assert list(model.get_output_shape(0)) == [2, 2]
    assert model.get_output_element_type(0) == expected_type


@pytest.mark.parametrize(
    ("operator", "expected_type"),
    [
        (operator.add, Type.f32),
        (operator.sub, Type.f32),
        (operator.mul, Type.f32),
        (operator.truediv, Type.f32),
        (operator.eq, Type.boolean),
        (operator.ne, Type.boolean),
        (operator.gt, Type.boolean),
        (operator.ge, Type.boolean),
        (operator.lt, Type.boolean),
        (operator.le, Type.boolean),
    ],
)
def test_binary_operators_with_scalar(operator, expected_type):
    value_b = np.array([[5, 6], [7, 8]], dtype=np.float32)

    shape = [2, 2]
    parameter_a = ng.parameter(shape, name="A", dtype=np.float32)

    model = operator(parameter_a, value_b)
    assert model.get_output_size() == 1
    assert list(model.get_output_shape(0)) == [2, 2]
    assert model.get_output_element_type(0) == expected_type


def test_multiply():
    A = np.arange(48, dtype=np.int32).reshape((8, 1, 6, 1))
    B = np.arange(35, dtype=np.int32).reshape((7, 1, 5))

    node = ng.multiply(A, B)

    assert node.get_type_name() == "Multiply"
    assert node.get_output_size() == 1
    assert list(node.get_output_shape(0)) == [8, 7, 6, 5]
    assert node.get_output_element_type(0) == Type.i32


def test_power_v1():
    A = np.arange(48, dtype=np.float32).reshape((8, 1, 6, 1))
    B = np.arange(20, dtype=np.float32).reshape((4, 1, 5))

    node = ng.power(A, B)

    assert node.get_type_name() == "Power"
    assert node.get_output_size() == 1
    assert list(node.get_output_shape(0)) == [8, 4, 6, 5]
    assert node.get_output_element_type(0) == Type.f32<|MERGE_RESOLUTION|>--- conflicted
+++ resolved
@@ -80,14 +80,6 @@
     parameter_b = ng.parameter(shape, name="B", dtype=bool)
 
     model = ng_api_helper(parameter_a, parameter_b)
-<<<<<<< HEAD
-    computation = runtime.computation(model, parameter_a, parameter_b)
-
-    value_a = np.array([[True, False], [False, True]], dtype=bool)
-    value_b = np.array([[False, True], [False, True]], dtype=bool)
-=======
->>>>>>> 67f467b2
-
     assert model.get_output_size() == 1
     assert list(model.get_output_shape(0)) == [2, 2]
     assert model.get_output_element_type(0) == Type.boolean
@@ -97,16 +89,8 @@
     "ng_api_helper",
     [ng.logical_and, ng.logical_or, ng.logical_xor],
 )
-<<<<<<< HEAD
-def test_binary_logical_op_with_scalar(ng_api_helper, numpy_function):
-    runtime = get_runtime()
-
-    value_a = np.array([[True, False], [False, True]], dtype=bool)
-    value_b = np.array([[False, True], [False, True]], dtype=bool)
-=======
 def test_binary_logical_op_with_scalar(ng_api_helper):
     value_b = np.array([[False, True], [False, True]], dtype=np.bool)
->>>>>>> 67f467b2
 
     shape = [2, 2]
     parameter_a = ng.parameter(shape, name="A", dtype=bool)
