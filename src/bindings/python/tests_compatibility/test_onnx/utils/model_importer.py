# Copyright (C) 2018-2022 Intel Corporation
# SPDX-License-Identifier: Apache-2.0

import numpy as np
import onnx
import onnx.backend.test
import unittest
import dataclasses

from collections import defaultdict
from onnx import numpy_helper, NodeProto, ModelProto
from onnx.backend.base import Backend, BackendRep
from onnx.backend.test.case.test_case import TestCase as OnnxTestCase
from onnx.backend.test.runner import TestItem
from pathlib import Path
from tests_compatibility.test_onnx.utils.onnx_helpers import import_onnx_model
from typing import Any, Dict, List, Optional, Pattern, Set, Text, Type, Union, Callable, Sequence


# add post-processing function as part of test data
if getattr(OnnxTestCase, "_fields", None):
<<<<<<< HEAD
    ExtOnnxTestCase = OnnxTestCase._fields + ("post_processing",)
else:  # for ONNX >= 1.12
    ExtOnnxTestCase = tuple((field.name for field in dataclasses.fields(OnnxTestCase))) + ("post_processing",)
=======
    ExtOnnxTestCase = namedtuple("TestCaseExt", OnnxTestCase._fields + ("post_processing",))
else:  # for ONNX >= 1.12
    OnnxTestCase_fields = [field.name for field in dataclasses.fields(OnnxTestCase)]
    ExtOnnxTestCase = dataclasses.make_dataclass(cls_name="TestCaseExt",
                                                 fields=[*OnnxTestCase_fields, "post_processing"])
>>>>>>> 3a52f450


class ModelImportRunner(onnx.backend.test.BackendTest):
    def __init__(
        self,
        backend: Type[Backend],
        models: List[Dict[str, Path]],
        parent_module: Optional[str] = None,
        data_root: Optional[Path] = "",
    ) -> None:
        self.backend = backend
        self._parent_module = parent_module
        self._include_patterns = set()  # type: Set[Pattern[Text]]
        self._exclude_patterns = set()  # type: Set[Pattern[Text]]
        self._test_items = defaultdict(dict)  # type: Dict[Text, Dict[Text, TestItem]]
        self._xfail_patterns = set()  # type: Set[Pattern[Text]]

        for model in models:
            test_name = "test{}".format(model["model_name"]) \
                .replace(str(data_root), "") \
                .replace(".onnx", "") \
                .replace("/", "_") \
                .replace("\\", "_") \
                .replace("-", "_")

            test_case = ExtOnnxTestCase(
                name=test_name,
                url=None,
                model_name=model["model_name"],
                model_dir=model["dir"],
                model=model["model_file"],
                data_sets=None,
                kind="OnnxBackendRealModelTest",
                rtol=model.get("rtol", 0.001),
                atol=model.get("atol", 1e-07),
                __test__=True,
                post_processing=model.get("post_processing", None)
            )
            self._add_model_import_test(test_case)
            self._add_model_execution_test(test_case)

    @staticmethod
    def _load_onnx_model(model_dir: Path, filename: Path) -> ModelProto:
        if model_dir is None:
            raise unittest.SkipTest("Model directory not provided")

        return onnx.load(model_dir / filename)

    def _add_model_import_test(self, model_test: ExtOnnxTestCase) -> None:
        # model is loaded at runtime, note sometimes it could even
        # never loaded if the test skipped
        model_marker = [None]  # type: List[Optional[Union[ModelProto, NodeProto]]]

        def run_import(test_self: Any, device: Text) -> None:
            model = ModelImportRunner._load_onnx_model(model_test.model_dir, model_test.model)
            model_marker[0] = model
            assert import_onnx_model(model)

        self._add_test("ModelImport", model_test.name, run_import, model_marker)

    @classmethod
    def _execute_npz_data(
        cls, model_dir: str, prepared_model: BackendRep, result_rtol: float, result_atol: float,
        post_processing: Callable[[Sequence[Any]], Sequence[Any]] = None
    ) -> int:
        executed_tests = 0
        for test_data_npz in model_dir.glob("test_data_*.npz"):
            test_data = np.load(test_data_npz, encoding="bytes")
            inputs = list(test_data["inputs"])
            outputs = list(prepared_model.run(inputs))
            ref_outputs = test_data["outputs"]
            if post_processing is not None:
                outputs = post_processing(outputs)
            cls.assert_similar_outputs(ref_outputs, outputs, result_rtol, result_atol)
            executed_tests = executed_tests + 1
        return executed_tests

    @classmethod
    def _execute_pb_data(
        cls, model_dir: str, prepared_model: BackendRep, result_rtol: float, result_atol: float,
        post_processing: Callable[[Sequence[Any]], Sequence[Any]] = None
    ) -> int:
        executed_tests = 0
        for test_data_dir in model_dir.glob("test_data_set*"):
            inputs = []
            inputs_num = len(list(test_data_dir.glob("input_*.pb")))
            for i in range(inputs_num):
                input_file = Path(test_data_dir) / "input_{}.pb".format(i)
                tensor = onnx.TensorProto()
                with open(input_file, "rb") as f:
                    tensor.ParseFromString(f.read())
                inputs.append(numpy_helper.to_array(tensor))
            ref_outputs = []
            ref_outputs_num = len(list(test_data_dir.glob("output_*.pb")))
            for i in range(ref_outputs_num):
                output_file = Path(test_data_dir) / "output_{}.pb".format(i)
                tensor = onnx.TensorProto()
                with open(output_file, "rb") as f:
                    tensor.ParseFromString(f.read())
                ref_outputs.append(numpy_helper.to_array(tensor))
            if(len(inputs) == 0):
                continue
            outputs = list(prepared_model.run(inputs))
            if post_processing is not None:
                outputs = post_processing(outputs)
            cls.assert_similar_outputs(ref_outputs, outputs, result_rtol, result_atol)
            executed_tests = executed_tests + 1
        return executed_tests

    def _add_model_execution_test(self, model_test: ExtOnnxTestCase) -> None:
        # model is loaded at runtime, note sometimes it could even
        # never loaded if the test skipped
        model_marker = [None]  # type: List[Optional[Union[ModelProto, NodeProto]]]

        def run_execution(test_self: Any, device: Text) -> None:
            model = ModelImportRunner._load_onnx_model(model_test.model_dir, model_test.model)
            model_marker[0] = model
            prepared_model = self.backend.prepare(model, device)
            assert prepared_model is not None
            executed_tests = ModelImportRunner._execute_npz_data(
                model_test.model_dir, prepared_model, model_test.rtol, model_test.atol,
                model_test.post_processing
            )

            executed_tests = executed_tests + ModelImportRunner._execute_pb_data(
                model_test.model_dir, prepared_model, model_test.rtol, model_test.atol,
                model_test.post_processing
            )
            assert executed_tests > 0, "This model has no test data"
        self._add_test("ModelExecution", model_test.name, run_execution, model_marker)<|MERGE_RESOLUTION|>--- conflicted
+++ resolved
@@ -7,7 +7,7 @@
 import unittest
 import dataclasses
 
-from collections import defaultdict
+from collections import defaultdict, namedtuple
 from onnx import numpy_helper, NodeProto, ModelProto
 from onnx.backend.base import Backend, BackendRep
 from onnx.backend.test.case.test_case import TestCase as OnnxTestCase
@@ -19,17 +19,11 @@
 
 # add post-processing function as part of test data
 if getattr(OnnxTestCase, "_fields", None):
-<<<<<<< HEAD
-    ExtOnnxTestCase = OnnxTestCase._fields + ("post_processing",)
-else:  # for ONNX >= 1.12
-    ExtOnnxTestCase = tuple((field.name for field in dataclasses.fields(OnnxTestCase))) + ("post_processing",)
-=======
     ExtOnnxTestCase = namedtuple("TestCaseExt", OnnxTestCase._fields + ("post_processing",))
 else:  # for ONNX >= 1.12
     OnnxTestCase_fields = [field.name for field in dataclasses.fields(OnnxTestCase)]
     ExtOnnxTestCase = dataclasses.make_dataclass(cls_name="TestCaseExt",
                                                  fields=[*OnnxTestCase_fields, "post_processing"])
->>>>>>> 3a52f450
 
 
 class ModelImportRunner(onnx.backend.test.BackendTest):
