--- conflicted
+++ resolved
@@ -318,21 +318,11 @@
     endif()
 
     # install OpenVINO Python API
-<<<<<<< HEAD
-
-    set(python_package_prefix "${CMAKE_CURRENT_BINARY_DIR}/install_${pyversion}")
-    set(install_lib "${python_package_prefix}/lib/${python_versioned_folder}/${ov_site_packages}")
-    set(openvino_meta_info_subdir "openvino-${OpenVINO_VERSION}-py${python_xy}.egg-info")
-    set(openvino_meta_info_file "${install_lib}/${openvino_meta_info_subdir}/PKG-INFO")
-
-=======
-
     set(ov_python_package_prefix "${CMAKE_CURRENT_BINARY_DIR}/openvino/install_${pyversion}")
     set(ov_install_lib "${ov_python_package_prefix}/lib/${python_versioned_folder}/${ov_site_packages}")
     set(openvino_meta_info_subdir "openvino-${OpenVINO_VERSION}-py${python_xy}.egg-info")
     set(openvino_meta_info_file "${ov_install_lib}/${openvino_meta_info_subdir}/PKG-INFO")
 
->>>>>>> f2bd4d36
     add_custom_command(OUTPUT ${openvino_meta_info_file}
         COMMAND ${CMAKE_COMMAND} -E remove_directory
             "${ov_python_package_prefix}"
@@ -358,16 +348,6 @@
         COMMENT "Create python package with ${openvino_meta_info_subdir} folder")
 
     # Install OpenVINO Telemetry
-<<<<<<< HEAD
-
-    set(OpenVINO_Telemetry_SOURCE_DIR "${OpenVINO_SOURCE_DIR}/thirdparty/telemetry")
-    file(GLOB_RECURSE telemetry_files ${OpenVINO_Telemetry_SOURCE_DIR}/*)
-
-    set(openvino_telemetry_meta_info_subdir "openvino-telemetry-${OpenVINO_VERSION}-py${python_xy}.egg-info")
-    set(openvino_telemetry_meta_info_file "${install_lib}/${openvino_telemetry_meta_info_subdir}/PKG-INFO")
-
-    add_custom_command(OUTPUT ${openvino_telemetry_meta_info_file}
-=======
     set(OpenVINO_Telemetry_SOURCE_DIR "${OpenVINO_SOURCE_DIR}/thirdparty/telemetry")
     file(GLOB_RECURSE telemetry_files ${OpenVINO_Telemetry_SOURCE_DIR}/*)
 
@@ -379,7 +359,6 @@
     add_custom_command(OUTPUT ${openvino_telemetry_meta_info_file}
         COMMAND ${CMAKE_COMMAND} -E remove_directory
         "${telemetry_python_package_prefix}"
->>>>>>> f2bd4d36
         COMMAND "${Python3_EXECUTABLE}" "${OpenVINO_Telemetry_SOURCE_DIR}/setup.py"
                     --no-user-cfg
                     --quiet
@@ -387,15 +366,9 @@
                         --executable "/usr/bin/python3"
                     install
                         --no-compile
-<<<<<<< HEAD
-                        --prefix "${python_package_prefix}"
-                        --install-lib "${install_lib}"
-                        --install-scripts "${python_package_prefix}/bin"
-=======
                         --prefix "${telemetry_python_package_prefix}"
                         --install-lib "${telemetry_install_lib}"
                         --install-scripts "${telemetry_python_package_prefix}/bin"
->>>>>>> f2bd4d36
                         --single-version-externally-managed
                         --record=installed.txt
         WORKING_DIRECTORY "${OpenVINO_Telemetry_SOURCE_DIR}"
