--- conflicted
+++ resolved
@@ -15,6 +15,13 @@
                  PATHS "${InferenceEngineDeveloperPackage_DIR}")
     set(OpenVINO_BINARY_DIR "${OpenVINODeveloperPackage_DIR}")
 endif()
+
+#
+# Settings for FindPython3.cmake
+#
+
+set(Python3_USE_STATIC_LIBS OFF)
+set(Python3_FIND_IMPLEMENTATIONS CPython PyPy)
 
 #
 # Check python requirements
@@ -33,10 +40,6 @@
         set(find_package_mode QUIET)
         set(message_mode WARNING)
     endif()
-
-    # Try to find python3 and its libs
-    set(Python3_USE_STATIC_LIBS OFF)
-    set(Python3_FIND_IMPLEMENTATIONS CPython PyPy)
 
     find_package(Python3 ${find_package_mode} COMPONENTS Interpreter Development)
     if(NOT Python3_Development_FOUND)
@@ -70,24 +73,16 @@
         set(python_debug OFF)
     endif()
 
-<<<<<<< HEAD
-    if(Python3_Development_FOUND AND ov_python_req_FOUND AND ie_python_req_FOUND AND NOT python_debug)
-=======
-    if(PYTHONLIBS_FOUND AND ie_build_python_req_FOUND AND NOT python_debug)
->>>>>>> e34c5a09
+    if(Python3_Development_FOUND AND ie_build_python_req_FOUND AND NOT python_debug)
         set(ENABLE_PYTHON_DEFAULT ON PARENT_SCOPE)
     else()
         set(ENABLE_PYTHON_DEFAULT OFF PARENT_SCOPE)
     endif()
 
     # to disable API 1.0
-<<<<<<< HEAD
-    set(ie_python_req_FOUND ${ie_python_req_FOUND} PARENT_SCOPE)
-=======
     set(ie_build_python_req_FOUND ${ie_build_python_req_FOUND} PARENT_SCOPE)
     # set pybind11 minimal version
     set(pybind11_min_version ${pybind11_min_version} PARENT_SCOPE)
->>>>>>> e34c5a09
 endfunction()
 
 ov_check_python_build_conditions()
