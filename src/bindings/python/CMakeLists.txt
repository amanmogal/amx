# Copyright (C) 2018-2022 Intel Corporation
# SPDX-License-Identifier: Apache-2.0
#

cmake_minimum_required (VERSION 3.13)

project(OpenVINOPython DESCRIPTION "OpenVINO Runtime Python bindings")

#
# Packages & settings
#

if(NOT DEFINED OpenVINO_SOURCE_DIR)
    find_package(InferenceEngineDeveloperPackage REQUIRED)
endif()

set(PYTHON_SOURCE_DIR ${OpenVINOPython_SOURCE_DIR}/src)


#
# Check python requirements
#

set(ov_python_req "${OpenVINOPython_SOURCE_DIR}/requirements.txt")
set(ie_python_req "${OpenVINOPython_SOURCE_DIR}/src/compatibility/openvino/requirements-dev.txt")
# set(ie_python_req "cython>=0.29.22")

function(ov_check_python_build_conditions)
    # user explicitly specified ENABLE_PYTHON=ON
    if(ENABLE_PYTHON)
        set(find_package_mode REQUIRED)
        set(message_mode FATAL_ERROR)
    else()
        set(find_package_mode QUIET)
        set(message_mode WARNING)
    endif()

    # Try to find python3 and its libs
    find_host_package(PythonInterp 3 ${find_package_mode})
    if(PYTHONINTERP_FOUND)
        function(_ov_find_python_libs_new)
            set(PYBIND11_PYTHON_VERSION ${PYTHON_VERSION_STRING})
            list(APPEND CMAKE_MODULE_PATH "${OpenVINOPython_SOURCE_DIR}/thirdparty/pybind11/tools")
            # use libraries with the same version as python itself
            find_package(PythonLibsNew ${PYBIND11_PYTHON_VERSION} EXACT ${find_package_mode})
            set(PYTHONLIBSNEW_FOUND ${PYTHONLIBS_FOUND} PARENT_SCOPE)
        endfunction()
        # try to find python libraries
        _ov_find_python_libs_new()
        if(PYTHONLIBSNEW_FOUND)
            find_package(PythonLibs ${PYTHON_VERSION_STRING} EXACT ${find_package_mode})
        endif()
        if(NOT PYTHONLIBS_FOUND)
            message(${message_mode} "Python development libraries are not found. OpenVINO Python API will be turned off (ENABLE_PYTHON is OFF)")
        endif()
    else()
        message(${message_mode} "Python 3.x interpreter is not found. OpenVINO Python API will be turned off (ENABLE_PYTHON is OFF)")
    endif()

    # check pyopenvino requirements
    ov_check_pip_packages(REQUIREMENTS_FILE ${ov_python_req}
                          RESULT_VAR ov_python_req_FOUND
                          WARNING_MESSAGE "install python3 -m install -r ${ov_python_req} for OV API 2.0 requirements"
                          MESSAGE_MODE TRACE)
    # ov_python_req are not mandatory for build
    set(ov_python_req_FOUND ON)

    # venv for Cython to build IE_API
    ov_create_virtualenv(REQUIREMENTS_FILE "${ie_python_req}"
                         VIRTUALENV_NAME ie_python
                         RESULT_VAR ie_python_req_FOUND
                         WARNING_MESSAGE "install python3 -m install -r ${ie_python_req} for IE API 1.0"
                         VIRTUALENV_PYTHON_EXECUTABLE IE_PYTHON_PYTHON_EXECUTABLE
                         MESSAGE_MODE TRACE
                         IMMEDIATE_MODE)

    # cython can be installed as a debian package, so pip requirements can be unsatisfied
    # so, let's check to find cython anyway
    if(NOT ie_python_req_FOUND)
        find_package(Cython QUIET
                     PATHS "${OpenVINOPython_SOURCE_DIR}/src/compatibility/openvino/cmake"
                     NO_CMAKE_FIND_ROOT_PATH
                     NO_DEFAULT_PATH)
        if(CYTHON_VERSION VERSION_GREATER_EQUAL 0.29)
            set(ie_python_req_FOUND ON)
        else()
            message(${message_mode} "Python module '${ie_python_req}' is missed, IE Python API 1.0 will not be built (ENABLE_PYTHON is OFF)")
        endif()
    endif()

    if(CMAKE_BUILD_TYPE STREQUAL "Debug" AND CMAKE_DEBUG_POSTFIX)
        set(python_debug ON)
        message(${message_mode} "Building python bindings in debug configuration is not supported on your platform (ENABLE_PYTHON is OFF)")
    else()
        set(python_debug OFF)
    endif()

    if(PYTHONLIBS_FOUND AND ov_python_req_FOUND AND ie_python_req_FOUND AND NOT python_debug)
        set(ENABLE_PYTHON_DEFAULT ON PARENT_SCOPE)
    else()
        set(ENABLE_PYTHON_DEFAULT OFF PARENT_SCOPE)
    endif()

    set(IE_PYTHON_PYTHON_EXECUTABLE "${IE_PYTHON_PYTHON_EXECUTABLE}" PARENT_SCOPE)
    # to disable API 1.0
    set(ie_python_req_FOUND ${ie_python_req_FOUND} PARENT_SCOPE)
endfunction()

ov_check_python_build_conditions()

ie_option(ENABLE_PYTHON "Enables OpenVINO Python API build" ${ENABLE_PYTHON_DEFAULT})

if(NOT ENABLE_PYTHON)
    if(CMAKE_SOURCE_DIR STREQUAL OpenVINOPython_SOURCE_DIR)
        message(FATAL_ERROR "Python OpenVINO API requirements are not satisfied. Please, install ${ie_python_req} and ${ov_python_req}")
    else()
        return()
    endif()
endif()

#
# Check for wheel package
#

# user explicitly specified ENABLE_WHEEL=ON
if(ENABLE_WHEEL)
    set(find_package_mode REQUIRED)
    set(message_mode FATAL_ERROR)
else()
    set(find_package_mode QUIET)
    set(message_mode WARNING)
endif()

set(wheel_reqs "${OpenVINOPython_SOURCE_DIR}/wheel/requirements-dev.txt")
ov_create_virtualenv(REQUIREMENTS_FILE "${wheel_reqs}"
                     VIRTUALENV_NAME wheels
                     RESULT_VAR wheel_req_FOUND
                     WARNING_MESSAGE "install ${wheel_reqs} to build 'openvino' wheel"
                     VIRTUALENV_PYTHON_EXECUTABLE WHEEL_PYTHON_EXECUTABLE
                     MESSAGE_MODE ${message_mode}
                     IMMEDIATE_MODE)

if(wheel_req_FOUND AND "${CMAKE_SOURCE_DIR}" STREQUAL "${OpenVINO_SOURCE_DIR}")
    set(ENABLE_WHEEL_DEFAULT ON)
else()
    set(ENABLE_WHEEL_DEFAULT OFF)
endif()

if(LINUX)
    find_host_program(patchelf_program
                      NAMES patchelf
                      DOC "Path to patchelf tool")
    if(NOT patchelf_program)
        set(ENABLE_WHEEL_DEFAULT OFF)
        message(${message_mode} "patchelf is not found. It is required to build OpenVINO Runtime wheel. Install via apt-get install patchelf")
    endif()
endif()

# this option should not be a part of InferenceEngineDeveloperPackage
# since wheels can be built only together with main OV build
ie_dependent_option(ENABLE_WHEEL "Build wheel packages for PyPI" ${ENABLE_WHEEL_DEFAULT} "ENABLE_PYTHON" OFF)

#
# Build the code
#

<<<<<<< HEAD
if(ie_python_req_FOUND)
    function(ov_build_ie_api)
        # use python from venv
        set(PYTHON_EXECUTABLE ${IE_PYTHON_PYTHON_EXECUTABLE})
        add_subdirectory(src/compatibility/openvino)
    endfunction()
    ov_build_ie_api()
else()
    message(WARNING "NOTE: Python API for OpenVINO 1.0 is disabled")
endif()

=======
>>>>>>> 1ded0750
if(DISABLE_PYBIND11)
    message(WARNING "NOTE: Python API for OpenVINO 2.0 is disabled")
else()
    add_subdirectory(thirdparty/pybind11 EXCLUDE_FROM_ALL)
    add_subdirectory(src/compatibility/pyngraph)
    add_subdirectory(src/pyopenvino)
endif()

if(ie_python_req_FOUND)
    add_subdirectory(src/compatibility/openvino)
else()
    message(WARNING "NOTE: Python API for OpenVINO 1.0 is disabled")
endif()

if(ENABLE_WHEEL)
    function(ov_build_wheel)
        # use python from venv
        set(PYTHON_EXECUTABLE "${WHEEL_PYTHON_EXECUTABLE}")
        add_subdirectory(wheel)
    endfunction()
    ov_build_wheel()
endif()

if(ENABLE_OV_CORE_UNIT_TESTS AND NOT DISABLE_PYBIND11)
    set(LIBRARY_OUTPUT_DIRECTORY_BIN ${CMAKE_LIBRARY_OUTPUT_DIRECTORY})
    add_subdirectory(tests/mock/mock_py_frontend)
    add_dependencies(pyopenvino openvino_mock_py_frontend)
    set_target_properties(openvino_mock_py_frontend PROPERTIES
            LIBRARY_OUTPUT_DIRECTORY ${LIBRARY_OUTPUT_DIRECTORY_BIN}
            ARCHIVE_OUTPUT_DIRECTORY ${LIBRARY_OUTPUT_DIRECTORY_BIN}
            COMPILE_PDB_OUTPUT_DIRECTORY ${LIBRARY_OUTPUT_DIRECTORY_BIN}
            PDB_OUTPUT_DIRECTORY ${LIBRARY_OUTPUT_DIRECTORY_BIN})
    add_subdirectory(tests/mock/pyngraph_fe_mock_api)
    add_dependencies(pyopenvino pybind_mock_frontend)
endif()

if(InferenceEngineDeveloperPackage_FOUND)
    ie_cpack(${IE_CPACK_COMPONENTS_ALL})
endif()<|MERGE_RESOLUTION|>--- conflicted
+++ resolved
@@ -164,7 +164,6 @@
 # Build the code
 #
 
-<<<<<<< HEAD
 if(ie_python_req_FOUND)
     function(ov_build_ie_api)
         # use python from venv
@@ -176,21 +175,9 @@
     message(WARNING "NOTE: Python API for OpenVINO 1.0 is disabled")
 endif()
 
-=======
->>>>>>> 1ded0750
-if(DISABLE_PYBIND11)
-    message(WARNING "NOTE: Python API for OpenVINO 2.0 is disabled")
-else()
-    add_subdirectory(thirdparty/pybind11 EXCLUDE_FROM_ALL)
-    add_subdirectory(src/compatibility/pyngraph)
-    add_subdirectory(src/pyopenvino)
-endif()
-
-if(ie_python_req_FOUND)
-    add_subdirectory(src/compatibility/openvino)
-else()
-    message(WARNING "NOTE: Python API for OpenVINO 1.0 is disabled")
-endif()
+add_subdirectory(thirdparty/pybind11 EXCLUDE_FROM_ALL)
+add_subdirectory(src/compatibility/pyngraph)
+add_subdirectory(src/pyopenvino)
 
 if(ENABLE_WHEEL)
     function(ov_build_wheel)
