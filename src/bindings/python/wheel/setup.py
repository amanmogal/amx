--- conflicted
+++ resolved
@@ -175,19 +175,6 @@
         "install_dir": PY_PACKAGES_DIR,
         "binary_dir": OPENVINO_PYTHON_BINARY_DIR,
     },
-<<<<<<< HEAD
-    "benchmark_app": {
-        "entry_point": {
-            "console_scripts": [
-                "benchmark_app = openvino.tools.benchmark.main:main",
-            ],
-        },
-        "name": f"pyopenvino_{PYTHON_VERSION}",
-        "prefix": f"{BUILD_BASE}/site-packages",
-        "source_dir": f"{OPENVINO_SOURCE_DIR}/tools/benchmark_tool",
-        "install_dir": PY_PACKAGES_DIR,
-        "binary_dir": "benchmark_app",
-    },
     "ovc": {
         "entry_point": {
             "console_scripts": [
@@ -200,7 +187,6 @@
         "install_dir": PY_PACKAGES_DIR,
         "binary_dir": "ovc",
     },
-=======
     # "benchmark_app": {                                                 # noqa: E731
     #     "entry_point": {                                               # noqa: E731
     #         "console_scripts": [                                       # noqa: E731
@@ -213,19 +199,6 @@
     #     "install_dir": PY_PACKAGES_DIR,                                # noqa: E731
     #     "binary_dir": "benchmark_app",                                 # noqa: E731
     # },                                                                 # noqa: E731
-    # "model_optimizer": {                                               # noqa: E731
-    #     "entry_point": {                                               # noqa: E731
-    #         "console_scripts": [                                       # noqa: E731
-    #             "mo = openvino.tools.mo.main:main",                    # noqa: E731
-    #         ],                                                         # noqa: E731
-    #     },                                                             # noqa: E731
-    #     "name": f"pyopenvino_{PYTHON_VERSION}",                        # noqa: E731
-    #     "prefix": f"{BUILD_BASE}/site-packages",                       # noqa: E731
-    #     "source_dir": f"{OPENVINO_SOURCE_DIR}/tools/mo",               # noqa: E731
-    #     "install_dir": PY_PACKAGES_DIR,                                # noqa: E731
-    #     "binary_dir": "model_optimizer",                               # noqa: E731
-    # },                                                                 # noqa: E731
->>>>>>> 97561698
 }
 
 
