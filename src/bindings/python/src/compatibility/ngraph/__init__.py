--- conflicted
+++ resolved
@@ -91,11 +91,8 @@
 from ngraph.opset10 import if_op
 from ngraph.opset10 import interpolate
 from ngraph.opset10 import irdft
-<<<<<<< HEAD
 from ngraph.opset10 import is_inf
-=======
 from ngraph.opset10 import is_nan
->>>>>>> a25c2ba6
 from ngraph.opset10 import i420_to_bgr
 from ngraph.opset10 import i420_to_rgb
 from ngraph.opset10 import less
