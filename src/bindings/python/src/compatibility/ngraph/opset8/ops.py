# Copyright (C) 2018-2021 Intel Corporation
# SPDX-License-Identifier: Apache-2.0

"""Factory functions for all ngraph ops."""
from functools import partial
from typing import List, Optional, Tuple

import numpy as np
from ngraph.exceptions import UserInputError
from ngraph.impl import Node
from ngraph.opset_utils import _get_node_factory
from ngraph.utils.decorators import nameable_op
from ngraph.utils.input_validation import (
    check_valid_attributes,
    is_non_negative_value,
    is_positive_value,
)
from ngraph.utils.tensor_iterator_types import (
    GraphBody,
    TensorIteratorInvariantInputDesc,
    TensorIteratorBodyOutputDesc,
)
from ngraph.utils.types import (
    NodeInput,
    TensorShape,
    as_node,
    as_nodes,
)

_get_node_factory_opset8 = partial(_get_node_factory, "opset8")


# -------------------------------------------- ops ------------------------------------------------


@nameable_op
def deformable_convolution(
        data: NodeInput,
        offsets: NodeInput,
        filters: NodeInput,
        strides: List[int],
        pads_begin: List[int],
        pads_end: List[int],
        dilations: List[int],
        mask: Optional[NodeInput] = None,
        auto_pad: str = "EXPLICIT",
        group: int = 1,
        deformable_group: int = 1,
        bilinear_interpolation_pad: bool = False,
        name: Optional[str] = None,
) -> Node:
    """Return a node which performs deformable convolution operation.

    @param data: The node providing data batch tensor.
    @param offsets: The node providing offset tensor.
    @param filters: The node providing filters tensor.
    @param strides: The distance (in pixels) to slide the filter on the feature map over the axes.
    @param pads_begin: The number of pixels to add to the beginning along each axis.
    @param pads_end: The number of pixels to add to the end along each axis.
    @param dilations: The distance in width and height between elements (weights) in the filter.
    @param mask: The node providing modulation scalar (mask) tensor.
    @param auto_pad: The type of padding. Range of values: explicit, same_upper, same_lower, valid.
    @param group: The number of groups which both output and input should be split into.
    @param deformable_group: The number of groups which deformable values and output should be split
                             into along the channel axis.
    @param bilinear_interpolation_pad: The flag that determines the mode of bilinear interpolation
                                               execution.
    @param name: The optional new name for output node.
    @return New node performing deformable convolution operation.
    """
    if mask is None:
        inputs = as_nodes(data, offsets, filters)
    else:
        inputs = as_nodes(data, offsets, filters, mask)

    return _get_node_factory_opset8().create(
        "DeformableConvolution",
        inputs,
        {
            "strides": strides,
            "pads_begin": pads_begin,
            "pads_end": pads_end,
            "dilations": dilations,
            "auto_pad": auto_pad,
            "group": group,
            "deformable_group": deformable_group,
            "bilinear_interpolation_pad": bilinear_interpolation_pad
        },
    )


@nameable_op
def adaptive_avg_pool(
        data: NodeInput,
        output_shape: NodeInput
) -> Node:
    """Return a node which performs AdaptiveAvgPool operation.

    @param data: The list of input nodes
    @param output_shape: the shape of spatial dimentions after operation
    @return: The new node performing AdaptiveAvgPool operation on the data
    """
    inputs = as_nodes(data, output_shape)
    return _get_node_factory_opset8().create("AdaptiveAvgPool", inputs)


@nameable_op
def adaptive_max_pool(
        data: NodeInput,
        output_shape: NodeInput,
        index_element_type: str = "i64"
) -> Node:
    """Return a node which performs AdaptiveMaxPool operation.

    @param data: The list of input nodes
    @param output_shape: the shape of spatial dimentions after operation
    @param index_element_type: Type of indices output.
    @return: The new node performing AdaptiveMaxPool operation on the data
    """
    inputs = as_nodes(data, output_shape)

    attributes = {
        "index_element_type": index_element_type,
    }

    return _get_node_factory_opset8().create("AdaptiveMaxPool", inputs, attributes)


@nameable_op
def multiclass_nms(
        boxes: NodeInput,
        scores: NodeInput,
        sort_result_type: str = "none",
        sort_result_across_batch: bool = False,
        output_type: str = "i64",
        iou_threshold: float = 0.0,
        score_threshold: float = 0.0,
        nms_top_k: int = -1,
        keep_top_k: int = -1,
        background_class: int = -1,
        nms_eta: float = 1.0,
        normalized: bool = True
) -> Node:
    """Return a node which performs MulticlassNms.

    @param boxes: Tensor with box coordinates.
    @param scores: Tensor with box scores.
    @param sort_result_type: Specifies order of output elements, possible values:
                             'class': sort selected boxes by class id (ascending)
                             'score': sort selected boxes by score (descending)
                             'none': do not guarantee the order.
    @param sort_result_across_batch: Specifies whenever it is necessary to sort selected boxes
                                     across batches or not
    @param output_type: Specifies the output tensor type, possible values:
                        'i64', 'i32'
    @param iou_threshold: Specifies intersection over union threshold
    @param score_threshold: Specifies minimum score to consider box for the processing
    @param nms_top_k: Specifies maximum number of boxes to be selected per class, -1 meaning
                      to keep all boxes
    @param keep_top_k: Specifies maximum number of boxes to be selected per batch element, -1
                       meaning to keep all boxes
    @param background_class: Specifies the background class id, -1 meaning to keep all classes
    @param nms_eta: Specifies eta parameter for adpative NMS, in close range [0, 1.0]
    @param normalized: Specifies whether boxes are normalized or not
    @return: The new node which performs MuticlassNms
    """
    inputs = as_nodes(boxes, scores)

    attributes = {
        "sort_result_type": sort_result_type,
        "sort_result_across_batch": sort_result_across_batch,
        "output_type": output_type,
        "iou_threshold": iou_threshold,
        "score_threshold": score_threshold,
        "nms_top_k": nms_top_k,
        "keep_top_k": keep_top_k,
        "background_class": background_class,
        "nms_eta": nms_eta,
        "normalized": normalized
    }

    return _get_node_factory_opset8().create("MulticlassNms", inputs, attributes)


@nameable_op
def matrix_nms(
        boxes: NodeInput,
        scores: NodeInput,
        sort_result_type: str = "none",
        sort_result_across_batch: bool = False,
        output_type: str = "i64",
        score_threshold: float = 0.0,
        nms_top_k: int = -1,
        keep_top_k: int = -1,
        background_class: int = -1,
        decay_function: str = "linear",
        gaussian_sigma: float = 2.0,
        post_threshold: float = 0.0,
        normalized: bool = True
) -> Node:
    """Return a node which performs MatrixNms.

    @param boxes: Tensor with box coordinates.
    @param scores: Tensor with box scores.
    @param sort_result_type: Specifies order of output elements, possible values:
                             'class': sort selected boxes by class id (ascending)
                             'score': sort selected boxes by score (descending)
                             'none': do not guarantee the order.
    @param sort_result_across_batch: Specifies whenever it is necessary to sort selected boxes
                                     across batches or not
    @param output_type: Specifies the output tensor type, possible values:
                        'i64', 'i32'
    @param score_threshold: Specifies minimum score to consider box for the processing
    @param nms_top_k: Specifies maximum number of boxes to be selected per class, -1 meaning
                      to keep all boxes
    @param keep_top_k: Specifies maximum number of boxes to be selected per batch element, -1
                       meaning to keep all boxes
    @param background_class: Specifies the background class id, -1 meaning to keep all classes
    @param decay_function: Specifies decay function used to decay scores, possible values:
                           'gaussian', 'linear'
    @param gaussian_sigma: Specifies gaussian_sigma parameter for gaussian decay_function
    @param post_threshold: Specifies threshold to filter out boxes with low confidence score
                           after decaying
    @param normalized: Specifies whether boxes are normalized or not
    @return: The new node which performs MatrixNms
    """
    inputs = as_nodes(boxes, scores)

    attributes = {
        "sort_result_type": sort_result_type,
        "sort_result_across_batch": sort_result_across_batch,
        "output_type": output_type,
        "score_threshold": score_threshold,
        "nms_top_k": nms_top_k,
        "keep_top_k": keep_top_k,
        "background_class": background_class,
        "decay_function": decay_function,
        "gaussian_sigma": gaussian_sigma,
        "post_threshold": post_threshold,
        "normalized": normalized
    }

    return _get_node_factory_opset8().create("MatrixNms", inputs, attributes)


@nameable_op
def gather(
        data: NodeInput,
        indices: NodeInput,
        axis: NodeInput,
        batch_dims: Optional[int] = 0,
) -> Node:
    """Return a node which performs Gather with support of negative indices.

    @param data:         N-D tensor with data for gathering
    @param indices:      N-D tensor with indices by which data is gathered. Negative indices
    indicate reverse indexing from the end
    @param axis:         axis along which elements are gathered
    @param batch_dims:   number of batch dimensions
    @return:             The new node which performs Gather
    """
    inputs = as_nodes(data, indices, axis)
    attributes = {
        "batch_dims": batch_dims
    }
    return _get_node_factory_opset8().create("Gather", inputs, attributes)


@nameable_op
def max_pool(
        data: NodeInput,
        strides: List[int],
        dilations: List[int],
        pads_begin: List[int],
        pads_end: List[int],
        kernel_shape: TensorShape,
        rounding_type: str = "floor",
        auto_pad: Optional[str] = None,
        index_element_type: Optional[str] = "i64",
        axis: Optional[int] = 0,
        name: Optional[str] = None,
) -> Node:
    """Perform max pooling operation and return both values and indices of the selected elements.

    @param  data:                The node providing input data.
    @param  strides:             The distance (in pixels) to slide the filter on the feature map
                                 over the axes.
    @param  dilations:           The dilation of filter elements(distance between elements).
    @param  pads_begin:          The number of pixels to add at the beginning along each axis.
    @param  pads_end:            The number of pixels to add at the end along each axis.
    @param  kernel_shape:        The pooling operation kernel shape.
    @param  rounding_type:       Determines used rounding schema when computing output shape.
                                 Acceptable values are: ['floor', 'ceil']. Defaults to 'floor'.
    @param  auto_pad:            Determines how the padding is calculated. Acceptable values:
                                 [None, 'same_upper', 'same_lower', 'valid']. Defaults to None.
    @param  index_element_type:  The data type used for the indices output of this operator.
                                 Defaults to i64.
    @param  axis:                The first dimension in the data shape used to determine the maximum
                                 returned index value. The value is the product of all dimensions
                                 starting at the provided axis. Defaults to 0.
    @param  name:                The optional name for the created output node.

    @return   The new node performing max pooling operation.
    """
    if auto_pad is None:
        auto_pad = "explicit"
    return _get_node_factory_opset8().create(
        "MaxPool",
        [as_node(data)],
        {
            "strides": strides,
            "dilations": dilations,
            "pads_begin": pads_begin,
            "pads_end": pads_end,
            "kernel": kernel_shape,
            "rounding_type": rounding_type.upper(),
            "auto_pad": auto_pad.upper(),
            "index_element_type": index_element_type,
            "axis": axis,
        },
    )


@nameable_op
def random_uniform(
        output_shape: NodeInput,
        min_val: NodeInput,
        max_val: NodeInput,
        output_type: str,
        global_seed: int = 0,
        op_seed: int = 0
) -> Node:
    """Return a node which generates sequence of random values from uniform distribution.

    @param output_shape: Tensor with shape of the output tensor.
    @param min_val: Tensor with the lower bound on the range of random values to generate.
    @param max_val: Tensor with the upper bound on the range of random values to generate.
    @param output_type: Specifies the output tensor type, possible values:
    'i64', 'i32', 'f64', 'f32', 'f16', 'bf16'.
    @param global_seed: Specifies global seed value. Required to be a positive integer or 0.
    @param op_seed: Specifies operational seed value. Required to be a positive integer or 0.
    @return The new node which performs generation of random values from uniform distribution.
    """
    inputs = as_nodes(output_shape, min_val, max_val)

    if global_seed < 0:
        raise RuntimeError("global_seed should be positive or 0. Got: {}".format(global_seed))

    if op_seed < 0:
        raise RuntimeError("op_seed should be positive or 0. Got: {}".format(op_seed))

    attributes = {
        "output_type": output_type,
        "global_seed": global_seed,
        "op_seed": op_seed,
    }
    return _get_node_factory_opset8().create("RandomUniform", inputs, attributes)


@nameable_op
def if_op(
        condition: NodeInput,
        inputs: List[Node],
        bodies: Tuple[GraphBody, GraphBody],
        input_desc: Tuple[List[TensorIteratorInvariantInputDesc], List[TensorIteratorInvariantInputDesc]],
        output_desc: Tuple[List[TensorIteratorBodyOutputDesc], List[TensorIteratorBodyOutputDesc]],
        name: Optional[str] = None,
) -> Node:
    """Execute one of the bodies depending on condtion value.

    @param      condition:             A scalar or 1D tensor with 1 element specifying body will be executed.
                                       If condition is True, then body will be executed, False - else_body.
    @param      inputs:                The provided inputs to If operation.
    @param      bodies:                Two graphs (then_body, else_body) which will be executed depending on
                                       condition value.
    @param      input_desc             Two lists (for then_body and else_body) which contain rules how If
                                       inputs are connected with body parameters.
    @param      output_desc:           Two lists (for then_body and else_body) which contain rules how If
                                       outputs are connected with body results.
    @param      name:                  The optional name for the created output node.

    @return: The new node which performs If operation.
    """
    attributes = {
        "then_body": bodies[0].serialize(),
        "else_body": bodies[1].serialize(),
        "then_inputs": {"invariant_input_desc": [desc.serialize() for desc in input_desc[0]]},
        "else_inputs": {"invariant_input_desc": [desc.serialize() for desc in input_desc[1]]},
        "then_outputs": {"body_output_desc": [desc.serialize() for desc in output_desc[0]]},
        "else_outputs": {"body_output_desc": [desc.serialize() for desc in output_desc[1]]}
    }
    return _get_node_factory_opset8().create("If", as_nodes(condition, *inputs),
                                             attributes)


@nameable_op
def slice(
        data: NodeInput,
        start: NodeInput,
        stop: NodeInput,
        step: NodeInput,
        axes: Optional[NodeInput] = None,
        name: Optional[str] = None,
) -> Node:
    """Return a node which generates Slice operation.

    @param  data: The node providing input data.
    @param  start: The node providing start indices (inclusively).
    @param  stop: The node providing stop indices (exclusively).
    @param  step: The node providing step values.
    @param  axes: The optional node providing axes to slice, default [0, 1, ..., len(start)-1].
    @param  name: The optional name for the created output node.
    @return The new node performing Slice operation.
    """
    if axes is None:
        inputs = as_nodes(data, start, stop, step)
    else:
        inputs = as_nodes(data, start, stop, step, axes)

    return _get_node_factory_opset8().create("Slice", inputs)


@nameable_op
def gather_nd(
        data: NodeInput,
        indices: NodeInput,
        batch_dims: Optional[int] = 0,
        name: Optional[str] = None,
) -> Node:
    """Return a node which performs GatherND.

    @param data:       N-D tensor with data for gathering
    @param indices:    K-D tensor of tuples with indices by which data is gathered
    @param batch_dims: Scalar value of batch dimensions
    @return: The new node which performs GatherND
    """
    inputs = as_nodes(data, indices)

    attributes = {
        "batch_dims": batch_dims
    }

    return _get_node_factory_opset8().create("GatherND", inputs, attributes)


def prior_box(
        layer_shape: Node, image_shape: NodeInput, attrs: dict, name: Optional[str] = None
) -> Node:
    """Generate prior boxes of specified sizes and aspect ratios across all dimensions.

    @param  layer_shape:  Shape of layer for which prior boxes are computed.
    @param  image_shape:  Shape of image to which prior boxes are scaled.
    @param  attrs:        The dictionary containing key, value pairs for attributes.
    @param  name:         Optional name for the output node.
    @return Node representing prior box operation.
    Available attributes are:
    * min_size                      The minimum box size (in pixels).
                                    Range of values: positive floating point numbers
                                    Default value: []
                                    Required: no
    * max_size                      The maximum box size (in pixels).
                                    Range of values: positive floating point numbers
                                    Default value: []
                                    Required: no
    * aspect_ratio                  Aspect ratios of prior boxes.
                                    Range of values: set of positive floating point numbers
                                    Default value: []
                                    Required: no
    * flip                          The flag that denotes that each aspect_ratio is duplicated and flipped.
                                    Range of values: {True, False}
                                    Default value: False
                                    Required: no
    * clip                          The flag that denotes if each value in the output tensor should be clipped
                                    to [0,1] interval.
                                    Range of values: {True, False}
                                    Default value: False
                                    Required: no
    * step                          The distance between box centers.
                                    Range of values: floating point non-negative number
                                    Default value: 0
                                    Required: no
    * offset                        This is a shift of box respectively to top left corner.
                                    Range of values: floating point non-negative number
                                    Default value: None
                                    Required: yes
    * variance                      The variance denotes a variance of adjusting bounding boxes. The attribute
                                    could contain 0, 1 or 4 elements.
                                    Range of values: floating point positive numbers
                                    Default value: []
                                    Required: no
    * scale_all_sizes               The flag that denotes type of inference.
                                    Range of values: False - max_size is ignored
                                                     True  - max_size is used
                                    Default value: True
                                    Required: no
    * fixed_ratio                   This is an aspect ratio of a box.
                                    Range of values: a list of positive floating-point numbers
                                    Default value: None
                                    Required: no
    * fixed_size                    This is an initial box size (in pixels).
                                    Range of values: a list of positive floating-point numbers
                                    Default value: None
                                    Required: no
    * density                       This is the square root of the number of boxes of each type.
                                    Range of values: a list of positive floating-point numbers
                                    Default value: None
                                    Required: no
    * min_max_aspect_ratios_order   The flag that denotes the order of output prior box.
                                    Range of values: False - the output prior box is in order of
                                                             [min, aspect_ratios, max]
                                                     True  - the output prior box is in order of
                                                             [min, max, aspect_ratios]
                                    Default value: True
                                    Required: no
    Example of attribute dictionary:
    @code{.py}
        # just required ones
        attrs = {
            'offset': 85,
        }
        attrs = {
            'offset': 85,
            'flip': True,
            'clip': True,
            'fixed_size': [32, 64, 128]
        }
    @endcode
    Optional attributes which are absent from dictionary will be set with corresponding default.
    """
    requirements = [
        ("offset", True, np.floating, is_non_negative_value),
        ("min_size", False, np.floating, is_positive_value),
        ("max_size", False, np.floating, is_positive_value),
        ("aspect_ratio", False, np.floating, is_positive_value),
        ("flip", False, np.bool_, None),
        ("clip", False, np.bool_, None),
        ("step", False, np.floating, is_non_negative_value),
        ("variance", False, np.floating, is_positive_value),
        ("scale_all_sizes", False, np.bool_, None),
        ("fixed_ratio", False, np.floating, is_positive_value),
        ("fixed_size", False, np.floating, is_positive_value),
        ("density", False, np.floating, is_positive_value),
        ("min_max_aspect_ratios_order", False, np.bool_, None),
    ]

    check_valid_attributes("PriorBox", attrs, requirements)

    return _get_node_factory_opset8().create("PriorBox", [layer_shape, as_node(image_shape)], attrs)


@nameable_op
def i420_to_bgr(
        arg: NodeInput,
        arg_u: Optional[NodeInput] = None,
        arg_v: Optional[NodeInput] = None,
        name: Optional[str] = None,
) -> Node:
    """Return a node which performs I420toBGR operation.

    @param  arg: The node providing single or Y plane data.
    @param  arg_u: The node providing U plane data. Required for separate planes.
    @param  arg_v: The node providing V plane data. Required for separate planes.
    @param  name: The optional name for the created output node.
    @return The new node performing I420toBGR operation.
    """
    if arg_u is None and arg_v is None:
        inputs = as_nodes(arg)
    elif arg_u is not None and arg_v is not None:
        inputs = as_nodes(arg, arg_u, arg_v)
    else:
        raise UserInputError(
            "Operation I420toBGR must have one (single plane) or three (separate planes) inputs provided."
        )

    return _get_node_factory_opset8().create("I420toBGR", inputs)


@nameable_op
def i420_to_rgb(
        arg: NodeInput,
        arg_u: Optional[NodeInput] = None,
        arg_v: Optional[NodeInput] = None,
        name: Optional[str] = None,
) -> Node:
    """Return a node which performs I420toRGB operation.

    @param  arg: The node providing single or Y plane data.
    @param  arg_u: The node providing U plane data. Required for separate planes.
    @param  arg_v: The node providing V plane data. Required for separate planes.
    @param  name: The optional name for the created output node.
    @return The new node performing I420toRGB operation.
    """
    if arg_u is None and arg_v is None:
        inputs = as_nodes(arg)
    elif arg_u is not None and arg_v is not None:
        inputs = as_nodes(arg, arg_u, arg_v)
    else:
        raise UserInputError(
            "Operation I420toRGB must have one (single plane) or three (separate planes) inputs provided."
        )

    return _get_node_factory_opset8().create("I420toRGB", inputs)


@nameable_op
def nv12_to_bgr(
        arg: NodeInput,
        arg_uv: Optional[NodeInput] = None,
        name: Optional[str] = None,
) -> Node:
    """Return a node which performs NV12toBGR operation.

    @param  arg: The node providing single or Y plane data.
    @param  arg_uv: The node providing UV plane data. Required for separate planes.
    @param  name: The optional name for the created output node.
    @return The new node performing NV12toBGR operation.
    """
    if arg_uv is None:
        inputs = as_nodes(arg)
    else:
        inputs = as_nodes(arg, arg_uv)

    return _get_node_factory_opset8().create("NV12toBGR", inputs)


@nameable_op
def nv12_to_rgb(
        arg: NodeInput,
        arg_uv: Optional[NodeInput] = None,
        name: Optional[str] = None,
) -> Node:
    """Return a node which performs NV12toRGB operation.

    @param  arg: The node providing single or Y plane data.
    @param  arg_uv: The node providing UV plane data. Required for separate planes.
    @param  name: The optional name for the created output node.
    @return The new node performing NV12toRGB operation.
    """
    if arg_uv is None:
        inputs = as_nodes(arg)
    else:
        inputs = as_nodes(arg, arg_uv)

    return _get_node_factory_opset8().create("NV12toRGB", inputs)


@nameable_op
<<<<<<< HEAD
def softmax(data: NodeInput, axis: int, name: Optional[str] = None) -> Node:
    """Apply softmax operation on each element of input tensor.

    @param data: The tensor providing input data.
    @param axis: An axis along which Softmax should be calculated
    @return The new node with softmax operation applied on each element.
    """
    return _get_node_factory_opset8().create("Softmax", [as_node(data)], {"axis": axis})
=======
def detection_output(
        box_logits: NodeInput,
        class_preds: NodeInput,
        proposals: NodeInput,
        attrs: dict,
        aux_class_preds: Optional[NodeInput] = None,
        aux_box_preds: Optional[NodeInput] = None,
        name: Optional[str] = None,
) -> Node:
    """Generate the detection output using information on location and confidence predictions.

    @param  box_logits:         The 2D input tensor with box logits.
    @param  class_preds:        The 2D input tensor with class predictions.
    @param  proposals:          The 3D input tensor with proposals.
    @param  attrs:              The dictionary containing key, value pairs for attributes.
    @param  aux_class_preds:    The 2D input tensor with additional class predictions information.
    @param  aux_box_preds:      The 2D input tensor with additional box predictions information.
    @param  name:               Optional name for the output node.
    @return Node representing DetectionOutput operation.
     Available attributes are:
    * background_label_id   The background label id.
                            Range of values: integer value
                            Default value: 0
                            Required: no
    * top_k                 Maximum number of results to be kept per batch after NMS step.
                            Range of values: integer value
                            Default value: -1
                            Required: no
    * variance_encoded_in_target    The flag that denotes if variance is encoded in target.
                                    Range of values: {False, True}
                                    Default value: False
                                    Required: no
    * keep_top_k            Maximum number of bounding boxes per batch to be kept after NMS step.
                            Range of values: integer values
                            Default value: None
                            Required: yes
    * code_type             The type of coding method for bounding boxes.
                            Range of values: {'caffe.PriorBoxParameter.CENTER_SIZE',
                                             'caffe.PriorBoxParameter.CORNER'}
                            Default value: 'caffe.PriorBoxParameter.CORNER'
                            Required: no
    * share_location        The flag that denotes if bounding boxes are shared among different
                            classes.
                            Range of values: {True, False}
                            Default value: True
                            Required: no
    * nms_threshold         The threshold to be used in the NMS stage.
                            Range of values: floating point value
                            Default value: None
                            Required: yes
    * confidence_threshold  Specifies the minimum confidence threshold for detection boxes to be
                            considered.
                            Range of values: floating point value
                            Default value: 0
                            Required: no
    * clip_after_nms        The flag that denotes whether to perform clip bounding boxes after
                            non-maximum suppression or not.
                            Range of values: {True, False}
                            Default value: False
                            Required: no
    * clip_before_nms       The flag that denotes whether to perform clip bounding boxes before
                            non-maximum suppression or not.
                            Range of values: {True, False}
                            Default value: False
                            Required: no
    * decrease_label_id     The flag that denotes how to perform NMS.
                            Range of values: False - perform NMS like in Caffe*.
                                             True  - perform NMS like in MxNet*.
                            Default value: False
                            Required: no
    * normalized            The flag that denotes whether input tensors with boxes are normalized.
                            Range of values: {True, False}
                            Default value: False
                            Required: no
    * input_height          The input image height.
                            Range of values: positive integer number
                            Default value: 1
                            Required: no
    * input_width           The input image width.
                            Range of values: positive integer number
                            Default value: 1
                            Required: no
    * objectness_score      The threshold to sort out confidence predictions.
                            Range of values: non-negative float number
                            Default value: 0
                            Required: no
    Example of attribute dictionary:
    @code{.py}
        # just required ones
        attrs = {
            'keep_top_k': [1, 2, 3],
            'nms_threshold': 0.645,
        }
        attrs = {
            'keep_top_k': [1, 2, 3],
            'nms_threshold': 0.645,
            'normalized': True,
            'clip_before_nms': True,
            'input_height': [32],
            'input_width': [32],
        }
    @endcode
    Optional attributes which are absent from dictionary will be set with corresponding default.
    """
    requirements = [
        ("background_label_id", False, np.integer, None),
        ("top_k", False, np.integer, None),
        ("variance_encoded_in_target", False, np.bool_, None),
        ("keep_top_k", True, np.integer, None),
        ("code_type", False, np.str_, None),
        ("share_location", False, np.bool_, None),
        ("nms_threshold", True, np.floating, None),
        ("confidence_threshold", False, np.floating, None),
        ("clip_after_nms", False, np.bool_, None),
        ("clip_before_nms", False, np.bool_, None),
        ("decrease_label_id", False, np.bool_, None),
        ("normalized", False, np.bool_, None),
        ("input_height", False, np.integer, is_positive_value),
        ("input_width", False, np.integer, is_positive_value),
        ("objectness_score", False, np.floating, is_non_negative_value),
    ]

    check_valid_attributes("DetectionOutput", attrs, requirements)

    inputs = [box_logits, class_preds, proposals]
    if aux_class_preds is not None:
        inputs.append(aux_class_preds)
    if aux_box_preds is not None:
        inputs.append(aux_box_preds)
    inputs = as_nodes(*inputs)

    return _get_node_factory_opset8().create("DetectionOutput", inputs, attrs)
>>>>>>> 2e290a6e
<|MERGE_RESOLUTION|>--- conflicted
+++ resolved
@@ -645,16 +645,6 @@
 
 
 @nameable_op
-<<<<<<< HEAD
-def softmax(data: NodeInput, axis: int, name: Optional[str] = None) -> Node:
-    """Apply softmax operation on each element of input tensor.
-
-    @param data: The tensor providing input data.
-    @param axis: An axis along which Softmax should be calculated
-    @return The new node with softmax operation applied on each element.
-    """
-    return _get_node_factory_opset8().create("Softmax", [as_node(data)], {"axis": axis})
-=======
 def detection_output(
         box_logits: NodeInput,
         class_preds: NodeInput,
@@ -787,4 +777,14 @@
     inputs = as_nodes(*inputs)
 
     return _get_node_factory_opset8().create("DetectionOutput", inputs, attrs)
->>>>>>> 2e290a6e
+
+
+@nameable_op
+def softmax(data: NodeInput, axis: int, name: Optional[str] = None) -> Node:
+    """Apply softmax operation on each element of input tensor.
+
+    @param data: The tensor providing input data.
+    @param axis: An axis along which Softmax should be calculated
+    @return The new node with softmax operation applied on each element.
+    """
+    return _get_node_factory_opset8().create("Softmax", [as_node(data)], {"axis": axis})