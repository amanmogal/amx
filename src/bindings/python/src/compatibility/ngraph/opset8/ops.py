--- conflicted
+++ resolved
@@ -3,11 +3,7 @@
 
 """Factory functions for all ngraph ops."""
 from functools import partial
-<<<<<<< HEAD
-from typing import List, Optional
-=======
 from typing import Callable, Iterable, List, Optional, Set, Union, Tuple
->>>>>>> 4e6eeea6
 
 import numpy as np
 from ngraph.impl import Node
