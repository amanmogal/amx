# Copyright (C) 2018-2021 Intel Corporation
# SPDX-License-Identifier: Apache-2.0

"""
Package: openvino
Low level wrappers for the FrontEnd c++ api.
"""

# flake8: noqa

import os
import sys

if sys.platform == "win32":
    # Installer, yum, pip installs openvino dlls to the different directories
    # and those paths need to be visible to the openvino modules
    #
    # If you're using a custom installation of openvino,
    # add the location of openvino dlls to your system PATH.
    #
    # looking for the libs in the pip installation path by default.
    openvino_libs = [os.path.join(os.path.dirname(__file__), "..", "..", ".."),
                     os.path.join(os.path.dirname(__file__), "..", "..", "openvino", "libs")]
    # setupvars.bat script set all libs paths to OPENVINO_LIB_PATHS environment variable.
    openvino_libs_installer = os.getenv("OPENVINO_LIB_PATHS")
    if openvino_libs_installer:
        openvino_libs.extend(openvino_libs_installer.split(";"))
    for lib in openvino_libs:
        lib_path = os.path.join(os.path.dirname(__file__), lib)
        if os.path.isdir(lib_path):
            # On Windows, with Python >= 3.8, DLLs are no longer imported from the PATH.
            if (3, 8) <= sys.version_info:
                os.add_dll_directory(os.path.abspath(lib_path))
            else:
                os.environ["PATH"] = os.path.abspath(lib_path) + ";" + os.environ["PATH"]


# main classes
from openvino.pyopenvino import FrontEndManager
from openvino.pyopenvino import FrontEnd
from openvino.pyopenvino import InputModel
from openvino.pyopenvino import NodeContext
from openvino.pyopenvino import Place
from openvino.pyopenvino import TelemetryExtension

# extensions
from openvino.pyopenvino import DecoderTransformationExtension
from openvino.pyopenvino import JsonConfigExtension
<<<<<<< HEAD
from openvino.pyopenvino import ConversionExtension
=======
from openvino.pyopenvino import ProgressReporterExtension
>>>>>>> 2a476f69

# exceptions
from openvino.pyopenvino import NotImplementedFailure
from openvino.pyopenvino import InitializationFailure
from openvino.pyopenvino import OpConversionFailure
from openvino.pyopenvino import OpValidationFailure
from openvino.pyopenvino import GeneralFailure<|MERGE_RESOLUTION|>--- conflicted
+++ resolved
@@ -8,32 +8,9 @@
 
 # flake8: noqa
 
-import os
-import sys
+from openvino.utils import add_openvino_libs_to_path
 
-if sys.platform == "win32":
-    # Installer, yum, pip installs openvino dlls to the different directories
-    # and those paths need to be visible to the openvino modules
-    #
-    # If you're using a custom installation of openvino,
-    # add the location of openvino dlls to your system PATH.
-    #
-    # looking for the libs in the pip installation path by default.
-    openvino_libs = [os.path.join(os.path.dirname(__file__), "..", "..", ".."),
-                     os.path.join(os.path.dirname(__file__), "..", "..", "openvino", "libs")]
-    # setupvars.bat script set all libs paths to OPENVINO_LIB_PATHS environment variable.
-    openvino_libs_installer = os.getenv("OPENVINO_LIB_PATHS")
-    if openvino_libs_installer:
-        openvino_libs.extend(openvino_libs_installer.split(";"))
-    for lib in openvino_libs:
-        lib_path = os.path.join(os.path.dirname(__file__), lib)
-        if os.path.isdir(lib_path):
-            # On Windows, with Python >= 3.8, DLLs are no longer imported from the PATH.
-            if (3, 8) <= sys.version_info:
-                os.add_dll_directory(os.path.abspath(lib_path))
-            else:
-                os.environ["PATH"] = os.path.abspath(lib_path) + ";" + os.environ["PATH"]
-
+add_openvino_libs_to_path()
 
 # main classes
 from openvino.pyopenvino import FrontEndManager
@@ -46,11 +23,8 @@
 # extensions
 from openvino.pyopenvino import DecoderTransformationExtension
 from openvino.pyopenvino import JsonConfigExtension
-<<<<<<< HEAD
 from openvino.pyopenvino import ConversionExtension
-=======
 from openvino.pyopenvino import ProgressReporterExtension
->>>>>>> 2a476f69
 
 # exceptions
 from openvino.pyopenvino import NotImplementedFailure
