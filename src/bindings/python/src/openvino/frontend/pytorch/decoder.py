# Copyright (C) 2018-2023 Intel Corporation
# SPDX-License-Identifier: Apache-2.0

# flake8: noqa
# mypy: ignore-errors

from openvino.frontend.pytorch.py_pytorch_frontend import _FrontEndPytorchDecoder as Decoder
from openvino.frontend.pytorch.py_pytorch_frontend import _Type as DecoderType
from openvino.runtime import op, PartialShape, Type as OVType, OVAny, Shape

import warnings
import torch
<<<<<<< HEAD
from torch import _C as torch_C
from torch.onnx import symbolic_helper
=======
import numpy as np
>>>>>>> 7aaf9660


def get_type_from_py_type(value):
    if isinstance(value, float):
        return OVType.f32
    if isinstance(value, bool):
        return OVType.boolean
    if isinstance(value, int):
        # Python int is 64 bit, but we will convert it to int32 except cases when it can't fit in 32 bits
        if torch.iinfo(torch.int).min <= value <= torch.iinfo(torch.int).max:
            return OVType.i32
        return OVType.i64
    return OVType.dynamic


def ivalue_to_constant(ivalue):
    ov_type = get_type_from_py_type(ivalue)
    if ov_type.is_static():
        return op.Constant(ov_type, Shape([]), [ivalue]).outputs()

    if isinstance(ivalue, (list, tuple)):
        assert len(ivalue) > 0, "Can't deduce type for empty list"
        ov_type = get_type_from_py_type(ivalue[0])
        assert ov_type.is_static(), "Can't deduce type for list"
        return op.Constant(ov_type, Shape([len(ivalue)]), ivalue).outputs()

    if isinstance(ivalue, torch.Tensor):
        if ivalue.ndim == 0:
            assert str(ivalue.dtype()) in pt_to_ov_type_map, f"Type is not known {ivalue.dtype()}"
            ov_type = pt_to_ov_type_map[str(ivalue.dtype)]
            ov_const = op.Constant(ov_type, Shape([]), [ivalue.item()])
        else:
            ivalue = ivalue.to(memory_format=torch.contiguous_format)
            narr = ivalue.numpy(force=True)
            if not narr.flags['C_CONTIGUOUS']:
                narr = np.ascontiguousarray(narr)
            ov_const = op.Constant(narr, shared_memory=True)
        return ov_const.outputs()
    return None


def get_value_from_getattr(getattr_node, self_module):
    assert getattr_node.kind() == "prim::GetAttr", "Got node of kind not equal to prim::GetAttr"
    # GetAttr nodes can be nested
    stack = []
    while getattr_node.kind() == "prim::GetAttr":
        stack.append(getattr_node)
        inputs = list(getattr_node.inputs())
        if len(inputs) == 0:
            break
        getattr_node = inputs[0].node()
    module = self_module
    while len(stack) > 0:
        node = stack.pop()
        assert (hasattr(module, node.s("name")))
        module = getattr(module, node.s("name"))
    return module


pt_to_ov_type_map = {
    "float": OVType.f32,
    "int": OVType.i32,
    "bool": OVType.boolean,
    "torch.float16": OVType.f16,
    "torch.float32": OVType.f32,
    "torch.float64": OVType.f64,
    "torch.uint8": OVType.u8,
    "torch.int8": OVType.i8,
    "torch.int32": OVType.i32,
    "torch.int64": OVType.i64,
    "torch.bool": OVType.boolean,
    "torch.DoubleTensor": OVType.f64,
    "torch.FloatTensor": OVType.f32,
    "torch.IntTensor": OVType.i32,
    "torch.LongTensor": OVType.i64,
    "torch.BoolTensor": OVType.boolean,
}


class TorchScriptPythonDecoder (Decoder):
    def __init__(self, pt_module, graph_element=None):
        Decoder.__init__(self)
        # We store every decoder created by this decoder so that all them are not deleted until the first decoder is deleted
        self.m_decoders = []
        if graph_element is None:
            assert hasattr(pt_module, "inlined_graph"), "graph_element must have inlined_graph"
            self.graph_element = pt_module.inlined_graph
        else:
            self.graph_element = graph_element
        self.pt_module = pt_module
        self.raw_inputs = list(self.graph_element.inputs())
        self.raw_outputs = list(self.graph_element.outputs())

    def inputs(self) -> list:
        return [x.unique() for x in self.raw_inputs]

    def get_input(self, index: int):
        return self.inputs()[index]

    def get_input_debug_name(self, index: int) -> str:
        return self._raw_input(index).debugName()

    def get_input_shape(self, index: int):
        raw_input = self._raw_input(index)
        return self.get_shape_for_value(raw_input)

    def get_input_type(self, index: int):
        raw_input = self._raw_input(index)
        return self.get_type_for_value(raw_input)

    def get_output_debug_name(self, index: int) -> str:
        return self._raw_output(index).debugName()

    def get_output_shape(self, index: int):
        output = self._raw_output(index)
        return self.get_shape_for_value(output)

    def get_output_type(self, index: int):
        output = self._raw_output(index)
        return self.get_type_for_value(output)

    def _get_known_type_for_value(self, pt_type):
        """Returns known/unknown types wrapped as OVAny."""
        # Check for simple scalar types first
        if pt_type is None:
            return OVAny(OVType.dynamic)
        # TODO: Don't use str, use native types
        if str(pt_type) in pt_to_ov_type_map:
            return OVAny(pt_to_ov_type_map[str(pt_type)])
        elif isinstance(pt_type, torch.TensorType):
            # Tensor type, parse element type
            return OVAny(DecoderType.Tensor(self._get_known_type_for_value(pt_type.dtype())))
        elif isinstance(pt_type, torch.ListType):
            element_type = pt_type.getElementType()
            return OVAny(DecoderType.List(self._get_known_type_for_value(element_type)))
        elif isinstance(pt_type, torch.StringType):
            return OVAny(DecoderType.Str())
        elif isinstance(pt_type, torch.NoneType):
            return OVAny(DecoderType.PyNone())
        else:
            # Not yet recognized
            return OVAny(OVType.dynamic)

    def get_shape_for_value(self, value: torch.Value):
        if value.isCompleteTensor():
            ps = PartialShape(value.type().sizes())
            return ps
        else:
            # TODO: Recognize types that we can represent as a nested constructs with objects from DecoderType
            # If recognized, return scalar instead of dynamic. Scalar means a single value of that custom type.
            # See get_type_for_value for reference
            pass
        return PartialShape.dynamic()

    def get_type_for_value(self, value: torch.Value):
        full_type = self._get_known_type_for_value(value.type())
        return full_type

    def get_input_transpose_order(self, index: int) -> list:
        raw_input = self._raw_input(index)
        if raw_input.type() is not None and raw_input.type().kind() == "TensorType":
            strides = raw_input.type().strides()
            if strides is not None:
                return [s[0] for s in sorted(enumerate(strides), key=lambda x:x[1], reverse=True)]
        return []

    def get_output_transpose_order(self, index: int) -> list:
        output = self._raw_output(index)
        if output.type() is not None and output.type().kind() == "TensorType":
            strides = output.type().strides()
            if strides is not None:
                return [s[0] for s in sorted(enumerate(strides), key=lambda x:x[1], reverse=True)]
        return []

    def get_subgraph_size(self) -> int:
        if isinstance(self.graph_element, torch_C.Node):
            return len(self.get_subgraphs()) 
        else:
            return 1

    def visit_subgraph(self, node_visitor) -> None:
        # make sure topological order is satisfied
        for node in self.graph_element.nodes():
            decoder = TorchScriptPythonDecoder(self.pt_module, node)
            self.m_decoders.append(decoder)
            node_visitor(decoder)

    def get_subgraphs(self) -> list:
        if self.graph_element.kind() == "prim::PythonOp":
            if "Subgraph" in self.graph_element.attributeNames():
                return [symbolic_helper._node_get(self.graph_element, "Subgraph")]
            else:
                # Attribute "Subgraph" is only available if Graph was created using tracing.
                # TODO Find way to extract subgraph for scripted Graph.
                return []
        return list(self.graph_element.blocks())

    def get_subgraph_decoder(self, index: int):
        decoder = TorchScriptPythonDecoder(self.pt_module, self.get_subgraphs()[index])
        self.m_decoders.append(decoder)
        return decoder

    def get_op_type(self) -> str:
        return self.graph_element.kind()

    def get_schema(self) -> str:
        return self.graph_element.schema()

    def outputs(self) -> list:
        return [x.unique() for x in self.raw_outputs]

    def _raw_output(self, index: int):
        return self.raw_outputs[index]

    def _raw_input(self, index: int):
        return self.raw_inputs[index]

    def num_of_outputs(self):
        return len(self.raw_outputs)

    def output(self, index: int):
        return self.outputs()[index]

    def mark_node(self, node):
        return node

    def try_decode_get_attr(self):
        pt_value = get_value_from_getattr(self.graph_element, self.pt_module)
        assert pt_value is not None, "Couldn't retrieve value from prim::GetAttr"
        if not isinstance(pt_value, (torch.jit.ScriptModule, torch.jit.TracedModule)):
            return ivalue_to_constant(pt_value)
        else:
            return []

    def as_constant(self):
        if not self.get_op_type() == "prim::Constant":
            return None
        pt_value = self._raw_output(0)

        pt_type = pt_value.type()
        if isinstance(pt_type, torch.TensorType):
            return self._as_constant_tensor(pt_value)
        if isinstance(pt_type, torch.ListType):
            return self._as_constant_list(pt_value)
        return ivalue_to_constant(pt_value.toIValue())

    def as_string(self):
        if not self.get_op_type() == "prim::Constant":
            return None
        pt_value = self._raw_output(0)

        if str(pt_value.type()) in ["torch.StringType", "str"]:
            return pt_value.toIValue()
        return None

    @staticmethod
    def _as_constant_tensor(pt_value: torch.Value):
        ivalue = pt_value.toIValue()
        if pt_value.isCompleteTensor():
            if ivalue.ndim == 0:
                assert str(ivalue.dtype) in pt_to_ov_type_map, f"Type is not known {ivalue.dtype}"
                ov_type = pt_to_ov_type_map[str(ivalue.dtype)]
                ov_const = op.Constant(ov_type, Shape([]), [ivalue.item()])
            else:
                ivalue = ivalue.to(memory_format=torch.contiguous_format)
                narr = ivalue.numpy(force=True)
                if not narr.flags['C_CONTIGUOUS']:
                    narr = np.ascontiguousarray(narr)
                # Constant interpretation doesn't respect new-full type of PT
                # It recognizes only tensors, and give lists as 1D tensors, and scalars as Tensor scalars
                # So only tensor-type constants are supported
                ov_const = op.Constant(narr, shared_memory=True)
            return ov_const.outputs()
        else:
            return ivalue_to_constant(ivalue)
        return None

    @staticmethod
    def _as_constant_list(pt_value: torch.Value):
        # For now it is treat a list as a 1D tensor; it is required by converters to avoid need to massively
        # rewrite them in that part where constant attributes are queried
        pt_element_type = str(pt_value.type().getElementType())
        ivalue = pt_value.toIValue()
        is_known_type = pt_element_type in pt_to_ov_type_map

        if is_known_type:
            ovtype = pt_to_ov_type_map[pt_element_type]
            ovshape = PartialShape([len(ivalue)])
            ov_const = op.Constant(ovtype, ovshape.get_shape(), ivalue)
            return ov_const.outputs()

    def input_is_none(self, index: int) -> bool:
        if index >= len(self.inputs()) or self._raw_input(index) is None:
            return True
        else:
            r_input = self._raw_input(index)
            if str(r_input.type()) in ["torch.NoneType", "NoneType"]:
                return True
            else:
                in_node = r_input.node()
                if in_node.kind() == "prim::GetAttr":
                    pt_value = get_value_from_getattr(in_node, self.pt_module)
                    return pt_value is None
        return False<|MERGE_RESOLUTION|>--- conflicted
+++ resolved
@@ -10,12 +10,9 @@
 
 import warnings
 import torch
-<<<<<<< HEAD
 from torch import _C as torch_C
 from torch.onnx import symbolic_helper
-=======
 import numpy as np
->>>>>>> 7aaf9660
 
 
 def get_type_from_py_type(value):
