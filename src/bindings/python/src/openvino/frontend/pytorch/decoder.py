# Copyright (C) 2018-2023 Intel Corporation
# SPDX-License-Identifier: Apache-2.0

# flake8: noqa
# mypy: ignore-errors

from openvino.frontend.pytorch.py_pytorch_frontend import _FrontEndPytorchDecoder as Decoder
from openvino.frontend.pytorch.py_pytorch_frontend import _Type as DecoderType
from openvino.runtime import op, PartialShape, Type as OVType, OVAny, Shape

import typing
import torch
import numpy as np
import inspect
import ctypes

def maybe_convert_max_int(value : int):
    # FIXME: This is a convertion from 64-bit positive max integer value
    # to 32-bit positive max integer value. Find a better way to handle this.
    if value == 9223372036854775807:
        return 2147483647
    else:
        return value

def fetch_attr(self_module, target : str):
    """
    Fetch an attribute from the ``Module`` hierarchy of ``self.module``.

    Args:
        target (str): The fully-qualified name of the attribute to fetch

    Return:
        Any: The value of the attribute.
    """
    target_atoms = target.split('.')
    attr_itr = self_module
    for i, atom in enumerate(target_atoms):
        if not hasattr(attr_itr, atom):
            raise RuntimeError(f"Node referenced nonexistent target {'.'.join(target_atoms[:i])}")
        attr_itr = getattr(attr_itr, atom)
    return attr_itr

def make_constant(*args, **kwargs):
    return op.Constant(*args, **kwargs)

def get_type_from_py_type(value):
    if isinstance(value, float):
        return OVType.f32
    if isinstance(value, bool):
        return OVType.boolean
    if isinstance(value, int):
        # Python int is 64 bit, but we will convert it to int32 except cases when it can't fit in 32 bits
        if torch.iinfo(torch.int).min <= value <= torch.iinfo(torch.int).max:
            return OVType.i32
        return OVType.i64
    return OVType.dynamic


def ivalue_to_constant(ivalue):
    ov_type = get_type_from_py_type(ivalue)
    if ov_type.is_static():
        return op.Constant(ov_type, Shape([]), [ivalue]).outputs()

    if isinstance(ivalue, (list, tuple)):
        assert len(ivalue) > 0, "Can't deduce type for empty list"
        ov_type = get_type_from_py_type(ivalue[0])
        assert ov_type.is_static(), "Can't deduce type for list"
        return op.Constant(ov_type, Shape([len(ivalue)]), ivalue).outputs()

    if isinstance(ivalue, torch.Tensor):
        if ivalue.ndim == 0:
            assert str(ivalue.dtype()) in pt_to_ov_type_map, f"Type is not known {ivalue.dtype()}"
            ov_type = pt_to_ov_type_map[str(ivalue.dtype)]
            ov_const = op.Constant(ov_type, Shape([]), [ivalue.item()])
        else:
            ivalue = ivalue.to(memory_format=torch.contiguous_format)
            narr = ivalue.numpy(force=True)
            if not narr.flags['C_CONTIGUOUS']:
                narr = np.ascontiguousarray(narr)
            ov_const = op.Constant(narr, shared_memory=True)
        return ov_const.outputs()
    return None


def get_value_from_getattr(getattr_node, self_module):
    assert getattr_node.kind() == "prim::GetAttr", "Got node of kind not equal to prim::GetAttr"
    # GetAttr nodes can be nested
    stack = []
    while getattr_node.kind() == "prim::GetAttr":
        stack.append(getattr_node)
        inputs = list(getattr_node.inputs())
        if len(inputs) == 0:
            break
        getattr_node = inputs[0].node()
    module = self_module
    while len(stack) > 0:
        node = stack.pop()
        assert (hasattr(module, node.s("name")))
        module = getattr(module, node.s("name"))
    return module


pt_to_ov_type_map = {
    "float": OVType.f32,
    "int": OVType.i32,
    float: OVType.f32,
    int: OVType.i32,
    "bool": OVType.boolean,
    "torch.float16": OVType.f16,
    "torch.float32": OVType.f32,
    torch.float32: OVType.f32,
    "torch.float64": OVType.f64,
    "torch.uint8": OVType.u8,
    "torch.int8": OVType.i8,
    "torch.int32": OVType.i32,
    "torch.int64": OVType.i64,
    "torch.bool": OVType.boolean,
    "torch.DoubleTensor": OVType.f64,
    "torch.FloatTensor": OVType.f32,
    "torch.IntTensor": OVType.i32,
    "torch.LongTensor": OVType.i64,
    "torch.BoolTensor": OVType.boolean,
}

ov_to_c_type_map = {
    OVType.f32: ctypes.c_float,
    OVType.i32: ctypes.c_int,
}

class TorchScriptPythonDecoder (Decoder):
    def __init__(self, pt_module, graph_element=None, example_input=None, freeze=True):
        Decoder.__init__(self)
        # We store every decoder created by this decoder so that all them are not deleted until the first decoder is deleted
        self.m_decoders = []
        self._input_signature = None
        if graph_element is None:
            try:
                pt_module = self._get_scripted_model(pt_module, example_input, freeze)
            except Exception as e:
                if example_input is not None:
                    msg = "tracing or scripting"
                    help_msg = ""
                else:
                    msg = "scripting"
                    help_msg = "Tracing sometimes provide better results, "
                    "please provide valid 'example_input' argument. "
                raise RuntimeError(
                    f"Couldn't get TorchScript module by {msg}. {help_msg}"
                    "You can also provide TorchScript module that you obtained"
                    " yourself, please refer to PyTorch documentation: "
                    "https://pytorch.org/tutorials/beginner/Intro_to_TorchScript_tutorial.html.")
            self.graph_element = pt_module.inlined_graph
        else:
            self.graph_element = graph_element
        self.pt_module = pt_module
        self.raw_inputs = list(self.graph_element.inputs())
        self.raw_outputs = list(self.graph_element.outputs())
        if self._input_signature is not None and "self" in self.raw_inputs[0].debugName():
            self._input_signature.insert(0, "self")

        if isinstance(self.graph_element, torch.Graph):
            self._transform_tensor_list_constants_to_listconstruct(self.graph_element)
            self._transform_optional_constants(self.graph_element)

    def _get_scripted_model(self, pt_module, example_inputs=None, freeze=True):
        import torch
        import inspect

        def prepare_example_inputs(inputs, input_signature):
            if inputs is not None:
                if isinstance(inputs, dict):
                    if input_signature is not None:
                        ordered_inputs = []
                        used_sign = []
                        for key in input_signature:
                            if key not in inputs:
                                continue
                            ordered_inputs.append(inputs[key])
                            used_sign.append(key)
                        inputs = ordered_inputs
                        input_signature = used_sign
                    else:
                        inputs = list(inputs.values())
                        input_signature = input_signature[:len(inputs)]
                if isinstance(inputs, torch.Tensor):
                    inputs = [inputs]
            return inputs, input_signature

        if isinstance(pt_module, torch.nn.Module):
            pt_module.eval()
        input_signature = None
        if isinstance(pt_module, torch.nn.Module) and not isinstance(pt_module, (torch.jit._trace.TopLevelTracedModule, torch.jit._script.RecursiveScriptModule)):
            input_signature = list(inspect.signature(pt_module.forward).parameters.keys())
            if example_inputs is None:
                scripted = torch.jit.script(pt_module)
            else:
                inputs, input_signature = prepare_example_inputs(example_inputs, input_signature)
                try:
                    scripted = torch.jit.trace(pt_module, inputs)
                except Exception:
                    try:
                        scripted = torch.jit.script(pt_module)
                    except Exception:
                        scripted = torch.jit.trace(pt_module, inputs, strict=False)
        else:
            scripted = pt_module
        if freeze:
            try:
                f_model = torch.jit.freeze(scripted)
            except Exception:
                # usually freezing failed when model already frozen for inference
                f_model = scripted
        else:
            f_model = scripted
        self._input_signature = input_signature
        return f_model

    def inputs(self) -> list:
        return [x.unique() for x in self.raw_inputs]

    def get_input(self, index: int):
        return self.inputs()[index]

    def get_input_debug_name(self, index: int) -> str:
        return self._raw_input(index).debugName()

    def get_input_signature_name(self, index: int) -> str:
        if self._input_signature is not None and index < len(self._input_signature):
            return self._input_signature[index]
        return self.get_input_debug_name(index)

    def get_input_shape(self, index: int):
        raw_input = self._raw_input(index)
        return self.get_shape_for_value(raw_input)

    def get_input_type(self, index: int):
        raw_input = self._raw_input(index)
        return self.get_type_for_value(raw_input)

    def get_output_debug_name(self, index: int) -> str:
        return self._raw_output(index).debugName()

    def get_output_shape(self, index: int):
        output = self._raw_output(index)
        return self.get_shape_for_value(output)

    def get_output_type(self, index: int):
        output = self._raw_output(index)
        return self.get_type_for_value(output)

    def _get_known_type_for_value(self, pt_type):
        """Returns known/unknown types wrapped as OVAny."""
        # Check for simple scalar types first
        if pt_type is None:
            return OVAny(OVType.dynamic)
        # TODO: Don't use str, use native types
        if str(pt_type) in pt_to_ov_type_map:
            return OVAny(pt_to_ov_type_map[str(pt_type)])
        elif isinstance(pt_type, torch.TensorType):
            # Tensor type, parse element type
            return OVAny(DecoderType.Tensor(self._get_known_type_for_value(pt_type.dtype())))
        elif isinstance(pt_type, torch.ListType):
            element_type = pt_type.getElementType()
            return OVAny(DecoderType.List(self._get_known_type_for_value(element_type)))
        elif isinstance(pt_type, (torch.StringType, torch.DeviceObjType)):
            return OVAny(DecoderType.Str())
        elif isinstance(pt_type, torch.NoneType):
            return OVAny(DecoderType.PyNone())
        else:
            # Not yet recognized
            return OVAny(OVType.dynamic)

    def get_shape_for_value(self, value: torch.Value):
        if value.isCompleteTensor():
            ps = PartialShape(value.type().sizes())
            return ps
        else:
            # TODO: Recognize types that we can represent as a nested constructs with objects from DecoderType
            # If recognized, return scalar instead of dynamic. Scalar means a single value of that custom type.
            # See get_type_for_value for reference
            pass
        return PartialShape.dynamic()

    def get_type_for_value(self, value: torch.Value):
        full_type = self._get_known_type_for_value(value.type())
        return full_type

    def get_input_transpose_order(self, index: int) -> list:
        raw_input = self._raw_input(index)
        if raw_input.type() is not None and raw_input.type().kind() == "TensorType":
            strides = raw_input.type().strides()
            if strides is not None:
                return [s[0] for s in sorted(enumerate(strides), key=lambda x:x[1], reverse=True)]
        return []

    def get_output_transpose_order(self, index: int) -> list:
        output = self._raw_output(index)
        if output.type() is not None and output.type().kind() == "TensorType":
            strides = output.type().strides()
            if strides is not None:
                return [s[0] for s in sorted(enumerate(strides), key=lambda x:x[1], reverse=True)]
        return []

    def get_subgraph_size(self) -> int:
        if isinstance(self.graph_element, torch.Node):
            return len(self.get_subgraphs())
        else:
            return 1

    def visit_subgraph(self, node_visitor) -> None:
        # make sure topological order is satisfied
        for node in self.graph_element.nodes():
            decoder = TorchScriptPythonDecoder(self.pt_module, node)
            self.m_decoders.append(decoder)
            node_visitor(decoder)

    def get_subgraphs(self) -> list:
        if self.graph_element.kind() == "prim::PythonOp":
            if "Subgraph" in self.graph_element.attributeNames():
                assert isinstance(self.graph_element, torch.Node), "Graph element must be of type torch.Node."
                return [getattr(self.graph_element, self.graph_element.kindOf("Subgraph"))("Subgraph")]
            else:
                # Attribute "Subgraph" is only available if Graph was created using tracing.
                # TODO Find way to extract subgraph for scripted Graph.
                return []
        return list(self.graph_element.blocks())

    def get_subgraph_decoder(self, index: int):
        decoder = TorchScriptPythonDecoder(self.pt_module, self.get_subgraphs()[index])
        self.m_decoders.append(decoder)
        return decoder

    def get_op_type(self) -> str:
        assert isinstance(self.graph_element, torch.Node), "Function can be called only when self.graph_element is of type torch.Node"
        return self.graph_element.kind()

    def get_schema(self) -> str:
        return self.graph_element.schema()

    def outputs(self) -> list:
        return [x.unique() for x in self.raw_outputs]

    def _raw_output(self, index: int):
        return self.raw_outputs[index]

    def _raw_input(self, index: int):
        return self.raw_inputs[index]

    def num_of_outputs(self):
        return len(self.raw_outputs)

    def output(self, index: int):
        return self.outputs()[index]

    def mark_node(self, node):
        return node

    def try_decode_get_attr(self):
        pt_value = get_value_from_getattr(self.graph_element, self.pt_module)
        assert pt_value is not None, "Couldn't retrieve value from prim::GetAttr"
        if not isinstance(pt_value, (torch.jit.ScriptModule, torch.jit.TracedModule)):
            return ivalue_to_constant(pt_value)
        else:
            return []

    def as_constant(self):
        if not isinstance(self.graph_element, torch.Node):
            return None
        if not self.get_op_type() == "prim::Constant":
            return None
        pt_value = self._raw_output(0)
        pt_type = pt_value.type()
        if isinstance(pt_type, torch.TensorType):
            return self._as_constant_tensor(pt_value)
        if isinstance(pt_type, torch.ListType):
            return self._as_constant_list(pt_value)
        return ivalue_to_constant(pt_value.toIValue())

    def as_string(self):
        if self.get_op_type() == "prim::Constant":
            pt_value = self._raw_output(0)
            if str(pt_value.type()) in ["torch.StringType", "str"]:
                return pt_value.toIValue()
            elif str(pt_value.type()) == "Device":
                return pt_value.toIValue().type
        elif self.get_op_type() == "prim::device":
            return self._get_device_string()
        return None

    @staticmethod
    def _as_constant_tensor(pt_value: torch.Value):
        ivalue = pt_value.toIValue()
        if pt_value.isCompleteTensor():
            if ivalue.ndim == 0:
                assert str(ivalue.dtype) in pt_to_ov_type_map, f"Type is not known {ivalue.dtype}"
                ov_type = pt_to_ov_type_map[str(ivalue.dtype)]
                ov_const = op.Constant(ov_type, Shape([]), [ivalue.item()])
            else:
                ivalue = ivalue.to(memory_format=torch.contiguous_format)
                narr = ivalue.numpy(force=True)
                if not narr.flags['C_CONTIGUOUS']:
                    narr = np.ascontiguousarray(narr)
                # Constant interpretation doesn't respect new-full type of PT
                # It recognizes only tensors, and give lists as 1D tensors, and scalars as Tensor scalars
                # So only tensor-type constants are supported
                ov_const = op.Constant(narr, shared_memory=True)
            return ov_const.outputs()
        else:
            return ivalue_to_constant(ivalue)
        return None

    @staticmethod
    def _as_constant_list(pt_value: torch.Value):
        # For now it is treat a list as a 1D tensor; it is required by converters to avoid need to massively
        # rewrite them in that part where constant attributes are queried
        pt_element_type = str(pt_value.type().getElementType())
        ivalue = pt_value.toIValue()
        is_known_type = pt_element_type in pt_to_ov_type_map

        if is_known_type:
            ovtype = pt_to_ov_type_map[pt_element_type]
            ovshape = PartialShape([len(ivalue)])
            ov_const = op.Constant(ovtype, ovshape.get_shape(), ivalue)
            return ov_const.outputs()

    def _get_device_string(self) -> str:
        assert self.graph_element.kind() == "prim::device", "This function can be called for prim::device node."
        value = self.raw_inputs[0]
        if value.type().isSubtypeOf(torch.TensorType.get()):
            tensor = typing.cast(torch.TensorType, value.type())
            device = tensor.device()
            if device:
                return str(device)
        # Device cannot be statically determined.
        return "cpu"

    def input_is_none(self, index: int) -> bool:
        if index >= len(self.inputs()) or self._raw_input(index) is None:
            return True
        else:
            r_input = self._raw_input(index)
            if str(r_input.type()) in ["torch.NoneType", "NoneType"]:
                return True
            else:
                in_node = r_input.node()
                if in_node.kind() == "prim::GetAttr":
                    pt_value = get_value_from_getattr(in_node, self.pt_module)
                    return pt_value is None
        return False

<<<<<<< HEAD
    def inlined_inputs(self, index):
        return []

class TorchFXPythonDecoder (Decoder):

    def __init__(self, pt_module, fx_gm, nodes=None, mark_node_callback=None, input_shapes=[], input_types=[]):
        Decoder.__init__(self)
        self.mark_node_callback = mark_node_callback
        # We store every decoder created by this decoder so that all them are not deleted until the first decoder is deleted
        self.m_decoders = []
        self.pt_module = pt_module
        self.fx_gm = fx_gm
        self.input_types = input_types
        self.input_shapes = input_shapes

        print(type(pt_module))
        if issubclass(type(pt_module), torch.fx.graph_module.GraphModule):

            print(f'[ FX DECODER DEBUG ] __init__ called for GraphModule')

            self._nodes = list(pt_module.graph.nodes)
            self._inputs = []
            self._outputs = []
            for i in range(len(self._nodes)):
                if self._nodes[i].op == 'placeholder':
                    self._inputs.append(i)
                elif self._nodes[i].op == 'output':
                    # Instead of putting output index, refer to its target
                    #print(dir(self._nodes[i]))
                    args = self._nodes[i].args
                    if isinstance(args[0], tuple):
                        args = args[0]
                    print(args)
                    for output in args:
                        self._outputs.append(self._nodes.index(output))

            print(f'[ FX DECODER DEBUG ] inputs: {self._inputs}')
            print(f'[ FX DECODER DEBUG ] outputs: {self._outputs}')
            print(f'[ FX DECODER DEBUG ] #nodes: {len(self._nodes)}')

        elif issubclass(type(pt_module), torch.fx.Node):

            print(f'[ FX DECODER DEBUG ] __init__ called for Node')

            self._nodes = nodes # passed from outer context
            print(f'len(nodes) = {len(nodes)}')

            # FIXME: Quadratic complexity nodes*nodes considering the outer loop over all nodes
            for i in range(len(self._nodes)):
                if self._nodes[i] == pt_module:
                    self._outputs = [i]

            print(f'pt_module.args = {pt_module.args}')
            # code constant or None input as a tuple to diffirentiate it from regular input
            # negative index is used to mark inputs initialized by inline constants, there are no such inputs in the graph
            self._inputs = [self._nodes.index(arg) if arg in self._nodes else (arg,) for arg in pt_module.args]

            # FIXME: Find a better way to pass nested tuples to OV frontend. This is a temprary solution to flatten arguments.
            new_inputs = []
            for i in range(len(pt_module.args)):
                expand_list = False
                if isinstance(pt_module.args[i], list):
                    for arg in pt_module.args[i]:
                        if arg in self._nodes:
                            expand_list = True
                            break;
                if expand_list:
                    for arg in pt_module.args[i]:
                        new_inputs.append(self._nodes.index(arg))
                else:
                    new_inputs.append(self._inputs[i])
            self._inputs = new_inputs

            print(f'[ FX DECODER DEBUG ] inputs: {self._inputs}')
            print(f'[ FX DECODER DEBUG ] outputs: {self._outputs}')


    def inputs(self):
        print(f'[ FX DECODER DEBUG ] Decoder method called: {inspect.currentframe().f_code.co_name}')
        print([x if x is not None else 100000 for x in self._inputs])
        return [x if x is not None else 100000 for x in self._inputs]

    def input(self, index):  # TODO: remove
        print(f'[ FX DECODER DEBUG ] Decoder method called: {inspect.currentframe().f_code.co_name}')
        return self.inputs()[index]  # TODO: find specialized method

    def get_input_debug_name(self, index):
        return "input"+str(index)

    def get_input_signature_name(self, index: int) -> str:
        return self.get_input_debug_name(index)

    def get_input_shape(self, index):
        print(f'[ FX DECODER DEBUG ] Decoder method called: {inspect.currentframe().f_code.co_name}')
        if index < len(self.input_shapes):
            return PartialShape(self.input_shapes[index])
        input = self._raw_input(index)
        return self.get_shape_for_value(input)

    def get_input_type(self, index):
        print(f'[ FX DECODER DEBUG ] Decoder method called: {inspect.currentframe().f_code.co_name}')
        if index < len(self.input_types):
            return OVAny(pt_to_ov_type_map[self.input_types[index]])
        input = self._raw_input(index)
        return self.get_type_for_value(input)

    def get_output_debug_name(self, index):
        return "output"+str(index)

    def get_output_shape(self, index):
        print(f'[ FX DECODER DEBUG ] Decoder method called: {inspect.currentframe().f_code.co_name}')
        output = self._raw_output(index)
        return self.get_shape_for_value(output)

    def get_output_type(self, index):
        print(f'[ FX DECODER DEBUG ] Decoder method called: {inspect.currentframe().f_code.co_name}')
        output = self._raw_output(index)
        return self.get_type_for_value(output)

    def _get_known_type_for_value(self, type):
        print(f'[ FX DECODER DEBUG ] Decoder method called: {inspect.currentframe().f_code.co_name}')
        '''
            Returns known/unknown types wrapped as OVAny
        '''
        #print(f'Trying to parse type {type} of class {type.__class__}')
        # Check for simple scalar types first
        # TODO: Don't use str, use native types
        if type is None:
            return OVAny(OVType.dynamic)
        if str(type) in pt_to_ov_type_map:
            #print(f'Recognized native type, type.__class__ = {type.__class__}')
            return OVAny(pt_to_ov_type_map[str(type)])
        elif type.__class__ is torch.TensorType:
            #print(f'Recognized Tensor type with type.dtype() = {type.dtype()}')
            # Tensor type, parse element type
            # TODO: replace string by native type
            # return OVAny(PartialShape([1,2,3]))
            return OVAny(DecoderType.Tensor(self._get_known_type_for_value(type.dtype())))
        elif type.__class__ is torch.ListType:
            element_type = type.getElementType()
            #print(f'Recognized torch List type. Type of element is {element_type}')
            return OVAny(DecoderType.List(self._get_known_type_for_value(element_type)))
        else:
            #print(f'Not a tensor nor native type: {type}')
            # Not yet recognized
            return OVAny(OVType.dynamic)
            #pt_type_class = value.type().__class__
            #    if pt_type_class is torch.ListType:

    def get_shape_for_value(self, value):
        print(f'[ FX DECODER DEBUG ] Decoder method called: {inspect.currentframe().f_code.co_name}')
        if value and ('tensor_meta' in value.meta.keys()):
            return PartialShape(value.meta['tensor_meta'].shape)
        return PartialShape([1])

    def get_type_for_value(self, value):
        print(f'[ FX DECODER DEBUG ] Decoder method called: {inspect.currentframe().f_code.co_name}')
        if issubclass(type(value), torch.fx.Node):
            if ('tensor_meta' in value.meta.keys()):
                pt_type = value.meta['tensor_meta'].dtype
                if pt_type in pt_to_ov_type_map:
                    ov_type = pt_to_ov_type_map[pt_type]
                    return OVAny(ov_type)
            else:
                return OVAny(OVType.f32)
        elif isinstance(value, int):
            return OVAny(OVType.i32)
        elif isinstance(value, float):
            return OVAny(OVType.f32)
        elif isinstance(value, bool):
            return OVAny(OVType.boolean)
        else:
            return OVAny(OVType.f32)

    def get_input_transpose_order(self, index):
        print(f'[ FX DECODER DEBUG ] Decoder method called: {inspect.currentframe().f_code.co_name}')
        return []
        # TODO TBD

        input = self._raw_input(index)
        if input.type() is not None and input.type().kind() == 'TensorType':
            strides = input.type().strides()
            if strides is not None:
                return [s[0] for s in sorted(enumerate(strides), key=lambda x:x[1], reverse=True)]
        return []

    def get_output_transpose_order(self, index):
        print(f'[ FX DECODER DEBUG ] Decoder method called: {inspect.currentframe().f_code.co_name}')
        return []

        # old code
        output = self._raw_output(index)
        if output.type() is not None and output.type().kind() == 'TensorType':
            strides = output.type().strides()
            if strides is not None:
                return [s[0] for s in sorted(enumerate(strides), key=lambda x:x[1], reverse=True)]
        return []

    def get_subgraph_size(self):
        print(f'[ FX DECODER DEBUG ] Decoder method called: {inspect.currentframe().f_code.co_name}')
        if issubclass(type(self.pt_module), torch.fx.Node):
            return 0
        return len(self.get_subgraphs()) if hasattr(self.pt_module, 'blocks') else 1

    def visit_subgraph(self, node_visitor):
        print(f'[ FX DECODER DEBUG ] Decoder method called: {inspect.currentframe().f_code.co_name}')
        # make sure topological order is satisfied
        for node in self._nodes:
            if node.op == 'placeholder' or node.op == 'output':
                continue # skipping non-operational nodes
            decoder = TorchFXPythonDecoder(node, self.fx_gm, self._nodes, mark_node_callback=self.mark_node_callback)
            self.m_decoders.append(decoder)
            node_visitor(decoder)

    def get_subgraphs(self):
        print(f'[ FX DECODER DEBUG ] Decoder method called: {inspect.currentframe().f_code.co_name}')
        if issubclass(type(self.pt_module), torch.fx.Node):
            return []
        return list(self.pt_module.blocks())

    def get_subgraph_decoder(self, index):
        print(f'[ FX DECODER DEBUG ] Decoder method called: {inspect.currentframe().f_code.co_name}')
        decoder = TorchFXPythonDecoder(self.get_subgraphs()[index], self.fx_gm, mark_node_callback=self.mark_node_callback)
        self.m_decoders.append(decoder)
        return decoder

    def get_op_type(self):
        print(f'[ FX DECODER DEBUG ] Decoder method called: {inspect.currentframe().f_code.co_name}')
        print(f'fx.op = {self.pt_module.op}')
        if self.pt_module.op == 'call_function':
            print(f'function: {self.pt_module.target} str of it: {str(self.pt_module.target)}')
            return str(self.pt_module.target)
        elif self.pt_module.op == 'get_attr':
            return 'get_attr'  # FIXME should be aligned with get_attr from TS implementation
        else:
            print('UNKNOWN_TYPE')
            return 'UNKNOWN_TYPE_' + str(self.pt_module.op)

    def get_schema(self):
        return ''
        print(f'[ FX DECODER DEBUG ] Decoder method called: {inspect.currentframe().f_code.co_name}')
        return self.pt_module.schema()

    def outputs(self):
        print(f'[ FX DECODER DEBUG ] Decoder method called: {inspect.currentframe().f_code.co_name}')
        return self._outputs

    def _raw_outputs(self):
        print(f'[ FX DECODER DEBUG ] Decoder method called: {inspect.currentframe().f_code.co_name}')
        return [self._nodes[x] for x in self._outputs]

    def _raw_output(self, index):
        print(f'[ FX DECODER DEBUG ] Decoder method called: {inspect.currentframe().f_code.co_name}')
        return self._raw_outputs()[index]

    def _raw_inputs(self):
        print(f'[ FX DECODER DEBUG ] Decoder method called: {inspect.currentframe().f_code.co_name}')
        #print([self._nodes[x] if x is not None else None for x in self._inputs])
        return [self._nodes[x] if x is not None and x < len(self._nodes) else x for x in self._inputs]

    def _raw_input(self, index):
        print(f'[ FX DECODER DEBUG ] Decoder method called: {inspect.currentframe().f_code.co_name}')
        return self._raw_inputs()[index]

    def num_of_outputs(self):
        print(f'[ FX DECODER DEBUG ] Decoder method called: {inspect.currentframe().f_code.co_name}')
        return len(self.outputs())

    def output(self, index):
        print(f'[ FX DECODER DEBUG ] Decoder method called: {inspect.currentframe().f_code.co_name}')
        return self.outputs()[index]

    def mark_node(self, node):
        print(f'[ FX DECODER DEBUG ] Decoder method called: {inspect.currentframe().f_code.co_name}')
        if self.mark_node_callback is not None:
            self.mark_node_callback(self, node)
        return node

    def as_constant(self):
        print(f'[ FX DECODER DEBUG ] Decoder method called: {inspect.currentframe().f_code.co_name}')

        if self.pt_module.op == 'get_attr':
            # Extract Constant from FX module field
            print(dir(self.pt_module))
            ret = fetch_attr(self.fx_gm, self.pt_module.target)
            print(type(ret))
            print(ret.size())
            ovshape = PartialShape(ret.size())
            ovtype = pt_to_ov_type_map[ret.type()]
            print(ovshape, ovtype)
            c_type = ctypes.POINTER(ov_to_c_type_map[ovtype])
            data_c_ptr = ctypes.cast(ret.data_ptr(), c_type)
            ov_const = op.Constant(ovtype, ovshape.get_shape(), data_c_ptr[:ret.nelement()])
            print('Made constant')
            return ov_const.outputs()


        if not self.get_op_type() == 'prim::Constant':
            #print(f'[ ERROR ] Requested const value {self._raw_output(0)} from a non const prim {self.get_op_type()}')
            return None
        pt_value = self._raw_output(0)

        pt_type_class = pt_value.type().__class__
        #print(f'Not a tensor, type = {pt_value.type()}\ndir = {dir(pt_value.type())}\n__class__ = {pt_value.type().__class__}')
        if pt_type_class is torch.TensorType:
            return self.as_constant_tensor(pt_value)
        if pt_type_class is torch.ListType:
            return self.as_constant_list(pt_value)
        #print(f'Trying to recognize value {pt_value}, type = {type(pt_value.toIValue())}, ivalue = {pt_value.toIValue()}')
        if str(pt_value.type()) in ['torch.int32', 'int']:
            #print(f'Found int value=  {pt_value}, type = {type(pt_value.toIValue())}, ivalue = {pt_value.toIValue()}')
            return make_constant(OVType.i32, Shape([]), [pt_value.toIValue()]).outputs()
        if str(pt_value.type()) in ['torch.float', 'torch.FloatType', 'float']:
            #print(f'Found float value=  {pt_value}, type = {type(pt_value.toIValue())}, ivalue = {pt_value.toIValue()}')
            return make_constant(OVType.f32, Shape([]), [pt_value.toIValue()]).outputs()
        if str(pt_value.type()) in ['torch.bool', 'bool']:
            #print('Scalar bool detected')
            return make_constant(OVType.boolean, Shape([]), [pt_value.toIValue()]).outputs()
        #print(f'Left value not converted to const, value = {pt_value}')

        return None

    def as_string(self):
        print(f'[ FX DECODER DEBUG ] Decoder method called: {inspect.currentframe().f_code.co_name}')
        if not self.get_op_type() == 'prim::Constant':
            return None
        pt_value = self._raw_output(0)

        if str(pt_value.type()) in ['torch.StringType', 'str']:
            return pt_value.toIValue()
        return None

    def as_constant_tensor(self, pt_value):
        print(f'[ FX DECODER DEBUG ] Decoder method called: {inspect.currentframe().f_core.co_name}')
        ivalue = pt_value.toIValue()
        print(f'[ FX DECODER DEBUG ] as_constant_tensor with {pt_value}')
        if pt_value.isCompleteTensor():
            try:
                ivalue = ivalue.to(memory_format=torch.contiguous_format).detach().cpu()
            except:
                print("[ WARNING ] Tensor couldn't detach")
            if str(pt_value.type().dtype()) in pt_to_py_type_map:
                # Constant interpretation doesn't respect new-full type of PT
                # It recognizes only tensors, and give lists as 1D tensors, and scalars as Tensor scalars
                # So only tensor-type constants are supported
                ovshape = PartialShape(pt_value.type().sizes())
                ovtype = pt_to_ov_type_map[str(pt_value.type().dtype())]

                # TODO: try-except here is a temporary WA for issues with data_ptr that we currently cannot predict; provide better solution
                try:
                    # this is only possible with adding a new ctor for Constant Python binding
                    # TODO Check strides and pass them somehow
                    values = ivalue.data_ptr()
                    ov_const = make_constant(ovtype, ovshape.get_shape(), values)
                except:
                    # old variant that makes a slow data copying
                    print(f"[ WARNING ] Constant wasn't able to convert from data_ptr.")
                    values = ivalue.flatten().tolist()
                    ov_const = make_constant(ovtype, ovshape.get_shape(), values)
                return ov_const.outputs()
        else:
            # Incomplete tensor can be scalar
            if isinstance(ivalue, float):
                return make_constant(OVType.f32, Shape([]), [ivalue]).outputs()
            if isinstance(ivalue, int):
                return make_constant(OVType.i32, Shape([]), [ivalue]).outputs()
            if isinstance(ivalue, bool):
                return make_constant(OVType.boolean, Shape([]), [ivalue]).outputs()

            # TODO: verify that it correctly reads incomplete consts
            if ivalue.type() in pt_to_ov_type_map:
                try:
                    ovshape = PartialShape(ivalue.size())
                    ovtype = pt_to_ov_type_map[ivalue.type()]
                    ov_const = make_constant(ovtype, ovshape.get_shape(), ivalue.data_ptr())
                except:
                    # old variant that makes a slow data copying
                    print(f"[ WARNING ] Constant wasn't able to convert from data_ptr.")
                    nvalues = ivalue.numpy()
                    ovtype = np_to_ov_type_map[str(nvalues.dtype)]
                    ovshape = PartialShape(nvalues.shape)
                    ov_const = make_constant(ovtype, ovshape.get_shape(), nvalues.flatten().tolist())
                return ov_const.outputs()
        return None

    def as_constant_list(self, pt_value):
        print(f'[ FX DECODER DEBUG ] Decoder method called: {inspect.currentframe().f_code.co_name}')
        # For now it is treat a list as a 1D tensor; it is required by converters to avoid need to massively rewrite them in that part where constant attributes are queried
        pt_element_type = str(pt_value.type().getElementType())
        ivalue = pt_value.toIValue()
        #print(f'List toIValue: {ivalue}, type of it: {type(ivalue)}')
        is_known_type = pt_element_type in pt_to_ov_type_map

        # WA to broken ov.Type
        # Detect integer list and process it with a dedicated method
        # TODO: Fix ov.Type and remove this WA
        # if pt_to_py_type_map[pt_element_type] == 'int':
        #    self.as_constant_list_of_ints(ovshape = PartialShape([len(ivalue)]), ivalue)
        # End of WA to broken ov.Type

        if is_known_type:
            ovtype = pt_to_ov_type_map[pt_element_type]
            #print(f'ovtype = {ovtype}, pt_element_type = {pt_element_type}, OVType.i32 = {OVType.i32}, {OVType.f32}')
            ovshape = PartialShape([len(ivalue)])
            ov_const = make_constant(ovtype, ovshape.get_shape(), ivalue)
            return ov_const.outputs()

    def input_is_none(self, index):
        print(f'[ FX DECODER DEBUG ] Decoder method called: {inspect.currentframe().f_code.co_name}')
        print(f'index = {index}, op = {self.get_op_type()}')
        if index >= len(self.inputs()) or self._raw_input(index) is None:
            print(f'saying None, {self._raw_input(index) if index < len(self.inputs()) else "out of range"}')
            return True
        else:
            r_input = self._raw_input(index)
            print(f'r_input = {r_input}')
            return str(type(r_input)) in ['torch.NoneType', 'NoneType']

    def debug(self):
        print(f'[ FX DECODER DEBUG ] Decoder method called: {inspect.currentframe().f_code.co_name}')
        print(f'DEBUG CALLED FOR {self._raw_output(0)}')
        # self.pt_module.print()

    def inlined_inputs(self, index):
        result = []
        for i in range(len(self._inputs)):
            if isinstance(self._inputs[i], tuple):
                constant = None
                arg = self._inputs[i][0]
                if isinstance(arg, list):
                    if len(arg) > 0:
                        constant = make_constant(pt_to_ov_type_map[type(arg[0])], Shape([len(arg)]), arg)
                    else:
                        # TODO: which type should we use if list is empty? Need a signaling value here
                        constant = make_constant(int, Shape([0]), [])
                elif isinstance(arg, bool):
                    constant = make_constant(OVType.boolean, Shape([]), [arg])
                elif isinstance(arg, int):
                    arg = maybe_convert_max_int(arg)
                    constant = make_constant(OVType.i32, Shape([]), [arg])  # TODO: i32? why not i64?
                elif isinstance(arg, float):
                    constant = make_constant(OVType.f32, Shape([]), [arg])  # TODO: f32? why not f64?

                if constant is None:
                    print(f'[ ERROR ] Not supported inlined input type {type(arg)} with value {arg}')
                    if arg is None:
                        self._inputs[i] = None
                else:
                    assert len(constant.outputs()) == 1
                    result.append(constant.outputs()[0])
                    self._inputs[i] = index
                    index += 1
        return result
=======
    @staticmethod
    def _transform_tensor_list_constants_to_listconstruct(graph: torch.Graph):
        # Function replaces prim::Constant containing List of Tensors with
        # prim::ListConstruct containing prim::Constant Tensors.
        assert isinstance(graph, torch.Graph), "Function can be called only with parameters of type torch.Graph."
        for node in graph.nodes():
            if node.kind() != "prim::Constant":
                continue
            output_type = node.output().type()
            allowed_types = [
                output_type.isSubtypeOf(torch.ListType.ofTensors()),
                output_type.isSubtypeOf(torch.ListType(torch.OptionalType.ofTensor())),
            ]
            if not any(allowed_types):
                continue
            const_inputs = []
            for val in node.output().toIValue():
                const_input = graph.insertConstant(val)
                const_input.node().moveBefore(node)
                const_input.node().copyMetadata(node)
                const_inputs.append(const_input)

            replacement = graph.create("prim::ListConstruct", const_inputs)
            replacement.insertBefore(node)
            replacement.output().setType(torch.ListType.ofTensors())
            replacement.copyMetadata(node)
            node.output().replaceAllUsesWith(replacement.output())

    @staticmethod
    def _transform_optional_constants(graph: torch.Graph):
        # Function replaces prim::Constant containing torch.OptionalType with
        # prim::Constant containing torch.NoneType or type of IValue.
        assert isinstance(graph, torch.Graph), "Function can be called only with parameters of type torch.Graph."
        for node in graph.nodes():
            if node.kind() != "prim::Constant":
                continue
            output_type = node.output().type()
            if not isinstance(output_type, torch.OptionalType):
                continue
            value = node.output().toIValue()
            const_input = graph.insertConstant(value)
            const_input.node().moveBefore(node)
            const_input.node().copyMetadata(node)
            node.output().replaceAllUsesWith(const_input)
>>>>>>> b6bbf3c4
<|MERGE_RESOLUTION|>--- conflicted
+++ resolved
@@ -448,7 +448,6 @@
                     return pt_value is None
         return False
 
-<<<<<<< HEAD
     def inlined_inputs(self, index):
         return []
 
@@ -902,7 +901,6 @@
                     self._inputs[i] = index
                     index += 1
         return result
-=======
     @staticmethod
     def _transform_tensor_list_constants_to_listconstruct(graph: torch.Graph):
         # Function replaces prim::Constant containing List of Tensors with
@@ -946,5 +944,4 @@
             const_input = graph.insertConstant(value)
             const_input.node().moveBefore(node)
             const_input.node().copyMetadata(node)
-            node.output().replaceAllUsesWith(const_input)
->>>>>>> b6bbf3c4
+            node.output().replaceAllUsesWith(const_input)