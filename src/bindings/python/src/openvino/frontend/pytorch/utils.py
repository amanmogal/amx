
# Copyright (C) 2018-2023 Intel Corporation
# SPDX-License-Identifier: Apache-2.0

# flake8: noqa
# mypy: ignore-errors

import torch
import numpy as np
import ctypes

from openvino.runtime import op, Type as OVType, Shape, Tensor


def maybe_convert_max_int(value : int):
    # FIXME: This is a convertion from 64-bit positive max integer value
    # to 32-bit positive max integer value. Find a better way to handle this.
    if value == torch.iinfo(torch.int64).max:
        return torch.iinfo(torch.int32).max
    else:
        return value

def make_constant(*args, **kwargs):
    return op.Constant(*args, **kwargs)

def fetch_attr(self_module, target : str):
    """
    Fetch an attribute from the ``Module`` hierarchy of ``self.module``.

    Args:
        target (str): The fully-qualified name of the attribute to fetch

    Return:
        Any: The value of the attribute.
    """
    target_atoms = target.split('.')
    attr_itr = self_module
    for i, atom in enumerate(target_atoms):
        if not hasattr(attr_itr, atom):
            raise RuntimeError(f"Node referenced nonexistent target {'.'.join(target_atoms[:i])}")
        attr_itr = getattr(attr_itr, atom)
    return attr_itr


def get_type_from_py_type(value):
    if isinstance(value, float):
        return OVType.f32
    if isinstance(value, bool):
        return OVType.boolean
    if isinstance(value, int):
        # Python int is 64 bit, but we will convert it to int32 except cases when it can't fit in 32 bits
        if torch.iinfo(torch.int).min <= value <= torch.iinfo(torch.int).max:
            return OVType.i32
        return OVType.i64
    return OVType.dynamic


def torch_tensor_to_ov_const(torch_t: torch.Tensor, shared_memory=True):
    torch_t = torch_t.to(memory_format=torch.contiguous_format)
    if torch_t.dtype == torch.bfloat16:
        # reinterpret bfloat16 data as float16 to allow conversion to numpy
        torch_t = torch_t.view(torch.float16)
        narr = torch_t.numpy(force=True)
        if not narr.flags['C_CONTIGUOUS']:
            narr = np.ascontiguousarray(narr)
        # TODO: this tensor doesn't share memory with initial tensor
        tensor = Tensor(narr, torch_t.shape, OVType.bf16)
        ov_const = op.Constant(tensor, shared_memory=shared_memory)
    else:
        narr = torch_t.numpy(force=True)
        if not narr.flags['C_CONTIGUOUS']:
            narr = np.ascontiguousarray(narr)
        ov_const = op.Constant(narr, shared_memory=shared_memory)
    return ov_const


def ivalue_to_constant(ivalue, shared_memory=True):
    ov_type = get_type_from_py_type(ivalue)
    if ov_type.is_static():
        return op.Constant(ov_type, Shape([]), [ivalue]).outputs()

    if isinstance(ivalue, (list, tuple)):
        assert len(ivalue) > 0, "Can't deduce type for empty list"
        ov_type = get_type_from_py_type(ivalue[0])
        assert ov_type.is_static(), "Can't deduce type for list"
        return op.Constant(ov_type, Shape([len(ivalue)]), ivalue).outputs()

    if isinstance(ivalue, torch.Tensor):
<<<<<<< HEAD
        ivalue = ivalue.contiguous()
        if ivalue.dtype == torch.bfloat16:
            # reinterpret bfloat16 data as float16 to allow conversion to numpy
            ivalue = ivalue.view(torch.float16)
            narr = ivalue.numpy(force=True)
            tensor = Tensor(narr, ivalue.shape, OVType.bf16)
            ov_const = op.Constant(tensor, shared_memory=True)
        else:
            narr = ivalue.numpy(force=True)
            ov_const = op.Constant(narr, shared_memory=True)
        return ov_const.outputs()
=======
        return torch_tensor_to_ov_const(ivalue, shared_memory=shared_memory).outputs()
>>>>>>> 59872ee0
    return None

def get_value_from_getattr(getattr_node, self_module):
    assert getattr_node.kind() == "prim::GetAttr", "Got node of kind not equal to prim::GetAttr"
    # GetAttr nodes can be nested
    stack = []
    while getattr_node.kind() == "prim::GetAttr":
        stack.append(getattr_node)
        inputs = list(getattr_node.inputs())
        if len(inputs) == 0:
            break
        getattr_node = inputs[0].node()
    module = self_module
    while len(stack) > 0:
        node = stack.pop()
        attr_name = node.s("name")
        assert hasattr(module, attr_name), f"No attribute with name \"{attr_name}\" found in module."
        module = getattr(module, attr_name)
    return module

pt_to_ov_type_map = {
    "float": OVType.f32,
    "int": OVType.i32,
    "bool": OVType.boolean,
    "torch.bfloat16": OVType.bf16,
    "torch.float16": OVType.f16,
    "torch.float32": OVType.f32,
    "torch.float64": OVType.f64,
    "torch.uint8": OVType.u8,
    "torch.int8": OVType.i8,
    "torch.int32": OVType.i32,
    "torch.int64": OVType.i64,
    "torch.bool": OVType.boolean,
    "torch.DoubleTensor": OVType.f64,
    "torch.FloatTensor": OVType.f32,
    "torch.IntTensor": OVType.i32,
    "torch.LongTensor": OVType.i64,
    "torch.BoolTensor": OVType.boolean,
    "torch.quint8": OVType.u8,
    "torch.qint8": OVType.i8,
    "torch.qint32": OVType.i32
}

ov_to_c_type_map = {
    OVType.f32: ctypes.c_float,
    OVType.f64: ctypes.c_double,
    OVType.i32: ctypes.c_int,
    OVType.i64: ctypes.c_int64,
}<|MERGE_RESOLUTION|>--- conflicted
+++ resolved
@@ -56,20 +56,15 @@
 
 
 def torch_tensor_to_ov_const(torch_t: torch.Tensor, shared_memory=True):
-    torch_t = torch_t.to(memory_format=torch.contiguous_format)
+    torch_t = torch_t.contiguous()
     if torch_t.dtype == torch.bfloat16:
         # reinterpret bfloat16 data as float16 to allow conversion to numpy
         torch_t = torch_t.view(torch.float16)
         narr = torch_t.numpy(force=True)
-        if not narr.flags['C_CONTIGUOUS']:
-            narr = np.ascontiguousarray(narr)
-        # TODO: this tensor doesn't share memory with initial tensor
         tensor = Tensor(narr, torch_t.shape, OVType.bf16)
         ov_const = op.Constant(tensor, shared_memory=shared_memory)
     else:
         narr = torch_t.numpy(force=True)
-        if not narr.flags['C_CONTIGUOUS']:
-            narr = np.ascontiguousarray(narr)
         ov_const = op.Constant(narr, shared_memory=shared_memory)
     return ov_const
 
@@ -86,21 +81,7 @@
         return op.Constant(ov_type, Shape([len(ivalue)]), ivalue).outputs()
 
     if isinstance(ivalue, torch.Tensor):
-<<<<<<< HEAD
-        ivalue = ivalue.contiguous()
-        if ivalue.dtype == torch.bfloat16:
-            # reinterpret bfloat16 data as float16 to allow conversion to numpy
-            ivalue = ivalue.view(torch.float16)
-            narr = ivalue.numpy(force=True)
-            tensor = Tensor(narr, ivalue.shape, OVType.bf16)
-            ov_const = op.Constant(tensor, shared_memory=True)
-        else:
-            narr = ivalue.numpy(force=True)
-            ov_const = op.Constant(narr, shared_memory=True)
-        return ov_const.outputs()
-=======
         return torch_tensor_to_ov_const(ivalue, shared_memory=shared_memory).outputs()
->>>>>>> 59872ee0
     return None
 
 def get_value_from_getattr(getattr_node, self_module):
