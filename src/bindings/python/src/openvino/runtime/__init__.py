--- conflicted
+++ resolved
@@ -43,16 +43,8 @@
 
 
 # Openvino pybind bindings and python extended classes
-<<<<<<< HEAD
-from openvino.runtime.impl import Dimension
-from openvino.runtime.impl import Model
-from openvino.runtime.impl import Node
-from openvino.runtime.impl import PartialShape
-from openvino.runtime.impl import Layout
-from openvino.runtime.impl import layout_helpers
-=======
 from openvino.pyopenvino import Dimension
-from openvino.pyopenvino import Function
+from openvino.pyopenvino import Model
 from openvino.pyopenvino import Input
 from openvino.pyopenvino import Output
 from openvino.pyopenvino import Node
@@ -68,7 +60,6 @@
 from openvino.pyopenvino import ConstOutput
 from openvino.pyopenvino import util
 from openvino.pyopenvino import layout_helpers
->>>>>>> 576471cc
 
 from openvino.runtime.ie_api import Core
 from openvino.runtime.ie_api import ExecutableNetwork
