--- conflicted
+++ resolved
@@ -8,11 +8,7 @@
 
 from openvino.runtime import Node
 from openvino.runtime.opset_utils import _get_node_factory
-<<<<<<< HEAD
 from openvino.runtime.utils.decorators import binary_op, nameable_op, unary_op
-=======
-from openvino.runtime.utils.decorators import binary_op, nameable_op
->>>>>>> d205684a
 from openvino.runtime.utils.types import (
     NodeInput,
     as_nodes,
@@ -23,24 +19,6 @@
 
 
 # -------------------------------------------- ops ------------------------------------------------
-<<<<<<< HEAD
-@unary_op
-def bitwise_not(
-    node: NodeInput,
-    name: Optional[str] = None,
-) -> Node:
-    """Return node which performs bitwise NOT operation on input node element-wise.
-
-    For boolean input tensors, operator is equivalent to logical_not.
-
-    :param node: Tensor of integer or boolean datatype providing data.
-    :param name: The optional new name for output node.
-    :return: The node performing bitwise NOT operation on the given tensor.
-    """
-    return _get_node_factory_opset13().create(
-        "BitwiseNot",
-        [node],
-=======
 @binary_op
 def bitwise_and(
     left_node: NodeInput,
@@ -62,6 +40,25 @@
         "BitwiseAnd",
         [left_node, right_node],
         {"auto_broadcast": auto_broadcast.upper()},
+    )
+  
+
+@unary_op
+def bitwise_not(
+    node: NodeInput,
+    name: Optional[str] = None,
+) -> Node:
+    """Return node which performs bitwise NOT operation on input node element-wise.
+
+    For boolean input tensors, operator is equivalent to logical_not.
+
+    :param node: Tensor of integer or boolean datatype providing data.
+    :param name: The optional new name for output node.
+    :return: The node performing bitwise NOT operation on the given tensor.
+    """
+    return _get_node_factory_opset13().create(
+        "BitwiseNot",
+        [node],
     )
 
 
@@ -110,7 +107,6 @@
         "BitwiseXor",
         [left_node, right_node],
         {"auto_broadcast": auto_broadcast.upper()},
->>>>>>> d205684a
     )
 
 
