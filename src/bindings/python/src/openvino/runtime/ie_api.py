--- conflicted
+++ resolved
@@ -343,53 +343,4 @@
 
     """
     core = Core()
-<<<<<<< HEAD
-    return ExtendedModel(core, core.compile_model(model_path, "AUTO"))
-=======
-    return core.compile_model(model_path, "AUTO")
-
-
-class OVAny(OVAnyBase):
-    """OVAny wrapper.
-
-    Wrapper provides some useful overloads for simple built-in Python types.
-
-    Access to the `OVAny` value is direct if it is a built-in Python data type.
-
-    :Example:
-    .. code-block:: ipython
-
-        any = OVAny([1, 2])
-        print(any[0])
-
-        Output: 2
-
-    Otherwise if `OVAny` value is a custom data type (for example user class),
-    access to the value is possible by `get()` method or property 'value'.
-
-    :Example:
-    .. code-block:: python
-
-        class Test:
-            def __init__(self):
-                self.data = "test"
-
-        any = OVAny(Test())
-        print(any.value.data)
-    """
-
-    def __getitem__(self, key: Union[str, int]) -> Any:
-        return self.value[key]
-
-    def __get__(self) -> Any:
-        return self.value
-
-    def __setitem__(self, key: Union[str, int], val: Any) -> None:
-        self.value[key] = val
-
-    def __set__(self, val: Any) -> None:
-        self.value = val
-
-    def __len__(self) -> int:
-        return len(self.value)
->>>>>>> be6db5d6
+    return core.compile_model(model_path, "AUTO")