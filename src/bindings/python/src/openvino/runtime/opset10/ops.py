# -*- coding: utf-8 -*-
# Copyright (C) 2018-2022 Intel Corporation
# SPDX-License-Identifier: Apache-2.0

"""Factory functions for all openvino ops."""
from functools import partial
from typing import List, Optional

from openvino.runtime import Node
from openvino.runtime.opset_utils import _get_node_factory
from openvino.runtime.utils.decorators import nameable_op
from openvino.runtime.utils.types import (
    NodeInput,
    as_nodes,
    as_node,
    make_constant_node,
)

_get_node_factory_opset4 = partial(_get_node_factory, "opset4")
_get_node_factory_opset10 = partial(_get_node_factory, "opset10")

# -------------------------------------------- ops ------------------------------------------------


@nameable_op
def interpolate(
    image: NodeInput,
    output_shape: NodeInput,
    scales: NodeInput,
    mode: str,
    shape_calculation_mode: str,
    pads_begin: Optional[List[int]] = None,
    pads_end: Optional[List[int]] = None,
    coordinate_transformation_mode: str = "half_pixel",
    nearest_mode: str = "round_prefer_floor",
    antialias: bool = False,
    cube_coeff: float = -0.75,
    axes: Optional[NodeInput] = None,
    name: Optional[str] = None,
) -> Node:
    """Perform interpolation of independent slices in input tensor.

    :param  image:         The node providing input tensor with data for interpolation.
    :param  output_shape:  1D tensor describing output shape for spatial axes.
    :param  scales:        1D tensor describing scales for spatial axes.
    :param  mode:          Specifies type of interpolation. Possible values are: nearest, linear,
                           linear_onnx, cubic.
    :param  shape_calculation_mode:
                           Specifies which input, sizes or scales, is used to calculate an output
                           shape.
    :param  pads_begin:    Specifies the number of pixels to add to the beginning of the image
                           being interpolated. Default is None.
    :param  pads_end:      Specifies the number of pixels to add to the end of the image being
                           interpolated. Default is None.
    :param  coordinate_transformation_mode:
                           Specifies how to transform the coordinate in the resized tensor to the
                           coordinate in the original tensor. Default is "half_pixel".
    :param  nearest_mode:  Specifies round mode when mode == nearest and is used only when
                           mode == nearest. Default is "round_prefer_floor".
    :param  antialias:     Specifies whether to perform anti-aliasing. Default is False.
    :param  cube_coeff:    Specifies the parameter a for cubic interpolation. Default is -0.75.
    :param  axes:          1D tensor specifying dimension indices where interpolation is applied.
                           Default is None.
    :param  name:          Optional name for the output node. Default is None.
    :return: Node representing interpolation operation.
    """
    attrs = {
        "mode": mode,
        "shape_calculation_mode": shape_calculation_mode,
        "coordinate_transformation_mode": coordinate_transformation_mode,
        "nearest_mode": nearest_mode,
        "antialias": antialias,
        "cube_coeff": cube_coeff,
    }

    attrs["pads_begin"] = [] if pads_begin is None else pads_begin
    attrs["pads_end"] = [] if pads_end is None else pads_end

    inputs = as_nodes(image, output_shape, scales) if axes is None else as_nodes(image,
                                                                                 output_shape,
                                                                                 scales, axes)

    # This is an update of the operator version, so even though this is opset 10,
    # the operator is taken from opset 4.
    return _get_node_factory_opset4().create("Interpolate", inputs, attrs)


@nameable_op
<<<<<<< HEAD
def is_inf(
    data: NodeInput,
    attributes: Optional[dict] = None,
    name: Optional[str] = None,
) -> Node:
    """Return a node which performs IsInf operation.

    :param data: The input tensor.
    :param attributes: Optional dictionary containing IsInf attributes.
    :param name: Optional name of the node.

    Available attributes:

    * detect_negative   Specifies whether to map negative infinities to true in output map.
                        Range of values: true, false
                        Default value: true
                        Required: no
    * detect_positive   Specifies whether to map positive infinities to true in output map.
                        Range of values: true, false
                        Default value: true
                        Required: no

    :return: A new IsInf node.
    """
    if not attributes:
        attributes = {}
    return _get_node_factory_opset10().create("IsInf", as_nodes(data), attributes)
=======
def is_nan(data: NodeInput, name: Optional[str] = None) -> Node:
    """Performs element-wise mapping from NaN to True. Other values are mapped to False.

    :param  data:          A tensor of floating point numeric type and arbitrary shape.
    :param  name:          Optional name for the output node. Default is None.
    :return: Node representing is_nan operation.
    """
    return _get_node_factory_opset10().create("IsNaN", as_nodes(data))
>>>>>>> a25c2ba6
<|MERGE_RESOLUTION|>--- conflicted
+++ resolved
@@ -86,7 +86,6 @@
 
 
 @nameable_op
-<<<<<<< HEAD
 def is_inf(
     data: NodeInput,
     attributes: Optional[dict] = None,
@@ -114,7 +113,9 @@
     if not attributes:
         attributes = {}
     return _get_node_factory_opset10().create("IsInf", as_nodes(data), attributes)
-=======
+
+
+@nameable_op
 def is_nan(data: NodeInput, name: Optional[str] = None) -> Node:
     """Performs element-wise mapping from NaN to True. Other values are mapped to False.
 
@@ -122,5 +123,4 @@
     :param  name:          Optional name for the output node. Default is None.
     :return: Node representing is_nan operation.
     """
-    return _get_node_factory_opset10().create("IsNaN", as_nodes(data))
->>>>>>> a25c2ba6
+    return _get_node_factory_opset10().create("IsNaN", as_nodes(data))