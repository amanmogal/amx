--- conflicted
+++ resolved
@@ -362,7 +362,6 @@
                 type : ngraph.Type
                     New element type.
             )");
-<<<<<<< HEAD
     im.def("serialize",
            &ov::frontend::InputModel::serialize,
            py::arg("path"),
@@ -374,7 +373,6 @@
                 path : str
                     A path where the model will be saved.
             )");
-=======
 
     im.def(
         "set_tensor_value",
@@ -396,5 +394,4 @@
             value : ndarray
                 New value to assign.
         )");
->>>>>>> 8d8ceeb5
 }