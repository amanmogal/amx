--- conflicted
+++ resolved
@@ -34,14 +34,9 @@
 
     // todo: remove after Accuracy Checker migration to set/get_property API
     cls.def(
-<<<<<<< HEAD
-        "set_property",
-        [](ov::Core& self, const std::string& device_name, const std::map<std::string, std::string>& config) {
-=======
         "set_config",
         [](ov::Core& self, const std::map<std::string, std::string>& config, const std::string& device_name) {
             PyErr_WarnEx(PyExc_DeprecationWarning, "set_config() is deprecated, use set_property() instead.", 1);
->>>>>>> 5406839e
             self.set_property(device_name, {config.begin(), config.end()});
         },
         py::arg("device_name") = "",
