--- conflicted
+++ resolved
@@ -307,41 +307,6 @@
     return tensor.cast<const ov::Tensor&>();
 }
 
-<<<<<<< HEAD
-=======
-const Containers::TensorNameMap cast_to_tensor_name_map(const py::dict& inputs) {
-    Containers::TensorNameMap result_map;
-    for (auto&& input : inputs) {
-        std::string name;
-        if (py::isinstance<py::str>(input.first)) {
-            name = input.first.cast<std::string>();
-        } else {
-            throw py::type_error("incompatible function arguments!");
-        }
-        OPENVINO_ASSERT(py::isinstance<ov::Tensor>(input.second), "Unable to cast tensor ", name, "!");
-        auto tensor = Common::cast_to_tensor(input.second);
-        result_map[name] = tensor;
-    }
-    return result_map;
-}
-
-const Containers::TensorIndexMap cast_to_tensor_index_map(const py::dict& inputs) {
-    Containers::TensorIndexMap result_map;
-    for (auto&& input : inputs) {
-        int idx;
-        if (py::isinstance<py::int_>(input.first)) {
-            idx = input.first.cast<int>();
-        } else {
-            throw py::type_error("incompatible function arguments!");
-        }
-        OPENVINO_ASSERT(py::isinstance<ov::Tensor>(input.second), "Unable to cast tensor ", idx, "!");
-        auto tensor = Common::cast_to_tensor(input.second);
-        result_map[idx] = tensor;
-    }
-    return result_map;
-}
-
->>>>>>> 072acc1e
 void set_request_tensors(ov::InferRequest& request, const py::dict& inputs) {
     if (!inputs.empty()) {
         for (auto&& input : inputs) {
