// Copyright (C) 2018-2024 Intel Corporation
// SPDX-License-Identifier: Apache-2.0
//

#include "pyopenvino/graph/model.hpp"

#include <pybind11/pybind11.h>
#include <pybind11/stl.h>

#include <utility>
#include <vector>

#include "openvino/core/except.hpp"
#include "openvino/core/graph_util.hpp"
#include "openvino/core/model.hpp"  // ov::Model
#include "openvino/core/partial_shape.hpp"
#include "openvino/op/assign.hpp"
#include "openvino/op/parameter.hpp"  // ov::op::v0::Parameter
#include "openvino/op/sink.hpp"
#include "pyopenvino/core/common.hpp"
#include "pyopenvino/core/tensor.hpp"
#include "pyopenvino/graph/ops/result.hpp"
#include "pyopenvino/graph/ops/util/variable.hpp"
#include "pyopenvino/graph/rt_map.hpp"
#include "pyopenvino/utils/utils.hpp"

namespace py = pybind11;

using PyRTMap = ov::RTMap;

PYBIND11_MAKE_OPAQUE(PyRTMap);

static void set_tensor_names(const ov::ParameterVector& parameters) {
    for (const auto& param : parameters) {
        ov::Output<ov::Node> p = param;
        if (p.get_node()->output(0).get_names().empty()) {
            std::unordered_set<std::string> p_names({p.get_node()->get_friendly_name()});
            p.get_node()->output(0).set_names(p_names);
        }
    }
}

static ov::SinkVector cast_to_sink_vector(const std::vector<std::shared_ptr<ov::Node>>& nodes) {
    ov::SinkVector sinks;
    for (const auto& node : nodes) {
        auto sink = std::dynamic_pointer_cast<ov::op::Sink>(node);
        OPENVINO_ASSERT(sink != nullptr, "Node {} is not instance of Sink");
        sinks.push_back(sink);
    }
    return sinks;
}

static std::vector<std::shared_ptr<ov::Node>> cast_to_node_vector(const ov::SinkVector& sinks) {
    std::vector<std::shared_ptr<ov::Node>> nodes;
    for (const auto& sink : sinks) {
        auto node = std::dynamic_pointer_cast<ov::Node>(sink);
        OPENVINO_ASSERT(node != nullptr, "Sink {} is not instance of Node");
        nodes.push_back(node);
    }
    return nodes;
}

// Assign operations created via Assign py binding have Variables which are not connected to
// ReadValue operations. This function attempts to resolve this situation by finding correct Variables
// for Assigns.
static void set_correct_variables_for_assign_ops(const std::shared_ptr<ov::Model>& model, const ov::SinkVector& sinks) {
    const auto& variables = model->get_variables();
    ov::op::util::VariableVector variables_to_delete;
    for (const auto& sink : sinks) {
        if (auto assign = ov::as_type_ptr<ov::op::v6::Assign>(sink)) {
            for (const auto& variable : variables) {
                auto info = variable->get_info();
                if (assign->get_variable_id() == info.variable_id && variable != assign->get_variable()) {
                    variables_to_delete.push_back(assign->get_variable());
                    assign->set_variable(variable);
                    break;
                }
            }
        }
    }

    for (const auto& var : variables_to_delete) {
        model->remove_variable(var);
    }
}

static ov::Output<ov::Node> output_from_handle(ov::Model& model, const py::handle& handle) {
    if (py::isinstance<py::int_>(handle)) {
        return model.input(handle.cast<size_t>());
    } else if (py::isinstance<py::str>(handle)) {
        return model.input(handle.cast<std::string>());
    } else if (py::isinstance<ov::Output<ov::Node>>(handle)) {
        return handle.cast<ov::Output<ov::Node>>();
    } else {
        throw py::type_error("Incorrect key type " + std::string(py::str(handle.get_type())) +
                             " to reshape a model, expected keys as openvino.runtime.Output, int or str.");
    }
}

static ov::PartialShape partial_shape_from_handle(const py::handle& handle) {
    if (py::isinstance<ov::PartialShape>(handle)) {
        return handle.cast<ov::PartialShape>();
    } else if (py::isinstance<py::list>(handle) || py::isinstance<py::tuple>(handle)) {
        return Common::partial_shape_from_list(handle.cast<py::list>());
    } else if (py::isinstance<py::str>(handle)) {
        return ov::PartialShape(handle.cast<std::string>());
    } else {
        throw py::type_error(
            "Incorrect value type " + std::string(py::str(handle.get_type())) +
            " to reshape a model, expected values as openvino.runtime.PartialShape, str, list or tuple.");
    }
}

static std::string string_from_handle(const py::handle& handle) {
    if (py::isinstance<py::str>(handle)) {
        return handle.cast<std::string>();
    } else {
        throw py::type_error("Incorrect key type " + std::string(py::str(handle.get_type())) +
                             " to reshape a model, expected values as str.");
    }
}

static std::unordered_map<std::string, ov::PartialShape> get_variables_shapes(const py::dict& variables_shapes) {
    std::unordered_map<std::string, ov::PartialShape> variables_shape_map;
    for (const auto& item : variables_shapes) {
        variables_shape_map.emplace(string_from_handle(item.first), partial_shape_from_handle(item.second));
    }
    return variables_shape_map;
}

void regclass_graph_Model(py::module m) {
    py::class_<ov::Model, std::shared_ptr<ov::Model>> model(m, "Model", py::module_local());
    model.doc() = "openvino.runtime.Model wraps ov::Model";

    model.def(py::init([](const std::shared_ptr<ov::Model>& other) {
                  return other;
              }),
              py::arg("other"));

    model.def(py::init([](const ov::ResultVector& res,
                          const std::vector<std::shared_ptr<ov::Node>>& nodes,
                          const ov::ParameterVector& params,
                          const std::string& name) {
                  set_tensor_names(params);
                  const auto sinks = cast_to_sink_vector(nodes);
                  auto model = std::make_shared<ov::Model>(res, sinks, params, name);
                  set_correct_variables_for_assign_ops(model, sinks);
                  return model;
              }),
              py::arg("results"),
              py::arg("sinks"),
              py::arg("parameters"),
              py::arg("name") = "",
              R"(
                    Create user-defined Model which is a representation of a model.

                    :param results: List of results.
                    :type results: List[op.Result]
                    :param sinks: List of Nodes to be used as Sinks (e.g. Assign ops).
                    :type sinks: List[openvino.runtime.Node]
                    :param parameters: List of parameters.
                    :type parameters: List[op.Parameter]
                    :param name: String to set as model's friendly name.
                    :type name: str
                 )");

    model.def(py::init([](const std::vector<std::shared_ptr<ov::Node>>& results,
                          const ov::ParameterVector& parameters,
                          const std::string& name) {
                  set_tensor_names(parameters);
                  return std::make_shared<ov::Model>(results, parameters, name);
              }),
              py::arg("results"),
              py::arg("parameters"),
              py::arg("name") = "",
              R"(
                    Create user-defined Model which is a representation of a model.

                    :param results: List of Nodes to be used as results.
                    :type results: List[openvino.runtime.Node]
                    :param parameters: List of parameters.
                    :type parameters:  List[op.Parameter]
                    :param name: String to set as model's friendly name.
                    :type name: str
                 )");

    model.def(py::init([](const std::shared_ptr<ov::Node>& result,
                          const ov::ParameterVector& parameters,
                          const std::string& name) {
                  set_tensor_names(parameters);
                  return std::make_shared<ov::Model>(result, parameters, name);
              }),
              py::arg("result"),
              py::arg("parameters"),
              py::arg("name") = "",
              R"(
                    Create user-defined Model which is a representation of a model.

                    :param result: Node to be used as result.
                    :type result: openvino.runtime.Node
                    :param parameters: List of parameters.
                    :type parameters: List[op.Parameter]
                    :param name: String to set as model's friendly name.
                    :type name: str
                 )");

    model.def(
        py::init([](const ov::OutputVector& results, const ov::ParameterVector& parameters, const std::string& name) {
            set_tensor_names(parameters);
            return std::make_shared<ov::Model>(results, parameters, name);
        }),
        py::arg("results"),
        py::arg("parameters"),
        py::arg("name") = "",
        R"(
            Create user-defined Model which is a representation of a model

            :param results: List of outputs.
            :type results: List[openvino.runtime.Output]
            :param parameters: List of parameters.
            :type parameters: List[op.Parameter]
            :param name: String to set as model's friendly name.
            :type name: str
        )");

    model.def(py::init([](const ov::OutputVector& results,
                          const std::vector<std::shared_ptr<ov::Node>>& nodes,
                          const ov::ParameterVector& parameters,
                          const std::string& name) {
                  set_tensor_names(parameters);
                  const auto sinks = cast_to_sink_vector(nodes);
                  auto model = std::make_shared<ov::Model>(results, sinks, parameters, name);
                  set_correct_variables_for_assign_ops(model, sinks);
                  return model;
              }),
              py::arg("results"),
              py::arg("sinks"),
              py::arg("parameters"),
              py::arg("name") = "",
              R"(
            Create user-defined Model which is a representation of a model

            :param results: List of outputs.
            :type results: List[openvino.runtime.Output]
            :param sinks: List of Nodes to be used as Sinks (e.g. Assign ops).
            :type sinks: List[openvino.runtime.Node]
            :param name: String to set as model's friendly name.
            :type name: str
            )");
    model.def(py::init([](const ov::ResultVector& results,
                          const std::vector<std::shared_ptr<ov::Node>>& nodes,
                          const ov::ParameterVector& parameters,
                          const ov::op::util::VariableVector& variables,
                          const std::string& name) {
                  set_tensor_names(parameters);
                  const auto sinks = cast_to_sink_vector(nodes);
                  return std::make_shared<ov::Model>(results, sinks, parameters, variables, name);
              }),
              py::arg("results"),
              py::arg("sinks"),
              py::arg("parameters"),
              py::arg("variables"),
              py::arg("name") = "",
              R"(
            Create user-defined Model which is a representation of a model

            :param results: List of results.
            :type results: List[op.Result]
            :param sinks: List of Nodes to be used as Sinks (e.g. Assign ops).
            :type sinks: List[openvino.runtime.Node]
            :param parameters: List of parameters.
            :type parameters: List[op.Parameter]
            :param variables: List of variables.
            :type variables: List[op.util.Variable]
            :param name: String to set as model's friendly name.
            :type name: str
            )");

    model.def(py::init([](const ov::OutputVector& results,
                          const std::vector<std::shared_ptr<ov::Node>>& nodes,
                          const ov::ParameterVector& parameters,
                          const ov::op::util::VariableVector& variables,
                          const std::string& name) {
                  set_tensor_names(parameters);
                  const auto sinks = cast_to_sink_vector(nodes);
                  return std::make_shared<ov::Model>(results, sinks, parameters, variables, name);
              }),
              py::arg("results"),
              py::arg("sinks"),
              py::arg("parameters"),
              py::arg("variables"),
              py::arg("name") = "",
              R"(
            Create user-defined Model which is a representation of a model

            :param results: List of results.
            :type results: List[openvino.runtime.Output]
            :param sinks: List of Nodes to be used as Sinks (e.g. Assign ops).
            :type sinks: List[openvino.runtime.Node]
            :param variables: List of variables.
            :type variables: List[op.util.Variable]
            :param name: String to set as model's friendly name.
            :type name: str
        )");

    model.def(py::init([](const ov::ResultVector& results,
                          const ov::ParameterVector& parameters,
                          const ov::op::util::VariableVector& variables,
                          const std::string& name) {
                  set_tensor_names(parameters);
                  return std::make_shared<ov::Model>(results, parameters, variables, name);
              }),
              py::arg("results"),
              py::arg("parameters"),
              py::arg("variables"),
              py::arg("name") = "",
              R"(
            Create user-defined Model which is a representation of a model

            :param results: List of results.
            :type results: List[op.Result]
            :param parameters: List of parameters.
            :type parameters: List[op.Parameter]
            :param variables: List of variables.
            :type variables: List[op.util.Variable]
            :param name: String to set as model's friendly name.
            :type name: str
        )");

    model.def(py::init([](const ov::OutputVector& results,
                          const ov::ParameterVector& parameters,
                          const ov::op::util::VariableVector& variables,
                          const std::string& name) {
                  set_tensor_names(parameters);
                  return std::make_shared<ov::Model>(results, parameters, variables, name);
              }),
              py::arg("results"),
              py::arg("parameters"),
              py::arg("variables"),
              py::arg("name") = "",
              R"(
            Create user-defined Model which is a representation of a model

            :param results: List of results.
            :type results: List[openvino.runtime.Output]
            :param parameters: List of parameters.
            :type parameters: List[op.Parameter]
            :param name: String to set as model's friendly name.
            :type name: str
        )");

    model.def("validate_nodes_and_infer_types", &ov::Model::validate_nodes_and_infer_types);

    model.def(
        "reshape",
        [](ov::Model& self, const ov::PartialShape& partial_shape, const py::dict& variables_shapes) {
            const auto new_variable_shapes = get_variables_shapes(variables_shapes);
            py::gil_scoped_release release;
            self.reshape(partial_shape, new_variable_shapes);
        },
        py::arg("partial_shape"),
        py::arg("variables_shapes") = py::dict(),
        R"(
                Reshape model input.

                The allowed types of keys in the `variables_shapes` dictionary is `str`.
                The allowed types of values in the `variables_shapes` are:

                (1) `openvino.runtime.PartialShape`
                (2) `list` consisting of dimensions
                (3) `tuple` consisting of dimensions
                (4) `str`, string representation of `openvino.runtime.PartialShape`

                When list or tuple are used to describe dimensions, each dimension can be written in form:

                (1) non-negative `int` which means static value for the dimension
                (2) `[min, max]`, dynamic dimension where `min` specifies lower bound and `max` specifies upper bound;
                the range includes both `min` and `max`; using `-1` for `min` or `max` means no known bound (3) `(min,
                max)`, the same as above (4) `-1` is a dynamic dimension without known bounds (4)
                `openvino.runtime.Dimension` (5) `str` using next syntax:
                    '?' - to define fully dynamic dimension
                    '1' - to define dimension which length is 1
                    '1..10' - to define bounded dimension
                    '..10' or '1..' to define dimension with only lower or only upper limit

                GIL is released while running this function.

                :param partial_shape: New shape.
                :type partial_shape: openvino.runtime.PartialShape
                :param variables_shapes: New shapes for variables
                :type variables_shapes: Dict[keys, values]
                :return : void
             )");

    model.def(
        "reshape",
<<<<<<< HEAD
        [](ov::Model& self, const py::list& partial_shape) {
            if (py::len(partial_shape) > 0 && (py::isinstance<py::list>(partial_shape[0]) || py::isinstance<ov::PartialShape>(partial_shape[0]) || py::isinstance<py::str>(partial_shape[0]) || py::isinstance<py::tuple>(partial_shape[0]))) {
                if (py::len(partial_shape) != self.inputs().size()) {
                    throw py::value_error("Reshape failed due to mismatched lengths");
                }
                std::map<ov::Output<ov::Node>, ov::PartialShape> shapes_map;

                for (size_t i = 0; i < py::len(partial_shape); ++i) {
                    if (py::isinstance<ov::PartialShape>(partial_shape[i])) {
                        shapes_map[self.input(i)] = partial_shape[i].cast<ov::PartialShape>();
                    } else if (py::isinstance<py::list>(partial_shape[i]) || py::isinstance<py::tuple>(partial_shape[i])) {
                        shapes_map[self.input(i)] = Common::partial_shape_from_list(partial_shape[i].cast<py::list>());
                    } else if (py::isinstance<py::str>(partial_shape[i])) {
                        shapes_map[self.input(i)] = ov::PartialShape(partial_shape[i].cast<std::string>());
                    }
                }

                py::gil_scoped_release release;
                self.reshape(shapes_map);
            } else {
                ov::PartialShape new_shape(Common::partial_shape_from_list(partial_shape));
                py::gil_scoped_release release;
                self.reshape(new_shape);
            }
=======
        [](ov::Model& self, const py::list& partial_shape, const py::dict& variables_shapes) {
            const auto new_shape = Common::partial_shape_from_list(partial_shape);
            const auto new_variables_shapes = get_variables_shapes(variables_shapes);
            py::gil_scoped_release release;
            self.reshape(new_shape, new_variables_shapes);
>>>>>>> 5dab586a
        },
        py::arg("partial_shape"),
        py::arg("variables_shapes") = py::dict(),
        R"(
                Reshape model input.

                The allowed types of keys in the `variables_shapes` dictionary is `str`.
                The allowed types of values in the `variables_shapes` are:

                (1) `openvino.runtime.PartialShape`
                (2) `list` consisting of dimensions
                (3) `tuple` consisting of dimensions
                (4) `str`, string representation of `openvino.runtime.PartialShape`

                When list or tuple are used to describe dimensions, each dimension can be written in form:

                (1) non-negative `int` which means static value for the dimension
                (2) `[min, max]`, dynamic dimension where `min` specifies lower bound and `max` specifies upper bound;
                the range includes both `min` and `max`; using `-1` for `min` or `max` means no known bound (3) `(min,
                max)`, the same as above (4) `-1` is a dynamic dimension without known bounds (4)
                `openvino.runtime.Dimension` (5) `str` using next syntax:
                    '?' - to define fully dynamic dimension
                    '1' - to define dimension which length is 1
                    '1..10' - to define bounded dimension
                    '..10' or '1..' to define dimension with only lower or only upper limit

                GIL is released while running this function.

<<<<<<< HEAD
                :param partial_shape: New shape or list of shapes.
                :type partial_shape: Union[List[int], List[List[int]]]
=======
                :param partial_shape: New shape.
                :type partial_shape: list
                :param variables_shapes: New shapes for variables
                :type variables_shapes: Dict[keys, values]
>>>>>>> 5dab586a
                :return : void

                If a list of integers is provided, the model input will be reshaped to the specified shape.
                If a list of lists is provided, each sublist represents the new shape for the corresponding model input.

                Example usage:
                
                # Reshaping a single input
                model.reshape([1, 224, 224, 3])

                # Reshaping multiple inputs
                model.reshape([[1, 224, 224, 3], [1, 10], [2, 3, 224, 224]])

             )");

    model.def(
        "reshape",
        [](ov::Model& self, const py::tuple& partial_shape, const py::dict& variables_shapes) {
            const auto new_shape = Common::partial_shape_from_list(partial_shape.cast<py::list>());
            const auto new_variables_shapes = get_variables_shapes(variables_shapes);
            py::gil_scoped_release release;
            self.reshape(new_shape, new_variables_shapes);
        },
        py::arg("partial_shape"),
        py::arg("variables_shapes") = py::dict(),
        R"(
                Reshape model input.

                The allowed types of keys in the `variables_shapes` dictionary is `str`.
                The allowed types of values in the `variables_shapes` are:

                (1) `openvino.runtime.PartialShape`
                (2) `list` consisting of dimensions
                (3) `tuple` consisting of dimensions
                (4) `str`, string representation of `openvino.runtime.PartialShape`

                When list or tuple are used to describe dimensions, each dimension can be written in form:

                (1) non-negative `int` which means static value for the dimension
                (2) `[min, max]`, dynamic dimension where `min` specifies lower bound and `max` specifies upper bound;
                the range includes both `min` and `max`; using `-1` for `min` or `max` means no known bound (3) `(min,
                max)`, the same as above (4) `-1` is a dynamic dimension without known bounds (4)
                `openvino.runtime.Dimension` (5) `str` using next syntax:
                    '?' - to define fully dynamic dimension
                    '1' - to define dimension which length is 1
                    '1..10' - to define bounded dimension
                    '..10' or '1..' to define dimension with only lower or only upper limit

                GIL is released while running this function.

                :param partial_shape: New shape.
                :type partial_shape: tuple
                :param variables_shapes: New shapes for variables
                :type variables_shapes: Dict[keys, values]
                :return : void
             )");

    model.def(
        "reshape",
        [](ov::Model& self, const std::string& partial_shape, const py::dict& variables_shapes) {
            const auto new_variables_shape = get_variables_shapes(variables_shapes);
            py::gil_scoped_release release;
            self.reshape(ov::PartialShape(partial_shape), new_variables_shape);
        },
        py::arg("partial_shape"),
        py::arg("variables_shapes") = py::dict(),
        R"(
                Reshape model input.

                The allowed types of keys in the `variables_shapes` dictionary is `str`.
                The allowed types of values in the `variables_shapes` are:

                (1) `openvino.runtime.PartialShape`
                (2) `list` consisting of dimensions
                (3) `tuple` consisting of dimensions
                (4) `str`, string representation of `openvino.runtime.PartialShape`

                When list or tuple are used to describe dimensions, each dimension can be written in form:

                (1) non-negative `int` which means static value for the dimension
                (2) `[min, max]`, dynamic dimension where `min` specifies lower bound and `max` specifies upper bound;
                the range includes both `min` and `max`; using `-1` for `min` or `max` means no known bound (3) `(min,
                max)`, the same as above (4) `-1` is a dynamic dimension without known bounds (4)
                `openvino.runtime.Dimension` (5) `str` using next syntax:
                    '?' - to define fully dynamic dimension
                    '1' - to define dimension which length is 1
                    '1..10' - to define bounded dimension
                    '..10' or '1..' to define dimension with only lower or only upper limit


                GIL is released while running this function.

                :param partial_shape: New shape.
                :type partial_shape: str
                :param variables_shapes: New shapes for variables
                :type variables_shapes: Dict[keys, values]
                :return : void
             )");

    model.def(
        "reshape",
        [](ov::Model& self, const py::dict& partial_shapes, const py::dict& variables_shapes) {
            std::map<ov::Output<ov::Node>, ov::PartialShape> new_shapes;
            for (const auto& item : partial_shapes) {
                new_shapes.emplace_hint(new_shapes.end(),
                                        output_from_handle(self, item.first),
                                        partial_shape_from_handle(item.second));
            }
            const auto new_variables_shapes = get_variables_shapes(variables_shapes);
            py::gil_scoped_release release;
            self.reshape(new_shapes, new_variables_shapes);
        },
        py::arg("partial_shapes"),
        py::arg("variables_shapes") = py::dict(),
        R"( Reshape model inputs.

            The allowed types of keys in the `partial_shapes` dictionary are:

            (1) `int`, input index
            (2) `str`, input tensor name
            (3) `openvino.runtime.Output`

            The allowed types of values in the `partial_shapes` are:

            (1) `openvino.runtime.PartialShape`
            (2) `list` consisting of dimensions
            (3) `tuple` consisting of dimensions
            (4) `str`, string representation of `openvino.runtime.PartialShape`

            When list or tuple are used to describe dimensions, each dimension can be written in form:

            (1) non-negative `int` which means static value for the dimension
            (2) `[min, max]`, dynamic dimension where `min` specifies lower bound and `max` specifies upper bound; the range includes both `min` and `max`; using `-1` for `min` or `max` means no known bound
            (3) `(min, max)`, the same as above
            (4) `-1` is a dynamic dimension without known bounds
            (4) `openvino.runtime.Dimension`
            (5) `str` using next syntax:
                '?' - to define fully dynamic dimension
                '1' - to define dimension which length is 1
                '1..10' - to define bounded dimension
                '..10' or '1..' to define dimension with only lower or only upper limit

            The allowed types of keys in the `variables_shapes` dictionary is `str`.
            The allowed types of values in the `variables_shapes` are:

            (1) `openvino.runtime.PartialShape`
            (2) `list` consisting of dimensions
            (3) `tuple` consisting of dimensions
            (4) `str`, string representation of `openvino.runtime.PartialShape`

            When list or tuple are used to describe dimensions, each dimension can be written in form:

            (1) non-negative `int` which means static value for the dimension
            (2) `[min, max]`, dynamic dimension where `min` specifies lower bound and `max` specifies upper bound;
            the range includes both `min` and `max`; using `-1` for `min` or `max` means no known bound (3) `(min,
            max)`, the same as above (4) `-1` is a dynamic dimension without known bounds (4)
            `openvino.runtime.Dimension` (5) `str` using next syntax:
                '?' - to define fully dynamic dimension
                '1' - to define dimension which length is 1
                '1..10' - to define bounded dimension
                '..10' or '1..' to define dimension with only lower or only upper limit

            Reshape model inputs.

            GIL is released while running this function.

            :param partial_shapes: New shapes.
            :type partial_shapes: Dict[keys, values]
            :param variables_shapes: New shapes for variables
            :type variables_shapes: Dict[keys, values]
        )");

    model.def("get_output_size",
              &ov::Model::get_output_size,
              R"(
                    Return the number of outputs for the model.

                    :return: Number of outputs.
                    :rtype: int
                 )");
    model.def("get_ops",
              &ov::Model::get_ops,
              R"(
                    Return ops used in the model.

                    :return: List of Nodes representing ops used in model.
                    :rtype: List[openvino.runtime.Node]
                 )");
    model.def("get_ordered_ops",
              &ov::Model::get_ordered_ops,
              R"(
                    Return ops used in the model in topological order.

                    :return: List of sorted Nodes representing ops used in model.
                    :rtype: List[openvino.runtime.Node]
                 )");
    model.def("get_output_op",
              &ov::Model::get_output_op,
              py::arg("index"),
              R"(
                    Return the op that generates output i

                    :param index: output index
                    :type index: output index
                    :return: Node object that generates output i
                    :rtype: openvino.runtime.Node
                )");
    model.def("get_output_element_type",
              &ov::Model::get_output_element_type,
              py::arg("index"),
              R"(
                    Return the element type of output i

                    :param index: output index
                    :type index: int
                    :return: Type object of output i
                    :rtype: openvino.runtime.Type
                 )");
    model.def("get_output_shape",
              &ov::Model::get_output_shape,
              py::arg("index"),
              R"(
                    Return the shape of element i

                    :param index: element index
                    :type index: int
                    :return: Shape object of element i
                    :rtype: openvino.runtime.Shape
                 )");
    model.def("get_output_partial_shape",
              &ov::Model::get_output_partial_shape,
              py::arg("index"),
              R"(
                    Return the partial shape of element i

                    :param index: element index
                    :type index: int
                    :return: PartialShape object of element i
                    :rtype: openvino.runtime.PartialShape
                 )");
    model.def("get_parameters",
              &ov::Model::get_parameters,
              R"(
                    Return the model parameters.
                    
                    :return: a list of model's parameters.
                    :rtype: List[op.Parameter]
                 )");
    model.def_property_readonly("parameters",
                                &ov::Model::get_parameters,
                                R"(
                                        Return the model parameters.
                                        
                                        :return: a list of model's parameters.
                                        :rtype: List[op.Parameter]
                                    )");
    model.def("get_results",
              &ov::Model::get_results,
              R"(
                    Return a list of model outputs.

                    :return: a list of model's result nodes.
                    :rtype: List[op.Result]
                )");
    model.def_property_readonly("results",
                                &ov::Model::get_results,
                                R"(
                                    Return a list of model outputs.

                                    :return: a list of model's result nodes.
                                    :rtype: List[op.Result]
                                )");
    model.def("get_result",
              &ov::Model::get_result,
              R"(
                    Return single result.

                    :return: Node object representing result.
                    :rtype: op.Result
                )");
    model.def_property_readonly("result",
                                &ov::Model::get_result,
                                R"(
                                        Return single result.

                                        :return: Node object representing result.
                                        :rtype: op.Result
                                    )");
    model.def("get_result_index",
              (int64_t(ov::Model::*)(const ov::Output<ov::Node>&) const) & ov::Model::get_result_index,
              py::arg("value"),
              R"(
                    Return index of result.

                    Return -1 if `value` not matched.

                    :param value: Output containing Node
                    :type value: openvino.runtime.Output
                    :return: Index for value referencing it.
                    :rtype: int
                 )");
    model.def("get_result_index",
              (int64_t(ov::Model::*)(const ov::Output<const ov::Node>&) const) & ov::Model::get_result_index,
              py::arg("value"),
              R"(
                    Return index of result.

                    Return -1 if `value` not matched.

                    :param value: Output containing Node
                    :type value: openvino.runtime.Output
                    :return: Index for value referencing it.
                    :rtype: int
                 )");

    model.def("get_name",
              &ov::Model::get_name,
              R"(
                    Get the unique name of the model.

                    :return: String with a name of the model.
                    :rtype: str
                 )");
    model.def("get_friendly_name",
              &ov::Model::get_friendly_name,
              R"(
                    Gets the friendly name for a model. If no
                    friendly name has been set via set_friendly_name
                    then the model's unique name is returned.

                    :return: String with a friendly name of the model.
                    :rtype: str
                 )");
    model.def("set_friendly_name",
              &ov::Model::set_friendly_name,
              py::arg("name"),
              R"(
                    Sets a friendly name for a model. This does
                    not overwrite the unique name of the model and
                    is retrieved via get_friendly_name(). Used mainly
                    for debugging.

                    :param name: String to set as the friendly name.
                    :type name: str
                 )");
    model.def("is_dynamic",
              &ov::Model::is_dynamic,
              R"(
                    Returns true if any of the op's defined in the model
                    contains partial shape.

                    :rtype: bool
                 )");
    model.def_property_readonly("dynamic",
                                &ov::Model::is_dynamic,
                                R"(
                                        Returns true if any of the op's defined in the model
                                        contains partial shape.

                                        :rtype: bool
                                    )");
    model.def("input", (ov::Output<ov::Node>(ov::Model::*)()) & ov::Model::input);

    model.def("input", (ov::Output<ov::Node>(ov::Model::*)(size_t)) & ov::Model::input, py::arg("index"));

    model.def("input",
              (ov::Output<ov::Node>(ov::Model::*)(const std::string&)) & ov::Model::input,
              py::arg("tensor_name"));

    model.def("input", (ov::Output<const ov::Node>(ov::Model::*)() const) & ov::Model::input);

    model.def("input", (ov::Output<const ov::Node>(ov::Model::*)(size_t) const) & ov::Model::input, py::arg("index"));

    model.def("input",
              (ov::Output<const ov::Node>(ov::Model::*)(const std::string&) const) & ov::Model::input,
              py::arg("tensor_name"));

    model.def("output", (ov::Output<ov::Node>(ov::Model::*)()) & ov::Model::output);

    model.def("output", (ov::Output<ov::Node>(ov::Model::*)(size_t)) & ov::Model::output, py::arg("index"));

    model.def("output",
              (ov::Output<ov::Node>(ov::Model::*)(const std::string&)) & ov::Model::output,
              py::arg("tensor_name"));

    model.def("output", (ov::Output<const ov::Node>(ov::Model::*)() const) & ov::Model::output);

    model.def("output", (ov::Output<const ov::Node>(ov::Model::*)(size_t) const) & ov::Model::output, py::arg("index"));

    model.def("output",
              (ov::Output<const ov::Node>(ov::Model::*)(const std::string&) const) & ov::Model::output,
              py::arg("tensor_name"));

    model.def(
        "add_outputs",
        [](ov::Model& self, py::handle& outputs) {
            int i = 0;
            std::vector<ov::Output<ov::Node>> new_outputs;
            py::list _outputs;
            if (!py::isinstance<py::list>(outputs)) {
                if (py::isinstance<py::str>(outputs)) {
                    _outputs.append(outputs.cast<py::str>());
                } else if (py::isinstance<py::tuple>(outputs)) {
                    _outputs.append(outputs.cast<py::tuple>());
                } else if (py::isinstance<ov::Output<ov::Node>>(outputs)) {
                    _outputs.append(outputs.cast<ov::Output<ov::Node>>());
                } else {
                    throw py::type_error("Incorrect type of a value to add as output.");
                }
            } else {
                _outputs = outputs.cast<py::list>();
            }

            for (py::handle output : _outputs) {
                ov::Output<ov::Node> out;
                if (py::isinstance<py::str>(_outputs[i])) {
                    out = self.add_output(output.cast<std::string>());
                } else if (py::isinstance<py::tuple>(output)) {
                    py::tuple output_tuple = output.cast<py::tuple>();
                    out = self.add_output(output_tuple[0].cast<std::string>(), output_tuple[1].cast<int>());
                } else if (py::isinstance<ov::Output<ov::Node>>(_outputs[i])) {
                    out = self.add_output(output.cast<ov::Output<ov::Node>>());
                } else {
                    throw py::type_error("Incorrect type of a value to add as output at index " + std::to_string(i) +
                                         ".");
                }
                new_outputs.emplace_back(out);
                i++;
            }
            return new_outputs;
        },
        py::arg("outputs"));

    model.def("replace_parameter",
              &ov::Model::replace_parameter,
              py::arg("parameter_index"),
              py::arg("parameter"),
              R"(
                    Replace the `parameter_index` parameter of the model with `parameter`

                    All users of the `parameter_index` parameter are redirected to `parameter` , and the
                    `parameter_index` entry in the model parameter list is replaced with `parameter`

                    :param parameter_index: The index of the parameter to replace.
                    :type parameter_index: int
                    :param parameter: The parameter to substitute for the `parameter_index` parameter.
                    :type parameter: op.Parameter
        )");

    model.def(
        "get_parameter_index",
        (int64_t(ov::Model::*)(const std::shared_ptr<ov::op::v0::Parameter>&) const) & ov::Model::get_parameter_index,
        py::arg("parameter"),
        R"(
                    Return the index position of `parameter`

                    Return -1 if parameter not matched.

                    :param parameter: Parameter, which index is to be found.
                    :type parameter: op.Parameter
                    :return: Index for parameter
                    :rtype: int
                 )");

    model.def("remove_result",
              &ov::Model::remove_result,
              py::arg("result"),
              R"(
                Delete Result node from the list of results. Method will not delete node from graph.

                :param result: Result node to delete.
                :type result: op.Result
            )");

    model.def("remove_parameter",
              &ov::Model::remove_parameter,
              py::arg("parameter"),
              R"(
            Delete Parameter node from the list of parameters. Method will not delete node from graph. 
            You need to replace Parameter with other operation manually.

            Attention: Indexing of parameters can be changed.

            Possible use of method is to replace input by variable. For it the following steps should be done:
            * `Parameter` node should be replaced by `ReadValue`
            * call remove_parameter(param) to remove input from the list
            * check if any parameter indexes are saved/used somewhere, update it for all inputs because indexes can be changed
            * call graph validation to check all changes

            :param parameter: Parameter node to delete.
            :type parameter: op.Parameter
        )");

    model.def(
        "remove_sink",
        [](ov::Model& self, const py::object& node) {
            if (py::isinstance<ov::op::v6::Assign>(node)) {
                auto sink = std::dynamic_pointer_cast<ov::op::Sink>(node.cast<std::shared_ptr<ov::op::v6::Assign>>());
                self.remove_sink(sink);
            } else if (py::isinstance<ov::Node>(node)) {
                auto sink = std::dynamic_pointer_cast<ov::op::Sink>(node.cast<std::shared_ptr<ov::Node>>());
                self.remove_sink(sink);
            } else {
                throw py::type_error("Incorrect argument type. Sink node is expected as an argument.");
            }
        },
        py::arg("sink"),
        R"(
                Delete sink node from the list of sinks. Method doesn't delete node from graph.

                :param sink: Sink to delete.
                :type sink: openvino.runtime.Node
        )");

    model.def("remove_variable",
              &ov::Model::remove_variable,
              py::arg("variable"),
              R"(
                    Delete variable from the list of variables.
                    Method doesn't delete nodes that used this variable from the graph.

                    :param variable:  Variable to delete.
                    :type variable: op.util.Variable
                )");

    model.def("add_parameters",
              &ov::Model::add_parameters,
              py::arg("parameters"),
              R"(
                    Add new Parameter nodes to the list.

                    Method doesn't change or validate graph, it should be done manually.
                    For example, if you want to replace `ReadValue` node by `Parameter`, you should do the
                    following steps:
                    * replace node `ReadValue` by `Parameter` in graph
                    * call add_parameter() to add new input to the list
                    * call graph validation to check correctness of changes

                    :param parameter: new Parameter nodes.
                    :type parameter: List[op.Parameter]
                 )");

    model.def("add_results",
              &ov::Model::add_results,
              py::arg("results"),
              R"(
                    Add new Result nodes to the list.
                    
                    Method doesn't validate graph, it should be done manually after all changes.

                    :param results: new Result nodes.
                    :type results: List[op.Result]
                )");

    model.def(
        "add_sinks",
        [](ov::Model& self, py::list& sinks) {
            ov::SinkVector sinks_cpp;
            for (py::handle sink : sinks) {
                auto sink_cpp =
                    std::dynamic_pointer_cast<ov::op::Sink>(sink.cast<std::shared_ptr<ov::op::v6::Assign>>());
                OPENVINO_ASSERT(sink_cpp != nullptr, "Assign {} is not instance of Sink");
                sinks_cpp.push_back(sink_cpp);
            }
            self.add_sinks(sinks_cpp);
        },
        py::arg("sinks"),
        R"(
            Add new sink nodes to the list.
            
            Method doesn't validate graph, it should be done manually after all changes.

            :param sinks: new sink nodes.
            :type sinks: List[openvino.runtime.Node]
        )");

    model.def("add_variables",
              &ov::Model::add_variables,
              py::arg("variables"),
              R"(
                    Add new variables to the list. 
                    
                    Method doesn't validate graph, it should be done manually after all changes.

                    :param variables: new variables to add.
                    :type variables: List[op.util.Variable]
                )");

    model.def("get_variables",
              &ov::Model::get_variables,
              R"(
                    Return a list of model's variables.
                    
                    :return: a list of model's variables.
                    :rtype: List[op.util.Variable]
                )");

    model.def_property_readonly("variables",
                                &ov::Model::get_variables,
                                R"(
                                    Return a list of model's variables.
                                    
                                    :return: a list of model's variables.
                                    :rtype: List[op.util.Variable]
                                )");

    model.def("get_variable_by_id",
              &ov::Model::get_variable_by_id,
              R"(
                    Return a variable by specified variable_id.
                    
                    :param variable_id: a variable id to get variable node.
                    :type variable_id: str
                    :return: a variable node.
                    :rtype: op.util.Variable
                )");

    model.def(
        "get_sinks",
        [](ov::Model& self) {
            auto sinks = self.get_sinks();
            return cast_to_node_vector(sinks);
        },
        R"(
            Return a list of model's sinks.

            :return: a list of model's sinks.
            :rtype: List[openvino.runtime.Node]
        )");

    model.def_property_readonly(
        "sinks",
        [](ov::Model& self) {
            auto sinks = self.get_sinks();
            return cast_to_node_vector(sinks);
        },
        R"(
            Return a list of model's sinks.

            :return: a list of model's sinks.
            :rtype: List[openvino.runtime.Node]
        )");

    model.def(
        "evaluate",
        [](ov::Model& self,
           ov::TensorVector& output_tensors,
           const ov::TensorVector& input_tensors,
           PyRTMap evaluation_context) -> bool {
            return self.evaluate(output_tensors, input_tensors, evaluation_context);
        },
        py::arg("output_tensors"),
        py::arg("input_tensors"),
        py::arg("evaluation_context") = PyRTMap(),
        R"(
            Evaluate the model on inputs, putting results in outputs

            :param output_tensors: Tensors for the outputs to compute. One for each result
            :type output_tensors: List[openvino.runtime.Tensor]
            :param input_tensors: Tensors for the inputs. One for each inputs.
            :type input_tensors: List[openvino.runtime.Tensor]
            :param evaluation_context: Storage of additional settings and attributes that can be used
                                       when evaluating the model. This additional information can be
                                       shared across nodes.
            :type evaluation_context: openvino.runtime.RTMap
            :rtype: bool
        )");

    model.def("clone",
              &ov::Model::clone,
              R"(
            Return a copy of self.
            :return: A copy of self.
            :rtype: openvino.runtime.Model
        )");

    model.def("__repr__", [](const ov::Model& self) {
        std::string class_name = Common::get_class_name(self);

        auto inputs_str = Common::docs::container_to_string(self.inputs(), ",\n");
        auto outputs_str = Common::docs::container_to_string(self.outputs(), ",\n");

        return "<" + class_name + ": '" + self.get_friendly_name() + "'\ninputs[\n" + inputs_str + "\n]\noutputs[\n" +
               outputs_str + "\n]>";
    });

    model.def("__copy__", [](ov::Model& self) {
        throw py::type_error("Cannot copy 'openvino.runtime.Model. Please, use deepcopy instead.");
    });

    model.def("get_rt_info",
              (PyRTMap & (ov::Model::*)()) & ov::Model::get_rt_info,
              py::return_value_policy::reference_internal,
              R"(
                Returns PyRTMap which is a dictionary of user defined runtime info.

                :return: A dictionary of user defined data.
                :rtype: openvino.runtime.RTMap
             )");
    model.def(
        "get_rt_info",
        [](const ov::Model& self, const py::list& path) -> py::object {
            std::vector<std::string> cpp_args(path.size());
            for (size_t i = 0; i < path.size(); i++) {
                cpp_args[i] = path[i].cast<std::string>();
            }
            return py::cast(self.get_rt_info<ov::Any>(cpp_args));
        },
        py::arg("path"),
        R"(
                Returns runtime attribute as a OVAny object.

                :param path: List of strings which defines a path to runtime info.
                :type path: List[str]

                :return: A runtime attribute.
                :rtype: openvino.runtime.OVAny
             )");
    model.def(
        "get_rt_info",
        [](const ov::Model& self, const py::str& path) -> py::object {
            return py::cast(self.get_rt_info<ov::Any>(path.cast<std::string>()));
        },
        py::arg("path"),
        R"(
                Returns runtime attribute as a OVAny object.

                :param path: List of strings which defines a path to runtime info.
                :type path: str

                :return: A runtime attribute.
                :rtype: openvino.runtime.OVAny
             )");
    model.def(
        "has_rt_info",
        [](const ov::Model& self, const py::list& path) -> bool {
            std::vector<std::string> cpp_args(path.size());
            for (size_t i = 0; i < path.size(); i++) {
                cpp_args[i] = path[i].cast<std::string>();
            }
            return self.has_rt_info(cpp_args);
        },
        py::arg("path"),
        R"(
                Checks if given path exists in runtime info of the model.

                :param path: List of strings which defines a path to runtime info.
                :type path: List[str]

                :return: `True` if path exists, otherwise `False`.
                :rtype: bool
             )");
    model.def(
        "has_rt_info",
        [](const ov::Model& self, const py::str& path) -> bool {
            return self.has_rt_info(path.cast<std::string>());
        },
        py::arg("path"),
        R"(
                Checks if given path exists in runtime info of the model.

                :param path: List of strings which defines a path to runtime info.
                :type path: str

                :return: `True` if path exists, otherwise `False`.
                :rtype: bool
             )");
    model.def(
        "set_rt_info",
        [](ov::Model& self, const py::object& obj, const py::list& path) -> void {
            std::vector<std::string> cpp_args(path.size());
            for (size_t i = 0; i < path.size(); i++) {
                cpp_args[i] = path[i].cast<std::string>();
            }
            self.set_rt_info<ov::Any>(Common::utils::py_object_to_any(obj), cpp_args);
        },
        py::arg("obj"),
        py::arg("path"),
        R"(
                Add value inside runtime info

                :param obj: value for the runtime info
                :type obj: py:object
                :param path: List of strings which defines a path to runtime info.
                :type path: List[str]
             )");
    model.def(
        "set_rt_info",
        [](ov::Model& self, const py::object& obj, const py::str& path) -> void {
            self.set_rt_info<ov::Any>(Common::utils::py_object_to_any(obj), path.cast<std::string>());
        },
        py::arg("obj"),
        py::arg("path"),
        R"(
                Add value inside runtime info

                :param obj: value for the runtime info
                :type obj: Any
                :param path: String which defines a path to runtime info.
                :type path: str
             )");

    model.def(
        "_get_raw_address",
        [](ov::Model& self) {
            return reinterpret_cast<uint64_t>(&self);
        },
        R"(
        Returns a raw address of the Model object from C++.
        
        Use this function in order to compare underlying C++ addresses instead of using `__eq__` in Python.

        :return: a raw address of the Model object.
        :rtype: int
    )");

    model.def_property_readonly("inputs", (std::vector<ov::Output<ov::Node>>(ov::Model::*)()) & ov::Model::inputs);
    model.def_property_readonly("outputs", (std::vector<ov::Output<ov::Node>>(ov::Model::*)()) & ov::Model::outputs);
    model.def_property_readonly("name", &ov::Model::get_name);
    model.def_property_readonly("rt_info",
                                (PyRTMap & (ov::Model::*)()) & ov::Model::get_rt_info,
                                py::return_value_policy::reference_internal);
    model.def_property("friendly_name", &ov::Model::get_friendly_name, &ov::Model::set_friendly_name);
}<|MERGE_RESOLUTION|>--- conflicted
+++ resolved
@@ -353,6 +353,56 @@
 
     model.def(
         "reshape",
+        [](ov::Model& self, const py::list& partial_shape) {
+            if (py::len(partial_shape) > 0 && (py::isinstance<py::list>(partial_shape[0]) || py::isinstance<ov::PartialShape>(partial_shape[0]) || py::isinstance<py::str>(partial_shape[0]) || py::isinstance<py::tuple>(partial_shape[0]))) {
+                if (py::len(partial_shape) != self.inputs().size()) {
+                    throw py::value_error("Reshape failed due to mismatched lengths");
+                }
+                std::map<ov::Output<ov::Node>, ov::PartialShape> shapes_map;
+
+                for (size_t i = 0; i < py::len(partial_shape); ++i) {
+                    if (py::isinstance<ov::PartialShape>(partial_shape[i])) {
+                        shapes_map[self.input(i)] = partial_shape[i].cast<ov::PartialShape>();
+                    } else if (py::isinstance<py::list>(partial_shape[i]) || py::isinstance<py::tuple>(partial_shape[i])) {
+                        shapes_map[self.input(i)] = Common::partial_shape_from_list(partial_shape[i].cast<py::list>());
+                    } else if (py::isinstance<py::str>(partial_shape[i])) {
+                        shapes_map[self.input(i)] = ov::PartialShape(partial_shape[i].cast<std::string>());
+                    }
+                }
+
+                py::gil_scoped_release release;
+                self.reshape(shapes_map);
+            } else {
+                ov::PartialShape new_shape(Common::partial_shape_from_list(partial_shape));
+                py::gil_scoped_release release;
+                self.reshape(new_shape);
+            }
+        },
+        py::arg("partial_shape"),
+        R"(
+                Reshape model input.
+
+                GIL is released while running this function.
+
+                :param partial_shape: New shape or list of shapes.
+                :type partial_shape: Union[List[int], List[List[int]]]
+                :return : void
+
+                If a list of integers is provided, the model input will be reshaped to the specified shape.
+                If a list of lists is provided, each sublist represents the new shape for the corresponding model input.
+
+                Example usage:
+                
+                # Reshaping a single input
+                model.reshape([1, 224, 224, 3])
+
+                # Reshaping multiple inputs
+                model.reshape([[1, 224, 224, 3], [1, 10], [2, 3, 224, 224]])
+
+             )");
+
+    model.def(
+        "reshape",
         [](ov::Model& self, const ov::PartialShape& partial_shape, const py::dict& variables_shapes) {
             const auto new_variable_shapes = get_variables_shapes(variables_shapes);
             py::gil_scoped_release release;
@@ -394,38 +444,11 @@
 
     model.def(
         "reshape",
-<<<<<<< HEAD
-        [](ov::Model& self, const py::list& partial_shape) {
-            if (py::len(partial_shape) > 0 && (py::isinstance<py::list>(partial_shape[0]) || py::isinstance<ov::PartialShape>(partial_shape[0]) || py::isinstance<py::str>(partial_shape[0]) || py::isinstance<py::tuple>(partial_shape[0]))) {
-                if (py::len(partial_shape) != self.inputs().size()) {
-                    throw py::value_error("Reshape failed due to mismatched lengths");
-                }
-                std::map<ov::Output<ov::Node>, ov::PartialShape> shapes_map;
-
-                for (size_t i = 0; i < py::len(partial_shape); ++i) {
-                    if (py::isinstance<ov::PartialShape>(partial_shape[i])) {
-                        shapes_map[self.input(i)] = partial_shape[i].cast<ov::PartialShape>();
-                    } else if (py::isinstance<py::list>(partial_shape[i]) || py::isinstance<py::tuple>(partial_shape[i])) {
-                        shapes_map[self.input(i)] = Common::partial_shape_from_list(partial_shape[i].cast<py::list>());
-                    } else if (py::isinstance<py::str>(partial_shape[i])) {
-                        shapes_map[self.input(i)] = ov::PartialShape(partial_shape[i].cast<std::string>());
-                    }
-                }
-
-                py::gil_scoped_release release;
-                self.reshape(shapes_map);
-            } else {
-                ov::PartialShape new_shape(Common::partial_shape_from_list(partial_shape));
-                py::gil_scoped_release release;
-                self.reshape(new_shape);
-            }
-=======
         [](ov::Model& self, const py::list& partial_shape, const py::dict& variables_shapes) {
             const auto new_shape = Common::partial_shape_from_list(partial_shape);
             const auto new_variables_shapes = get_variables_shapes(variables_shapes);
             py::gil_scoped_release release;
             self.reshape(new_shape, new_variables_shapes);
->>>>>>> 5dab586a
         },
         py::arg("partial_shape"),
         py::arg("variables_shapes") = py::dict(),
@@ -454,15 +477,10 @@
 
                 GIL is released while running this function.
 
-<<<<<<< HEAD
-                :param partial_shape: New shape or list of shapes.
-                :type partial_shape: Union[List[int], List[List[int]]]
-=======
                 :param partial_shape: New shape.
                 :type partial_shape: list
                 :param variables_shapes: New shapes for variables
                 :type variables_shapes: Dict[keys, values]
->>>>>>> 5dab586a
                 :return : void
 
                 If a list of integers is provided, the model input will be reshaped to the specified shape.
