--- conflicted
+++ resolved
@@ -29,13 +29,6 @@
     discrete_type_info.def_readonly("version_id", &ov::DiscreteTypeInfo::version_id);
     discrete_type_info.def_readonly("parent", &ov::DiscreteTypeInfo::parent);
 
-<<<<<<< HEAD
-=======
-    discrete_type_info.def("get_version", []() {
-        Common::utils::deprecation_warning("get_version()", "2024.0", "Please use version attribute instead.");
-        return &ov::DiscreteTypeInfo::get_version;
-    });
->>>>>>> 6cfea099
     discrete_type_info.def("hash", [](const ov::DiscreteTypeInfo& self) {
         return self.hash();
     });
