--- conflicted
+++ resolved
@@ -36,7 +36,6 @@
                          from the resulting bound, otherwise Null.
                 :rtype: openvino.runtime.op.Constant or openvino.runtime.Node
             )");
-<<<<<<< HEAD
     mod.def(
         "clone_model",
         [](ov::Model& model) {
@@ -51,7 +50,6 @@
                 :return: A copy of Model.
                 :rtype: openvino.runtime.Model
             )");
-=======
 
     mod.def("replace_output_update_name", &ov::replace_output_update_name, py::arg("output"), py::arg("target_output"));
 
@@ -72,5 +70,4 @@
             py::arg("target"),
             py::arg("replacement"),
             py::arg("outputs_order"));
->>>>>>> f13b6252
 }