--- conflicted
+++ resolved
@@ -30,14 +30,6 @@
     ov_add_compiler_flags(-Wno-error=attributes)
 endif()
 
-<<<<<<< HEAD
-=======
-if(CMAKE_COMPILER_IS_GNUCXX OR OV_COMPILER_IS_CLANG OR OV_COMPILER_IS_INTEL_LLVM)
-    # TODO: remove this deprecated API usage
-    ov_add_compiler_flags(-Wno-error=deprecated-declarations)
-endif()
-
->>>>>>> 1261e98f
 if(ENABLE_TESTS)
     add_subdirectory(test_utils)
 endif()
