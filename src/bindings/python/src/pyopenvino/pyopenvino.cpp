// Copyright (C) 2021 Intel Corporation
// SPDX-License-Identifier: Apache-2.0

#include <pybind11/pybind11.h>

#include <openvino/core/node.hpp>
#include <openvino/core/version.hpp>
#include <string>

#include "pyopenvino/graph/axis_set.hpp"
#include "pyopenvino/graph/axis_vector.hpp"
#include "pyopenvino/graph/coordinate.hpp"
#include "pyopenvino/graph/coordinate_diff.hpp"
#include "pyopenvino/graph/function.hpp"
#include "pyopenvino/graph/node.hpp"
#include "pyopenvino/graph/node_factory.hpp"
#include "pyopenvino/graph/node_input.hpp"
#include "pyopenvino/graph/node_output.hpp"
#if defined(NGRAPH_ONNX_FRONTEND_ENABLE)
#    include "pyopenvino/graph/onnx_import/onnx_import.hpp"
#endif
#include "pyopenvino/core/async_infer_queue.hpp"
#include "pyopenvino/core/containers.hpp"
#include "pyopenvino/core/core.hpp"
#include "pyopenvino/core/executable_network.hpp"
#include "pyopenvino/core/ie_parameter.hpp"
#include "pyopenvino/core/infer_request.hpp"
#include "pyopenvino/core/offline_transformations.hpp"
#include "pyopenvino/core/profiling_info.hpp"
#include "pyopenvino/core/tensor.hpp"
#include "pyopenvino/core/variable_state.hpp"
#include "pyopenvino/core/version.hpp"
#include "pyopenvino/frontend/frontend.hpp"
#include "pyopenvino/frontend/frontend_manager.hpp"
#include "pyopenvino/frontend/inputmodel.hpp"
#include "pyopenvino/frontend/place.hpp"
#include "pyopenvino/graph/descriptors/tensor.hpp"
#include "pyopenvino/graph/dimension.hpp"
#include "pyopenvino/graph/layout.hpp"
#include "pyopenvino/graph/layout_helpers.hpp"
#include "pyopenvino/graph/ops/constant.hpp"
#include "pyopenvino/graph/ops/parameter.hpp"
#include "pyopenvino/graph/ops/result.hpp"
#include "pyopenvino/graph/ops/util/regmodule_graph_op_util.hpp"
#include "pyopenvino/graph/partial_shape.hpp"
#include "pyopenvino/graph/passes/regmodule_graph_passes.hpp"
#include "pyopenvino/graph/preprocess/pre_post_process.hpp"
#include "pyopenvino/graph/rt_map.hpp"
#include "pyopenvino/graph/shape.hpp"
#include "pyopenvino/graph/strides.hpp"
#include "pyopenvino/graph/types/regmodule_graph_types.hpp"
#include "pyopenvino/graph/util.hpp"
#include "pyopenvino/graph/variant.hpp"

namespace py = pybind11;

std::string get_version() {
    auto version = ov::get_openvino_version();
    std::string version_str = std::to_string(OPENVINO_VERSION_MAJOR) + ".";
    version_str += std::to_string(OPENVINO_VERSION_MINOR) + ".";
    version_str += version.buildNumber;
    return version_str;
}

PYBIND11_MODULE(pyopenvino, m) {
    m.doc() = "Package openvino.pyopenvino which wraps openvino C++ APIs";
    m.def("get_version", &get_version);

    regclass_graph_PyRTMap(m);
    regmodule_graph_types(m);
    regclass_graph_Dimension(m);  // Dimension must be registered before PartialShape
    regclass_graph_Layout(m);
    regclass_graph_Shape(m);
    regclass_graph_PartialShape(m);
    regclass_graph_Node(m);
    regclass_graph_Input(m);
    regclass_graph_NodeFactory(m);
    regclass_graph_Strides(m);
    regclass_graph_CoordinateDiff(m);
    regclass_graph_AxisSet(m);
    regclass_graph_AxisVector(m);
    regclass_graph_Coordinate(m);
    regclass_graph_descriptor_Tensor(m);
    py::module m_op = m.def_submodule("op", "Package ngraph.impl.op that wraps ov::op");  // TODO(!)
    regclass_graph_op_Constant(m_op);
    regclass_graph_op_Parameter(m_op);
    regclass_graph_op_Result(m_op);

#if defined(NGRAPH_ONNX_FRONTEND_ENABLE)
    regmodule_graph_onnx_import(m);
#endif
    regmodule_graph_op_util(m_op);
    py::module m_preprocess =
        m.def_submodule("preprocess", "Package openvino.impl.preprocess that wraps ov::preprocess");
    regclass_graph_PrePostProcessor(m_preprocess);
    regclass_graph_Function(m);
    regmodule_graph_passes(m);
    regmodule_graph_util(m);
    regmodule_graph_layout_helpers(m);
    regclass_graph_Variant(m);
    regclass_graph_VariantWrapper<std::string>(m, std::string("String"));
    regclass_graph_VariantWrapper<int64_t>(m, std::string("Int"));
    regclass_graph_Output<ov::Node>(m, std::string(""));
    regclass_graph_Output<const ov::Node>(m, std::string("Const"));

    regclass_Core(m);
    regclass_Tensor(m);
    // Registering specific types of containers
    Containers::regclass_TensorIndexMap(m);
    Containers::regclass_TensorNameMap(m);

    regclass_ExecutableNetwork(m);
    regclass_InferRequest(m);
    regclass_VariableState(m);
    regclass_Version(m);
    regclass_Parameter(m);
    regclass_AsyncInferQueue(m);
    regclass_ProfilingInfo(m);

    regclass_frontend_Place(m);
    regclass_frontend_InitializationFailureFrontEnd(m);
    regclass_frontend_GeneralFailureFrontEnd(m);
    regclass_frontend_OpConversionFailureFrontEnd(m);
    regclass_frontend_OpValidationFailureFrontEnd(m);
    regclass_frontend_NotImplementedFailureFrontEnd(m);
<<<<<<< HEAD
    regclass_frontend_FrontEndManager(m);
    regclass_frontend_FrontEnd(m);
    regclass_frontend_InputModel(m);
=======
    regclass_frontend_Extension(m);
    regclass_frontend_FrontEndManager(m);
    regclass_frontend_FrontEnd(m);
    regclass_frontend_InputModel(m);
    regclass_frontend_TelemetryExtension(m);

>>>>>>> 4e6eeea6
    regmodule_offline_transformations(m);
}<|MERGE_RESOLUTION|>--- conflicted
+++ resolved
@@ -123,17 +123,11 @@
     regclass_frontend_OpConversionFailureFrontEnd(m);
     regclass_frontend_OpValidationFailureFrontEnd(m);
     regclass_frontend_NotImplementedFailureFrontEnd(m);
-<<<<<<< HEAD
-    regclass_frontend_FrontEndManager(m);
-    regclass_frontend_FrontEnd(m);
-    regclass_frontend_InputModel(m);
-=======
     regclass_frontend_Extension(m);
     regclass_frontend_FrontEndManager(m);
     regclass_frontend_FrontEnd(m);
     regclass_frontend_InputModel(m);
     regclass_frontend_TelemetryExtension(m);
 
->>>>>>> 4e6eeea6
     regmodule_offline_transformations(m);
 }