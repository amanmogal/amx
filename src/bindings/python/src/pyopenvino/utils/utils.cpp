// Copyright (C) 2018-2024 Intel Corporation
// SPDX-License-Identifier: Apache-2.0
//

#include "utils.hpp"

#include <pybind11/stl.h>

#include <map>
#include <string>
#include <tuple>
#include <vector>

#include "Python.h"
#include "openvino/core/except.hpp"
#include "openvino/core/meta_data.hpp"
#include "openvino/frontend/decoder.hpp"
#include "openvino/frontend/graph_iterator.hpp"

using Version = ov::pass::Serialize::Version;

namespace Common {
namespace utils {

// For complex structure if an element isn't map, then just cast it to OVAny
py::object from_ov_any_no_leaves(const ov::Any& any) {
    if (any.is<std::shared_ptr<ov::Meta>>() || any.is<ov::AnyMap>()) {
        return Common::utils::from_ov_any_map_no_leaves(any);
    } else {
        return py::cast(any);
    }
}

// Recursively go through dict to unwrap nested dicts and keep leaves as OVAny.
py::object from_ov_any_map_no_leaves(const ov::Any& any) {
    const auto traverse_map = [](const ov::AnyMap& map) {
        const auto unwrap_only_maps = [](const ov::Any& any) {
            if (any.is<std::shared_ptr<ov::Meta>>()) {
                const ov::AnyMap& as_map = *any.as<std::shared_ptr<ov::Meta>>();
                return from_ov_any_map_no_leaves(as_map);
            } else if (any.is<ov::AnyMap>()) {
                return from_ov_any_map_no_leaves(any.as<ov::AnyMap>());
            }
            return py::cast(any);
        };

        std::map<std::string, py::object> result;
        for (const auto& entry : map) {
            result[entry.first] = unwrap_only_maps(entry.second);
        }
        return py::cast(result);
    };

    if (any.is<std::shared_ptr<ov::Meta>>()) {
        const ov::AnyMap& as_map = *any.as<std::shared_ptr<ov::Meta>>();
        return traverse_map(as_map);
    } else if (any.is<ov::AnyMap>()) {
        return traverse_map(any.as<ov::AnyMap>());
    }
    OPENVINO_THROW("Only ov::AnyMap or ov::Meta are expected here.");
}

py::object from_ov_any_map(const ov::AnyMap& map) {
    std::map<std::string, py::object> result;
    for (const auto& entry : map) {
        result[entry.first] = from_ov_any(entry.second);
    }
    return py::cast(result);
}

py::object from_ov_any(const ov::Any& any) {
    // Check for py::object
    if (any.is<py::object>()) {
        return any.as<py::object>();
    }  // Check for std::string
    else if (any.is<std::string>()) {
        return py::cast(any.as<std::string>().c_str());
    }
    // Check for int
    else if (any.is<int>()) {
        return py::cast(any.as<int>());
    } else if (any.is<int64_t>()) {
        return py::cast(any.as<int64_t>());
    }
    // Check for unsigned int
    else if (any.is<unsigned int>()) {
        return py::cast(any.as<unsigned int>());
    } else if (any.is<uint64_t>()) {
        return py::cast(any.as<uint64_t>());
    }
    // Check for float
    else if (any.is<float>()) {
        return py::cast(any.as<float>());
    } else if (any.is<double>()) {
        return py::cast(any.as<double>());
    }
    // Check for bool
    else if (any.is<bool>()) {
        return py::cast(any.as<bool>());
    }
    // Check for std::vector<std::string>
    else if (any.is<std::vector<std::string>>()) {
        return py::cast(any.as<std::vector<std::string>>());
    }
    // Check for std::vector<int>
    else if (any.is<std::vector<int>>()) {
        return py::cast(any.as<std::vector<int>>());
    }
    // Check for std::vector<int64_t>
    else if (any.is<std::vector<int64_t>>()) {
        return py::cast(any.as<std::vector<int64_t>>());
    }
    // Check for std::vector<unsigned int>
    else if (any.is<std::vector<unsigned int>>()) {
        return py::cast(any.as<std::vector<unsigned int>>());
    }
    // Check for std::vector<float>
    else if (any.is<std::vector<float>>()) {
        return py::cast(any.as<std::vector<float>>());
    }
    // Check for std::vector<double>
    else if (any.is<std::vector<double>>()) {
        return py::cast(any.as<std::vector<double>>());
    }
    // Check for std::tuple<unsigned int, unsigned int>
    else if (any.is<std::tuple<unsigned int, unsigned int>>()) {
        return py::cast(any.as<std::tuple<unsigned int, unsigned int>>());
    }
    // Check for std::tuple<unsigned int, unsigned int, unsigned int>
    else if (any.is<std::tuple<unsigned int, unsigned int, unsigned int>>()) {
        return py::cast(any.as<std::tuple<unsigned int, unsigned int, unsigned int>>());
    }
    // Check for std::map<std::string, std::string>
    else if (any.is<std::map<std::string, std::string>>()) {
        return py::cast(any.as<std::map<std::string, std::string>>());
    }
    // Check for std::map<std::string, int>
    else if (any.is<std::map<std::string, int>>()) {
        return py::cast(any.as<std::map<std::string, int>>());
    }
    // Check for std::map<std::string, uint64_t>
    else if (any.is<std::map<std::string, uint64_t>>()) {
        return py::cast(any.as<std::map<std::string, uint64_t>>());
    }
    // Check for std::map<element::Type, float>
    else if (any.is<std::map<ov::element::Type, float>>()) {
        return py::cast(any.as<std::map<ov::element::Type, float>>());
    }  // Check for ov::AnyMap (std::map<std::string, ov::Any>)
    else if (any.is<ov::AnyMap>()) {
        return from_ov_any_map(any.as<ov::AnyMap>());
    }
    // Check for std::map<std::string, Any> {
    else if (any.is<std::map<std::string, ov::Any>>()) {
        return py::cast(any.as<std::map<std::string, ov::Any>>());
    }
    // Check for std::vector<ov::PropertyName>
    else if (any.is<std::vector<ov::PropertyName>>()) {
        auto val = any.as<std::vector<ov::PropertyName>>();
        PyObject* dict = PyDict_New();
        for (const auto& it : val) {
            std::string property_name = it;
            std::string mutability = it.is_mutable() ? "RW" : "RO";
            PyDict_SetItemString(dict, property_name.c_str(), PyUnicode_FromString(mutability.c_str()));
        }
        return py::cast<py::object>(dict);
    } else if (any.is<std::shared_ptr<ov::Meta>>()) {
        const ov::AnyMap& as_map = *any.as<std::shared_ptr<ov::Meta>>();
        return from_ov_any_map(as_map);
    } else if (any.is<ov::element::Type>()) {
        return py::cast(any.as<ov::element::Type>());
    } else if (any.is<ov::hint::Priority>()) {
        return py::cast(any.as<ov::hint::Priority>());
    } else if (any.is<ov::hint::PerformanceMode>()) {
        return py::cast(any.as<ov::hint::PerformanceMode>());
    } else if (any.is<ov::intel_auto::SchedulePolicy>()) {
        return py::cast(any.as<ov::intel_auto::SchedulePolicy>());
    } else if (any.is<ov::hint::SchedulingCoreType>()) {
        return py::cast(any.as<ov::hint::SchedulingCoreType>());
    } else if (any.is<ov::hint::MaxThreadsPerStream>()) {
        return py::cast(any.as<ov::hint::MaxThreadsPerStream>());
    } else if (any.is<ov::hint::ExecutionMode>()) {
        return py::cast(any.as<ov::hint::ExecutionMode>());
    } else if (any.is<ov::log::Level>()) {
        return py::cast(any.as<ov::log::Level>());
    } else if (any.is<ov::device::Type>()) {
        return py::cast(any.as<ov::device::Type>());
    } else if (any.is<ov::streams::Num>()) {
        return py::cast(any.as<ov::streams::Num>());
    } else if (any.is<ov::Affinity>()) {
        return py::cast(any.as<ov::Affinity>());
    } else if (any.is<ov::CacheMode>()) {
        return py::cast(any.as<ov::CacheMode>());
    } else if (any.is<ov::device::UUID>()) {
        std::stringstream uuid_stream;
        uuid_stream << any.as<ov::device::UUID>();
        return py::cast(uuid_stream.str());
    } else if (any.is<ov::device::LUID>()) {
        std::stringstream luid_stream;
        luid_stream << any.as<ov::device::LUID>();
        return py::cast(luid_stream.str());
        // Custom FrontEnd Types
    } else if (any.is<ov::frontend::type::List>()) {
        return py::cast(any.as<ov::frontend::type::List>());
    } else if (any.is<ov::frontend::type::Tensor>()) {
        return py::cast(any.as<ov::frontend::type::Tensor>());
    } else if (any.is<ov::frontend::type::Str>()) {
        return py::cast(any.as<ov::frontend::type::Str>());
    } else if (any.is<ov::frontend::type::PyNone>()) {
        return py::cast(any.as<ov::frontend::type::PyNone>());
    } else {
        PyErr_SetString(PyExc_TypeError, "Failed to convert parameter to Python representation!");
        return py::cast<py::object>((PyObject*)NULL);
    }
}

std::map<std::string, ov::Any> properties_to_any_map(const std::map<std::string, py::object>& properties) {
    std::map<std::string, ov::Any> properties_to_cpp;
    for (const auto& property : properties) {
        properties_to_cpp[property.first] = Common::utils::py_object_to_any(property.second);
    }
    return properties_to_cpp;
}

std::string convert_path_to_string(const py::object& path) {
    // import pathlib.Path
    py::object Path = py::module_::import("pathlib").attr("Path");
    // check if model path is either a string or pathlib.Path
    if (py::isinstance(path, Path) || py::isinstance<py::str>(path)) {
        return py::str(path);
    }
    // Convert bytes to string
    if (py::isinstance<py::bytes>(path)) {
        return path.cast<std::string>();
    }
    std::stringstream str;
    str << "Path: '" << path << "'"
        << " does not exist. Please provide valid model's path either as a string, bytes or pathlib.Path. "
           "Examples:\n(1) '/home/user/models/model.onnx'\n(2) Path('/home/user/models/model/model.onnx')";
    OPENVINO_THROW(str.str());
}

Version convert_to_version(const std::string& version) {
    if (version == "UNSPECIFIED")
        return Version::UNSPECIFIED;
    if (version == "IR_V10")
        return Version::IR_V10;
    if (version == "IR_V11")
        return Version::IR_V11;
    OPENVINO_THROW("Invoked with wrong version argument: '",
                   version,
                   "'! The supported versions are: 'UNSPECIFIED'(default), 'IR_V10', 'IR_V11'.");
}

void deprecation_warning(const std::string& function_name,
                         const std::string& version,
                         const std::string& message,
                         int stacklevel) {
    std::stringstream ss;
    ss << function_name << " is deprecated";
    if (!version.empty()) {
        ss << " and will be removed in version " << version;
    }
    if (!message.empty()) {
        ss << ". " << message;
    }
    PyErr_WarnEx(PyExc_DeprecationWarning, ss.str().data(), stacklevel);
}

void raise_not_implemented() {
    auto error_message = py::detail::c_str(std::string("This function is not implemented."));
    PyErr_SetString(PyExc_NotImplementedError, error_message);
    throw py::error_already_set();
}

bool py_object_is_any_map(const py::object& py_obj) {
    if (!py::isinstance<py::dict>(py_obj)) {
        return false;
    }
    auto dict = py::cast<py::dict>(py_obj);
    return std::all_of(dict.begin(), dict.end(), [&](const std::pair<py::object::handle, py::object::handle>& elem) {
        return py::isinstance<py::str>(elem.first);
    });
}

ov::AnyMap py_object_to_any_map(const py::object& py_obj) {
    OPENVINO_ASSERT(py_object_is_any_map(py_obj), "Unsupported attribute type.");
    ov::AnyMap return_value = {};
    for (auto& item : py::cast<py::dict>(py_obj)) {
        std::string key = py::cast<std::string>(item.first);
        py::object value = py::cast<py::object>(item.second);
        if (py::isinstance<ov::Affinity>(value)) {
            return_value[key] = py::cast<ov::Affinity>(value);
        } else if (py_object_is_any_map(value)) {
            return_value[key] = Common::utils::py_object_to_any_map(value);
        } else {
            return_value[key] = Common::utils::py_object_to_any(value);
        }
    }
    return return_value;
}

ov::Any py_object_to_any(const py::object& py_obj) {
    // Python types
    py::object float_32_type = py::module_::import("numpy").attr("float32");
    if (py::isinstance<py::str>(py_obj)) {
        return py_obj.cast<std::string>();
    } else if (py::isinstance<py::bool_>(py_obj)) {
        return py_obj.cast<bool>();
    } else if (py::isinstance<py::bytes>(py_obj)) {
        return py_obj.cast<std::string>();
    } else if (py::isinstance<py::float_>(py_obj)) {
        return py_obj.cast<double>();
    } else if (py::isinstance(py_obj, float_32_type)) {
        return py_obj.cast<float>();
    } else if (py::isinstance<py::int_>(py_obj)) {
        return py_obj.cast<int64_t>();
    } else if (py::isinstance<py::none>(py_obj)) {
        return {};
    } else if (py::isinstance<py::list>(py_obj)) {
        auto _list = py_obj.cast<py::list>();
        enum class PY_TYPE : int { UNKNOWN = 0, STR, INT, FLOAT, BOOL, PARTIAL_SHAPE };
        PY_TYPE detected_type = PY_TYPE::UNKNOWN;
        for (const auto& it : _list) {
            auto check_type = [&](PY_TYPE type) {
                if (detected_type == PY_TYPE::UNKNOWN || detected_type == type) {
                    detected_type = type;
                    return;
                }
                OPENVINO_THROW("Incorrect attribute. Mixed types in the list are not allowed.");
            };
            if (py::isinstance<py::str>(it)) {
                check_type(PY_TYPE::STR);
            } else if (py::isinstance<py::int_>(it)) {
                check_type(PY_TYPE::INT);
            } else if (py::isinstance<py::float_>(it)) {
                check_type(PY_TYPE::FLOAT);
            } else if (py::isinstance<py::bool_>(it)) {
                check_type(PY_TYPE::BOOL);
            } else if (py::isinstance<ov::PartialShape>(it)) {
                check_type(PY_TYPE::PARTIAL_SHAPE);
            }
        }

        if (_list.empty())
            return ov::Any(EmptyList());

        switch (detected_type) {
        case PY_TYPE::STR:
            return _list.cast<std::vector<std::string>>();
        case PY_TYPE::FLOAT:
            return _list.cast<std::vector<double>>();
        case PY_TYPE::INT:
            return _list.cast<std::vector<int64_t>>();
        case PY_TYPE::BOOL:
            return _list.cast<std::vector<bool>>();
        case PY_TYPE::PARTIAL_SHAPE:
            return _list.cast<std::vector<ov::PartialShape>>();
        default:
            OPENVINO_ASSERT(false, "Unsupported attribute type.");
        }
        // OV types
    } else if (py_object_is_any_map(py_obj)) {
        return py_object_to_any_map(py_obj);
    } else if (py::isinstance<ov::Any>(py_obj)) {
        return py::cast<ov::Any>(py_obj);
    } else if (py::isinstance<ov::element::Type>(py_obj)) {
        return py::cast<ov::element::Type>(py_obj);
    } else if (py::isinstance<ov::PartialShape>(py_obj)) {
        return py::cast<ov::PartialShape>(py_obj);
    } else if (py::isinstance<ov::hint::Priority>(py_obj)) {
        return py::cast<ov::hint::Priority>(py_obj);
    } else if (py::isinstance<ov::hint::PerformanceMode>(py_obj)) {
        return py::cast<ov::hint::PerformanceMode>(py_obj);
    } else if (py::isinstance<ov::intel_auto::SchedulePolicy>(py_obj)) {
        return py::cast<ov::intel_auto::SchedulePolicy>(py_obj);
    } else if (py::isinstance<ov::hint::SchedulingCoreType>(py_obj)) {
        return py::cast<ov::hint::SchedulingCoreType>(py_obj);
<<<<<<< HEAD
    } else if (py::isinstance<ov::hint::MaxThreadsPerStream>(py_obj)) {
        return py::cast<ov::hint::MaxThreadsPerStream>(py_obj);
=======
    } else if (py::isinstance<ov::hint::ExecutionMode>(py_obj)) {
        return py::cast<ov::hint::ExecutionMode>(py_obj);
>>>>>>> be0c954f
    } else if (py::isinstance<ov::log::Level>(py_obj)) {
        return py::cast<ov::log::Level>(py_obj);
    } else if (py::isinstance<ov::device::Type>(py_obj)) {
        return py::cast<ov::device::Type>(py_obj);
    } else if (py::isinstance<ov::streams::Num>(py_obj)) {
        return py::cast<ov::streams::Num>(py_obj);
    } else if (py::isinstance<ov::Affinity>(py_obj)) {
        return py::cast<ov::Affinity>(py_obj);
    } else if (py::isinstance<ov::Tensor>(py_obj)) {
        return py::cast<ov::Tensor>(py_obj);
    } else if (py::isinstance<ov::Output<ov::Node>>(py_obj)) {
        return py::cast<ov::Output<ov::Node>>(py_obj);
        // FrontEnd Decoder
    } else if (py::isinstance<ov::frontend::IDecoder>(py_obj)) {
        return py::cast<std::shared_ptr<ov::frontend::IDecoder>>(py_obj);
        // TF FrontEnd GraphIterator
    } else if (py::isinstance<ov::frontend::tensorflow::GraphIterator>(py_obj)) {
        return py::cast<std::shared_ptr<ov::frontend::tensorflow::GraphIterator>>(py_obj);
        // Custom FrontEnd Types
    } else if (py::isinstance<ov::frontend::type::Tensor>(py_obj)) {
        return py::cast<ov::frontend::type::Tensor>(py_obj);
    } else if (py::isinstance<ov::frontend::type::List>(py_obj)) {
        return py::cast<ov::frontend::type::List>(py_obj);
    } else if (py::isinstance<ov::frontend::type::Str>(py_obj)) {
        return py::cast<ov::frontend::type::Str>(py_obj);
    } else if (py::isinstance<ov::frontend::type::PyNone>(py_obj)) {
        return py::cast<ov::frontend::type::PyNone>(py_obj);
        // If there is no match fallback to py::object
    } else if (py::isinstance<py::object>(py_obj)) {
        return py_obj;
    }
    OPENVINO_ASSERT(false, "Unsupported attribute type.");
}
};  // namespace utils
};  // namespace Common<|MERGE_RESOLUTION|>--- conflicted
+++ resolved
@@ -375,13 +375,10 @@
         return py::cast<ov::intel_auto::SchedulePolicy>(py_obj);
     } else if (py::isinstance<ov::hint::SchedulingCoreType>(py_obj)) {
         return py::cast<ov::hint::SchedulingCoreType>(py_obj);
-<<<<<<< HEAD
     } else if (py::isinstance<ov::hint::MaxThreadsPerStream>(py_obj)) {
         return py::cast<ov::hint::MaxThreadsPerStream>(py_obj);
-=======
     } else if (py::isinstance<ov::hint::ExecutionMode>(py_obj)) {
         return py::cast<ov::hint::ExecutionMode>(py_obj);
->>>>>>> be0c954f
     } else if (py::isinstance<ov::log::Level>(py_obj)) {
         return py::cast<ov::log::Level>(py_obj);
     } else if (py::isinstance<ov::device::Type>(py_obj)) {
