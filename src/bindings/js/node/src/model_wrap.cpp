--- conflicted
+++ resolved
@@ -1,10 +1,7 @@
 // Copyright (C) 2018-2024 Intel Corporation
 // SPDX-License-Identifier: Apache-2.0
 
-<<<<<<< HEAD
 #include "node/include/model_wrap.hpp"
-=======
->>>>>>> 4ea1ba62
 #include "node/include/addon.hpp"
 #include "node/include/errors.hpp"
 #include "node/include/helper.hpp"
@@ -21,7 +18,6 @@
 Napi::Function ModelWrap::get_class(Napi::Env env) {
     return DefineClass(env,
                        "ModelWrap",
-<<<<<<< HEAD
                        {InstanceMethod("getName", &ModelWrap::get_name),
                         InstanceMethod("output", &ModelWrap::get_output),
                         InstanceMethod("input", &ModelWrap::get_input),
@@ -33,21 +29,6 @@
                         InstanceMethod("getOutputElementType", &ModelWrap::get_output_element_type),
                         InstanceAccessor<&ModelWrap::get_inputs>("inputs"),
                         InstanceAccessor<&ModelWrap::get_outputs>("outputs")});
-=======
-                       {
-                           InstanceMethod("getName", &ModelWrap::get_name),
-                           InstanceMethod("output", &ModelWrap::get_output),
-                           InstanceMethod("input", &ModelWrap::get_input),
-                           InstanceMethod("isDynamic", &ModelWrap::is_dynamic),
-                           InstanceMethod("getOutputSize", &ModelWrap::get_output_size),
-                           InstanceMethod("setFriendlyName", &ModelWrap::set_friendly_name),
-                           InstanceMethod("getFriendlyName", &ModelWrap::get_friendly_name),
-                           InstanceMethod("getOutputShape", &ModelWrap::get_output_shape),
-                           InstanceMethod("getOutputElementType", &ModelWrap::get_output_element_type),
-                           InstanceAccessor<&ModelWrap::get_inputs>("inputs"),
-                           InstanceAccessor<&ModelWrap::get_outputs>("outputs"),
-                       });
->>>>>>> 4ea1ba62
 }
 
 void ModelWrap::set_model(const std::shared_ptr<ov::Model>& model) {
@@ -194,7 +175,6 @@
 }
 
 Napi::Value ModelWrap::get_output_element_type(const Napi::CallbackInfo& info) {
-<<<<<<< HEAD
     std::vector<std::string> allowed_signatures;
     try {
         if (ov::js::validate<int>(info, allowed_signatures)) {
@@ -203,18 +183,6 @@
             return cpp_to_js<ov::element::Type_t, Napi::String>(info, output.get_element_type());
         } else {
             OPENVINO_THROW("'getOutputElementType'", ov::js::get_parameters_error_msg(info, allowed_signatures));
-=======
-    static const std::vector<os::js::Signature> allowed_signatures = {{1, {os::js::ValueType::Number}}};
-
-    try {
-        if (ov::js::validate<Napi::Number>(info, allowed_signatures)) {
-            auto idx = info[0].As<Napi::Number>().Int32Value();
-
-            auto output = _model->output(idx);
-            return cpp_to_js<os::element::Type_t, Napi::String>(info, output.get_element_type());
-        } else {
-            OPENVINO_THROW("getOutputElementType", os::js::get_parameters_error_msg(info, allowed_signatures));
->>>>>>> 4ea1ba62
         }
     } catch (const std::exception& e) {
         reportError(info.Env(), e.what());
