--- conflicted
+++ resolved
@@ -21,14 +21,11 @@
                         InstanceMethod("readModel", &CoreWrap::read_model_async),
                         InstanceMethod("compileModelSync", &CoreWrap::compile_model_sync_dispatch),
                         InstanceMethod("compileModel", &CoreWrap::compile_model_async),
-<<<<<<< HEAD
+                        InstanceMethod("getAvailableDevices", &CoreWrap::get_available_devices),                        
+                        InstanceMethod("importModelSync", &CoreWrap::import_model),
                         InstanceMethod("getAvailableDevices", &CoreWrap::get_available_devices),
                         InstanceMethod("setProperty", &CoreWrap::set_property),
                         InstanceMethod("getProperty", &CoreWrap::get_property)});
-=======
-                        InstanceMethod("importModelSync", &CoreWrap::import_model),
-                        InstanceMethod("getAvailableDevices", &CoreWrap::get_available_devices)});
->>>>>>> 9072ea74
 }
 
 Napi::Value CoreWrap::read_model_sync(const Napi::CallbackInfo& info) {
@@ -239,7 +236,28 @@
     return js_devices;
 }
 
-<<<<<<< HEAD
+Napi::Value CoreWrap::import_model(const Napi::CallbackInfo& info) {
+    if (info.Length() != 2) {
+        reportError(info.Env(), "Invalid number of arguments -> " + std::to_string(info.Length()));
+        return info.Env().Undefined();
+    }
+    if (!info[0].IsBuffer()) {
+        reportError(info.Env(), "The first argument must be of type Buffer.");
+        return info.Env().Undefined();
+    }
+    if (!info[1].IsString()) {
+        reportError(info.Env(), "The second argument must be of type String.");
+        return info.Env().Undefined();
+    }
+    const auto& model_data = info[0].As<Napi::Buffer<uint8_t>>();
+    const auto model_stream = std::string(reinterpret_cast<char*>(model_data.Data()), model_data.Length());
+    std::stringstream _stream;
+    _stream << model_stream;
+
+    const auto& compiled = _core.import_model(_stream, std::string(info[1].ToString()));
+    return CompiledModelWrap::wrap(info.Env(), compiled);
+}
+
 Napi::Value CoreWrap::set_property(const Napi::CallbackInfo& info) {
     try {
         CoreSetPropertyArgs args = CoreSetPropertyArgs(info);
@@ -275,26 +293,4 @@
         device_name.empty() ? _core.get_property(property_name) : _core.get_property(device_name, property_name);
 
     return any_to_js(info, value);
-=======
-Napi::Value CoreWrap::import_model(const Napi::CallbackInfo& info) {
-    if (info.Length() != 2) {
-        reportError(info.Env(), "Invalid number of arguments -> " + std::to_string(info.Length()));
-        return info.Env().Undefined();
-    }
-    if (!info[0].IsBuffer()) {
-        reportError(info.Env(), "The first argument must be of type Buffer.");
-        return info.Env().Undefined();
-    }
-    if (!info[1].IsString()) {
-        reportError(info.Env(), "The second argument must be of type String.");
-        return info.Env().Undefined();
-    }
-    const auto& model_data = info[0].As<Napi::Buffer<uint8_t>>();
-    const auto model_stream = std::string(reinterpret_cast<char*>(model_data.Data()), model_data.Length());
-    std::stringstream _stream;
-    _stream << model_stream;
-
-    const auto& compiled = _core.import_model(_stream, std::string(info[1].ToString()));
-    return CompiledModelWrap::wrap(info.Env(), compiled);
->>>>>>> 9072ea74
 }