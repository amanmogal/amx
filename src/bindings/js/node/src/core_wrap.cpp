--- conflicted
+++ resolved
@@ -363,29 +363,14 @@
     return any_to_js(info, value);
 }
 
-<<<<<<< HEAD
-Napi::Value CoreWrap::add_extension(const Napi::CallbackInfo& info) {
-    try {
-        if (!info[0].IsString()) {
-            reportError(info.Env(), "addExtension method applies one argument of string type");
-
-            return info.Env().Undefined();
-        }
-=======
 void CoreWrap::add_extension(const Napi::CallbackInfo& info) {
     try {
         if (!info[0].IsString())
             OPENVINO_THROW("addExtension method applies one argument of string type");
 
->>>>>>> 92bf2a2e
         std::string library_path = info[0].ToString();
         _core.add_extension(library_path);
     } catch (std::runtime_error& err) {
         reportError(info.Env(), err.what());
     }
-<<<<<<< HEAD
-
-    return info.Env().Undefined();
-=======
->>>>>>> 92bf2a2e
 }