#include "pre_post_process_wrap.hpp"

#include <iostream>

PrePostProcessorWrap::PrePostProcessorWrap(const Napi::CallbackInfo& info)
    : Napi::ObjectWrap<PrePostProcessorWrap>(info) {
    if (info.Length() != 1)
        reportError(info.Env(), "Invalid number of arguments for PrePostProcessor constructor.");
    else {
        Napi::Object obj = info[0].ToObject();
        auto* m = Napi::ObjectWrap<ModelWrap>::Unwrap(obj);
        _ppp = std::unique_ptr<ov::preprocess::PrePostProcessor>(new ov::preprocess::PrePostProcessor(m->get_model()));
    }
}

Napi::Function PrePostProcessorWrap::GetClassConstructor(Napi::Env env) {
    return DefineClass(env,
                       "PrePostProcessorWrap",
<<<<<<< HEAD
                       {InstanceMethod("set_input_tensor_shape", &PrePostProcessorWrap::set_input_tensor_shape),
                        InstanceMethod("preprocessResizeAlgorithm", &PrePostProcessorWrap::preprocess_resize_input),
                        InstanceMethod("set_input_tensor_layout", &PrePostProcessorWrap::set_input_tensor_layout),
                        InstanceMethod("set_input_model_layout", &PrePostProcessorWrap::set_input_model_layout),
=======
                       {InstanceMethod("setInputTensorShape", &PrePostProcessorWrap::set_input_tensor_shape),
                        InstanceMethod("setInputTensorLayout", &PrePostProcessorWrap::set_input_tensor_layout),
                        InstanceMethod("setInputModelLayout", &PrePostProcessorWrap::set_input_model_layout),
>>>>>>> 8c07f306
                        InstanceMethod("setInputElementType", &PrePostProcessorWrap::set_input_element_type),
                        InstanceMethod("build", &PrePostProcessorWrap::build)});
}

Napi::Object PrePostProcessorWrap::Init(Napi::Env env, Napi::Object exports) {
    auto func = GetClassConstructor(env);

    Napi::FunctionReference* constructor = new Napi::FunctionReference();
    *constructor = Napi::Persistent(func);
    env.SetInstanceData(constructor);

    exports.Set("PrePostProcessor", func);
    return exports;
}

Napi::Value PrePostProcessorWrap::set_input_tensor_shape(const Napi::CallbackInfo& info) {
    auto shape = js_to_cpp<ov::Shape>(info, 0, {napi_int32_array, js_array});
    _ppp->input().tensor().set_shape(shape);
    return info.This();
}

Napi::Value PrePostProcessorWrap::preprocess_resize_input(const Napi::CallbackInfo& info) {
    if (info.Length() > 1 || (info.Length() == 1 && !info[0].IsString())) {
        reportError(info.Env(), "Invalid number of arguments for `preprocess_resize_input`.");
        return Napi::Value();
    }

    auto algorithm = (info.Length() == 0) ? "RESIZE_LINEAR" : info[0].ToString().Utf8Value();

    if (algorithm == "RESIZE_CUBIC")
    {
        _ppp->input().preprocess().resize(ov::preprocess::ResizeAlgorithm::RESIZE_CUBIC);
    }
    else if (algorithm == "RESIZE_NEAREST") {
        _ppp->input().preprocess().resize(ov::preprocess::ResizeAlgorithm::RESIZE_NEAREST);
    }
    else if (algorithm == "RESIZE_LINEAR") {
        _ppp->input().preprocess().resize(ov::preprocess::ResizeAlgorithm::RESIZE_LINEAR);
    }

    return info.This();
}

Napi::Value PrePostProcessorWrap::set_input_tensor_layout(const Napi::CallbackInfo& info) {
    auto layout = js_to_cpp<ov::Layout>(info, 0, {napi_string});
    _ppp->input().tensor().set_layout(layout);
    return info.This();
}

Napi::Value PrePostProcessorWrap::set_input_model_layout(const Napi::CallbackInfo& info) {
    auto layout = js_to_cpp<ov::Layout>(info, 0, {napi_string});
    _ppp->input().model().set_layout(layout);
    return info.This();
}

Napi::Value PrePostProcessorWrap::set_input_element_type(const Napi::CallbackInfo& info) {
    if (info.Length() == 2 && info[0].IsNumber()) {
        auto idx = info[0].As<Napi::Number>().Int32Value();
        auto type = js_to_cpp<ov::element::Type_t>(info, 1, {napi_string});

        _ppp->input(idx).tensor().set_element_type(type);
        return info.This();
    }
    else {
        reportError(info.Env(), "Invalid number of arguments or it type -> " + std::to_string(info.Length()));
        return Napi::Value();
    }
}

Napi::Value PrePostProcessorWrap::build(const Napi::CallbackInfo& info) {
    _ppp->build();
    return info.This();
}<|MERGE_RESOLUTION|>--- conflicted
+++ resolved
@@ -16,16 +16,10 @@
 Napi::Function PrePostProcessorWrap::GetClassConstructor(Napi::Env env) {
     return DefineClass(env,
                        "PrePostProcessorWrap",
-<<<<<<< HEAD
-                       {InstanceMethod("set_input_tensor_shape", &PrePostProcessorWrap::set_input_tensor_shape),
+                       {InstanceMethod("setInputTensorShape", &PrePostProcessorWrap::set_input_tensor_shape),
                         InstanceMethod("preprocessResizeAlgorithm", &PrePostProcessorWrap::preprocess_resize_input),
-                        InstanceMethod("set_input_tensor_layout", &PrePostProcessorWrap::set_input_tensor_layout),
-                        InstanceMethod("set_input_model_layout", &PrePostProcessorWrap::set_input_model_layout),
-=======
-                       {InstanceMethod("setInputTensorShape", &PrePostProcessorWrap::set_input_tensor_shape),
                         InstanceMethod("setInputTensorLayout", &PrePostProcessorWrap::set_input_tensor_layout),
                         InstanceMethod("setInputModelLayout", &PrePostProcessorWrap::set_input_model_layout),
->>>>>>> 8c07f306
                         InstanceMethod("setInputElementType", &PrePostProcessorWrap::set_input_element_type),
                         InstanceMethod("build", &PrePostProcessorWrap::build)});
 }
