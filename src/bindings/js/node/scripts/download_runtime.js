--- conflicted
+++ resolved
@@ -172,22 +172,12 @@
       break;
 
     case 'darwin':
-<<<<<<< HEAD
-      const [major, _, __] = os.release().split('.');
-
-      // os.release() returns not the macOS release but the Darwin release:
-      // https://en.wikipedia.org/wiki/Darwin_(operating_system)#Release_history
-      // in the form of MAJOR.MINOR.PATCH
-
-      osVersion = major === '19'
-=======
       const [major] = os.release().split('.');
 
       // os.release() returns not the macOS release but the Darwin release:
       // https://en.wikipedia.org/wiki/Darwin_(operating_system)#Release_history - mapping could be found here
       // in the form of MAJOR.MINOR.PATCH
       detectedOs = major === '19'
->>>>>>> 436978b9
         ? 'macos_10_15'
         : major === '20'
         ? 'macos_11_0'
