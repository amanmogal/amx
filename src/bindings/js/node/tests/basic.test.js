const ov = require('../build/Release/ov_node_addon.node');
const path = require('path');

function getModelPath(isFP16=false) {
  const basePath = '../../python/tests/';
  if (isFP16) {
    testXml = path.join(basePath, 'test_utils', 'utils', 'test_model_fp16.xml');
  } else {
    testXml = path.join(basePath, 'test_utils', 'utils', 'test_model_fp32.xml');
  }

  return testXml;
}

var testXml = getModelPath();

describe('Output class', () => {

  const core = new ov.Core();
  const model = core.readModel(testXml);
  const compiledModel = core.compileModel(model, 'CPU');

  test.each([
    model,
    compiledModel,
  ])('Mutual tests', (obj) => {
    expect(obj.output() && typeof obj.output() === 'object').toBe(true);
    expect(obj.outputs.length).toEqual(1);
    //test for a obj with one output
    expect(obj.output().toString()).toEqual('fc_out');
    expect(obj.output(0).toString()).toEqual('fc_out');
    expect(obj.output('fc_out').toString()).toEqual('fc_out');
    expect(obj.output(0).shape).toEqual([1, 10]);
    expect(obj.output(0).getShape().getData()).toEqual([1, 10]);
    expect(obj.output().getAnyName()).toEqual('fc_out');
    expect(obj.output().anyName).toEqual('fc_out');
  });

  test('Ouput<ov::Node>.setNames() method', () => {
    model.output().setNames(['bTestName', 'cTestName']);
    expect(model.output().getAnyName()).toEqual('bTestName');
    expect(model.output().anyName).toEqual('bTestName');
  });

  test('Ouput<ov::Node>.addNames() method', () => {
    model.output().addNames(['aTestName']);
    expect(model.output().getAnyName()).toEqual('aTestName');
    expect(model.output().anyName).toEqual('aTestName');
  });

  test('Ouput<const ov::Node>.setNames() method', () => {
    expect(() => compiledModel.output().setNames(['bTestName', 'cTestName'])).toThrow(TypeError);
  });

  test('Ouput<const ov::Node>.addNames() method', () => {
    expect(() => compiledModel.output().addNames(['aTestName'])).toThrow(TypeError);
  });

});

describe('Input class for ov::Input<const ov::Node>', () => {
  const core = new ov.Core();
  const model = core.readModel(testXml);
  const compiledModel = core.compileModel(model, 'CPU');

  test('CompiledModel.input() method', () => {
    // TO_DO check if object is an instance of a value/class
    expect(compiledModel.input() && typeof compiledModel.input() === 'object').toBe(true);
  });

  test('CompiledModel.inputs property', () => {
    expect(compiledModel.inputs.length).toEqual(1);
  });

  test('CompiledModel.input().ToString() method', () => {
    //test for a model with one output
    expect(compiledModel.input().toString()).toEqual('data');
  });

  test('CompiledModel.input(idx: number).ToString() method', () => {
    expect(compiledModel.input(0).toString()).toEqual('data');
  });

  test('CompiledModel.input(tensorName: string).ToString() method', () => {
    expect(compiledModel.input('data').toString()).toEqual('data');
  });

  test('Input.shape property with dimensions', () => {
    expect(compiledModel.input(0).shape).toEqual([1, 3, 32, 32]);
  });

  test('Input.getShape() method', () => {
    expect(compiledModel.input(0).getShape().getData()).toEqual([1, 3, 32, 32]);
  });
});

describe('InferRequest', () => {
  const core = new ov.Core();
<<<<<<< HEAD
  const model = core.read_model(testXml);
  const compiledModel = core.compile_model(model, 'CPU');
=======
  const model = core.readModel(testXml);
  const compiledModel = core.compileModel(model, 'CPU');
  const inferRequest = compiledModel.createInferRequest();
>>>>>>> 8c07f306

  const tensor = new ov.Tensor(
    ov.element.f32,
    Int32Array.from([1, 3, 32, 32]),
    Float32Array.from({ length: 3072 }, () => Math.random()),
  );

  test('getOuputTensors() method  Object', () => {
    const inferRequest = compiledModel.create_infer_request();
    inferRequest.infer({ data: tensor });
    const result = inferRequest.getOutputTensors();
    expect(Object.keys(result)).toEqual(['fc_out']);
    expect(result['fc_out'].data.length).toEqual(10);
  });

  test('getOuputTensors() method   Array', () => {
    const inferRequest2 = compiledModel.create_infer_request();
    inferRequest2.infer([tensor]);
    const result2 = inferRequest2.getOutputTensors();
    expect(Object.keys(result2)).toEqual(['fc_out']);
    expect(result2['fc_out'].data.length).toEqual(10);
  });

});<|MERGE_RESOLUTION|>--- conflicted
+++ resolved
@@ -96,14 +96,9 @@
 
 describe('InferRequest', () => {
   const core = new ov.Core();
-<<<<<<< HEAD
-  const model = core.read_model(testXml);
-  const compiledModel = core.compile_model(model, 'CPU');
-=======
   const model = core.readModel(testXml);
   const compiledModel = core.compileModel(model, 'CPU');
   const inferRequest = compiledModel.createInferRequest();
->>>>>>> 8c07f306
 
   const tensor = new ov.Tensor(
     ov.element.f32,
