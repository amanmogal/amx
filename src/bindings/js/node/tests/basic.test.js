// -*- coding: utf-8 -*-
// Copyright (C) 2018-2023 Intel Corporation
// SPDX-License-Identifier: Apache-2.0

const ov = require('../build/Release/ov_node_addon.node');
const assert = require('assert');
const { describe, it } = require('node:test');
const { getModelPath } = require('./utils.js');

let testXml = getModelPath();
const core = new ov.Core();
const model = core.readModelSync(testXml);
<<<<<<< HEAD
const compiledModel = core.compileModelSync(model, 'CPU');

describe('Core.compileModelSync()', () => {
  const tput = {'PERFORMANCE_HINT': 'THROUGHPUT'};
  
  it('compileModelSync(model:Model, deviceName: string, config: {}) ', () => {
    const cm = core.compileModelSync(model, 'CPU', tput);
    assert.deepStrictEqual(cm.output(0).shape, [1, 10]);
  });
  
  it('compileModelSync(model:model_path, deviceName: string, config: {}) ', () => {
    const cm = core.compileModelSync(testXml, 'CPU', tput);
    assert.equal(cm.inputs.length, 1);
  });

  it('compileModelSync(model:model_path, deviceName: string) ', () => {
    const cm = core.compileModelSync(testXml, 'CPU');
    assert.deepStrictEqual(cm.output(0).shape, [1, 10]);
  });

  it('compileModelSync(model, device, config) throws when config is a string', () => {
    assert.throws(
      () => core.compileModelSync(model, 'CPU', 'string'),
      /Cannot convert Napi::Value to std::map<std::string, ov::Any>/
    );
  });

  it('compileModelSync(model, device, config) throws when config value is not a string', () => {
    assert.throws(
      () => core.compileModelSync(model, 'CPU', {"PERFORMANCE_HINT":tput}),
        /Cannot convert Napi::Value to ov::Any/
    );
  });

} );

describe('Core.compileModel()', () => {
    const tput = {'PERFORMANCE_HINT': 'THROUGHPUT'};
    
    it('compileModel(model:Model, deviceName: string, config: {}) ', () => {
      core.compileModel(model, 'CPU', tput).then(cm => {
        assert.deepStrictEqual(cm.output(0).shape, [1, 10]);
      });
      
    });
    
    it('compileModel(model:model_path, deviceName: string, config: {}) ', () => {
      core.compileModel(testXml, 'CPU', tput).then(cm => {
        assert.equal(cm.inputs.length, 1);
      })
      
    });
  
    it('compileModel(model:model_path, deviceName: string) ', () => {
      core.compileModel(testXml, 'CPU').then(cm => {
        assert.deepStrictEqual(cm.output(0).shape, [1, 10]);
      });
      
    });
  
    it('compileModel(model, device, config) throws when config is a string', () => {
      assert.throws(
        () => core.compileModel(model, 'CPU', 'string').then(),
        /Cannot convert Napi::Value to std::map<std::string, ov::Any>/
      );
    });
  
    it('compileModel(model, device, config) throws when config value is not a string', () => {
      assert.throws(
        () => core.compileModel(model, 'CPU', {"PERFORMANCE_HINT":tput}).then(),
          /Cannot convert Napi::Value to ov::Any/
      );
    });
  
  } );
=======
const compiledModel = core.compileModel(model, 'CPU');
const modelLike = [[model],
  [compiledModel]];
>>>>>>> a40ebefe

describe('Output class', () => {

  modelLike.forEach( ([obj]) => {
    it('Output getters and properties', () => {
      assert.strictEqual(typeof obj.output(), 'object');
      assert.strictEqual(obj.outputs.length, 1);
      // tests for an obj with one output
      assert.strictEqual(obj.output().toString(), 'fc_out');
      assert.strictEqual(obj.output(0).toString(), 'fc_out');
      assert.strictEqual(obj.output('fc_out').toString(), 'fc_out');
      assert.deepStrictEqual(obj.output(0).shape, [1, 10]);
      assert.deepStrictEqual(obj.output(0).getShape(), [1, 10]);
      assert.strictEqual(obj.output().getAnyName(), 'fc_out');
      assert.strictEqual(obj.output().anyName, 'fc_out');
    });
  });

});

describe('Input class for ov::Input<const ov::Node>', () => {
  modelLike.forEach( ([obj]) => {
    it('input() is typeof object', () => {
      assert.strictEqual(typeof obj.input(), 'object');
    });

    it('inputs property', () => {
      assert.strictEqual(obj.inputs.length, 1);
    });

    it('input().toString()', () => {
      assert.strictEqual(obj.input().toString(), 'data');
    });

    it('input(idx: number).ToString() method', () => {
      assert.strictEqual(obj.input(0).toString(), 'data');
    });

    it('input(tensorName: string).ToString() method', () => {
      assert.strictEqual(obj.input('data').toString(), 'data');
    });

    it('input().getAnyName() and anyName', () => {
      assert.strictEqual(obj.input().getAnyName(), 'data');
      assert.strictEqual(obj.input().anyName, 'data');
    });

    it('input(idx).shape property with dimensions', () => {
      assert.deepStrictEqual(obj.input(0).shape, [1, 3, 32, 32]);
      assert.deepStrictEqual(obj.input(0).getShape(), [1, 3, 32, 32]);
    });
  });

});<|MERGE_RESOLUTION|>--- conflicted
+++ resolved
@@ -10,8 +10,9 @@
 let testXml = getModelPath();
 const core = new ov.Core();
 const model = core.readModelSync(testXml);
-<<<<<<< HEAD
 const compiledModel = core.compileModelSync(model, 'CPU');
+const modelLike = [[model],
+  [compiledModel]];
 
 describe('Core.compileModelSync()', () => {
   const tput = {'PERFORMANCE_HINT': 'THROUGHPUT'};
@@ -86,11 +87,6 @@
     });
   
   } );
-=======
-const compiledModel = core.compileModel(model, 'CPU');
-const modelLike = [[model],
-  [compiledModel]];
->>>>>>> a40ebefe
 
 describe('Output class', () => {
 
