// -*- coding: utf-8 -*-
// Copyright (C) 2018-2024 Intel Corporation
// SPDX-License-Identifier: Apache-2.0

const fs = require('node:fs');
const { addon: ov } = require('..');
const assert = require('assert');
const { describe, it } = require('node:test');
const { getModelPath } = require('./utils.js');

const { xml: modelPath, bin: weightsPath } = getModelPath();
const modelFile = fs.readFileSync(modelPath);
const weightsFile = fs.readFileSync(weightsPath);

const core = new ov.Core();

describe('Core.readModeSync', () => {
  it('readModeSync(xmlPath) ', () => {
    const model = core.readModelSync(modelPath);
    assert.ok(model instanceof ov.Model);
    assert.equal(model.inputs.length, 1);
  });

  it('readModeSync(xmlPath, weightsPath) ', () => {
    const model = core.readModelSync(modelPath, weightsPath);
    assert.ok(model instanceof ov.Model);
    assert.equal(model.inputs.length, 1);
  });

  it('readModeSync throws', () => {
    assert.throws(
      () => core.readModelSync(core),
<<<<<<< HEAD
      /'readModelSync' method called with incorrect parameters./
=======
      /Method 'readModelSync' called with incorrect parameters./,
>>>>>>> 248126e5
    )
  });

  it('readModeSync(modelUint8ArrayBuffer, weightsUint8ArrayBuffer) ', () => {
    const model = core.readModelSync(
      new Uint8Array(modelFile.buffer),
      new Uint8Array(weightsFile.buffer),
    );
    assert.ok(model instanceof ov.Model);
    assert.equal(model.inputs.length, 1);
  });
});

describe('Core.readModel', () => {
  it('readModel(xmlPath) ', async () => {
    const model = await core.readModel(modelPath);
    assert.equal(model.inputs.length, 1);
  });

  it('readModel(xmlPath, weightsPath) ', async () => {
    const model = await core.readModel(modelPath, weightsPath);
    assert.equal(model.inputs.length, 1);
  });

  it('readMode(modelUint8ArrayBuffer, weightsUint8ArrayBuffer) ', async () => {
    const model = await core.readModel(
      new Uint8Array(modelFile.buffer),
      new Uint8Array(weightsFile.buffer),
    );
    assert.equal(model.inputs.length, 1);
  });
});<|MERGE_RESOLUTION|>--- conflicted
+++ resolved
@@ -30,11 +30,7 @@
   it('readModeSync throws', () => {
     assert.throws(
       () => core.readModelSync(core),
-<<<<<<< HEAD
-      /'readModelSync' method called with incorrect parameters./
-=======
-      /Method 'readModelSync' called with incorrect parameters./,
->>>>>>> 248126e5
+      /'readModelSync' method called with incorrect parameters./,
     )
   });
 
