--- conflicted
+++ resolved
@@ -123,15 +123,9 @@
     },
   };
   /**
-<<<<<<< HEAD
    * Asynchronously imports a previously exported compiled model.
-   * @param modelStream The input stream that contains a model, previously exported
-   * with the {@link CompiledModel.exportModelSync} method.
-=======
-   * It imports a previously exported compiled model.
    * @param modelStream The input stream that contains a model,
    * previously exported with the {@link CompiledModel.exportModelSync} method.
->>>>>>> d7b45df1
    * @param device The name of a device, for which you import a compiled model.
    * Note, if the device name was not used to compile the original model,
    * an exception is thrown.
