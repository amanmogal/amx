# Copyright (C) 2018-2021 Intel Corporation
# SPDX-License-Identifier: Apache-2.0
#

add_definitions(-DIN_OV_CORE_LIBRARY)

set(OV_CORE_INCLUDE_PATH ${CMAKE_CURRENT_SOURCE_DIR}/include)

if(CMAKE_COMPILER_IS_GNUCXX)
    ie_add_compiler_flags(-Wmissing-declarations)
endif()

file(GLOB_RECURSE LIBRARY_SRC ${CMAKE_CURRENT_SOURCE_DIR}/src/*.cpp
                              ${CMAKE_CURRENT_SOURCE_DIR}/src/*.hpp)
file(GLOB_RECURSE PUBLIC_HEADERS ${CMAKE_CURRENT_SOURCE_DIR}/include/*.hpp)

add_subdirectory(builder)
add_subdirectory(reference)
add_subdirectory(shape_inference)

# WA for Tensor implementation via ie::Blob::Ptr
set(IE_SHARED_SRCS "${CMAKE_CURRENT_SOURCE_DIR}/src/ie_legacy/blob_factory.cpp"
                   "${CMAKE_CURRENT_SOURCE_DIR}/src/ie_legacy/ie_blob_common.cpp"
                   "${CMAKE_CURRENT_SOURCE_DIR}/src/ie_legacy/ie_layouts.cpp"
                   "${CMAKE_CURRENT_SOURCE_DIR}/src/ie_legacy/system_allocator.cpp")
set(MIXED_SRC ${IE_SHARED_SRCS}
    "${CMAKE_CURRENT_SOURCE_DIR}/src/runtime/allocator.cpp"
    "${CMAKE_CURRENT_SOURCE_DIR}/src/runtime/ov_tensor.cpp")

set_property(SOURCE ${MIXED_SRC}
    APPEND PROPERTY INCLUDE_DIRECTORIES
        $<TARGET_PROPERTY:inference_engine_obj,SOURCE_DIR>/src
        $<TARGET_PROPERTY:inference_engine,INTERFACE_INCLUDE_DIRECTORIES>
        $<TARGET_PROPERTY:inference_engine_plugin_api,INTERFACE_INCLUDE_DIRECTORIES>)

set_source_files_properties(${MIXED_SRC}
    PROPERTIES COMPILE_DEFINITIONS IMPLEMENT_INFERENCE_ENGINE_API)

# Create named folders for the sources within the .vcproj
# Empty name lists them directly under the .vcproj

source_group("src" FILES ${LIBRARY_SRC})
source_group("include" FILES ${PUBLIC_HEADERS})

# Create static or shared library depending on BUILD_SHARED_LIBS
add_library(ngraph_obj OBJECT ${LIBRARY_SRC} ${PUBLIC_HEADERS} ${IE_SHARED_SRCS})

target_compile_definitions(ngraph_obj PRIVATE IMPLEMENT_OPENVINO_API)
ie_faster_build(ngraph_obj
    UNITY
    PCH PRIVATE "src/precomp.hpp")

addVersionDefines(src/version.cpp CI_BUILD_NUMBER)

target_link_libraries(ngraph_obj PRIVATE ngraph::builder ngraph::reference openvino::util pugixml::static ov_shape_inference)

ie_mark_target_as_cc(ngraph_obj)

ov_ncc_naming_style(FOR_TARGET ngraph_obj
                    INCLUDE_DIRECTORY "${CMAKE_CURRENT_SOURCE_DIR}/include")

add_clang_format_target(ngraph_clang FOR_TARGETS ngraph_obj)

if(NOT BUILD_SHARED_LIBS)
    target_compile_definitions(ngraph_obj PUBLIC OPENVINO_STATIC_LIBRARY)
endif()

if(CMAKE_CXX_COMPILER_ID STREQUAL "MSVC")
    # ngraph is linked against ngraph_builders, ngraph_reference, ov_shape_inference static libraries
    # which include ngraph headers with dllimport attribute. Linker complains about it
    # but no way to fix this: linking with no attribute defaults to dllexport and we have
    # multiple defitions for ngraph symbols.
    #
    # The possible way is to use object libraries for ngraph_builders, ngraph_reference
    # but it's not convinient since these libraries are exported from build tree
    # and it's better to use them as static libraries in 3rd party projects
    if(BUILD_SHARED_LIBS)
        set(link_type PRIVATE)
    else()
        set(link_type PUBLIC)
    endif()

    target_link_options(ngraph_obj ${link_type} "/IGNORE:4217,4286")
endif()

# some sources are located in ngraph, while headers are in inference_engine_transformations
file(GLOB_RECURSE smart_reshape_srcs ${CMAKE_CURRENT_SOURCE_DIR}/src/pass/smart_reshape/*.cpp)
file(GLOB_RECURSE rt_info_srcs ${CMAKE_CURRENT_SOURCE_DIR}/src/pass/rt_info/*.cpp)
set_source_files_properties("${CMAKE_CURRENT_SOURCE_DIR}/src/pass/convert_precision.cpp"
                            "${CMAKE_CURRENT_SOURCE_DIR}/src/pass/convert_fp32_to_fp16.cpp"
                            "${CMAKE_CURRENT_SOURCE_DIR}/src/pass/fix_rt_info.cpp"
                            "${CMAKE_CURRENT_SOURCE_DIR}/src/pass/init_node_info.cpp"
                            "${CMAKE_CURRENT_SOURCE_DIR}/src/pass/serialize.cpp"
                            "${CMAKE_CURRENT_SOURCE_DIR}/src/op/type_relaxed.cpp"
                            "${CMAKE_CURRENT_SOURCE_DIR}/src/function.cpp" # for SmartReshape
                            ${smart_reshape_srcs} ${rt_info_srcs}
        PROPERTIES INCLUDE_DIRECTORIES $<TARGET_PROPERTY:inference_engine_transformations,INTERFACE_INCLUDE_DIRECTORIES>)

# Defines macro in C++ to load backend plugin
target_include_directories(ngraph_obj PUBLIC $<BUILD_INTERFACE:${OV_CORE_INCLUDE_PATH}>
                                      PRIVATE ${CMAKE_CURRENT_SOURCE_DIR}/src)

add_library(ngraph INTERFACE)
target_link_libraries(ngraph PRIVATE INTERFACE openvino::runtime)
# Add an alias so that library can be used inside the build tree, e.g. when testing
add_library(ngraph::ngraph ALIAS ngraph)
add_library(openvino::core ALIAS ngraph)

target_include_directories(ngraph INTERFACE $<BUILD_INTERFACE:${OV_CORE_INCLUDE_PATH}>)

<<<<<<< HEAD
add_library(ngraph_s STATIC $<TARGET_OBJECTS:ngraph_obj>)
target_include_directories(ngraph_s PUBLIC $<BUILD_INTERFACE:${OV_CORE_INCLUDE_PATH}>)
target_link_libraries(ngraph_s PRIVATE openvino::itt)

# TODO: remove this
=======
set_target_properties(ngraph PROPERTIES EXPORT_NAME core)
export(TARGETS ngraph NAMESPACE openvino::
       APPEND FILE "${CMAKE_BINARY_DIR}/OpenVINOTargets.cmake")

#-----------------------------------------------------------------------------------------------
# Installation logic...
#-----------------------------------------------------------------------------------------------

>>>>>>> 576471cc
install(TARGETS ngraph EXPORT OpenVINOTargets
        RUNTIME DESTINATION ${IE_CPACK_RUNTIME_PATH} COMPONENT core
        ARCHIVE DESTINATION ${IE_CPACK_ARCHIVE_PATH} COMPONENT core
        LIBRARY DESTINATION ${IE_CPACK_LIBRARY_PATH} COMPONENT core
        INCLUDES DESTINATION runtime/include)

export(TARGETS ngraph NAMESPACE openvino::
       APPEND FILE "${CMAKE_BINARY_DIR}/OpenVINOTargets.cmake")
#-----------------------------------------------------------------------------------------------
# Installation logic...
#-----------------------------------------------------------------------------------------------

install(DIRECTORY ${CMAKE_CURRENT_SOURCE_DIR}/include/
        DESTINATION "runtime/include"
<<<<<<< HEAD
        COMPONENT core
=======
        COMPONENT core_dev
>>>>>>> 576471cc
        FILES_MATCHING
            PATTERN "*.hpp"
            PATTERN "*.h")

configure_package_config_file(${OpenVINO_SOURCE_DIR}/cmake/templates/ngraphConfig.cmake.in
    ${CMAKE_CURRENT_BINARY_DIR}/ngraphConfig.cmake
    INSTALL_DESTINATION cmake)

write_basic_package_version_file(${CMAKE_CURRENT_BINARY_DIR}/ngraphConfigVersion.cmake
    VERSION ${IE_VERSION_MAJOR}.${IE_VERSION_MINOR}.${IE_VERSION_PATCH}
    COMPATIBILITY SameMajorVersion)

install(FILES ${CMAKE_CURRENT_BINARY_DIR}/ngraphConfig.cmake
              ${CMAKE_CURRENT_BINARY_DIR}/ngraphConfigVersion.cmake
        DESTINATION "runtime/cmake"
<<<<<<< HEAD
        COMPONENT core)
=======
        COMPONENT core_dev)
>>>>>>> 576471cc
<|MERGE_RESOLUTION|>--- conflicted
+++ resolved
@@ -108,22 +108,11 @@
 
 target_include_directories(ngraph INTERFACE $<BUILD_INTERFACE:${OV_CORE_INCLUDE_PATH}>)
 
-<<<<<<< HEAD
 add_library(ngraph_s STATIC $<TARGET_OBJECTS:ngraph_obj>)
 target_include_directories(ngraph_s PUBLIC $<BUILD_INTERFACE:${OV_CORE_INCLUDE_PATH}>)
 target_link_libraries(ngraph_s PRIVATE openvino::itt)
 
 # TODO: remove this
-=======
-set_target_properties(ngraph PROPERTIES EXPORT_NAME core)
-export(TARGETS ngraph NAMESPACE openvino::
-       APPEND FILE "${CMAKE_BINARY_DIR}/OpenVINOTargets.cmake")
-
-#-----------------------------------------------------------------------------------------------
-# Installation logic...
-#-----------------------------------------------------------------------------------------------
-
->>>>>>> 576471cc
 install(TARGETS ngraph EXPORT OpenVINOTargets
         RUNTIME DESTINATION ${IE_CPACK_RUNTIME_PATH} COMPONENT core
         ARCHIVE DESTINATION ${IE_CPACK_ARCHIVE_PATH} COMPONENT core
@@ -138,11 +127,7 @@
 
 install(DIRECTORY ${CMAKE_CURRENT_SOURCE_DIR}/include/
         DESTINATION "runtime/include"
-<<<<<<< HEAD
-        COMPONENT core
-=======
         COMPONENT core_dev
->>>>>>> 576471cc
         FILES_MATCHING
             PATTERN "*.hpp"
             PATTERN "*.h")
@@ -158,8 +143,4 @@
 install(FILES ${CMAKE_CURRENT_BINARY_DIR}/ngraphConfig.cmake
               ${CMAKE_CURRENT_BINARY_DIR}/ngraphConfigVersion.cmake
         DESTINATION "runtime/cmake"
-<<<<<<< HEAD
-        COMPONENT core)
-=======
-        COMPONENT core_dev)
->>>>>>> 576471cc
+        COMPONENT core_dev)