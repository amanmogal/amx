# Copyright (C) 2018-2022 Intel Corporation
# SPDX-License-Identifier: Apache-2.0
#

if(ENABLE_LTO)
    set(CMAKE_INTERPROCEDURAL_OPTIMIZATION_RELEASE ON)
endif()

add_definitions(-DIN_OV_CORE_LIBRARY)

set(OV_CORE_INCLUDE_PATH ${CMAKE_CURRENT_SOURCE_DIR}/include)

if(CMAKE_COMPILER_IS_GNUCXX)
    ie_add_compiler_flags(-Wmissing-declarations)
endif()

file(GLOB_RECURSE LIBRARY_SRC ${CMAKE_CURRENT_SOURCE_DIR}/src/*.cpp
                              ${CMAKE_CURRENT_SOURCE_DIR}/src/*.hpp)
file(GLOB_RECURSE PUBLIC_HEADERS ${CMAKE_CURRENT_SOURCE_DIR}/include/*.hpp)

add_subdirectory(builder)
add_subdirectory(reference)
add_subdirectory(shape_inference)

set(MIXED_SRC
    "${CMAKE_CURRENT_SOURCE_DIR}/src/runtime/allocator.cpp"
    "${CMAKE_CURRENT_SOURCE_DIR}/src/runtime/ov_tensor.cpp")

set_property(SOURCE ${MIXED_SRC}
    APPEND PROPERTY INCLUDE_DIRECTORIES
        $<TARGET_PROPERTY:inference_engine_obj,SOURCE_DIR>/src
        $<TARGET_PROPERTY:inference_engine_plugin_api,INTERFACE_INCLUDE_DIRECTORIES>)

# Create named folders for the sources within the .vcproj
# Empty name lists them directly under the .vcproj

source_group("src" FILES ${LIBRARY_SRC})
source_group("include" FILES ${PUBLIC_HEADERS})

# Create ov_core_dev library
add_library(ov_core_dev INTERFACE)
target_include_directories(ov_core_dev INTERFACE $<BUILD_INTERFACE:${OpenVINO_SOURCE_DIR}/src/core/dev_api>)

# Create static or shared library depending on BUILD_SHARED_LIBS
add_library(ngraph_obj OBJECT ${LIBRARY_SRC} ${PUBLIC_HEADERS})

target_compile_definitions(ngraph_obj PRIVATE IMPLEMENT_OPENVINO_API)

ie_faster_build(ngraph_obj
    UNITY
    PCH PRIVATE "src/precomp.hpp")

addVersionDefines(src/version.cpp CI_BUILD_NUMBER)

target_link_libraries(ngraph_obj PRIVATE ngraph::builder ngraph::reference openvino::util pugixml::static ov_shape_inference ov_core_dev)

ie_mark_target_as_cc(ngraph_obj)

ov_ncc_naming_style(FOR_TARGET ngraph_obj
                    SOURCE_DIRECTORY "${CMAKE_CURRENT_SOURCE_DIR}/include")

add_clang_format_target(ngraph_clang FOR_TARGETS ngraph_obj)

if(NOT BUILD_SHARED_LIBS)
    target_compile_definitions(ngraph_obj PUBLIC OPENVINO_STATIC_LIBRARY)
endif()

if(CMAKE_CXX_COMPILER_ID STREQUAL "MSVC")
    # ngraph is linked against ngraph_builders, ngraph_reference, ov_shape_inference static libraries
    # which include ngraph headers with dllimport attribute. Linker complains about it
    # but no way to fix this: linking with no attribute defaults to dllexport and we have
    # multiple defitions for ngraph symbols.
    #
    # The possible way is to use object libraries for ngraph_builders, ngraph_reference
    # but it's not convinient since these libraries are exported from build tree
    # and it's better to use them as static libraries in 3rd party projects
    if(BUILD_SHARED_LIBS)
        set(link_type PRIVATE)
    else()
        set(link_type PUBLIC)
    endif()

    target_link_options(ngraph_obj ${link_type} "/IGNORE:4217,4286")
endif()

# some sources are located in ngraph, while headers are in inference_engine_transformations
file(GLOB_RECURSE smart_reshape_srcs ${CMAKE_CURRENT_SOURCE_DIR}/src/pass/smart_reshape/*.cpp)
file(GLOB_RECURSE rt_info_srcs ${CMAKE_CURRENT_SOURCE_DIR}/src/pass/rt_info/*.cpp)
set_source_files_properties("${CMAKE_CURRENT_SOURCE_DIR}/src/pass/convert_precision.cpp"
                            "${CMAKE_CURRENT_SOURCE_DIR}/src/pass/convert_fp32_to_fp16.cpp"
                            "${CMAKE_CURRENT_SOURCE_DIR}/src/pass/fix_rt_info.cpp"
                            "${CMAKE_CURRENT_SOURCE_DIR}/src/pass/init_node_info.cpp"
                            "${CMAKE_CURRENT_SOURCE_DIR}/src/pass/serialize.cpp"
                            "${CMAKE_CURRENT_SOURCE_DIR}/src/op/type_relaxed.cpp"
                            "${CMAKE_CURRENT_SOURCE_DIR}/src/preprocess/preprocess_steps_impl.cpp"
                            "${CMAKE_CURRENT_SOURCE_DIR}/src/model.cpp" # for SmartReshape
                            ${smart_reshape_srcs} ${rt_info_srcs}
        PROPERTIES INCLUDE_DIRECTORIES $<TARGET_PROPERTY:inference_engine_transformations,INTERFACE_INCLUDE_DIRECTORIES>)

# Defines macro in C++ to load backend plugin
target_include_directories(ngraph_obj PUBLIC $<BUILD_INTERFACE:${OV_CORE_INCLUDE_PATH}>
                                      PRIVATE ${CMAKE_CURRENT_SOURCE_DIR}/src)

add_library(ngraph INTERFACE)
target_link_libraries(ngraph INTERFACE openvino::runtime)
# Add an alias so that library can be used inside the build tree, e.g. when testing
add_library(ngraph::ngraph ALIAS ngraph)
add_library(openvino::core ALIAS ngraph)

target_include_directories(ngraph INTERFACE $<BUILD_INTERFACE:${OV_CORE_INCLUDE_PATH}>)

#-----------------------------------------------------------------------------------------------
# Installation logic...
#-----------------------------------------------------------------------------------------------

install(DIRECTORY ${CMAKE_CURRENT_SOURCE_DIR}/include/
        DESTINATION ${OV_CPACK_INCLUDEDIR}
        COMPONENT core_dev
        FILES_MATCHING
            PATTERN "*.hpp"
            PATTERN "*.h")

configure_package_config_file(${OpenVINO_SOURCE_DIR}/cmake/templates/ngraphConfig.cmake.in
<<<<<<< HEAD
    ${CMAKE_CURRENT_BINARY_DIR}/ngraphConfig.cmake
    INSTALL_DESTINATION ${OV_CPACK_NGRAPH_CMAKEDIR})

write_basic_package_version_file(${CMAKE_CURRENT_BINARY_DIR}/ngraphConfigVersion.cmake
    VERSION ${OpenVINO_VERSION_MAJOR}.${OpenVINO_VERSION_MINOR}.${OpenVINO_VERSION_PATCH}
    COMPATIBILITY SameMajorVersion)

install(FILES ${CMAKE_CURRENT_BINARY_DIR}/ngraphConfig.cmake
              ${CMAKE_CURRENT_BINARY_DIR}/ngraphConfigVersion.cmake
        DESTINATION ${OV_CPACK_NGRAPH_CMAKEDIR}
=======
    ${CMAKE_BINARY_DIR}/ngraphConfig.cmake
    INSTALL_DESTINATION cmake)

write_basic_package_version_file(${CMAKE_BINARY_DIR}/ngraphConfigVersion.cmake
    VERSION ${IE_VERSION_MAJOR}.${IE_VERSION_MINOR}.${IE_VERSION_PATCH}
    COMPATIBILITY SameMajorVersion)

install(FILES ${CMAKE_BINARY_DIR}/ngraphConfig.cmake
              ${CMAKE_BINARY_DIR}/ngraphConfigVersion.cmake
        DESTINATION "runtime/cmake"
>>>>>>> e3098ece
        COMPONENT core_dev)<|MERGE_RESOLUTION|>--- conflicted
+++ resolved
@@ -115,33 +115,20 @@
 
 install(DIRECTORY ${CMAKE_CURRENT_SOURCE_DIR}/include/
         DESTINATION ${OV_CPACK_INCLUDEDIR}
-        COMPONENT core_dev
+        COMPONENT ${OV_CPACK_COMP_CORE_DEV}
         FILES_MATCHING
             PATTERN "*.hpp"
             PATTERN "*.h")
 
 configure_package_config_file(${OpenVINO_SOURCE_DIR}/cmake/templates/ngraphConfig.cmake.in
-<<<<<<< HEAD
-    ${CMAKE_CURRENT_BINARY_DIR}/ngraphConfig.cmake
+    ${CMAKE_BINARY_DIR}/ngraphConfig.cmake
     INSTALL_DESTINATION ${OV_CPACK_NGRAPH_CMAKEDIR})
 
-write_basic_package_version_file(${CMAKE_CURRENT_BINARY_DIR}/ngraphConfigVersion.cmake
+write_basic_package_version_file(${CMAKE_BINARY_DIR}/ngraphConfigVersion.cmake
     VERSION ${OpenVINO_VERSION_MAJOR}.${OpenVINO_VERSION_MINOR}.${OpenVINO_VERSION_PATCH}
-    COMPATIBILITY SameMajorVersion)
-
-install(FILES ${CMAKE_CURRENT_BINARY_DIR}/ngraphConfig.cmake
-              ${CMAKE_CURRENT_BINARY_DIR}/ngraphConfigVersion.cmake
-        DESTINATION ${OV_CPACK_NGRAPH_CMAKEDIR}
-=======
-    ${CMAKE_BINARY_DIR}/ngraphConfig.cmake
-    INSTALL_DESTINATION cmake)
-
-write_basic_package_version_file(${CMAKE_BINARY_DIR}/ngraphConfigVersion.cmake
-    VERSION ${IE_VERSION_MAJOR}.${IE_VERSION_MINOR}.${IE_VERSION_PATCH}
     COMPATIBILITY SameMajorVersion)
 
 install(FILES ${CMAKE_BINARY_DIR}/ngraphConfig.cmake
               ${CMAKE_BINARY_DIR}/ngraphConfigVersion.cmake
-        DESTINATION "runtime/cmake"
->>>>>>> e3098ece
-        COMPONENT core_dev)+        DESTINATION ${OV_CPACK_NGRAPH_CMAKEDIR}
+        COMPONENT ${OV_CPACK_COMP_CORE_DEV})