# Copyright (C) 2018-2021 Intel Corporation
# SPDX-License-Identifier: Apache-2.0
#

add_definitions(-DIN_OV_CORE_LIBRARY)

set(OV_CORE_INCLUDE_PATH ${CMAKE_CURRENT_SOURCE_DIR}/include)

if(CMAKE_COMPILER_IS_GNUCXX)
    ie_add_compiler_flags(-Wmissing-declarations)
endif()

file(GLOB_RECURSE LIBRARY_SRC ${CMAKE_CURRENT_SOURCE_DIR}/src/*.cpp
                              ${CMAKE_CURRENT_SOURCE_DIR}/src/*.hpp)
file(GLOB_RECURSE PUBLIC_HEADERS ${CMAKE_CURRENT_SOURCE_DIR}/include/*.hpp)

add_subdirectory(builder)
add_subdirectory(reference)
add_subdirectory(shape_inference)

# WA for Tensor implementation via ie::Blob::Ptr
set(IE_SHARED_SRCS "${CMAKE_CURRENT_SOURCE_DIR}/src/ie_legacy/blob_factory.cpp"
                   "${CMAKE_CURRENT_SOURCE_DIR}/src/ie_legacy/ie_blob_common.cpp"
                   "${CMAKE_CURRENT_SOURCE_DIR}/src/ie_legacy/ie_layouts.cpp"
                   "${CMAKE_CURRENT_SOURCE_DIR}/src/ie_legacy/system_allocator.cpp")
set(MIXED_SRC ${IE_SHARED_SRCS}
    "${CMAKE_CURRENT_SOURCE_DIR}/src/runtime/allocator.cpp"
    "${CMAKE_CURRENT_SOURCE_DIR}/src/runtime/ov_tensor.cpp")

set_property(SOURCE ${MIXED_SRC}
    APPEND PROPERTY INCLUDE_DIRECTORIES
        $<TARGET_PROPERTY:inference_engine,SOURCE_DIR>/src
        $<TARGET_PROPERTY:inference_engine,INTERFACE_INCLUDE_DIRECTORIES>
        $<TARGET_PROPERTY:inference_engine_plugin_api,INTERFACE_INCLUDE_DIRECTORIES>)

set_source_files_properties(${MIXED_SRC}
    PROPERTIES COMPILE_DEFINITIONS IMPLEMENT_INFERENCE_ENGINE_API)

# Create named folders for the sources within the .vcproj
# Empty name lists them directly under the .vcproj

source_group("src" FILES ${LIBRARY_SRC})
source_group("include" FILES ${PUBLIC_HEADERS})

# Create static or shared library depending on BUILD_SHARED_LIBS
add_library(ngraph ${LIBRARY_SRC} ${PUBLIC_HEADERS} ${IE_SHARED_SRCS})


ie_faster_build(ngraph
    UNITY
    PCH PRIVATE "src/precomp.hpp")

ie_add_api_validator_post_build_step(TARGET ngraph)

ie_add_vs_version_file(NAME ngraph
                       FILEDESCRIPTION "nGraph library")

addVersionDefines(src/version.cpp CI_BUILD_NUMBER)

target_link_libraries(ngraph PRIVATE ngraph::builder ngraph::reference openvino::util pugixml::static ov_shape_inference)

ie_mark_target_as_cc(ngraph)

ov_ncc_naming_style(FOR_TARGET ngraph
                    INCLUDE_DIRECTORY "${CMAKE_CURRENT_SOURCE_DIR}/include")

add_clang_format_target(ngraph_clang FOR_TARGETS ngraph)

if(NOT BUILD_SHARED_LIBS)
    target_compile_definitions(ngraph PUBLIC OPENVINO_STATIC_LIBRARY)
endif()

if(CMAKE_CXX_COMPILER_ID STREQUAL "MSVC")
    # ngraph is linked against ngraph_builders, ngraph_reference, ov_shape_inference static libraries
    # which include ngraph headers with dllimport attribute. Linker complains about it
    # but no way to fix this: linking with no attribute defaults to dllexport and we have
    # multiple defitions for ngraph symbols.
    #
    # The possible way is to use object libraries for ngraph_builders, ngraph_reference
    # but it's not convinient since these libraries are exported from build tree
    # and it's better to use them as static libraries in 3rd party projects
    if(BUILD_SHARED_LIBS)
        set(link_type PRIVATE)
    else()
        set(link_type PUBLIC)
    endif()

    target_link_options(ngraph ${link_type} "/IGNORE:4217,4286")
endif()

# some sources are located in ngraph, while headers are in inference_engine_transformations
file(GLOB_RECURSE smart_reshape_srcs ${CMAKE_CURRENT_SOURCE_DIR}/src/pass/smart_reshape/*.cpp)
file(GLOB_RECURSE rt_info_srcs ${CMAKE_CURRENT_SOURCE_DIR}/src/pass/rt_info/*.cpp)
set_source_files_properties("${CMAKE_CURRENT_SOURCE_DIR}/src/pass/convert_precision.cpp"
                            "${CMAKE_CURRENT_SOURCE_DIR}/src/pass/convert_fp32_to_fp16.cpp"
                            "${CMAKE_CURRENT_SOURCE_DIR}/src/pass/fix_rt_info.cpp"
                            "${CMAKE_CURRENT_SOURCE_DIR}/src/pass/init_node_info.cpp"
                            "${CMAKE_CURRENT_SOURCE_DIR}/src/pass/serialize.cpp"
                            "${CMAKE_CURRENT_SOURCE_DIR}/src/op/type_relaxed.cpp"
                            "${CMAKE_CURRENT_SOURCE_DIR}/src/model.cpp" # for SmartReshape
                            ${smart_reshape_srcs} ${rt_info_srcs}
        PROPERTIES INCLUDE_DIRECTORIES $<TARGET_PROPERTY:inference_engine_transformations,INTERFACE_INCLUDE_DIRECTORIES>)

# Defines macro in C++ to load backend plugin
target_include_directories(ngraph PUBLIC $<BUILD_INTERFACE:${OV_CORE_INCLUDE_PATH}>
                                  PRIVATE ${CMAKE_CURRENT_SOURCE_DIR}/src)

# Add an alias so that library can be used inside the build tree, e.g. when testing
add_library(ngraph::ngraph ALIAS ngraph)
add_library(openvino::core ALIAS ngraph)

target_link_libraries(ngraph PRIVATE ${CMAKE_DL_LIBS})

#-----------------------------------------------------------------------------------------------
# Export for build tree
#-----------------------------------------------------------------------------------------------

set_target_properties(ngraph PROPERTIES EXPORT_NAME core
                                        SOVERSION 2022.1.1)
export(TARGETS ngraph NAMESPACE openvino::
       APPEND FILE "${CMAKE_BINARY_DIR}/OpenVINOTargets.cmake")

#-----------------------------------------------------------------------------------------------
# Installation logic...
#-----------------------------------------------------------------------------------------------

install(TARGETS ngraph EXPORT OpenVINOTargets
        RUNTIME DESTINATION ${IE_CPACK_RUNTIME_PATH} COMPONENT core
        ARCHIVE DESTINATION ${IE_CPACK_ARCHIVE_PATH} COMPONENT core
        LIBRARY DESTINATION ${IE_CPACK_LIBRARY_PATH} COMPONENT core
<<<<<<< HEAD
        NAMELINK_COMPONENT core_dev
        INCLUDES DESTINATION include)

install(DIRECTORY ${CMAKE_CURRENT_SOURCE_DIR}/include/
        DESTINATION include
=======
        INCLUDES DESTINATION runtime/include)

install(DIRECTORY ${CMAKE_CURRENT_SOURCE_DIR}/include/
        DESTINATION "runtime/include"
>>>>>>> 0c68574a
        COMPONENT core_dev
        FILES_MATCHING
            PATTERN "*.hpp"
            PATTERN "*.h")

configure_package_config_file(${OpenVINO_SOURCE_DIR}/cmake/templates/ngraphConfig.cmake.in
    ${CMAKE_CURRENT_BINARY_DIR}/ngraphConfig.cmake
    INSTALL_DESTINATION ${IE_CPACK_LIBRARY_PATH}/openvino/cmake)

write_basic_package_version_file(${CMAKE_CURRENT_BINARY_DIR}/ngraphConfigVersion.cmake
    VERSION ${IE_VERSION_MAJOR}.${IE_VERSION_MINOR}.${IE_VERSION_PATCH}
    COMPATIBILITY SameMajorVersion)

install(FILES ${CMAKE_CURRENT_BINARY_DIR}/ngraphConfig.cmake
              ${CMAKE_CURRENT_BINARY_DIR}/ngraphConfigVersion.cmake
<<<<<<< HEAD
        DESTINATION ${IE_CPACK_LIBRARY_PATH}/openvino/cmake
=======
        DESTINATION "runtime/cmake"
>>>>>>> 0c68574a
        COMPONENT core_dev)<|MERGE_RESOLUTION|>--- conflicted
+++ resolved
@@ -128,18 +128,11 @@
         RUNTIME DESTINATION ${IE_CPACK_RUNTIME_PATH} COMPONENT core
         ARCHIVE DESTINATION ${IE_CPACK_ARCHIVE_PATH} COMPONENT core
         LIBRARY DESTINATION ${IE_CPACK_LIBRARY_PATH} COMPONENT core
-<<<<<<< HEAD
         NAMELINK_COMPONENT core_dev
         INCLUDES DESTINATION include)
 
 install(DIRECTORY ${CMAKE_CURRENT_SOURCE_DIR}/include/
         DESTINATION include
-=======
-        INCLUDES DESTINATION runtime/include)
-
-install(DIRECTORY ${CMAKE_CURRENT_SOURCE_DIR}/include/
-        DESTINATION "runtime/include"
->>>>>>> 0c68574a
         COMPONENT core_dev
         FILES_MATCHING
             PATTERN "*.hpp"
@@ -155,9 +148,5 @@
 
 install(FILES ${CMAKE_CURRENT_BINARY_DIR}/ngraphConfig.cmake
               ${CMAKE_CURRENT_BINARY_DIR}/ngraphConfigVersion.cmake
-<<<<<<< HEAD
         DESTINATION ${IE_CPACK_LIBRARY_PATH}/openvino/cmake
-=======
-        DESTINATION "runtime/cmake"
->>>>>>> 0c68574a
         COMPONENT core_dev)