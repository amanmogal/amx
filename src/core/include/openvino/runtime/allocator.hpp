// Copyright (C) 2018-2022 Intel Corporation
// SPDX-License-Identifier: Apache-2.0
//

/**
 * @brief A header file that provides Allocator interface
 *
 * @file openvino/runtime/allocator.hpp
 */
#pragma once

#include <cstddef>
#include <memory>

#include "openvino/core/any.hpp"
#include "openvino/core/core_visibility.hpp"
#include "openvino/core/deprecated.hpp"

namespace ov {

/**
 * @interface AllocatorImpl
 * @brief Tries to act like [std::pmr::memory_resource](https://en.cppreference.com/w/cpp/memory/memory_resource)
 */
struct OPENVINO_DEPRECATED(
    "Do not inherit from AllocatorImpl. Pass std::pmr::memory_resource like object directly to ov::Allocator")
    AllocatorImpl : public std::enable_shared_from_this<AllocatorImpl> {
    /**
     * @brief A smart pointer containing AllocatorImpl object
     */
    using Ptr = std::shared_ptr<AllocatorImpl>;

    /**
     * @brief Allocates memory
     *
     * @param bytes The size in bytes at least to allocate
     * @param alignment The alignment of storage
     * @return Handle to the allocated resource
     * @throw Exception if specified size and alignment is not supported
     */
    virtual void* allocate(const size_t bytes, const size_t alignment = alignof(max_align_t)) = 0;

    /**
     * @brief Releases the handle and all associated memory resources which invalidates the handle.
     * @param handle The handle to free
     * @param bytes The size in bytes that was passed into allocate() method
     * @param alignment The alignment of storage that was passed into allocate() method
     */
    virtual void deallocate(void* handle, const size_t bytes, size_t alignment = alignof(max_align_t)) = 0;

    /**
     * @brief Compares with other AllocatorImpl
     * @param other Other instance of allocator
     * @return `true` if and only if memory allocated from one AllocatorImpl can be deallocated from the other and vice
     * versa
     */
    virtual bool is_equal(const AllocatorImpl& other) const = 0;

protected:
    ~AllocatorImpl() = default;
};

class Tensor;

/**
 * @brief Wraps allocator implementation to provide safe way to store allocater loaded from shared library
 *        And constructs default based on `new` `delete` c++ calls allocator if created without parameters
 *        Accepts any [std::pmr::memory_resource](https://en.cppreference.com/w/cpp/memory/memory_resource) like
 * allocator
 */
class OPENVINO_API Allocator {
    /**
     * @brief Constructs Tensor from the initialized std::shared_ptr
     * @param other Initialized allocator
     * @param so Plugin to use. This is required to ensure that Allocator can work properly even if plugin object is
     * destroyed.
     */
    Allocator(const Allocator& other, const std::shared_ptr<void>& so);

    friend class ::ov::Tensor;
<<<<<<< HEAD

=======
>>>>>>> f6f87ee7
    struct Base : public std::enable_shared_from_this<Base> {
        using Ptr = std::shared_ptr<Base>;
        virtual void* addressof() = 0;
        const void* addressof() const {
            return const_cast<Base*>(this)->addressof();
        }
        virtual const std::type_info& type_info() const = 0;
        virtual void* allocate(const size_t bytes, const size_t alignment = alignof(max_align_t)) = 0;
        virtual void deallocate(void* handle, const size_t bytes, size_t alignment = alignof(max_align_t)) = 0;
        virtual bool is_equal(const Base& other) const = 0;

    protected:
        ~Base() = default;
    };

<<<<<<< HEAD
    template <class A, typename = void>
    struct Impl;

    OPENVINO_SUPPRESS_DEPRECATED_START
    template <typename A>
    struct Impl<A, typename std::enable_if<std::is_convertible<A, AllocatorImpl::Ptr>::value>::type> : public Base {
        template <typename... Args>
        Impl(Args&&... args) : a(std::forward<Args>(args)...) {}
        void* addressof() override {
            return &a;
        }
        const std::type_info& type_info() const override {
            return typeid(a);
        }
        void* allocate(const size_t bytes, const size_t alignment = alignof(max_align_t)) override {
            return a->allocate(bytes, alignment);
        };
        void deallocate(void* handle, const size_t bytes, size_t alignment = alignof(max_align_t)) override {
            a->deallocate(handle, bytes, alignment);
        }
        bool is_equal(const Base& other) const override {
            if (util::equal(type_info(), other.type_info())) {
                return a->is_equal(*(static_cast<const A*>(other.addressof())->get()));
            }
            return false;
        }
        A a;
    };

    template <typename A>
    struct Impl<A, typename std::enable_if<!std::is_convertible<A, AllocatorImpl::Ptr>::value>::type> : public Base {
        template <typename... Args>
        Impl(Args&&... args) : a(std::forward<Args>(args)...) {}
=======
    template <typename A>
    struct Impl : public Base {
        template <typename... Args>
        explicit Impl(Args&&... args) : a(std::forward<Args>(args)...) {}
>>>>>>> f6f87ee7
        void* addressof() override {
            return &a;
        }
        const std::type_info& type_info() const override {
            return typeid(a);
        }
        void* allocate(const size_t bytes, const size_t alignment = alignof(max_align_t)) override {
            return a.allocate(bytes, alignment);
<<<<<<< HEAD
        };
=======
        }
>>>>>>> f6f87ee7
        void deallocate(void* handle, const size_t bytes, size_t alignment = alignof(max_align_t)) override {
            a.deallocate(handle, bytes, alignment);
        }
        bool is_equal(const Base& other) const override {
            if (util::equal(type_info(), other.type_info())) {
                return a.is_equal(*static_cast<const A*>(other.addressof()));
            }
            return false;
        }
        A a;
    };
<<<<<<< HEAD
    OPENVINO_SUPPRESS_DEPRECATED_END
=======
>>>>>>> f6f87ee7

    Base::Ptr _impl;
    std::shared_ptr<void> _so;

public:
    /**
     * @brief Destructor preserves unloading order of implementation object and reference to library
     */
    ~Allocator();

    /// @brief Default constructor
    Allocator();

    /// @brief Default copy constructor
    /// @param other other Allocator object
    Allocator(const Allocator& other) = default;

    /// @brief Default copy assignment operator
    /// @param other other Allocator object
    /// @return reference to the current object
    Allocator& operator=(const Allocator& other) = default;

    /// @brief Default move constructor
    /// @param other other Allocator object
    Allocator(Allocator&& other) = default;

    /// @brief Default move assignment operator
    /// @param other other Allocator object
    /// @return reference to the current object
    Allocator& operator=(Allocator&& other) = default;

    OPENVINO_SUPPRESS_DEPRECATED_START
    /**
     * @brief Initialize allocator using `ov::AllocatorImpl` interface
     * Deprecated.
     *
     * @param allocator_impl `ov::AllocatorImpl` interface
     */
<<<<<<< HEAD
    Allocator(const ::ov::AllocatorImpl::Ptr& impl);

    template <typename A>
    Allocator(A&& a) : _impl{std::make_shared<Impl<typename std::decay<A>::type>>(std::forward<A>(a))} {}

=======
    Allocator(const AllocatorImpl::Ptr& allocator_impl);

    /**
     * @brief Initialize allocator using any allocator like object
     * @tparam A Type of allocator
     * @param a allocator object
     */
    template <typename A,
              typename std::enable_if<!std::is_convertible<A, AllocatorImpl::Ptr>::value &&
                                          !std::is_same<typename std::decay<A>::type, Allocator>::value &&
                                          !std::is_abstract<typename std::decay<A>::type>::value &&
                                          !std::is_convertible<typename std::decay<A>::type, Base::Ptr>::value,
                                      bool>::type = true>
    Allocator(A&& a) : _impl{std::make_shared<Impl<typename std::decay<A>::type>>(std::forward<A>(a))} {}
    OPENVINO_SUPPRESS_DEPRECATED_END

    /**
     * @brief Creates empty instance of allocator
     */
>>>>>>> f6f87ee7
    Allocator(std::nullptr_t) {}

    /**
     * @brief Allocates memory
     *
     * @param bytes The size in bytes at least to allocate
     * @param alignment The alignment of storage
     * @return Handle to the allocated resource
     * @throw Exception if specified size and alignment is not supported
     */
    void* allocate(const size_t bytes, const size_t alignment = alignof(max_align_t));

    /**
     * @brief Releases the handle and all associated memory resources which invalidates the handle.
     * @param ptr The handle to free
     * @param bytes The size in bytes that was passed into allocate() method
     * @param alignment The alignment of storage that was passed into allocate() method
     */
    void deallocate(void* ptr, const size_t bytes = 0, const size_t alignment = alignof(max_align_t));

    /**
     * @brief Compares with other Allocator
     * @param other Other instance of allocator
     * @return `true` if and only if memory allocated from one Allocator can be deallocated from the other and vice
     * versa
     */
    bool operator==(const Allocator& other) const;

    /**
     * @brief Checks if current Allocator object is not initialized
     * @return `true` if current Allocator object is not initialized, `false` - otherwise
     */
    bool operator!() const noexcept;

    /**
     * @brief Checks if current Allocator object is initialized
     * @return `true` if current Allocator object is initialized, `false` - otherwise
     */
    explicit operator bool() const noexcept;
};

OPENVINO_SUPPRESS_DEPRECATED_START
namespace runtime {
using ov::Allocator;
using ov::AllocatorImpl;
}  // namespace runtime
OPENVINO_SUPPRESS_DEPRECATED_END

}  // namespace ov<|MERGE_RESOLUTION|>--- conflicted
+++ resolved
@@ -78,10 +78,6 @@
     Allocator(const Allocator& other, const std::shared_ptr<void>& so);
 
     friend class ::ov::Tensor;
-<<<<<<< HEAD
-
-=======
->>>>>>> f6f87ee7
     struct Base : public std::enable_shared_from_this<Base> {
         using Ptr = std::shared_ptr<Base>;
         virtual void* addressof() = 0;
@@ -97,46 +93,10 @@
         ~Base() = default;
     };
 
-<<<<<<< HEAD
-    template <class A, typename = void>
-    struct Impl;
-
-    OPENVINO_SUPPRESS_DEPRECATED_START
-    template <typename A>
-    struct Impl<A, typename std::enable_if<std::is_convertible<A, AllocatorImpl::Ptr>::value>::type> : public Base {
-        template <typename... Args>
-        Impl(Args&&... args) : a(std::forward<Args>(args)...) {}
-        void* addressof() override {
-            return &a;
-        }
-        const std::type_info& type_info() const override {
-            return typeid(a);
-        }
-        void* allocate(const size_t bytes, const size_t alignment = alignof(max_align_t)) override {
-            return a->allocate(bytes, alignment);
-        };
-        void deallocate(void* handle, const size_t bytes, size_t alignment = alignof(max_align_t)) override {
-            a->deallocate(handle, bytes, alignment);
-        }
-        bool is_equal(const Base& other) const override {
-            if (util::equal(type_info(), other.type_info())) {
-                return a->is_equal(*(static_cast<const A*>(other.addressof())->get()));
-            }
-            return false;
-        }
-        A a;
-    };
-
-    template <typename A>
-    struct Impl<A, typename std::enable_if<!std::is_convertible<A, AllocatorImpl::Ptr>::value>::type> : public Base {
-        template <typename... Args>
-        Impl(Args&&... args) : a(std::forward<Args>(args)...) {}
-=======
     template <typename A>
     struct Impl : public Base {
         template <typename... Args>
         explicit Impl(Args&&... args) : a(std::forward<Args>(args)...) {}
->>>>>>> f6f87ee7
         void* addressof() override {
             return &a;
         }
@@ -145,11 +105,7 @@
         }
         void* allocate(const size_t bytes, const size_t alignment = alignof(max_align_t)) override {
             return a.allocate(bytes, alignment);
-<<<<<<< HEAD
-        };
-=======
-        }
->>>>>>> f6f87ee7
+        }
         void deallocate(void* handle, const size_t bytes, size_t alignment = alignof(max_align_t)) override {
             a.deallocate(handle, bytes, alignment);
         }
@@ -161,10 +117,6 @@
         }
         A a;
     };
-<<<<<<< HEAD
-    OPENVINO_SUPPRESS_DEPRECATED_END
-=======
->>>>>>> f6f87ee7
 
     Base::Ptr _impl;
     std::shared_ptr<void> _so;
@@ -203,13 +155,6 @@
      *
      * @param allocator_impl `ov::AllocatorImpl` interface
      */
-<<<<<<< HEAD
-    Allocator(const ::ov::AllocatorImpl::Ptr& impl);
-
-    template <typename A>
-    Allocator(A&& a) : _impl{std::make_shared<Impl<typename std::decay<A>::type>>(std::forward<A>(a))} {}
-
-=======
     Allocator(const AllocatorImpl::Ptr& allocator_impl);
 
     /**
@@ -229,7 +174,6 @@
     /**
      * @brief Creates empty instance of allocator
      */
->>>>>>> f6f87ee7
     Allocator(std::nullptr_t) {}
 
     /**
