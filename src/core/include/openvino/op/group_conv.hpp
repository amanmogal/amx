--- conflicted
+++ resolved
@@ -15,11 +15,7 @@
 /// \brief Batched convolution operation, with optional window dilation and stride.
 class OPENVINO_API GroupConvolution : public util::ConvolutionFwdPropBase {
 public:
-<<<<<<< HEAD
-    OPENVINO_OP("GroupConvolution", "opset1", op::util::ConvolutionFwdPropBase, 1);
-=======
-    OPENVINO_OP("GroupConvolution", "opset1", op::Op);
->>>>>>> 448654ea
+    OPENVINO_OP("GroupConvolution", "opset1", op::util::ConvolutionFwdPropBase);
 
     /// \brief Constructs a batched convolution operation.
     GroupConvolution() = default;
@@ -59,11 +55,7 @@
 /// \brief Data batch backprop for batched convolution operation.
 class OPENVINO_API GroupConvolutionBackpropData : public util::ConvolutionBackPropBase {
 public:
-<<<<<<< HEAD
-    OPENVINO_OP("GroupConvolutionBackpropData", "opset1", op::util::ConvolutionBackPropBase, 1);
-=======
-    OPENVINO_OP("GroupConvolutionBackpropData", "opset1", op::Op);
->>>>>>> 448654ea
+    OPENVINO_OP("GroupConvolutionBackpropData", "opset1", op::util::ConvolutionBackPropBase);
 
     /// \brief Constructs a batched-convolution data batch-backprop operation.
     GroupConvolutionBackpropData();
