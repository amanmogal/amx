// Copyright (C) 2018-2023 Intel Corporation
// SPDX-License-Identifier: Apache-2.0
//

#pragma once

#include "openvino/op/util/unary_elementwise_arithmetic.hpp"

namespace ov {
namespace opset1 {
// clang-format off
/// \brief Elementwise sine operation.
///
/// ## Inputs
///
/// |       | Type                              | Description                                     |
/// | ----- | --------------------------------- | ----------------------------------------------- |
/// | `arg` | \f$N[d_1,\dots,d_n]~(n \geq 0)\f$ | A tensor of any shape and numeric element type. |
///
/// ## Output
///
/// | Type                   | Description                                                                          |
/// | ---------------------- | ------------------------------------------------------------------------------------ |
/// | \f$N[d_1,\dots,d_n]\f$ | The tensor \f$T\f$, where \f$T[i_1,\dots,i_n] = \sin(\texttt{arg}[i_1,\dots,i_n])\f$ |
/// \ingroup ov_ops_cpp_api
// clang-format on
class OPENVINO_API Sin : public op::util::UnaryElementwiseArithmetic {
public:
<<<<<<< HEAD
    OPENVINO_OP("Sin", "opset1", op::util::UnaryElementwiseArithmetic);
    BWDCMP_RTTI_DECLARATION;
=======
    OPENVINO_OP("Sin", "opset1", util::UnaryElementwiseArithmetic);
>>>>>>> 141646dd
    /// \brief Constructs a sine operation.
    ///
    /// \param arg Node that produces the input tensor.
    Sin(const Output<Node>& arg);
    Sin() = default;

    bool visit_attributes(AttributeVisitor& visitor) override;
    std::shared_ptr<Node> clone_with_new_inputs(const OutputVector& new_args) const override;
    OPENVINO_SUPPRESS_DEPRECATED_START
    bool evaluate(const HostTensorVector& outputs, const HostTensorVector& inputs) const override;
    OPENVINO_SUPPRESS_DEPRECATED_END
    bool has_evaluate() const override;
};
}  // namespace opset1

namespace op {
namespace v0 {

using ::ov::opset1::Sin;

}
}  // namespace op
}  // namespace ov

#define OPERATION_DEFINED_Sin 1
#include "openvino/opsets/opsets_tbl.hpp"
#undef OPERATION_DEFINED_Sin<|MERGE_RESOLUTION|>--- conflicted
+++ resolved
@@ -26,12 +26,7 @@
 // clang-format on
 class OPENVINO_API Sin : public op::util::UnaryElementwiseArithmetic {
 public:
-<<<<<<< HEAD
     OPENVINO_OP("Sin", "opset1", op::util::UnaryElementwiseArithmetic);
-    BWDCMP_RTTI_DECLARATION;
-=======
-    OPENVINO_OP("Sin", "opset1", util::UnaryElementwiseArithmetic);
->>>>>>> 141646dd
     /// \brief Constructs a sine operation.
     ///
     /// \param arg Node that produces the input tensor.
