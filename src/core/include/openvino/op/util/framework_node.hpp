// Copyright (C) 2018-2022 Intel Corporation
// SPDX-License-Identifier: Apache-2.0
//

#pragma once

#include <vector>

#include "openvino/core/partial_shape.hpp"
#include "openvino/core/strides.hpp"
<<<<<<< HEAD
#include "openvino/op/op.hpp"
=======
>>>>>>> fba025f1
#include "openvino/op/util/multi_subgraph_base.hpp"

namespace ov {
namespace op {
namespace util {

class OPENVINO_API FrameworkNodeAttrs {
public:
    using attrs_t = std::unordered_map<std::string, std::string>;

    void set_opset_name(const std::string& opset_name) {
        m_opset_name = opset_name;
    }

    void set_type_name(const std::string& type_name) {
        m_type_name = type_name;
    }

    const std::string& get_opset_name() const {
        return m_opset_name;
    }

    const std::string& get_type_name() const {
        return m_type_name;
    }

    attrs_t::iterator begin() {
        return m_attrs.begin();
    }

    attrs_t::iterator end() {
        return m_attrs.end();
    }

    attrs_t::const_iterator begin() const {
        return m_attrs.begin();
    }

    attrs_t::const_iterator end() const {
        return m_attrs.end();
    }

    std::string& operator[](const std::string& key) {
        return m_attrs[key];
    }

    std::string at(const std::string& key) const {
        return m_attrs.at(key);
    }

    bool operator==(const FrameworkNodeAttrs& other) const {
        return m_type_name == other.m_type_name && m_opset_name == other.m_opset_name && m_attrs == other.m_attrs;
    }

    attrs_t::const_iterator find(const std::string& key) const {
        return m_attrs.find(key);
    }

private:
    std::string m_type_name;
    std::string m_opset_name;

    std::unordered_map<std::string, std::string> m_attrs;
};

class OPENVINO_API FrameworkNode : public MultiSubGraphOp {
public:
    OPENVINO_OP("FrameworkNode", "util");

    FrameworkNode() = default;

    explicit FrameworkNode(const OutputVector& inputs, size_t output_size = 1, size_t num_subgraphs = 0);

    void validate_and_infer_types() override;

    bool visit_attributes(AttributeVisitor& visitor) override;

    const FrameworkNodeAttrs& get_attrs() const {
        return m_attrs;
    }

    void set_attrs(const FrameworkNodeAttrs& attrs) {
        m_attrs = attrs;
    }

    std::shared_ptr<Node> clone_with_new_inputs(const OutputVector& new_args) const override;

    void cache_output_descriptor();
    void clone_to(FrameworkNode& dst) const;

protected:
    FrameworkNode(const FrameworkNode&);

protected:
    FrameworkNode(const FrameworkNode&);

private:
    void clone_to(FrameworkNode& dst) const;

    std::vector<std::tuple<ov::PartialShape, ov::element::Type>> m_inputs_desc;
    std::vector<std::tuple<ov::PartialShape, ov::element::Type>> m_output_desc;

    FrameworkNodeAttrs m_attrs;
    size_t m_num_bodies;
};
}  // namespace util
}  // namespace op
}  // namespace ov

namespace ov {

template <>
class OPENVINO_API AttributeAdapter<ov::op::util::FrameworkNodeAttrs>
    : public DirectValueAccessor<ov::op::util::FrameworkNodeAttrs> {
public:
    AttributeAdapter(ov::op::util::FrameworkNodeAttrs& value);

    OPENVINO_RTTI("AttributeAdapter<FrameworkNodeAttr>");
};

}  // namespace ov<|MERGE_RESOLUTION|>--- conflicted
+++ resolved
@@ -8,10 +8,6 @@
 
 #include "openvino/core/partial_shape.hpp"
 #include "openvino/core/strides.hpp"
-<<<<<<< HEAD
-#include "openvino/op/op.hpp"
-=======
->>>>>>> fba025f1
 #include "openvino/op/util/multi_subgraph_base.hpp"
 
 namespace ov {
@@ -66,10 +62,6 @@
         return m_type_name == other.m_type_name && m_opset_name == other.m_opset_name && m_attrs == other.m_attrs;
     }
 
-    attrs_t::const_iterator find(const std::string& key) const {
-        return m_attrs.find(key);
-    }
-
 private:
     std::string m_type_name;
     std::string m_opset_name;
@@ -100,10 +92,6 @@
     std::shared_ptr<Node> clone_with_new_inputs(const OutputVector& new_args) const override;
 
     void cache_output_descriptor();
-    void clone_to(FrameworkNode& dst) const;
-
-protected:
-    FrameworkNode(const FrameworkNode&);
 
 protected:
     FrameworkNode(const FrameworkNode&);
