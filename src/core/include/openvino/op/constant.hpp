--- conflicted
+++ resolved
@@ -157,12 +157,9 @@
             fill_data<Type_t::string>(value);
             break;
         case Type_t::f4e2m1:
-<<<<<<< HEAD
+            fill_lp_data<Type_t::f4e2m1>(value);
+            break;
         case Type_t::f8e8m0:
-=======
-            fill_lp_data<Type_t::f4e2m1>(value);
-            break;
->>>>>>> fc86bd9c
         case Type_t::undefined:
         case Type_t::dynamic:
             OPENVINO_THROW("unsupported type");
@@ -722,12 +719,9 @@
             write_buffer<Type_t::string>(source);
             break;
         case Type_t::f4e2m1:
-<<<<<<< HEAD
+            write_lp_buffer<Type_t::f4e2m1>(source);
+            break;
         case Type_t::f8e8m0:
-=======
-            write_lp_buffer<Type_t::f4e2m1>(source);
-            break;
->>>>>>> fc86bd9c
         case Type_t::undefined:
         case Type_t::dynamic:
             OPENVINO_THROW("unsupported type");
