--- conflicted
+++ resolved
@@ -18,11 +18,7 @@
 /// \ingroup ov_ops_cpp_api
 class OPENVINO_API Convolution : public util::ConvolutionFwdPropBase {
 public:
-<<<<<<< HEAD
-    OPENVINO_OP("Convolution", "opset1", op::util::ConvolutionFwdPropBase, 1);
-=======
-    OPENVINO_OP("Convolution", "opset1", op::Op);
->>>>>>> 448654ea
+    OPENVINO_OP("Convolution", "opset1", op::util::ConvolutionFwdPropBase);
 
     /// \brief Constructs a batched convolution operation.
     Convolution() = default;
@@ -63,11 +59,7 @@
 /// \ingroup ov_ops_cpp_api
 class OPENVINO_API ConvolutionBackpropData : public util::ConvolutionBackPropBase {
 public:
-<<<<<<< HEAD
-    OPENVINO_OP("ConvolutionBackpropData", "opset1", op::util::ConvolutionBackPropBase, 1);
-=======
-    OPENVINO_OP("ConvolutionBackpropData", "opset1", op::Op);
->>>>>>> 448654ea
+    OPENVINO_OP("ConvolutionBackpropData", "opset1", op::util::ConvolutionBackPropBase);
 
     /// \brief Constructs a batched-convolution data batch-backprop operation.
     ConvolutionBackpropData() = default;
