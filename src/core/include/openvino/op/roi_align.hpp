// Copyright (C) 2018-2024 Intel Corporation
// SPDX-License-Identifier: Apache-2.0
//

#pragma once

#include "openvino/op/util/roi_align_base.hpp"

namespace ov {
namespace op {
namespace v3 {
/// \brief ROIAlign operation.
///
/// \ingroup ov_ops_cpp_api
class OPENVINO_API ROIAlign : public util::ROIAlignBase {
public:
    OPENVINO_OP("ROIAlign", "opset3", util::ROIAlignBase);
    enum class PoolingMode { AVG, MAX };

    ROIAlign() = default;
    /// \brief Constructs a ROIAlign node matching the ONNX ROIAlign specification
    /// Check util::ROIAlignBase for description of common params.
    ///
    /// \param mode            Method of pooling - 'avg' or 'max'
    ROIAlign(const Output<Node>& input,
             const Output<Node>& rois,
             const Output<Node>& batch_indices,
             const int pooled_h,
             const int pooled_w,
             const int sampling_ratio,
             const float spatial_scale,
             const std::string& mode);

    ROIAlign(const Output<Node>& input,
             const Output<Node>& rois,
             const Output<Node>& batch_indices,
             const int pooled_h,
             const int pooled_w,
             const int sampling_ratio,
             const float spatial_scale,
             const PoolingMode mode);

    void validate_and_infer_types() override;
    bool visit_attributes(AttributeVisitor& visitor) override;
    std::shared_ptr<Node> clone_with_new_inputs(const OutputVector& new_args) const override;

    int get_rois_input_second_dim_size() const override {
        return 4;
    }

    PoolingMode get_mode() const {
        return m_mode;
    }

    void set_mode(const PoolingMode mode) {
        m_mode = mode;
    }

    bool evaluate(TensorVector& outputs, const TensorVector& inputs) const override;
    bool has_evaluate() const override;

private:
    PoolingMode mode_from_string(const std::string& mode) const;

private:
    PoolingMode m_mode;
};
}  // namespace v3

namespace v9 {
class OPENVINO_API ROIAlign : public util::ROIAlignBase {
public:
    OPENVINO_OP("ROIAlign", "opset9", util::ROIAlignBase);
    enum class PoolingMode { AVG, MAX };
    enum class AlignedMode { ASYMMETRIC, HALF_PIXEL_FOR_NN, HALF_PIXEL };

    ROIAlign() = default;
    /// \brief Constructs a ROIAlign operation.
<<<<<<< HEAD
    /// Check util::ROIAlignBase for description of common params.
=======
    /// \param input           Input feature map {N, C, H, W}
    /// \param rois            Regions of interest to pool over
    /// \param batch_indices   Indices of images in the batch matching
    ///                        the number or ROIs
    /// \param pooled_h        Height of the ROI output features
    /// \param pooled_w        Width of the ROI output features
    /// \param sampling_ratio  Number of sampling points used to compute
    ///                        an output element
    /// \param spatial_scale   Spatial scale factor used to translate ROI coordinates
>>>>>>> a1025201
    ///
    /// \param mode            Method of pooling - 'avg' or 'max'
    /// \param aligned_mode    Method of coordinates alignment - 'asymmetric', 'half_pixel_for_nn' or 'half_pixel'
    ROIAlign(const Output<Node>& input,
             const Output<Node>& rois,
             const Output<Node>& batch_indices,
             const int pooled_h,
             const int pooled_w,
             const int sampling_ratio,
             const float spatial_scale,
             const PoolingMode mode,
             const AlignedMode aligned_mode = AlignedMode::ASYMMETRIC);

    void validate_and_infer_types() override;
    bool visit_attributes(AttributeVisitor& visitor) override;
    std::shared_ptr<Node> clone_with_new_inputs(const OutputVector& new_args) const override;

    int get_rois_input_second_dim_size() const override {
        return 4;
    }

    PoolingMode get_mode() const {
        return m_mode;
    }

    void set_mode(const PoolingMode mode) {
        m_mode = mode;
    }

    AlignedMode get_aligned_mode() const {
        return m_aligned_mode;
    }

    void set_aligned_mode(AlignedMode mode) {
        m_aligned_mode = mode;
    }

private:
    PoolingMode mode_from_string(const std::string& mode) const;
    PoolingMode m_mode;
    AlignedMode m_aligned_mode;
};
}  // namespace v9
}  // namespace op

std::ostream& operator<<(std::ostream& s, const op::v3::ROIAlign::PoolingMode& mode);

template <>
class OPENVINO_API AttributeAdapter<op::v3::ROIAlign::PoolingMode>
    : public EnumAttributeAdapterBase<op::v3::ROIAlign::PoolingMode> {
public:
    AttributeAdapter(op::v3::ROIAlign::PoolingMode& value)
        : EnumAttributeAdapterBase<op::v3::ROIAlign::PoolingMode>(value) {}

    OPENVINO_RTTI("AttributeAdapter<ov::op::v3::ROIAlign::PoolingMode>");
};

std::ostream& operator<<(std::ostream& s, const op::v9::ROIAlign::PoolingMode& mode);

template <>
class OPENVINO_API AttributeAdapter<op::v9::ROIAlign::PoolingMode>
    : public EnumAttributeAdapterBase<op::v9::ROIAlign::PoolingMode> {
public:
    AttributeAdapter(op::v9::ROIAlign::PoolingMode& value)
        : EnumAttributeAdapterBase<op::v9::ROIAlign::PoolingMode>(value) {}

    OPENVINO_RTTI("AttributeAdapter<ov::op::v9::ROIAlign::PoolingMode>");
};

std::ostream& operator<<(std::ostream& s, const op::v9::ROIAlign::AlignedMode& mode);

template <>
class OPENVINO_API AttributeAdapter<op::v9::ROIAlign::AlignedMode>
    : public EnumAttributeAdapterBase<op::v9::ROIAlign::AlignedMode> {
public:
    AttributeAdapter(op::v9::ROIAlign::AlignedMode& value)
        : EnumAttributeAdapterBase<op::v9::ROIAlign::AlignedMode>(value) {}

    OPENVINO_RTTI("AttributeAdapter<ov::op::v9::ROIAlign::AlignedMode>");
};

}  // namespace ov<|MERGE_RESOLUTION|>--- conflicted
+++ resolved
@@ -19,7 +19,15 @@
 
     ROIAlign() = default;
     /// \brief Constructs a ROIAlign node matching the ONNX ROIAlign specification
-    /// Check util::ROIAlignBase for description of common params.
+    /// \param input           Input feature map {N, C, H, W}
+    /// \param rois            Regions of interest to pool over
+    /// \param batch_indices   Indices of images in the batch matching
+    ///                        the number or ROIs
+    /// \param pooled_h        Height of the ROI output features
+    /// \param pooled_w        Width of the ROI output features
+    /// \param sampling_ratio  Number of sampling points used to compute
+    ///                        an output element
+    /// \param spatial_scale   Spatial scale factor used to translate ROI coordinates
     ///
     /// \param mode            Method of pooling - 'avg' or 'max'
     ROIAlign(const Output<Node>& input,
@@ -76,9 +84,6 @@
 
     ROIAlign() = default;
     /// \brief Constructs a ROIAlign operation.
-<<<<<<< HEAD
-    /// Check util::ROIAlignBase for description of common params.
-=======
     /// \param input           Input feature map {N, C, H, W}
     /// \param rois            Regions of interest to pool over
     /// \param batch_indices   Indices of images in the batch matching
@@ -88,7 +93,6 @@
     /// \param sampling_ratio  Number of sampling points used to compute
     ///                        an output element
     /// \param spatial_scale   Spatial scale factor used to translate ROI coordinates
->>>>>>> a1025201
     ///
     /// \param mode            Method of pooling - 'avg' or 'max'
     /// \param aligned_mode    Method of coordinates alignment - 'asymmetric', 'half_pixel_for_nn' or 'half_pixel'
