--- conflicted
+++ resolved
@@ -62,14 +62,10 @@
     bool visit_attributes(AttributeVisitor& visitor) override;
     std::shared_ptr<Node> clone_with_new_inputs(const OutputVector& new_args) const override;
 
-<<<<<<< HEAD
     bool evaluate(ov::TensorVector& outputs, const ov::TensorVector& inputs) const override;
-    bool evaluate(ov::TensorVector& outputs, const ov::TensorVector& inputs, const EvaluationContext& evaluation_context) const override;
-=======
     bool evaluate(ov::TensorVector& outputs,
                   const ov::TensorVector& inputs,
                   const EvaluationContext& evaluation_context) const override;
->>>>>>> 51eb5d85
     bool has_evaluate() const override;
 
 protected:
