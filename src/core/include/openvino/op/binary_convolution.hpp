// Copyright (C) 2018-2023 Intel Corporation
// SPDX-License-Identifier: Apache-2.0
//

#pragma once

#include "openvino/core/coordinate_diff.hpp"
#include "openvino/op/op.hpp"
#include "openvino/op/util/attr_types.hpp"
#include "openvino/op/util/convolution_base.hpp"

namespace ov {
namespace op {
namespace v1 {
/// \brief BinaryConvolution operation.
///
/// \ingroup ov_ops_cpp_api
class OPENVINO_API BinaryConvolution : public util::ConvolutionFwdPropBase {
public:
<<<<<<< HEAD
    OPENVINO_OP("BinaryConvolution", "opset1", op::util::ConvolutionFwdPropBase, 1);
=======
    OPENVINO_OP("BinaryConvolution", "opset1", op::Op);
>>>>>>> 448654ea

    enum class BinaryConvolutionMode {
        // Interpret input data and kernel values: 0 as -1, 1 as 1
        XNOR_POPCOUNT
    };

    /// \brief Constructs a binary convolution operation.
    BinaryConvolution() = default;
    /// \brief Constructs a binary convolution operation.
    /// \param data The node producing the input data batch tensor.
    /// \param kernel The node producing the filters tensor.
    /// \param strides The strides.
    /// \param pads_begin The beginning of padding shape.
    /// \param pads_end The end of padding shape.
    /// \param dilations The dilations.
    /// \param mode Defines how input tensor 0/1 values and weights 0/1 are interpreted.
    /// \param pad_value Floating-point value used to fill pad area.
    /// \param auto_pad The pad type for automatically computing padding sizes.
    ///
    /// Output `[N, C_OUT, R1, ... Rf]`
    BinaryConvolution(const Output<Node>& data,
                      const Output<Node>& kernel,
                      const Strides& strides,
                      const CoordinateDiff& pads_begin,
                      const CoordinateDiff& pads_end,
                      const Strides& dilations,
                      BinaryConvolutionMode mode,
                      float pad_value,
                      const PadType& auto_pad = PadType::EXPLICIT);

    BinaryConvolution(const Output<Node>& data,
                      const Output<Node>& kernel,
                      const Strides& strides,
                      const CoordinateDiff& pads_begin,
                      const CoordinateDiff& pads_end,
                      const Strides& dilations,
                      const std::string& mode,
                      float pad_value,
                      const PadType& auto_pad = PadType::EXPLICIT);

    void validate_and_infer_types() override;

    bool visit_attributes(AttributeVisitor& visitor) override;

    std::shared_ptr<Node> clone_with_new_inputs(const OutputVector& new_args) const override;

    /// \return The mode of convolution.
    const BinaryConvolutionMode& get_mode() const {
        return m_mode;
    }
    void set_mode(const BinaryConvolutionMode& mode) {
        m_mode = mode;
    }
    /// \return The pad value.
    float get_pad_value() const {
        return m_pad_value;
    }
    void set_pad_value(float pad_value) {
        m_pad_value = pad_value;
    }

protected:
    BinaryConvolutionMode mode_from_string(const std::string& mode) const;

    BinaryConvolutionMode m_mode;
    float m_pad_value;
};
}  // namespace v1
}  // namespace op

OPENVINO_API
std::ostream& operator<<(std::ostream& s, const op::v1::BinaryConvolution::BinaryConvolutionMode& type);

template <>
class OPENVINO_API AttributeAdapter<op::v1::BinaryConvolution::BinaryConvolutionMode>
    : public EnumAttributeAdapterBase<op::v1::BinaryConvolution::BinaryConvolutionMode> {
public:
    AttributeAdapter(op::v1::BinaryConvolution::BinaryConvolutionMode& value)
        : EnumAttributeAdapterBase<op::v1::BinaryConvolution::BinaryConvolutionMode>(value) {}

    OPENVINO_RTTI("AttributeAdapter<ov::op::v1::BinaryConvolution::BinaryConvolutionMode>");
};

}  // namespace ov<|MERGE_RESOLUTION|>--- conflicted
+++ resolved
@@ -17,11 +17,7 @@
 /// \ingroup ov_ops_cpp_api
 class OPENVINO_API BinaryConvolution : public util::ConvolutionFwdPropBase {
 public:
-<<<<<<< HEAD
-    OPENVINO_OP("BinaryConvolution", "opset1", op::util::ConvolutionFwdPropBase, 1);
-=======
-    OPENVINO_OP("BinaryConvolution", "opset1", op::Op);
->>>>>>> 448654ea
+    OPENVINO_OP("BinaryConvolution", "opset1", op::util::ConvolutionFwdPropBase);
 
     enum class BinaryConvolutionMode {
         // Interpret input data and kernel values: 0 as -1, 1 as 1
