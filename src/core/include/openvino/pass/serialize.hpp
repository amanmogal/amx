--- conflicted
+++ resolved
@@ -67,11 +67,7 @@
 
     StreamSerialize(std::ostream& stream,
                     const std::function<void(std::ostream&)>& custom_data_serializer = {},
-<<<<<<< HEAD
-                    const std::function<std::string(const std::string&)>& cache_encrpt = {},
-=======
                     const std::function<std::string(const std::string&)>& cache_encrypt = {},
->>>>>>> 748a751b
                     Serialize::Version version = Serialize::Version::UNSPECIFIED);
 
 private:
