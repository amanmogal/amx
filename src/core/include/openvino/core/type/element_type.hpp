// Copyright (C) 2018-2023 Intel Corporation
// SPDX-License-Identifier: Apache-2.0
//

//================================================================================================
// ElementType
//================================================================================================

#pragma once

#include <iostream>
#include <limits>
#include <memory>
#include <string>
#include <vector>

#include "openvino/core/attribute_adapter.hpp"
#include "openvino/core/core_visibility.hpp"
#include "openvino/core/except.hpp"
#include "openvino/core/rtti.hpp"
#include "openvino/core/type/bfloat16.hpp"
#include "openvino/core/type/float16.hpp"

/**
 * @defgroup ov_element_cpp_api Element types
 * @ingroup ov_model_cpp_api
 * OpenVINO Element API to work with OpenVINO element types
 *
 */

namespace ov {
namespace element {
/// \brief Enum to define possible element types
/// \ingroup ov_element_cpp_api
enum class Type_t {
    undefined,  //!< Undefined element type
    dynamic,    //!< Dynamic element type
    boolean,    //!< boolean element type
    bf16,       //!< bf16 element type
    f16,        //!< f16 element type
    f32,        //!< f32 element type
    f64,        //!< f64 element type
    i4,         //!< i4 element type
    i8,         //!< i8 element type
    i16,        //!< i16 element type
    i32,        //!< i32 element type
    i64,        //!< i64 element type
    u1,         //!< binary element type
    u4,         //!< u4 element type
    u8,         //!< u8 element type
    u16,        //!< u16 element type
    u32,        //!< u32 element type
    u64,        //!< u64 element type
<<<<<<< HEAD
    string      //!< string element type
=======
    nf4         //!< nf4 element type
>>>>>>> e446dac7
};

#define OPENVINO_ELEMENT_STRING_SUPPORTED 1

#if OPENVINO_ELEMENT_STRING_SUPPORTED

// A plugin can support a string tensor on inputs and outputs via the hack which wraps such tensor to
// a u8 tensor holding a pointer to the original string tensor. The hack lets us avoid more deep
// plugin modifications by pre-transform a model where string tensor parameters and results are replaced
// by the described wrapping tensors. Such a hack requires some pre/post processing in operations
// that handle such wrapping tensors on the edge of a model.
#define OPENVINO_USE_INPUT_OUTPUT_STRING_TENSOR_HACK 1
#else
#define OPENVINO_USE_INPUT_OUTPUT_STRING_TENSOR_HACK 0
#endif


/// \brief Base class to define element type
/// \ingroup ov_element_cpp_api
class OPENVINO_API Type {
public:
    Type() = default;
    Type(const Type&) = default;
    constexpr Type(const Type_t t) : m_type{t} {}
    Type(size_t bitwidth, bool is_real, bool is_signed, bool is_quantized, const std::string& cname);
    explicit Type(const std::string& type);
    Type& operator=(const Type&) = default;
    std::string c_type_string() const;
    size_t size() const;
    size_t hash() const;
    bool is_static() const;
    bool is_dynamic() const {
        return !is_static();
    }
    bool is_real() const;
    // TODO: We may want to revisit this definition when we do a more general cleanup of
    // element types:
    bool is_integral() const {
        return !is_real();
    }
    bool is_integral_number() const;
    bool is_signed() const;
    bool is_quantized() const;
    size_t bitwidth() const;
    // The name of this type, the enum name of this type
    std::string get_type_name() const;
    friend OPENVINO_API std::ostream& operator<<(std::ostream&, const Type&);
    static std::vector<const Type*> get_known_types();

    /// \brief Checks whether this element type is merge-compatible with `t`.
    /// \param t The element type to compare this element type to.
    /// \return `true` if this element type is compatible with `t`, else `false`.
    bool compatible(const element::Type& t) const;

    /// \brief Merges two element types t1 and t2, writing the result into dst and
    ///        returning true if successful, else returning false.
    ///
    ///        To "merge" two element types t1 and t2 is to find the least restrictive
    ///        element type t that is no more restrictive than t1 and t2, if t exists.
    ///        More simply:
    ///
    ///           merge(dst,element::Type::dynamic,t)
    ///              writes t to dst and returns true
    ///
    ///           merge(dst,t,element::Type::dynamic)
    ///              writes t to dst and returns true
    ///
    ///           merge(dst,t1,t2) where t1, t2 both static and equal
    ///              writes t1 to dst and returns true
    ///
    ///           merge(dst,t1,t2) where t1, t2 both static and unequal
    ///              does nothing to dst, and returns false
    static bool merge(element::Type& dst, const element::Type& t1, const element::Type& t2);

    // \brief This allows switch(element_type)
    constexpr operator Type_t() const {
        return m_type;
    }
    // Return element type in string representation
    std::string to_string() const;

private:
    Type_t m_type{Type_t::undefined};
};

using TypeVector = std::vector<Type>;

/// \brief undefined element type
/// \ingroup ov_element_cpp_api
constexpr Type undefined(Type_t::undefined);
/// \brief dynamic element type
/// \ingroup ov_element_cpp_api
constexpr Type dynamic(Type_t::dynamic);
/// \brief boolean element type
/// \ingroup ov_element_cpp_api
constexpr Type boolean(Type_t::boolean);
/// \brief bf16 element type
/// \ingroup ov_element_cpp_api
constexpr Type bf16(Type_t::bf16);
/// \brief f16 element type
/// \ingroup ov_element_cpp_api
constexpr Type f16(Type_t::f16);
/// \brief f32 element type
/// \ingroup ov_element_cpp_api
constexpr Type f32(Type_t::f32);
/// \brief f64 element type
/// \ingroup ov_element_cpp_api
constexpr Type f64(Type_t::f64);
/// \brief i4 element type
/// \ingroup ov_element_cpp_api
constexpr Type i4(Type_t::i4);
/// \brief i8 element type
/// \ingroup ov_element_cpp_api
constexpr Type i8(Type_t::i8);
/// \brief i16 element type
/// \ingroup ov_element_cpp_api
constexpr Type i16(Type_t::i16);
/// \brief i32 element type
/// \ingroup ov_element_cpp_api
constexpr Type i32(Type_t::i32);
/// \brief i64 element type
/// \ingroup ov_element_cpp_api
constexpr Type i64(Type_t::i64);
/// \brief binary element type
/// \ingroup ov_element_cpp_api
constexpr Type u1(Type_t::u1);
/// \brief u4 element type
/// \ingroup ov_element_cpp_api
constexpr Type u4(Type_t::u4);
/// \brief u8 element type
/// \ingroup ov_element_cpp_api
constexpr Type u8(Type_t::u8);
/// \brief u16 element type
/// \ingroup ov_element_cpp_api
constexpr Type u16(Type_t::u16);
/// \brief u32 element type
/// \ingroup ov_element_cpp_api
constexpr Type u32(Type_t::u32);
/// \brief u64 element type
/// \ingroup ov_element_cpp_api
constexpr Type u64(Type_t::u64);
<<<<<<< HEAD
/// \brief u64 element type
/// \ingroup ov_element_cpp_api
constexpr Type string(Type_t::string);
=======
/// \brief nf4 element type
/// \ingroup ov_element_cpp_api
constexpr Type nf4(Type_t::nf4);
>>>>>>> e446dac7

template <typename T>
Type from() {
    OPENVINO_THROW("Unknown type");
}
template <>
OPENVINO_API Type from<char>();
template <>
OPENVINO_API Type from<bool>();
template <>
OPENVINO_API Type from<float>();
template <>
OPENVINO_API Type from<double>();
template <>
OPENVINO_API Type from<int8_t>();
template <>
OPENVINO_API Type from<int16_t>();
template <>
OPENVINO_API Type from<int32_t>();
template <>
OPENVINO_API Type from<int64_t>();
template <>
OPENVINO_API Type from<uint8_t>();
template <>
OPENVINO_API Type from<uint16_t>();
template <>
OPENVINO_API Type from<uint32_t>();
template <>
OPENVINO_API Type from<uint64_t>();
template <>
OPENVINO_API Type from<ov::bfloat16>();
template <>
OPENVINO_API Type from<ov::float16>();
template <>
OPENVINO_API Type from<std::string>();

OPENVINO_API Type fundamental_type_for(const Type& type);

OPENVINO_API
std::ostream& operator<<(std::ostream& out, const ov::element::Type& obj);

OPENVINO_API
std::istream& operator>>(std::istream& out, ov::element::Type& obj);
}  // namespace element

template <>
class OPENVINO_API AttributeAdapter<ov::element::Type_t> : public EnumAttributeAdapterBase<ov::element::Type_t> {
public:
    AttributeAdapter(ov::element::Type_t& value) : EnumAttributeAdapterBase<ov::element::Type_t>(value) {}

    OPENVINO_RTTI("AttributeAdapter<ov::element::Type_t>");
};

template <>
class OPENVINO_API AttributeAdapter<ov::element::Type> : public ValueAccessor<std::string> {
public:
    OPENVINO_RTTI("AttributeAdapter<ov::element::Type>");
    AttributeAdapter(ov::element::Type& value) : m_ref(value) {}

    const std::string& get() override;
    void set(const std::string& value) override;

    operator ov::element::Type&() {
        return m_ref;
    }

protected:
    ov::element::Type& m_ref;
};

template <>
class OPENVINO_API AttributeAdapter<ov::element::TypeVector> : public DirectValueAccessor<ov::element::TypeVector> {
public:
    OPENVINO_RTTI("AttributeAdapter<ov::element::TypeVector>");
    AttributeAdapter(ov::element::TypeVector& value) : DirectValueAccessor<ov::element::TypeVector>(value) {}
};

}  // namespace ov<|MERGE_RESOLUTION|>--- conflicted
+++ resolved
@@ -51,11 +51,8 @@
     u16,        //!< u16 element type
     u32,        //!< u32 element type
     u64,        //!< u64 element type
-<<<<<<< HEAD
+    nf4,        //!< nf4 element type
     string      //!< string element type
-=======
-    nf4         //!< nf4 element type
->>>>>>> e446dac7
 };
 
 #define OPENVINO_ELEMENT_STRING_SUPPORTED 1
@@ -197,15 +194,12 @@
 /// \brief u64 element type
 /// \ingroup ov_element_cpp_api
 constexpr Type u64(Type_t::u64);
-<<<<<<< HEAD
-/// \brief u64 element type
+/// \brief nf4 element type
+/// \ingroup ov_element_cpp_api
+constexpr Type nf4(Type_t::nf4);
+/// \brief string element type
 /// \ingroup ov_element_cpp_api
 constexpr Type string(Type_t::string);
-=======
-/// \brief nf4 element type
-/// \ingroup ov_element_cpp_api
-constexpr Type nf4(Type_t::nf4);
->>>>>>> e446dac7
 
 template <typename T>
 Type from() {
