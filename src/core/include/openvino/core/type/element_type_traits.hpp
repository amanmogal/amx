// Copyright (C) 2018-2023 Intel Corporation
// SPDX-License-Identifier: Apache-2.0
//

#pragma once

#include "openvino/core/type/element_type.hpp"

namespace ov {
template <element::Type_t>
struct element_type_traits {};

template <element::Type_t Type>
using fundamental_type_for = typename element_type_traits<Type>::value_type;

template <>
struct element_type_traits<element::Type_t::boolean> {
    using value_type = char;
};

template <>
struct element_type_traits<element::Type_t::bf16> {
    using value_type = bfloat16;
};

template <>
struct element_type_traits<element::Type_t::f16> {
    using value_type = float16;
};

template <>
struct element_type_traits<element::Type_t::f32> {
    using value_type = float;
};

template <>
struct element_type_traits<element::Type_t::f64> {
    using value_type = double;
};

template <>
struct element_type_traits<element::Type_t::i4> {
    using value_type = int8_t;
};

template <>
struct element_type_traits<element::Type_t::i8> {
    using value_type = int8_t;
};

template <>
struct element_type_traits<element::Type_t::i16> {
    using value_type = int16_t;
};

template <>
struct element_type_traits<element::Type_t::i32> {
    using value_type = int32_t;
};

template <>
struct element_type_traits<element::Type_t::i64> {
    using value_type = int64_t;
};

template <>
struct element_type_traits<element::Type_t::u1> {
    using value_type = int8_t;
};

template <>
struct element_type_traits<element::Type_t::u4> {
    using value_type = int8_t;
};

template <>
struct element_type_traits<element::Type_t::u8> {
    using value_type = uint8_t;
};

template <>
struct element_type_traits<element::Type_t::u16> {
    using value_type = uint16_t;
};

template <>
struct element_type_traits<element::Type_t::u32> {
    using value_type = uint32_t;
};

template <>
struct element_type_traits<element::Type_t::u64> {
    using value_type = uint64_t;
};

template <>
<<<<<<< HEAD
struct element_type_traits<element::Type_t::string> {
    using value_type = std::string;
=======
struct element_type_traits<element::Type_t::nf4> {
    using value_type = int8_t;
>>>>>>> e446dac7
};
}  // namespace ov<|MERGE_RESOLUTION|>--- conflicted
+++ resolved
@@ -94,12 +94,12 @@
 };
 
 template <>
-<<<<<<< HEAD
+struct element_type_traits<element::Type_t::nf4> {
+    using value_type = int8_t;
+};
+
+template <>
 struct element_type_traits<element::Type_t::string> {
     using value_type = std::string;
-=======
-struct element_type_traits<element::Type_t::nf4> {
-    using value_type = int8_t;
->>>>>>> e446dac7
 };
 }  // namespace ov