--- conflicted
+++ resolved
@@ -359,48 +359,10 @@
             return false;
         }
 
-<<<<<<< HEAD
-        template <class U>
-        static typename std::enable_if<Ostreamable<U>::value && !std::is_same<bool, U>::value>::type print_impl(
-            std::ostream& os,
-            const U& value) {
-            os << value;
-        }
-
-        template <class U>
-        static typename std::enable_if<!Ostreamable<U>::value>::type print_impl(std::ostream&, const U&) {}
-
-        static void print_impl(std::ostream& os, const bool& b) {
-            os << (b ? "YES" : "NO");
-        }
-
-=======
->>>>>>> 69b118ed
         void print(std::ostream& os) const override {
             print_impl(os, value);
         }
 
-<<<<<<< HEAD
-        template <class U>
-        static typename std::enable_if<Istreamable<U>::value && !std::is_same<bool, U>::value>::type read_impl(
-            std::istream& is,
-            U& value) {
-            is >> value;
-        }
-
-        static void read_impl(std::istream& is, bool& value) {
-            std::string str;
-            is >> str;
-            value = str == "YES";
-        }
-
-        template <class U>
-        static typename std::enable_if<!Istreamable<U>::value>::type read_impl(std::istream&, U&) {
-            throw ov::Exception{"Could read type without std::istream& operator>>(std::istream&, T) defined"};
-        }
-
-=======
->>>>>>> 69b118ed
         void read(std::istream& is) override {
             read_impl(is, value);
         }
@@ -688,7 +650,6 @@
                                       !std::is_same<T, std::string>::value && std::is_default_constructible<T>::value,
                                   T>::type&
     as() const& {
-<<<<<<< HEAD
         impl_check();
         if (_impl->type_info() == typeid(decay_t<T>)) {
             return *static_cast<const decay_t<T>*>(_impl->addressof());
@@ -753,16 +714,9 @@
                                       !std::is_same<T, std::string>::value && !std::is_default_constructible<T>::value,
                                   T>::type&
     as() const& {
-=======
->>>>>>> 69b118ed
         impl_check();
         if (_impl->type_info() == typeid(decay_t<T>)) {
             return *static_cast<const decay_t<T>*>(_impl->addressof());
-        } else if (_impl->type_info() == typeid(std::string)) {
-            _temp_impl = std::make_shared<Impl<decay_t<T>>>();
-            std::stringstream strm{as<std::string>()};
-            _temp_impl->read(strm);
-            return *static_cast<const decay_t<T>*>(_temp_impl->addressof());
         }
         for (const auto& type_index : _impl->base_type_info()) {
             if (type_index == typeid(decay_t<T>)) {
@@ -778,68 +732,6 @@
      * @return casted object
      */
     template <typename T>
-<<<<<<< HEAD
-=======
-    typename std::enable_if<!std::is_convertible<T, std::shared_ptr<RuntimeAttribute>>::value &&
-                                !std::is_same<T, std::string>::value && !std::is_default_constructible<T>::value,
-                            T>::type&&
-    as() && {
-        impl_check();
-        _impl->type_check(typeid(decay_t<T>));
-        return std::move(*static_cast<decay_t<T>*>(_impl->addressof()));
-    }
-
-    /**
-     * Dynamic cast to specified type
-     * @tparam T type
-     * @return casted object
-     */
-    template <class T>
-    typename std::enable_if<!std::is_convertible<T, std::shared_ptr<RuntimeAttribute>>::value &&
-                                !std::is_same<T, std::string>::value && !std::is_default_constructible<T>::value,
-                            T>::type&
-    as() & {
-        impl_check();
-        if (_impl->type_info() == typeid(decay_t<T>)) {
-            return *static_cast<decay_t<T>*>(_impl->addressof());
-        }
-        for (const auto& type_index : _impl->base_type_info()) {
-            if (type_index == typeid(decay_t<T>)) {
-                return *static_cast<decay_t<T>*>(_impl->addressof());
-            }
-        }
-        throw ov::Exception{std::string{"Bad cast from: "} + _impl->type_info().name() + " to: " + typeid(T).name()};
-    }
-
-    /**
-     * Dynamic cast to specified type
-     * @tparam T type
-     * @return casted object
-     */
-    template <class T>
-    const typename std::enable_if<!std::is_convertible<T, std::shared_ptr<RuntimeAttribute>>::value &&
-                                      !std::is_same<T, std::string>::value && !std::is_default_constructible<T>::value,
-                                  T>::type&
-    as() const& {
-        impl_check();
-        if (_impl->type_info() == typeid(decay_t<T>)) {
-            return *static_cast<const decay_t<T>*>(_impl->addressof());
-        }
-        for (const auto& type_index : _impl->base_type_info()) {
-            if (type_index == typeid(decay_t<T>)) {
-                return *static_cast<const decay_t<T>*>(_impl->addressof());
-            }
-        }
-        throw ov::Exception{std::string{"Bad cast from: "} + _impl->type_info().name() + " to: " + typeid(T).name()};
-    }
-
-    /**
-     * Dynamic cast to specified type
-     * @tparam T type
-     * @return casted object
-     */
-    template <typename T>
->>>>>>> 69b118ed
     typename std::enable_if<std::is_same<T, std::string>::value, T>::type&& as() && {
         impl_check();
         if (_impl->type_info() == typeid(decay_t<T>)) {
