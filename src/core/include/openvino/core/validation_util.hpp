--- conflicted
+++ resolved
@@ -11,19 +11,6 @@
 
 namespace ov {
 
-<<<<<<< HEAD
-OPENVINO_DEPRECATED("This function is deprecated and will be moved to dev api in 2024.0 release.")
-OPENVINO_API
-void infer_auto_padding(const Shape& image_shape,
-                        const Shape& filter_shape,
-                        const Strides& filter_strides,
-                        const Strides& filter_dilations,
-                        const op::PadType pad_type,
-                        CoordinateDiff& padding_above,
-                        CoordinateDiff& padding_below);
-
-=======
->>>>>>> 8321a411
 /// \brief      Handle out of range axis.
 ///
 /// \param[in]  node         The node with requested axis.
