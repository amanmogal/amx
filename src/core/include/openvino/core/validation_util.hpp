// Copyright (C) 2018-2023 Intel Corporation
// SPDX-License-Identifier: Apache-2.0
//

#pragma once

#include "openvino/core/coordinate_diff.hpp"
#include "openvino/core/node.hpp"
#include "openvino/op/constant.hpp"
#include "openvino/op/util/attr_types.hpp"

namespace ov {

OPENVINO_DEPRECATED("This function is deprecated and will be moved to dev api in 2024.0 release.")
OPENVINO_API
PartialShape infer_convolution_forward(const Node* node,
                                       const PartialShape& data_batch_shape,
                                       const Strides& data_dilation,
                                       const CoordinateDiff& data_padding_below,
                                       const CoordinateDiff& data_padding_above,
                                       const PartialShape& filters_shape,
                                       const Strides& filter_strides,
                                       const Strides& filter_dilation);

OPENVINO_DEPRECATED("This function is deprecated and will be moved to dev api in 2024.0 release.")
OPENVINO_API
void infer_auto_padding(const Shape& image_shape,
                        const Shape& filter_shape,
                        const Strides& filter_strides,
                        const Strides& filter_dilations,
                        const op::PadType pad_type,
                        CoordinateDiff& padding_above,
                        CoordinateDiff& padding_below);

/// \brief      Handle out of range axis.
///
/// \param[in]  node         The node with requested axis.
/// \param[in]  axis         The requested axis value.
/// \param[in]  tensor_rank  The corresponding tensor rank.
///
/// \return    Checking if axis is in range [-tensor_rank, tensor_rank-1], otherwise
///            returns error. If negative axis, it counts from the last to the first axis,
///            by adding tensor_rank to axis.
OPENVINO_DEPRECATED("This function is deprecated and will be moved to dev api in 2024.0 release.")
OPENVINO_API
int64_t normalize_axis(const Node* node, std::int64_t axis, const Rank& tensor_rank);

/// \brief      Handle out of range axes in vector.
///
/// \param[in]  node_description  The name of node with requested axes.
/// \param[in]  axes              The requested vector of axes.
/// \param[in]  tensor_rank       The corresponding tensor rank.
///
/// \return     If any negative axis in vector, it counts from the last to the first
///             axis, by adding tensor_rank to axis.
///
OPENVINO_DEPRECATED("This function is deprecated and will be moved to dev api in 2024.0 release.")
OPENVINO_API
std::vector<size_t> normalize_axes(const std::string& node_description,
                                   const std::vector<int64_t>& axes,
                                   const Rank& tensor_rank);

/// \brief      Handle out of range axis.
///
/// \param[in]  node_description   The node with requested axis.
/// \param[in]  axis               The requested axis value.
/// \param[in]  tensor_rank        The corresponding tensor rank.
///
/// \return    Checking if axis is in range [-tensor_rank, tensor_rank-1], otherwise
///            returns error. If negative axis, it counts from the last to the first axis,
///            by adding tensor_rank to axis.
OPENVINO_DEPRECATED("This function is deprecated and will be moved to dev api in 2024.0 release.")
OPENVINO_API
int64_t normalize_axis(const std::string& node_description, std::int64_t axis, const Rank& tensor_rank);

/// \brief      Handle out of range axis.
///
/// \param[in]  node            The node with requested axis.
/// \param[in]  axis            The requested axis value.
/// \param[in]  tensor_rank     The corresponding tensor rank.
/// \param[in]  axis_range_min  The min value of accepted range for axis.
/// \param[in]  axis_range_max  The max value of accepted range for axis.
///
/// \return     Checking if axis is in range [axis_range_min, axis_range_max], otherwise
///             returns error. If negative axis, it counts from the last to the first axis,
///             by adding tensor_rank to axis.
OPENVINO_DEPRECATED("This function is deprecated and will be moved to dev api in 2024.0 release.")
OPENVINO_API
int64_t normalize_axis(const Node* node,
                       std::int64_t axis,
                       std::uint64_t tensor_rank,
                       std::int64_t axis_range_min,
                       std::int64_t axis_range_max);

/// \brief      Handle out of range axis.
///
/// \param[in]  node_description   The name of node with requested axis.
/// \param[in]  axis               The requested axis value.
/// \param[in]  tensor_rank        The corresponding tensor rank.
/// \param[in]  axis_range_min     The min value of accepted range for axis.
/// \param[in]  axis_range_max     The max value of accepted range for axis.
///
/// \return     Checking if axis is in range [axis_range_min, axis_range_max], otherwise
///             returns error. If negative axis, it counts from the last to the first axis,
///             by adding tensor_rank to axis.
OPENVINO_DEPRECATED("This function is deprecated and will be moved to dev api in 2024.0 release.")
OPENVINO_API
int64_t normalize_axis(const std::string& node_description,
                       std::int64_t axis,
                       std::uint64_t tensor_rank,
                       std::int64_t axis_range_min,
                       std::int64_t axis_range_max);

/// \brief      Handle out of range axes in vector.
/// If any negative axis in vector, it counts from the last to the first axis,
/// by adding tensor_rank to axis. Changes axes vector inplace.
///
/// \param[in]      node         The node with requested axes.
/// \param[in]      tensor_rank  The corresponding tensor rank.
/// \param[in,out]  axes         The requested vector of axes.
///
OPENVINO_DEPRECATED("This function is deprecated and will be moved to dev api in 2024.0 release.")
OPENVINO_API
void normalize_axes(const Node* node, const int64_t& tensor_rank, std::vector<int64_t>& axes);

/// \brief Evaluates lower and upper value estimations for the output tensor. Estimation would
/// be represented as partial shape object using Dimension(min, max) for each element.
/// \param output Node output pointing to the tensor for estimation.
/// \param pshape Resulting estimation would be stored in this PartialShape.
/// \return boolean status if value evaluation was successful.
OPENVINO_DEPRECATED("This function is deprecated and will be moved to dev api in 2024.0 release.")
OPENVINO_API bool evaluate_as_partial_shape(const Output<Node>& output, PartialShape& pshape);

/// \brief Runs an estimation of source tensor. If it succeeded to calculate both bounds and
/// they are the same returns Constant operation from the resulting bound, otherwise nullptr.
OPENVINO_DEPRECATED("This function is deprecated and will be moved to dev api in 2024.0 release.")
OPENVINO_API std::shared_ptr<op::v0::Constant> get_constant_from_source(const Output<Node>& source);

/// \brief Propagates value label from 0 input to the only output through an operation.
/// Not applicable for operations which require values interaction (example: mathematical
/// operations). Could be used for movement operations (example: gathering, shape change)
/// \param node Operation to be performed
/// \param output_labels Vector of TensorLabel objects representing resulting value labels
/// \return boolean status if label evaluation was successful.
OPENVINO_DEPRECATED("This function is deprecated and will be moved to dev api in 2024.0 release.")
OPENVINO_API bool default_label_evaluator(const Node* node, TensorLabelVector& output_labels);

/// \brief Generates transpose default axes order at end of input vector.
///
/// Default axes order is decreasing sequence numbers which start from `length - 1`.
///
/// \param axes_order  Vector where default order will be generated.
/// \param length      Sequence length of axes order.
OPENVINO_DEPRECATED("This function is deprecated and will be moved to dev api in 2024.0 release.")
OPENVINO_API void generate_transpose_default_order(std::vector<int64_t>& axes_order, const size_t length);

/// \brief Check if vector of axes order has got valid values.
///
/// Axes order has to be unique numbers in range of [0, size).
///
/// \param axes_order  Vector with axes order to check.
/// \param size        Input for transpose rank size.
///
/// \return true if axes order is valid otherwise false.
OPENVINO_DEPRECATED("This function is deprecated and will be moved to dev api in 2024.0 release.")
OPENVINO_API bool is_valid_axes_order(const std::vector<int64_t>& axes_order, const size_t size);

/// \brief Checks label tensor if there is no label
///
/// \param labels  Label tensor for check.
/// \return True if there is no labels, otherwise false.
OPENVINO_DEPRECATED("This function is deprecated and will be moved to dev api in 2024.0 release.")
OPENVINO_API bool has_no_labels(const TensorLabel& labels);

<<<<<<< HEAD
/// \brief Check if rank is compatible to any of rank from container.
///
/// \param rank   Rank to check.
/// \param ranks  VEctor of ranks used to check input rank compatibility.
///
/// \return True if rank compatible to any from ranks, otherwise false.
OPENVINO_DEPRECATED("This function is deprecated and will be moved to dev api in 2024.0 release.")
OPENVINO_API bool is_rank_compatible_any_of(const ov::Rank& rank, const std::vector<ov::Rank>& ranks);
=======
/// \brief Get the node input partial shapes.
///
/// \param node   Node to extract input shapes.
///
/// \return Vector of PartialShapes of each input.
OPENVINO_DEPRECATED("This function is deprecated and will be moved to dev api in 2024.0 release.")
OPENVINO_API std::vector<PartialShape> get_node_input_partial_shapes(const ov::Node& node);
>>>>>>> 405d97e4

}  // namespace ov<|MERGE_RESOLUTION|>--- conflicted
+++ resolved
@@ -172,23 +172,4 @@
 OPENVINO_DEPRECATED("This function is deprecated and will be moved to dev api in 2024.0 release.")
 OPENVINO_API bool has_no_labels(const TensorLabel& labels);
 
-<<<<<<< HEAD
-/// \brief Check if rank is compatible to any of rank from container.
-///
-/// \param rank   Rank to check.
-/// \param ranks  VEctor of ranks used to check input rank compatibility.
-///
-/// \return True if rank compatible to any from ranks, otherwise false.
-OPENVINO_DEPRECATED("This function is deprecated and will be moved to dev api in 2024.0 release.")
-OPENVINO_API bool is_rank_compatible_any_of(const ov::Rank& rank, const std::vector<ov::Rank>& ranks);
-=======
-/// \brief Get the node input partial shapes.
-///
-/// \param node   Node to extract input shapes.
-///
-/// \return Vector of PartialShapes of each input.
-OPENVINO_DEPRECATED("This function is deprecated and will be moved to dev api in 2024.0 release.")
-OPENVINO_API std::vector<PartialShape> get_node_input_partial_shapes(const ov::Node& node);
->>>>>>> 405d97e4
-
 }  // namespace ov