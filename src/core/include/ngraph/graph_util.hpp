// Copyright (C) 2018-2023 Intel Corporation
// SPDX-License-Identifier: Apache-2.0
//

#pragma once

#if !defined(IN_OV_COMPONENT) && !defined(NGRAPH_LEGACY_HEADER_INCLUDED)
#    define NGRAPH_LEGACY_HEADER_INCLUDED
#    ifdef _MSC_VER
#        pragma message( \
            "The nGraph API is deprecated and will be removed in the 2024.0 release. For instructions on transitioning to the new API, please refer to https://docs.openvino.ai/latest/openvino_2_0_transition_guide.html")
#    else
#        warning("The nGraph API is deprecated and will be removed in the 2024.0 release. For instructions on transitioning to the new API, please refer to https://docs.openvino.ai/latest/openvino_2_0_transition_guide.html")
#    endif
#endif

#include <deque>
#include <functional>
#include <list>
#include <memory>
#include <stack>
#include <string>
#include <unordered_map>
#include <unordered_set>
#include <vector>

#include "ngraph/check.hpp"
#include "ngraph/node.hpp"
#include "openvino/core/graph_util.hpp"

namespace ov {
namespace op {
namespace v0 {
class Parameter;
class Result;
}  // namespace v0
}  // namespace op
}  // namespace ov
namespace ngraph {

namespace op {
namespace v0 {
using ov::op::v0::Parameter;
using ov::op::v0::Result;
}  // namespace v0
}  // namespace op

using ov::compare_constants;
using ov::replace_node;
using ov::replace_node_update_name;
using ov::replace_nodes;
using ov::replace_output_update_name;
using ov::topological_sort;
using ov::traverse_nodes;

NGRAPH_API_DEPRECATED
NGRAPH_API
ov::NodeVector find_common_args(std::shared_ptr<Node> target, std::shared_ptr<Node> replacement);

/// Topological sort of just nodes
template <typename T>
NGRAPH_API_DEPRECATED std::vector<std::shared_ptr<Node>> subgraph_topological_sort(T nodes) {
    std::stack<Node*, std::vector<Node*>> nodes_to_do;
    std::unordered_set<Node*> nodes_done;
    std::unordered_set<Node*> nodes_to_emit;
    std::vector<std::shared_ptr<Node>> result;

    for (auto& node : nodes) {
        nodes_to_emit.insert(node.get());
        nodes_to_do.push(node.get());
    }
    // NB: Some centos versions implement std::list::size() by counting elements
    size_t nodes_remaining = nodes_to_emit.size();
    while (nodes_to_do.size() > 0 && nodes_remaining > 0) {
        Node* node = nodes_to_do.top();
        if (nodes_done.count(node) == 0) {
            bool can_add = true;
            size_t arg_count = node->get_input_size();
            for (size_t i = 0; i < arg_count; ++i) {
                Node* dep = node->get_input_node_ptr(arg_count - i - 1);
                if (nodes_done.count(dep) == 0 && nodes_to_emit.count(node) != 0) {
                    can_add = false;
                    nodes_to_do.push(dep);
                }
            }
            for (auto& depptr : node->get_control_dependencies()) {
                Node* dep = depptr.get();
                if (nodes_done.count(dep) == 0) {
                    can_add = false;
                    nodes_to_do.push(dep);
                }
            }
            if (can_add) {
                if (nodes_to_emit.count(node) != 0) {
                    result.push_back(node->shared_from_this());
                    nodes_remaining--;
                }
                nodes_to_do.pop();
                nodes_done.insert(node);
            }
        }

        else {
            nodes_to_do.pop();
        }
    }
    return result;
}

template <typename T>
NGRAPH_API_DEPRECATED void validate_nodes_and_infer_types(const T& nodes) {
    OPENVINO_SUPPRESS_DEPRECATED_START
    for (auto& node : subgraph_topological_sort(nodes)) {
        node->revalidate_and_infer_types();
    }
    OPENVINO_SUPPRESS_DEPRECATED_END
}

// Check if all paths from X to a result go through Y
NGRAPH_API_DEPRECATED
NGRAPH_API
bool is_post_dominated(Node* X, Node* Y);

NGRAPH_API_DEPRECATED
NGRAPH_API
bool is_equal_to_const_value(const std::string& const_value, const ov::Output<Node>& reduce_constant);

// input nodes are cloned and returned
// NodeMap input may contain default node mapping i.e. pre-cloned nodes
// NodeMap output (by reference) fully maps input and cloned nodes
NGRAPH_API_DEPRECATED
NGRAPH_API
std::vector<std::shared_ptr<ngraph::Node>> clone_nodes(const std::vector<std::shared_ptr<ngraph::Node>>& nodes,
                                                       NodeMap& node_map);

// input nodes are cloned and returned
// NodeMap input may contain default node mapping i.e. pre-cloned nodes
// NodeMap output (by reference) fully maps input and cloned nodes
NGRAPH_API_DEPRECATED
NGRAPH_API
std::list<std::shared_ptr<ngraph::Node>> clone_nodes(const std::vector<std::shared_ptr<ngraph::Node>>& nodes,
                                                     RawNodeOutputMap& node_map);

NGRAPH_API_DEPRECATED
NGRAPH_API
std::pair<std::shared_ptr<op::v0::Result>, std::shared_ptr<op::v0::Parameter>> insert_result_parameter_split(
    const std::shared_ptr<Node>& src_node,
    const std::shared_ptr<Node>& dst_node);

NGRAPH_API_DEPRECATED
NGRAPH_API
void insert_new_node_between(const std::shared_ptr<Node>& src_node,
                             const std::shared_ptr<Node>& dst_node,
                             const std::shared_ptr<Node>& new_node);

NGRAPH_API_DEPRECATED
NGRAPH_API
std::shared_ptr<Node> make_zero(const ov::element::Type& element_type, const ov::Shape& shape);

NGRAPH_API_DEPRECATED
NGRAPH_API
std::shared_ptr<Node> make_constant_from_string(std::string val,
                                                const ov::element::Type& element_type,
                                                const ov::Shape& shape);

NGRAPH_API_DEPRECATED
NGRAPH_API
bool is_zero(const ov::Output<Node>& reduce_constant);

NGRAPH_API_DEPRECATED
NGRAPH_API
ov::NodeVector get_subgraph_outputs(const ov::NodeVector& nodes,
                                    const ov::NodeVector& exclusions,
                                    bool ignore_unused = false,
                                    bool ignore_output_duplicates = true);

// Extract sub-graph computing the `results`. Stops backward traversal at either a Parameter
// node
// or a node that belongs to args
NGRAPH_API_DEPRECATED
NGRAPH_API
ov::NodeVector extract_subgraph(const ov::NodeVector& results, const ov::NodeVector& args);

NGRAPH_API_DEPRECATED
NGRAPH_API
bool is_one(const ov::Output<Node>& reduce_constant);

// Returns true if `node` is live in the graph i.e. a result op
// transitively uses this `node`
NGRAPH_API_DEPRECATED
NGRAPH_API
bool is_used(Node* node);

// Returns count of `node` users that are still live in the graph
NGRAPH_API_DEPRECATED
NGRAPH_API
size_t get_user_count(Node* node);

NGRAPH_API_DEPRECATED
NGRAPH_API
bool is_strided(const Strides& strides);

NGRAPH_API_DEPRECATED
NGRAPH_API
bool is_valid_rank(const std::shared_ptr<Node>& node, std::vector<size_t> valid_ranks);

NGRAPH_API_DEPRECATED
NGRAPH_API
void plot_graph(std::shared_ptr<ov::Model> f,
                const std::string& filename,
                std::function<void(const Node& node, std::vector<std::string>& attributes)> = nullptr);

/// \return A vector containing handles for each input of dst that is connected to an output
///         of `src`.
NGRAPH_API_DEPRECATED
NGRAPH_API
std::vector<ov::Input<Node>> get_inputs_from(Node& src, Node& dst);
/// \return A vector containing a handle for each output of src that is connected to an input
///         of `dst`.
NGRAPH_API_DEPRECATED
NGRAPH_API
std::vector<ov::Output<Node>> get_outputs_to(Node& src, Node& dst);

/// Checks the func for graph cycles starting from results going backwards, then from parameters
/// going forward.
/// It returns true if a cycle is found and the first cycle encountered.
NGRAPH_API_DEPRECATED
NGRAPH_API
<<<<<<< HEAD
bool check_for_cycles(const ngraph::Function* func, ov::NodeVector& cycle_nodes, bool& is_bkwd_cycle);
=======
bool check_for_cycles(const ov::Model* func, ngraph::NodeVector& cycle_nodes, bool& is_bkwd_cycle);
>>>>>>> a3bcb655
}  // namespace ngraph

using ngraph::replace_node;
using ngraph::replace_output_update_name;<|MERGE_RESOLUTION|>--- conflicted
+++ resolved
@@ -226,11 +226,7 @@
 /// It returns true if a cycle is found and the first cycle encountered.
 NGRAPH_API_DEPRECATED
 NGRAPH_API
-<<<<<<< HEAD
-bool check_for_cycles(const ngraph::Function* func, ov::NodeVector& cycle_nodes, bool& is_bkwd_cycle);
-=======
-bool check_for_cycles(const ov::Model* func, ngraph::NodeVector& cycle_nodes, bool& is_bkwd_cycle);
->>>>>>> a3bcb655
+bool check_for_cycles(const ov::Model* func, ov::NodeVector& cycle_nodes, bool& is_bkwd_cycle);
 }  // namespace ngraph
 
 using ngraph::replace_node;
