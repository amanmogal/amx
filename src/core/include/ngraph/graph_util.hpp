// Copyright (C) 2018-2023 Intel Corporation
// SPDX-License-Identifier: Apache-2.0
//

#pragma once

#if !defined(IN_OV_COMPONENT) && !defined(NGRAPH_LEGACY_HEADER_INCLUDED)
#    define NGRAPH_LEGACY_HEADER_INCLUDED
#    ifdef _MSC_VER
#        pragma message( \
            "The nGraph API is deprecated and will be removed in the 2024.0 release. For instructions on transitioning to the new API, please refer to https://docs.openvino.ai/latest/openvino_2_0_transition_guide.html")
#    else
#        warning("The nGraph API is deprecated and will be removed in the 2024.0 release. For instructions on transitioning to the new API, please refer to https://docs.openvino.ai/latest/openvino_2_0_transition_guide.html")
#    endif
#endif

#include <deque>
#include <functional>
#include <list>
#include <memory>
#include <stack>
#include <string>
#include <unordered_map>
#include <unordered_set>
#include <vector>

#include "openvino/core/graph_util.hpp"

namespace ov {
namespace op {
namespace v0 {
class Parameter;
class Result;
}  // namespace v0
}  // namespace op
}  // namespace ov
namespace ngraph {

namespace op {
namespace v0 {
using ov::op::v0::Parameter;
using ov::op::v0::Result;
}  // namespace v0
}  // namespace op

using ov::compare_constants;
using ov::replace_node;
using ov::replace_node_update_name;
using ov::replace_nodes;
using ov::replace_output_update_name;
using ov::topological_sort;
using ov::traverse_nodes;

using NodeMap = std::unordered_map<ov::Node*, std::shared_ptr<ov::Node>>;

OPENVINO_DEPRECATED("The nGraph API is deprecated and will be removed in the 2024.0 release. "
                    "For instructions on transitioning to the new API, please refer to "
                    "https://docs.openvino.ai/latest/openvino_2_0_transition_guide.html")
OPENVINO_API
ov::NodeVector find_common_args(std::shared_ptr<ov::Node> target, std::shared_ptr<ov::Node> replacement);

/// Topological sort of just nodes
template <typename T>
OPENVINO_DEPRECATED("The nGraph API is deprecated and will be removed in the 2024.0 release. "
                    "For instructions on transitioning to the new API, please refer to "
                    "https://docs.openvino.ai/latest/openvino_2_0_transition_guide.html")
std::vector<std::shared_ptr<ov::Node>> subgraph_topological_sort(T nodes) {
    std::stack<ov::Node*, std::vector<ov::Node*>> nodes_to_do;
    std::unordered_set<ov::Node*> nodes_done;
    std::unordered_set<ov::Node*> nodes_to_emit;
    std::vector<std::shared_ptr<ov::Node>> result;

    for (auto& node : nodes) {
        nodes_to_emit.insert(node.get());
        nodes_to_do.push(node.get());
    }
    // NB: Some centos versions implement std::list::size() by counting elements
    size_t nodes_remaining = nodes_to_emit.size();
    while (nodes_to_do.size() > 0 && nodes_remaining > 0) {
        ov::Node* node = nodes_to_do.top();
        if (nodes_done.count(node) == 0) {
            bool can_add = true;
            size_t arg_count = node->get_input_size();
            for (size_t i = 0; i < arg_count; ++i) {
                ov::Node* dep = node->get_input_node_ptr(arg_count - i - 1);
                if (nodes_done.count(dep) == 0 && nodes_to_emit.count(node) != 0) {
                    can_add = false;
                    nodes_to_do.push(dep);
                }
            }
            for (auto& depptr : node->get_control_dependencies()) {
                ov::Node* dep = depptr.get();
                if (nodes_done.count(dep) == 0) {
                    can_add = false;
                    nodes_to_do.push(dep);
                }
            }
            if (can_add) {
                if (nodes_to_emit.count(node) != 0) {
                    result.push_back(node->shared_from_this());
                    nodes_remaining--;
                }
                nodes_to_do.pop();
                nodes_done.insert(node);
            }
        }

        else {
            nodes_to_do.pop();
        }
    }
    return result;
}

template <typename T>
OPENVINO_DEPRECATED("The nGraph API is deprecated and will be removed in the 2024.0 release. "
                    "For instructions on transitioning to the new API, please refer to "
                    "https://docs.openvino.ai/latest/openvino_2_0_transition_guide.html")
void validate_nodes_and_infer_types(const T& nodes) {
    OPENVINO_SUPPRESS_DEPRECATED_START
    for (auto& node : subgraph_topological_sort(nodes)) {
        node->revalidate_and_infer_types();
    }
    OPENVINO_SUPPRESS_DEPRECATED_END
}

// Check if all paths from X to a result go through Y
OPENVINO_DEPRECATED("The nGraph API is deprecated and will be removed in the 2024.0 release. "
                    "For instructions on transitioning to the new API, please refer to "
                    "https://docs.openvino.ai/latest/openvino_2_0_transition_guide.html")
OPENVINO_API
bool is_post_dominated(ov::Node* X, ov::Node* Y);

OPENVINO_DEPRECATED("The nGraph API is deprecated and will be removed in the 2024.0 release. "
                    "For instructions on transitioning to the new API, please refer to "
                    "https://docs.openvino.ai/latest/openvino_2_0_transition_guide.html")
OPENVINO_API
bool is_equal_to_const_value(const std::string& const_value, const ov::Output<ov::Node>& reduce_constant);

// input nodes are cloned and returned
// NodeMap input may contain default node mapping i.e. pre-cloned nodes
// NodeMap output (by reference) fully maps input and cloned nodes
OPENVINO_DEPRECATED("The nGraph API is deprecated and will be removed in the 2024.0 release. "
                    "For instructions on transitioning to the new API, please refer to "
                    "https://docs.openvino.ai/latest/openvino_2_0_transition_guide.html")
OPENVINO_API
std::vector<std::shared_ptr<ov::Node>> clone_nodes(const std::vector<std::shared_ptr<ov::Node>>& nodes,
                                                   NodeMap& node_map);

// input nodes are cloned and returned
// NodeMap input may contain default node mapping i.e. pre-cloned nodes
// NodeMap output (by reference) fully maps input and cloned nodes
OPENVINO_DEPRECATED("The nGraph API is deprecated and will be removed in the 2024.0 release. "
                    "For instructions on transitioning to the new API, please refer to "
                    "https://docs.openvino.ai/latest/openvino_2_0_transition_guide.html")
OPENVINO_API
std::list<std::shared_ptr<ov::Node>> clone_nodes(const std::vector<std::shared_ptr<ov::Node>>& nodes,
                                                 ov::RawNodeOutputMap& node_map);

OPENVINO_DEPRECATED("The nGraph API is deprecated and will be removed in the 2024.0 release. "
                    "For instructions on transitioning to the new API, please refer to "
                    "https://docs.openvino.ai/latest/openvino_2_0_transition_guide.html")
OPENVINO_API
std::pair<std::shared_ptr<op::v0::Result>, std::shared_ptr<op::v0::Parameter>> insert_result_parameter_split(
    const std::shared_ptr<ov::Node>& src_node,
    const std::shared_ptr<ov::Node>& dst_node);

OPENVINO_DEPRECATED("The nGraph API is deprecated and will be removed in the 2024.0 release. "
                    "For instructions on transitioning to the new API, please refer to "
                    "https://docs.openvino.ai/latest/openvino_2_0_transition_guide.html")
OPENVINO_API
void insert_new_node_between(const std::shared_ptr<ov::Node>& src_node,
                             const std::shared_ptr<ov::Node>& dst_node,
                             const std::shared_ptr<ov::Node>& new_node);

OPENVINO_DEPRECATED("The nGraph API is deprecated and will be removed in the 2024.0 release. "
                    "For instructions on transitioning to the new API, please refer to "
                    "https://docs.openvino.ai/latest/openvino_2_0_transition_guide.html")
OPENVINO_API
std::shared_ptr<ov::Node> make_zero(const ov::element::Type& element_type, const ov::Shape& shape);

OPENVINO_DEPRECATED("The nGraph API is deprecated and will be removed in the 2024.0 release. "
                    "For instructions on transitioning to the new API, please refer to "
                    "https://docs.openvino.ai/latest/openvino_2_0_transition_guide.html")
OPENVINO_API
std::shared_ptr<ov::Node> make_constant_from_string(std::string val,
                                                    const ov::element::Type& element_type,
                                                    const ov::Shape& shape);

OPENVINO_DEPRECATED("The nGraph API is deprecated and will be removed in the 2024.0 release. "
                    "For instructions on transitioning to the new API, please refer to "
                    "https://docs.openvino.ai/latest/openvino_2_0_transition_guide.html")
OPENVINO_API
bool is_zero(const ov::Output<ov::Node>& reduce_constant);

OPENVINO_DEPRECATED("The nGraph API is deprecated and will be removed in the 2024.0 release. "
                    "For instructions on transitioning to the new API, please refer to "
                    "https://docs.openvino.ai/latest/openvino_2_0_transition_guide.html")
OPENVINO_API
ov::NodeVector get_subgraph_outputs(const ov::NodeVector& nodes,
                                    const ov::NodeVector& exclusions,
                                    bool ignore_unused = false,
                                    bool ignore_output_duplicates = true);

// Extract sub-graph computing the `results`. Stops backward traversal at either a Parameter
// node
// or a node that belongs to args
OPENVINO_DEPRECATED("The nGraph API is deprecated and will be removed in the 2024.0 release. "
                    "For instructions on transitioning to the new API, please refer to "
                    "https://docs.openvino.ai/latest/openvino_2_0_transition_guide.html")
OPENVINO_API
ov::NodeVector extract_subgraph(const ov::NodeVector& results, const ov::NodeVector& args);

OPENVINO_DEPRECATED("The nGraph API is deprecated and will be removed in the 2024.0 release. "
                    "For instructions on transitioning to the new API, please refer to "
                    "https://docs.openvino.ai/latest/openvino_2_0_transition_guide.html")
OPENVINO_API
bool is_one(const ov::Output<ov::Node>& reduce_constant);

// Returns true if `node` is live in the graph i.e. a result op
// transitively uses this `node`
OPENVINO_DEPRECATED("The nGraph API is deprecated and will be removed in the 2024.0 release. "
                    "For instructions on transitioning to the new API, please refer to "
                    "https://docs.openvino.ai/latest/openvino_2_0_transition_guide.html")
OPENVINO_API
bool is_used(ov::Node* node);

// Returns count of `node` users that are still live in the graph
<<<<<<< HEAD
NGRAPH_API_DEPRECATED
NGRAPH_API
size_t get_user_count(Node* node);

NGRAPH_API_DEPRECATED
NGRAPH_API
bool is_strided(const ov::Strides& Strides);

NGRAPH_API_DEPRECATED
NGRAPH_API
bool is_valid_rank(const std::shared_ptr<Node>& node, std::vector<size_t> valid_ranks);

NGRAPH_API_DEPRECATED
NGRAPH_API
=======
OPENVINO_DEPRECATED("The nGraph API is deprecated and will be removed in the 2024.0 release. "
                    "For instructions on transitioning to the new API, please refer to "
                    "https://docs.openvino.ai/latest/openvino_2_0_transition_guide.html")
OPENVINO_API
size_t get_user_count(ov::Node* node);

OPENVINO_DEPRECATED("The nGraph API is deprecated and will be removed in the 2024.0 release. "
                    "For instructions on transitioning to the new API, please refer to "
                    "https://docs.openvino.ai/latest/openvino_2_0_transition_guide.html")
OPENVINO_API
bool is_strided(const ov::Strides& strides);

OPENVINO_DEPRECATED("The nGraph API is deprecated and will be removed in the 2024.0 release. "
                    "For instructions on transitioning to the new API, please refer to "
                    "https://docs.openvino.ai/latest/openvino_2_0_transition_guide.html")
OPENVINO_API
bool is_valid_rank(const std::shared_ptr<ov::Node>& node, std::vector<size_t> valid_ranks);

OPENVINO_DEPRECATED("The nGraph API is deprecated and will be removed in the 2024.0 release. "
                    "For instructions on transitioning to the new API, please refer to "
                    "https://docs.openvino.ai/latest/openvino_2_0_transition_guide.html")
OPENVINO_API
>>>>>>> 2a19f9ea
void plot_graph(std::shared_ptr<ov::Model> f,
                const std::string& filename,
                std::function<void(const ov::Node& node, std::vector<std::string>& attributes)> = nullptr);

/// \return A vector containing handles for each input of dst that is connected to an output
///         of `src`.
OPENVINO_DEPRECATED("The nGraph API is deprecated and will be removed in the 2024.0 release. "
                    "For instructions on transitioning to the new API, please refer to "
                    "https://docs.openvino.ai/latest/openvino_2_0_transition_guide.html")
OPENVINO_API
std::vector<ov::Input<ov::Node>> get_inputs_from(ov::Node& src, ov::Node& dst);
/// \return A vector containing a handle for each output of src that is connected to an input
///         of `dst`.
OPENVINO_DEPRECATED("The nGraph API is deprecated and will be removed in the 2024.0 release. "
                    "For instructions on transitioning to the new API, please refer to "
                    "https://docs.openvino.ai/latest/openvino_2_0_transition_guide.html")
OPENVINO_API
std::vector<ov::Output<ov::Node>> get_outputs_to(ov::Node& src, ov::Node& dst);

/// Checks the func for graph cycles starting from results going backwards, then from parameters
/// going forward.
/// It returns true if a cycle is found and the first cycle encountered.
OPENVINO_DEPRECATED("The nGraph API is deprecated and will be removed in the 2024.0 release. "
                    "For instructions on transitioning to the new API, please refer to "
                    "https://docs.openvino.ai/latest/openvino_2_0_transition_guide.html")
OPENVINO_API
bool check_for_cycles(const ov::Model* func, ov::NodeVector& cycle_nodes, bool& is_bkwd_cycle);
}  // namespace ngraph

using ngraph::replace_node;
using ngraph::replace_output_update_name;<|MERGE_RESOLUTION|>--- conflicted
+++ resolved
@@ -226,22 +226,6 @@
 bool is_used(ov::Node* node);
 
 // Returns count of `node` users that are still live in the graph
-<<<<<<< HEAD
-NGRAPH_API_DEPRECATED
-NGRAPH_API
-size_t get_user_count(Node* node);
-
-NGRAPH_API_DEPRECATED
-NGRAPH_API
-bool is_strided(const ov::Strides& Strides);
-
-NGRAPH_API_DEPRECATED
-NGRAPH_API
-bool is_valid_rank(const std::shared_ptr<Node>& node, std::vector<size_t> valid_ranks);
-
-NGRAPH_API_DEPRECATED
-NGRAPH_API
-=======
 OPENVINO_DEPRECATED("The nGraph API is deprecated and will be removed in the 2024.0 release. "
                     "For instructions on transitioning to the new API, please refer to "
                     "https://docs.openvino.ai/latest/openvino_2_0_transition_guide.html")
@@ -264,7 +248,6 @@
                     "For instructions on transitioning to the new API, please refer to "
                     "https://docs.openvino.ai/latest/openvino_2_0_transition_guide.html")
 OPENVINO_API
->>>>>>> 2a19f9ea
 void plot_graph(std::shared_ptr<ov::Model> f,
                 const std::string& filename,
                 std::function<void(const ov::Node& node, std::vector<std::string>& attributes)> = nullptr);
