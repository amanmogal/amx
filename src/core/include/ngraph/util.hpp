// Copyright (C) 2018-2023 Intel Corporation
// SPDX-License-Identifier: Apache-2.0
//

#pragma once

#if !defined(IN_OV_COMPONENT) && !defined(NGRAPH_LEGACY_HEADER_INCLUDED)
#    define NGRAPH_LEGACY_HEADER_INCLUDED
#    ifdef _MSC_VER
#        pragma message( \
            "The nGraph API is deprecated and will be removed in the 2024.0 release. For instructions on transitioning to the new API, please refer to https://docs.openvino.ai/latest/openvino_2_0_transition_guide.html")
#    else
#        warning("The nGraph API is deprecated and will be removed in the 2024.0 release. For instructions on transitioning to the new API, please refer to https://docs.openvino.ai/latest/openvino_2_0_transition_guide.html")
#    endif
#endif

#include <algorithm>
#include <chrono>
#include <cmath>
#include <cstdlib>  // llvm 8.1 gets confused about `malloc` otherwise
#include <functional>
#include <iostream>
#include <map>
#include <memory>
#include <sstream>
#include <string>
#include <typeindex>
#include <typeinfo>
#include <unordered_map>
#include <vector>

#include "ngraph/axis_vector.hpp"
#include "ngraph/graph_util.hpp"
#include "ngraph/node.hpp"
#include "ngraph/shape.hpp"
#include "openvino/core/enum_mask.hpp"
<<<<<<< HEAD
#include "openvino/core/type/element_type.hpp"
#include "openvino/core/type/element_type_traits.hpp"
=======
#include "openvino/runtime/tensor.hpp"
>>>>>>> f0dbe96d

namespace ov {
class Node;
}
namespace ngraph {
using ov::EnumMask;
using ov::Node;
class stopwatch;
class Tensor;

NGRAPH_SUPPRESS_DEPRECATED_START
template <typename T>
NGRAPH_API_DEPRECATED std::string join(const T& v, const std::string& sep = ", ") {
    std::ostringstream ss;
    size_t count = 0;
    for (const auto& x : v) {
        if (count++ > 0) {
            ss << sep;
        }
        ss << x;
    }
    return ss.str();
}

template <typename T>
NGRAPH_API_DEPRECATED std::string vector_to_string(const T& v) {
    std::ostringstream os;
    os << "[ " << ngraph::join(v) << " ]";
    return os.str();
}

NGRAPH_API
NGRAPH_API_DEPRECATED
size_t hash_combine(const std::vector<size_t>& list);
NGRAPH_API
NGRAPH_API_DEPRECATED
void dump(std::ostream& out, const void*, size_t);
NGRAPH_API
NGRAPH_API_DEPRECATED
std::string to_lower(const std::string& s);
NGRAPH_API
NGRAPH_API_DEPRECATED
std::string to_upper(const std::string& s);
NGRAPH_API
NGRAPH_API_DEPRECATED
std::string trim(const std::string& s);
NGRAPH_API
NGRAPH_API_DEPRECATED
std::vector<std::string> split(const std::string& s, char delimiter, bool trim = false);

template <typename T>
NGRAPH_API_DEPRECATED std::string locale_string(T x) {
    std::stringstream ss;
    ss.imbue(std::locale(""));
    ss << x;
    return ss.str();
}

class NGRAPH_API NGRAPH_DEPRECATED("It is obsolete structure and will be removed soon") stopwatch {
public:
    void start() {
        if (m_active == false) {
            m_total_count++;
            m_active = true;
            m_start_time = m_clock.now();
        }
    }

    void stop() {
        if (m_active == true) {
            auto end_time = m_clock.now();
            m_last_time = end_time - m_start_time;
            m_total_time += m_last_time;
            m_active = false;
        }
    }

    size_t get_call_count() const;
    size_t get_seconds() const;
    size_t get_milliseconds() const;
    size_t get_microseconds() const;
    std::chrono::nanoseconds get_timer_value() const;
    size_t get_nanoseconds() const;

    size_t get_total_seconds() const;
    size_t get_total_milliseconds() const;
    size_t get_total_microseconds() const;
    size_t get_total_nanoseconds() const;

private:
    std::chrono::high_resolution_clock m_clock;
    std::chrono::time_point<std::chrono::high_resolution_clock> m_start_time;
    bool m_active = false;
    std::chrono::nanoseconds m_total_time = std::chrono::high_resolution_clock::duration::zero();
    std::chrono::nanoseconds m_last_time = std::chrono::high_resolution_clock::duration::zero();
    size_t m_total_count = 0;
};

/// Parses a string containing a literal of the underlying type.
template <typename T>
NGRAPH_API_DEPRECATED T parse_string(const std::string& s) {
    T result;
    std::stringstream ss;

    ss << s;
    ss >> result;

    // Check that (1) parsing succeeded and (2) the entire string was used.
    if (ss.fail() || ss.rdbuf()->in_avail() != 0) {
        OPENVINO_THROW("Could not parse literal '" + s + "'");
    }

    return result;
}

/// template specializations for float and double to handle INFINITY, -INFINITY
/// and NaN values.
template <>
NGRAPH_API_DEPRECATED NGRAPH_API float parse_string<float>(const std::string& s);
template <>
NGRAPH_API_DEPRECATED NGRAPH_API double parse_string<double>(const std::string& s);

/// template specializations for int8_t and uint8_t to handle the fact that default
/// implementation ends up treating values as characters so that the number "0" turns into
/// the parsed value 48, which is it's ASCII value
template <>
NGRAPH_API_DEPRECATED NGRAPH_API int8_t parse_string<int8_t>(const std::string& s);
template <>
NGRAPH_API_DEPRECATED NGRAPH_API uint8_t parse_string<uint8_t>(const std::string& s);

/// Parses a list of strings containing literals of the underlying type.
template <typename T>
NGRAPH_API_DEPRECATED std::vector<T> parse_string(const std::vector<std::string>& ss) {
    NGRAPH_SUPPRESS_DEPRECATED_START
    std::vector<T> result(ss.size());
    std::transform(ss.begin(), ss.end(), result.begin(), [](const std::string& s) {
        return parse_string<T>(s);
    });
    return result;
    NGRAPH_SUPPRESS_DEPRECATED_END
}

template <typename T>
NGRAPH_API_DEPRECATED T ceil_div(const T& x, const T& y) {
    return (x == 0 ? 0 : (1 + (x - 1) / y));
}

template <typename T>
NGRAPH_API_DEPRECATED T subtract_or_zero(T x, T y) {
    return y > x ? 0 : x - y;
}

NGRAPH_API
NGRAPH_API_DEPRECATED
void* ngraph_malloc(size_t size);
NGRAPH_API
NGRAPH_API_DEPRECATED
void ngraph_free(void*);

NGRAPH_API
NGRAPH_API_DEPRECATED
size_t round_up(size_t size, size_t alignment);

NGRAPH_API
NGRAPH_API_DEPRECATED
AxisVector get_default_order(size_t rank);

NGRAPH_API
NGRAPH_API_DEPRECATED
AxisVector get_default_order(const Rank& rank);

NGRAPH_API
NGRAPH_API_DEPRECATED
AxisVector get_default_order(const Shape& shape);

NGRAPH_API
NGRAPH_API_DEPRECATED
AxisVector get_default_order(const PartialShape& shape);

/// \brief Function to query parsed version information of the version of ngraph which
/// contains this function. Version information strictly follows Semantic Versioning
/// http://semver.org
/// \param version The major part of the version
/// \param major Returns the major part of the version
/// \param minor Returns the minor part of the version
/// \param patch Returns the patch part of the version
/// \param extra Returns the extra part of the version. This includes everything following
/// the patch version number.
///
/// \note Throws a runtime_error if there is an error during parsing
NGRAPH_API
NGRAPH_API_DEPRECATED
void parse_version_string(std::string version, size_t& major, size_t& minor, size_t& patch, std::string& extra);

template <typename T>
NGRAPH_API_DEPRECATED T double_to_int(double x, double float_to_int_converter(double)) {
    if (!std::is_integral<T>()) {
        OPENVINO_THROW("Function double_to_int template parameter must be an integral type.");
    }

    x = float_to_int_converter(x);

    double min_t = static_cast<double>(std::numeric_limits<T>::min());
    if (x < min_t) {
        return std::numeric_limits<T>::min();
    }

    double max_t = static_cast<double>(std::numeric_limits<T>::max());
    if (x > max_t) {
        return std::numeric_limits<T>::max();
    }

    return static_cast<T>(x);
}
}  // end namespace ngraph

template <typename T>
<<<<<<< HEAD
NGRAPH_API_DEPRECATED std::vector<T> read_vector(std::shared_ptr<ngraph::runtime::Tensor> tv) {
    if (ov::element::from<T>() != tv->get_element_type()) {
=======
NGRAPH_API_DEPRECATED std::vector<T> read_vector(std::shared_ptr<ov::Tensor> tv) {
    if (ngraph::element::from<T>() != tv->get_element_type()) {
>>>>>>> f0dbe96d
        OPENVINO_THROW("read_vector type must match Tensor type");
    }
    size_t element_count = ngraph::shape_size(tv->get_shape());
    size_t size = element_count * sizeof(T);
    std::vector<T> rc(element_count);
    std::memcpy(rc.data(), tv->data(), size);
    return rc;
}

template <class T, ov::element::Type_t ET>
NGRAPH_API_DEPRECATED std::vector<T> array_2_vector(typename ov::element_type_traits<ET>::value_type* data,
                                                    size_t size) {
    std::vector<T> result(size);
    for (size_t i = 0; i < size; i++) {
        result[i] = static_cast<T>(data[i]);
    }
    return result;
}

NGRAPH_API_DEPRECATED
std::vector<float> NGRAPH_API read_float_vector(std::shared_ptr<ov::Tensor> tv);

NGRAPH_API_DEPRECATED
std::vector<int64_t> NGRAPH_API read_index_vector(std::shared_ptr<ov::Tensor> tv);

NGRAPH_API
NGRAPH_API_DEPRECATED
std::ostream& operator<<(std::ostream& os, const ngraph::NodeVector& nv);
NGRAPH_SUPPRESS_DEPRECATED_END<|MERGE_RESOLUTION|>--- conflicted
+++ resolved
@@ -34,12 +34,9 @@
 #include "ngraph/node.hpp"
 #include "ngraph/shape.hpp"
 #include "openvino/core/enum_mask.hpp"
-<<<<<<< HEAD
 #include "openvino/core/type/element_type.hpp"
 #include "openvino/core/type/element_type_traits.hpp"
-=======
 #include "openvino/runtime/tensor.hpp"
->>>>>>> f0dbe96d
 
 namespace ov {
 class Node;
@@ -257,13 +254,8 @@
 }  // end namespace ngraph
 
 template <typename T>
-<<<<<<< HEAD
-NGRAPH_API_DEPRECATED std::vector<T> read_vector(std::shared_ptr<ngraph::runtime::Tensor> tv) {
+NGRAPH_API_DEPRECATED std::vector<T> read_vector(std::shared_ptr<ov::Tensor> tv) {
     if (ov::element::from<T>() != tv->get_element_type()) {
-=======
-NGRAPH_API_DEPRECATED std::vector<T> read_vector(std::shared_ptr<ov::Tensor> tv) {
-    if (ngraph::element::from<T>() != tv->get_element_type()) {
->>>>>>> f0dbe96d
         OPENVINO_THROW("read_vector type must match Tensor type");
     }
     size_t element_count = ngraph::shape_size(tv->get_shape());
