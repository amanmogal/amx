--- conflicted
+++ resolved
@@ -23,12 +23,9 @@
 #include "openvino/runtime/tensor.hpp"
 
 namespace ngraph {
-<<<<<<< HEAD
+using ov::CoordinateDiff;
 using ov::Shape;
 using ov::Strides;
-=======
-using ov::CoordinateDiff;
->>>>>>> 5941f094
 using ov::op::v0::Constant;
 
 namespace element {
