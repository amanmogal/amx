--- conflicted
+++ resolved
@@ -82,29 +82,6 @@
 
 NGRAPH_API_DEPRECATED
 NGRAPH_API
-<<<<<<< HEAD
-std::tuple<element::Type, PartialShape, PartialShape> infer_batch_norm_forward(const Node* node,
-                                                                               ov::element::Type input_element_type,
-                                                                               ov::element::Type gamma_element_type,
-                                                                               ov::element::Type beta_element_type,
-                                                                               ov::element::Type mean_element_type,
-                                                                               ov::element::Type variance_element_type,
-                                                                               const PartialShape& input_shape,
-                                                                               const PartialShape& gamma_shape,
-                                                                               const PartialShape& beta_shape,
-                                                                               const PartialShape& mean_shape,
-                                                                               const PartialShape& variance_shape);
-
-NGRAPH_API_DEPRECATED
-NGRAPH_API
-std::tuple<element::Type, PartialShape, PartialShape> infer_batch_norm_forward(const Node* node,
-                                                                               ov::element::Type input_element_type,
-                                                                               ov::element::Type gamma_element_type,
-                                                                               ov::element::Type beta_element_type,
-                                                                               const PartialShape& input_shape,
-                                                                               const PartialShape& gamma_shape,
-                                                                               const PartialShape& beta_shape);
-=======
 std::tuple<element::Type, ov::PartialShape, ov::PartialShape> infer_batch_norm_forward(
     const Node* node,
     element::Type input_element_type,
@@ -128,7 +105,6 @@
     const ov::PartialShape& input_shape,
     const ov::PartialShape& gamma_shape,
     const ov::PartialShape& beta_shape);
->>>>>>> db24bab9
 
 NGRAPH_API_DEPRECATED
 NGRAPH_API
