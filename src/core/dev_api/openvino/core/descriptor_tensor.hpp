// Copyright (C) 2018-2024 Intel Corporation
// SPDX-License-Identifier: Apache-2.0
//
#pragma once

#include <memory>
#include <unordered_set>

#include "openvino/core/partial_shape.hpp"
#include "openvino/core/type/element_type.hpp"

namespace ov {
namespace descriptor {

class Tensor;
class Input;
class Output;

// To change Tensor element type please change the Parameter type.
OPENVINO_API
void set_element_type(Tensor& tensor, const element::Type& elemenet_type);

// To change Tensor type please change the Parameter type.
OPENVINO_API
void set_tensor_type(Tensor& tensor, const element::Type& element_type, const PartialShape& pshape);

/**
 * @brief Set destination tensor names as copy of all names from source tensor all tensor names.
 *
 * @param dst  The tensor descriptor to set names.
 * @param src  The tensor descriptor as from which names will be copied.
 */
<<<<<<< HEAD
OPENVINO_API
void copy_tensor_names(Tensor& dst, const Tensor& src);

OPENVINO_DEPRECATED("get_ov_tensor_legacy_name() is deprecated. Please don't use this function.")
=======
>>>>>>> cc8a3b75
OPENVINO_API
void copy_tensor_names(Tensor& dst, const Tensor& src);

/** @brief Tensor descriptor interface. */
class OPENVINO_API ITensorDescriptor {
public:
    virtual const element::Type& get_element_type() const = 0;
    virtual const PartialShape& get_partial_shape() const = 0;
    virtual const Shape& get_shape() const = 0;
    virtual void set_type_shape(const element::Type& et, const PartialShape& shape) = 0;

    virtual void set_names(const std::unordered_set<std::string>& names) = 0;
    virtual void add_names(const std::unordered_set<std::string>& names) = 0;
    virtual const std::unordered_set<std::string>& get_names() const = 0;
    virtual const std::unordered_set<std::string>& get_all_names() const = 0;
    virtual const std::string& get_any_name() const = 0;

    virtual RTMap& rt_map() = 0;
    virtual const RTMap& rt_map() const = 0;
    virtual size_t pointer_hash() const noexcept = 0;

protected:
    virtual ~ITensorDescriptor();
};

/** @brief The TensorExtension defines developer API for ov::descriptor::Tensor. */
struct OPENVINO_API TensorExtension {
    /**
     * @brief Get the tensor descriptor object
     *
     * @param tensor Tensor descriptor to access its implementation.
     * @return Reference to Tensor description implementation.
     */
    static const ITensorDescriptor& get_descriptor(const Tensor& tensor);
    static std::shared_ptr<ITensorDescriptor>& get_descriptor_ptr(Tensor& tensor);

    /**
     * @brief The hasher of shared pointer Tensor descriptor.
     */
    struct OPENVINO_API Hasher {
        size_t operator()(const std::shared_ptr<Tensor>& tensor) const;
    };

    /**
     * @brief The comparator of shared pointer Tensor descriptor.
     */
    struct OPENVINO_API Equal {
        bool operator()(const std::shared_ptr<Tensor>& lhs, const std::shared_ptr<Tensor>& rhs) const;
    };
};

<<<<<<< HEAD
/** @brief Tensor descriptor interface. */
class OPENVINO_API ITensorDescriptor {
public:
    virtual const element::Type& get_element_type() const = 0;
    virtual const PartialShape& get_partial_shape() const = 0;
    virtual const Shape& get_shape() const = 0;
    virtual void set_type_shape(const element::Type& et, const PartialShape& shape) = 0;

    virtual void set_names(const std::unordered_set<std::string>& names) = 0;
    virtual void add_names(const std::unordered_set<std::string>& names) = 0;
    virtual const std::unordered_set<std::string>& get_names() const = 0;
    virtual const std::unordered_set<std::string>& get_all_names() const = 0;
    virtual const std::string& get_any_name() const = 0;

    virtual RTMap& rt_map() = 0;
    virtual const RTMap& rt_map() const = 0;

    // Legacy name compatibility API
    OPENVINO_DEPRECATED("The legacy_name() is deprecated. Please don't use it")
    virtual std::string& legacy_name() = 0;
    OPENVINO_DEPRECATED("The legacy_name() is deprecated. Please don't use it")
    virtual const std::string& legacy_name() const = 0;

    virtual size_t pointer_hash() const noexcept = 0;

protected:
    virtual ~ITensorDescriptor();
};

/** @brief The TensorExtension defines developer API for ov::descriptor::Tensor. */
struct OPENVINO_API TensorExtension {
    /**
     * @brief Get the tensor descriptor object
     *
     * @param tensor Tensor descriptor to access its implementation.
     * @return Reference to Tensor description implementation.
     */
    static const ITensorDescriptor& get_descriptor(const Tensor& tensor);
    static std::shared_ptr<ITensorDescriptor>& get_descriptor_ptr(Tensor& tensor);

    /**
     * @brief The hasher of shared pointer Tensor descriptor.
     */
    struct OPENVINO_API Hasher {
        size_t operator()(const std::shared_ptr<Tensor>& tensor) const;
    };

    /**
     * @brief The comparator of shared pointer Tensor descriptor.
     */
    struct OPENVINO_API Equal {
        bool operator()(const std::shared_ptr<Tensor>& lhs, const std::shared_ptr<Tensor>& rhs) const;
    };
};

=======
>>>>>>> cc8a3b75
/**
 * @brief Set input descriptor as shared tensor on output descriptor.
 *
 * @param output_descriptor  Descriptor to set shared tensor.
 * @param input_descriptor   Input descriptor to set in output as shared tensor.
 */
OPENVINO_API void set_shared_tensor(Output& output_descriptor, const Input& input_descriptor);
}  // namespace descriptor
}  // namespace ov<|MERGE_RESOLUTION|>--- conflicted
+++ resolved
@@ -30,13 +30,6 @@
  * @param dst  The tensor descriptor to set names.
  * @param src  The tensor descriptor as from which names will be copied.
  */
-<<<<<<< HEAD
-OPENVINO_API
-void copy_tensor_names(Tensor& dst, const Tensor& src);
-
-OPENVINO_DEPRECATED("get_ov_tensor_legacy_name() is deprecated. Please don't use this function.")
-=======
->>>>>>> cc8a3b75
 OPENVINO_API
 void copy_tensor_names(Tensor& dst, const Tensor& src);
 
@@ -88,64 +81,6 @@
     };
 };
 
-<<<<<<< HEAD
-/** @brief Tensor descriptor interface. */
-class OPENVINO_API ITensorDescriptor {
-public:
-    virtual const element::Type& get_element_type() const = 0;
-    virtual const PartialShape& get_partial_shape() const = 0;
-    virtual const Shape& get_shape() const = 0;
-    virtual void set_type_shape(const element::Type& et, const PartialShape& shape) = 0;
-
-    virtual void set_names(const std::unordered_set<std::string>& names) = 0;
-    virtual void add_names(const std::unordered_set<std::string>& names) = 0;
-    virtual const std::unordered_set<std::string>& get_names() const = 0;
-    virtual const std::unordered_set<std::string>& get_all_names() const = 0;
-    virtual const std::string& get_any_name() const = 0;
-
-    virtual RTMap& rt_map() = 0;
-    virtual const RTMap& rt_map() const = 0;
-
-    // Legacy name compatibility API
-    OPENVINO_DEPRECATED("The legacy_name() is deprecated. Please don't use it")
-    virtual std::string& legacy_name() = 0;
-    OPENVINO_DEPRECATED("The legacy_name() is deprecated. Please don't use it")
-    virtual const std::string& legacy_name() const = 0;
-
-    virtual size_t pointer_hash() const noexcept = 0;
-
-protected:
-    virtual ~ITensorDescriptor();
-};
-
-/** @brief The TensorExtension defines developer API for ov::descriptor::Tensor. */
-struct OPENVINO_API TensorExtension {
-    /**
-     * @brief Get the tensor descriptor object
-     *
-     * @param tensor Tensor descriptor to access its implementation.
-     * @return Reference to Tensor description implementation.
-     */
-    static const ITensorDescriptor& get_descriptor(const Tensor& tensor);
-    static std::shared_ptr<ITensorDescriptor>& get_descriptor_ptr(Tensor& tensor);
-
-    /**
-     * @brief The hasher of shared pointer Tensor descriptor.
-     */
-    struct OPENVINO_API Hasher {
-        size_t operator()(const std::shared_ptr<Tensor>& tensor) const;
-    };
-
-    /**
-     * @brief The comparator of shared pointer Tensor descriptor.
-     */
-    struct OPENVINO_API Equal {
-        bool operator()(const std::shared_ptr<Tensor>& lhs, const std::shared_ptr<Tensor>& rhs) const;
-    };
-};
-
-=======
->>>>>>> cc8a3b75
 /**
  * @brief Set input descriptor as shared tensor on output descriptor.
  *
