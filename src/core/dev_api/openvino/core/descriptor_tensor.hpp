// Copyright (C) 2018-2024 Intel Corporation
// SPDX-License-Identifier: Apache-2.0
//
#pragma once

#include <memory>
#include <unordered_set>

#include "openvino/core/partial_shape.hpp"
#include "openvino/core/type/element_type.hpp"

namespace ov {
namespace descriptor {

class Tensor;
class Input;
class Output;

// To change Tensor element type please change the Parameter type.
OPENVINO_API
void set_element_type(Tensor& tensor, const element::Type& elemenet_type);

// To change Tensor type please change the Parameter type.
OPENVINO_API
void set_tensor_type(Tensor& tensor, const element::Type& element_type, const PartialShape& pshape);
<<<<<<< HEAD

/**
 * @brief Set destination tensor names as copy of all names from source tensor all tensor names.
 *
 * @param dst  The tensor descriptor to set names.
 * @param src  The tensor descriptor as from which names will be copied.
 */
OPENVINO_API
void copy_tensor_names(Tensor& dst, const Tensor& src);

OPENVINO_DEPRECATED("get_ov_tensor_legacy_name() is deprecated. Please don't use this function.")
OPENVINO_API
std::string get_ov_tensor_legacy_name(const Tensor& tensor);

OPENVINO_DEPRECATED("set_ov_tensor_legacy_name() is deprecated. Please don't use this function.")
OPENVINO_API
void set_ov_tensor_legacy_name(Tensor& tensor, const std::string& tensor_name);

/** @brief Tensor descriptor interface. */
class OPENVINO_API ITensorDescriptor {
public:
    virtual const element::Type& get_element_type() const = 0;
    virtual const PartialShape& get_partial_shape() const = 0;
    virtual const Shape& get_shape() const = 0;
    virtual void set_type_shape(const element::Type& et, const PartialShape& shape) = 0;

    virtual void set_names(const std::unordered_set<std::string>& names) = 0;
    virtual void add_names(const std::unordered_set<std::string>& names) = 0;
    virtual const std::unordered_set<std::string>& get_names() const = 0;
    virtual const std::unordered_set<std::string>& get_all_names() const = 0;
    virtual const std::string& get_any_name() const = 0;

    virtual RTMap& rt_map() = 0;
    virtual const RTMap& rt_map() const = 0;

    // Legacy name compatibility API
    OPENVINO_DEPRECATED("The legacy_name() is deprecated. Please don't use it")
    virtual std::string& legacy_name() = 0;
    OPENVINO_DEPRECATED("The legacy_name() is deprecated. Please don't use it")
    virtual const std::string& legacy_name() const = 0;

    virtual size_t pointer_hash() const noexcept = 0;

protected:
    virtual ~ITensorDescriptor();
};

/** @brief The TensorExtension defines developer API for ov::descriptor::Tensor. */
struct OPENVINO_API TensorExtension {
    /**
     * @brief Get the tensor descriptor object
     *
     * @param tensor Tensor descriptor to access its implementation.
     * @return Reference to Tensor description implementation.
     */
    static const ITensorDescriptor& get_descriptor(const Tensor& tensor);
    static std::shared_ptr<ITensorDescriptor>& get_descriptor_ptr(Tensor& tensor);

    /**
     * @brief The hasher of shared pointer Tensor descriptor.
     */
    struct OPENVINO_API Hasher {
        size_t operator()(const std::shared_ptr<Tensor>& tensor) const;
    };

    /**
     * @brief The comparator of shared pointer Tensor descriptor.
     */
    struct OPENVINO_API Equal {
        bool operator()(const std::shared_ptr<Tensor>& lhs, const std::shared_ptr<Tensor>& rhs) const;
    };
};

/**
 * @brief Set input descriptor as shared tensor on output descriptor.
 *
 * @param output_descriptor  Descriptor to set shared tensor.
 * @param input_descriptor   Input descriptor to set in output as shared tensor.
 */
OPENVINO_API void set_shared_tensor(Output& output_descriptor, const Input& input_descriptor);
=======
>>>>>>> d5dcb046
}  // namespace descriptor
}  // namespace ov<|MERGE_RESOLUTION|>--- conflicted
+++ resolved
@@ -23,7 +23,6 @@
 // To change Tensor type please change the Parameter type.
 OPENVINO_API
 void set_tensor_type(Tensor& tensor, const element::Type& element_type, const PartialShape& pshape);
-<<<<<<< HEAD
 
 /**
  * @brief Set destination tensor names as copy of all names from source tensor all tensor names.
@@ -33,14 +32,6 @@
  */
 OPENVINO_API
 void copy_tensor_names(Tensor& dst, const Tensor& src);
-
-OPENVINO_DEPRECATED("get_ov_tensor_legacy_name() is deprecated. Please don't use this function.")
-OPENVINO_API
-std::string get_ov_tensor_legacy_name(const Tensor& tensor);
-
-OPENVINO_DEPRECATED("set_ov_tensor_legacy_name() is deprecated. Please don't use this function.")
-OPENVINO_API
-void set_ov_tensor_legacy_name(Tensor& tensor, const std::string& tensor_name);
 
 /** @brief Tensor descriptor interface. */
 class OPENVINO_API ITensorDescriptor {
@@ -58,13 +49,6 @@
 
     virtual RTMap& rt_map() = 0;
     virtual const RTMap& rt_map() const = 0;
-
-    // Legacy name compatibility API
-    OPENVINO_DEPRECATED("The legacy_name() is deprecated. Please don't use it")
-    virtual std::string& legacy_name() = 0;
-    OPENVINO_DEPRECATED("The legacy_name() is deprecated. Please don't use it")
-    virtual const std::string& legacy_name() const = 0;
-
     virtual size_t pointer_hash() const noexcept = 0;
 
 protected:
@@ -104,7 +88,5 @@
  * @param input_descriptor   Input descriptor to set in output as shared tensor.
  */
 OPENVINO_API void set_shared_tensor(Output& output_descriptor, const Input& input_descriptor);
-=======
->>>>>>> d5dcb046
 }  // namespace descriptor
 }  // namespace ov