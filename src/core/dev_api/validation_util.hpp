// Copyright (C) 2018-2023 Intel Corporation
// SPDX-License-Identifier: Apache-2.0
//

#pragma once

#include "openvino/core/coordinate_diff.hpp"
#include "openvino/core/core_visibility.hpp"
#include "openvino/core/partial_shape.hpp"
#include "openvino/core/shape.hpp"
#include "openvino/core/strides.hpp"
#include "openvino/op/constant.hpp"
#include "openvino/op/util/attr_types.hpp"

namespace ov {
namespace util {

/// \brief Normalize value to the max if value is negative.
///
/// \param value  Input value to normalize.
/// \param max    Value used for normalization
///
/// \return Value if positive otherwise return value + max
OPENVINO_API int64_t normalize(const int64_t& value, const int64_t& max);

/// \brief Check if values in vector are unique.
///
/// \param data  Input data to check.
///
/// \return True if unique otherwise false.
OPENVINO_API bool are_unique(const std::vector<int64_t>& data);

/// \brief Clip value to minimum if below min, or to maximum of above max.
///
/// \param value  Value to be clipped.
/// \param min    Minimum value bound.
/// \param max    Maximum value bound.
///
/// \return Value if between min, max otherwise min or max.
OPENVINO_API int64_t clip(const int64_t& value, const int64_t& min, const int64_t& max);

/// \brief Constant folds a subgraph to a constant node
///
/// \param subgraph sink
///
/// \return Constant node or nullptr if unable to constant fold the subgraph
OPENVINO_API std::shared_ptr<op::v0::Constant> constantfold_subgraph(const Output<Node>& subgraph_sink);

/// \brief Runs an estimation of source tensor. If it succeeded to calculate both bounds and
/// they are the same returns Constant operation from the resulting bound, otherwise nullptr.
///
/// \param source  Node output used to get its tensor data as constant.
/// \return Shared pointer to constant data or nullptr.
OPENVINO_API std::shared_ptr<op::v0::Constant> get_constant_from_source(const Output<Node>& source);

/// \brief Make scalar tensor which stores maximum value of ov::element::Type.
/// \param et  Element type to get its maximum.
/// \return Tensor with maximum value.
OPENVINO_API Tensor make_tensor_of_max_value(const element::Type_t et);

/// \brief Make scalar tensor which stores minimum value of ov::element::Type.
/// \param et  Element type to get its minimum.
/// \return Tensor with minimum value.
OPENVINO_API Tensor make_tensor_of_min_value(const element::Type_t et);

/// @brief Get the tensors shapes as ov::PartialShape.
///
/// @param tensors  Input tensors vector to get their shapes.
/// @return Vector of partial shapes same size as input tensor vector.
OPENVINO_API std::vector<PartialShape> get_tensors_partial_shapes(const TensorVector& tensors);

/// \brief Get the node input partial shapes.
///
/// \param node   Node to extract input shapes.
///
/// \return Vector of PartialShapes of each input.
OPENVINO_API std::vector<PartialShape> get_node_input_partial_shapes(const ov::Node& node);

/// \brief Check if rank is compatible to any of others ranks.
///
/// \param r       Rank to check.
/// \param others  List of ranks used to check compatibility.
///
/// \return True if rank compatible to any of others, otherwise false.
OPENVINO_API bool is_rank_compatible_any_of(const Rank& r, std::initializer_list<Rank> others);

<<<<<<< HEAD
/// \brief Infers image paddings.
OPENVINO_DEPRECATED("This function is deprecated and will be removed.")
OPENVINO_API void infer_auto_padding(const Shape& image_shape,
                                     const Shape& filter_shape,
                                     const Strides& filter_strides,
                                     const Strides& filter_dilations,
                                     const op::PadType pad_type,
                                     CoordinateDiff& padding_above,
                                     CoordinateDiff& padding_below);

=======
>>>>>>> 8321a411
/// \brief Evaluates lower and upper value estimations for the output tensor. Estimation would be represented as partial
/// shape object using Dimension(min, max) for each element.
///
/// \param output Node output pointing to the tensor for estimation.
/// \param pshape Resulting estimation would be stored in this PartialShape.
///
/// \return True if estimations evaluation was successful, false otherwise.
OPENVINO_API bool evaluate_as_partial_shape(const Output<Node>& output, PartialShape& pshape);

/// \brief Propagates value label from 0 input to the only output through an operation. Not applicable for operations
/// which require values interaction (example: mathematical operations). Could be used for movement operations (example:
/// gathering, shape change)
///
/// \param node Operation to be performed
/// \param output_labels Vector of TensorLabel objects representing resulting value labels
///
/// \return True if label evaluation was successful, false otherwise.
OPENVINO_API bool default_label_evaluator(const Node* node, TensorLabelVector& output_labels);

/// \brief Generates default order of axes transposition at the end of input vector.
///
/// The default axes order is a descending sequence of numbers starting at `length - 1`.
///
/// \param axes_order  Vector where default order will be generated.
/// \param length      Sequence length of axes order.
OPENVINO_API void generate_transpose_default_order(std::vector<int64_t>& axes_order, size_t length);

/// \brief Checks whether axes order has valid values.
///
/// Axes order has to be a set of unique numbers in range [0, size).
///
/// \param axes_order  Vector with axes order to check.
/// \param size        Input for transpose rank size.
///
/// \return True if axes order is valid, false otherwise.
OPENVINO_API bool is_valid_axes_order(const std::vector<int64_t>& axes_order, size_t size);

/// \brief Checks whether label tensor has no labels.
///
/// \param labels  Label tensor to check.
/// \return True if there are no labels, false otherwise.
OPENVINO_API bool has_no_labels(const TensorLabel& labels);

/// \brief      Handles out of range axis.
///
/// \param[in]  node         The node with requested axis.
/// \param[in]  axis         The requested axis value.
/// \param[in]  tensor_rank  The corresponding tensor rank.
///
/// \return    Checking if axis is in range [-tensor_rank, tensor_rank-1], otherwise
///            returns error. If negative axis, it counts from the last to the first axis,
///            by adding tensor_rank to axis.
OPENVINO_API int64_t normalize_axis(const Node* node, std::int64_t axis, const Rank& tensor_rank);

/// \brief      Handles out of range axis.
///
/// \param[in]  node_description   The node with requested axis.
/// \param[in]  axis               The requested axis value.
/// \param[in]  tensor_rank        The corresponding tensor rank.
///
/// \return    Checking if axis is in range [-tensor_rank, tensor_rank-1], otherwise
///            returns error. If negative axis, it counts from the last to the first axis,
///            by adding tensor_rank to axis.
OPENVINO_API int64_t normalize_axis(const std::string& node_description, std::int64_t axis, const Rank& tensor_rank);

/// \brief      Handles out of range axis.
///
/// \param[in]  node            The node with requested axis.
/// \param[in]  axis            The requested axis value.
/// \param[in]  tensor_rank     The corresponding tensor rank.
/// \param[in]  axis_range_min  The min value of accepted range for axis.
/// \param[in]  axis_range_max  The max value of accepted range for axis.
///
/// \return     Checking if axis is in range [axis_range_min, axis_range_max], otherwise
///             returns error. If negative axis, it counts from the last to the first axis,
///             by adding tensor_rank to axis.
OPENVINO_API int64_t normalize_axis(const Node* node,
                                    std::int64_t axis,
                                    std::uint64_t tensor_rank,
                                    std::int64_t axis_range_min,
                                    std::int64_t axis_range_max);

/// \brief      Handles out of range axis.
///
/// \param[in]  node_description   The name of node with requested axis.
/// \param[in]  axis               The requested axis value.
/// \param[in]  tensor_rank        The corresponding tensor rank.
/// \param[in]  axis_range_min     The min value of accepted range for axis.
/// \param[in]  axis_range_max     The max value of accepted range for axis.
///
/// \return     Checking if axis is in range [axis_range_min, axis_range_max], otherwise
///             returns error. If negative axis, it counts from the last to the first axis,
///             by adding tensor_rank to axis.
OPENVINO_API int64_t normalize_axis(const std::string& node_description,
                                    std::int64_t axis,
                                    std::uint64_t tensor_rank,
                                    std::int64_t axis_range_min,
                                    std::int64_t axis_range_max);

/// \brief      Handles out of range axes in vector.
///
/// \param[in]  node_description  The name of node with requested axes.
/// \param[in]  axes              The requested vector of axes.
/// \param[in]  tensor_rank       The corresponding tensor rank.
///
/// \return     If any negative axis in vector, it counts from the last to the first
///             axis, by adding tensor_rank to axis.
OPENVINO_API std::vector<size_t> normalize_axes(const std::string& node_description,
                                                const std::vector<int64_t>& axes,
                                                const Rank& tensor_rank);

/// \brief      Handles out of range axes in vector.
/// If any negative axis in vector, it counts from the last to the first axis,
/// by adding tensor_rank to axis. Changes axes vector inplace.
///
/// \param[in]      node         The node with requested axes.
/// \param[in]      tensor_rank  The corresponding tensor rank.
/// \param[in,out]  axes         The requested vector of axes.
OPENVINO_API void normalize_axes(const Node* node, const int64_t& tensor_rank, std::vector<int64_t>& axes);
}  // namespace util
}  // namespace ov<|MERGE_RESOLUTION|>--- conflicted
+++ resolved
@@ -84,19 +84,6 @@
 /// \return True if rank compatible to any of others, otherwise false.
 OPENVINO_API bool is_rank_compatible_any_of(const Rank& r, std::initializer_list<Rank> others);
 
-<<<<<<< HEAD
-/// \brief Infers image paddings.
-OPENVINO_DEPRECATED("This function is deprecated and will be removed.")
-OPENVINO_API void infer_auto_padding(const Shape& image_shape,
-                                     const Shape& filter_shape,
-                                     const Strides& filter_strides,
-                                     const Strides& filter_dilations,
-                                     const op::PadType pad_type,
-                                     CoordinateDiff& padding_above,
-                                     CoordinateDiff& padding_below);
-
-=======
->>>>>>> 8321a411
 /// \brief Evaluates lower and upper value estimations for the output tensor. Estimation would be represented as partial
 /// shape object using Dimension(min, max) for each element.
 ///
