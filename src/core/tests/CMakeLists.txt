# Copyright (C) 2018-2021 Intel Corporation
# SPDX-License-Identifier: Apache-2.0
#

if(CMAKE_CXX_COMPILER_ID STREQUAL "GNU")
    set(CMAKE_C_FLAGS "${CMAKE_C_FLAGS} -fuse-ld=gold")
    set(CMAKE_CXX_FLAGS "${CMAKE_CXX_FLAGS} -fuse-ld=gold")
endif()

add_definitions(-DSERIALIZED_ZOO=\"${TEST_MODEL_ZOO}/core/models\")
set(OV_ONNX_NAMESPACE ngraph_onnx)

if(ENABLE_TESTS)
    add_definitions("-DTEST_FILES=\"${TEST_MODEL_ZOO}/core/files\"")
    add_subdirectory(util)
    add_subdirectory(engines_util)
    if (ENABLE_OV_ONNX_FRONTEND)
        add_subdirectory(onnx_test_util)
    endif()
endif()

if(NOT ENABLE_OV_CORE_UNIT_TESTS)
    message(STATUS "nGraph unit tests disabled")
    return()
endif()

message(STATUS "nGraph unit tests enabled")

if(LINUX)
    set(CMAKE_BUILD_WITH_INSTALL_RPATH FALSE)
endif()

set(SRC
    aligned_buffer.cpp
    all_close_f.cpp
    bfloat16.cpp
    build_graph.cpp
    builder_autobroadcast.cpp
    check.cpp
    conditional_compilation/ngraph_cc_collect.cpp
    conditional_compilation/ngraph_cc_off.cpp
    conditional_compilation/ngraph_cc_on.cpp
    constant.cpp
    constant_folding.cpp
    control_dependencies.cpp
    convert_u1_to_string.cpp
    coordinate.cpp
    coordinate_range.cpp
    copy.cpp
    element_type.cpp
    eval.cpp
    extension.cpp
    file_util.cpp
    float16.cpp
    framework_node.cpp
    function.cpp
    graph_rewrite.cpp
    input_output_assign.cpp
    int4.cpp
    intervals.cpp
    layout.cpp
    main.cpp
    matcher_pass.cpp
    misc.cpp
    rtti.cpp
    node_input_output.cpp
    rtti.cpp
    op.cpp
    opset.cpp
    opset1.cpp
    ov_default_allocator_test.cpp
    ov_tensor_test.cpp
    any.cpp
    partial_shape.cpp
    pass_config.cpp
    pass_manager.cpp
    pass/serialization/cleanup.cpp
    pass/serialization/const_compression.cpp
    pass/serialization/deterministicity.cpp
    pass/serialization/serialize.cpp
    pattern.cpp
    preprocess.cpp
    replace_node.cpp
    reshape_opt_kernel.cpp
    shape.cpp
    span.cpp
    specialize_function.cpp
    tensor.cpp
    threading.cpp
    type_info.cpp
    type_prop/abs.cpp
    type_prop/acos.cpp
    type_prop/adaptive_avg_pool.cpp
    type_prop/adaptive_max_pool.cpp
    type_prop/add.cpp
    type_prop/asin.cpp
    type_prop/asinh.cpp
    type_prop/assign.cpp
    type_prop/atan.cpp
    type_prop/atanh.cpp
    type_prop/avg_pool.cpp
    type_prop/batch_norm.cpp
    type_prop/batch_to_space.cpp
    type_prop/binary_convolution.cpp
    type_prop/binary_elementwise.cpp
    type_prop/broadcast.cpp
    type_prop/bucketize.cpp
    type_prop/ceiling.cpp
    type_prop/clamp.cpp
    type_prop/concat.cpp
    type_prop/constant.cpp
    type_prop/convert.cpp
    type_prop/convert_color_i420.cpp
    type_prop/convert_color_nv12.cpp
    type_prop/convolution.cpp
    type_prop/convolution_backprop_data.cpp
    type_prop/cos.cpp
    type_prop/cosh.cpp
    type_prop/ctc_greedy_decoder.cpp
    type_prop/ctc_greedy_decoder_seq_len.cpp
    type_prop/ctc_loss.cpp
    type_prop/cum_sum.cpp
    type_prop/deformable_convolution.cpp
    type_prop/deformable_convolution_opset8.cpp
    type_prop/deformable_psroi_pooling.cpp
    type_prop/detection_output.cpp
    type_prop/depth_to_space.cpp
    type_prop/dft.cpp
    type_prop/dyn_reshape.cpp
    type_prop/einsum.cpp
    type_prop/erf.cpp
    type_prop/exp.cpp
    type_prop/experimental_detectron_generate_proposals.cpp
    type_prop/experimental_detectron_roi_feature_extractor.cpp
    type_prop/experimental_detectron_topkrois.cpp
    type_prop/strided_slice.cpp
    type_prop/elu.cpp
    type_prop/embeddingbag_offsetssum.cpp
    type_prop/experimental_detectron_detection_output.cpp
    type_prop/experimental_detectron_prior_grid_generator.cpp
    type_prop/extractimagepatches.cpp
    type_prop/embeddingbag_packedsum.cpp
    type_prop/embedding_segments_sum.cpp
    type_prop/fake_quantize.cpp
    type_prop/floor.cpp
    type_prop/floor_mod.cpp
    type_prop/framework_node.cpp
    type_prop/gather.cpp
    type_prop/gather_elements.cpp
    type_prop/gather_nd.cpp
    type_prop/gather_tree.cpp
    type_prop/gelu.cpp
    type_prop/grn.cpp
    type_prop/group_convolution.cpp
    type_prop/group_convolution_backprop_data.cpp
    type_prop/gru_cell.cpp
    type_prop/gru_sequence.cpp
    type_prop/hard_sigmoid.cpp
    type_prop/hsigmoid.cpp
    type_prop/hswish.cpp
    type_prop/idft.cpp
    type_prop/interpolate.cpp
    type_prop/logical_and.cpp
    type_prop/logical_not.cpp
    type_prop/logical_or.cpp
    type_prop/logical_xor.cpp
    type_prop/lrn.cpp
    type_prop/lstm_cell.cpp
    type_prop/lstm_sequence.cpp
    type_prop/loop.cpp
    type_prop/matmul.cpp
    type_prop/matrix_nms.cpp
    type_prop/maximum.cpp
    type_prop/max_pool.cpp
    type_prop/minimum.cpp
    type_prop/mish.cpp
    type_prop/mod.cpp
    type_prop/multiclass_nms.cpp
    type_prop/mvn.cpp
    type_prop/negative.cpp
    type_prop/non_max_suppression.cpp
    type_prop/non_zero.cpp
    type_prop/normalize_l2.cpp
    type_prop/one_hot.cpp
    type_prop/pad.cpp
    type_prop/parameter.cpp
    type_prop/power.cpp
    type_prop/prelu.cpp
    type_prop/prior_box.cpp
    type_prop/proposal.cpp
    type_prop/psroi_pooling.cpp
    type_prop/prior_box_clustered.cpp
    type_prop/random_uniform.cpp
    type_prop/range.cpp
    type_prop/read_value.cpp
    type_prop/reduce_l1.cpp
    type_prop/reduce_l2.cpp
    type_prop/reduce_logical_and.cpp
    type_prop/reduce_logical_or.cpp
    type_prop/reduce_max.cpp
    type_prop/reduce_mean.cpp
    type_prop/reduce_min.cpp
    type_prop/reduce_prod.cpp
    type_prop/reduce_sum.cpp
    type_prop/relu.cpp
    type_prop/reorg_yolo.cpp
    type_prop/reshape.cpp
    type_prop/result.cpp
    type_prop/reverse.cpp
    type_prop/reverse_sequence.cpp
    type_prop/roi_align.cpp
    type_prop/roi_pooling.cpp
    type_prop/roll.cpp
    type_prop/round.cpp
    type_prop/rnn_cell.cpp
    type_prop/rnn_sequence.cpp
    type_prop/round.cpp
    type_prop/scatter_elements_update.cpp
    type_prop/scatter_nd_update.cpp
    type_prop/scatter_update.cpp
    type_prop/select.cpp
    type_prop/selu.cpp
    type_prop/shape_of.cpp
    type_prop/shuffle_channels.cpp
    type_prop/sigmoid.cpp
    type_prop/sign.cpp
    type_prop/sin.cpp
    type_prop/sinh.cpp
    type_prop/slice.cpp
    type_prop/softmax.cpp
    type_prop/softplus.cpp
    type_prop/space_to_batch.cpp
    type_prop/space_to_depth.cpp
    type_prop/split.cpp
    type_prop/sqrt.cpp
    type_prop/squared_difference.cpp
    type_prop/squeeze.cpp
    type_prop/swish.cpp
    type_prop/tan.cpp
    type_prop/tanh.cpp
    type_prop/ti.cpp
    type_prop/tile.cpp
    type_prop/top_k.cpp
    type_prop/transpose.cpp
    type_prop/unary_elementwise.cpp
    type_prop/unsqueeze.cpp
    type_prop/variadic_split.cpp
    type_prop_layers.cpp
    visitors/partial_shape.cpp
    visitors/dimension.cpp
    visitors/user_op.cpp
    visitors/value_map.cpp
    visitors/op/acos.cpp
    visitors/op/acosh.cpp
    visitors/op/adaptive_avg_pool.cpp
    visitors/op/adaptive_max_pool.cpp
    visitors/op/add.cpp
    visitors/op/asin.cpp
    visitors/op/asinh.cpp
    visitors/op/atan.cpp
    visitors/op/atanh.cpp
    visitors/op/avg_pool.cpp
    visitors/op/batch_norm.cpp
    visitors/op/batch_to_space.cpp
    visitors/op/binary_convolution.cpp
    visitors/op/broadcast.cpp
    visitors/op/bucketize.cpp
    visitors/op/ceiling.cpp
    visitors/op/clamp.cpp
    visitors/op/constant.cpp
    visitors/op/convert.cpp
    visitors/op/convert_color_i420.cpp
    visitors/op/convert_color_nv12.cpp
    visitors/op/convolution_backprop.cpp
    visitors/op/convolution.cpp
    visitors/op/cos.cpp
    visitors/op/cosh.cpp
    visitors/op/ctc_greedy_decoder.cpp
    visitors/op/ctc_greedy_decoder_seq_len.cpp
    visitors/op/ctc_loss.cpp
    visitors/op/cum_sum.cpp
    visitors/op/deformable_convolution.cpp
    visitors/op/deformable_psroi_pooling.cpp
    visitors/op/depth_to_space.cpp
    visitors/op/detection_output.cpp
    visitors/op/dft.cpp
    visitors/op/divide.cpp
    visitors/op/einsum.cpp
    visitors/op/elu.cpp
    visitors/op/embedding_segments_sum.cpp
    visitors/op/embeddingbag_offsetssum.cpp
    visitors/op/embeddingbag_packedsum.cpp
    visitors/op/equal.cpp
    visitors/op/erf.cpp
    visitors/op/exp.cpp
    visitors/op/experimental_detectron_detection_output.cpp
    visitors/op/experimental_detectron_generate_proposals.cpp
    visitors/op/experimental_detectron_prior_grid_generator.cpp
    visitors/op/experimental_detectron_topkrois.cpp
    visitors/op/extractimagepatches.cpp
    visitors/op/fake_quantize.cpp
    visitors/op/floor_mod.cpp
    visitors/op/floor.cpp
    visitors/op/gather.cpp
    visitors/op/gather_elements.cpp
    visitors/op/gather_nd.cpp
    visitors/op/gather_tree.cpp
    visitors/op/gelu.cpp
    visitors/op/greater_equal.cpp
    visitors/op/greater.cpp
    visitors/op/grn.cpp
    visitors/op/gru_cell.cpp
    visitors/op/gru_sequence.cpp
    visitors/op/group_conv.cpp
    visitors/op/hard_sigmoid.cpp
    visitors/op/hsigmoid.cpp
    visitors/op/hswish.cpp
    visitors/op/interpolate.cpp
    visitors/op/if.cpp
    visitors/op/idft.cpp
    visitors/op/less_equal.cpp
    visitors/op/less.cpp
    visitors/op/log.cpp
    visitors/op/log_softmax.cpp
    visitors/op/logical_and.cpp
    visitors/op/logical_or.cpp
    visitors/op/logical_not.cpp
    visitors/op/logical_xor.cpp
    visitors/op/lrn.cpp
    visitors/op/lstm_cell.cpp
    visitors/op/lstm_sequence.cpp
    visitors/op/matmul.cpp
    visitors/op/matrix_nms.cpp
    visitors/op/max_pool.cpp
    visitors/op/maximum.cpp
    visitors/op/minimum.cpp
    visitors/op/mish.cpp
    visitors/op/mod.cpp
    visitors/op/multiclass_nms.cpp
    visitors/op/multiply.cpp
    visitors/op/mvn.cpp
    visitors/op/negative.cpp
    visitors/op/non_max_suppression.cpp
    visitors/op/non_zero.cpp
    visitors/op/normalize_l2.cpp
    visitors/op/not_equal.cpp
    visitors/op/one_hot.cpp
    visitors/op/pad.cpp
    visitors/op/parameter.cpp
    visitors/op/power.cpp
    visitors/op/prelu.cpp
    visitors/op/prior_box.cpp
    visitors/op/prior_box_clustered.cpp
    visitors/op/proposal.cpp
    visitors/op/psroi_pooling.cpp
    visitors/op/random_uniform.cpp
    visitors/op/reduce_l1.cpp
    visitors/op/reduce_l2.cpp
    visitors/op/reduce_logical_and.cpp
    visitors/op/reduce_logical_or.cpp
    visitors/op/reduce_max.cpp
    visitors/op/reduce_mean.cpp
    visitors/op/reduce_min.cpp
    visitors/op/reduce_prod.cpp
    visitors/op/reduce_sum.cpp
    visitors/op/region_yolo.cpp
    visitors/op/relu.cpp
    visitors/op/reorg_yolo.cpp
    visitors/op/reshape.cpp
    visitors/op/result.cpp
    visitors/op/reverse.cpp
    visitors/op/reverse_sequence.cpp
    visitors/op/rnn_cell.cpp
    visitors/op/rnn_sequence.cpp
    visitors/op/roi_pooling.cpp
    visitors/op/roll.cpp
    visitors/op/round.cpp
    visitors/op/scatter_elements_update.cpp
    visitors/op/scatter_update.cpp
    visitors/op/select.cpp
    visitors/op/space_to_depth.cpp
    visitors/op/selu.cpp
    visitors/op/shape_of.cpp
    visitors/op/shuffle_channels.cpp
    visitors/op/sigmoid.cpp
    visitors/op/sign.cpp
    visitors/op/sin.cpp
    visitors/op/sinh.cpp
    visitors/op/slice.cpp
    visitors/op/softmax.cpp
    visitors/op/softplus.cpp
    visitors/op/space_to_batch.cpp
    visitors/op/space_to_depth.cpp
    visitors/op/split.cpp
    visitors/op/sqrt.cpp
    visitors/op/squared_difference.cpp
    visitors/op/squeeze.cpp
    visitors/op/strided_slice.cpp
    visitors/op/subtract.cpp
    visitors/op/swish.cpp
    visitors/op/tan.cpp
    visitors/op/tanh.cpp
    visitors/op/topk.cpp
    visitors/op/transpose.cpp
    visitors/op/unsqueeze.cpp
    visitors/op/variadic_split.cpp
    uint4.cpp
)

# For type relaxed types
set_source_files_properties(${CMAKE_CURRENT_SOURCE_DIR}/threading.cpp
        PROPERTIES INCLUDE_DIRECTORIES $<TARGET_PROPERTY:inference_engine_transformations,INTERFACE_INCLUDE_DIRECTORIES>)

# Add include path to so_extension.hpp
set_property(SOURCE ${CMAKE_CURRENT_SOURCE_DIR}/extension.cpp
                    APPEND PROPERTY INCLUDE_DIRECTORIES "${OpenVINO_SOURCE_DIR}/src/core/src/")

if(SUGGEST_OVERRIDE_SUPPORTED)
    set_source_files_properties(ov_tensor_test.cpp
                                PROPERTIES COMPILE_OPTIONS -Wno-suggest-override)
endif()

list(APPEND UNIT_TESTS_DEPENDENCIES template_ov_extension)

if (ENABLE_MKL_DNN AND ENABLE_OV_CORE_BACKEND_UNIT_TESTS)
    message(STATUS "OV_CORE_TESTS: IE:CPU enabled")
    set(ACTIVE_BACKEND_LIST ${ACTIVE_BACKEND_LIST} "IE:CPU")
    if (ENABLE_STRICT_DEPENDENCIES)
        # For convinience add a runtime dependency to build along with this target.
        # Warning: Parallel build with -GNinja may not be efficient.
        list(APPEND UNIT_TESTS_DEPENDENCIES MKLDNNPlugin)
    endif()
endif()

if (ENABLE_INTEL_GPU AND ENABLE_OV_CORE_BACKEND_UNIT_TESTS)
    message(STATUS "OV_CORE_TESTS: IE:GPU enabled")
    set(ACTIVE_BACKEND_LIST ${ACTIVE_BACKEND_LIST} "IE:GPU")
    if (ENABLE_STRICT_DEPENDENCIES)
        # For convinience add a runtime dependency to build along with this target.
        # Warning: Parallel build with -GNinja may not be efficient.
        list(APPEND UNIT_TESTS_DEPENDENCIES ov_intel_gpu_plugin)
    endif()
endif()

if (ENABLE_OV_CORE_BACKEND_UNIT_TESTS)
    message(STATUS "OV_CORE_TESTS: INTERPRETER enabled")
    set(ACTIVE_BACKEND_LIST ${ACTIVE_BACKEND_LIST} INTERPRETER)
    if (ENABLE_STRICT_DEPENDENCIES)
        list(APPEND UNIT_TESTS_DEPENDENCIES templatePlugin)
    endif()
endif()

# backend specific test files must meet the following requirements:
# 1) The must be named <name>.in.cpp
# 2) They must be in the `test/backend` directory
# 3) Include "util/test_control.hpp" in your cpp file
# 4) add the line `static string s_manifest = "${MANIFEST}";` to your cpp file
# 5) Use the `OV_CORE_TEST` macro in place of `TEST`.
# All such files are configured via cmake which replaces all instances of cmake variables
# such as ${BACKEND_NAME} with their values, such as CPU, GPU, or INTERPRETER.

# TODO: Enable these tests in new infrastructure
set(MULTI_TEST_SRC
    backend/abc.in.cpp
    backend/interpolate.in.cpp
    backend/region_yolo.in.cpp
    backend/sqrt.in.cpp
)

set(OP_EVAL_TEST_SRC
    # It should be a part of template plugin
    op_eval/binary_convolution.cpp
    op_eval/bucketize.cpp
    op_eval/clamp.cpp
    op_eval/einsum.cpp
    op_eval/floor_mod.cpp
    op_eval/gelu.cpp
    op_eval/hsigmoid.cpp
    op_eval/hswish.cpp
    op_eval/interpolate.cpp
    op_eval/matmul.cpp
    op_eval/memory.cpp
    op_eval/mish.cpp
    op_eval/non_zero.cpp
    op_eval/roi_align.cpp
    op_eval/roi_pooling.cpp
    op_eval/round.cpp
    op_eval/softplus.cpp
    op_eval/split.cpp
    op_eval/swish.cpp
    op_eval/strided_slice.cpp
    op_eval/transpose.cpp
    op_eval/variadic_split.cpp)

if (ENABLE_OV_ONNX_FRONTEND)
    list(APPEND MULTI_TEST_SRC
            onnx/onnx_import.in.cpp
            onnx/onnx_import_com_microsoft.in.cpp
            onnx/onnx_import_controlflow.in.cpp
            onnx/onnx_import_const_folding.in.cpp
            onnx/onnx_import_convpool.in.cpp
            onnx/onnx_import_deprecated.in.cpp
            onnx/onnx_import_dyn_shapes.in.cpp
            onnx/onnx_import_external_data.in.cpp
            onnx/onnx_import_org_openvino.in.cpp
            onnx/onnx_import_reshape.in.cpp
            onnx/onnx_import_rnn.in.cpp
            onnx/onnx_import_quant.in.cpp
            onnx/onnx_test_utils.in.cpp
            onnx/onnx_import_with_editor.in.cpp)
    list(APPEND SRC
            onnx/onnx_import_exceptions.cpp
            onnx/onnx_import_library.cpp
            onnx/onnx_tensor_names.cpp
            onnx/onnx_transformations.cpp
            onnx/onnx_editor.cpp)
endif()

# SOURCE FOR FRONTEND TESTING
file(GLOB FRONTEND_TESTS_SRC ${CMAKE_CURRENT_SOURCE_DIR}/frontend/frontend_manager.cpp
<<<<<<< HEAD
        ${CMAKE_CURRENT_SOURCE_DIR}/frontend/progress_reporter.cpp)
=======
                             ${CMAKE_CURRENT_SOURCE_DIR}/frontend/decoder_transformation_extension.cpp)
>>>>>>> abee3ea4
list(APPEND SRC ${FRONTEND_TESTS_SRC})

foreach(src IN LISTS SRC MULTI_TEST_SRC OP_EVAL_TEST_SRC)
    if(IS_ABSOLUTE "${src}")
        list(APPEND full_src_names ${src})
    else()
        list(APPEND full_src_names "${CMAKE_CURRENT_SOURCE_DIR}/${src}")
    endif()
endforeach()
add_clang_format_target(unit-test_clang FOR_SOURCES ${full_src_names})

foreach(BACKEND_NAME ${ACTIVE_BACKEND_LIST})
    string(TOLOWER ${BACKEND_NAME} BACKEND_DIR)
    string(REGEX REPLACE "([a-z0-9]+):(.*)" "\\1" BACKEND_DIR ${BACKEND_DIR})
    set(MANIFEST ${CMAKE_CURRENT_SOURCE_DIR}/runtime/${BACKEND_DIR}/unit_test.manifest)

    foreach(TEST_SRC ${MULTI_TEST_SRC})
        string(REPLACE ":" "_" BACKEND_NAME ${BACKEND_NAME})
        string(REPLACE ".in." "_${BACKEND_NAME}." TARGET_NAME ${TEST_SRC})
        configure_file(${TEST_SRC} ${TARGET_NAME})
        set(SRC ${CMAKE_CURRENT_BINARY_DIR}/${TARGET_NAME} ${SRC})
    endforeach()

    message(STATUS "Adding unit test for backend ${BACKEND_NAME}")
endforeach()

set(MANIFEST ${CMAKE_CURRENT_SOURCE_DIR}/runtime/${BACKEND_DIR}/unit_test.manifest)

foreach(TEST_SRC ${OP_EVAL_TEST_SRC})
    configure_file(${TEST_SRC} ${TEST_SRC})
    set(SRC ${CMAKE_CURRENT_BINARY_DIR}/${TEST_SRC} ${SRC})
endforeach()

add_executable(ov_core_unit_tests ${SRC})

add_dependencies(ov_core_unit_tests template_extension)

target_include_directories(ov_core_unit_tests PRIVATE ".")
target_include_directories(ov_core_unit_tests PRIVATE ${CMAKE_CURRENT_SOURCE_DIR}/runtime)

get_target_property(OV_CORE_SRC_DIR openvino::core SOURCE_DIR)
target_include_directories(ov_core_unit_tests PRIVATE ${OV_CORE_SRC_DIR}/src)

target_compile_definitions(ov_core_unit_tests
    PRIVATE
        SHARED_LIB_PREFIX="${CMAKE_SHARED_LIBRARY_PREFIX}"
        SHARED_LIB_SUFFIX="${IE_BUILD_POSTFIX}${CMAKE_SHARED_LIBRARY_SUFFIX}")

if(UNIT_TESTS_DEPENDENCIES)
    add_dependencies(ov_core_unit_tests ${UNIT_TESTS_DEPENDENCIES})
endif()

target_link_libraries(ov_core_unit_tests PRIVATE ngraph_test_util
                                        engines_test_util
                                        ngraph_reference
                                        ngraph::builder
                                        openvino::util
                                        pugixml::static
                                        ${CMAKE_DL_LIBS}
                                        Threads::Threads
                                        openvino::conditional_compilation
                                        openvino::util
                                        frontend_common)

# Protobuf-lite does not support parsing files from prototxt format
# Since most of the onnx models are stored in this format it have to be disabled
if (ENABLE_OV_ONNX_FRONTEND)
    # It's needed by onnx_import_library.cpp and onnx_import_exceptions.cpp tests to include onnx_pb.h.
    # Not linking statically to libprotobuf (linked into libonnx) avoids false-failing onnx_editor tests.
    target_include_directories(ov_core_unit_tests
        SYSTEM PRIVATE
            $<TARGET_PROPERTY:onnx,INTERFACE_INCLUDE_DIRECTORIES>
            $<TARGET_PROPERTY:onnx_proto,INTERFACE_INCLUDE_DIRECTORIES>
            ${Protobuf_INCLUDE_DIRS})
    target_compile_definitions(ov_core_unit_tests
        PRIVATE $<TARGET_PROPERTY:onnx,INTERFACE_COMPILE_DEFINITIONS>)
    target_compile_definitions(ov_core_unit_tests PRIVATE ENABLE_OV_ONNX_FRONTEND)
endif()

if (OV_COMPILER_IS_CLANG)
    target_compile_options(ov_core_unit_tests PRIVATE -Wno-undef -Wno-reserved-id-macro)
endif()

if (ENABLE_OV_ONNX_FRONTEND)
    get_target_property(ONNX_FRONTEND_SRC_DIR ov_onnx_frontend SOURCE_DIR)
    target_include_directories(ov_core_unit_tests PRIVATE ${ONNX_FRONTEND_SRC_DIR}/src)
    target_link_libraries(ov_core_unit_tests PRIVATE ov_onnx_frontend onnx_test_util)
    if (LINUX)
        target_link_options(ov_core_unit_tests PRIVATE -Wl,--exclude-libs,ALL)
    elseif(APPLE)
        target_link_options(ov_core_unit_tests PRIVATE -Wl,-dead_strip)
    endif()
endif()

if(ENABLE_OV_IR_FRONTEND)
    add_dependencies(ov_core_unit_tests ov_ir_frontend)
endif()

install(TARGETS ov_core_unit_tests
        RUNTIME DESTINATION tests
        COMPONENT tests
        EXCLUDE_FROM_ALL)

add_subdirectory(frontend)

# process models
add_dependencies(ov_core_unit_tests test_model_zoo)<|MERGE_RESOLUTION|>--- conflicted
+++ resolved
@@ -518,11 +518,8 @@
 
 # SOURCE FOR FRONTEND TESTING
 file(GLOB FRONTEND_TESTS_SRC ${CMAKE_CURRENT_SOURCE_DIR}/frontend/frontend_manager.cpp
-<<<<<<< HEAD
+        ${CMAKE_CURRENT_SOURCE_DIR}/frontend/decoder_transformation_extension.cpp
         ${CMAKE_CURRENT_SOURCE_DIR}/frontend/progress_reporter.cpp)
-=======
-                             ${CMAKE_CURRENT_SOURCE_DIR}/frontend/decoder_transformation_extension.cpp)
->>>>>>> abee3ea4
 list(APPEND SRC ${FRONTEND_TESTS_SRC})
 
 foreach(src IN LISTS SRC MULTI_TEST_SRC OP_EVAL_TEST_SRC)
