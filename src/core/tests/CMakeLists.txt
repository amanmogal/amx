# Copyright (C) 2018-2022 Intel Corporation
# SPDX-License-Identifier: Apache-2.0
#

set(CMAKE_INTERPROCEDURAL_OPTIMIZATION_RELEASE OFF)

if(CMAKE_CXX_COMPILER_ID STREQUAL "GNU" AND NOT ENABLE_SANITIZER)
    # gold linker on ubuntu20.04 may fail to link binaries build with sanitizer
    set(CMAKE_C_FLAGS "${CMAKE_C_FLAGS} -fuse-ld=gold")
    set(CMAKE_CXX_FLAGS "${CMAKE_CXX_FLAGS} -fuse-ld=gold")
endif()

if(CMAKE_CXX_COMPILER_ID STREQUAL "MSVC")
    ie_add_compiler_flags(/wd4305)
    ie_add_compiler_flags(/wd4244)
    ie_add_compiler_flags(/wd4267)
endif()

add_definitions(-DSERIALIZED_ZOO=\"${TEST_MODEL_ZOO}/core/models\")

if(NOT ENABLE_OV_CORE_UNIT_TESTS)
    message(STATUS "OpenVINO Core unit tests disabled")
    return()
endif()

message(STATUS "OpenVINO Core unit tests enabled")

if(LINUX)
    set(CMAKE_BUILD_WITH_INSTALL_RPATH FALSE)
endif()

set(SRC
    aligned_buffer.cpp
    all_close_f.cpp
    bfloat16.cpp
    build_graph.cpp
    builder_autobroadcast.cpp
    check.cpp
    conditional_compilation/ngraph_cc_collect.cpp
    conditional_compilation/ngraph_cc_off.cpp
    conditional_compilation/ngraph_cc_on.cpp
    constant.cpp
    constant_folding.cpp
    control_dependencies.cpp
    convert_u1_to_string.cpp
    coordinate.cpp
    coordinate_range.cpp
    copy.cpp
    copy_runtime_info.cpp
    dimension.cpp
    element_type.cpp
    eval.cpp
    evaluate_bound/concat.cpp
    evaluate_bound/transpose.cpp
    extension.cpp
    file_util.cpp
    float16.cpp
    framework_node.cpp
    model.cpp
    graph_rewrite.cpp
    input_output_assign.cpp
    int4.cpp
    intervals.cpp
    layout.cpp
    main.cpp
    matcher_pass.cpp
    misc.cpp
    rtti.cpp
    node_input_output.cpp
    rtti.cpp
    op.cpp
    opset.cpp
    opset1.cpp
    ov_default_allocator_test.cpp
    ov_tensor_test.cpp
    any.cpp
    partial_shape.cpp
    pass_config.cpp
    pass_manager.cpp
    pass/serialization/cleanup.cpp
    pass/serialization/const_compression.cpp
    pass/serialization/deterministicity.cpp
    pass/serialization/serialize.cpp
    pass/serialization/from_model.cpp
    pattern.cpp
    preprocess.cpp
    replace_node.cpp
    reshape_opt_kernel.cpp
    shape.cpp
    span.cpp
    specialize_function.cpp
    tensor.cpp
    threading.cpp
    type_info.cpp
    type_prop/abs.cpp
    type_prop/acos.cpp
    type_prop/adaptive_avg_pool.cpp
    type_prop/adaptive_max_pool.cpp
    type_prop/add.cpp
    type_prop/asin.cpp
    type_prop/asinh.cpp
    type_prop/assign.cpp
    type_prop/atan.cpp
    type_prop/atanh.cpp
    type_prop/augru_cell.cpp
    type_prop/augru_sequence.cpp
    type_prop/avg_pool.cpp
    type_prop/batch_norm.cpp
    type_prop/batch_to_space.cpp
    type_prop/binary_convolution.cpp
    type_prop/binary_elementwise.cpp
    type_prop/broadcast.cpp
    type_prop/bucketize.cpp
    type_prop/ceiling.cpp
    type_prop/clamp.cpp
    type_prop/concat.cpp
    type_prop/constant.cpp
    type_prop/convert.cpp
    type_prop/convert_color_i420.cpp
    type_prop/convert_color_nv12.cpp
    type_prop/convolution.cpp
    type_prop/convolution_backprop_data.cpp
    type_prop/cos.cpp
    type_prop/cosh.cpp
    type_prop/ctc_greedy_decoder.cpp
    type_prop/ctc_greedy_decoder_seq_len.cpp
    type_prop/ctc_loss.cpp
    type_prop/cum_sum.cpp
    type_prop/deformable_convolution.cpp
    type_prop/deformable_convolution_opset8.cpp
    type_prop/deformable_psroi_pooling.cpp
    type_prop/detection_output.cpp
    type_prop/depth_to_space.cpp
    type_prop/dft.cpp
    type_prop/divide.cpp
    type_prop/dyn_reshape.cpp
    type_prop/einsum.cpp
    type_prop/erf.cpp
    type_prop/exp.cpp
    type_prop/experimental_detectron_generate_proposals.cpp
    type_prop/generate_proposals.cpp
    type_prop/experimental_detectron_roi_feature_extractor.cpp
    type_prop/experimental_detectron_topkrois.cpp
    type_prop/strided_slice.cpp
    type_prop/elu.cpp
    type_prop/embeddingbag_offsetssum.cpp
    type_prop/experimental_detectron_detection_output.cpp
    type_prop/experimental_detectron_prior_grid_generator.cpp
    type_prop/extractimagepatches.cpp
    type_prop/embeddingbag_packedsum.cpp
    type_prop/embedding_segments_sum.cpp
    type_prop/eye.cpp
    type_prop/fake_quantize.cpp
    type_prop/floor.cpp
    type_prop/floor_mod.cpp
    type_prop/framework_node.cpp
    type_prop/gather.cpp
    type_prop/gather_elements.cpp
    type_prop/gather_nd.cpp
    type_prop/gather_tree.cpp
    type_prop/gelu.cpp
    type_prop/grid_sample.cpp
    type_prop/grn.cpp
    type_prop/group_convolution.cpp
    type_prop/group_convolution_backprop_data.cpp
    type_prop/gru_cell.cpp
    type_prop/gru_sequence.cpp
    type_prop/hard_sigmoid.cpp
    type_prop/hsigmoid.cpp
    type_prop/hswish.cpp
    type_prop/idft.cpp
    type_prop/if.cpp
    type_prop/interpolate.cpp
    type_prop/irdft.cpp
<<<<<<< HEAD
    type_prop/is_inf.cpp
=======
    type_prop/is_nan.cpp
>>>>>>> a25c2ba6
    type_prop/logical_and.cpp
    type_prop/logical_not.cpp
    type_prop/logical_or.cpp
    type_prop/logical_xor.cpp
    type_prop/lrn.cpp
    type_prop/lstm_cell.cpp
    type_prop/lstm_sequence.cpp
    type_prop/loop.cpp
    type_prop/matmul.cpp
    type_prop/matrix_nms.cpp
    type_prop/maximum.cpp
    type_prop/max_pool.cpp
    type_prop/minimum.cpp
    type_prop/mish.cpp
    type_prop/mod.cpp
    type_prop/multiclass_nms.cpp
    type_prop/multiply.cpp
    type_prop/mvn.cpp
    type_prop/negative.cpp
    type_prop/non_max_suppression.cpp
    type_prop/non_zero.cpp
    type_prop/normalize_l2.cpp
    type_prop/one_hot.cpp
    type_prop/pad.cpp
    type_prop/parameter.cpp
    type_prop/power.cpp
    type_prop/prelu.cpp
    type_prop/prior_box.cpp
    type_prop/proposal.cpp
    type_prop/psroi_pooling.cpp
    type_prop/prior_box_clustered.cpp
    type_prop/random_uniform.cpp
    type_prop/range.cpp
    type_prop/rdft.cpp
    type_prop/read_value.cpp
    type_prop/reduce_l1.cpp
    type_prop/reduce_l2.cpp
    type_prop/reduce_logical_and.cpp
    type_prop/reduce_logical_or.cpp
    type_prop/reduce_max.cpp
    type_prop/reduce_mean.cpp
    type_prop/reduce_min.cpp
    type_prop/reduce_prod.cpp
    type_prop/reduce_sum.cpp
    type_prop/region_yolo.cpp
    type_prop/relu.cpp
    type_prop/reorg_yolo.cpp
    type_prop/reshape.cpp
    type_prop/result.cpp
    type_prop/reverse.cpp
    type_prop/reverse_sequence.cpp
    type_prop/roi_align.cpp
    type_prop/roi_pooling.cpp
    type_prop/roll.cpp
    type_prop/round.cpp
    type_prop/rnn_cell.cpp
    type_prop/rnn_sequence.cpp
    type_prop/round.cpp
    type_prop/scatter_elements_update.cpp
    type_prop/scatter_nd_update.cpp
    type_prop/scatter_update.cpp
    type_prop/select.cpp
    type_prop/selu.cpp
    type_prop/shape_of.cpp
    type_prop/shuffle_channels.cpp
    type_prop/sigmoid.cpp
    type_prop/sign.cpp
    type_prop/sin.cpp
    type_prop/sinh.cpp
    type_prop/slice.cpp
    type_prop/softmax.cpp
    type_prop/softplus.cpp
    type_prop/softsign.cpp
    type_prop/space_to_batch.cpp
    type_prop/space_to_depth.cpp
    type_prop/split.cpp
    type_prop/sqrt.cpp
    type_prop/squared_difference.cpp
    type_prop/squeeze.cpp
    type_prop/subtract.cpp
    type_prop/swish.cpp
    type_prop/tan.cpp
    type_prop/tanh.cpp
    type_prop/tensor_iterator.cpp
    type_prop/tile.cpp
    type_prop/top_k.cpp
    type_prop/transpose.cpp
    type_prop/unary_elementwise.cpp
    type_prop/unsqueeze.cpp
    type_prop/variadic_split.cpp
    type_prop_layers.cpp
    visitors/partial_shape.cpp
    visitors/dimension.cpp
    visitors/user_op.cpp
    visitors/value_map.cpp
    visitors/op/acos.cpp
    visitors/op/acosh.cpp
    visitors/op/adaptive_avg_pool.cpp
    visitors/op/adaptive_max_pool.cpp
    visitors/op/add.cpp
    visitors/op/asin.cpp
    visitors/op/asinh.cpp
    visitors/op/assign.cpp
    visitors/op/atan.cpp
    visitors/op/atanh.cpp
    visitors/op/avg_pool.cpp
    visitors/op/batch_norm.cpp
    visitors/op/batch_to_space.cpp
    visitors/op/binary_convolution.cpp
    visitors/op/broadcast.cpp
    visitors/op/bucketize.cpp
    visitors/op/ceiling.cpp
    visitors/op/clamp.cpp
    visitors/op/constant.cpp
    visitors/op/convert.cpp
    visitors/op/convert_color_i420.cpp
    visitors/op/convert_color_nv12.cpp
    visitors/op/convolution_backprop.cpp
    visitors/op/convolution.cpp
    visitors/op/cos.cpp
    visitors/op/cosh.cpp
    visitors/op/ctc_greedy_decoder.cpp
    visitors/op/ctc_greedy_decoder_seq_len.cpp
    visitors/op/ctc_loss.cpp
    visitors/op/cum_sum.cpp
    visitors/op/deformable_convolution.cpp
    visitors/op/deformable_psroi_pooling.cpp
    visitors/op/depth_to_space.cpp
    visitors/op/detection_output.cpp
    visitors/op/dft.cpp
    visitors/op/divide.cpp
    visitors/op/einsum.cpp
    visitors/op/elu.cpp
    visitors/op/embedding_segments_sum.cpp
    visitors/op/embeddingbag_offsetssum.cpp
    visitors/op/embeddingbag_packedsum.cpp
    visitors/op/equal.cpp
    visitors/op/erf.cpp
    visitors/op/exp.cpp
    visitors/op/experimental_detectron_detection_output.cpp
    visitors/op/experimental_detectron_generate_proposals.cpp
    visitors/op/generate_proposals.cpp
    visitors/op/grid_sample.cpp
    visitors/op/experimental_detectron_prior_grid_generator.cpp
    visitors/op/experimental_detectron_topkrois.cpp
    visitors/op/eye.cpp
    visitors/op/extractimagepatches.cpp
    visitors/op/fake_quantize.cpp
    visitors/op/floor_mod.cpp
    visitors/op/floor.cpp
    visitors/op/gather.cpp
    visitors/op/gather_elements.cpp
    visitors/op/gather_nd.cpp
    visitors/op/gather_tree.cpp
    visitors/op/gelu.cpp
    visitors/op/greater_equal.cpp
    visitors/op/greater.cpp
    visitors/op/grn.cpp
    visitors/op/gru_cell.cpp
    visitors/op/gru_sequence.cpp
    visitors/op/group_conv.cpp
    visitors/op/hard_sigmoid.cpp
    visitors/op/hsigmoid.cpp
    visitors/op/hswish.cpp
    visitors/op/interpolate.cpp
    visitors/op/if.cpp
    visitors/op/idft.cpp
    visitors/op/irdft.cpp
    visitors/op/is_inf.cpp
    visitors/op/less_equal.cpp
    visitors/op/less.cpp
    visitors/op/log.cpp
    visitors/op/log_softmax.cpp
    visitors/op/logical_and.cpp
    visitors/op/logical_or.cpp
    visitors/op/logical_not.cpp
    visitors/op/logical_xor.cpp
    visitors/op/lrn.cpp
    visitors/op/lstm_cell.cpp
    visitors/op/lstm_sequence.cpp
    visitors/op/matmul.cpp
    visitors/op/matrix_nms.cpp
    visitors/op/max_pool.cpp
    visitors/op/maximum.cpp
    visitors/op/minimum.cpp
    visitors/op/mish.cpp
    visitors/op/mod.cpp
    visitors/op/multiclass_nms.cpp
    visitors/op/multiply.cpp
    visitors/op/mvn.cpp
    visitors/op/negative.cpp
    visitors/op/non_max_suppression.cpp
    visitors/op/non_zero.cpp
    visitors/op/normalize_l2.cpp
    visitors/op/not_equal.cpp
    visitors/op/one_hot.cpp
    visitors/op/pad.cpp
    visitors/op/parameter.cpp
    visitors/op/power.cpp
    visitors/op/prelu.cpp
    visitors/op/prior_box.cpp
    visitors/op/prior_box_clustered.cpp
    visitors/op/proposal.cpp
    visitors/op/psroi_pooling.cpp
    visitors/op/random_uniform.cpp
    visitors/op/rdft.cpp
    visitors/op/read_value.cpp
    visitors/op/reduce_l1.cpp
    visitors/op/reduce_l2.cpp
    visitors/op/reduce_logical_and.cpp
    visitors/op/reduce_logical_or.cpp
    visitors/op/reduce_max.cpp
    visitors/op/reduce_mean.cpp
    visitors/op/reduce_min.cpp
    visitors/op/reduce_prod.cpp
    visitors/op/reduce_sum.cpp
    visitors/op/region_yolo.cpp
    visitors/op/relu.cpp
    visitors/op/reorg_yolo.cpp
    visitors/op/reshape.cpp
    visitors/op/result.cpp
    visitors/op/reverse.cpp
    visitors/op/reverse_sequence.cpp
    visitors/op/rnn_cell.cpp
    visitors/op/rnn_sequence.cpp
    visitors/op/roi_pooling.cpp
    visitors/op/roll.cpp
    visitors/op/round.cpp
    visitors/op/scatter_elements_update.cpp
    visitors/op/scatter_update.cpp
    visitors/op/select.cpp
    visitors/op/space_to_depth.cpp
    visitors/op/selu.cpp
    visitors/op/shape_of.cpp
    visitors/op/shuffle_channels.cpp
    visitors/op/sigmoid.cpp
    visitors/op/sign.cpp
    visitors/op/sin.cpp
    visitors/op/sinh.cpp
    visitors/op/slice.cpp
    visitors/op/softmax.cpp
    visitors/op/softplus.cpp
    visitors/op/softsign.cpp
    visitors/op/space_to_batch.cpp
    visitors/op/space_to_depth.cpp
    visitors/op/split.cpp
    visitors/op/sqrt.cpp
    visitors/op/squared_difference.cpp
    visitors/op/squeeze.cpp
    visitors/op/strided_slice.cpp
    visitors/op/subtract.cpp
    visitors/op/swish.cpp
    visitors/op/tan.cpp
    visitors/op/tanh.cpp
    visitors/op/tensor_iterator.cpp
    visitors/op/topk.cpp
    visitors/op/transpose.cpp
    visitors/op/unsqueeze.cpp
    visitors/op/variadic_split.cpp
    uint4.cpp
    validation_utils.cpp
)

# For type relaxed types
set_source_files_properties(${CMAKE_CURRENT_SOURCE_DIR}/threading.cpp
        PROPERTIES INCLUDE_DIRECTORIES $<TARGET_PROPERTY:inference_engine_transformations,INTERFACE_INCLUDE_DIRECTORIES>)

if(SUGGEST_OVERRIDE_SUPPORTED)
    set_source_files_properties(ov_tensor_test.cpp
                                type_prop/multiclass_nms.cpp
                                PROPERTIES COMPILE_OPTIONS -Wno-suggest-override)
endif()

list(APPEND UNIT_TESTS_DEPENDENCIES openvino_template_extension)

if (ENABLE_TEMPLATE)
    list(APPEND UNIT_TESTS_DEPENDENCIES openvino_template_plugin)
    set(OP_EVAL_TEST_SRC
        # It should be a part of template plugin
        op_eval/memory.cpp)
endif()

# SOURCE FOR FRONTEND TESTING
file(GLOB FRONTEND_TESTS_SRC ${CMAKE_CURRENT_SOURCE_DIR}/frontend/frontend_manager.cpp
        ${CMAKE_CURRENT_SOURCE_DIR}/frontend/decoder_transformation_extension.cpp
        ${CMAKE_CURRENT_SOURCE_DIR}/frontend/progress_reporter.cpp)
list(APPEND SRC ${FRONTEND_TESTS_SRC})

foreach(src IN LISTS SRC OP_EVAL_TEST_SRC)
    if(IS_ABSOLUTE "${src}")
        list(APPEND full_src_names ${src})
    else()
        list(APPEND full_src_names "${CMAKE_CURRENT_SOURCE_DIR}/${src}")
    endif()
endforeach()
add_clang_format_target(unit-test_clang FOR_SOURCES ${full_src_names})

add_executable(ov_core_unit_tests ${SRC} ${OP_EVAL_TEST_SRC})

add_dependencies(ov_core_unit_tests template_extension)

target_include_directories(ov_core_unit_tests PRIVATE ${CMAKE_CURRENT_SOURCE_DIR})

get_target_property(OV_CORE_SRC_DIR ngraph_obj SOURCE_DIR)
target_include_directories(ov_core_unit_tests PRIVATE ${OV_CORE_SRC_DIR}/src)

target_compile_definitions(ov_core_unit_tests
    PRIVATE
        SHARED_LIB_PREFIX="${CMAKE_SHARED_LIBRARY_PREFIX}"
        SHARED_LIB_SUFFIX="${IE_BUILD_POSTFIX}${CMAKE_SHARED_LIBRARY_SUFFIX}")

add_dependencies(ov_core_unit_tests ${UNIT_TESTS_DEPENDENCIES})

target_link_libraries(ov_core_unit_tests PRIVATE
                                        engines_test_util
                                        commonTestUtils
                                        ngraph_reference
                                        ngraph::builder
                                        openvino::util
                                        ov_shape_inference
                                        ${CMAKE_DL_LIBS}
                                        Threads::Threads
                                        openvino::conditional_compilation
                                        openvino::runtime::dev)

if (ENABLE_OV_ONNX_FRONTEND)
    target_compile_definitions(ov_core_unit_tests PRIVATE ENABLE_OV_ONNX_FRONTEND)
endif()

if (OV_COMPILER_IS_CLANG)
    target_compile_options(ov_core_unit_tests PRIVATE -Wno-undef -Wno-reserved-id-macro)
endif()

if(ENABLE_OV_IR_FRONTEND)
    add_dependencies(ov_core_unit_tests openvino_ir_frontend)
endif()

install(TARGETS ov_core_unit_tests
        RUNTIME DESTINATION tests
        COMPONENT tests
        EXCLUDE_FROM_ALL)

add_subdirectory(frontend)

# process models
add_dependencies(ov_core_unit_tests test_model_zoo)<|MERGE_RESOLUTION|>--- conflicted
+++ resolved
@@ -172,11 +172,8 @@
     type_prop/if.cpp
     type_prop/interpolate.cpp
     type_prop/irdft.cpp
-<<<<<<< HEAD
     type_prop/is_inf.cpp
-=======
     type_prop/is_nan.cpp
->>>>>>> a25c2ba6
     type_prop/logical_and.cpp
     type_prop/logical_not.cpp
     type_prop/logical_or.cpp
