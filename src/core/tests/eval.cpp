// Copyright (C) 2018-2023 Intel Corporation
// SPDX-License-Identifier: Apache-2.0
//

#include <cmath>
#include <cstddef>
#include <string>
#include <vector>

#include "common_test_utils/ndarray.hpp"
#include "common_test_utils/test_assertions.hpp"
#include "common_test_utils/test_case.hpp"
#include "common_test_utils/test_tools.hpp"
#include "common_test_utils/type_prop.hpp"
#include "gmock/gmock.h"
#include "gtest/gtest.h"
#include "openvino/core/except.hpp"
#include "openvino/core/model.hpp"
#include "openvino/core/shape.hpp"
#include "openvino/core/type/element_type.hpp"
#include "openvino/op/abs.hpp"
#include "openvino/op/acos.hpp"
#include "openvino/op/add.hpp"
#include "openvino/op/asin.hpp"
#include "openvino/op/atan.hpp"
#include "openvino/op/broadcast.hpp"
#include "openvino/op/ceiling.hpp"
#include "openvino/op/concat.hpp"
#include "openvino/op/constant.hpp"
#include "openvino/op/convert.hpp"
#include "openvino/op/cos.hpp"
#include "openvino/op/cosh.hpp"
#include "openvino/op/cum_sum.hpp"
#include "openvino/op/erf.hpp"
#include "openvino/op/exp.hpp"
#include "openvino/op/fake_convert.hpp"
#include "openvino/op/fake_quantize.hpp"
#include "openvino/op/floor.hpp"
#include "openvino/op/gather.hpp"
#include "openvino/op/log.hpp"
#include "openvino/op/logical_not.hpp"
#include "openvino/op/max_pool.hpp"
#include "openvino/op/minimum.hpp"
#include "openvino/op/negative.hpp"
#include "openvino/op/parameter.hpp"
#include "openvino/op/range.hpp"
#include "openvino/op/reduce_min.hpp"
#include "openvino/op/relu.hpp"
#include "openvino/op/reshape.hpp"
#include "openvino/op/round.hpp"
#include "openvino/op/scatter_elements_update.hpp"
#include "openvino/op/scatter_update.hpp"
#include "openvino/op/shape_of.hpp"
#include "openvino/op/sigmoid.hpp"
#include "openvino/op/sign.hpp"
#include "openvino/op/sin.hpp"
#include "openvino/op/sinh.hpp"
#include "openvino/op/softmax.hpp"
#include "openvino/op/softsign.hpp"
#include "openvino/op/sqrt.hpp"
#include "openvino/op/squeeze.hpp"
#include "openvino/op/tan.hpp"
#include "openvino/op/tanh.hpp"
#include "openvino/op/topk.hpp"
#include "openvino/op/transpose.hpp"
#include "openvino/op/unsqueeze.hpp"
#include "openvino/runtime/tensor.hpp"
#include "sequnce_generator.hpp"
#include "utils/eval_utils.hpp"

using namespace std;
using namespace ov;
using namespace testing;

namespace {
template <typename T>
std::vector<T> read_vector(const ov::Tensor& tv) {
    if (ov::element::from<T>() != tv.get_element_type()) {
        OPENVINO_THROW("read_vector type must match Tensor type");
    }
    size_t element_count = tv.get_size();
    size_t size = tv.get_byte_size();
    std::vector<T> rc(element_count);
    memcpy(rc.data(), tv.data(), size);
    return rc;
}
}  // namespace

#define ASSERT_FLOAT_VECTORS_EQ(expected, result)                       \
    ASSERT_EQ(expected.size(), result.size()) << "Array sizes differ."; \
    for (size_t i = 0; i < expected.size(); ++i) {                      \
        ASSERT_FLOAT_EQ(expected[i], result[i]) << "at index: " << i;   \
    }

TEST(eval, evaluate_shape_of) {
    auto p = make_shared<ov::op::v0::Parameter>(element::f32, PartialShape{-1, -1});
    auto so = make_shared<op::v0::ShapeOf>(p);
    auto model = make_shared<Model>(OutputVector{so}, ParameterVector{p});
    auto result = ov::Tensor();
    auto out_vector = ov::TensorVector{result};
    auto in_vector =
        ov::TensorVector{make_tensor<element::Type_t::f32>(Shape{2, 3}, {0.0f, 1.0f, 2.0f, 3.0f, 4.0f, 5.0f})};
    ASSERT_TRUE(model->evaluate(out_vector, in_vector));
    result = out_vector.at(0);
    EXPECT_EQ(result.get_element_type(), element::i64);
    EXPECT_EQ(result.get_shape(), (Shape{2}));
    auto result_shape = read_vector<int64_t>(result);
    vector<int64_t> arg_shape{2, 3};
    ASSERT_EQ(result_shape, arg_shape);
}

TEST(eval, evaluate_dynamic_range_sum) {
    auto p_start = make_shared<ov::op::v0::Parameter>(element::f32, PartialShape{});
    auto p_stop = make_shared<ov::op::v0::Parameter>(element::f32, PartialShape{});
    auto p_step = make_shared<ov::op::v0::Parameter>(element::f32, PartialShape{});
    auto p1 = make_shared<ov::op::v0::Parameter>(element::f32, PartialShape{});
    auto range = make_shared<op::v0::Range>(p_start, p_stop, p_step);
    auto add = make_shared<op::v1::Add>(range, p1);
    auto model = make_shared<Model>(OutputVector{add}, ParameterVector{p_start, p_stop, p_step, p1});
    auto result_tensor = ov::Tensor();
    auto out_vector = ov::TensorVector{result_tensor};
    auto in_vector = ov::TensorVector{make_tensor<element::Type_t::f32>({}, {1.0f}),
                                      make_tensor<element::Type_t::f32>({}, {10.0f}),
                                      make_tensor<element::Type_t::f32>({}, {3.0f}),
                                      make_tensor<element::Type_t::f32>({}, {7.0f})};
    ASSERT_TRUE(model->evaluate(out_vector, in_vector));
    result_tensor = out_vector.at(0);
    EXPECT_EQ(result_tensor.get_element_type(), element::f32);
    EXPECT_EQ(result_tensor.get_shape(), (Shape{3}));
    auto cval = read_vector<float>(result_tensor);
    vector<float> seq{8.0f, 11.0f, 14.0f};
    ASSERT_EQ(cval, seq);
}

TEST(eval, evaluate_dynamic_range_fp16_out) {
    auto p_start = make_shared<ov::op::v0::Parameter>(element::i32, PartialShape{});
    auto p_stop = make_shared<ov::op::v0::Parameter>(element::i32, PartialShape{});
    auto p_step = make_shared<ov::op::v0::Parameter>(element::i32, PartialShape{});
    auto range = make_shared<op::v4::Range>(p_start, p_stop, p_step, ov::element::f16);
    auto model = make_shared<Model>(OutputVector{range}, ParameterVector{p_start, p_stop, p_step});
    auto result_tensor = ov::Tensor();
    auto out_vector = ov::TensorVector{result_tensor};
    auto in_vector = ov::TensorVector{make_tensor<element::Type_t::i32>({}, {0}),
                                      make_tensor<element::Type_t::i32>({}, {3087}),
                                      make_tensor<element::Type_t::i32>({}, {1})};
    ASSERT_TRUE(model->evaluate(out_vector, in_vector));
    result_tensor = out_vector.at(0);
    EXPECT_EQ(result_tensor.get_element_type(), element::f16);
    EXPECT_EQ(result_tensor.get_shape(), (Shape{3087}));
    auto cval = read_vector<ov::float16>(result_tensor);
    for (size_t i = 0; i < 3087; i++) {
        ASSERT_EQ(cval[i], ov::float16(i));
    }
}

TEST(eval, evaluate_broadcast_v3_bidirectional) {
    Shape shape_a{4, 1};
    auto A = make_shared<ov::op::v0::Parameter>(element::f32, shape_a);
    auto target_shape = ov::op::v0::Constant::create<int32_t>(element::i32, Shape{3}, {2, 1, 4});
    auto bcast_v3 = make_shared<op::v3::Broadcast>(A, target_shape, op::BroadcastType::BIDIRECTIONAL);
    auto model = make_shared<Model>(OutputVector{bcast_v3}, ParameterVector{A});

    auto result = ov::Tensor();
    auto out_vector = ov::TensorVector{result};
    auto in_vector = ov::TensorVector{make_tensor<element::Type_t::f32>(Shape{4, 1}, {1.0f, 2.0f, 3.0f, 4.0f})};
    ASSERT_TRUE(model->evaluate(out_vector, in_vector));
    result = out_vector.at(0);
    EXPECT_EQ(result.get_element_type(), element::f32);
    EXPECT_EQ(result.get_shape(), (ov::Shape{2, 4, 4}));
    auto result_val = read_vector<float>(result);
    vector<float> expec{1, 1, 1, 1, 2, 2, 2, 2, 3, 3, 3, 3, 4, 4, 4, 4, 1, 1, 1, 1, 2, 2, 2, 2, 3, 3, 3, 3, 4, 4, 4, 4};
    ASSERT_EQ(result_val, expec);
}

TEST(eval, evaluate_broadcast_v3_bidirectional_target_rank_smaller_than_input) {
    Shape shape_a{1, 1, 1, 1, 1, 1, 1, 1};
    auto A = make_shared<ov::op::v0::Parameter>(element::f32, shape_a);
    auto target_shape = ov::op::v0::Constant::create<int64_t>(element::i64, Shape{4}, {1, 3, 1, 1});
    auto bcast_v3 = make_shared<op::v3::Broadcast>(A, target_shape, op::BroadcastType::BIDIRECTIONAL);
    auto model = make_shared<Model>(OutputVector{bcast_v3}, ParameterVector{A});

    auto result = ov::Tensor();
    auto out_vector = ov::TensorVector{result};
    auto in_vector = ov::TensorVector{make_tensor<element::Type_t::f32>(shape_a, {1.0f})};
    ASSERT_TRUE(model->evaluate(out_vector, in_vector));
    result = out_vector.at(0);
    EXPECT_EQ(result.get_element_type(), element::f32);
    EXPECT_EQ(result.get_shape(), (Shape{1, 1, 1, 1, 1, 3, 1, 1}));
    auto result_val = read_vector<float>(result);
    vector<float> expec{1.0f, 1.0f, 1.0f};
    ASSERT_EQ(result_val, expec);
}

TEST(eval, evaluate_broadcast_v3_bidirectional_target_rank_smaller_than_input_2) {
    Shape shape_a{1, 3, 1};
    auto A = make_shared<ov::op::v0::Parameter>(element::f32, shape_a);
    auto target_shape = ov::op::v0::Constant::create<int32_t>(element::i32, Shape{2}, {3, 1});
    auto bcast_v3 = make_shared<op::v3::Broadcast>(A, target_shape, op::BroadcastType::BIDIRECTIONAL);
    auto model = make_shared<Model>(OutputVector{bcast_v3}, ParameterVector{A});

    auto result = ov::Tensor();
    auto out_vector = ov::TensorVector{result};
    auto in_vector = ov::TensorVector{make_tensor<element::Type_t::f32>(Shape{1, 3, 1}, {1.0f, 2.0f, 3.0f})};
    ASSERT_TRUE(model->evaluate(out_vector, in_vector));
    result = out_vector.at(0);
    EXPECT_EQ(result.get_element_type(), element::f32);
    EXPECT_EQ(result.get_shape(), (Shape{1, 3, 1}));
    auto result_val = read_vector<float>(result);
    vector<float> expec{1.0f, 2.0f, 3.0f};
    ASSERT_EQ(result_val, expec);
}

TEST(eval, evaluate_broadcast_v3_bidirectional_dyn) {
    Shape shape_a{4, 1};
    auto A = make_shared<ov::op::v0::Parameter>(element::i32, shape_a);
    auto target_shape = make_shared<ov::op::v0::Parameter>(element::i32, Shape{3});
    auto bcast_v3 = make_shared<op::v3::Broadcast>(A, target_shape, op::BroadcastType::BIDIRECTIONAL);
    auto model = make_shared<Model>(OutputVector{bcast_v3}, ParameterVector{A, target_shape});

    auto result = ov::Tensor();
    auto out_vector = ov::TensorVector{result};
    auto in_vector = ov::TensorVector{make_tensor<element::Type_t::i32>(Shape{4, 1}, {1, 2, 3, 4}),
                                      make_tensor<element::Type_t::i32>(Shape{3}, {2, 1, 4})};
    ASSERT_TRUE(model->evaluate(out_vector, in_vector));
    result = out_vector.at(0);
    EXPECT_EQ(result.get_element_type(), element::i32);
    EXPECT_EQ(result.get_shape(), (Shape{2, 4, 4}));
    auto result_val = read_vector<int32_t>(result);
    vector<int32_t> expec{1, 1, 1, 1, 2, 2, 2, 2, 3, 3, 3, 3, 4, 4, 4, 4,
                          1, 1, 1, 1, 2, 2, 2, 2, 3, 3, 3, 3, 4, 4, 4, 4};
    ASSERT_EQ(result_val, expec);
}

TEST(eval, evaluate_broadcast_v3_numpy) {
    Shape shape_a{3, 1};
    auto A = make_shared<ov::op::v0::Parameter>(element::f32, shape_a);
    auto target_shape = ov::op::v0::Constant::create<int64_t>(element::i64, Shape{3}, {2, 3, 6});
    auto bcast_v3 = make_shared<op::v3::Broadcast>(A, target_shape);
    auto model = make_shared<Model>(OutputVector{bcast_v3}, ParameterVector{A});

    auto result = ov::Tensor();
    auto out_vector = ov::TensorVector{result};
    auto in_vector = ov::TensorVector{make_tensor<element::Type_t::f32>(Shape{3, 1}, {1.0f, 2.0f, 3.0f})};
    ASSERT_TRUE(model->evaluate(out_vector, in_vector));
    result = out_vector.at(0);
    EXPECT_EQ(result.get_element_type(), element::f32);
    EXPECT_EQ(result.get_shape(), (Shape{2, 3, 6}));
    auto result_val = read_vector<float>(result);
    vector<float> expec{
        1, 1, 1, 1, 1, 1, 2, 2, 2, 2, 2, 2, 3, 3, 3, 3, 3, 3, 1, 1, 1, 1, 1, 1, 2, 2, 2, 2, 2, 2, 3, 3, 3, 3, 3, 3,
    };
    ASSERT_EQ(result_val, expec);
}

TEST(eval, evaluate_broadcast_v3_numpy_dyn) {
    Shape shape_a{3, 1};
    auto A = make_shared<ov::op::v0::Parameter>(element::f32, shape_a);
    auto target_shape = make_shared<ov::op::v0::Parameter>(element::i32, Shape{3});
    auto bcast_v3 = make_shared<op::v3::Broadcast>(A, target_shape);
    auto model = make_shared<Model>(OutputVector{bcast_v3}, ParameterVector{A, target_shape});

    auto result = ov::Tensor();
    auto out_vector = ov::TensorVector{result};
    auto in_vector = ov::TensorVector{make_tensor<element::Type_t::f32>(Shape{3, 1}, {1.0f, 2.0f, 3.0f}),
                                      make_tensor<element::Type_t::i32>(Shape{3}, {2, 3, 6})};
    ASSERT_TRUE(model->evaluate(out_vector, in_vector));
    result = out_vector.at(0);
    EXPECT_EQ(result.get_element_type(), element::f32);
    EXPECT_EQ(result.get_shape(), (Shape{2, 3, 6}));
    auto result_val = read_vector<float>(result);
    vector<float> expec{
        1, 1, 1, 1, 1, 1, 2, 2, 2, 2, 2, 2, 3, 3, 3, 3, 3, 3, 1, 1, 1, 1, 1, 1, 2, 2, 2, 2, 2, 2, 3, 3, 3, 3, 3, 3,
    };
    ASSERT_EQ(result_val, expec);
}

TEST(eval, evaluate_broadcast_v3_numpy_vs_bidi) {
    Shape in_shape{1, 4, 1};

    auto A = make_shared<ov::op::v0::Parameter>(element::f32, in_shape);
    auto target_shape = ov::op::v0::Constant::create<int64_t>(element::i64, Shape{3}, {1, 4, 4});
    auto bcast_v3_num = make_shared<op::v3::Broadcast>(A, target_shape, op::BroadcastType::NUMPY);
    auto model_num = make_shared<Model>(OutputVector{bcast_v3_num}, ParameterVector{A});

    auto result = ov::Tensor();
    auto out_vector = ov::TensorVector{result};
    auto in_vector = ov::TensorVector{make_tensor<element::Type_t::f32>(in_shape, {1.0f, 2.0f, 3.0f, 4.0f})};
    ASSERT_TRUE(model_num->evaluate(out_vector, in_vector));
    result = out_vector.at(0);
    EXPECT_EQ(result.get_element_type(), element::f32);
    EXPECT_EQ(result.get_shape(), (Shape{1, 4, 4}));
    auto result_val = read_vector<float>(result);
    vector<float> expec{1, 1, 1, 1, 2, 2, 2, 2, 3, 3, 3, 3, 4, 4, 4, 4};
    ASSERT_EQ(expec, result_val);

    auto target_shape2 = ov::op::v0::Constant::create<int64_t>(element::i64, Shape{2}, {1, 4});
    auto bcast_v3 = make_shared<op::v3::Broadcast>(A, target_shape2, op::BroadcastType::BIDIRECTIONAL);
    auto model_bidi = make_shared<Model>(OutputVector{bcast_v3_num}, ParameterVector{A});

    auto result2 = ov::Tensor();
    auto out_vector2 = ov::TensorVector{result2};
    auto in_vector2 = ov::TensorVector{make_tensor<element::Type_t::f32>(in_shape, {1.0f, 2.0f, 3.0f, 4.0f})};
    ASSERT_TRUE(model_bidi->evaluate(out_vector2, in_vector2));
    result2 = out_vector.at(0);
    EXPECT_EQ(result2.get_element_type(), element::f32);
    EXPECT_EQ(result2.get_shape(), (Shape{1, 4, 4}));
    auto result_val2 = read_vector<float>(result2);
    vector<float> expec2{1, 1, 1, 1, 2, 2, 2, 2, 3, 3, 3, 3, 4, 4, 4, 4};
    ASSERT_EQ(expec2, result_val2);
}

TEST(eval, evaluate_broadcast_v3_bidi_3d) {
    Shape in_shape{1, 4, 1};

    auto A = make_shared<ov::op::v0::Parameter>(element::f32, in_shape);
    auto target_shape = ov::op::v0::Constant::create<int64_t>(element::i64, Shape{3}, {1, 1, 3});
    auto bcast_v3_num = make_shared<op::v3::Broadcast>(A, target_shape, op::BroadcastType::BIDIRECTIONAL);
    auto model = make_shared<Model>(OutputVector{bcast_v3_num}, ParameterVector{A});

    auto result = ov::Tensor();
    auto out_vector = ov::TensorVector{result};
    auto in_vector = ov::TensorVector{make_tensor<element::Type_t::f32>(in_shape, {1.0f, 2.0f, 3.0f, 4.0f})};
    ASSERT_TRUE(model->evaluate(out_vector, in_vector));
    result = out_vector.at(0);
    EXPECT_EQ(result.get_element_type(), element::f32);
    EXPECT_EQ(result.get_shape(), (Shape{1, 4, 3}));
    auto result_val = read_vector<float>(result);
    vector<float> expec{1.0f, 1.0f, 1.0f, 2.0f, 2.0f, 2.0f, 3.0f, 3.0f, 3.0f, 4.0f, 4.0f, 4.0f};
    ASSERT_EQ(expec, result_val);
}

TEST(eval, evaluate_broadcast_v3_bidi_4d) {
    Shape in_shape{4, 1, 1};
    Shape expec_shape{1, 4, 2, 2};

    auto A = make_shared<ov::op::v0::Parameter>(element::f32, in_shape);
    auto target_shape = ov::op::v0::Constant::create<int64_t>(element::i64, Shape{4}, {1, 1, 2, 2});
    auto bcast_v3 = make_shared<op::v3::Broadcast>(A, target_shape, op::BroadcastType::BIDIRECTIONAL);
    auto model = make_shared<Model>(OutputVector{bcast_v3}, ParameterVector{A});

    auto result = ov::Tensor();
    auto out_vector = ov::TensorVector{result};
    auto in_vector = ov::TensorVector{make_tensor<element::Type_t::f32>(in_shape, {1.0f, 2.0f, 3.0f, 4.0f})};
    ASSERT_TRUE(model->evaluate(out_vector, in_vector));
    result = out_vector.at(0);
    EXPECT_EQ(result.get_element_type(), element::f32);
    EXPECT_EQ(result.get_shape(), (Shape{1, 4, 2, 2}));
    auto result_val = read_vector<float>(result);
    vector<float> expec{1, 1, 1, 1, 2, 2, 2, 2, 3, 3, 3, 3, 4, 4, 4, 4};
    ASSERT_EQ(result_val, expec);
}

TEST(eval, evaluate_broadcast_v3_pdpd) {
    Shape shape_a{3, 1};
    auto A = make_shared<ov::op::v0::Parameter>(element::f32, shape_a);
    auto target_shape = ov::op::v0::Constant::create<int64_t>(element::i64, Shape{3}, {2, 3, 6});
    auto bcast_v3 = make_shared<op::v3::Broadcast>(A, target_shape, op::BroadcastModeSpec(op::BroadcastType::PDPD, 1));
    auto model = make_shared<Model>(OutputVector{bcast_v3}, ParameterVector{A});

    auto result = ov::Tensor();
    auto out_vector = ov::TensorVector{result};
    auto in_vector = ov::TensorVector{make_tensor<element::Type_t::f32>(Shape{3, 1}, {1.0f, 2.0f, 3.0f})};
    ASSERT_TRUE(model->evaluate(out_vector, in_vector));
    result = out_vector.at(0);
    EXPECT_EQ(result.get_element_type(), element::f32);
    EXPECT_EQ(result.get_shape(), (Shape{2, 3, 6}));
    auto result_val = read_vector<float>(result);
    vector<float> expec{
        1, 1, 1, 1, 1, 1, 2, 2, 2, 2, 2, 2, 3, 3, 3, 3, 3, 3, 1, 1, 1, 1, 1, 1, 2, 2, 2, 2, 2, 2, 3, 3, 3, 3, 3, 3,
    };
    ASSERT_EQ(result_val, expec);
}

TEST(eval, evaluate_broadcast_v3_pdpd_dyn) {
    Shape shape_a{3, 1};
    auto A = make_shared<ov::op::v0::Parameter>(element::f32, shape_a);
    auto target_shape = make_shared<ov::op::v0::Parameter>(element::i32, Shape{3});
    auto bcast_v3 = make_shared<op::v3::Broadcast>(A, target_shape, op::BroadcastModeSpec(op::BroadcastType::PDPD, 1));
    auto model = make_shared<Model>(OutputVector{bcast_v3}, ParameterVector{A, target_shape});

    auto result = ov::Tensor();
    auto out_vector = ov::TensorVector{result};
    auto in_vector = ov::TensorVector{make_tensor<element::Type_t::f32>(Shape{3, 1}, {1.0f, 2.0f, 3.0f}),
                                      make_tensor<element::Type_t::i32>(Shape{3}, {2, 3, 6})};
    ASSERT_TRUE(model->evaluate(out_vector, in_vector));
    result = out_vector.at(0);
    EXPECT_EQ(result.get_element_type(), element::f32);
    EXPECT_EQ(result.get_shape(), (Shape{2, 3, 6}));
    auto result_val = read_vector<float>(result);
    vector<float> expec{
        1, 1, 1, 1, 1, 1, 2, 2, 2, 2, 2, 2, 3, 3, 3, 3, 3, 3, 1, 1, 1, 1, 1, 1, 2, 2, 2, 2, 2, 2, 3, 3, 3, 3, 3, 3,
    };
    ASSERT_EQ(result_val, expec);
}

TEST(eval, evaluate_broadcast_v1_numpy) {
    Shape shape_a{3, 1};
    auto A = make_shared<ov::op::v0::Parameter>(element::f32, shape_a);
    auto target_shape = ov::op::v0::Constant::create<int64_t>(element::i64, Shape{3}, {2, 3, 6});
    auto bcast_v3 = make_shared<op::v1::Broadcast>(A, target_shape);
    auto model = make_shared<Model>(OutputVector{bcast_v3}, ParameterVector{A});

    auto result = ov::Tensor();
    auto out_vector = ov::TensorVector{result};
    auto in_vector = ov::TensorVector{make_tensor<element::Type_t::f32>(Shape{3, 1}, {1.0f, 2.0f, 3.0f})};
    ASSERT_TRUE(model->evaluate(out_vector, in_vector));
    result = out_vector.at(0);
    EXPECT_EQ(result.get_element_type(), element::f32);
    EXPECT_EQ(result.get_shape(), (Shape{2, 3, 6}));
    auto result_val = read_vector<float>(result);
    vector<float> expec{
        1, 1, 1, 1, 1, 1, 2, 2, 2, 2, 2, 2, 3, 3, 3, 3, 3, 3, 1, 1, 1, 1, 1, 1, 2, 2, 2, 2, 2, 2, 3, 3, 3, 3, 3, 3,
    };
    ASSERT_EQ(result_val, expec);
}

TEST(eval, evaluate_broadcast_v1_numpy_dyn) {
    Shape shape_a{3, 1};
    auto A = make_shared<ov::op::v0::Parameter>(element::f32, shape_a);
    auto target_shape = make_shared<ov::op::v0::Parameter>(element::i64, Shape{3});
    auto bcast_v3 = make_shared<op::v1::Broadcast>(A, target_shape);
    auto model = make_shared<Model>(OutputVector{bcast_v3}, ParameterVector{A, target_shape});

    auto result = ov::Tensor();
    auto out_vector = ov::TensorVector{result};
    auto in_vector = ov::TensorVector{make_tensor<element::Type_t::f32>(Shape{3, 1}, {1.0f, 2.0f, 3.0f}),
                                      make_tensor<element::Type_t::i64>(Shape{3}, {2, 3, 6})};
    ASSERT_TRUE(model->evaluate(out_vector, in_vector));
    result = out_vector.at(0);
    EXPECT_EQ(result.get_element_type(), element::f32);
    EXPECT_EQ(result.get_shape(), (Shape{2, 3, 6}));
    auto result_val = read_vector<float>(result);
    vector<float> expec{
        1, 1, 1, 1, 1, 1, 2, 2, 2, 2, 2, 2, 3, 3, 3, 3, 3, 3, 1, 1, 1, 1, 1, 1, 2, 2, 2, 2, 2, 2, 3, 3, 3, 3, 3, 3,
    };
    ASSERT_EQ(result_val, expec);
}

TEST(eval, evaluate_broadcast_v1_pdpd) {
    Shape shape_a{3, 1};
    auto A = make_shared<ov::op::v0::Parameter>(element::f32, shape_a);
    auto target_shape = ov::op::v0::Constant::create<int64_t>(element::i64, Shape{3}, {2, 3, 6});
    auto bcast_v3 =
        make_shared<op::v1::Broadcast>(A, target_shape, op::AutoBroadcastSpec(op::AutoBroadcastType::PDPD, 1));
    auto model = make_shared<Model>(OutputVector{bcast_v3}, ParameterVector{A});

    auto result = ov::Tensor();
    auto out_vector = ov::TensorVector{result};
    auto in_vector = ov::TensorVector{make_tensor<element::Type_t::f32>(Shape{3, 1}, {1.0f, 2.0f, 3.0f})};
    ASSERT_TRUE(model->evaluate(out_vector, in_vector));
    result = out_vector.at(0);
    EXPECT_EQ(result.get_element_type(), element::f32);
    EXPECT_EQ(result.get_shape(), (Shape{2, 3, 6}));
    auto result_val = read_vector<float>(result);
    vector<float> expec{
        1, 1, 1, 1, 1, 1, 2, 2, 2, 2, 2, 2, 3, 3, 3, 3, 3, 3, 1, 1, 1, 1, 1, 1, 2, 2, 2, 2, 2, 2, 3, 3, 3, 3, 3, 3,
    };
    ASSERT_EQ(result_val, expec);
}

TEST(eval, evaluate_broadcast_v1_pdpd_dyn) {
    Shape shape_a{3, 1};
    auto A = make_shared<ov::op::v0::Parameter>(element::f32, shape_a);
    auto target_shape = make_shared<ov::op::v0::Parameter>(element::i64, Shape{3});
    auto bcast_v3 =
        make_shared<op::v1::Broadcast>(A, target_shape, op::AutoBroadcastSpec(op::AutoBroadcastType::PDPD, 1));
    auto model = make_shared<Model>(OutputVector{bcast_v3}, ParameterVector{A, target_shape});

    auto result = ov::Tensor();
    auto out_vector = ov::TensorVector{result};
    auto in_vector = ov::TensorVector{make_tensor<element::Type_t::f32>(Shape{3, 1}, {1.0f, 2.0f, 3.0f}),
                                      make_tensor<element::Type_t::i64>(Shape{3}, {2, 3, 6})};
    ASSERT_TRUE(model->evaluate(out_vector, in_vector));
    result = out_vector.at(0);
    EXPECT_EQ(result.get_element_type(), element::f32);
    EXPECT_EQ(result.get_shape(), (Shape{2, 3, 6}));
    auto result_val = read_vector<float>(result);
    vector<float> expec{
        1, 1, 1, 1, 1, 1, 2, 2, 2, 2, 2, 2, 3, 3, 3, 3, 3, 3, 1, 1, 1, 1, 1, 1, 2, 2, 2, 2, 2, 2, 3, 3, 3, 3, 3, 3,
    };
    ASSERT_EQ(result_val, expec);
}

TEST(eval, evaluate_broadcast_v1_explicit) {
    Shape shape_a{3, 1};
    auto A = make_shared<ov::op::v0::Parameter>(element::f32, shape_a);
    auto target_shape = ov::op::v0::Constant::create<int64_t>(element::i64, Shape{3}, {2, 3, 1});
    auto axes_mapping = ov::op::v0::Constant::create<int32_t>(element::i32, Shape{2}, {1, 2});
    auto bcast_v3 = make_shared<op::v1::Broadcast>(A,
                                                   target_shape,
                                                   axes_mapping,
                                                   op::AutoBroadcastSpec(op::AutoBroadcastType::EXPLICIT));
    auto model = make_shared<Model>(OutputVector{bcast_v3}, ParameterVector{A});

    auto result = ov::Tensor();
    auto out_vector = ov::TensorVector{result};
    auto in_vector = ov::TensorVector{make_tensor<element::Type_t::f32>(Shape{3, 1}, {1.0f, 2.0f, 3.0f})};
    ASSERT_TRUE(model->evaluate(out_vector, in_vector));
    result = out_vector.at(0);
    EXPECT_EQ(result.get_element_type(), element::f32);
    EXPECT_EQ(result.get_shape(), (Shape{2, 3, 1}));
    auto result_val = read_vector<float>(result);
    vector<float> expec{1, 2, 3, 1, 2, 3};
    ASSERT_EQ(result_val, expec);
}

TEST(eval, evaluate_broadcast_v1_explicit_dyn) {
    Shape shape_a{3, 1};
    auto A = make_shared<ov::op::v0::Parameter>(element::f32, shape_a);
    auto target_shape = make_shared<ov::op::v0::Parameter>(element::i64, Shape{3});
    auto axes_mapping = make_shared<ov::op::v0::Parameter>(element::i32, Shape{2});

    auto bcast_v1 = make_shared<op::v1::Broadcast>(A,
                                                   target_shape,
                                                   axes_mapping,
                                                   op::AutoBroadcastSpec(op::AutoBroadcastType::EXPLICIT));
    auto model = make_shared<Model>(OutputVector{bcast_v1}, ParameterVector{A, target_shape, axes_mapping});

    auto result = ov::Tensor();
    auto out_vector = ov::TensorVector{result};
    auto in_vector = ov::TensorVector{make_tensor<element::Type_t::f32>(Shape{3, 1}, {1.0f, 2.0f, 3.0f}),
                                      make_tensor<element::Type_t::i64>(Shape{3}, {2, 3, 1}),
                                      make_tensor<element::Type_t::i32>(Shape{2}, {1, 2})};
    ASSERT_TRUE(model->evaluate(out_vector, in_vector));
    result = out_vector.at(0);
    EXPECT_EQ(result.get_element_type(), element::f32);
    EXPECT_EQ(result.get_shape(), (Shape{2, 3, 1}));
    auto result_val = read_vector<float>(result);
    vector<float> expec{1, 2, 3, 1, 2, 3};
    ASSERT_EQ(result_val, expec);
}

TEST(eval, evaluate_broadcast_v3_explicit_dyn) {
    Shape shape_a{3, 1};
    auto A = make_shared<ov::op::v0::Parameter>(element::f32, shape_a);
    auto target_shape = make_shared<ov::op::v0::Parameter>(element::i64, Shape{3});
    auto axes_mapping = make_shared<ov::op::v0::Parameter>(element::i32, Shape{2});

    auto bcast_v3 = make_shared<op::v3::Broadcast>(A,
                                                   target_shape,
                                                   axes_mapping,
                                                   op::BroadcastModeSpec(op::BroadcastType::EXPLICIT));
    auto model = make_shared<Model>(OutputVector{bcast_v3}, ParameterVector{A, target_shape, axes_mapping});

    auto result = ov::Tensor();
    auto out_vector = ov::TensorVector{result};
    auto in_vector = ov::TensorVector{make_tensor<element::Type_t::f32>(Shape{3, 1}, {1.0f, 2.0f, 3.0f}),
                                      make_tensor<element::Type_t::i64>(Shape{3}, {2, 3, 1}),
                                      make_tensor<element::Type_t::i32>(Shape{2}, {1, 2})};
    ASSERT_TRUE(model->evaluate(out_vector, in_vector));
    result = out_vector.at(0);
    EXPECT_EQ(result.get_element_type(), element::f32);
    EXPECT_EQ(result.get_shape(), (Shape{2, 3, 1}));
    auto result_val = read_vector<float>(result);
    vector<float> expec{1, 2, 3, 1, 2, 3};
    ASSERT_EQ(result_val, expec);
}

class TestOpMultiOut : public op::Op {
public:
    OPENVINO_OP("TestOpMultiOut");
    TestOpMultiOut() = default;

    TestOpMultiOut(const Output<Node>& output_1, const Output<Node>& output_2) : Op({output_1, output_2}) {
        validate_and_infer_types();
    }

    void validate_and_infer_types() override {
        set_output_size(2);
        set_output_type(0, get_input_element_type(0), get_input_partial_shape(0));
        set_output_type(1, get_input_element_type(1), get_input_partial_shape(1));
    }

    std::shared_ptr<Node> clone_with_new_inputs(const OutputVector& new_args) const override {
        return std::make_shared<TestOpMultiOut>(new_args.at(0), new_args.at(1));
    }

    bool evaluate(ov::TensorVector& outputs, const ov::TensorVector& inputs) const override {
        memcpy(outputs[0].data(), inputs[0].data(), inputs[0].get_byte_size());
        memcpy(outputs[1].data(), inputs[1].data(), inputs[1].get_byte_size());
        return true;
    }
};

TEST(eval, test_op_multi_out) {
    auto p = make_shared<ov::op::v0::Parameter>(element::f32, PartialShape{2, 3});
    auto p2 = make_shared<ov::op::v0::Parameter>(element::f64, PartialShape{2, 2});
    auto so = make_shared<TestOpMultiOut>(p, p2);
    auto model = make_shared<Model>(OutputVector{so->output(0), so->output(1)}, ParameterVector{p, p2});
    auto result = ov::Tensor(element::Type_t::f32, Shape{2, 3});
    auto result2 = ov::Tensor(element::Type_t::f64, Shape{2, 2});
    ov::TensorVector outs{result, result2};
    ov::TensorVector ins{make_tensor<element::Type_t::f32>(Shape{2, 3}),
                         make_tensor<element::Type_t::f64>(Shape{2, 2})};
    ASSERT_TRUE(model->evaluate(outs, ins));
    result = outs.at(0);
    EXPECT_EQ(result.get_element_type(), element::f32);
    EXPECT_EQ(result.get_shape(), (Shape{2, 3}));
    auto result_val = read_vector<float>(result);
    auto arg_val = read_vector<float>(ins[0]);
    ASSERT_EQ(result_val, arg_val);
    EXPECT_EQ(result2.get_element_type(), element::f64);
    EXPECT_EQ(result2.get_shape(), (Shape{2, 2}));
    auto result_val2 = read_vector<double>(result2);
    auto arg_val2 = read_vector<double>(ins[1]);
    ASSERT_EQ(result_val2, arg_val2);
}

TEST(eval, evaluate_reshape_v1) {
    auto data = make_shared<ov::op::v0::Parameter>(element::f32, Shape{2, 5});
    auto pattern = make_shared<ov::op::v0::Parameter>(element::i64, Shape{2});
    auto dyn_reshape = make_shared<ov::op::v1::Reshape>(data, pattern, false);
    auto model = make_shared<Model>(OutputVector{dyn_reshape}, ParameterVector{data, pattern});
    auto result_tensor = ov::Tensor();
    auto out_vector = ov::TensorVector{result_tensor};
    auto in_vector = ov::TensorVector{make_tensor<element::Type_t::f32>({2, 5}, {0, 1, 2, 3, 4, 5, 6, 7, 8, 9}),
                                      make_tensor<element::Type_t::i64>({2}, {5, 2})};
    ASSERT_TRUE(model->evaluate(out_vector, in_vector));
    result_tensor = out_vector.at(0);
    EXPECT_EQ(result_tensor.get_element_type(), element::f32);
    EXPECT_EQ(result_tensor.get_shape(), (Shape{5, 2}));
    auto computed_val = read_vector<float>(result_tensor);
    vector<float> expected_val{0, 1, 2, 3, 4, 5, 6, 7, 8, 9};
    ASSERT_EQ(computed_val, expected_val);
}

TEST(eval, evaluate_reshape_v1_negative_index) {
    auto data = make_shared<ov::op::v0::Parameter>(element::f32, Shape{2, 5});
    auto pattern = make_shared<ov::op::v0::Parameter>(element::i64, Shape{2});
    auto dyn_reshape = make_shared<op::v1::Reshape>(data, pattern, false);
    auto model = make_shared<Model>(OutputVector{dyn_reshape}, ParameterVector{data, pattern});
    auto result_tensor = ov::Tensor();
    auto out_vector = ov::TensorVector{result_tensor};
    auto in_vector = ov::TensorVector{make_tensor<element::Type_t::f32>({2, 5}, {0, 1, 2, 3, 4, 5, 6, 7, 8, 9}),
                                      make_tensor<element::Type_t::i64>({2}, {2, -1})};
    ASSERT_TRUE(model->evaluate(out_vector, in_vector));
    result_tensor = out_vector.at(0);
    EXPECT_EQ(result_tensor.get_element_type(), element::f32);
    EXPECT_EQ(result_tensor.get_shape(), (Shape{2, 5}));
    auto computed_val = read_vector<float>(result_tensor);
    vector<float> expected_val{0, 1, 2, 3, 4, 5, 6, 7, 8, 9};
    ASSERT_EQ(computed_val, expected_val);
}

TEST(eval, evaluate_reshape_v1_negative_index_zero_dim_zero_flag) {
    auto data = make_shared<ov::op::v0::Parameter>(element::f32, Shape{2, 2, 2, 2});
    auto pattern = make_shared<ov::op::v0::Parameter>(element::i64, Shape{6});
    auto dyn_reshape = make_shared<op::v1::Reshape>(data, pattern, true);
    auto model = make_shared<Model>(OutputVector{dyn_reshape}, ParameterVector{data, pattern});
    auto result_tensor = ov::Tensor();
    auto out_vector = ov::TensorVector{result_tensor};
    auto in_vector = ov::TensorVector{
        make_tensor<element::Type_t::f32>({2, 2, 2, 2}, {0, 1, 2, 3, 4, 5, 6, 7, 8, 9, 10, 11, 12, 13, 14, 15}),
        make_tensor<element::Type_t::i64>({6}, {2, 0, 1, -1, 1, 2})};
    ASSERT_TRUE(model->evaluate(out_vector, in_vector));
    result_tensor = out_vector.at(0);
    EXPECT_EQ(result_tensor.get_element_type(), element::f32);
    EXPECT_EQ(result_tensor.get_shape(), (Shape{2, 2, 1, 2, 1, 2}));
    auto computed_val = read_vector<float>(result_tensor);
    vector<float> expected_val{0, 1, 2, 3, 4, 5, 6, 7, 8, 9, 10, 11, 12, 13, 14, 15};
    ASSERT_EQ(computed_val, expected_val);
}

TEST(eval, evaluate_reshape_v1_pattern_int16) {
    auto data = make_shared<ov::op::v0::Parameter>(element::f32, Shape{2, 2, 2, 2});
    auto pattern = make_shared<ov::op::v0::Parameter>(element::i16, Shape{6});
    auto dyn_reshape = make_shared<op::v1::Reshape>(data, pattern, true);
    auto model = make_shared<Model>(OutputVector{dyn_reshape}, ParameterVector{data, pattern});
    auto result_tensor = ov::Tensor();
    auto out_vector = ov::TensorVector{result_tensor};
    auto in_vector = ov::TensorVector{
        make_tensor<element::Type_t::f32>({2, 2, 2, 2}, {0, 1, 2, 3, 4, 5, 6, 7, 8, 9, 10, 11, 12, 13, 14, 15}),
        make_tensor<element::Type_t::i16>({6}, {2, 0, 1, -1, 1, 2})};
    ASSERT_TRUE(model->evaluate(out_vector, in_vector));
    result_tensor = out_vector.at(0);
    EXPECT_EQ(result_tensor.get_element_type(), element::f32);
    EXPECT_EQ(result_tensor.get_shape(), (Shape{2, 2, 1, 2, 1, 2}));
    auto computed_val = read_vector<float>(result_tensor);
    vector<float> expected_val{0, 1, 2, 3, 4, 5, 6, 7, 8, 9, 10, 11, 12, 13, 14, 15};
    ASSERT_EQ(computed_val, expected_val);
}

TEST(eval, evaluate_reshape_v1_data_dynamic_shape) {
    constexpr auto exp_dtype = element::i32;

    auto data = make_shared<ov::op::v0::Parameter>(exp_dtype, PartialShape::dynamic());
    auto pattern = make_shared<ov::op::v0::Parameter>(element::i64, Shape{6});
    auto dyn_reshape = make_shared<op::v1::Reshape>(data, pattern, true);
    auto model = make_shared<Model>(OutputVector{dyn_reshape}, ParameterVector{data, pattern});
    auto result_tensor = ov::Tensor();
    auto out_vector = ov::TensorVector{result_tensor};
    auto in_vector = ov::TensorVector{make_tensor<element::Type_t::i32>(Shape{2, 2, 2}, {0, 1, 2, 3, 4, 5, 6, 7}),
                                      make_tensor<element::Type_t::i64>(pattern->get_shape(), {2, 0, 1, -1, 1, 1})};
    ASSERT_TRUE(model->evaluate(out_vector, in_vector));
    result_tensor = out_vector.at(0);

    EXPECT_EQ(result_tensor.get_element_type(), exp_dtype);
    EXPECT_EQ(result_tensor.get_shape(), Shape({2, 2, 1, 2, 1, 1}));
    EXPECT_THAT(read_vector<int32_t>(result_tensor), ElementsAre(0, 1, 2, 3, 4, 5, 6, 7));
}

TEST(eval, evaluate_reshape_v1_not_backward_compatible_and_in_out_size_not_eq) {
    constexpr auto exp_dtype = element::i32;
    auto data = make_shared<ov::op::v0::Parameter>(exp_dtype, PartialShape::dynamic());
    auto pattern = make_shared<ov::op::v0::Parameter>(element::i16, Shape{5});
    auto dyn_reshape = make_shared<op::v1::Reshape>(data, pattern, true);
    auto model = make_shared<Model>(OutputVector{dyn_reshape}, ParameterVector{data, pattern});
    auto result_tensor = ov::Tensor();
    auto out_vector = ov::TensorVector{result_tensor};
    auto in_vector = ov::TensorVector{make_tensor<element::Type_t::i32>(Shape{2, 2, 2}, {0, 1, 2, 3, 4, 5, 6, 7}),
                                      make_tensor<element::Type_t::i16>(pattern->get_shape(), {2, 1, 1, 1, 1})};

    OV_EXPECT_THROW(model->evaluate(out_vector, in_vector),
                    NodeValidationFailure,
                    HasSubstr("Requested output shape [2,1,1,1,1] is incompatible with input shape"));
}

TEST(eval, evaluate_convert) {
    auto p = make_shared<ov::op::v0::Parameter>(element::f32, PartialShape{-1, -1});
    auto convert = make_shared<op::v0::Convert>(p, element::i64);
    auto model = make_shared<Model>(OutputVector{convert}, ParameterVector{p});

    std::vector<std::vector<float>> inputs{{-1, 1}};
    std::vector<std::vector<int64_t>> expected_result{{-1, 1}};
    for (size_t i = 0; i < inputs.size(); i++) {
        auto result = ov::Tensor();
        auto out_vector = ov::TensorVector{result};
        auto in_vector = ov::TensorVector{make_tensor<element::Type_t::f32>(Shape{1, 2}, inputs[i])};
        ASSERT_TRUE(model->evaluate(out_vector, in_vector));
        result = out_vector.at(0);
        EXPECT_EQ(result.get_element_type(), element::i64);
        EXPECT_EQ(result.get_shape(), (Shape{1, 2}));
        auto result_data = read_vector<int64_t>(result);
        ASSERT_EQ(result_data, expected_result[i]);
    }
}

TEST(eval, evaluate_abs) {
    auto p = make_shared<ov::op::v0::Parameter>(element::f32, Shape{2, 3});
    auto abs = make_shared<ov::op::v0::Abs>(p);
    auto model = make_shared<Model>(OutputVector{abs}, ParameterVector{p});
    auto result = ov::Tensor();
    auto out_vector = ov::TensorVector{result};
    auto in_vector =
        ov::TensorVector{make_tensor<element::Type_t::f32>(Shape{2, 3}, {0.0f, -1.0f, -2.0f, -3.0f, 4.0f, 5.0f})};
    ASSERT_TRUE(model->evaluate(out_vector, in_vector));
    result = out_vector.at(0);
    EXPECT_EQ(result.get_element_type(), element::f32);
    auto result_val = read_vector<float>(result);
    vector<float> expec{0.0f, 1.0f, 2.0f, 3.0f, 4.0f, 5.0f};
    ASSERT_EQ(result_val, expec);
}

TEST(eval, evaluate_erf) {
    auto p = make_shared<ov::op::v0::Parameter>(element::f32, Shape{2, 3});
    auto erf = make_shared<op::v0::Erf>(p);
    auto model = make_shared<Model>(OutputVector{erf}, ParameterVector{p});
    auto result = ov::Tensor();
    auto out_vector = ov::TensorVector{result};
    auto in_vector =
        ov::TensorVector{make_tensor<element::Type_t::f32>(Shape{2, 3}, {0.0f, -1.0f, -2.0f, -3.0f, 4.0f, 5.0f})};
    ASSERT_TRUE(model->evaluate(out_vector, in_vector));
    result = out_vector.at(0);
    EXPECT_EQ(result.get_element_type(), element::f32);
    auto result_val = read_vector<float>(result);
    vector<float> expec{std::erf(0.0f),
                        std::erf(-1.0f),
                        std::erf(-2.0f),
                        std::erf(-3.0f),
                        std::erf(4.0f),
                        std::erf(5.0f)};
    ASSERT_EQ(result_val, expec);
}

TEST(eval, evaluate_exp) {
    auto p = make_shared<ov::op::v0::Parameter>(element::f32, Shape{2, 3});
    auto exp = make_shared<op::v0::Exp>(p);
    auto model = make_shared<Model>(OutputVector{exp}, ParameterVector{p});
    auto result = ov::Tensor();
    auto out_vector = ov::TensorVector{result};
    auto in_vector =
        ov::TensorVector{make_tensor<element::Type_t::f32>(Shape{2, 3}, {0.0f, -1.0f, -2.0f, -3.0f, 4.0f, 5.0f})};
    ASSERT_TRUE(model->evaluate(out_vector, in_vector));
    result = out_vector.at(0);
    EXPECT_EQ(result.get_element_type(), element::f32);
    auto result_val = read_vector<float>(result);
    vector<float> expec{std::exp(0.0f),
                        std::exp(-1.0f),
                        std::exp(-2.0f),
                        std::exp(-3.0f),
                        std::exp(4.0f),
                        std::exp(5.0f)};
    ASSERT_FLOAT_VECTORS_EQ(expec, result_val);
}

TEST(eval, evaluate_floor) {
    auto p = make_shared<ov::op::v0::Parameter>(element::f32, Shape{2, 2});
    auto floor = make_shared<op::v0::Floor>(p);
    auto model = make_shared<Model>(OutputVector{floor}, ParameterVector{p});
    auto result = ov::Tensor();
    auto out_vector = ov::TensorVector{result};
    auto in_vector = ov::TensorVector{make_tensor<element::Type_t::f32>(Shape{2, 2}, {-2.5f, -2.0f, 0.3f, 4.8f})};
    ASSERT_TRUE(model->evaluate(out_vector, in_vector));
    result = out_vector.at(0);
    EXPECT_EQ(result.get_element_type(), element::f32);
    auto result_val = read_vector<float>(result);
    vector<float> expec{-3.0f, -2.0f, 0.0f, 4.0f};
    ASSERT_EQ(result_val, expec);
}

TEST(eval, evaluate_floor_int32) {
    auto p = make_shared<ov::op::v0::Parameter>(element::i32, Shape{2, 2});
    auto floor = make_shared<op::v0::Floor>(p);
    auto model = make_shared<Model>(OutputVector{floor}, ParameterVector{p});
    auto result = ov::Tensor();
    auto out_vector = ov::TensorVector{result};
    auto in_vector =
        ov::TensorVector{make_tensor<element::Type_t::i32>(Shape{2, 2}, {-2, -136314888, 0x40000010, 0x40000001})};
    ASSERT_TRUE(model->evaluate(out_vector, in_vector));
    result = out_vector.at(0);
    EXPECT_EQ(result.get_element_type(), element::i32);
    auto result_val = read_vector<int32_t>(result);
    vector<int32_t> expec{-2, -136314888, 0x40000010, 0x40000001};
    ASSERT_EQ(result_val, expec);
}

TEST(eval, evaluate_log) {
    auto p = make_shared<ov::op::v0::Parameter>(element::f32, Shape{2, 2, 2});
    auto log = make_shared<op::v0::Log>(p);
    auto model = make_shared<Model>(OutputVector{log}, ParameterVector{p});
    auto result = ov::Tensor();
    auto out_vector = ov::TensorVector{result};
    auto in_vector = ov::TensorVector{
        make_tensor<element::Type_t::f32>(Shape{2, 2, 2}, {0.125f, 0.25f, 0.5f, 1.f, 2.f, 4.f, 8.f, 16.f})};
    ASSERT_TRUE(model->evaluate(out_vector, in_vector));
    result = out_vector.at(0);
    EXPECT_EQ(result.get_element_type(), element::f32);
    auto result_val = read_vector<float>(result);
    vector<float> expec{std::log(0.125f),
                        std::log(0.25f),
                        std::log(0.5f),
                        std::log(1.f),
                        std::log(2.f),
                        std::log(4.f),
                        std::log(8.f),
                        std::log(16.f)};
    ASSERT_EQ(result_val, expec);
}

TEST(eval, evaluate_negative_f32) {
    auto p = make_shared<ov::op::v0::Parameter>(element::f32, Shape{2, 5});
    auto negate = make_shared<op::v0::Negative>(p);
    auto model = make_shared<Model>(OutputVector{negate}, ParameterVector{p});
    auto result = ov::Tensor();
    auto out_vector = ov::TensorVector{result};
    auto in_vector = ov::TensorVector{
        make_tensor<element::Type_t::f32>(Shape{2, 5},
                                          {1.35f, 8.76f, -8.0f, 17.234f, -2.121f, 1.0f, 8.7f, -8.92f, 17.0f, -1.0f})};
    ASSERT_TRUE(model->evaluate(out_vector, in_vector));
    result = out_vector.at(0);
    EXPECT_EQ(result.get_element_type(), element::f32);
    auto result_val = read_vector<float>(result);
    vector<float> expec{-1.35f, -8.76f, 8.0f, -17.234f, 2.121f, -1.0f, -8.7f, 8.92f, -17.0f, 1.0f};
    ASSERT_EQ(result_val, expec);
}

TEST(eval, evaluate_negative_i32) {
    auto p = make_shared<ov::op::v0::Parameter>(element::i32, Shape{2, 5});
    auto negate = make_shared<op::v0::Negative>(p);
    auto model = make_shared<Model>(OutputVector{negate}, ParameterVector{p});
    auto result = ov::Tensor();
    auto out_vector = ov::TensorVector{result};
    auto in_vector =
        ov::TensorVector{make_tensor<element::Type_t::i32>(Shape{2, 5}, {1, 8, -8, 17, -2, 1, 8, -8, 17, 0})};
    ASSERT_TRUE(model->evaluate(out_vector, in_vector));
    result = out_vector.at(0);
    EXPECT_EQ(result.get_element_type(), element::i32);
    auto result_val = read_vector<int32_t>(result);
    vector<int32_t> expec{-1, -8, 8, -17, 2, -1, -8, 8, -17, 0};
    ASSERT_EQ(result_val, expec);
}

TEST(eval, evaluate_relu_2Ffprop_f32) {
    auto p = make_shared<ov::op::v0::Parameter>(element::f32, Shape{2, 5});
    auto relu = make_shared<op::v0::Relu>(p);
    auto model = make_shared<Model>(OutputVector{relu}, ParameterVector{p});
    auto result = ov::Tensor();
    auto out_vector = ov::TensorVector{result};
    auto in_vector = ov::TensorVector{
        make_tensor<element::Type_t::f32>(Shape{2, 5}, {1, 8, -8, 17, -0.5f, 0.1f, 8.5f, -8, 17, -0.5f})};
    ASSERT_TRUE(model->evaluate(out_vector, in_vector));
    result = out_vector.at(0);
    EXPECT_EQ(result.get_element_type(), element::f32);
    auto result_val = read_vector<float>(result);
    vector<float> expec{1, 8, 0, 17, 0, 0.1f, 8.5f, 0, 17, 0};
    ASSERT_EQ(result_val, expec);
}

TEST(eval, evaluate_relu_2Ffprop_i32) {
    auto p = make_shared<ov::op::v0::Parameter>(element::i32, Shape{2, 5});
    auto relu = make_shared<op::v0::Relu>(p);
    auto model = make_shared<Model>(OutputVector{relu}, ParameterVector{p});
    auto result = ov::Tensor();
    auto out_vector = ov::TensorVector{result};
    auto in_vector =
        ov::TensorVector{make_tensor<element::Type_t::i32>(Shape{2, 5}, {1, 8, -8, 17, -2, 1, 8, -8, 17, -1})};
    ASSERT_TRUE(model->evaluate(out_vector, in_vector));
    result = out_vector.at(0);
    EXPECT_EQ(result.get_element_type(), element::i32);
    auto result_val = read_vector<int32_t>(result);
    vector<int32_t> expec{1, 8, 0, 17, 0, 1, 8, 0, 17, 0};
    ASSERT_EQ(result_val, expec);
}

TEST(eval, evaluate_round) {
    auto p = make_shared<ov::op::v0::Parameter>(element::f32, Shape{5});
    auto round = make_shared<op::v5::Round>(p, op::v5::Round::RoundMode::HALF_TO_EVEN);
    auto model = make_shared<Model>(OutputVector{round}, ParameterVector{p});
    auto result = ov::Tensor();
    auto out_vector = ov::TensorVector{result};
    auto in_vector = ov::TensorVector{make_tensor<element::Type_t::f32>(Shape{5}, {0.9f, 2.5f, 2.3f, 1.5f, -4.5f})};
    ASSERT_TRUE(model->evaluate(out_vector, in_vector));
    result = out_vector.at(0);
    EXPECT_EQ(result.get_element_type(), element::f32);
    auto result_val = read_vector<float>(result);
    vector<float> expec{1.0f, 2.0f, 2.0f, 2.0f, -4.0f};
    ASSERT_EQ(result_val, expec);
}

TEST(eval, evaluate_round_2D) {
    auto p = make_shared<ov::op::v0::Parameter>(element::f32, Shape{3, 5});
    auto round = make_shared<op::v5::Round>(p, op::v5::Round::RoundMode::HALF_TO_EVEN);
    auto model = make_shared<Model>(OutputVector{round}, ParameterVector{p});
    auto result = ov::Tensor();
    auto out_vector = ov::TensorVector{result};
    auto in_vector = ov::TensorVector{make_tensor<element::Type_t::f32>(
        Shape{3, 5},
        {0.1f, 0.5f, 0.9f, 1.2f, 1.5f, 1.8f, 2.3f, 2.5f, 2.7f, -1.1f, -1.5f, -1.9f, -2.2f, -2.5f, -2.8f})};
    ASSERT_TRUE(model->evaluate(out_vector, in_vector));
    result = out_vector.at(0);
    EXPECT_EQ(result.get_element_type(), element::f32);
    auto result_val = read_vector<float>(result);
    vector<float> expec{0.f, 0.f, 1.f, 1.f, 2.f, 2.f, 2.f, 2.f, 3.f, -1.f, -2.f, -2.f, -2.f, -2.f, -3.f};
    ASSERT_EQ(result_val, expec);
}

TEST(eval, evaluate_sigmoid) {
    auto p = make_shared<ov::op::v0::Parameter>(element::f32, Shape{1, 1, 2, 2});
    auto sigmoid = make_shared<op::v0::Sigmoid>(p);
    auto model = make_shared<Model>(OutputVector{sigmoid}, ParameterVector{p});
    float x1 = 1.0f;
    float x2 = 4.0f;
    float sigma1 = 1.0f / (1.0f + std::exp(-x1));
    float sigma2 = 1.0f / (1.0f + std::exp(-x2));
    auto result = ov::Tensor();
    auto out_vector = ov::TensorVector{result};
    auto in_vector = ov::TensorVector{make_tensor<element::Type_t::f32>(Shape{1, 1, 2, 2}, {x1, x2, x1, x2})};
    ASSERT_TRUE(model->evaluate(out_vector, in_vector));
    result = out_vector.at(0);

    EXPECT_EQ(result.get_element_type(), element::f32);
    auto result_val = read_vector<float>(result);
    vector<float> expec{sigma1, sigma2, sigma1, sigma2};
    EXPECT_EQ(result_val.size(), expec.size());
}

TEST(eval, evaluate_sign) {
    auto p = make_shared<ov::op::v0::Parameter>(element::f32, Shape{2, 3});
    auto sign = make_shared<op::v0::Sign>(p);
    auto model = make_shared<Model>(OutputVector{sign}, ParameterVector{p});
    auto result = ov::Tensor();
    auto out_vector = ov::TensorVector{result};
    auto in_vector = ov::TensorVector{make_tensor<element::Type_t::f32>(Shape{2, 3}, {1, -2, 0, -4.8f, 4.8f, -0.0f})};
    ASSERT_TRUE(model->evaluate(out_vector, in_vector));
    result = out_vector.at(0);

    EXPECT_EQ(result.get_element_type(), element::f32);
    auto result_val = read_vector<float>(result);
    vector<float> expec{1, -1, 0, -1, 1, 0};
    ASSERT_EQ(result_val, expec);
}

TEST(eval, evaluate_sign_nan) {
    auto p = make_shared<ov::op::v0::Parameter>(element::f16, Shape{2, 3});
    auto sign = make_shared<op::v0::Sign>(p);
    auto model = make_shared<Model>(OutputVector{sign}, ParameterVector{p});
    auto result = ov::Tensor();
    auto out_vector = ov::TensorVector{result};
    auto in_vector = ov::TensorVector{
        make_tensor<element::Type_t::f16>(Shape{2, 3},
                                          {std::numeric_limits<float16>::quiet_NaN(), -2, 0, -4.8f, 4.8f, -0.0f})};
    ASSERT_TRUE(model->evaluate(out_vector, in_vector));
    result = out_vector.at(0);

    EXPECT_EQ(result.get_element_type(), element::f16);
    EXPECT_THAT(read_vector<float16>(result),
                Pointwise(NanSensitiveFloatEq(),
                          std::vector<float16>{std::numeric_limits<float16>::quiet_NaN(), -1, 0, -1, 1, 0}));
}

TEST(eval, evaluate_sin) {
    auto p = make_shared<ov::op::v0::Parameter>(element::f32, Shape{11});
    auto sin = make_shared<op::v0::Sin>(p);
    auto model = make_shared<Model>(OutputVector{sin}, ParameterVector{p});
    auto result = ov::Tensor();
    auto out_vector = ov::TensorVector{result};
    auto in_vector = ov::TensorVector{
        make_tensor<element::Type_t::f32>(Shape{11},
                                          {0.f, 0.25f, -0.25f, 0.5f, -0.5f, 1.f, -1.f, 2.f, -2.f, 4.f, -4.f})};
    ASSERT_TRUE(model->evaluate(out_vector, in_vector));
    result = out_vector.at(0);

    EXPECT_EQ(result.get_element_type(), element::f32);
    auto result_val = read_vector<float>(result);
    vector<float> expec{0.00000000f,
                        0.24740396f,
                        -0.24740396f,
                        0.47942554f,
                        -0.47942554f,
                        0.84147098f,
                        -0.84147098f,
                        0.90929743f,
                        -0.90929743f,
                        -0.75680250f,
                        0.75680250f};
    ASSERT_FLOAT_VECTORS_EQ(expec, result_val);
}

TEST(eval, evaluate_sinh) {
    auto p = make_shared<ov::op::v0::Parameter>(element::f32, Shape{6});
    auto sinh = make_shared<op::v0::Sinh>(p);
    auto model = make_shared<Model>(OutputVector{sinh}, ParameterVector{p});
    vector<float> input{1.0f, 0.0f, -0.0f, -1.0f, 5.0f, -5.0f};
    auto result = ov::Tensor();
    auto out_vector = ov::TensorVector{result};
    auto in_vector = ov::TensorVector{make_tensor<element::Type_t::f32>(Shape{6}, input)};
    ASSERT_TRUE(model->evaluate(out_vector, in_vector));
    result = out_vector.at(0);

    EXPECT_EQ(result.get_element_type(), element::f32);
    auto result_val = read_vector<float>(result);
    std::transform(input.begin(), input.end(), input.begin(), [](float x) -> float {
        return sinhf(x);
    });
    ASSERT_FLOAT_VECTORS_EQ(input, result_val);
}

TEST(eval, evaluate_sqrt) {
    auto p = make_shared<ov::op::v0::Parameter>(element::f32, Shape{6});
    auto sqrt = make_shared<op::v0::Sqrt>(p);
    auto model = make_shared<Model>(OutputVector{sqrt}, ParameterVector{p});
    auto result = ov::Tensor();
    auto out_vector = ov::TensorVector{result};
    vector<float> input{16, 4, 81, 100, 10000, 0};
    auto in_vector = ov::TensorVector{make_tensor<element::Type_t::f32>(Shape{6}, input)};
    ASSERT_TRUE(model->evaluate(out_vector, in_vector));
    result = out_vector.at(0);

    EXPECT_EQ(result.get_element_type(), element::f32);
    auto result_val = read_vector<float>(result);
    vector<float> expec{4, 2, 9, 10, 100, 0};
    ASSERT_FLOAT_VECTORS_EQ(expec, result_val);
}

TEST(eval, evaluate_acos) {
    auto p = make_shared<ov::op::v0::Parameter>(element::f32, Shape{11});
    auto acos = make_shared<op::v0::Acos>(p);
    auto model = make_shared<Model>(OutputVector{acos}, ParameterVector{p});
    vector<float> input{-1.f, -0.75f, -0.5f, -0.25f, -0.125f, 0.f, 0.125f, 0.25f, 0.5f, 0.75f, 1.f};
    auto result = ov::Tensor();
    auto out_vector = ov::TensorVector{result};
    auto in_vector = ov::TensorVector{make_tensor<element::Type_t::f32>(Shape{11}, input)};
    ASSERT_TRUE(model->evaluate(out_vector, in_vector));
    result = out_vector.at(0);

    EXPECT_EQ(result.get_element_type(), element::f32);
    auto result_val = read_vector<float>(result);
    std::transform(input.begin(), input.end(), input.begin(), [](float x) -> float {
        return std::acos(x);
    });
    ASSERT_FLOAT_VECTORS_EQ(input, result_val);
}

TEST(eval, evaluate_asin) {
    auto p = make_shared<ov::op::v0::Parameter>(element::f32, Shape{11});
    auto asin = make_shared<op::v0::Asin>(p);
    auto model = make_shared<Model>(OutputVector{asin}, ParameterVector{p});

    vector<float> input{-1.f, -0.75f, -0.5f, -0.25f, -0.125f, 0.f, 0.125f, 0.25f, 0.5f, 0.75f, 1.f};
    auto result = ov::Tensor();
    auto out_vector = ov::TensorVector{result};
    auto in_vector = ov::TensorVector{make_tensor<element::Type_t::f32>(Shape{11}, input)};
    ASSERT_TRUE(model->evaluate(out_vector, in_vector));
    result = out_vector.at(0);
    EXPECT_EQ(result.get_element_type(), element::f32);
    auto result_val = read_vector<float>(result);
    std::transform(input.begin(), input.end(), input.begin(), [](float x) -> float {
        return std::asin(x);
    });

    ASSERT_FLOAT_VECTORS_EQ(input, result_val);
}

TEST(eval, evaluate_atan) {
    auto p = make_shared<ov::op::v0::Parameter>(element::f32, Shape{11});
    auto atan = make_shared<op::v0::Atan>(p);
    auto model = make_shared<Model>(OutputVector{atan}, ParameterVector{p});

    vector<float> input{-4.f, -2.f, -1.f, -0.5f, -0.25f, 0.f, 0.25f, 0.5f, 1.f, 2.f, 4.f};
    auto result = ov::Tensor();
    auto out_vector = ov::TensorVector{result};
    auto in_vector = ov::TensorVector{make_tensor<element::Type_t::f32>(Shape{11}, input)};
    ASSERT_TRUE(model->evaluate(out_vector, in_vector));
    result = out_vector.at(0);
    EXPECT_EQ(result.get_element_type(), element::f32);
    auto result_val = read_vector<float>(result);
    std::transform(input.begin(), input.end(), input.begin(), [](float x) -> float {
        return std::atan(x);
    });

    ASSERT_FLOAT_VECTORS_EQ(input, result_val);
}

TEST(eval, evaluate_ceiling) {
    auto p = make_shared<ov::op::v0::Parameter>(element::f32, Shape{2, 2});
    auto ceil = make_shared<op::v0::Ceiling>(p);
    auto model = make_shared<Model>(OutputVector{ceil}, ParameterVector{p});

    vector<float> input{-2.5f, -2.0f, 0.3f, 4.8f};
    auto result = ov::Tensor();
    auto out_vector = ov::TensorVector{result};
    auto in_vector = ov::TensorVector{make_tensor<element::Type_t::f32>(Shape{2, 2}, input)};
    ASSERT_TRUE(model->evaluate(out_vector, in_vector));
    result = out_vector.at(0);
    EXPECT_EQ(result.get_element_type(), element::f32);
    auto result_val = read_vector<float>(result);
    vector<float> expec{-2.0f, -2.0f, 1.0f, 5.0f};
    ASSERT_EQ(result_val, expec);
}

TEST(eval, evaluate_cos) {
    auto p = make_shared<ov::op::v0::Parameter>(element::f32, Shape{11});
    auto cos = make_shared<op::v0::Cos>(p);
    auto model = make_shared<Model>(OutputVector{cos}, ParameterVector{p});

    vector<float> input{0.f, 0.25f, -0.25f, 0.5f, -0.5f, 1.f, -1.f, 2.f, -2.f, 4.f, -4.f};
    auto result = ov::Tensor();
    auto out_vector = ov::TensorVector{result};
    auto in_vector = ov::TensorVector{make_tensor<element::Type_t::f32>(Shape{11}, input)};
    ASSERT_TRUE(model->evaluate(out_vector, in_vector));
    result = out_vector.at(0);
    EXPECT_EQ(result.get_element_type(), element::f32);
    auto result_val = read_vector<float>(result);
    std::transform(input.begin(), input.end(), input.begin(), [](float x) -> float {
        return std::cos(x);
    });

    ASSERT_FLOAT_VECTORS_EQ(input, result_val);
}

TEST(eval, evaluate_cosh) {
    auto p = make_shared<ov::op::v0::Parameter>(element::f32, Shape{6});
    auto cosh = make_shared<op::v0::Cosh>(p);
    auto model = make_shared<Model>(OutputVector{cosh}, ParameterVector{p});

    vector<float> input{1.0f, 0.0f, -0.0f, -1.0f, 5.0f, -5.0f};
    auto result = ov::Tensor();
    auto out_vector = ov::TensorVector{result};
    auto in_vector = ov::TensorVector{make_tensor<element::Type_t::f32>(Shape{6}, input)};
    ASSERT_TRUE(model->evaluate(out_vector, in_vector));
    result = out_vector.at(0);
    EXPECT_EQ(result.get_element_type(), element::f32);
    auto result_val = read_vector<float>(result);
    std::transform(input.begin(), input.end(), input.begin(), [](float x) -> float {
        return std::cosh(x);
    });

    ASSERT_FLOAT_VECTORS_EQ(input, result_val);
}

TEST(eval, evaluate_tan) {
    auto p = make_shared<ov::op::v0::Parameter>(element::f32, Shape{11});
    auto tan = make_shared<op::v0::Tan>(p);
    auto model = make_shared<Model>(OutputVector{tan}, ParameterVector{p});

    vector<float> input{0.f, 0.25f, -0.25f, 0.5f, -0.5f, 1.f, -1.f, 2.f, -2.f, 4.f, -4.f};
    auto result = ov::Tensor();
    auto out_vector = ov::TensorVector{result};
    auto in_vector = ov::TensorVector{make_tensor<element::Type_t::f32>(Shape{11}, input)};
    ASSERT_TRUE(model->evaluate(out_vector, in_vector));
    result = out_vector.at(0);
    EXPECT_EQ(result.get_element_type(), element::f32);
    auto result_val = read_vector<float>(result);
    std::transform(input.begin(), input.end(), input.begin(), [](float x) -> float {
        return std::tan(x);
    });

    ASSERT_FLOAT_VECTORS_EQ(input, result_val);
}

TEST(eval, evaluate_tanh) {
    auto p = make_shared<ov::op::v0::Parameter>(element::f32, Shape{6});
    auto tanh = make_shared<op::v0::Tanh>(p);
    auto model = make_shared<Model>(OutputVector{tanh}, ParameterVector{p});

    vector<float> input{1.0f, 0.0f, -0.0f, -1.0f, 0.5f, -0.5f};
    auto result = ov::Tensor();
    auto out_vector = ov::TensorVector{result};
    auto in_vector = ov::TensorVector{make_tensor<element::Type_t::f32>(Shape{6}, input)};
    ASSERT_TRUE(model->evaluate(out_vector, in_vector));
    result = out_vector.at(0);
    EXPECT_EQ(result.get_element_type(), element::f32);
    auto result_val = read_vector<float>(result);
    std::transform(input.begin(), input.end(), input.begin(), [](float x) -> float {
        return std::tanh(x);
    });

    ASSERT_FLOAT_VECTORS_EQ(input, result_val);
}

TEST(eval, evaluate_logical_not_dynamic_input_shape) {
    const auto a = make_shared<ov::op::v0::Parameter>(element::boolean, PartialShape::dynamic());
    const auto op = make_shared<op::v1::LogicalNot>(a);
    const auto model = make_shared<Model>(OutputVector{op}, ParameterVector{a});
    auto result = ov::Tensor();
    auto out_vector = ov::TensorVector{result};
    auto in_vector = ov::TensorVector{make_tensor<element::Type_t::boolean>(Shape{2, 1, 2}, {0, 0, 1, 1})};
    ASSERT_TRUE(model->evaluate(out_vector, in_vector));
    result = out_vector.at(0);

    EXPECT_EQ(result.get_element_type(), element::boolean);
    EXPECT_EQ(result.get_shape(), Shape({2, 1, 2}));
    EXPECT_THAT(read_vector<char>(result), ElementsAre(1, 1, 0, 0));
}

TEST(eval, evaluate_logical_not) {
    auto p = make_shared<ov::op::v0::Parameter>(element::boolean, Shape{2, 2});
    auto logical_not = make_shared<op::v1::LogicalNot>(p);
    auto model = make_shared<Model>(OutputVector{logical_not}, ParameterVector{p});
    auto result = ov::Tensor();
    auto out_vector = ov::TensorVector{result};
    auto in_vector = ov::TensorVector{make_tensor<element::Type_t::boolean>(Shape{2, 2}, {1, 0, 1, 0})};
    ASSERT_TRUE(model->evaluate(out_vector, in_vector));
    result = out_vector.at(0);

    EXPECT_EQ(result.get_element_type(), element::boolean);
    auto result_val = read_vector<char>(result);
    vector<char> expec{0, 1, 0, 1};
    ASSERT_EQ(result_val, expec);
}

TEST(eval, evaluate_dynamic_gather_v1) {
    auto arg1 = make_shared<ov::op::v0::Parameter>(element::f32, PartialShape::dynamic());
    auto arg2 = make_shared<ov::op::v0::Parameter>(element::i32, PartialShape::dynamic());
    auto arg3 = make_shared<ov::op::v0::Parameter>(element::i32, PartialShape::dynamic());
    auto gather = make_shared<op::v1::Gather>(arg1, arg2, arg3);
    auto model = make_shared<Model>(OutputVector{gather}, ParameterVector{arg1, arg2, arg3});
    auto result_tensor = ov::Tensor();
    auto out_vector = ov::TensorVector{result_tensor};
    auto in_vector = ov::TensorVector{make_tensor<element::Type_t::f32>({3}, {1.0f, 2.0f, 3.0f}),
                                      make_tensor<element::Type_t::i32>({2}, {1, 0}),
                                      make_tensor<element::Type_t::i32>({1}, {0})};
    ASSERT_TRUE(model->evaluate(out_vector, in_vector));
    result_tensor = out_vector.at(0);
    EXPECT_EQ(result_tensor.get_element_type(), element::f32);
    EXPECT_EQ(result_tensor.get_shape(), (Shape{2}));
    auto cval = read_vector<float>(result_tensor);
    vector<float> out{2.0f, 1.0f};
    ASSERT_EQ(cval, out);
}

TEST(eval, evaluate_dynamic_gather_v1_scalar_axis) {
    auto arg1 = make_shared<ov::op::v0::Parameter>(element::f32, PartialShape::dynamic());
    auto arg2 = make_shared<ov::op::v0::Parameter>(element::i32, PartialShape::dynamic());
    auto arg3 = make_shared<ov::op::v0::Parameter>(element::i64, PartialShape::dynamic());
    auto gather = make_shared<op::v1::Gather>(arg1, arg2, arg3);
    auto model = make_shared<Model>(OutputVector{gather}, ParameterVector{arg1, arg2, arg3});
    auto result_tensor = ov::Tensor();
    auto out_vector = ov::TensorVector{result_tensor};
    auto in_vector = ov::TensorVector{
        make_tensor<element::Type_t::f32>({3, 3}, {1.0f, 1.1f, 1.2f, 2.0f, 2.1f, 2.2f, 3.0f, 3.1f, 3.2f}),
        make_tensor<element::Type_t::i32>({1, 2}, {0, 2}),
        make_tensor<element::Type_t::u64>({}, {1})};
    ASSERT_TRUE(model->evaluate(out_vector, in_vector));
    result_tensor = out_vector.at(0);
    EXPECT_EQ(result_tensor.get_element_type(), element::f32);
    EXPECT_EQ(result_tensor.get_shape(), (Shape{3, 1, 2}));
    auto cval = read_vector<float>(result_tensor);
    vector<float> out{1.0f, 1.2f, 2.0f, 2.2f, 3.0f, 3.2f};
    ASSERT_EQ(cval, out);
}

TEST(eval, evaluate_dynamic_gather_v7) {
    auto arg1 = make_shared<ov::op::v0::Parameter>(element::f32, PartialShape::dynamic());
    auto arg2 = make_shared<ov::op::v0::Parameter>(element::i32, PartialShape::dynamic());
    auto arg3 = make_shared<ov::op::v0::Parameter>(element::i32, PartialShape::dynamic());
    int64_t batch_dims = 1;
    int32_t axis = 1;
    auto gather = make_shared<op::v7::Gather>(arg1, arg2, arg3, batch_dims);
    auto model = make_shared<Model>(OutputVector{gather}, ParameterVector{arg1, arg2, arg3});
    auto result_tensor = ov::Tensor();
    auto out_vector = ov::TensorVector{result_tensor};
    auto in_vector = ov::TensorVector{make_tensor<element::Type_t::f32>({2, 3}, {1.0f, 2.0f, 3.0f, 4.0f, 5.0f, 6.0f}),
                                      make_tensor<element::Type_t::i32>({2, 2}, {1, 0, 1, 0}),
                                      make_tensor<element::Type_t::i32>({1}, {axis})};
    ASSERT_TRUE(model->evaluate(out_vector, in_vector));
    result_tensor = out_vector.at(0);
    EXPECT_EQ(result_tensor.get_element_type(), element::f32);
    EXPECT_EQ(result_tensor.get_shape(), (Shape{2, 2}));
    auto cval = read_vector<float>(result_tensor);
    vector<float> out{2.0f, 1.0f, 5.0f, 4.0f};
    ASSERT_EQ(cval, out);
}

TEST(eval, evaluate_dynamic_gather_v7_axis_scalar) {
    auto arg1 = make_shared<ov::op::v0::Parameter>(element::f32, PartialShape::dynamic());
    auto arg2 = make_shared<ov::op::v0::Parameter>(element::i32, PartialShape::dynamic());
    auto arg3 = make_shared<ov::op::v0::Parameter>(element::i64, PartialShape::dynamic());
    int64_t batch_dims = 0;
    int64_t axis = 1;
    auto gather = make_shared<op::v7::Gather>(arg1, arg2, arg3, batch_dims);
    auto model = make_shared<Model>(OutputVector{gather}, ParameterVector{arg1, arg2, arg3});
    auto result_tensor = ov::Tensor();
    auto out_vector = ov::TensorVector{result_tensor};
    auto in_vector = ov::TensorVector{
        make_tensor<element::Type_t::f32>({3, 3}, {1.0f, 1.1f, 1.2f, 2.0f, 2.1f, 2.2f, 3.0f, 3.1f, 3.2f}),
        make_tensor<element::Type_t::i32>({1, 2}, {0, 2}),
        make_tensor<element::Type_t::i64>({}, {axis})};
    ASSERT_TRUE(model->evaluate(out_vector, in_vector));
    result_tensor = out_vector.at(0);
    EXPECT_EQ(result_tensor.get_element_type(), element::f32);
    EXPECT_EQ(result_tensor.get_shape(), (Shape{3, 1, 2}));
    auto cval = read_vector<float>(result_tensor);
    vector<float> out{1.0f, 1.2f, 2.0f, 2.2f, 3.0f, 3.2f};
    ASSERT_EQ(cval, out);
}

TEST(eval, evaluate_dynamic_concat) {
    auto arg1 = make_shared<ov::op::v0::Parameter>(element::f32, PartialShape::dynamic());
    auto arg2 = make_shared<ov::op::v0::Parameter>(element::f32, PartialShape::dynamic());
    auto concat = make_shared<op::v0::Concat>(NodeVector{arg1, arg2}, 1);
    auto model = make_shared<Model>(OutputVector{concat}, ParameterVector{arg1, arg2});
    auto result_tensor = ov::Tensor();
    auto out_vector = ov::TensorVector{result_tensor};
    auto in_vector = ov::TensorVector{make_tensor<element::Type_t::f32>({1, 1}, {1.0f}),
                                      make_tensor<element::Type_t::f32>({1, 2}, {8.0f, 10.0f})};
    ASSERT_TRUE(model->evaluate(out_vector, in_vector));
    result_tensor = out_vector.at(0);
    EXPECT_EQ(result_tensor.get_element_type(), element::f32);
    EXPECT_EQ(result_tensor.get_shape(), (Shape{1, 3}));
    auto cval = read_vector<float>(result_tensor);
    vector<float> out{1.0f, 8.0f, 10.0f};
    ASSERT_EQ(cval, out);
}

TEST(eval, max_pool_v1_dynamic) {
    Shape window_shape{3};
    auto A = make_shared<ov::op::v0::Parameter>(element::f32, PartialShape::dynamic());
    auto model = make_shared<Model>(
        make_shared<op::v1::MaxPool>(A, Strides(), Shape(), Shape(), window_shape, op::RoundingType::FLOOR),
        ParameterVector{A});
    auto result_tensor = ov::Tensor();
    auto out_vector = ov::TensorVector{result_tensor};
    auto in_vector =
        ov::TensorVector{make_tensor<element::Type_t::f32>({1, 1, 14}, {0, 1, 0, 2, 1, 0, 3, 2, 0, 0, 2, 0, 0, 0})};
    ASSERT_TRUE(model->evaluate(out_vector, in_vector));
    result_tensor = out_vector.at(0);

    EXPECT_EQ(result_tensor.get_element_type(), element::f32);
    EXPECT_EQ(result_tensor.get_shape(), (Shape{1, 1, 12}));
    auto cval = read_vector<float>(result_tensor);
    vector<float> out{1, 2, 2, 2, 3, 3, 3, 2, 2, 2, 2, 0};
}

template <class T>
class ScatterElementsUpdateEvalTest : public ::testing::Test {};
TYPED_TEST_SUITE_P(ScatterElementsUpdateEvalTest);

TYPED_TEST_P(ScatterElementsUpdateEvalTest, evaluate_static_scatter_elements_update_basic) {
    const Shape data_shape{3, 3};
    const Shape indices_shape{2, 3};
    auto arg1 = make_shared<ov::op::v0::Parameter>(element::f32, data_shape);
    auto arg2 = make_shared<ov::op::v0::Parameter>(element::i32, indices_shape);
    auto arg3 = make_shared<ov::op::v0::Parameter>(element::f32, indices_shape);
    auto arg4 = make_shared<ov::op::v0::Parameter>(element::i64, Shape{});
    auto scatter_elements_update = make_shared<TypeParam>(arg1, arg2, arg3, arg4);
    auto model = make_shared<Model>(OutputVector{scatter_elements_update}, ParameterVector{arg1, arg2, arg3, arg4});
    auto result_tensor = ov::Tensor();
    auto out_vector = ov::TensorVector{result_tensor};
    auto in_vector =
        ov::TensorVector{make_tensor<element::Type_t::f32>(data_shape, {0.f, 0.f, 0.f, 0.f, 0.f, 0.f, 0.f, 0.f, 0.f}),
                         make_tensor<element::Type_t::i32>(indices_shape, {1, 0, 2, 0, 2, 1}),
                         make_tensor<element::Type_t::f32>(indices_shape, {1.0f, 1.1f, 1.2f, 2.0f, 2.1f, 2.2f}),
                         make_tensor<element::Type_t::i64>({}, {0})};
    ASSERT_TRUE(model->evaluate(out_vector, in_vector));
    result_tensor = out_vector.at(0);
    EXPECT_EQ(result_tensor.get_element_type(), element::f32);
    EXPECT_EQ(result_tensor.get_shape(), (Shape{3, 3}));
    auto cval = read_vector<float>(result_tensor);
    vector<float> out{2.f, 1.1f, 0.0f, 1.f, 0.0f, 2.2f, 0.f, 2.1f, 1.2f};
    ASSERT_EQ(cval, out);
}

TYPED_TEST_P(ScatterElementsUpdateEvalTest, evaluate_dynamic_scatter_elements_update_basic) {
    const Shape data_shape{3, 3};
    const Shape indices_shape{2, 3};

    auto arg1 = make_shared<ov::op::v0::Parameter>(element::f32, PartialShape::dynamic());
    auto arg2 = make_shared<ov::op::v0::Parameter>(element::i32, PartialShape::dynamic());
    auto arg3 = make_shared<ov::op::v0::Parameter>(element::f32, PartialShape::dynamic());
    auto arg4 = make_shared<ov::op::v0::Parameter>(element::i64, PartialShape::dynamic());

    auto scatter_elements_update = make_shared<TypeParam>(arg1, arg2, arg3, arg4);
    auto model = make_shared<Model>(OutputVector{scatter_elements_update}, ParameterVector{arg1, arg2, arg3, arg4});
    auto result_tensor = ov::Tensor();
    auto out_vector = ov::TensorVector{result_tensor};
    auto in_vector =
        ov::TensorVector{make_tensor<element::Type_t::f32>(data_shape, {0.f, 0.f, 0.f, 0.f, 0.f, 0.f, 0.f, 0.f, 0.f}),
                         make_tensor<element::Type_t::i32>(indices_shape, {1, 0, 2, 0, 2, 1}),
                         make_tensor<element::Type_t::f32>(indices_shape, {1.0f, 1.1f, 1.2f, 2.0f, 2.1f, 2.2f}),
                         make_tensor<element::Type_t::i64>({}, {0})};
    ASSERT_TRUE(model->evaluate(out_vector, in_vector));
    result_tensor = out_vector.at(0);

    EXPECT_EQ(result_tensor.get_element_type(), element::f32);
    EXPECT_EQ(result_tensor.get_shape(), (Shape{3, 3}));
    auto cval = read_vector<float>(result_tensor);
    vector<float> out{2.f, 1.1f, 0.0f, 1.f, 0.0f, 2.2f, 0.f, 2.1f, 1.2f};
    ASSERT_EQ(cval, out);
}

TYPED_TEST_P(ScatterElementsUpdateEvalTest, evaluate_dynamic_scatter_elements_update_negative_axis) {
    const Shape data_shape{3, 3};
    const Shape indices_shape{2, 3};
    const Shape axis_shape{};

    auto arg1 = make_shared<ov::op::v0::Parameter>(element::f32, PartialShape::dynamic());
    auto arg2 = make_shared<ov::op::v0::Parameter>(element::i32, PartialShape::dynamic());
    auto arg3 = make_shared<ov::op::v0::Parameter>(element::f32, PartialShape::dynamic());
    auto arg4 = make_shared<ov::op::v0::Parameter>(element::i64, PartialShape::dynamic());

    auto scatter_elements_update = make_shared<TypeParam>(arg1, arg2, arg3, arg4);
    auto model = make_shared<Model>(OutputVector{scatter_elements_update}, ParameterVector{arg1, arg2, arg3, arg4});
    auto result_tensor = ov::Tensor();
    auto out_vector = ov::TensorVector{result_tensor};
    auto in_vector =
        ov::TensorVector{make_tensor<element::Type_t::f32>(data_shape, {0.f, 0.f, 0.f, 0.f, 0.f, 0.f, 0.f, 0.f, 0.f}),
                         make_tensor<element::Type_t::i32>(indices_shape, {1, 0, 2, 0, 2, 1}),
                         make_tensor<element::Type_t::f32>(indices_shape, {1.0f, 1.1f, 1.2f, 2.0f, 2.1f, 2.2f}),
                         make_tensor<element::Type_t::i64>(axis_shape, {-1})};
    ASSERT_TRUE(model->evaluate(out_vector, in_vector));
    result_tensor = out_vector.at(0);

    EXPECT_EQ(result_tensor.get_element_type(), element::f32);
    EXPECT_EQ(result_tensor.get_shape(), (Shape{3, 3}));
    auto cval = read_vector<float>(result_tensor);
    vector<float> out{1.1f, 1.0f, 1.2f, 2.0f, 2.2f, 2.1f, 0.0f, 0.0f, 0.0f};
    ASSERT_EQ(cval, out);
}

TYPED_TEST_P(ScatterElementsUpdateEvalTest, evaluate_dynamic_scatter_elements_update_1d_axis) {
    const Shape data_shape{3, 3};
    const Shape indices_shape{2, 3};

    auto arg1 = make_shared<ov::op::v0::Parameter>(element::f32, PartialShape::dynamic());
    auto arg2 = make_shared<ov::op::v0::Parameter>(element::i32, PartialShape::dynamic());
    auto arg3 = make_shared<ov::op::v0::Parameter>(element::f32, PartialShape::dynamic());
    auto arg4 = make_shared<ov::op::v0::Parameter>(element::i64, PartialShape::dynamic());

    auto scatter_elements_update = make_shared<TypeParam>(arg1, arg2, arg3, arg4);
    auto model = make_shared<Model>(OutputVector{scatter_elements_update}, ParameterVector{arg1, arg2, arg3, arg4});
    auto result_tensor = ov::Tensor();
    auto out_vector = ov::TensorVector{result_tensor};
    auto in_vector =
        ov::TensorVector{make_tensor<element::Type_t::f32>(data_shape, {0.f, 0.f, 0.f, 0.f, 0.f, 0.f, 0.f, 0.f, 0.f}),
                         make_tensor<element::Type_t::i32>(indices_shape, {1, 0, 2, 0, 2, 1}),
                         make_tensor<element::Type_t::f32>(indices_shape, {1.0f, 1.1f, 1.2f, 2.0f, 2.1f, 2.2f}),
                         make_tensor<element::Type_t::i64>({1}, {0})};
    ASSERT_TRUE(model->evaluate(out_vector, in_vector));
    result_tensor = out_vector.at(0);

    EXPECT_EQ(result_tensor.get_element_type(), element::f32);
    EXPECT_EQ(result_tensor.get_shape(), (Shape{3, 3}));
    auto cval = read_vector<float>(result_tensor);
    vector<float> out{2.f, 1.1f, 0.0f, 1.f, 0.0f, 2.2f, 0.f, 2.1f, 1.2f};
    ASSERT_EQ(cval, out);
}

TYPED_TEST_P(ScatterElementsUpdateEvalTest, evaluate_dynamic_scatter_elements_update_one_elem_i32) {
    const Shape data_shape{3, 3, 3};
    const Shape indices_shape{1, 1, 1};

    auto arg1 = make_shared<ov::op::v0::Parameter>(element::i32, PartialShape::dynamic());
    auto arg2 = make_shared<ov::op::v0::Parameter>(element::i32, PartialShape::dynamic());
    auto arg3 = make_shared<ov::op::v0::Parameter>(element::i32, PartialShape::dynamic());
    auto arg4 = make_shared<ov::op::v0::Parameter>(element::i64, PartialShape::dynamic());

    auto scatter_elements_update = make_shared<TypeParam>(arg1, arg2, arg3, arg4);
    auto model = make_shared<Model>(OutputVector{scatter_elements_update}, ParameterVector{arg1, arg2, arg3, arg4});
    auto result_tensor = ov::Tensor();
    auto out_vector = ov::TensorVector{result_tensor};
    auto in_vector =
        ov::TensorVector{make_tensor<element::Type_t::i32>(data_shape, {0, 0, 0, 0, 0, 0, 0, 0, 0, 0, 0, 0, 0, 0,
                                                                        0, 0, 0, 0, 0, 0, 0, 0, 0, 0, 0, 0, 0}),
                         make_tensor<element::Type_t::i32>(indices_shape, {1}),
                         make_tensor<element::Type_t::i32>(indices_shape, {2}),
                         make_tensor<element::Type_t::i64>({}, {0})};
    ASSERT_TRUE(model->evaluate(out_vector, in_vector));
    result_tensor = out_vector.at(0);

    EXPECT_EQ(result_tensor.get_element_type(), element::i32);
    EXPECT_EQ(result_tensor.get_shape(), (Shape{3, 3, 3}));
    auto cval = read_vector<int32_t>(result_tensor);
    vector<int32_t> out{0, 0, 0, 0, 0, 0, 0, 0, 0, 2, 0, 0, 0, 0, 0, 0, 0, 0, 0, 0, 0, 0, 0, 0, 0, 0, 0};
    ASSERT_EQ(cval, out);
}

REGISTER_TYPED_TEST_SUITE_P(ScatterElementsUpdateEvalTest,
                            evaluate_dynamic_scatter_elements_update_one_elem_i32,
                            evaluate_dynamic_scatter_elements_update_1d_axis,
                            evaluate_dynamic_scatter_elements_update_negative_axis,
                            evaluate_dynamic_scatter_elements_update_basic,
                            evaluate_static_scatter_elements_update_basic);

using OpVersions = ::testing::Types<ov::op::v3::ScatterElementsUpdate, ov::op::v12::ScatterElementsUpdate>;
INSTANTIATE_TYPED_TEST_SUITE_P(eval, ScatterElementsUpdateEvalTest, OpVersions);

TEST(eval, evaluate_static_scatter_elements_update_reduction_sum) {
    const Shape data_shape{10};
    const Shape indices_shape{4};
    auto arg1 = make_shared<ov::op::v0::Parameter>(element::f32, data_shape);
    auto arg2 = make_shared<ov::op::v0::Parameter>(element::i32, indices_shape);
    auto arg3 = make_shared<ov::op::v0::Parameter>(element::f32, indices_shape);
    auto arg4 = make_shared<ov::op::v0::Parameter>(element::i64, Shape{});
    auto scatter_elements_update =
        make_shared<ov::op::v12::ScatterElementsUpdate>(arg1,
                                                        arg2,
                                                        arg3,
                                                        arg4,
                                                        ov::op::v12::ScatterElementsUpdate::Reduction::SUM);
    auto model = make_shared<Model>(OutputVector{scatter_elements_update}, ParameterVector{arg1, arg2, arg3, arg4});
    auto result_tensor = ov::Tensor();
    auto out_vector = ov::TensorVector{result_tensor};
    auto in_vector = ov::TensorVector{
        make_tensor<element::Type_t::f32>(data_shape, {0.0f, 1.0f, 2.0f, 3.0f, 4.0f, 5.0f, 6.0f, 7.0f, 8.0f, 9.0f}),
        make_tensor<element::Type_t::i32>(indices_shape, {5, 0, 7, 5}),
        make_tensor<element::Type_t::f32>(indices_shape, {5.0f, 6.0f, 1.5f, -5.0f}),
        make_tensor<element::Type_t::i64>({}, {0})};
    ASSERT_TRUE(model->evaluate(out_vector, in_vector));
    result_tensor = out_vector.at(0);
    EXPECT_EQ(result_tensor.get_element_type(), element::f32);
    EXPECT_EQ(result_tensor.get_shape(), data_shape);
    const auto cval = read_vector<float>(result_tensor);
    const vector<float> out{6.0f, 1.0f, 2.0f, 3.0f, 4.0f, 5.0f, 6.0f, 8.5f, 8.0f, 9.0f};
    ASSERT_EQ(cval, out);
}

TEST(eval, evaluate_static_scatter_elements_update_reduction_prod_exclusive) {
    const Shape data_shape{10};
    const Shape indices_shape{4};
    auto arg1 = make_shared<ov::op::v0::Parameter>(element::f32, data_shape);
    auto arg2 = make_shared<ov::op::v0::Parameter>(element::i32, indices_shape);
    auto arg3 = make_shared<ov::op::v0::Parameter>(element::f32, indices_shape);
    auto arg4 = make_shared<ov::op::v0::Parameter>(element::i64, Shape{});
    auto scatter_elements_update =
        make_shared<ov::op::v12::ScatterElementsUpdate>(arg1,
                                                        arg2,
                                                        arg3,
                                                        arg4,
                                                        ov::op::v12::ScatterElementsUpdate::Reduction::PROD,
                                                        false);
    auto model = make_shared<Model>(OutputVector{scatter_elements_update}, ParameterVector{arg1, arg2, arg3, arg4});
    auto result_tensor = ov::Tensor();
    auto out_vector = ov::TensorVector{result_tensor};
    auto in_vector = ov::TensorVector{
        make_tensor<element::Type_t::f32>(data_shape, {0.0f, 1.0f, 2.0f, 3.0f, 4.0f, 5.0f, 6.0f, 7.0f, 8.0f, 9.0f}),
        make_tensor<element::Type_t::i32>(indices_shape, {1, 9, 4, 9}),
        make_tensor<element::Type_t::f32>(indices_shape, {5.0f, 6.0f, 1.5f, -2.0f}),
        make_tensor<element::Type_t::i64>({}, {0})};
    ASSERT_TRUE(model->evaluate(out_vector, in_vector));
    result_tensor = out_vector.at(0);
    EXPECT_EQ(result_tensor.get_element_type(), element::f32);
    EXPECT_EQ(result_tensor.get_shape(), data_shape);
    const auto cval = read_vector<float>(result_tensor);
    const vector<float> out{0.0f, 5.0f, 2.0f, 3.0f, 1.5f, 5.0f, 6.0f, 7.0f, 8.0f, -12.0f};
    ASSERT_EQ(cval, out);
}

TEST(eval, evaluate_static_scatter_elements_update_reduction_mean) {
    const Shape data_shape{3, 3};
    const Shape indices_shape{2, 2};
    auto arg1 = make_shared<ov::op::v0::Parameter>(element::f32, data_shape);
    auto arg2 = make_shared<ov::op::v0::Parameter>(element::i32, indices_shape);
    auto arg3 = make_shared<ov::op::v0::Parameter>(element::f32, indices_shape);
    auto arg4 = make_shared<ov::op::v0::Parameter>(element::i64, Shape{});
    auto scatter_elements_update =
        make_shared<ov::op::v12::ScatterElementsUpdate>(arg1,
                                                        arg2,
                                                        arg3,
                                                        arg4,
                                                        ov::op::v12::ScatterElementsUpdate::Reduction::MEAN,
                                                        true);
    auto model = make_shared<Model>(OutputVector{scatter_elements_update}, ParameterVector{arg1, arg2, arg3, arg4});
    auto result_tensor = ov::Tensor();
    auto out_vector = ov::TensorVector{result_tensor};
    auto in_vector = ov::TensorVector{
        make_tensor<element::Type_t::f32>(data_shape, {1.0f, 2.0f, 3.0f, 4.0f, 5.0f, 6.0f, 7.0f, 8.0f, 9.0f}),
        make_tensor<element::Type_t::i32>(indices_shape, {2, 2, 0, 1}),
        make_tensor<element::Type_t::f32>(indices_shape, {10.f, 21.f, 25.f, 38.f}),
        make_tensor<element::Type_t::i64>({}, {1})};
    ASSERT_TRUE(model->evaluate(out_vector, in_vector));
    result_tensor = out_vector.at(0);
    EXPECT_EQ(result_tensor.get_element_type(), element::f32);
    EXPECT_EQ(result_tensor.get_shape(), data_shape);
    const auto cval = read_vector<float>(result_tensor);
    const vector<float> out{1.0f, 2.0f, 11.33333f, 14.5f, 21.5f, 6.0f, 7.0f, 8.0f, 9.0f};
    for (size_t i = 0; i < cval.size(); ++i)
        EXPECT_NEAR(cval[i], out[i], 1e-5f);
}

TEST(eval, evaluate_static_scatter_elements_update_reduction_mean_exclusive) {
    const Shape data_shape{3, 3};
    const Shape indices_shape{2, 2};
    auto arg1 = make_shared<ov::op::v0::Parameter>(element::f32, data_shape);
    auto arg2 = make_shared<ov::op::v0::Parameter>(element::i32, indices_shape);
    auto arg3 = make_shared<ov::op::v0::Parameter>(element::f32, indices_shape);
    auto arg4 = make_shared<ov::op::v0::Parameter>(element::i64, Shape{});
    auto scatter_elements_update =
        make_shared<ov::op::v12::ScatterElementsUpdate>(arg1,
                                                        arg2,
                                                        arg3,
                                                        arg4,
                                                        ov::op::v12::ScatterElementsUpdate::Reduction::MEAN,
                                                        false);
    auto model = make_shared<Model>(OutputVector{scatter_elements_update}, ParameterVector{arg1, arg2, arg3, arg4});
    auto result_tensor = ov::Tensor();
    auto out_vector = ov::TensorVector{result_tensor};
    auto in_vector = ov::TensorVector{
        make_tensor<element::Type_t::f32>(data_shape, {1.0f, 2.0f, 3.0f, 4.0f, 5.0f, 6.0f, 7.0f, 8.0f, 9.0f}),
        make_tensor<element::Type_t::i32>(indices_shape, {2, 2, 0, 1}),
        make_tensor<element::Type_t::f32>(indices_shape, {10.f, 21.f, 25.f, 38.f}),
        make_tensor<element::Type_t::i64>({}, {1})};
    ASSERT_TRUE(model->evaluate(out_vector, in_vector));
    result_tensor = out_vector.at(0);
    EXPECT_EQ(result_tensor.get_element_type(), element::f32);
    EXPECT_EQ(result_tensor.get_shape(), data_shape);
    const auto cval = read_vector<float>(result_tensor);
    const vector<float> out{1.0f, 2.0f, 15.5f, 25.f, 38.f, 6.0f, 7.0f, 8.0f, 9.0f};
    for (size_t i = 0; i < cval.size(); ++i)
        EXPECT_NEAR(cval[i], out[i], 1e-5f);
}

TEST(eval, evaluate_static_scatter_elements_update_reduction_mean_ints) {
    const Shape data_shape{3, 3};
    const Shape indices_shape{2, 2};
    auto arg1 = make_shared<ov::op::v0::Parameter>(element::i32, data_shape);
    auto arg2 = make_shared<ov::op::v0::Parameter>(element::i32, indices_shape);
    auto arg3 = make_shared<ov::op::v0::Parameter>(element::i32, indices_shape);
    auto arg4 = make_shared<ov::op::v0::Parameter>(element::i64, Shape{});
    auto scatter_elements_update =
        make_shared<ov::op::v12::ScatterElementsUpdate>(arg1,
                                                        arg2,
                                                        arg3,
                                                        arg4,
                                                        ov::op::v12::ScatterElementsUpdate::Reduction::MEAN,
                                                        true);
    auto model = make_shared<Model>(OutputVector{scatter_elements_update}, ParameterVector{arg1, arg2, arg3, arg4});
    auto result_tensor = ov::Tensor();
    auto out_vector = ov::TensorVector{result_tensor};
    auto in_vector = ov::TensorVector{make_tensor<element::Type_t::i32>(data_shape, {1, 2, 3, 4, -5, 6, 7, 8, 9}),
                                      make_tensor<element::Type_t::i32>(indices_shape, {0, 1, 2, 1}),
                                      make_tensor<element::Type_t::i32>(indices_shape, {-6, -2, 600, -120}),
                                      make_tensor<element::Type_t::i64>({}, {0})};
    ASSERT_TRUE(model->evaluate(out_vector, in_vector));
    result_tensor = out_vector.at(0);
    EXPECT_EQ(result_tensor.get_element_type(), element::i32);
    EXPECT_EQ(result_tensor.get_shape(), data_shape);
    const auto cval = read_vector<int32_t>(result_tensor);
    const vector<int32_t> out{-3, 2, 3, 4, -43, 6, 303, 8, 9};
    ASSERT_EQ(cval, out);
}

TEST(eval, evaluate_static_scatter_elements_update_reduction_min) {
    const Shape data_shape{9};
    const Shape indices_shape{9};
    auto arg1 = make_shared<ov::op::v0::Parameter>(element::i32, data_shape);
    auto arg2 = make_shared<ov::op::v0::Parameter>(element::i32, indices_shape);
    auto arg3 = make_shared<ov::op::v0::Parameter>(element::i32, indices_shape);
    auto arg4 = make_shared<ov::op::v0::Parameter>(element::i64, Shape{});
    auto scatter_elements_update =
        make_shared<ov::op::v12::ScatterElementsUpdate>(arg1,
                                                        arg2,
                                                        arg3,
                                                        arg4,
                                                        ov::op::v12::ScatterElementsUpdate::Reduction::MIN,
                                                        true);
    auto model = make_shared<Model>(OutputVector{scatter_elements_update}, ParameterVector{arg1, arg2, arg3, arg4});
    auto result_tensor = ov::Tensor();
    auto out_vector = ov::TensorVector{result_tensor};
    auto in_vector =
        ov::TensorVector{make_tensor<element::Type_t::i32>(data_shape, {-1000, 2, 3, 4, -5, 6, 7, -2, 8}),
                         make_tensor<element::Type_t::i32>(indices_shape, {0, 1, 2, 3, 4, 5, 6, 7, 0}),
                         make_tensor<element::Type_t::i32>(indices_shape, {-999, 1, 3, 5, -4, 6, 8, 9, -1001}),
                         make_tensor<element::Type_t::i64>({}, {0})};
    ASSERT_TRUE(model->evaluate(out_vector, in_vector));
    result_tensor = out_vector.at(0);
    EXPECT_EQ(result_tensor.get_element_type(), element::i32);
    EXPECT_EQ(result_tensor.get_shape(), data_shape);
    const auto cval = read_vector<int32_t>(result_tensor);
    const vector<int32_t> out{-1001, 1, 3, 4, -5, 6, 7, -2, 8};
    ASSERT_EQ(cval, out);
}

TEST(eval, evaluate_static_scatter_elements_update_reduction_max) {
    const Shape data_shape{9};
    const Shape indices_shape{9};
    auto arg1 = make_shared<ov::op::v0::Parameter>(element::i32, data_shape);
    auto arg2 = make_shared<ov::op::v0::Parameter>(element::i32, indices_shape);
    auto arg3 = make_shared<ov::op::v0::Parameter>(element::i32, indices_shape);
    auto arg4 = make_shared<ov::op::v0::Parameter>(element::i64, Shape{});
    auto scatter_elements_update =
        make_shared<ov::op::v12::ScatterElementsUpdate>(arg1,
                                                        arg2,
                                                        arg3,
                                                        arg4,
                                                        ov::op::v12::ScatterElementsUpdate::Reduction::MAX,
                                                        true);
    auto model = make_shared<Model>(OutputVector{scatter_elements_update}, ParameterVector{arg1, arg2, arg3, arg4});
    auto result_tensor = ov::Tensor();
    auto out_vector = ov::TensorVector{result_tensor};
    auto in_vector =
        ov::TensorVector{make_tensor<element::Type_t::i32>(data_shape, {-1000, 2, 3, 4, -5, 6, 7, -2, 8}),
                         make_tensor<element::Type_t::i32>(indices_shape, {0, 1, 2, 3, 4, 5, 6, 7, 0}),
                         make_tensor<element::Type_t::i32>(indices_shape, {-999, 1, 3, 5, -4, 6, 8, 9, -1001}),
                         make_tensor<element::Type_t::i64>({}, {0})};
    ASSERT_TRUE(model->evaluate(out_vector, in_vector));
    result_tensor = out_vector.at(0);
    EXPECT_EQ(result_tensor.get_element_type(), element::i32);
    EXPECT_EQ(result_tensor.get_shape(), data_shape);
    const auto cval = read_vector<int32_t>(result_tensor);
    const vector<int32_t> out{-999, 2, 3, 5, -4, 6, 8, 9, 8};
    ASSERT_EQ(cval, out);
}

TEST(eval, evaluate_static_scatter_elements_update_reduction_max_exclusive) {
    const Shape data_shape{9};
    const Shape indices_shape{9};
    auto arg1 = make_shared<ov::op::v0::Parameter>(element::i32, data_shape);
    auto arg2 = make_shared<ov::op::v0::Parameter>(element::i32, indices_shape);
    auto arg3 = make_shared<ov::op::v0::Parameter>(element::i32, indices_shape);
    auto arg4 = make_shared<ov::op::v0::Parameter>(element::i64, Shape{});
    auto scatter_elements_update =
        make_shared<ov::op::v12::ScatterElementsUpdate>(arg1,
                                                        arg2,
                                                        arg3,
                                                        arg4,
                                                        ov::op::v12::ScatterElementsUpdate::Reduction::MAX,
                                                        false);
    auto model = make_shared<Model>(OutputVector{scatter_elements_update}, ParameterVector{arg1, arg2, arg3, arg4});
    auto result_tensor = ov::Tensor();
    auto out_vector = ov::TensorVector{result_tensor};
    auto in_vector =
        ov::TensorVector{make_tensor<element::Type_t::i32>(data_shape, {1000, 2, 3, 4, -5, 6, 7, -2, 8}),
                         make_tensor<element::Type_t::i32>(indices_shape, {0, 2, 1, 3, 7, 5, 6, 7, 0}),
                         make_tensor<element::Type_t::i32>(indices_shape, {999, 10, 20, 30, -40, 6, 8, 9, 555}),
                         make_tensor<element::Type_t::i64>({}, {0})};
    ASSERT_TRUE(model->evaluate(out_vector, in_vector));
    result_tensor = out_vector.at(0);
    EXPECT_EQ(result_tensor.get_element_type(), element::i32);
    EXPECT_EQ(result_tensor.get_shape(), data_shape);
    const auto cval = read_vector<int32_t>(result_tensor);
    const vector<int32_t> out{999, 20, 10, 30, -5, 6, 8, 9, 8};
    ASSERT_EQ(cval, out);
}

TEST(eval, evaluate_static_scatter_elements_update_reduction_max_exclusive_float) {
    using namespace ov::op;
    const Shape data_shape{9};
    const Shape indices_shape{9};
    const auto arg1 = make_shared<v0::Parameter>(element::f32, data_shape);
    const auto arg2 = make_shared<v0::Parameter>(element::i32, indices_shape);
    const auto arg3 = make_shared<v0::Parameter>(element::f32, indices_shape);
    const auto arg4 = make_shared<v0::Parameter>(element::i64, Shape{});
    const auto scatter_elements_update =
        make_shared<v12::ScatterElementsUpdate>(arg1,
                                                arg2,
                                                arg3,
                                                arg4,
                                                v12::ScatterElementsUpdate::Reduction::MAX,
                                                false);
    const auto model =
        make_shared<Model>(OutputVector{scatter_elements_update}, ParameterVector{arg1, arg2, arg3, arg4});
    auto result_tensor = Tensor{};
    auto out_vector = TensorVector{result_tensor};
    auto in_vector =
        TensorVector{make_tensor<element::Type_t::f32>(data_shape, {1000, 2, 3, 4, -5, 6, 7, -2, 8}),
                     make_tensor<element::Type_t::i32>(indices_shape, {0, 2, 1, 3, 7, 4, 6, 7, 0}),
                     make_tensor<element::Type_t::f32>(indices_shape, {999, 10, 20, 30, -40, -6, 8, -9, 555}),
                     make_tensor<element::Type_t::i64>({}, {0})};
    ASSERT_TRUE(model->evaluate(out_vector, in_vector));
    result_tensor = out_vector.at(0);
    EXPECT_EQ(result_tensor.get_element_type(), element::f32);
    EXPECT_EQ(result_tensor.get_shape(), data_shape);
    const auto cval = read_vector<float>(result_tensor);
    const vector<float> out{999, 20, 10, 30, -6, 6, 8, -9, 8};
    ASSERT_EQ(cval, out);
}

TEST(eval, evaluate_static_scatter_elements_update_boolean_sum) {
    const Shape data_shape{5};
    const Shape indices_shape{6};
    auto arg1 = make_shared<ov::op::v0::Parameter>(element::boolean, data_shape);
    auto arg2 = make_shared<ov::op::v0::Parameter>(element::i32, indices_shape);
    auto arg3 = make_shared<ov::op::v0::Parameter>(element::boolean, indices_shape);
    auto arg4 = make_shared<ov::op::v0::Parameter>(element::i64, Shape{});
    auto scatter_elements_update =
        make_shared<ov::op::v12::ScatterElementsUpdate>(arg1,
                                                        arg2,
                                                        arg3,
                                                        arg4,
                                                        ov::op::v12::ScatterElementsUpdate::Reduction::SUM,
                                                        true);
    auto model = make_shared<Model>(OutputVector{scatter_elements_update}, ParameterVector{arg1, arg2, arg3, arg4});
    auto result_tensor = ov::Tensor();
    auto out_vector = ov::TensorVector{result_tensor};
    auto in_vector = ov::TensorVector{make_tensor<element::Type_t::boolean>(data_shape, {1, 0, 0, 1, 0}),
                                      make_tensor<element::Type_t::i32>(indices_shape, {0, 1, 2, 3, 4, 1}),
                                      make_tensor<element::Type_t::boolean>(indices_shape, {0, 0, 0, 1, 1, 1}),
                                      make_tensor<element::Type_t::i64>({}, {0})};
    ASSERT_TRUE(model->evaluate(out_vector, in_vector));
    result_tensor = out_vector.at(0);
    EXPECT_EQ(result_tensor.get_element_type(), element::boolean);
    EXPECT_EQ(result_tensor.get_shape(), data_shape);
    const auto cval = read_vector<char>(result_tensor);
    const vector<char> out{1, 1, 0, 1, 1};
    ASSERT_EQ(cval, out);
}

TEST(eval, evaluate_static_scatter_elements_update_boolean_sum_exclusive) {
    const Shape data_shape{5};
    const Shape indices_shape{6};
    auto arg1 = make_shared<ov::op::v0::Parameter>(element::boolean, data_shape);
    auto arg2 = make_shared<ov::op::v0::Parameter>(element::i32, indices_shape);
    auto arg3 = make_shared<ov::op::v0::Parameter>(element::boolean, indices_shape);
    auto arg4 = make_shared<ov::op::v0::Parameter>(element::i64, Shape{});
    auto scatter_elements_update =
        make_shared<ov::op::v12::ScatterElementsUpdate>(arg1,
                                                        arg2,
                                                        arg3,
                                                        arg4,
                                                        ov::op::v12::ScatterElementsUpdate::Reduction::SUM,
                                                        false);
    auto model = make_shared<Model>(OutputVector{scatter_elements_update}, ParameterVector{arg1, arg2, arg3, arg4});
    auto result_tensor = ov::Tensor();
    auto out_vector = ov::TensorVector{result_tensor};
    auto in_vector = ov::TensorVector{make_tensor<element::Type_t::boolean>(data_shape, {1, 0, 1, 1, 0}),
                                      make_tensor<element::Type_t::i32>(indices_shape, {0, 1, 2, 4, 4, 0}),
                                      make_tensor<element::Type_t::boolean>(indices_shape, {0, 1, 0, 1, 1, 1}),
                                      make_tensor<element::Type_t::i64>({}, {0})};
    ASSERT_TRUE(model->evaluate(out_vector, in_vector));
    result_tensor = out_vector.at(0);
    EXPECT_EQ(result_tensor.get_element_type(), element::boolean);
    EXPECT_EQ(result_tensor.get_shape(), data_shape);
    const auto cval = read_vector<char>(result_tensor);
    const vector<char> out{1, 1, 0, 1, 1};
    ASSERT_EQ(cval, out);
}

TEST(eval, evaluate_static_scatter_elements_update_boolean_prod) {
    const Shape data_shape{5};
    const Shape indices_shape{6};
    auto arg1 = make_shared<ov::op::v0::Parameter>(element::boolean, data_shape);
    auto arg2 = make_shared<ov::op::v0::Parameter>(element::i32, indices_shape);
    auto arg3 = make_shared<ov::op::v0::Parameter>(element::boolean, indices_shape);
    auto arg4 = make_shared<ov::op::v0::Parameter>(element::i64, Shape{});
    auto scatter_elements_update =
        make_shared<ov::op::v12::ScatterElementsUpdate>(arg1,
                                                        arg2,
                                                        arg3,
                                                        arg4,
                                                        ov::op::v12::ScatterElementsUpdate::Reduction::PROD,
                                                        true);
    auto model = make_shared<Model>(OutputVector{scatter_elements_update}, ParameterVector{arg1, arg2, arg3, arg4});
    auto result_tensor = ov::Tensor();
    auto out_vector = ov::TensorVector{result_tensor};
    auto in_vector = ov::TensorVector{make_tensor<element::Type_t::boolean>(data_shape, {1, 0, 0, 1, 1}),
                                      make_tensor<element::Type_t::i32>(indices_shape, {0, 1, 2, 3, 4, 1}),
                                      make_tensor<element::Type_t::boolean>(indices_shape, {0, 0, 1, 1, 0, 1}),
                                      make_tensor<element::Type_t::i64>({}, {0})};
    ASSERT_TRUE(model->evaluate(out_vector, in_vector));
    result_tensor = out_vector.at(0);
    EXPECT_EQ(result_tensor.get_element_type(), element::boolean);
    EXPECT_EQ(result_tensor.get_shape(), data_shape);
    const auto cval = read_vector<char>(result_tensor);
    const vector<char> out{0, 0, 0, 1, 0};
    ASSERT_EQ(cval, out);
}

TEST(eval, evaluate_static_scatter_elements_update_boolean_prod_exclusive) {
    const Shape data_shape{5};
    const Shape indices_shape{6};
    auto arg1 = make_shared<ov::op::v0::Parameter>(element::boolean, data_shape);
    auto arg2 = make_shared<ov::op::v0::Parameter>(element::i32, indices_shape);
    auto arg3 = make_shared<ov::op::v0::Parameter>(element::boolean, indices_shape);
    auto arg4 = make_shared<ov::op::v0::Parameter>(element::i64, Shape{});
    auto scatter_elements_update =
        make_shared<ov::op::v12::ScatterElementsUpdate>(arg1,
                                                        arg2,
                                                        arg3,
                                                        arg4,
                                                        ov::op::v12::ScatterElementsUpdate::Reduction::PROD,
                                                        false);
    auto model = make_shared<Model>(OutputVector{scatter_elements_update}, ParameterVector{arg1, arg2, arg3, arg4});
    auto result_tensor = ov::Tensor();
    auto out_vector = ov::TensorVector{result_tensor};
    auto in_vector = ov::TensorVector{make_tensor<element::Type_t::boolean>(data_shape, {1, 0, 1, 1, 0}),
                                      make_tensor<element::Type_t::i32>(indices_shape, {0, 1, 2, 4, 4, 0}),
                                      make_tensor<element::Type_t::boolean>(indices_shape, {0, 0, 1, 1, 1, 1}),
                                      make_tensor<element::Type_t::i64>({}, {0})};
    ASSERT_TRUE(model->evaluate(out_vector, in_vector));
    result_tensor = out_vector.at(0);
    EXPECT_EQ(result_tensor.get_element_type(), element::boolean);
    EXPECT_EQ(result_tensor.get_shape(), data_shape);
    const auto cval = read_vector<char>(result_tensor);
    const vector<char> out{0, 0, 1, 1, 1};
    ASSERT_EQ(cval, out);
}

TEST(eval, evaluate_static_scatter_elements_update_boolean_min) {
    const Shape data_shape{6};
    const Shape indices_shape{8};
    auto arg1 = make_shared<ov::op::v0::Parameter>(element::boolean, data_shape);
    auto arg2 = make_shared<ov::op::v0::Parameter>(element::i32, indices_shape);
    auto arg3 = make_shared<ov::op::v0::Parameter>(element::boolean, indices_shape);
    auto arg4 = make_shared<ov::op::v0::Parameter>(element::i64, Shape{});
    auto scatter_elements_update =
        make_shared<ov::op::v12::ScatterElementsUpdate>(arg1,
                                                        arg2,
                                                        arg3,
                                                        arg4,
                                                        ov::op::v12::ScatterElementsUpdate::Reduction::MIN,
                                                        true);
    auto model = make_shared<Model>(OutputVector{scatter_elements_update}, ParameterVector{arg1, arg2, arg3, arg4});
    auto result_tensor = ov::Tensor();
    auto out_vector = ov::TensorVector{result_tensor};
    auto in_vector = ov::TensorVector{make_tensor<element::Type_t::boolean>(data_shape, {1, 0, 0, 1, 1, 0}),
                                      make_tensor<element::Type_t::i32>(indices_shape, {0, 1, 2, 3, 4, 4, 5, 5}),
                                      make_tensor<element::Type_t::boolean>(indices_shape, {0, 0, 0, 1, 0, 1, 1, 0}),
                                      make_tensor<element::Type_t::i64>({}, {0})};
    ASSERT_TRUE(model->evaluate(out_vector, in_vector));
    result_tensor = out_vector.at(0);
    EXPECT_EQ(result_tensor.get_element_type(), element::boolean);
    EXPECT_EQ(result_tensor.get_shape(), data_shape);
    const auto cval = read_vector<char>(result_tensor);
    const vector<char> out{0, 0, 0, 1, 0, 0};
    ASSERT_EQ(cval, out);
}

TEST(eval, evaluate_static_scatter_elements_update_boolean_min_exclusive) {
    const Shape data_shape{6};
    const Shape indices_shape{8};
    auto arg1 = make_shared<ov::op::v0::Parameter>(element::boolean, data_shape);
    auto arg2 = make_shared<ov::op::v0::Parameter>(element::i32, indices_shape);
    auto arg3 = make_shared<ov::op::v0::Parameter>(element::boolean, indices_shape);
    auto arg4 = make_shared<ov::op::v0::Parameter>(element::i64, Shape{});
    auto scatter_elements_update =
        make_shared<ov::op::v12::ScatterElementsUpdate>(arg1,
                                                        arg2,
                                                        arg3,
                                                        arg4,
                                                        ov::op::v12::ScatterElementsUpdate::Reduction::MIN,
                                                        false);
    auto model = make_shared<Model>(OutputVector{scatter_elements_update}, ParameterVector{arg1, arg2, arg3, arg4});
    auto result_tensor = ov::Tensor();
    auto out_vector = ov::TensorVector{result_tensor};
    auto in_vector = ov::TensorVector{make_tensor<element::Type_t::boolean>(data_shape, {1, 0, 1, 0, 1, 0}),
                                      make_tensor<element::Type_t::i32>(indices_shape, {0, 1, 2, 3, 4, 4, 5, 5}),
                                      make_tensor<element::Type_t::boolean>(indices_shape, {0, 0, 1, 1, 0, 1, 1, 1}),
                                      make_tensor<element::Type_t::i64>({}, {0})};
    ASSERT_TRUE(model->evaluate(out_vector, in_vector));
    result_tensor = out_vector.at(0);
    EXPECT_EQ(result_tensor.get_element_type(), element::boolean);
    EXPECT_EQ(result_tensor.get_shape(), data_shape);
    const auto cval = read_vector<char>(result_tensor);
    const vector<char> out{0, 0, 1, 1, 0, 1};
    ASSERT_EQ(cval, out);
}

TEST(eval, evaluate_static_scatter_elements_update_boolean_max) {
    const Shape data_shape{6};
    const Shape indices_shape{8};
    auto arg1 = make_shared<ov::op::v0::Parameter>(element::boolean, data_shape);
    auto arg2 = make_shared<ov::op::v0::Parameter>(element::i32, indices_shape);
    auto arg3 = make_shared<ov::op::v0::Parameter>(element::boolean, indices_shape);
    auto arg4 = make_shared<ov::op::v0::Parameter>(element::i64, Shape{});
    auto scatter_elements_update =
        make_shared<ov::op::v12::ScatterElementsUpdate>(arg1,
                                                        arg2,
                                                        arg3,
                                                        arg4,
                                                        ov::op::v12::ScatterElementsUpdate::Reduction::MAX,
                                                        true);
    auto model = make_shared<Model>(OutputVector{scatter_elements_update}, ParameterVector{arg1, arg2, arg3, arg4});
    auto result_tensor = ov::Tensor();
    auto out_vector = ov::TensorVector{result_tensor};
    auto in_vector = ov::TensorVector{make_tensor<element::Type_t::boolean>(data_shape, {1, 0, 0, 1, 1, 0}),
                                      make_tensor<element::Type_t::i32>(indices_shape, {0, 1, 2, 3, 4, 4, 5, 5}),
                                      make_tensor<element::Type_t::boolean>(indices_shape, {0, 1, 0, 1, 0, 1, 0, 0}),
                                      make_tensor<element::Type_t::i64>({}, {0})};
    ASSERT_TRUE(model->evaluate(out_vector, in_vector));
    result_tensor = out_vector.at(0);
    EXPECT_EQ(result_tensor.get_element_type(), element::boolean);
    EXPECT_EQ(result_tensor.get_shape(), data_shape);
    const auto cval = read_vector<char>(result_tensor);
    const vector<char> out{1, 1, 0, 1, 1, 0};
    ASSERT_EQ(cval, out);
}

TEST(eval, evaluate_static_scatter_elements_update_boolean_max_exclusive) {
    const Shape data_shape{6};
    const Shape indices_shape{8};
    auto arg1 = make_shared<ov::op::v0::Parameter>(element::boolean, data_shape);
    auto arg2 = make_shared<ov::op::v0::Parameter>(element::i32, indices_shape);
    auto arg3 = make_shared<ov::op::v0::Parameter>(element::boolean, indices_shape);
    auto arg4 = make_shared<ov::op::v0::Parameter>(element::i64, Shape{});
    auto scatter_elements_update =
        make_shared<ov::op::v12::ScatterElementsUpdate>(arg1,
                                                        arg2,
                                                        arg3,
                                                        arg4,
                                                        ov::op::v12::ScatterElementsUpdate::Reduction::MAX,
                                                        false);
    auto model = make_shared<Model>(OutputVector{scatter_elements_update}, ParameterVector{arg1, arg2, arg3, arg4});
    auto result_tensor = ov::Tensor();
    auto out_vector = ov::TensorVector{result_tensor};
    auto in_vector = ov::TensorVector{make_tensor<element::Type_t::boolean>(data_shape, {1, 0, 1, 0, 1, 0}),
                                      make_tensor<element::Type_t::i32>(indices_shape, {0, 1, 2, 3, 4, 4, 5, 5}),
                                      make_tensor<element::Type_t::boolean>(indices_shape, {0, 1, 1, 0, 0, 1, 0, 0}),
                                      make_tensor<element::Type_t::i64>({}, {0})};
    ASSERT_TRUE(model->evaluate(out_vector, in_vector));
    result_tensor = out_vector.at(0);
    EXPECT_EQ(result_tensor.get_element_type(), element::boolean);
    EXPECT_EQ(result_tensor.get_shape(), data_shape);
    const auto cval = read_vector<char>(result_tensor);
    const vector<char> out{0, 1, 1, 0, 1, 0};
    ASSERT_EQ(cval, out);
}

TEST(eval, evaluate_static_scatter_elements_update_reduction_sum_negative_idx) {
    const Shape data_shape{10};
    const Shape indices_shape{4};
    auto arg1 = make_shared<ov::op::v0::Parameter>(element::f32, data_shape);
    auto arg2 = make_shared<ov::op::v0::Parameter>(element::i32, indices_shape);
    auto arg3 = make_shared<ov::op::v0::Parameter>(element::f32, indices_shape);
    auto arg4 = make_shared<ov::op::v0::Parameter>(element::i64, Shape{});
    auto scatter_elements_update =
        make_shared<ov::op::v12::ScatterElementsUpdate>(arg1,
                                                        arg2,
                                                        arg3,
                                                        arg4,
                                                        ov::op::v12::ScatterElementsUpdate::Reduction::SUM);
    auto model = make_shared<Model>(OutputVector{scatter_elements_update}, ParameterVector{arg1, arg2, arg3, arg4});
    auto result_tensor = ov::Tensor();
    auto out_vector = ov::TensorVector{result_tensor};
    auto in_vector = ov::TensorVector{
        make_tensor<element::Type_t::f32>(data_shape, {0.0f, 1.0f, 2.0f, 3.0f, 4.0f, 5.0f, 6.0f, 7.0f, 8.0f, 9.0f}),
        make_tensor<element::Type_t::i32>(indices_shape, {-5, 0, -3, -5}),
        make_tensor<element::Type_t::f32>(indices_shape, {5.0f, 6.0f, 1.5f, -5.0f}),
        make_tensor<element::Type_t::i64>({}, {0})};
    ASSERT_TRUE(model->evaluate(out_vector, in_vector));
    result_tensor = out_vector.at(0);
    EXPECT_EQ(result_tensor.get_element_type(), element::f32);
    EXPECT_EQ(result_tensor.get_shape(), data_shape);
    const auto cval = read_vector<float>(result_tensor);
    const vector<float> out{6.0f, 1.0f, 2.0f, 3.0f, 4.0f, 5.0f, 6.0f, 8.5f, 8.0f, 9.0f};
    ASSERT_EQ(cval, out);
}

TEST(eval, evaluate_static_scatter_elements_update_reduction_none_negative_idx) {
    const Shape data_shape{2, 5};
    const Shape indices_shape{2, 2};
    auto arg1 = make_shared<ov::op::v0::Parameter>(element::f32, data_shape);
    auto arg2 = make_shared<ov::op::v0::Parameter>(element::i32, indices_shape);
    auto arg3 = make_shared<ov::op::v0::Parameter>(element::f32, indices_shape);
    auto arg4 = make_shared<ov::op::v0::Parameter>(element::i64, Shape{});
    auto scatter_elements_update =
        make_shared<ov::op::v12::ScatterElementsUpdate>(arg1,
                                                        arg2,
                                                        arg3,
                                                        arg4,
                                                        ov::op::v12::ScatterElementsUpdate::Reduction::NONE);
    auto model = make_shared<Model>(OutputVector{scatter_elements_update}, ParameterVector{arg1, arg2, arg3, arg4});
    auto result_tensor = ov::Tensor();
    auto out_vector = ov::TensorVector{result_tensor};
    auto in_vector = ov::TensorVector{
        make_tensor<element::Type_t::f32>(data_shape, {0.0f, 1.0f, 2.0f, 3.0f, 4.0f, 5.0f, 6.0f, 7.0f, 8.0f, 9.0f}),
        make_tensor<element::Type_t::i32>(indices_shape, {-5, -4, -3, -1}),
        make_tensor<element::Type_t::f32>(indices_shape, {11.5f, 12.5f, 13.5f, 14.5f}),
        make_tensor<element::Type_t::i64>({}, {1})};
    ASSERT_TRUE(model->evaluate(out_vector, in_vector));
    result_tensor = out_vector.at(0);
    EXPECT_EQ(result_tensor.get_element_type(), element::f32);
    EXPECT_EQ(result_tensor.get_shape(), data_shape);
    const auto cval = read_vector<float>(result_tensor);
    const vector<float> out{11.5f, 12.5f, 2.0f, 3.0f, 4.0f, 5.0f, 6.0f, 13.5f, 8.0f, 14.5f};
    ASSERT_EQ(cval, out);
}

TEST(eval, topk_v1) {
    Shape shape{2, 3, 2};
    Shape rshape{2, 2, 2};

    auto A = make_shared<ov::op::v0::Parameter>(element::f32, shape);
    const auto k = ov::op::v0::Constant::create(element::i32, Shape{}, {2});
    auto B = make_shared<op::v1::TopK>(A, k, 1, "max", "index", element::i32);

    auto model = make_shared<Model>(OutputVector{B->output(0), B->output(1)}, ParameterVector{A});

    auto result0 = ov::Tensor();
    auto result1 = ov::Tensor();
    auto out_vector = ov::TensorVector{result0, result1};
    auto in_vector =
        ov::TensorVector{make_tensor<element::Type_t::f32>(Shape{2, 3, 2}, {12, 2, 10, 9, 8, 4, 6, 1, 5, 3, 11, 7})};
    ASSERT_TRUE(model->evaluate(out_vector, in_vector));
    result0 = out_vector.at(0);
    result1 = out_vector.at(1);
    EXPECT_EQ(result0.get_element_type(), element::f32);
    EXPECT_EQ(result0.get_shape(), (Shape{2, 2, 2}));
    EXPECT_EQ(result1.get_element_type(), element::i32);
    EXPECT_EQ(result1.get_shape(), (Shape{2, 2, 2}));
    auto result0_val = read_vector<float>(result0);

    auto result1_val = read_vector<int32_t>(result1);

    vector<float> expec0{12, 9, 10, 4, 6, 3, 11, 7};
    ASSERT_EQ(result0_val, expec0);

    vector<int32_t> expec1{0, 1, 1, 2, 0, 1, 2, 2};
    ASSERT_EQ(result1_val, expec1);
}

TEST(eval, topk_v1_dyn) {
    Shape shape{2, 3, 2};

    auto A = make_shared<ov::op::v0::Parameter>(element::f32, shape);
    auto k = make_shared<ov::op::v0::Parameter>(element::i32, Shape{});
    auto B = make_shared<op::v1::TopK>(A, k, 1, "max", "index", element::i32);

    auto model = make_shared<Model>(OutputVector{B->output(0), B->output(1)}, ParameterVector{A, k});

    auto result0 = ov::Tensor();
    auto result1 = ov::Tensor();
    auto out_vector = ov::TensorVector{result0, result1};
    auto in_vector =
        ov::TensorVector{make_tensor<element::Type_t::f32>(Shape{2, 3, 2}, {12, 2, 10, 9, 8, 4, 6, 1, 5, 3, 11, 7}),
                         make_tensor<element::Type_t::i32>(Shape{}, {2})};
    ASSERT_TRUE(model->evaluate(out_vector, in_vector));
    result0 = out_vector.at(0);
    result1 = out_vector.at(1);
    EXPECT_EQ(result0.get_element_type(), element::f32);
    EXPECT_EQ(result0.get_shape(), (Shape{2, 2, 2}));
    EXPECT_EQ(result1.get_element_type(), element::i32);
    EXPECT_EQ(result1.get_shape(), (Shape{2, 2, 2}));
    auto result0_val = read_vector<float>(result0);
    auto result1_val = read_vector<int32_t>(result1);
    vector<float> expec0{12, 9, 10, 4, 6, 3, 11, 7};
    ASSERT_EQ(result0_val, expec0);

    vector<int32_t> expec1{0, 1, 1, 2, 0, 1, 2, 2};
    ASSERT_EQ(result1_val, expec1);
}

TEST(eval, topk_v3_dyn) {
    Shape shape{2, 3, 2};

    auto A = make_shared<ov::op::v0::Parameter>(element::f32, shape);
    auto k = make_shared<ov::op::v0::Parameter>(element::u32, Shape{});
    auto B = make_shared<op::v3::TopK>(A, k, 1, "max", "index", element::i32);

    auto model = make_shared<Model>(OutputVector{B->output(0), B->output(1)}, ParameterVector{A, k});

    auto result0 = ov::Tensor();
    auto result1 = ov::Tensor();
    auto out_vector = ov::TensorVector{result0, result1};
    auto in_vector =
        ov::TensorVector{make_tensor<element::Type_t::f32>(Shape{2, 3, 2}, {12, 2, 10, 9, 8, 4, 6, 1, 5, 3, 11, 7}),
                         make_tensor<element::Type_t::i32>(Shape{}, {2})};
    ASSERT_TRUE(model->evaluate(out_vector, in_vector));
    result0 = out_vector.at(0);
    result1 = out_vector.at(1);
    EXPECT_EQ(result0.get_element_type(), element::f32);
    EXPECT_EQ(result0.get_shape(), (Shape{2, 2, 2}));
    EXPECT_EQ(result1.get_element_type(), element::i32);
    EXPECT_EQ(result1.get_shape(), (Shape{2, 2, 2}));
    auto result0_val = read_vector<float>(result0);
    auto result1_val = read_vector<int32_t>(result1);
    vector<float> expec0{12, 9, 10, 4, 6, 3, 11, 7};
    ASSERT_EQ(result0_val, expec0);

    vector<int32_t> expec1{0, 1, 1, 2, 0, 1, 2, 2};
    ASSERT_EQ(result1_val, expec1);
}

TEST(eval, topk_v3_dyn_values) {
    Shape shape{2, 3, 2};

    auto A = make_shared<ov::op::v0::Parameter>(element::f32, shape);
    auto k = make_shared<ov::op::v0::Parameter>(element::u32, Shape{});
    auto B = make_shared<op::v3::TopK>(A, k, 1, "max", "value", element::i32);

    auto model = make_shared<Model>(OutputVector{B->output(0), B->output(1)}, ParameterVector{A, k});

    auto result0 = ov::Tensor();
    auto result1 = ov::Tensor();
    auto out_vector = ov::TensorVector{result0, result1};
    auto in_vector =
        ov::TensorVector{make_tensor<element::Type_t::f32>(Shape{2, 3, 2}, {12, 2, 10, 9, 8, 4, 6, 1, 5, 3, 11, 7}),
                         make_tensor<element::Type_t::i32>(Shape{}, {2})};
    ASSERT_TRUE(model->evaluate(out_vector, in_vector));
    result0 = out_vector.at(0);
    result1 = out_vector.at(1);
    EXPECT_EQ(result0.get_element_type(), element::f32);
    EXPECT_EQ(result0.get_shape(), (Shape{2, 2, 2}));
    EXPECT_EQ(result1.get_element_type(), element::i32);
    EXPECT_EQ(result1.get_shape(), (Shape{2, 2, 2}));
    auto result0_val = read_vector<float>(result0);
    auto result1_val = read_vector<int32_t>(result1);
    vector<float> expec0{12, 9, 10, 4, 11, 7, 6, 3};
    ASSERT_EQ(result0_val, expec0);

    vector<int32_t> expec1{0, 1, 1, 2, 2, 2, 0, 1};
    ASSERT_EQ(result1_val, expec1);
}

TEST(eval, topk_v3_dyn_values_k0) {
    Shape shape{2, 3, 2};

    auto A = make_shared<ov::op::v0::Parameter>(element::f32, shape);
    auto k = make_shared<ov::op::v0::Parameter>(element::u32, Shape{});
    auto B = make_shared<op::v3::TopK>(A, k, 1, "max", "value", element::i32);

    auto model = make_shared<Model>(OutputVector{B->output(0), B->output(1)}, ParameterVector{A, k});

    auto result0 = ov::Tensor();
    auto result1 = ov::Tensor();
    auto out_vector = ov::TensorVector{result0, result1};
    auto in_vector =
        ov::TensorVector{make_tensor<element::Type_t::f32>(Shape{2, 3, 2}, {12, 2, 10, 9, 8, 4, 6, 1, 5, 3, 11, 7}),
                         make_tensor<element::Type_t::i32>(Shape{}, {0})};
    ASSERT_TRUE(model->evaluate(out_vector, in_vector));
    result0 = out_vector.at(0);
    result1 = out_vector.at(1);
    EXPECT_EQ(result0.get_element_type(), element::f32);
    EXPECT_EQ(result0.get_shape(), (Shape{2, 3, 2}));
    EXPECT_EQ(result1.get_element_type(), element::i32);
    EXPECT_EQ(result1.get_shape(), (Shape{2, 3, 2}));
    auto result0_val = read_vector<float>(result0);
    auto result1_val = read_vector<int32_t>(result1);
    vector<float> expec0{12, 9, 10, 4, 8, 2, 11, 7, 6, 3, 5, 1};
    ASSERT_EQ(result0_val, expec0);

    vector<int32_t> expec1{0, 1, 1, 2, 2, 0, 2, 2, 0, 1, 1, 0};
    ASSERT_EQ(result1_val, expec1);
}

TEST(eval, topk_v1_dyn_k0) {
    Shape shape{2, 3, 2};

    auto A = make_shared<ov::op::v0::Parameter>(element::f32, shape);
    auto k = make_shared<ov::op::v0::Parameter>(element::i64, Shape{});

    element::Type result_et{element::i32};
    auto B =
        make_shared<op::v1::TopK>(A, k, 1, op::v1::TopK::Mode::MAX, op::v1::TopK::SortType::SORT_VALUES, result_et);

    auto model = make_shared<Model>(OutputVector{B->output(0), B->output(1)}, ParameterVector{A, k});

    auto result0 = ov::Tensor();
    auto result1 = ov::Tensor();
    auto out_vector = ov::TensorVector{result0, result1};
    auto in_vector =
        ov::TensorVector{make_tensor<element::Type_t::f32>(Shape{2, 3, 2}, {12, 2, 10, 9, 8, 4, 6, 1, 5, 3, 11, 7}),
                         make_tensor<element::Type_t::i64>(Shape{}, {0})};
    ASSERT_TRUE(model->evaluate(out_vector, in_vector));
    result0 = out_vector.at(0);
    result1 = out_vector.at(1);
    EXPECT_EQ(result0.get_element_type(), element::f32);
    EXPECT_EQ(result0.get_shape(), (Shape{2, 3, 2}));
    EXPECT_EQ(result1.get_element_type(), element::i32);
    EXPECT_EQ(result1.get_shape(), (Shape{2, 3, 2}));
    auto result0_val = read_vector<float>(result0);
    auto result1_val = read_vector<int32_t>(result1);

    vector<float> expec0{12, 9, 10, 4, 8, 2, 11, 7, 6, 3, 5, 1};
    ASSERT_EQ(result0_val, expec0);

    vector<int32_t> expec1{0, 1, 1, 2, 2, 0, 2, 2, 0, 1, 1, 0};
    ASSERT_EQ(result1_val, expec1);
}

TEST(eval, topk_v3_param_dyn_values_k0) {
    auto A = make_shared<ov::op::v0::Parameter>(element::f32, PartialShape::dynamic());
    auto k = make_shared<ov::op::v0::Parameter>(element::u32, Shape{});
    auto B = make_shared<op::v3::TopK>(A, k, 1, "max", "value", element::i32);

    auto model = make_shared<Model>(OutputVector{B->output(0), B->output(1)}, ParameterVector{A, k});

    auto result0 = ov::Tensor();
    auto result1 = ov::Tensor();
    auto out_vector = ov::TensorVector{result0, result1};
    auto in_vector =
        ov::TensorVector{make_tensor<element::Type_t::f32>(Shape{2, 3, 2}, {12, 2, 10, 9, 8, 4, 6, 1, 5, 3, 11, 7}),
                         make_tensor<element::Type_t::i32>(Shape{}, {0})};
    ASSERT_TRUE(model->evaluate(out_vector, in_vector));
    result0 = out_vector.at(0);
    result1 = out_vector.at(1);
    EXPECT_EQ(result0.get_element_type(), element::f32);
    EXPECT_EQ(result0.get_shape(), (Shape{2, 3, 2}));
    EXPECT_EQ(result1.get_element_type(), element::i32);
    EXPECT_EQ(result1.get_shape(), (Shape{2, 3, 2}));
    auto result0_val = read_vector<float>(result0);
    auto result1_val = read_vector<int32_t>(result1);
    vector<float> expec0{12, 9, 10, 4, 8, 2, 11, 7, 6, 3, 5, 1};
    ASSERT_EQ(result0_val, expec0);

    vector<int32_t> expec1{0, 1, 1, 2, 2, 0, 2, 2, 0, 1, 1, 0};
    ASSERT_EQ(result1_val, expec1);
}

TEST(eval, topk_v3_param_dyn_values_k2) {
    auto A = make_shared<ov::op::v0::Parameter>(element::f32, PartialShape::dynamic());
    auto k = make_shared<ov::op::v0::Parameter>(element::u32, Shape{});
    auto B = make_shared<op::v3::TopK>(A, k, 1, "max", "value", element::i32);

    auto model = make_shared<Model>(OutputVector{B->output(0), B->output(1)}, ParameterVector{A, k});

    auto result0 = ov::Tensor();
    auto result1 = ov::Tensor();
    auto out_vector = ov::TensorVector{result0, result1};
    auto in_vector =
        ov::TensorVector{make_tensor<element::Type_t::f32>(Shape{2, 3, 2}, {12, 2, 10, 9, 8, 4, 6, 1, 5, 3, 11, 7}),
                         make_tensor<element::Type_t::i32>(Shape{}, {2})};
    ASSERT_TRUE(model->evaluate(out_vector, in_vector));
    result0 = out_vector.at(0);
    result1 = out_vector.at(1);
    EXPECT_EQ(result0.get_element_type(), element::f32);
    EXPECT_EQ(result0.get_shape(), (Shape{2, 2, 2}));
    EXPECT_EQ(result1.get_element_type(), element::i32);
    EXPECT_EQ(result1.get_shape(), (Shape{2, 2, 2}));
    auto result0_val = read_vector<float>(result0);
    auto result1_val = read_vector<int32_t>(result1);
    vector<float> expec0{12, 9, 10, 4, 11, 7, 6, 3};
    ASSERT_EQ(result0_val, expec0);

    vector<int32_t> expec1{0, 1, 1, 2, 2, 2, 0, 1};
    ASSERT_EQ(result1_val, expec1);
}

TEST(eval, topk_v1_param_dyn_k2) {
    auto A = make_shared<ov::op::v0::Parameter>(element::f32, PartialShape::dynamic());
    auto k = make_shared<ov::op::v0::Parameter>(element::i64, Shape{});
    auto axis = 1;

    element::Type result_et{element::i32};
    auto B =
        make_shared<op::v1::TopK>(A, k, axis, op::v1::TopK::Mode::MAX, op::v1::TopK::SortType::SORT_VALUES, result_et);

    auto model = make_shared<Model>(OutputVector{B->output(0), B->output(1)}, ParameterVector{A, k});

    auto result0 = ov::Tensor();
    auto result1 = ov::Tensor();
    auto out_vector = ov::TensorVector{result0, result1};
    auto in_vector =
        ov::TensorVector{make_tensor<element::Type_t::f32>(Shape{2, 3, 2}, {12, 2, 10, 9, 8, 4, 6, 1, 5, 3, 11, 7}),
                         make_tensor<element::Type_t::i64>(Shape{}, {2})};
    ASSERT_TRUE(model->evaluate(out_vector, in_vector));
    result0 = out_vector.at(0);
    result1 = out_vector.at(1);
    EXPECT_EQ(result0.get_element_type(), element::f32);
    EXPECT_EQ(result0.get_shape(), (Shape{2, 2, 2}));
    EXPECT_EQ(result1.get_element_type(), element::i32);
    EXPECT_EQ(result1.get_shape(), (Shape{2, 2, 2}));
    auto result0_val = read_vector<float>(result0);
    auto result1_val = read_vector<int32_t>(result1);

    vector<float> expec0{12, 9, 10, 4, 11, 7, 6, 3};
    ASSERT_EQ(result0_val, expec0);

    vector<int32_t> expec1{0, 1, 1, 2, 2, 2, 0, 1};
    ASSERT_EQ(result1_val, expec1);
}

TEST(eval, topk_v1_param_dyn_k0) {
    auto A = make_shared<ov::op::v0::Parameter>(element::f32, PartialShape::dynamic());
    auto k = make_shared<ov::op::v0::Parameter>(element::i64, Shape{});

    element::Type result_et{element::i32};

    auto B =
        make_shared<op::v1::TopK>(A, k, 1, op::v1::TopK::Mode::MAX, op::v1::TopK::SortType::SORT_VALUES, result_et);

    auto model = make_shared<Model>(OutputVector{B->output(0), B->output(1)}, ParameterVector{A, k});

    auto result0 = ov::Tensor();
    auto result1 = ov::Tensor();
    auto out_vector = ov::TensorVector{result0, result1};
    auto in_vector =
        ov::TensorVector{make_tensor<element::Type_t::f32>(Shape{2, 3, 2}, {12, 2, 10, 9, 8, 4, 6, 1, 5, 3, 11, 7}),
                         make_tensor<element::Type_t::i64>(Shape{}, {0})};
    ASSERT_TRUE(model->evaluate(out_vector, in_vector));
    result0 = out_vector.at(0);
    result1 = out_vector.at(1);
    EXPECT_EQ(result0.get_element_type(), element::f32);
    EXPECT_EQ(result0.get_shape(), (Shape{2, 3, 2}));
    EXPECT_EQ(result1.get_element_type(), element::i32);
    EXPECT_EQ(result1.get_shape(), (Shape{2, 3, 2}));
    auto result0_val = read_vector<float>(result0);
    auto result1_val = read_vector<int32_t>(result1);

    vector<float> expec0{12, 9, 10, 4, 8, 2, 11, 7, 6, 3, 5, 1};
    ASSERT_EQ(result0_val, expec0);

    vector<int32_t> expec1{0, 1, 1, 2, 2, 0, 2, 2, 0, 1, 1, 0};
    ASSERT_EQ(result1_val, expec1);
}

TEST(eval, evaluate_static_scatter_update_basic_axes_indices_i32) {
    const Shape data_shape{3, 3};
    const Shape indices_shape{1, 2};
    const Shape updates_shape{1, 2, 3};

    auto arg1 = make_shared<ov::op::v0::Parameter>(element::f32, data_shape);
    auto arg2 = make_shared<ov::op::v0::Parameter>(element::i32, indices_shape);
    auto arg3 = make_shared<ov::op::v0::Parameter>(element::f32, updates_shape);
    auto arg4 = make_shared<ov::op::v0::Parameter>(element::i32, Shape{});
    auto scatter_update = make_shared<op::v3::ScatterUpdate>(arg1, arg2, arg3, arg4);
    auto model = make_shared<Model>(OutputVector{scatter_update}, ParameterVector{arg1, arg2, arg3, arg4});
    auto result_tensor = ov::Tensor();
    auto out_vector = ov::TensorVector{result_tensor};
    auto in_vector =
        ov::TensorVector{make_tensor<element::Type_t::f32>(data_shape, std::vector<float>(shape_size(data_shape))),
                         make_tensor<element::Type_t::i32>(indices_shape, {1, 2}),
                         make_tensor<element::Type_t::f32>(updates_shape, {1.0f, 1.1f, 1.2f, 2.0f, 2.1f, 2.2f}),
                         make_tensor<element::Type_t::i32>({}, {0})};
    ASSERT_TRUE(model->evaluate(out_vector, in_vector));
    result_tensor = out_vector.at(0);
    EXPECT_EQ(result_tensor.get_element_type(), element::f32);
    EXPECT_EQ(result_tensor.get_shape(), (Shape{3, 3}));
    auto cval = read_vector<float>(result_tensor);
    vector<float> out{0.f, 0.f, 0.f, 1.0f, 1.1f, 1.2f, 2.0f, 2.1f, 2.2f};
    ASSERT_EQ(cval, out);
}

TEST(eval, evaluate_static_scatter_update_basic_axes_indices_i64) {
    const Shape data_shape{3, 3};
    const Shape indices_shape{1, 2};
    const Shape updates_shape{1, 2, 3};

    auto arg1 = make_shared<ov::op::v0::Parameter>(element::f32, data_shape);
    auto arg2 = make_shared<ov::op::v0::Parameter>(element::i64, indices_shape);
    auto arg3 = make_shared<ov::op::v0::Parameter>(element::f32, updates_shape);
    auto arg4 = make_shared<ov::op::v0::Parameter>(element::i64, Shape{});
    auto scatter_update = make_shared<op::v3::ScatterUpdate>(arg1, arg2, arg3, arg4);
    auto model = make_shared<Model>(OutputVector{scatter_update}, ParameterVector{arg1, arg2, arg3, arg4});
    auto result_tensor = ov::Tensor();
    auto out_vector = ov::TensorVector{result_tensor};
    auto in_vector =
        ov::TensorVector{make_tensor<element::Type_t::f32>(data_shape, std::vector<float>(shape_size(data_shape))),
                         make_tensor<element::Type_t::i64>(indices_shape, {1, 2}),
                         make_tensor<element::Type_t::f32>(updates_shape, {1.0f, 1.1f, 1.2f, 2.0f, 2.1f, 2.2f}),
                         make_tensor<element::Type_t::i64>({}, {0})};
    ASSERT_TRUE(model->evaluate(out_vector, in_vector));
    result_tensor = out_vector.at(0);
    EXPECT_EQ(result_tensor.get_element_type(), element::f32);
    EXPECT_EQ(result_tensor.get_shape(), (Shape{3, 3}));
    auto cval = read_vector<float>(result_tensor);
    vector<float> out{0.f, 0.f, 0.f, 1.0f, 1.1f, 1.2f, 2.0f, 2.1f, 2.2f};
    ASSERT_EQ(cval, out);
}

TEST(eval, evaluate_dynamic_scatter_update_basic) {
    const Shape data_shape{3, 3};
    const Shape indices_shape{1, 2};
    const Shape updates_shape{1, 2, 3};

    auto arg1 = make_shared<ov::op::v0::Parameter>(element::f32, PartialShape::dynamic());
    auto arg2 = make_shared<ov::op::v0::Parameter>(element::i32, PartialShape::dynamic());
    auto arg3 = make_shared<ov::op::v0::Parameter>(element::f32, PartialShape::dynamic());
    auto arg4 = make_shared<ov::op::v0::Parameter>(element::i64, PartialShape::dynamic());

    auto scatter_update = make_shared<op::v3::ScatterUpdate>(arg1, arg2, arg3, arg4);
    auto model = make_shared<Model>(OutputVector{scatter_update}, ParameterVector{arg1, arg2, arg3, arg4});
    auto result_tensor = ov::Tensor();
    auto out_vector = ov::TensorVector{result_tensor};
    auto in_vector =
        ov::TensorVector{make_tensor<element::Type_t::f32>(data_shape, std::vector<float>(shape_size(data_shape))),
                         make_tensor<element::Type_t::i32>(indices_shape, {1, 2}),
                         make_tensor<element::Type_t::f32>(updates_shape, {1.0f, 1.1f, 1.2f, 2.0f, 2.1f, 2.2f}),
                         make_tensor<element::Type_t::i64>({}, {0})};
    ASSERT_TRUE(model->evaluate(out_vector, in_vector));
    result_tensor = out_vector.at(0);

    EXPECT_EQ(result_tensor.get_element_type(), element::f32);
    EXPECT_EQ(result_tensor.get_shape(), (Shape{3, 3}));
    auto cval = read_vector<float>(result_tensor);
    vector<float> out{0.f, 0.f, 0.f, 1.0f, 1.1f, 1.2f, 2.0f, 2.1f, 2.2f};
    ASSERT_EQ(cval, out);
}

TEST(eval, evaluate_dynamic_scatter_update_negative_axis) {
    const Shape data_shape{3, 3};
    const Shape indices_shape{1, 2};
    const Shape updates_shape{3, 1, 2};
    const Shape axis_shape{};

    auto arg1 = make_shared<ov::op::v0::Parameter>(element::f32, PartialShape::dynamic());
    auto arg2 = make_shared<ov::op::v0::Parameter>(element::i32, PartialShape::dynamic());
    auto arg3 = make_shared<ov::op::v0::Parameter>(element::f32, PartialShape::dynamic());
    auto arg4 = make_shared<ov::op::v0::Parameter>(element::i64, PartialShape::dynamic());

    auto scatter_update = make_shared<op::v3::ScatterUpdate>(arg1, arg2, arg3, arg4);
    auto model = make_shared<Model>(OutputVector{scatter_update}, ParameterVector{arg1, arg2, arg3, arg4});
    auto result_tensor = ov::Tensor();
    auto out_vector = ov::TensorVector{result_tensor};
    auto in_vector =
        ov::TensorVector{make_tensor<element::Type_t::f32>(data_shape, std::vector<float>(shape_size(data_shape))),
                         make_tensor<element::Type_t::i32>(indices_shape, {1, 2}),
                         make_tensor<element::Type_t::f32>(updates_shape, {1.0f, 1.1f, 1.2f, 2.0f, 2.1f, 2.2f}),
                         make_tensor<element::Type_t::i64>(axis_shape, {-1})};
    ASSERT_TRUE(model->evaluate(out_vector, in_vector));
    result_tensor = out_vector.at(0);

    EXPECT_EQ(result_tensor.get_element_type(), element::f32);
    EXPECT_EQ(result_tensor.get_shape(), (Shape{3, 3}));
    auto cval = read_vector<float>(result_tensor);
    vector<float> out{0.f, 1.0f, 1.1f, 0.0f, 1.2f, 2.0f, 0.0f, 2.1f, 2.2f};
    ASSERT_EQ(cval, out);
}

TEST(eval, evaluate_dynamic_scatter_update_1d_axis) {
    const Shape data_shape{3, 3};
    const Shape indices_shape{1, 2};
    const Shape updates_shape{3, 1, 2};

    auto arg1 = make_shared<ov::op::v0::Parameter>(element::f32, PartialShape::dynamic());
    auto arg2 = make_shared<ov::op::v0::Parameter>(element::i32, PartialShape::dynamic());
    auto arg3 = make_shared<ov::op::v0::Parameter>(element::f32, PartialShape::dynamic());
    auto arg4 = make_shared<ov::op::v0::Parameter>(element::i64, PartialShape::dynamic());

    auto scatter_update = make_shared<op::v3::ScatterUpdate>(arg1, arg2, arg3, arg4);
    auto model = make_shared<Model>(OutputVector{scatter_update}, ParameterVector{arg1, arg2, arg3, arg4});
    auto result_tensor = ov::Tensor();
    auto out_vector = ov::TensorVector{result_tensor};
    auto in_vector =
        ov::TensorVector{make_tensor<element::Type_t::f32>(data_shape, std::vector<float>(shape_size(data_shape))),
                         make_tensor<element::Type_t::i32>(indices_shape, {1, 2}),
                         make_tensor<element::Type_t::f32>(updates_shape, {1.0f, 1.1f, 1.2f, 2.0f, 2.1f, 2.2f}),
                         make_tensor<element::Type_t::i64>({1}, {1})};
    ASSERT_TRUE(model->evaluate(out_vector, in_vector));
    result_tensor = out_vector.at(0);

    EXPECT_EQ(result_tensor.get_element_type(), element::f32);
    EXPECT_EQ(result_tensor.get_shape(), (Shape{3, 3}));
    auto cval = read_vector<float>(result_tensor);
    vector<float> out{0.f, 1.0f, 1.1f, 0.0f, 1.2f, 2.0f, 0.0f, 2.1f, 2.2f};
    ASSERT_EQ(cval, out);
}

TEST(eval, evaluate_dynamic_scatter_update_one_elem_i32) {
    const Shape data_shape{3, 3, 2};
    const Shape indices_shape{1, 1};
    const Shape updates_shape{1, 1, 3, 2};

    auto arg1 = make_shared<ov::op::v0::Parameter>(element::i32, PartialShape::dynamic());
    auto arg2 = make_shared<ov::op::v0::Parameter>(element::i32, PartialShape::dynamic());
    auto arg3 = make_shared<ov::op::v0::Parameter>(element::i32, PartialShape::dynamic());
    auto arg4 = make_shared<ov::op::v0::Parameter>(element::i64, PartialShape::dynamic());

    auto scatter_update = make_shared<op::v3::ScatterUpdate>(arg1, arg2, arg3, arg4);
    auto model = make_shared<Model>(OutputVector{scatter_update}, ParameterVector{arg1, arg2, arg3, arg4});
    auto result_tensor = ov::Tensor();
    auto out_vector = ov::TensorVector{result_tensor};
    auto in_vector =
        ov::TensorVector{make_tensor<element::Type_t::i32>(data_shape, std::vector<int32_t>(shape_size(data_shape))),
                         make_tensor<element::Type_t::i32>(indices_shape, {1}),
                         make_tensor<element::Type_t::i32>(updates_shape, {1, 2, 3, 4, 5, 6}),
                         make_tensor<element::Type_t::i64>({}, {0})};
    ASSERT_TRUE(model->evaluate(out_vector, in_vector));
    result_tensor = out_vector.at(0);

    EXPECT_EQ(result_tensor.get_element_type(), element::i32);
    EXPECT_EQ(result_tensor.get_shape(), (Shape{3, 3, 2}));
    auto cval = read_vector<int32_t>(result_tensor);
    vector<int32_t> out{0, 0, 0, 0, 0, 0, 1, 2, 3, 4, 5, 6, 0, 0, 0, 0, 0, 0};
    ASSERT_EQ(cval, out);
}

TEST(eval, evaluate_softmax_8) {
    const Shape data_shape{1, 2};
    auto arg = std::make_shared<ov::op::v0::Parameter>(element::f32, PartialShape::dynamic());
    auto softmax = std::make_shared<op::v8::Softmax>(arg, -1);
    auto model = std::make_shared<Model>(OutputVector{softmax}, ParameterVector{arg});
    auto result_tensor = ov::Tensor();
    auto out_vector = ov::TensorVector{result_tensor};
    auto in_vector = ov::TensorVector{make_tensor<element::Type_t::f32>(data_shape, {1, 1})};
    ASSERT_TRUE(model->evaluate(out_vector, in_vector));
    result_tensor = out_vector.at(0);

    EXPECT_EQ(result_tensor.get_element_type(), element::f32);
    EXPECT_EQ(result_tensor.get_shape(), (Shape{1, 2}));
    auto val = read_vector<float>(result_tensor);
    vector<float> out{0.5, 0.5};
    ASSERT_EQ(val, out);
}

TEST(eval, evaluate_softsign_9) {
    auto arg = std::make_shared<ov::op::v0::Parameter>(element::f32, PartialShape::dynamic());
    auto softsign = std::make_shared<op::v9::SoftSign>(arg);
    auto model = std::make_shared<Model>(OutputVector{softsign}, ParameterVector{arg});
    ov::TensorVector result_tensor(1);
    float input_vector[] = {1, -1, 2.5, -3.5};
    ov::Tensor input{ov::element::f32, ov::Shape{4}, input_vector};

    ASSERT_TRUE(model->evaluate(result_tensor, ov::TensorVector{input}));
    EXPECT_EQ(result_tensor[0].get_element_type(), ov::element::f32);
    EXPECT_EQ(result_tensor[0].get_shape(), ov::Shape{4});

    vector<float> out{0.5f, -0.5f, 0.714285f, -0.777777f};
    auto result_data = result_tensor[0].data<float>();
    for (size_t i = 0; i < result_tensor[0].get_size(); ++i)
        EXPECT_NEAR(result_data[i], out[i], 1e-6F);
}

TEST(eval, evaluate_fake_quantize_dynamic_input) {
    using namespace testing;
    constexpr auto et = element::f32;

    auto param = make_shared<ov::op::v0::Parameter>(et, PartialShape::dynamic());
    auto in_low = op::v0::Constant::create(et, Shape{}, {0.f});
    auto in_high = op::v0::Constant::create(et, Shape{}, {5.f});
    auto out_low = op::v0::Constant::create(et, Shape{}, {2.f});
    auto out_high = op::v0::Constant::create(et, Shape{}, {4.f});

    auto op = make_shared<op::v0::FakeQuantize>(param, in_low, in_high, out_low, out_high, 4);
    auto model = make_shared<Model>(OutputVector{op}, ParameterVector{param});

    const auto exp_shape = Shape{1, 3, 2};
    std::vector<float> input_data;
    std::generate_n(std::back_inserter(input_data), shape_size(exp_shape), ov::SeqGen<float>(0.f));

    auto result = ov::Tensor();
    auto out_vector = ov::TensorVector{result};
    auto in_vector = ov::TensorVector{make_tensor<et>(exp_shape, input_data)};
    ASSERT_TRUE(model->evaluate(out_vector, in_vector));
    result = out_vector.at(0);

    EXPECT_EQ(result.get_element_type(), et);
    EXPECT_EQ(result.get_shape(), exp_shape);
    EXPECT_THAT(read_vector<float>(result),
                Pointwise(FloatEq(), std::vector<float>{2.f, 2.6666667f, 2.6666667f, 3.3333333f, 3.3333333f, 4.f}));
}

///////////////////////////////////// FakeConvert (FP8)

namespace testing {
namespace fp8 {
constexpr float MAX_F8E4M3 = 448.f;
constexpr float MIN_F8E4M3 = 0.001953125f;

constexpr float MAX_F8E5M2 = 57344.f;
constexpr float MIN_F8E5M2 = 0.0000152587890625f;
}  // namespace fp8
}  // namespace testing

///////////////////////////////////// FakeConvert f8e4m3

TEST(eval, evaluate_fake_convert_f32_to_f8e4m3_scale_small) {
    using namespace testing;
    constexpr auto et = element::f32;

    std::vector<float> input_data{fp8::MIN_F8E4M3, fp8::MIN_F8E4M3 / 2.f, fp8::MIN_F8E4M3 / 4.f};

    const auto data_shape = Shape{input_data.size()};

    auto data = make_shared<ov::op::v0::Parameter>(et, data_shape);
    auto max_input_val = std::abs(*std::max_element(input_data.begin(), input_data.end()));

    auto scale = op::v0::Constant::create(et, Shape{1}, {fp8::MAX_F8E4M3 / max_input_val});
    auto shift = op::v0::Constant::create(et, Shape{1}, {0.f});

    auto op = make_shared<op::v13::FakeConvert>(data, scale, shift, ov::element::f8e4m3);

    auto model = make_shared<Model>(OutputVector{op}, ParameterVector{data});

    auto result = ov::Tensor();
    auto out_vector = ov::TensorVector{result};
    auto in_vector = ov::TensorVector{make_tensor<et>(data_shape, input_data)};
    ASSERT_TRUE(model->evaluate(out_vector, in_vector));
    result = out_vector.at(0);

    EXPECT_EQ(result.get_element_type(), et);
    EXPECT_EQ(result.get_shape(), data_shape);
    EXPECT_THAT(read_vector<float>(result),
                Pointwise(FloatEq(), std::vector<float>{0.001953125f, 0.0009765625f, 0.00048828125f}));
}

TEST(eval, evaluate_fake_convert_f32_to_f8e4m3_scale_1_small) {
    using namespace testing;
    constexpr auto et = element::f32;

    std::vector<float> input_data{fp8::MIN_F8E4M3, fp8::MIN_F8E4M3 / 2.f, fp8::MIN_F8E4M3 / 4.f};

    const auto data_shape = Shape{input_data.size()};
    auto data = make_shared<ov::op::v0::Parameter>(et, data_shape);
    auto scale = op::v0::Constant::create(et, Shape{1}, {1.f});
    auto shift = op::v0::Constant::create(et, Shape{1}, {0.f});

    auto op = make_shared<op::v13::FakeConvert>(data, scale, shift, "f8e4m3");
    auto model = make_shared<Model>(OutputVector{op}, ParameterVector{data});

    auto result = ov::Tensor();
    auto out_vector = ov::TensorVector{result};
    auto in_vector = ov::TensorVector{make_tensor<et>(data_shape, input_data)};
    ASSERT_TRUE(model->evaluate(out_vector, in_vector));
    result = out_vector.at(0);

    EXPECT_EQ(result.get_element_type(), et);
    EXPECT_EQ(result.get_shape(), data_shape);
    EXPECT_THAT(read_vector<float>(result), Pointwise(FloatEq(), std::vector<float>{0.001953125f, 0.f, 0.f}));
}

TEST(eval, evaluate_fake_convert_f32_to_f8e4m3_scale_big) {
    using namespace testing;
    constexpr auto et = element::f32;

    std::vector<float> input_data{fp8::MAX_F8E4M3 / 2.f, fp8::MAX_F8E4M3, fp8::MAX_F8E4M3 * 2.f, fp8::MAX_F8E4M3 * 4.f};

    const auto data_shape = Shape{input_data.size()};
    auto data = make_shared<ov::op::v0::Parameter>(et, data_shape);
    auto max_input_val = std::abs(*std::max_element(input_data.begin(), input_data.end()));
    auto scale = op::v0::Constant::create(et, Shape{1}, {fp8::MAX_F8E4M3 / max_input_val});
    auto shift = op::v0::Constant::create(et, Shape{1}, {0.f});

    auto op = make_shared<op::v13::FakeConvert>(data, scale, shift, "f8e4m3");
    auto model = make_shared<Model>(OutputVector{op}, ParameterVector{data});

    auto result = ov::Tensor();
    auto out_vector = ov::TensorVector{result};
    auto in_vector = ov::TensorVector{make_tensor<et>(data_shape, input_data)};
    ASSERT_TRUE(model->evaluate(out_vector, in_vector));
    result = out_vector.at(0);

    EXPECT_EQ(result.get_element_type(), et);
    EXPECT_EQ(result.get_shape(), data_shape);
    EXPECT_THAT(read_vector<float>(result), Pointwise(FloatEq(), std::vector<float>{224.f, 448.f, 896.f, 1792.f}));
}

TEST(eval, evaluate_fake_convert_f32_to_f8e4m3_4x3_scale_big) {
    using namespace testing;
    constexpr auto et = element::f32;

    std::vector<float> input_data{fp8::MAX_F8E4M3 / 4.f,
                                  fp8::MAX_F8E4M3 / 3.f,
                                  fp8::MAX_F8E4M3 / 2.f,
                                  fp8::MAX_F8E4M3,
                                  fp8::MAX_F8E4M3,
                                  fp8::MAX_F8E4M3,
                                  fp8::MAX_F8E4M3 * 1.2f,
                                  fp8::MAX_F8E4M3 * 2.3f,
                                  fp8::MAX_F8E4M3 * 3.4f,
                                  fp8::MAX_F8E4M3 * 2.f,
                                  fp8::MAX_F8E4M3 * 3.f,
                                  fp8::MAX_F8E4M3 * 4.f};

    std::vector<float> output_data{112, 144, 224, 448, 448, 448, 560, 1008, 1568, 896, 1280, 1792};

    const auto data_shape = Shape{4, 3};
    auto data = make_shared<ov::op::v0::Parameter>(et, data_shape);
    auto scale = op::v0::Constant::create(et,
                                          Shape{4, 1},
                                          {fp8::MAX_F8E4M3 / (fp8::MAX_F8E4M3 / 2.f),
                                           1.0f,
                                           fp8::MAX_F8E4M3 / (fp8::MAX_F8E4M3 * 3.5f),
                                           fp8::MAX_F8E4M3 / (fp8::MAX_F8E4M3 * 4.f)});
    auto shift = op::v0::Constant::create(et, Shape{4, 1}, {0.f, 0.f, 0.f, 0.f});

    auto op = make_shared<op::v13::FakeConvert>(data, scale, shift, "f8e4m3");
    auto model = make_shared<Model>(OutputVector{op}, ParameterVector{data});

    auto result = ov::Tensor();
    auto out_vector = ov::TensorVector{result};
    auto in_vector = ov::TensorVector{make_tensor<et>(data_shape, input_data)};
    ASSERT_TRUE(model->evaluate(out_vector, in_vector));
    result = out_vector.at(0);

    EXPECT_EQ(result.get_element_type(), et);
    EXPECT_EQ(result.get_shape(), data_shape);
    EXPECT_THAT(read_vector<float>(result), Pointwise(FloatEq(), output_data));
}

TEST(eval, evaluate_fake_convert_f32_to_f8e4m3_3x4_scale_big) {
    using namespace testing;
    constexpr auto et = element::f32;

    std::vector<float> input_data{fp8::MAX_F8E4M3 / 4.f,
                                  fp8::MAX_F8E4M3 / 3.f,
                                  fp8::MAX_F8E4M3 / 2.f,
                                  fp8::MAX_F8E4M3,
                                  fp8::MAX_F8E4M3,
                                  fp8::MAX_F8E4M3,
                                  fp8::MAX_F8E4M3 * 1.2f,
                                  fp8::MAX_F8E4M3 * 2.3f,
                                  fp8::MAX_F8E4M3 * 3.4f,
                                  fp8::MAX_F8E4M3 * 2.f,
                                  fp8::MAX_F8E4M3 * 3.f,
                                  fp8::MAX_F8E4M3 * 4.f};

    std::vector<float> output_data{112, 448, 560, 896, 144, 448, 1008, 1280, 224, 448, 1568, 1792};

    const auto data_shape = Shape{4, 3};  // To be transposed to 3x4
    auto data = make_shared<ov::op::v0::Parameter>(et, data_shape);
    std::vector<int32_t> order{1, 0};
    auto transpose_order = make_shared<ov::op::v0::Constant>(element::i32, Shape{order.size()}, order);
    auto transposed_data = make_shared<ov::op::v1::Transpose>(data, transpose_order);
    const auto transposed_data_shape = Shape{3, 4};

    auto scale = op::v0::Constant::create(et,
                                          Shape{1, 4},
                                          {fp8::MAX_F8E4M3 / (fp8::MAX_F8E4M3 / 2.f),
                                           1.0f,
                                           fp8::MAX_F8E4M3 / (fp8::MAX_F8E4M3 * 3.5f),
                                           fp8::MAX_F8E4M3 / (fp8::MAX_F8E4M3 * 4.f)});
    auto shift = op::v0::Constant::create(et, Shape{1, 4}, {0.f, 0.f, 0.f, 0.f});

    auto op = make_shared<op::v13::FakeConvert>(transposed_data, scale, shift, "f8e4m3");
    auto model = make_shared<Model>(OutputVector{op}, ParameterVector{data});

    auto result = ov::Tensor();
    auto out_vector = ov::TensorVector{result};
    auto in_vector = ov::TensorVector{make_tensor<et>(data_shape, input_data)};
    ASSERT_TRUE(model->evaluate(out_vector, in_vector));
    result = out_vector.at(0);

    EXPECT_EQ(result.get_element_type(), et);
    EXPECT_EQ(result.get_shape(), transposed_data_shape);
    EXPECT_THAT(read_vector<float>(result), Pointwise(FloatEq(), output_data));
}

TEST(eval, evaluate_fake_convert_f32_to_f8e4m3_scale_shift_big) {
    using namespace testing;
    constexpr auto et = element::f32;

    std::vector<float> input_data{fp8::MAX_F8E4M3 / 2.f, fp8::MAX_F8E4M3, fp8::MAX_F8E4M3 * 2.f, fp8::MAX_F8E4M3 * 4.f};
    std::vector<float> output_data{224.f, 448.f, 896.f, 1728.f};

    const auto data_shape = Shape{input_data.size()};
    auto data = make_shared<ov::op::v0::Parameter>(et, data_shape);
    auto max_input_val = std::abs(*std::max_element(input_data.begin(), input_data.end()));
    const auto scale_val = fp8::MAX_F8E4M3 / max_input_val;
    auto scale = op::v0::Constant::create(et, Shape{1}, {scale_val});
    auto shift = op::v0::Constant::create(et, Shape{1}, {fp8::MAX_F8E4M3 * scale_val});

    auto op = make_shared<op::v13::FakeConvert>(data, scale, shift, "f8e4m3");
    auto model = make_shared<Model>(OutputVector{op}, ParameterVector{data});

    auto result = ov::Tensor();
    auto out_vector = ov::TensorVector{result};
    auto in_vector = ov::TensorVector{make_tensor<et>(data_shape, input_data)};
    ASSERT_TRUE(model->evaluate(out_vector, in_vector));
    result = out_vector.at(0);

    EXPECT_EQ(result.get_element_type(), et);
    EXPECT_EQ(result.get_shape(), data_shape);
    EXPECT_THAT(read_vector<float>(result), Pointwise(FloatEq(), output_data));
}

TEST(eval, evaluate_fake_convert_f32_to_f8e4m3_big_scale_1) {
    using namespace testing;
    constexpr auto et = element::f32;

    std::vector<float> input_data{fp8::MAX_F8E4M3 / 2.f, fp8::MAX_F8E4M3, fp8::MAX_F8E4M3 * 2.f, fp8::MAX_F8E4M3 * 4.f};
    const auto data_shape = Shape{input_data.size()};

    auto data = make_shared<ov::op::v0::Parameter>(et, data_shape);
    auto scale = op::v0::Constant::create(et, Shape{1}, {1.f});
    auto shift = op::v0::Constant::create(et, Shape{1}, {0.f});

    auto op = make_shared<op::v13::FakeConvert>(data, scale, shift, "f8e4m3");
    auto model = make_shared<Model>(OutputVector{op}, ParameterVector{data});

    auto result = ov::Tensor();
    auto out_vector = ov::TensorVector{result};
    auto in_vector = ov::TensorVector{make_tensor<et>(data_shape, input_data)};
    ASSERT_TRUE(model->evaluate(out_vector, in_vector));
    result = out_vector.at(0);

    EXPECT_EQ(result.get_element_type(), et);
    EXPECT_EQ(result.get_shape(), data_shape);
    EXPECT_THAT(read_vector<float>(result), Pointwise(FloatEq(), std::vector<float>{224.f, 448.f, 448.f, 448.f}));
}

TEST(eval, evaluate_fake_convert_f32_to_f8e4m3_scale_1) {
    using namespace testing;
    constexpr auto et = element::f32;

    std::vector<float> input_data{0.0f, 0.1f, 0.2f, 0.3f, 0.4f, 0.5f, 0.6f, 0.7f, 0.8f, 0.9f, 1.f};
    const auto data_shape = Shape{input_data.size()};

    auto data = make_shared<ov::op::v0::Parameter>(et, data_shape);
    auto scale = op::v0::Constant::create(et, Shape{1}, {1.f});
    auto shift = op::v0::Constant::create(et, Shape{1}, {0.f});

    auto op = make_shared<op::v13::FakeConvert>(data, scale, shift, "f8e4m3");
    auto model = make_shared<Model>(OutputVector{op}, ParameterVector{data});

    auto result = ov::Tensor();
    auto out_vector = ov::TensorVector{result};
    auto in_vector = ov::TensorVector{make_tensor<et>(data_shape, input_data)};
    ASSERT_TRUE(model->evaluate(out_vector, in_vector));
    result = out_vector.at(0);

    EXPECT_EQ(result.get_element_type(), et);
    EXPECT_EQ(result.get_shape(), data_shape);
    EXPECT_THAT(
        read_vector<float>(result),
        Pointwise(
            FloatEq(),
            std::vector<
                float>{0.f, 0.1015625f, 0.203125f, 0.3125f, 0.40625f, 0.5f, 0.625f, 0.6875f, 0.8125f, 0.875f, 1.f}));
}

TEST(eval, evaluate_fake_convert_f32_to_f8e4m3_no_scale_no_shift) {
    using namespace testing;
    constexpr auto et = element::f32;

    std::vector<float> input_data{0.0f,  0.1f,  0.2f,  0.3f,  0.4f,  0.5f,  0.6f,  0.7f,  0.8f,  0.9f,  1.f,
                                  -0.0f, -0.1f, -0.2f, -0.3f, -0.4f, -0.5f, -0.6f, -0.7f, -0.8f, -0.9f, -1.f};
    const auto data_shape = Shape{input_data.size()};

    auto data = make_shared<ov::op::v0::Parameter>(et, data_shape);
    auto scale = op::v0::Constant::create(et, Shape{1}, {1.0f});
    auto shift = op::v0::Constant::create(et, Shape{1}, {0.f});

    auto op = make_shared<op::v13::FakeConvert>(data, scale, shift, "f8e4m3");
    auto model = make_shared<Model>(OutputVector{op}, ParameterVector{data});

    auto result = ov::Tensor();
    auto out_vector = ov::TensorVector{result};
    auto in_vector = ov::TensorVector{make_tensor<et>(data_shape, input_data)};
    ASSERT_TRUE(model->evaluate(out_vector, in_vector));
    result = out_vector.at(0);

    EXPECT_EQ(result.get_element_type(), et);
    EXPECT_EQ(result.get_shape(), data_shape);
    EXPECT_THAT(
        read_vector<float>(result),
        Pointwise(FloatEq(), std::vector<float>{0.f,         0.1015625f, 0.203125f, 0.3125f,   0.40625f, 0.5f,
                                                0.625f,      0.6875f,    0.8125f,   0.875f,    1.f,      -0.f,
                                                -0.1015625f, -0.203125f, -0.3125f,  -0.40625f, -0.5f,    -0.625f,
                                                -0.6875f,    -0.8125f,   -0.875f,   -1.f}));
}

TEST(eval, evaluate_fake_convert_f32_seq_to_f8e4m3_scale_1) {
    using namespace testing;
    constexpr auto et = element::f32;

    const auto data_shape = Shape{8};

    std::vector<float> input_data;
    std::generate_n(std::back_inserter(input_data), shape_size(data_shape), ov::SeqGen<float>(0.143f));

    auto data = make_shared<ov::op::v0::Parameter>(et, data_shape);
    auto scale = op::v0::Constant::create(et, Shape{1}, {1.f});
    auto shift = op::v0::Constant::create(et, Shape{1}, {0.f});

    auto op = make_shared<op::v13::FakeConvert>(data, scale, shift, "f8e4m3");
    auto model = make_shared<Model>(OutputVector{op}, ParameterVector{data});

    auto result = ov::Tensor();
    auto out_vector = ov::TensorVector{result};
    auto in_vector = ov::TensorVector{make_tensor<et>(data_shape, input_data)};
    ASSERT_TRUE(model->evaluate(out_vector, in_vector));
    result = out_vector.at(0);

    EXPECT_EQ(result.get_element_type(), et);
    EXPECT_EQ(result.get_shape(), data_shape);
    EXPECT_THAT(read_vector<float>(result),
                Pointwise(FloatEq(), std::vector<float>{0.140625, 1.125, 2.25, 3.25, 4, 5, 6, 7}));
}

TEST(eval, evaluate_fake_convert_f32_seq_to_f8e4m3_scale) {
    using namespace testing;
    constexpr auto et = element::f32;

    const auto data_shape = Shape{8};
    std::vector<float> input_data;
    std::generate_n(std::back_inserter(input_data), shape_size(data_shape), ov::SeqGen<float>(0.143f));

    auto data = make_shared<ov::op::v0::Parameter>(et, data_shape);
    auto max_input_val = std::abs(*std::max_element(input_data.begin(), input_data.end()));
    auto scale = op::v0::Constant::create(et, Shape{1}, {fp8::MAX_F8E4M3 / max_input_val});
    auto shift = op::v0::Constant::create(et, Shape{1}, {0.f});

    auto op = make_shared<op::v13::FakeConvert>(data, scale, shift, "f8e4m3");
    auto model = make_shared<Model>(OutputVector{op}, ParameterVector{data});

    auto result = ov::Tensor();
    auto out_vector = ov::TensorVector{result};
    auto in_vector = ov::TensorVector{make_tensor<et>(data_shape, input_data)};
    ASSERT_TRUE(model->evaluate(out_vector, in_vector));
    result = out_vector.at(0);

    EXPECT_EQ(result.get_element_type(), et);
    EXPECT_EQ(result.get_shape(), data_shape);

    EXPECT_THAT(read_vector<float>(result),
                Pointwise(FloatEq(),
                          std::vector<float>{0.14349776506424f,
                                             1.14798212051392f,
                                             2.0408570766449f,
                                             3.06128573417664f,
                                             4.08171415328979f,
                                             5.10214281082153f,
                                             6.12257146835327f,
                                             7.14300012588501f}));
}

TEST(eval, evaluate_fake_convert_f32_seq_to_f8e4m3_scale_shift) {
    using namespace testing;
    constexpr auto et = element::f32;

    const auto data_shape = Shape{8};
    std::vector<float> input_data;
    std::generate_n(std::back_inserter(input_data), shape_size(data_shape), ov::SeqGen<float>(0.143f));

    auto data = make_shared<ov::op::v0::Parameter>(et, data_shape);
    auto max_input_val = std::abs(*std::max_element(input_data.begin(), input_data.end()));
    auto scale = op::v0::Constant::create(et, Shape{1}, {fp8::MAX_F8E4M3 / max_input_val});
    auto shift = op::v0::Constant::create(et, Shape{1}, {5.f});

    auto op = make_shared<op::v13::FakeConvert>(data, scale, shift, "f8e4m3");
    auto model = make_shared<Model>(OutputVector{op}, ParameterVector{data});

    auto result = ov::Tensor();
    auto out_vector = ov::TensorVector{result};
    auto in_vector = ov::TensorVector{make_tensor<et>(data_shape, input_data)};
    ASSERT_TRUE(model->evaluate(out_vector, in_vector));
    result = out_vector.at(0);

    EXPECT_EQ(result.get_element_type(), et);
    EXPECT_EQ(result.get_shape(), data_shape);
    EXPECT_THAT(read_vector<float>(result),
                Pointwise(FloatEq(),
                          std::vector<float>{0.14349776506424f,
                                             1.10014951229095f,
                                             2.1205780506134f,
                                             3.14100670814514f,
                                             4.1614351272583f,
                                             5.18186378479004f,
                                             6.20229244232178f,
                                             7.22272109985352f}));
}

TEST(eval, evaluate_fake_convert_f32_matching_f8_to_f8e4m3_scale_1) {
    using namespace testing;
    constexpr auto et = element::f32;

    std::vector<float> input_data{
        0.f,       0.001953125f, 0.00390625f, 0.005859375f, 0.0078125f, 0.009765625f, 0.01171875f, 0.013671875f,
        0.015625f, 0.017578125f, 0.01953125f, 0.021484375f, 0.0234375f, 0.025390625f, 0.02734375f, 0.029296875f,
        0.03125f,  0.03515625f,  0.0390625f,  0.04296875f,  0.046875f,  0.05078125f,  0.0546875f,  0.05859375f,
        0.0625f,   0.0703125f,   0.078125f,   0.0859375f,   0.09375f,   0.1015625f,   0.109375f,   0.1171875f,
        0.125f,    0.140625f,    0.15625f,    0.171875f,    0.1875f,    0.203125f,    0.21875f,    0.234375f,
        0.25f,     0.28125f,     0.3125f,     0.34375f,     0.375f,     0.40625f,     0.4375f,     0.46875f,
        0.5f,      0.5625f,      0.625f,      0.6875f,      0.75f,      0.8125f,      0.875f,      0.9375f,
        1.f,       1.125f,       1.25f,       1.375f,       1.5f,       1.625f,       1.75f,       1.875f,
        2.f,       2.25f,        2.5f,        2.75f,        3.f,        3.25f,        3.5f,        3.75f,
        4.f,       4.5f,         5.f,         5.5f,         6.f,        6.5f,         7.f,         7.5f,
        8.f,       9.f,          10.f,        11.f,         12.f,       13.f,         14.f,        15.f,
        16.f,      18.f,         20.f,        22.f,         24.f,       26.f,         28.f,        30.f,
        32.f,      36.f,         40.f,        44.f,         48.f,       52.f,         56.f,        60.f,
        64.f,      72.f,         80.f,        88.f,         96.f,       104.f,        112.f,       120.f,
        128.f,     144.f,        160.f,       176.f,        192.f,      208.f,        224.f,       240.f,
        256.f,     288.f,        320.f,       352.f,        384.f,      416.f,        448.f};

    const auto data_shape = Shape{input_data.size()};

    auto data = make_shared<ov::op::v0::Parameter>(et, data_shape);

    auto scale = op::v0::Constant::create(et, Shape{1}, {1.f});
    auto shift = op::v0::Constant::create(et, Shape{1}, {0.f});

    auto op = make_shared<op::v13::FakeConvert>(data, scale, shift, "f8e4m3");

    auto model = make_shared<Model>(OutputVector{op}, ParameterVector{data});

    auto result = ov::Tensor();
    auto out_vector = ov::TensorVector{result};
    auto in_vector = ov::TensorVector{make_tensor<et>(data_shape, input_data)};
    ASSERT_TRUE(model->evaluate(out_vector, in_vector));
    result = out_vector.at(0);

    EXPECT_EQ(result.get_element_type(), et);
    EXPECT_EQ(result.get_shape(), data_shape);
    EXPECT_THAT(read_vector<float>(result), Pointwise(FloatEq(), input_data));
}

TEST(eval, evaluate_fake_convert_f16_matching_f8_to_f8e4m3_scale_1) {
    using namespace testing;
    constexpr auto et = element::f16;

    std::vector<float16> input_data{
        0.f,       0.001953125f, 0.00390625f, 0.005859375f, 0.0078125f, 0.009765625f, 0.01171875f, 0.013671875f,
        0.015625f, 0.017578125f, 0.01953125f, 0.021484375f, 0.0234375f, 0.025390625f, 0.02734375f, 0.029296875f,
        0.03125f,  0.03515625f,  0.0390625f,  0.04296875f,  0.046875f,  0.05078125f,  0.0546875f,  0.05859375f,
        0.0625f,   0.0703125f,   0.078125f,   0.0859375f,   0.09375f,   0.1015625f,   0.109375f,   0.1171875f,
        0.125f,    0.140625f,    0.15625f,    0.171875f,    0.1875f,    0.203125f,    0.21875f,    0.234375f,
        0.25f,     0.28125f,     0.3125f,     0.34375f,     0.375f,     0.40625f,     0.4375f,     0.46875f,
        0.5f,      0.5625f,      0.625f,      0.6875f,      0.75f,      0.8125f,      0.875f,      0.9375f,
        1.f,       1.125f,       1.25f,       1.375f,       1.5f,       1.625f,       1.75f,       1.875f,
        2.f,       2.25f,        2.5f,        2.75f,        3.f,        3.25f,        3.5f,        3.75f,
        4.f,       4.5f,         5.f,         5.5f,         6.f,        6.5f,         7.f,         7.5f,
        8.f,       9.f,          10.f,        11.f,         12.f,       13.f,         14.f,        15.f,
        16.f,      18.f,         20.f,        22.f,         24.f,       26.f,         28.f,        30.f,
        32.f,      36.f,         40.f,        44.f,         48.f,       52.f,         56.f,        60.f,
        64.f,      72.f,         80.f,        88.f,         96.f,       104.f,        112.f,       120.f,
        128.f,     144.f,        160.f,       176.f,        192.f,      208.f,        224.f,       240.f,
        256.f,     288.f,        320.f,       352.f,        384.f,      416.f,        448.f};

    const auto data_shape = Shape{input_data.size()};

    auto data = make_shared<ov::op::v0::Parameter>(et, data_shape);
    auto scale = op::v0::Constant::create(et, Shape{1}, std::vector<float16>{1.f});
    auto shift = op::v0::Constant::create(et, Shape{1}, std::vector<float16>{0.f});

    auto op = make_shared<op::v13::FakeConvert>(data, scale, shift, "f8e4m3");
    auto model = make_shared<Model>(OutputVector{op}, ParameterVector{data});

    auto result = ov::Tensor();
    auto out_vector = ov::TensorVector{result};
    auto in_vector = ov::TensorVector{make_tensor<et>(data_shape, input_data)};
    ASSERT_TRUE(model->evaluate(out_vector, in_vector));
    result = out_vector.at(0);

    EXPECT_EQ(result.get_element_type(), et);
    EXPECT_EQ(result.get_shape(), data_shape);
    EXPECT_THAT(read_vector<float16>(result), Pointwise(FloatEq(), input_data));
}

TEST(eval, evaluate_fake_convert_bf16_matching_f8_to_f8e4m3_scale_1) {
    using namespace testing;
    constexpr auto et = element::bf16;

    std::vector<bfloat16> input_data{
        0.f,       0.001953125f, 0.00390625f, 0.005859375f, 0.0078125f, 0.009765625f, 0.01171875f, 0.013671875f,
        0.015625f, 0.017578125f, 0.01953125f, 0.021484375f, 0.0234375f, 0.025390625f, 0.02734375f, 0.029296875f,
        0.03125f,  0.03515625f,  0.0390625f,  0.04296875f,  0.046875f,  0.05078125f,  0.0546875f,  0.05859375f,
        0.0625f,   0.0703125f,   0.078125f,   0.0859375f,   0.09375f,   0.1015625f,   0.109375f,   0.1171875f,
        0.125f,    0.140625f,    0.15625f,    0.171875f,    0.1875f,    0.203125f,    0.21875f,    0.234375f,
        0.25f,     0.28125f,     0.3125f,     0.34375f,     0.375f,     0.40625f,     0.4375f,     0.46875f,
        0.5f,      0.5625f,      0.625f,      0.6875f,      0.75f,      0.8125f,      0.875f,      0.9375f,
        1.f,       1.125f,       1.25f,       1.375f,       1.5f,       1.625f,       1.75f,       1.875f,
        2.f,       2.25f,        2.5f,        2.75f,        3.f,        3.25f,        3.5f,        3.75f,
        4.f,       4.5f,         5.f,         5.5f,         6.f,        6.5f,         7.f,         7.5f,
        8.f,       9.f,          10.f,        11.f,         12.f,       13.f,         14.f,        15.f,
        16.f,      18.f,         20.f,        22.f,         24.f,       26.f,         28.f,        30.f,
        32.f,      36.f,         40.f,        44.f,         48.f,       52.f,         56.f,        60.f,
        64.f,      72.f,         80.f,        88.f,         96.f,       104.f,        112.f,       120.f,
        128.f,     144.f,        160.f,       176.f,        192.f,      208.f,        224.f,       240.f,
        256.f,     288.f,        320.f,       352.f,        384.f,      416.f,        448.f};

    const auto data_shape = Shape{input_data.size()};

    auto data = make_shared<ov::op::v0::Parameter>(et, data_shape);
    auto scale = op::v0::Constant::create(et, Shape{1}, std::vector<bfloat16>{1.f});
    auto shift = op::v0::Constant::create(et, Shape{1}, std::vector<bfloat16>{0.f});

    auto op = make_shared<op::v13::FakeConvert>(data, scale, shift, "f8e4m3");
    auto model = make_shared<Model>(OutputVector{op}, ParameterVector{data});

    auto result = ov::Tensor();
    auto out_vector = ov::TensorVector{result};
    auto in_vector = ov::TensorVector{make_tensor<et>(data_shape, input_data)};
    ASSERT_TRUE(model->evaluate(out_vector, in_vector));
    result = out_vector.at(0);

    EXPECT_EQ(result.get_element_type(), et);
    EXPECT_EQ(result.get_shape(), data_shape);
    EXPECT_THAT(read_vector<bfloat16>(result), Pointwise(FloatEq(), input_data));
}

TEST(eval, evaluate_fake_convert_f32_to_f8e4m3_no_scale_no_shift_str_ctor) {
    using namespace testing;
    constexpr auto et = element::f32;

    std::vector<float> input_data{0.0f,  0.1f,  0.2f,  0.3f,  0.4f,  0.5f,  0.6f,  0.7f,  0.8f,  0.9f,  1.f,
                                  -0.0f, -0.1f, -0.2f, -0.3f, -0.4f, -0.5f, -0.6f, -0.7f, -0.8f, -0.9f, -1.f};
    const auto data_shape = Shape{input_data.size()};

    auto data = make_shared<ov::op::v0::Parameter>(et, data_shape);
    auto scale = op::v0::Constant::create(et, Shape{1}, {1.0f});
    auto shift = op::v0::Constant::create(et, Shape{1}, {0.f});

    auto op = make_shared<op::v13::FakeConvert>(data, scale, shift, "f8e4m3");
    auto model = make_shared<Model>(OutputVector{op}, ParameterVector{data});

    auto result = ov::Tensor();
    auto out_vector = ov::TensorVector{result};
    auto in_vector = ov::TensorVector{make_tensor<et>(data_shape, input_data)};
    ASSERT_TRUE(model->evaluate(out_vector, in_vector));
    result = out_vector.at(0);

    EXPECT_EQ(result.get_element_type(), et);
    EXPECT_EQ(result.get_shape(), data_shape);
    EXPECT_THAT(
        read_vector<float>(result),
        Pointwise(FloatEq(), std::vector<float>{0.f,         0.1015625f, 0.203125f, 0.3125f,   0.40625f, 0.5f,
                                                0.625f,      0.6875f,    0.8125f,   0.875f,    1.f,      -0.f,
                                                -0.1015625f, -0.203125f, -0.3125f,  -0.40625f, -0.5f,    -0.625f,
                                                -0.6875f,    -0.8125f,   -0.875f,   -1.f}));
}

TEST(eval, evaluate_fake_convert_f32_to_f8e4m3_no_scale_no_shift_default_type_ctor) {
    using namespace testing;
    constexpr auto et = element::f32;

    std::vector<float> input_data{0.0f,  0.1f,  0.2f,  0.3f,  0.4f,  0.5f,  0.6f,  0.7f,  0.8f,  0.9f,  1.f,
                                  -0.0f, -0.1f, -0.2f, -0.3f, -0.4f, -0.5f, -0.6f, -0.7f, -0.8f, -0.9f, -1.f};
    const auto data_shape = Shape{input_data.size()};

    auto data = make_shared<ov::op::v0::Parameter>(et, data_shape);
    auto scale = op::v0::Constant::create(et, Shape{1}, {1.0f});
    auto shift = op::v0::Constant::create(et, Shape{1}, {0.f});

    auto op = make_shared<op::v13::FakeConvert>(data, scale, shift);
    auto model = make_shared<Model>(OutputVector{op}, ParameterVector{data});

    auto result = ov::Tensor();
    auto out_vector = ov::TensorVector{result};
    auto in_vector = ov::TensorVector{make_tensor<et>(data_shape, input_data)};
    ASSERT_TRUE(model->evaluate(out_vector, in_vector));
    result = out_vector.at(0);

    EXPECT_EQ(result.get_element_type(), et);
    EXPECT_EQ(result.get_shape(), data_shape);
    EXPECT_THAT(
        read_vector<float>(result),
        Pointwise(FloatEq(), std::vector<float>{0.f,         0.1015625f, 0.203125f, 0.3125f,   0.40625f, 0.5f,
                                                0.625f,      0.6875f,    0.8125f,   0.875f,    1.f,      -0.f,
                                                -0.1015625f, -0.203125f, -0.3125f,  -0.40625f, -0.5f,    -0.625f,
                                                -0.6875f,    -0.8125f,   -0.875f,   -1.f}));
}

///////////////////////////////////// FakeConvert f8e5m2
TEST(eval, evaluate_fake_convert_f32_to_f8e5m2_scale_1) {
    using namespace testing;
    constexpr auto et = element::f32;

    std::vector<float> input_data{0.0f,  0.1f,  0.2f,  0.3f,  0.4f,  0.5f,  0.6f,  0.7f,  0.8f,  0.9f,  1.f,
                                  -0.0f, -0.1f, -0.2f, -0.3f, -0.4f, -0.5f, -0.6f, -0.7f, -0.8f, -0.9f, -1.f};

    const auto data_shape = Shape{input_data.size()};

    auto data = make_shared<ov::op::v0::Parameter>(et, data_shape);

    auto scale = op::v0::Constant::create(et, Shape{1}, {1.f});
    auto shift = op::v0::Constant::create(et, Shape{1}, {0.f});

    auto op = make_shared<op::v13::FakeConvert>(data, scale, shift, ov::element::f8e5m2);

    auto model = make_shared<Model>(OutputVector{op}, ParameterVector{data});

    auto result = ov::Tensor();
    auto out_vector = ov::TensorVector{result};
    auto in_vector = ov::TensorVector{make_tensor<et>(data_shape, input_data)};
    ASSERT_TRUE(model->evaluate(out_vector, in_vector));
    result = out_vector.at(0);

    EXPECT_EQ(result.get_element_type(), et);
    EXPECT_EQ(result.get_shape(), data_shape);
    EXPECT_THAT(read_vector<float>(result),
                Pointwise(FloatEq(),
                          std::vector<float>{0.f,   0.09375f, 0.1875f, 0.3125f, 0.375f,    0.5f,     0.625f,   0.75f,
                                             0.75f, 0.875f,   1.f,     -0.f,    -0.09375f, -0.1875f, -0.3125f, -0.375f,
                                             -0.5f, -0.625f,  -0.75f,  -0.75f,  -0.875f,   -1.f}));
}

TEST(eval, evaluate_fake_convert_f16_to_f8e5m2_scale_1) {
    using namespace testing;
    constexpr auto et = element::f16;

    std::vector<float16> input_data{0.0f, 0.1f, 0.2f, 0.3f, 0.4f, 0.5f, 0.6f, 0.7f, 0.8f, 0.9f, 1.f};

    const auto data_shape = Shape{input_data.size()};

    auto data = make_shared<ov::op::v0::Parameter>(et, data_shape);
    auto scale = op::v0::Constant::create(et, Shape{1}, {1.f});
    auto shift = op::v0::Constant::create(et, Shape{1}, {0.f});

    auto op = make_shared<op::v13::FakeConvert>(data, scale, shift, ov::element::f8e5m2);
    auto model = make_shared<Model>(OutputVector{op}, ParameterVector{data});

    auto result = ov::Tensor();
    auto out_vector = ov::TensorVector{result};
    auto in_vector = ov::TensorVector{make_tensor<et>(data_shape, input_data)};
    ASSERT_TRUE(model->evaluate(out_vector, in_vector));
    result = out_vector.at(0);

    EXPECT_EQ(result.get_element_type(), et);
    EXPECT_EQ(result.get_shape(), data_shape);
    EXPECT_THAT(
        read_vector<float16>(result),
        Pointwise(
            FloatEq(),
            std::vector<float16>{0.f, 0.09375f, 0.1875f, 0.3125f, 0.375f, 0.5f, 0.625f, 0.75f, 0.75f, 0.875f, 1.f}));
}

TEST(eval, evaluate_fake_convert_bf16_to_f8e5m2_scale_1) {
    using namespace testing;
    constexpr auto et = element::bf16;

    std::vector<bfloat16> input_data{0.0f, 0.1f, 0.2f, 0.3f, 0.4f, 0.5f, 0.6f, 0.7f, 0.8f, 0.9f, 1.f};

    const auto data_shape = Shape{input_data.size()};

    auto data = make_shared<ov::op::v0::Parameter>(et, data_shape);
    auto scale = op::v0::Constant::create(et, Shape{1}, {1.f});
    auto shift = op::v0::Constant::create(et, Shape{1}, {0.f});

    auto op = make_shared<op::v13::FakeConvert>(data, scale, shift, ov::element::f8e5m2);
    auto model = make_shared<Model>(OutputVector{op}, ParameterVector{data});

    auto result = ov::Tensor();
    auto out_vector = ov::TensorVector{result};
    auto in_vector = ov::TensorVector{make_tensor<et>(data_shape, input_data)};
    ASSERT_TRUE(model->evaluate(out_vector, in_vector));
    result = out_vector.at(0);

    EXPECT_EQ(result.get_element_type(), et);
    EXPECT_EQ(result.get_shape(), data_shape);
    EXPECT_THAT(
        read_vector<bfloat16>(result),
        Pointwise(
            FloatEq(),
            std::vector<bfloat16>{0.f, 0.09375f, 0.1875f, 0.3125f, 0.375f, 0.5f, 0.625f, 0.75f, 0.75f, 0.875f, 1.f}));
}

TEST(eval, evaluate_fake_convert_f32_to_f8e5m2_scale_small) {
    using namespace testing;
    constexpr auto et = element::f32;

    std::vector<float> input_data{fp8::MIN_F8E5M2, fp8::MIN_F8E5M2 / 2.f, fp8::MIN_F8E5M2 / 4.f};

    const auto data_shape = Shape{input_data.size()};
    auto data = make_shared<ov::op::v0::Parameter>(et, data_shape);
    auto max_input_val = std::abs(*std::max_element(input_data.begin(), input_data.end()));
    auto scale = op::v0::Constant::create(et, Shape{1}, {fp8::MAX_F8E5M2 / max_input_val});
    auto shift = op::v0::Constant::create(et, Shape{1}, {0.f});

    auto op = make_shared<op::v13::FakeConvert>(data, scale, shift, ov::element::f8e5m2);
    auto model = make_shared<Model>(OutputVector{op}, ParameterVector{data});

    auto result = ov::Tensor();
    auto out_vector = ov::TensorVector{result};
    auto in_vector = ov::TensorVector{make_tensor<et>(data_shape, input_data)};
    ASSERT_TRUE(model->evaluate(out_vector, in_vector));
    result = out_vector.at(0);

    EXPECT_EQ(result.get_element_type(), et);
    EXPECT_EQ(result.get_shape(), data_shape);
    EXPECT_THAT(read_vector<float>(result),
                Pointwise(FloatEq(), std::vector<float>{1.52587890625e-05, 7.62939453125e-06, 3.814697265625e-06}));
}

TEST(eval, evaluate_fake_convert_f32_to_f8e5m2_scale_1_small) {
    using namespace testing;
    constexpr auto et = element::f32;

    std::vector<float> input_data{fp8::MIN_F8E5M2, fp8::MIN_F8E5M2 / 2.f, fp8::MIN_F8E5M2 / 4.f};

    const auto data_shape = Shape{input_data.size()};
    auto data = make_shared<ov::op::v0::Parameter>(et, data_shape);

    auto scale = op::v0::Constant::create(et, Shape{1}, {1.0f});
    auto shift = op::v0::Constant::create(et, Shape{1}, {0.f});

    auto op = make_shared<op::v13::FakeConvert>(data, scale, shift, ov::element::f8e5m2);
    auto model = make_shared<Model>(OutputVector{op}, ParameterVector{data});

    auto result = ov::Tensor();
    auto out_vector = ov::TensorVector{result};
    auto in_vector = ov::TensorVector{make_tensor<et>(data_shape, input_data)};
    ASSERT_TRUE(model->evaluate(out_vector, in_vector));
    result = out_vector.at(0);

    EXPECT_EQ(result.get_element_type(), et);
    EXPECT_EQ(result.get_shape(), data_shape);

    EXPECT_THAT(read_vector<float>(result), Pointwise(FloatEq(), std::vector<float>{1.52587890625e-05, 0.f, 0.f}));
}

TEST(eval, evaluate_fake_convert_f32_to_f8e5m2_small_scale_1) {
    using namespace testing;
    constexpr auto et = element::f32;

    std::vector<float> input_data{fp8::MIN_F8E5M2, fp8::MIN_F8E5M2 / 2.f, fp8::MIN_F8E5M2 / 4.f};

    const auto data_shape = Shape{input_data.size()};
    auto data = make_shared<ov::op::v0::Parameter>(et, data_shape);

    auto scale = op::v0::Constant::create(et, Shape{1}, {1.f});
    auto shift = op::v0::Constant::create(et, Shape{1}, {0.f});

    auto op = make_shared<op::v13::FakeConvert>(data, scale, shift, ov::element::f8e5m2);
    auto model = make_shared<Model>(OutputVector{op}, ParameterVector{data});

    auto result = ov::Tensor();
    auto out_vector = ov::TensorVector{result};
    auto in_vector = ov::TensorVector{make_tensor<et>(data_shape, input_data)};
    ASSERT_TRUE(model->evaluate(out_vector, in_vector));
    result = out_vector.at(0);

    EXPECT_EQ(result.get_element_type(), et);
    EXPECT_EQ(result.get_shape(), data_shape);

    EXPECT_THAT(read_vector<float>(result), Pointwise(FloatEq(), std::vector<float>{1.52587890625e-05, 0.f, 0.f}));
}

TEST(eval, evaluate_fake_convert_f32_to_f8e5m2_scale_big) {
    using namespace testing;
    constexpr auto et = element::f32;

    std::vector<float> input_data{fp8::MAX_F8E5M2 / 2.f, fp8::MAX_F8E5M2, fp8::MAX_F8E5M2 * 2.f, fp8::MAX_F8E5M2 * 4.f};

    const auto data_shape = Shape{input_data.size()};
    auto data = make_shared<ov::op::v0::Parameter>(et, data_shape);
    auto max_input_val = std::abs(*std::max_element(input_data.begin(), input_data.end()));
    auto scale = op::v0::Constant::create(et, Shape{1}, {fp8::MAX_F8E5M2 / max_input_val});
    auto shift = op::v0::Constant::create(et, Shape{1}, {0.f});

    auto op = make_shared<op::v13::FakeConvert>(data, scale, shift, ov::element::f8e5m2);
    auto model = make_shared<Model>(OutputVector{op}, ParameterVector{data});

    auto result = ov::Tensor();
    auto out_vector = ov::TensorVector{result};
    auto in_vector = ov::TensorVector{make_tensor<et>(data_shape, input_data)};
    ASSERT_TRUE(model->evaluate(out_vector, in_vector));
    result = out_vector.at(0);

    EXPECT_EQ(result.get_element_type(), et);
    EXPECT_EQ(result.get_shape(), data_shape);
    EXPECT_THAT(read_vector<float>(result), Pointwise(FloatEq(), input_data));
}

TEST(eval, evaluate_fake_convert_f32_to_f8e5m2_scale_shift_big) {
    using namespace testing;
    constexpr auto et = element::f32;

    std::vector<float> input_data{fp8::MAX_F8E5M2 / 2.f, fp8::MAX_F8E5M2, fp8::MAX_F8E5M2 * 2.f, fp8::MAX_F8E5M2 * 4.f};
    std::vector<float> output_data{28672.f, 57344.f, 114688.f, 221184.f};

    const auto data_shape = Shape{input_data.size()};
    auto data = make_shared<ov::op::v0::Parameter>(et, data_shape);
    auto max_input_val = std::abs(*std::max_element(input_data.begin(), input_data.end()));
    const auto scale_val = fp8::MAX_F8E5M2 / max_input_val;
    auto scale = op::v0::Constant::create(et, Shape{1}, {scale_val});
    auto shift = op::v0::Constant::create(et, Shape{1}, {fp8::MAX_F8E5M2 * scale_val});

    auto op = make_shared<op::v13::FakeConvert>(data, scale, shift, ov::element::f8e5m2);
    auto model = make_shared<Model>(OutputVector{op}, ParameterVector{data});

    auto result = ov::Tensor();
    auto out_vector = ov::TensorVector{result};
    auto in_vector = ov::TensorVector{make_tensor<et>(data_shape, input_data)};
    ASSERT_TRUE(model->evaluate(out_vector, in_vector));
    result = out_vector.at(0);

    EXPECT_EQ(result.get_element_type(), et);
    EXPECT_EQ(result.get_shape(), data_shape);
    EXPECT_THAT(read_vector<float>(result), Pointwise(FloatEq(), output_data));
}

TEST(eval, evaluate_fake_convert_f16_to_f8e5m2_scale_shift_big) {
    using namespace testing;
    constexpr auto et = element::f16;

    std::vector<float16> input_data{fp8::MAX_F8E5M2 / 2.f,
                                    fp8::MAX_F8E5M2,
                                    fp8::MAX_F8E5M2 + 500.f,
                                    fp8::MAX_F8E5M2 + 1000.f};
    std::vector<float16> output_data{28192.f, 57344.f, 57888.f, 58400.f};

    const auto data_shape = Shape{input_data.size()};
    auto data = make_shared<ov::op::v0::Parameter>(et, data_shape);
    auto max_input_val = std::abs(*std::max_element(input_data.begin(), input_data.end()));
    const auto scale_val = fp8::MAX_F8E5M2 / max_input_val;
    auto scale = op::v0::Constant::create(et, Shape{1}, {scale_val});
    auto shift = op::v0::Constant::create(et, Shape{1}, {fp8::MAX_F8E5M2 * scale_val});

    auto op = make_shared<op::v13::FakeConvert>(data, scale, shift, ov::element::f8e5m2);
    auto model = make_shared<Model>(OutputVector{op}, ParameterVector{data});

    auto result = ov::Tensor();
    auto out_vector = ov::TensorVector{result};
    auto in_vector = ov::TensorVector{make_tensor<et>(data_shape, input_data)};
    ASSERT_TRUE(model->evaluate(out_vector, in_vector));
    result = out_vector.at(0);

    EXPECT_EQ(result.get_element_type(), et);
    EXPECT_EQ(result.get_shape(), data_shape);
    EXPECT_THAT(read_vector<float16>(result), Pointwise(FloatEq(), output_data));
}

TEST(eval, evaluate_fake_convert_bf16_to_f8e5m2_scale_shift_big) {
    using namespace testing;
    constexpr auto et = element::bf16;

    std::vector<bfloat16> input_data{fp8::MAX_F8E5M2 / 2.f,
                                     fp8::MAX_F8E5M2,
                                     fp8::MAX_F8E5M2 + 500.f,
                                     fp8::MAX_F8E5M2 + 1000.f};
    std::vector<bfloat16> output_data{28032.f, 57088.f, 57856.f, 58368.f};

    const auto data_shape = Shape{input_data.size()};
    auto data = make_shared<ov::op::v0::Parameter>(et, data_shape);
    auto max_input_val = std::abs(*std::max_element(input_data.begin(), input_data.end()));
    const auto scale_val = fp8::MAX_F8E5M2 / max_input_val;
    auto scale = op::v0::Constant::create(et, Shape{1}, {scale_val});
    auto shift = op::v0::Constant::create(et, Shape{1}, {fp8::MAX_F8E5M2 * scale_val});

    auto op = make_shared<op::v13::FakeConvert>(data, scale, shift, ov::element::f8e5m2);
    auto model = make_shared<Model>(OutputVector{op}, ParameterVector{data});

    auto result = ov::Tensor();
    auto out_vector = ov::TensorVector{result};
    auto in_vector = ov::TensorVector{make_tensor<et>(data_shape, input_data)};
    ASSERT_TRUE(model->evaluate(out_vector, in_vector));
    result = out_vector.at(0);

    EXPECT_EQ(result.get_element_type(), et);
    EXPECT_EQ(result.get_shape(), data_shape);
    EXPECT_THAT(read_vector<bfloat16>(result), Pointwise(FloatEq(), output_data));
}

TEST(eval, evaluate_fake_convert_f32_to_f8e5m2_big_scale_1) {
    using namespace testing;
    constexpr auto et = element::f32;

    std::vector<float> input_data{fp8::MAX_F8E5M2 / 2.f,
                                  fp8::MAX_F8E5M2,
                                  fp8::MAX_F8E5M2 + 1,
                                  fp8::MAX_F8E5M2 * 2.f,
                                  fp8::MAX_F8E5M2 * 4.f};
    const auto data_shape = Shape{input_data.size()};

    auto data = make_shared<ov::op::v0::Parameter>(et, data_shape);
    auto scale = op::v0::Constant::create(et, Shape{1}, {1.f});
    auto shift = op::v0::Constant::create(et, Shape{1}, {0.f});

    auto op = make_shared<op::v13::FakeConvert>(data, scale, shift, ov::element::f8e5m2);
    auto model = make_shared<Model>(OutputVector{op}, ParameterVector{data});

    auto result = ov::Tensor();
    auto out_vector = ov::TensorVector{result};
    auto in_vector = ov::TensorVector{make_tensor<et>(data_shape, input_data)};
    ASSERT_TRUE(model->evaluate(out_vector, in_vector));
    result = out_vector.at(0);

    EXPECT_EQ(result.get_element_type(), et);
    EXPECT_EQ(result.get_shape(), data_shape);

    constexpr auto inf = std::numeric_limits<float>::infinity();
    EXPECT_THAT(
        read_vector<float>(result),
        Pointwise(FloatEq(), std::vector<float>{fp8::MAX_F8E5M2 / 2.f, fp8::MAX_F8E5M2, fp8::MAX_F8E5M2, inf, inf}));
}

TEST(eval, evaluate_fake_convert_f32_matching_f8_to_f8e5m2_scale_1) {
    using namespace testing;
    constexpr auto et = element::f32;

    // clang-format off
    std::vector<float> input_data{
        0.f, 0.0000152587890625f, 0.00003051758125f, 0.0000457763671875f,
        0.00006103515625f, 0.0000762939453125f, 0.000091552734375, 0.0001068115234375,
        0.0001220703125f, 0.000152587890625f, 0.00018310546875f, 0.000213623046875f,
        0.000244140625f, 0.00030517578125, 0.0003662109375f, 0.00042724609375f,
        0.00048828125f, 0.0006103515625f, 0.000732421875f, 0.0008544921875,
        0.0009765625f, 0.001220703125, 0.00146484375f, 0.001708984375f,
        0.001953125f, 0.00244140625f, 0.0029296875f, 0.00341796875f,
        0.00390625f, 0.0048828125f, 0.005859375f, 0.0068359375f,
        0.0078125f, 0.009765625f, 0.01171875f, 0.013671875f,

        0.015625f, /*0.017578125f,*/ 0.01953125f, /*0.021484375f,*/ 0.0234375f, /*0.025390625f,*/ 0.02734375f, /*0.029296875f,*/
        0.03125f,  /*0.03515625f,*/  0.0390625f,  /*0.04296875f,*/  0.046875f,  /*0.05078125f,*/  0.0546875f,  /*0.05859375f,*/
        0.0625f,   /*0.0703125f,*/   0.078125f,   /*0.0859375f,*/   0.09375f,   /*0.1015625f,*/   0.109375f,   /*0.1171875f,*/
        0.125f,    /*0.140625f,*/    0.15625f,    /*0.171875f,*/    0.1875f,    /*0.203125f,*/    0.21875f,    /*0.234375f,*/
        0.25f,     /*0.28125f,*/     0.3125f,     /*0.34375f,*/     0.375f,     /*0.40625f,*/     0.4375f,     /*0.46875f,*/
        0.5f,      /*0.5625f,*/      0.625f,      /*0.6875f,*/      0.75f,      /*0.8125f,*/      0.875f,      /*0.9375f,*/
        1.f,        /*1.125f,*/      1.25f,       /*1.375f,*/       1.5f,       /*1.625f,*/       1.75f,       /*1.875f,*/
        2.f,        /*2.25f,*/       2.5f,        /*2.75f,*/        3.f,         /*3.25f,*/       3.5f,        /*3.75f,*/
        4.f,        /*4.5f,*/        5.f,          /*5.5f,*/        6.f,         /*6.5f,*/        7.f,          /*7.5f,*/
        8.f,        /*9.f,*/         10.f,         /*11.f,*/        12.f,        /*13.f,*/        14.f,         /*15.f,*/
        16.f,       /*18.f,*/        20.f,         /*22.f,*/        24.f,        /*26.f,*/        28.f,         /*30.f,*/
        32.f,       /*36.f*,*/       40.f,         /*44.f,*/        48.f,        /*52.f,*/        56.f,         /*60.f,*/
        64.f,       /*72.f,*/        80.f,         /*88.f,*/        96.f,        /*104.f,*/       112.f,        /*120.f,*/
        128.f,      /*144.f,*/       160.f,        /*176.f,*/       192.f,       /*208.f,*/       224.f,        /*240.f,*/
        256.f,      /*288.f,*/       320.f,        /*352.f,*/       384.f,       /*416.f,*/       448.f,

        512.f, 640.f, 768.f, 896.f,
        1024.f, 1280.f, 1536.f, 1792.f,
        2048.f, 2560.f, 3072.f, 3584.f,
        4096.f, 5120.f, 6144.f, 7168.f,
        8192.f, 10240.f, 12288.f, 14336.f,
        16384.f, 20480.f, 24576.f, 28672.f,
        32768.f, 40960.f, 49152.f, 57344.0
    };
    // clang-format on

    const auto data_shape = Shape{input_data.size()};

    auto data = make_shared<ov::op::v0::Parameter>(et, data_shape);

    auto scale = op::v0::Constant::create(et, Shape{1}, {1.f});
    auto shift = op::v0::Constant::create(et, Shape{1}, {0.f});

    auto op = make_shared<op::v13::FakeConvert>(data, scale, shift, ov::element::f8e5m2);

    auto model = make_shared<Model>(OutputVector{op}, ParameterVector{data});

    auto result = ov::Tensor();
    auto out_vector = ov::TensorVector{result};
    auto in_vector = ov::TensorVector{make_tensor<et>(data_shape, input_data)};
    ASSERT_TRUE(model->evaluate(out_vector, in_vector));
    result = out_vector.at(0);

    EXPECT_EQ(result.get_element_type(), et);
    EXPECT_EQ(result.get_shape(), data_shape);
    EXPECT_THAT(read_vector<float>(result), Pointwise(FloatEq(), input_data));
}

TEST(eval, evaluate_fake_convert_f16_matching_f8_to_f8e5m2_scale_1) {
    using namespace testing;
    constexpr auto et = element::f16;

    // clang-format off
    std::vector<float16> input_data{
        0.f, 0.0000152587890625f, 0.00003051758125f, 0.0000457763671875f,
        0.00006103515625f, 0.0000762939453125f, 0.000091552734375, 0.0001068115234375,
        0.0001220703125f, 0.000152587890625f, 0.00018310546875f, 0.000213623046875f,
        0.000244140625f, 0.00030517578125, 0.0003662109375f, 0.00042724609375f,
        0.00048828125f, 0.0006103515625f, 0.000732421875f, 0.0008544921875,
        0.0009765625f, 0.001220703125, 0.00146484375f, 0.001708984375f,
        0.001953125f, 0.00244140625f, 0.0029296875f, 0.00341796875f,
        0.00390625f, 0.0048828125f, 0.005859375f, 0.0068359375f,
        0.0078125f, 0.009765625f, 0.01171875f, 0.013671875f,

        0.015625f, /*0.017578125f,*/ 0.01953125f, /*0.021484375f,*/ 0.0234375f, /*0.025390625f,*/ 0.02734375f, /*0.029296875f,*/
        0.03125f,  /*0.03515625f,*/  0.0390625f,  /*0.04296875f,*/  0.046875f,  /*0.05078125f,*/  0.0546875f,  /*0.05859375f,*/
        0.0625f,   /*0.0703125f,*/   0.078125f,   /*0.0859375f,*/   0.09375f,   /*0.1015625f,*/   0.109375f,   /*0.1171875f,*/
        0.125f,    /*0.140625f,*/    0.15625f,    /*0.171875f,*/    0.1875f,    /*0.203125f,*/    0.21875f,    /*0.234375f,*/
        0.25f,     /*0.28125f,*/     0.3125f,     /*0.34375f,*/     0.375f,     /*0.40625f,*/     0.4375f,     /*0.46875f,*/
        0.5f,      /*0.5625f,*/      0.625f,      /*0.6875f,*/      0.75f,      /*0.8125f,*/      0.875f,      /*0.9375f,*/
        1.f,        /*1.125f,*/      1.25f,       /*1.375f,*/       1.5f,       /*1.625f,*/       1.75f,       /*1.875f,*/
        2.f,        /*2.25f,*/       2.5f,        /*2.75f,*/        3.f,         /*3.25f,*/       3.5f,        /*3.75f,*/
        4.f,        /*4.5f,*/        5.f,          /*5.5f,*/        6.f,         /*6.5f,*/        7.f,          /*7.5f,*/
        8.f,        /*9.f,*/         10.f,         /*11.f,*/        12.f,        /*13.f,*/        14.f,         /*15.f,*/
        16.f,       /*18.f,*/        20.f,         /*22.f,*/        24.f,        /*26.f,*/        28.f,         /*30.f,*/
        32.f,       /*36.f*,*/       40.f,         /*44.f,*/        48.f,        /*52.f,*/        56.f,         /*60.f,*/
        64.f,       /*72.f,*/        80.f,         /*88.f,*/        96.f,        /*104.f,*/       112.f,        /*120.f,*/
        128.f,      /*144.f,*/       160.f,        /*176.f,*/       192.f,       /*208.f,*/       224.f,        /*240.f,*/
        256.f,      /*288.f,*/       320.f,        /*352.f,*/       384.f,       /*416.f,*/       448.f,

        512.f, 640.f, 768.f, 896.f,
        1024.f, 1280.f, 1536.f, 1792.f,
        2048.f, 2560.f, 3072.f, 3584.f,
        4096.f, 5120.f, 6144.f, 7168.f,
        8192.f, 10240.f, 12288.f, 14336.f,
        16384.f, 20480.f, 24576.f, 28672.f,
        32768.f, 40960.f, 49152.f, 57344.0
    };
    // clang-format on

    const auto data_shape = Shape{input_data.size()};

    auto data = make_shared<ov::op::v0::Parameter>(et, data_shape);

    auto scale = op::v0::Constant::create(et, Shape{1}, {1.f});
    auto shift = op::v0::Constant::create(et, Shape{1}, {0.f});

    auto op = make_shared<op::v13::FakeConvert>(data, scale, shift, ov::element::f8e5m2);

    auto model = make_shared<Model>(OutputVector{op}, ParameterVector{data});

    auto result = ov::Tensor();
    auto out_vector = ov::TensorVector{result};
    auto in_vector = ov::TensorVector{make_tensor<et>(data_shape, input_data)};
    ASSERT_TRUE(model->evaluate(out_vector, in_vector));
    result = out_vector.at(0);

    EXPECT_EQ(result.get_element_type(), et);
    EXPECT_EQ(result.get_shape(), data_shape);
    EXPECT_THAT(read_vector<float16>(result), Pointwise(FloatEq(), input_data));
}

TEST(eval, evaluate_fake_convert_bf16_matching_f8_to_f8e5m2_scale_1) {
    using namespace testing;
    constexpr auto et = element::bf16;

    // clang-format off
    std::vector<bfloat16> input_data{
        0.f, 0.0000152587890625f, 0.00003051758125f, 0.0000457763671875f,
        0.00006103515625f, 0.0000762939453125f, 0.000091552734375, 0.0001068115234375,
        0.0001220703125f, 0.000152587890625f, 0.00018310546875f, 0.000213623046875f,
        0.000244140625f, 0.00030517578125, 0.0003662109375f, 0.00042724609375f,
        0.00048828125f, 0.0006103515625f, 0.000732421875f, 0.0008544921875,
        0.0009765625f, 0.001220703125, 0.00146484375f, 0.001708984375f,
        0.001953125f, 0.00244140625f, 0.0029296875f, 0.00341796875f,
        0.00390625f, 0.0048828125f, 0.005859375f, 0.0068359375f,
        0.0078125f, 0.009765625f, 0.01171875f, 0.013671875f,

        0.015625f, /*0.017578125f,*/ 0.01953125f, /*0.021484375f,*/ 0.0234375f, /*0.025390625f,*/ 0.02734375f, /*0.029296875f,*/
        0.03125f,  /*0.03515625f,*/  0.0390625f,  /*0.04296875f,*/  0.046875f,  /*0.05078125f,*/  0.0546875f,  /*0.05859375f,*/
        0.0625f,   /*0.0703125f,*/   0.078125f,   /*0.0859375f,*/   0.09375f,   /*0.1015625f,*/   0.109375f,   /*0.1171875f,*/
        0.125f,    /*0.140625f,*/    0.15625f,    /*0.171875f,*/    0.1875f,    /*0.203125f,*/    0.21875f,    /*0.234375f,*/
        0.25f,     /*0.28125f,*/     0.3125f,     /*0.34375f,*/     0.375f,     /*0.40625f,*/     0.4375f,     /*0.46875f,*/
        0.5f,      /*0.5625f,*/      0.625f,      /*0.6875f,*/      0.75f,      /*0.8125f,*/      0.875f,      /*0.9375f,*/
        1.f,        /*1.125f,*/      1.25f,       /*1.375f,*/       1.5f,       /*1.625f,*/       1.75f,       /*1.875f,*/
        2.f,        /*2.25f,*/       2.5f,        /*2.75f,*/        3.f,         /*3.25f,*/       3.5f,        /*3.75f,*/
        4.f,        /*4.5f,*/        5.f,          /*5.5f,*/        6.f,         /*6.5f,*/        7.f,          /*7.5f,*/
        8.f,        /*9.f,*/         10.f,         /*11.f,*/        12.f,        /*13.f,*/        14.f,         /*15.f,*/
        16.f,       /*18.f,*/        20.f,         /*22.f,*/        24.f,        /*26.f,*/        28.f,         /*30.f,*/
        32.f,       /*36.f*,*/       40.f,         /*44.f,*/        48.f,        /*52.f,*/        56.f,         /*60.f,*/
        64.f,       /*72.f,*/        80.f,         /*88.f,*/        96.f,        /*104.f,*/       112.f,        /*120.f,*/
        128.f,      /*144.f,*/       160.f,        /*176.f,*/       192.f,       /*208.f,*/       224.f,        /*240.f,*/
        256.f,      /*288.f,*/       320.f,        /*352.f,*/       384.f,       /*416.f,*/       448.f,

        512.f, 640.f, 768.f, 896.f,
        1024.f, 1280.f, 1536.f, 1792.f,
        2048.f, 2560.f, 3072.f, 3584.f,
        4096.f, 5120.f, 6144.f, 7168.f,
        8192.f, 10240.f, 12288.f, 14336.f,
        16384.f, 20480.f, 24576.f, 28672.f,
        32768.f, 40960.f, 49152.f, 57344.f
    };
    // clang-format on

    const auto data_shape = Shape{input_data.size()};

    auto data = make_shared<ov::op::v0::Parameter>(et, data_shape);

    auto scale = op::v0::Constant::create(et, Shape{1}, {1.f});
    auto shift = op::v0::Constant::create(et, Shape{1}, {0.f});

    auto op = make_shared<op::v13::FakeConvert>(data, scale, shift, ov::element::f8e5m2);

    auto model = make_shared<Model>(OutputVector{op}, ParameterVector{data});

    auto result = ov::Tensor();
    auto out_vector = ov::TensorVector{result};
    auto in_vector = ov::TensorVector{make_tensor<et>(data_shape, input_data)};
    ASSERT_TRUE(model->evaluate(out_vector, in_vector));
    result = out_vector.at(0);

    EXPECT_EQ(result.get_element_type(), et);
    EXPECT_EQ(result.get_shape(), data_shape);
    EXPECT_THAT(read_vector<bfloat16>(result), Pointwise(FloatEq(), input_data));
}

TEST(eval, evaluate_fake_convert_f32_matching_f8e4m3_to_f8e5m2_scale_1) {
    using namespace testing;
    constexpr auto et = element::f32;

    std::vector<float> input_data{
        0.017578125f, 0.021484375f, 0.025390625f, 0.029296875f, 0.03515625f, 0.0703125f, 0.140625f,
        0.28125f,     0.5625f,      1.125f,       1.625f,       1.875f,      2.25f,      3.75f,
        4.5f,         9.f,          18.f,         36.f,         72.f,        144.f,      288.f,
    };
    /* Rounded to f8e5m2 vals */
    std::vector<float> output_data{0.015625f, 0.0234375f, 0.0234375f, 0.03125f, 0.03125f, 0.0625f, 0.125f,
                                   0.25f,     0.5f,       1.f,        1.5,      2.f,      2.f,     4.f,
                                   4.f,       8.f,        16.f,       32.f,     64.f,     128.f,   256.f};

    const auto data_shape = Shape{input_data.size()};
    auto data = make_shared<ov::op::v0::Parameter>(et, data_shape);
    auto scale = op::v0::Constant::create(et, Shape{1}, {1.f});
    auto shift = op::v0::Constant::create(et, Shape{1}, {0.f});

    auto op = make_shared<op::v13::FakeConvert>(data, scale, shift, ov::element::f8e5m2);
    auto model = make_shared<Model>(OutputVector{op}, ParameterVector{data});

    auto result = ov::Tensor();
    auto out_vector = ov::TensorVector{result};
    auto in_vector = ov::TensorVector{make_tensor<et>(data_shape, input_data)};
    ASSERT_TRUE(model->evaluate(out_vector, in_vector));
    result = out_vector.at(0);

    EXPECT_EQ(result.get_element_type(), et);
    EXPECT_EQ(result.get_shape(), data_shape);
    EXPECT_THAT(read_vector<float>(result), Pointwise(FloatEq(), output_data));
}

TEST(eval, evaluate_fake_convert_f32_to_f8e5m2_scale_1_str_ctor) {
    using namespace testing;
    constexpr auto et = element::f32;

    std::vector<float> input_data{0.0f,  0.1f,  0.2f,  0.3f,  0.4f,  0.5f,  0.6f,  0.7f,  0.8f,  0.9f,  1.f,
                                  -0.0f, -0.1f, -0.2f, -0.3f, -0.4f, -0.5f, -0.6f, -0.7f, -0.8f, -0.9f, -1.f};

    const auto data_shape = Shape{input_data.size()};

    auto data = make_shared<ov::op::v0::Parameter>(et, data_shape);

    auto scale = op::v0::Constant::create(et, Shape{1}, {1.f});
    auto shift = op::v0::Constant::create(et, Shape{1}, {0.f});

    auto op = make_shared<op::v13::FakeConvert>(data, scale, shift, "f8e5m2");

    auto model = make_shared<Model>(OutputVector{op}, ParameterVector{data});

    auto result = ov::Tensor();
    auto out_vector = ov::TensorVector{result};
    auto in_vector = ov::TensorVector{make_tensor<et>(data_shape, input_data)};
    ASSERT_TRUE(model->evaluate(out_vector, in_vector));
    result = out_vector.at(0);

    EXPECT_EQ(result.get_element_type(), et);
    EXPECT_EQ(result.get_shape(), data_shape);
    EXPECT_THAT(read_vector<float>(result),
                Pointwise(FloatEq(),
                          std::vector<float>{0.f,   0.09375f, 0.1875f, 0.3125f, 0.375f,    0.5f,     0.625f,   0.75f,
                                             0.75f, 0.875f,   1.f,     -0.f,    -0.09375f, -0.1875f, -0.3125f, -0.375f,
                                             -0.5f, -0.625f,  -0.75f,  -0.75f,  -0.875f,   -1.f}));
}

TEST(eval, evaluate_f8e5m2_const_from_f32) {
    using namespace testing;
    constexpr auto et = element::f8e5m2;

    std::vector<float> input_data{
        0.017578125f, 0.021484375f, 0.025390625f, 0.029296875f, 0.03515625f, 0.0703125f, 0.140625f,
        0.28125f,     0.5625f,      1.125f,       1.625f,       1.875f,      2.25f,      3.75f,
        4.5f,         9.f,          18.f,         36.f,         72.f,        144.f,      288.f,
    };
    /* Rounded to f8e5m2 vals */
    std::vector<ov::float8_e5m2> output_data{0.015625f, 0.0234375f, 0.0234375f, 0.03125f, 0.03125f, 0.0625f, 0.125f,
                                             0.25f,     0.5f,       1.f,        1.5,      2.f,      2.f,     4.f,
                                             4.f,       8.f,        16.f,       32.f,     64.f,     128.f,   256.f};

    const auto data_shape = Shape{input_data.size()};

    auto op = make_shared<op::v0::Constant>(et, data_shape, input_data);
    auto model = make_shared<Model>(OutputVector{op}, ParameterVector{});

    auto result = ov::Tensor();
    auto out_vector = ov::TensorVector{result};
    auto in_vector = ov::TensorVector{};
    ASSERT_TRUE(model->evaluate(out_vector, in_vector));
    result = out_vector.at(0);

    EXPECT_EQ(result.get_element_type(), et);
    EXPECT_EQ(result.get_shape(), data_shape);
    EXPECT_THAT(read_vector<ov::float8_e5m2>(result), Pointwise(FloatEq(), output_data));
}

TEST(eval, evaluate_f8e5m2_const_seq_from_f32) {
    using namespace testing;
    constexpr auto et = element::f8e5m2;

    std::vector<float> input_data{0.0f,  0.1f,  0.2f,  0.3f,  0.4f,  0.5f,  0.6f,  0.7f,  0.8f,  0.9f,  1.f,
                                  -0.0f, -0.1f, -0.2f, -0.3f, -0.4f, -0.5f, -0.6f, -0.7f, -0.8f, -0.9f, -1.f};

    /* Rounded to f8e5m2 vals */
    std::vector<ov::float8_e5m2> output_data{0.f,   0.09375f, 0.1875f, 0.3125f, 0.375f,    0.5f,     0.625f,   0.75f,
                                             0.75f, 0.875f,   1.f,     -0.f,    -0.09375f, -0.1875f, -0.3125f, -0.375f,
                                             -0.5f, -0.625f,  -0.75f,  -0.75f,  -0.875f,   -1.f};

    const auto data_shape = Shape{input_data.size()};

    auto op = make_shared<op::v0::Constant>(et, data_shape, input_data);
    auto model = make_shared<Model>(OutputVector{op}, ParameterVector{});

    auto result = ov::Tensor();
    auto out_vector = ov::TensorVector{result};
    auto in_vector = ov::TensorVector{};
    ASSERT_TRUE(model->evaluate(out_vector, in_vector));
    result = out_vector.at(0);

    EXPECT_EQ(result.get_element_type(), et);
    EXPECT_EQ(result.get_shape(), data_shape);
    EXPECT_THAT(read_vector<ov::float8_e5m2>(result), Pointwise(FloatEq(), output_data));
}

TEST(eval, evaluate_f8e4m3_const_seq_from_f32) {
    using namespace testing;
    constexpr auto et = element::f8e4m3;

    std::vector<float> input_data{0.0f,  0.1f,  0.2f,  0.3f,  0.4f,  0.5f,  0.6f,  0.7f,  0.8f,  0.9f,  1.f,
                                  -0.0f, -0.1f, -0.2f, -0.3f, -0.4f, -0.5f, -0.6f, -0.7f, -0.8f, -0.9f, -1.f};

    /* Rounded to f8e4m3 vals */
    std::vector<ov::float8_e4m3> output_data{
        0.f,  0.1015625f,  0.203125f,  0.3125f,  0.40625f,  0.5f,  0.625f,  0.6875f,  0.8125f,  0.875f,  1.f,
        -0.f, -0.1015625f, -0.203125f, -0.3125f, -0.40625f, -0.5f, -0.625f, -0.6875f, -0.8125f, -0.875f, -1.f};

    const auto data_shape = Shape{input_data.size()};

    auto op = make_shared<op::v0::Constant>(et, data_shape, input_data);
    auto model = make_shared<Model>(OutputVector{op}, ParameterVector{});

    auto result = ov::Tensor();
    auto out_vector = ov::TensorVector{result};
    auto in_vector = ov::TensorVector{};
    ASSERT_TRUE(model->evaluate(out_vector, in_vector));
    result = out_vector.at(0);

    EXPECT_EQ(result.get_element_type(), et);
    EXPECT_EQ(result.get_shape(), data_shape);
    EXPECT_THAT(read_vector<ov::float8_e4m3>(result), Pointwise(FloatEq(), output_data));
}

TEST(eval, evaluate_fake_convert_f32_seq_to_f8e5m2_scale_shift) {
    using namespace testing;
    constexpr auto et = element::f32;

    const auto data_shape = Shape{8};
    std::vector<float> input_data;
    std::generate_n(std::back_inserter(input_data), shape_size(data_shape), ov::SeqGen<float>(0.143f));

    auto data = make_shared<ov::op::v0::Parameter>(et, data_shape);
    auto max_input_val = std::abs(*std::max_element(input_data.begin(), input_data.end()));
    auto scale = op::v0::Constant::create(et, Shape{1}, {fp8::MAX_F8E5M2 / max_input_val});
    auto shift = op::v0::Constant::create(et, Shape{1}, {5.f});

    auto op = make_shared<op::v13::FakeConvert>(data, scale, shift, ov::element::f8e5m2);
    auto model = make_shared<Model>(OutputVector{op}, ParameterVector{data});

    auto result = ov::Tensor();
    auto out_vector = ov::TensorVector{result};
    auto in_vector = ov::TensorVector{make_tensor<et>(data_shape, input_data)};
    ASSERT_TRUE(model->evaluate(out_vector, in_vector));
    result = out_vector.at(0);

    EXPECT_EQ(result.get_element_type(), et);
    EXPECT_EQ(result.get_shape(), data_shape);
    EXPECT_THAT(read_vector<float>(result),
                Pointwise(FloatEq(),
                          std::vector<float>{0.128176391124725f,
                                             1.02105140686035f,
                                             2.04147982597351f,
                                             3.06190848350525f,
                                             4.08233690261841f,
                                             5.10276556015015f,
                                             6.12319421768188f,
                                             7.14362287521362f}));
}

TEST(eval, evaluate_fake_convert_f32_to_f8e5m2_4x3_scale_big) {
    using namespace testing;
    constexpr auto et = element::f32;

    std::vector<float> input_data{fp8::MAX_F8E5M2 / 4.f,
                                  fp8::MAX_F8E5M2 / 3.f,
                                  fp8::MAX_F8E5M2 / 2.f,
                                  fp8::MAX_F8E5M2,
                                  fp8::MAX_F8E5M2,
                                  fp8::MAX_F8E5M2,
                                  fp8::MAX_F8E5M2 * 1.2f,
                                  fp8::MAX_F8E5M2 * 2.3f,
                                  fp8::MAX_F8E5M2 * 3.4f,
                                  fp8::MAX_F8E5M2 * 2.f,
                                  fp8::MAX_F8E5M2 * 3.f,
                                  fp8::MAX_F8E5M2 * 4.f};

    std::vector<float> output_data{14336.f,
                                   20480.f,
                                   28672.f,
                                   57344.f,
                                   57344.f,
                                   57344.f,
                                   71680.f,
                                   143360.f,
                                   200704.f,
                                   114688.f,
                                   163840.f,
                                   229376.f};

    const auto data_shape = Shape{4, 3};
    auto data = make_shared<ov::op::v0::Parameter>(et, data_shape);
    auto scale = op::v0::Constant::create(et,
                                          Shape{4, 1},
                                          {fp8::MAX_F8E5M2 / (fp8::MAX_F8E5M2 / 2.f),
                                           1.0f,
                                           fp8::MAX_F8E5M2 / (fp8::MAX_F8E5M2 * 3.5f),
                                           fp8::MAX_F8E5M2 / (fp8::MAX_F8E5M2 * 4.f)});
    auto shift = op::v0::Constant::create(et, Shape{4, 1}, {0.f, 0.f, 0.f, 0.f});

    auto op = make_shared<op::v13::FakeConvert>(data, scale, shift, ov::element::f8e5m2);
    auto model = make_shared<Model>(OutputVector{op}, ParameterVector{data});

    auto result = ov::Tensor();
    auto out_vector = ov::TensorVector{result};
    auto in_vector = ov::TensorVector{make_tensor<et>(data_shape, input_data)};
    ASSERT_TRUE(model->evaluate(out_vector, in_vector));
    result = out_vector.at(0);

    EXPECT_EQ(result.get_element_type(), et);
    EXPECT_EQ(result.get_shape(), data_shape);
    EXPECT_THAT(read_vector<float>(result), Pointwise(FloatEq(), output_data));
}

TEST(eval, evaluate_fake_convert_f32_to_f8e5m2_3x4_scale_big) {
    using namespace testing;
    constexpr auto et = element::f32;

    std::vector<float> input_data{fp8::MAX_F8E5M2 / 4.f,
                                  fp8::MAX_F8E5M2 / 3.f,
                                  fp8::MAX_F8E5M2 / 2.f,
                                  fp8::MAX_F8E5M2,
                                  fp8::MAX_F8E5M2,
                                  fp8::MAX_F8E5M2,
                                  fp8::MAX_F8E5M2 * 1.2f,
                                  fp8::MAX_F8E5M2 * 2.3f,
                                  fp8::MAX_F8E5M2 * 3.4f,
                                  fp8::MAX_F8E5M2 * 2.f,
                                  fp8::MAX_F8E5M2 * 3.f,
                                  fp8::MAX_F8E5M2 * 4.f};

    std::vector<float> output_data{14336.f,
                                   57344.f,
                                   71680.f,
                                   114688.f,
                                   20480.f,
                                   57344.f,
                                   143360.f,
                                   163840.f,
                                   28672.f,
                                   57344.f,
                                   200704.f,
                                   229376.f};

    const auto data_shape = Shape{4, 3};  // To be transposed to 3x4
    auto data = make_shared<ov::op::v0::Parameter>(et, data_shape);
    std::vector<int32_t> order{1, 0};
    auto transpose_order = make_shared<ov::op::v0::Constant>(element::i32, Shape{order.size()}, order);
    auto transposed_data = make_shared<ov::op::v1::Transpose>(data, transpose_order);
    const auto transposed_data_shape = Shape{3, 4};

    auto scale = op::v0::Constant::create(et,
                                          Shape{1, 4},
                                          {fp8::MAX_F8E5M2 / (fp8::MAX_F8E5M2 / 2.f),
                                           1.0f,
                                           fp8::MAX_F8E5M2 / (fp8::MAX_F8E5M2 * 3.5f),
                                           fp8::MAX_F8E5M2 / (fp8::MAX_F8E5M2 * 4.f)});
    auto shift = op::v0::Constant::create(et, Shape{1, 4}, {0.f, 0.f, 0.f, 0.f});

    auto op = make_shared<op::v13::FakeConvert>(transposed_data, scale, shift, ov::element::f8e5m2);
    auto model = make_shared<Model>(OutputVector{op}, ParameterVector{data});

    auto result = ov::Tensor();
    auto out_vector = ov::TensorVector{result};
    auto in_vector = ov::TensorVector{make_tensor<et>(data_shape, input_data)};
    ASSERT_TRUE(model->evaluate(out_vector, in_vector));
    result = out_vector.at(0);

    EXPECT_EQ(result.get_element_type(), et);
    EXPECT_EQ(result.get_shape(), transposed_data_shape);
    EXPECT_THAT(read_vector<float>(result), Pointwise(FloatEq(), output_data));
}

TEST(eval, evaluate_cum_sum_v0) {
    auto data = make_shared<ov::op::v0::Parameter>(element::f32, Shape{2, 3});
    auto axis = ov::op::v0::Constant::create<int32_t>(element::i32, Shape{1}, {1});
    auto cs = make_shared<op::v0::CumSum>(data, axis);
    auto m = make_shared<ov::Model>(OutputVector{cs}, ParameterVector{data});

    float input_values[6] = {1.f, 2.f, 3.f, 4.f, 5.f, 6.f};
    float out_expected[6] = {1.f, 3.f, 6.f, 4.f, 9.f, 15.f};

    auto outputs = ov::TensorVector(1);
    ASSERT_TRUE(m->evaluate(outputs, {{ov::element::f32, {2, 3}, input_values}}));
    EXPECT_EQ(outputs[0].get_element_type(), data->get_element_type());
    EXPECT_EQ(outputs[0].get_shape(), data->get_shape());
    EXPECT_EQ(memcmp(outputs[0].data(), out_expected, sizeof(out_expected)), 0);
}

TEST(eval, evaluate_cum_sum_v0_exclusive_reversed) {
    auto data = make_shared<ov::op::v0::Parameter>(element::f32, Shape{5});
    auto axis = ov::op::v0::Constant::create<int32_t>(element::i32, Shape{1}, {0});
    auto cs = make_shared<op::v0::CumSum>(data, axis, true, true);
    auto m = make_shared<ov::Model>(OutputVector{cs}, ParameterVector{data});

    float input_values[5] = {1.f, 2.f, 3.f, 4.f, 5.f};
    float out_expected[5] = {14.f, 12.f, 9.f, 5.f, 0.f};

    auto outputs = ov::TensorVector(1);
    ASSERT_TRUE(m->evaluate(outputs, {{ov::element::f32, {5}, input_values}}));
    EXPECT_EQ(outputs[0].get_element_type(), data->get_element_type());
    EXPECT_EQ(outputs[0].get_shape(), data->get_shape());
    EXPECT_EQ(memcmp(outputs[0].data(), out_expected, sizeof(out_expected)), 0);
}

TEST(eval, invalid_shape) {
    auto p1 = make_shared<ov::op::v0::Parameter>(element::f32, PartialShape{1, 2});
    auto p2 = make_shared<ov::op::v0::Parameter>(element::f32, PartialShape{1, 2});
    auto add = make_shared<op::v1::Add>(p1, p2);
    auto model = make_shared<Model>(OutputVector{add}, ParameterVector{p1, p2});
    auto result_tensor = ov::Tensor(element::f32, {1, 2});
    auto out_vector = ov::TensorVector{result_tensor};
    auto in_vector = ov::TensorVector{make_tensor<element::Type_t::f32>({1, 3}, {1.0f, 1.0f, 1.0f}),
                                      make_tensor<element::Type_t::f32>({1, 3}, {7.0f, 6.0f, 1.0f})};
    ASSERT_THROW(model->evaluate(out_vector, in_vector), ov::Exception);
}

TEST(eval, evaluate_gather_string_basic) {
    std::vector<std::string> input_values = {"Abc", "x", "1234", "...."};
    std::vector<std::string> out_expected{"x", "...."};
    std::vector<int32_t> indices_val{1, 3};

    const auto data_shape = Shape{input_values.size()};
    const auto exp_out_shape = Shape{out_expected.size()};
    auto data = make_shared<ov::op::v0::Parameter>(element::string, data_shape);
    auto indices = ov::op::v0::Constant::create<int32_t>(element::i32, Shape{indices_val.size()}, indices_val);
    auto axis = ov::op::v0::Constant::create<int32_t>(element::i32, Shape{1}, {0});
    auto op = make_shared<op::v8::Gather>(data, indices, axis, 0);
    auto model = make_shared<ov::Model>(OutputVector{op}, ParameterVector{data});

    auto result = ov::Tensor(element::string, exp_out_shape);
    auto out_vector = ov::TensorVector{result};
    auto in_tensor = ov::Tensor(element::string, data_shape, input_values.data());
    auto in_vector = ov::TensorVector{in_tensor};

    ASSERT_TRUE(model->evaluate(out_vector, in_vector));
    EXPECT_EQ(result.get_element_type(), element::string);
    EXPECT_EQ(result.get_shape(), exp_out_shape);

    const auto result_const = ov::op::v0::Constant(out_vector.at(0));
    EXPECT_EQ(out_expected, result_const.get_value_strings());
}

<<<<<<< HEAD
TEST(eval, evaluate_reshape_string_1D_to_2D) {
    std::vector<std::string> input_values = {"A", "B c", "d.Ef", " G h,i;", "JK ", "l,m,n,", " \0", " "};
    std::vector<size_t> target_shape_val{2, 4};
    auto target_shape = Shape(target_shape_val);
    bool has_special_zero = false;

    const auto data_shape = Shape{input_values.size()};
    auto data = make_shared<ov::op::v0::Parameter>(element::string, data_shape);
    auto target_shape_node =
        ov::op::v0::Constant::create(element::i64, Shape{target_shape_val.size()}, target_shape_val);
    auto op = make_shared<op::v1::Reshape>(data, target_shape_node, has_special_zero);
    auto model = make_shared<ov::Model>(OutputVector{op}, ParameterVector{data});

    auto result = ov::Tensor(element::string, target_shape);
    auto out_vector = ov::TensorVector{result};
    auto in_tensor = ov::Tensor(element::string, data_shape, input_values.data());
    auto in_vector = ov::TensorVector{in_tensor};

    ASSERT_TRUE(model->evaluate(out_vector, in_vector));
    EXPECT_EQ(result.get_element_type(), element::string);
    EXPECT_EQ(result.get_shape(), target_shape);

    const auto result_const = ov::op::v0::Constant(out_vector.at(0));
    EXPECT_EQ(input_values, result_const.get_value_strings());
}

TEST(eval, evaluate_reshape_string_2D_to_1D) {
    std::vector<std::string> input_values = {"A", "B c", "d.Ef", " G h,i;", "JK ", "l,m,n,", " \0", " "};
    std::vector<size_t> target_shape_val{input_values.size()};
    const auto target_shape = Shape(target_shape_val);
    bool has_special_zero = false;

    const auto data_shape = Shape{4, 2};
    auto data = make_shared<ov::op::v0::Parameter>(element::string, data_shape);
    auto target_shape_node =
        ov::op::v0::Constant::create(element::i64, Shape{target_shape_val.size()}, target_shape_val);
    auto op = make_shared<op::v1::Reshape>(data, target_shape_node, has_special_zero);
    auto model = make_shared<ov::Model>(OutputVector{op}, ParameterVector{data});

    auto result = ov::Tensor(element::string, target_shape);
    auto out_vector = ov::TensorVector{result};
    auto in_tensor = ov::Tensor(element::string, data_shape, input_values.data());
    auto in_vector = ov::TensorVector{in_tensor};

    ASSERT_TRUE(model->evaluate(out_vector, in_vector));
    EXPECT_EQ(result.get_element_type(), element::string);
    EXPECT_EQ(result.get_shape(), target_shape);

    const auto result_const = ov::op::v0::Constant(out_vector.at(0));
    EXPECT_EQ(input_values, result_const.get_value_strings());
}

TEST(eval, evaluate_reshape_string_3D_to_2D) {
    std::vector<std::string> input_values = {"A", "B c", "d.Ef", " G h,i;", "JK ", "l,m,n,", " \0", " "};
    std::vector<size_t> target_shape_val{2, 4};
    auto target_shape = Shape(target_shape_val);
    bool has_special_zero = false;

    const auto data_shape = Shape{2, 2, 2};
    auto data = make_shared<ov::op::v0::Parameter>(element::string, data_shape);
    auto target_shape_node =
        ov::op::v0::Constant::create(element::i64, Shape{target_shape_val.size()}, target_shape_val);
    auto op = make_shared<op::v1::Reshape>(data, target_shape_node, has_special_zero);
    auto model = make_shared<ov::Model>(OutputVector{op}, ParameterVector{data});

    auto result = ov::Tensor(element::string, target_shape);
    auto out_vector = ov::TensorVector{result};
    auto in_tensor = ov::Tensor(element::string, data_shape, input_values.data());
    auto in_vector = ov::TensorVector{in_tensor};

    ASSERT_TRUE(model->evaluate(out_vector, in_vector));
    EXPECT_EQ(result.get_element_type(), element::string);
    EXPECT_EQ(result.get_shape(), target_shape);

    const auto result_const = ov::op::v0::Constant(out_vector.at(0));
    EXPECT_EQ(input_values, result_const.get_value_strings());
}

TEST(eval, evaluate_reshape_string_2D_to_4D) {
    std::vector<std::string> input_values = {"A", "B c", "d.Ef", " G h,i;", "JK ", "l,m,n,", " \0", " "};
    std::vector<size_t> target_shape_val{2, 1, 2, 2};
    auto target_shape = Shape(target_shape_val);
    bool has_special_zero = false;

    const auto data_shape = Shape{4, 2};
    auto data = make_shared<ov::op::v0::Parameter>(element::string, data_shape);
    auto target_shape_node =
        ov::op::v0::Constant::create(element::i64, Shape{target_shape_val.size()}, target_shape_val);
    auto op = make_shared<op::v1::Reshape>(data, target_shape_node, has_special_zero);
    auto model = make_shared<ov::Model>(OutputVector{op}, ParameterVector{data});

    auto result = ov::Tensor(element::string, target_shape);
    auto out_vector = ov::TensorVector{result};
    auto in_tensor = ov::Tensor(element::string, data_shape, input_values.data());
    auto in_vector = ov::TensorVector{in_tensor};

    ASSERT_TRUE(model->evaluate(out_vector, in_vector));
    EXPECT_EQ(result.get_element_type(), element::string);
    EXPECT_EQ(result.get_shape(), target_shape);

    const auto result_const = ov::op::v0::Constant(out_vector.at(0));
    EXPECT_EQ(input_values, result_const.get_value_strings());
=======
TEST(eval, evaluate_concat_string_basic) {
    std::vector<std::string> input_values_a = {"Abc", "x"};
    std::vector<std::string> input_values_b = {"1234", "...."};

    std::vector<std::string> out_expected{"Abc", "x", "1234", "...."};

    const auto data_shape = Shape{1, 2};
    const auto exp_out_shape = Shape{2, 2};
    auto data_a = make_shared<ov::op::v0::Parameter>(element::string, data_shape);
    auto data_b = make_shared<ov::op::v0::Parameter>(element::string, data_shape);

    auto axis = 0;
    auto op = make_shared<op::v0::Concat>(OutputVector{data_a, data_b}, axis);
    auto model = make_shared<ov::Model>(OutputVector{op}, ParameterVector{data_a, data_b});

    auto result = ov::Tensor(element::string, exp_out_shape);
    auto out_vector = ov::TensorVector{result};
    auto in_tensor_a = ov::Tensor(element::string, data_shape, input_values_a.data());
    auto in_tensor_b = ov::Tensor(element::string, data_shape, input_values_b.data());

    auto in_vector = ov::TensorVector{in_tensor_a, in_tensor_b};

    ASSERT_TRUE(model->evaluate(out_vector, in_vector));
    EXPECT_EQ(result.get_element_type(), element::string);
    EXPECT_EQ(result.get_shape(), exp_out_shape);

    const auto result_const = ov::op::v0::Constant(out_vector.at(0));
    EXPECT_EQ(out_expected, result_const.get_value_strings());
>>>>>>> 0516c701
}<|MERGE_RESOLUTION|>--- conflicted
+++ resolved
@@ -4138,7 +4138,6 @@
     EXPECT_EQ(out_expected, result_const.get_value_strings());
 }
 
-<<<<<<< HEAD
 TEST(eval, evaluate_reshape_string_1D_to_2D) {
     std::vector<std::string> input_values = {"A", "B c", "d.Ef", " G h,i;", "JK ", "l,m,n,", " \0", " "};
     std::vector<size_t> target_shape_val{2, 4};
@@ -4241,7 +4240,8 @@
 
     const auto result_const = ov::op::v0::Constant(out_vector.at(0));
     EXPECT_EQ(input_values, result_const.get_value_strings());
-=======
+}
+
 TEST(eval, evaluate_concat_string_basic) {
     std::vector<std::string> input_values_a = {"Abc", "x"};
     std::vector<std::string> input_values_b = {"1234", "...."};
@@ -4270,5 +4270,4 @@
 
     const auto result_const = ov::op::v0::Constant(out_vector.at(0));
     EXPECT_EQ(out_expected, result_const.get_value_strings());
->>>>>>> 0516c701
 }