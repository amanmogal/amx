--- conflicted
+++ resolved
@@ -1256,7 +1256,6 @@
     EXPECT_EQ(var0, "abc");
 }
 
-<<<<<<< HEAD
 TEST(pre_post_process, preprocess_from) {
     auto t = ov::Tensor(element::u8, {1, 480, 640, 3});
     auto f = create_simple_function(element::f32, Shape{1, 224, 224, 3});
@@ -1270,7 +1269,8 @@
     EXPECT_EQ(f->input().get_shape(), (Shape{1, 480, 640, 3}));
     EXPECT_EQ(f->output().get_element_type(), element::f32);
     EXPECT_EQ(f->output().get_shape(), (Shape{1, 224, 224, 3}));
-=======
+}
+
 TEST(pre_post_process, preprocess_crop) {
     auto model = create_n_inputs<1>(element::f32, PartialShape::dynamic());
     auto p = PrePostProcessor(model);
@@ -1335,7 +1335,6 @@
     } catch (...) {
         FAIL() << "Expected ov::Exception";
     }
->>>>>>> 96f954c7
 }
 
 // --- PostProcess - set/convert element type ---
