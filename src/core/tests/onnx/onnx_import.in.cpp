--- conflicted
+++ resolved
@@ -765,7 +765,6 @@
     test_case.run(4);
 }
 
-<<<<<<< HEAD
 NGRAPH_TEST(TEMPLATE, onnx_model_softmax_axis_negative_1_opset11) {
     auto function = onnx_import::import_onnx_model(file_util::path_join(SERIALIZED_ZOO, "onnx/softmax_axis_negative_1_opset11.onnx"));
 
@@ -820,20 +819,6 @@
     // clang-format on
 
     test_case.run(6);
-=======
-NGRAPH_TEST(${BACKEND_NAME}, onnx_model_softmax_invalid_axis_1D) {
-    ASSERT_THROW(
-        onnx_import::import_onnx_model(file_util::path_join(SERIALIZED_ZOO, "onnx/softmax_invalid_axis_1D.onnx")),
-        ngraph::ngraph_error)
-        << "Softmax model with invalid axis was successfully imported while it should have thrown.";
-}
-
-NGRAPH_TEST(${BACKEND_NAME}, onnx_model_softmax_invalid_axis_3D) {
-    ASSERT_THROW(
-        onnx_import::import_onnx_model(file_util::path_join(SERIALIZED_ZOO, "onnx/softmax_invalid_axis_3D.onnx")),
-        ngraph::ngraph_error)
-        << "Softmax model with invalid axis was successfully imported while it should have thrown.";
->>>>>>> 2b9c4a7f
 }
 
 NGRAPH_TEST(${BACKEND_NAME}, onnx_model_sub) {
