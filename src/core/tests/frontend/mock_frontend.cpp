--- conflicted
+++ resolved
@@ -185,12 +185,8 @@
     }
 
     std::shared_ptr<ov::Model> convert(const InputModel::Ptr& model) const override {
-<<<<<<< HEAD
+        FRONT_END_GENERAL_CHECK(!m_throw_next, "Test exception");
         auto shape = Shape{2, 3, 300, 300};
-=======
-        FRONT_END_GENERAL_CHECK(!m_throw_next, "Test exception");
-        auto shape = Shape{1, 2, 300, 300};
->>>>>>> 8ab5dbad
         auto param = std::make_shared<ov::opset8::Parameter>(ov::element::f32, shape);
         param->set_friendly_name("mock_param");
         param->set_layout("NCHW");
