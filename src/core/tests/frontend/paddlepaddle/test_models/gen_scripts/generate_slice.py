# #
# # slice paddle model generator
# #
# import sys
# import os
#
<<<<<<< HEAD
# import numpy as np
# import paddle as pdpd
#
# from save_model import exportModel
# from save_model import saveModel
#
# data_type = 'float32'
#
# def slice(name : str, x, axes : list, start : list, end : list):
#     pdpd.enable_static()
#
#     with pdpd.static.program_guard(pdpd.static.Program(), pdpd.static.Program()):
#         node_x = pdpd.static.data(name='x', shape=x.shape, dtype = data_type)
#         out = pdpd.fluid.layers.slice(node_x, axes = axes, starts = start, ends = end)
#
#         cpu = pdpd.static.cpu_places(1)
#         exe = pdpd.static.Executor(cpu[0])
#         # startup program will call initializer to initialize the parameters.
#         exe.run(pdpd.static.default_startup_program())
#
#         outs = exe.run(
#             feed={'x': x},
#             fetch_list=[out])
#
#         saveModel(name, exe, feedkeys=['x'], fetchlist=[out], inputs=[x], outputs=[outs[0]], target_dir=sys.argv[1])
#
#     return outs[0]
#
#
# def slice_dyn(test_shape=[2,8,10,10]):
#     pdpd.disable_static()
#
#     data = pdpd.rand(shape=test_shape, dtype='float32')
#
#     '''
#     slice w/ decrease_axis
#     '''
#     @pdpd.jit.to_static
#     def test_slice_decrease_axis(x):
#         return x[0, 1:3, :, 5]
#     exportModel('slice_decrease_axis', test_slice_decrease_axis, [data], target_dir=sys.argv[1]) # output shape (2, 10)
#
#     '''
#     slice w/o decrease_axis
#     '''
#     @pdpd.jit.to_static
#     def test_slice(x):
#         return pdpd.slice(x, axes=[0,1,3], starts=[0,1,5], ends=[1,3,6])
#     # exportModel('slice_dyn', test_slice, [data], target_dir=sys.argv[1]) # output shape (1, 2, 10, 1)  # disable it by default as this kind of test model already there. It's for comparsion only.
#
#     '''
#     slice w/ decrease_axis of all dims
#     '''
#     @pdpd.jit.to_static
#     def test_slice_decrease_axis_all(x):
#         return x[0, 0, 0, 0]
#     exportModel('slice_decrease_axis_all', test_slice_decrease_axis_all, [data], target_dir=sys.argv[1]) # output shape (1,)
#
#     '''
#     slice w/o decrease_axis of all dims
#     '''
#     @pdpd.jit.to_static
#     def test_slice_alldim(x):
#         return pdpd.slice(x, axes=[0,1,2,3], starts=[0,0,0,0], ends=[1,1,1,1])
#     # exportModel('slice_alldim', test_slice_alldim, [data], target_dir=sys.argv[1]) # output shape (1, 1, 1, 1) # disable it by default as this kind of test model already there. It's for comparsion only.
#
# '''
# a test case simulating the last reshape2 of ocrnet which accepts slice (with decrease_axes in all dims) as its parents.
# '''
# def slice_reshape(B=1, C=256, H=16, W=32):
#     pdpd.disable_static()
#
#     data = pdpd.rand(shape=[B, C, H*W], dtype='float32')
#
#     @pdpd.jit.to_static
#     def test_model(x):
#         x2 = pdpd.assign([-1, -1, 16, 32]).astype('int32')
#         node_reshape = pdpd.reshape(x, [0, 256, x2[2], x2[3]])
#         return node_reshape
#     exportModel('slice_reshape', test_model, [data], target_dir=sys.argv[1])
#
# def main():
#     x = np.linspace(1, 60, num = 60, dtype=np.int32).reshape(4, 3, 5).astype(data_type)
#     slice("slice", x, axes=[1, 2], start=(0, 1), end=(-1, 3))
#
#     x = np.linspace(1, 60, num = 60, dtype=np.int32).reshape(2, 30).astype(data_type)
#     slice("slice_1d", x, axes=[0], start=[0], end=[1])
#
# if __name__ == "__main__":
#     main()
#     slice_dyn()
#     slice_reshape()
=======
# slice paddle model generator
#
import sys
import os

import numpy as np
import paddle as pdpd

from save_model import exportModel
from save_model import saveModel

data_type = 'float32'

def slice(name : str, x, axes : list, start : list, end : list):
    pdpd.enable_static()

    with pdpd.static.program_guard(pdpd.static.Program(), pdpd.static.Program()):
        node_x = pdpd.static.data(name='x', shape=x.shape, dtype = data_type)
        out = pdpd.fluid.layers.slice(node_x, axes = axes, starts = start, ends = end)

        cpu = pdpd.static.cpu_places(1)
        exe = pdpd.static.Executor(cpu[0])
        # startup program will call initializer to initialize the parameters.
        exe.run(pdpd.static.default_startup_program())

        outs = exe.run(
            feed={'x': x},
            fetch_list=[out])

        saveModel(name, exe, feedkeys=['x'], fetchlist=[out], inputs=[x], outputs=[outs[0]], target_dir=sys.argv[1])

    return outs[0]


def slice_dyn(test_shape=[2,8,10,10]):
    pdpd.disable_static()

    data = pdpd.rand(shape=test_shape, dtype='float32')

    '''
    slice w/ decrease_axis
    '''
    @pdpd.jit.to_static
    def test_slice_decrease_axis(x):
        return x[0, 1:3, :, 5]
    exportModel('slice_decrease_axis', test_slice_decrease_axis, [data], target_dir=sys.argv[1]) # output shape (2, 10)

    '''
    slice w/o decrease_axis
    '''
    @pdpd.jit.to_static
    def test_slice(x):
        return pdpd.slice(x, axes=[0,1,3], starts=[0,1,5], ends=[1,3,6])
    # exportModel('slice_dyn', test_slice, [data], target_dir=sys.argv[1]) # output shape (1, 2, 10, 1)  # disable it by default as this kind of test model already there. It's for comparsion only.

    '''
    slice w/ decrease_axis of all dims
    '''
    @pdpd.jit.to_static
    def test_slice_decrease_axis_all(x):
        return x[0, 0, 0, 0]
    exportModel('slice_decrease_axis_all', test_slice_decrease_axis_all, [data], target_dir=sys.argv[1]) # output shape (1,)

    '''
    slice w/o decrease_axis of all dims
    '''
    @pdpd.jit.to_static
    def test_slice_alldim(x):
        return pdpd.slice(x, axes=[0,1,2,3], starts=[0,0,0,0], ends=[1,1,1,1])
    # exportModel('slice_alldim', test_slice_alldim, [data], target_dir=sys.argv[1]) # output shape (1, 1, 1, 1) # disable it by default as this kind of test model already there. It's for comparsion only.

'''
a test case simulating the last reshape2 of ocrnet which accepts slice (with decrease_axes in all dims) as its parents.
'''
def slice_reshape(B=1, C=256, H=16, W=32):
    pdpd.disable_static()

    data = pdpd.rand(shape=[B, C, H*W], dtype='float32')

    @pdpd.jit.to_static
    def test_model(x):
        x2 = pdpd.assign([-1, -1, 16, 32]).astype('int32')
        node_reshape = pdpd.reshape(x, [0, 256, x2[2], x2[3]])
        return node_reshape
    exportModel('slice_reshape', test_model, [data], target_dir=sys.argv[1])

def main():
    x = np.linspace(1, 60, num = 60, dtype=np.int32).reshape(4, 3, 5).astype(data_type)
    slice("slice", x, axes=[1, 2], start=(0, 1), end=(-1, 3))

    x = np.linspace(1, 60, num = 60, dtype=np.int32).reshape(2, 30).astype(data_type)
    slice("slice_1d", x, axes=[0], start=[0], end=[1])

if __name__ == "__main__":
    main()
    slice_dyn()
    slice_reshape()
>>>>>>> 6b0d1525
<|MERGE_RESOLUTION|>--- conflicted
+++ resolved
@@ -1,103 +1,4 @@
-# #
-# # slice paddle model generator
-# #
-# import sys
-# import os
 #
-<<<<<<< HEAD
-# import numpy as np
-# import paddle as pdpd
-#
-# from save_model import exportModel
-# from save_model import saveModel
-#
-# data_type = 'float32'
-#
-# def slice(name : str, x, axes : list, start : list, end : list):
-#     pdpd.enable_static()
-#
-#     with pdpd.static.program_guard(pdpd.static.Program(), pdpd.static.Program()):
-#         node_x = pdpd.static.data(name='x', shape=x.shape, dtype = data_type)
-#         out = pdpd.fluid.layers.slice(node_x, axes = axes, starts = start, ends = end)
-#
-#         cpu = pdpd.static.cpu_places(1)
-#         exe = pdpd.static.Executor(cpu[0])
-#         # startup program will call initializer to initialize the parameters.
-#         exe.run(pdpd.static.default_startup_program())
-#
-#         outs = exe.run(
-#             feed={'x': x},
-#             fetch_list=[out])
-#
-#         saveModel(name, exe, feedkeys=['x'], fetchlist=[out], inputs=[x], outputs=[outs[0]], target_dir=sys.argv[1])
-#
-#     return outs[0]
-#
-#
-# def slice_dyn(test_shape=[2,8,10,10]):
-#     pdpd.disable_static()
-#
-#     data = pdpd.rand(shape=test_shape, dtype='float32')
-#
-#     '''
-#     slice w/ decrease_axis
-#     '''
-#     @pdpd.jit.to_static
-#     def test_slice_decrease_axis(x):
-#         return x[0, 1:3, :, 5]
-#     exportModel('slice_decrease_axis', test_slice_decrease_axis, [data], target_dir=sys.argv[1]) # output shape (2, 10)
-#
-#     '''
-#     slice w/o decrease_axis
-#     '''
-#     @pdpd.jit.to_static
-#     def test_slice(x):
-#         return pdpd.slice(x, axes=[0,1,3], starts=[0,1,5], ends=[1,3,6])
-#     # exportModel('slice_dyn', test_slice, [data], target_dir=sys.argv[1]) # output shape (1, 2, 10, 1)  # disable it by default as this kind of test model already there. It's for comparsion only.
-#
-#     '''
-#     slice w/ decrease_axis of all dims
-#     '''
-#     @pdpd.jit.to_static
-#     def test_slice_decrease_axis_all(x):
-#         return x[0, 0, 0, 0]
-#     exportModel('slice_decrease_axis_all', test_slice_decrease_axis_all, [data], target_dir=sys.argv[1]) # output shape (1,)
-#
-#     '''
-#     slice w/o decrease_axis of all dims
-#     '''
-#     @pdpd.jit.to_static
-#     def test_slice_alldim(x):
-#         return pdpd.slice(x, axes=[0,1,2,3], starts=[0,0,0,0], ends=[1,1,1,1])
-#     # exportModel('slice_alldim', test_slice_alldim, [data], target_dir=sys.argv[1]) # output shape (1, 1, 1, 1) # disable it by default as this kind of test model already there. It's for comparsion only.
-#
-# '''
-# a test case simulating the last reshape2 of ocrnet which accepts slice (with decrease_axes in all dims) as its parents.
-# '''
-# def slice_reshape(B=1, C=256, H=16, W=32):
-#     pdpd.disable_static()
-#
-#     data = pdpd.rand(shape=[B, C, H*W], dtype='float32')
-#
-#     @pdpd.jit.to_static
-#     def test_model(x):
-#         x2 = pdpd.assign([-1, -1, 16, 32]).astype('int32')
-#         node_reshape = pdpd.reshape(x, [0, 256, x2[2], x2[3]])
-#         return node_reshape
-#     exportModel('slice_reshape', test_model, [data], target_dir=sys.argv[1])
-#
-# def main():
-#     x = np.linspace(1, 60, num = 60, dtype=np.int32).reshape(4, 3, 5).astype(data_type)
-#     slice("slice", x, axes=[1, 2], start=(0, 1), end=(-1, 3))
-#
-#     x = np.linspace(1, 60, num = 60, dtype=np.int32).reshape(2, 30).astype(data_type)
-#     slice("slice_1d", x, axes=[0], start=[0], end=[1])
-#
-# if __name__ == "__main__":
-#     main()
-#     slice_dyn()
-#     slice_reshape()
-=======
 # slice paddle model generator
 #
 import sys
@@ -194,5 +95,4 @@
 if __name__ == "__main__":
     main()
     slice_dyn()
-    slice_reshape()
->>>>>>> 6b0d1525
+    slice_reshape()