// Copyright (C) 2018-2023 Intel Corporation
// SPDX-License-Identifier: Apache-2.0
//

#include "openvino/opsets/opset.hpp"

#include <gtest/gtest.h>

#include "openvino/op/op.hpp"
#include "openvino/opsets/opset1.hpp"
#include "openvino/opsets/opset10.hpp"
#include "openvino/opsets/opset11.hpp"
#include "openvino/opsets/opset12.hpp"
#include "openvino/opsets/opset13.hpp"
#include "openvino/opsets/opset2.hpp"
#include "openvino/opsets/opset3.hpp"
#include "openvino/opsets/opset4.hpp"
#include "openvino/opsets/opset5.hpp"
#include "openvino/opsets/opset6.hpp"
#include "openvino/opsets/opset7.hpp"
#include "openvino/opsets/opset8.hpp"
#include "openvino/opsets/opset9.hpp"

struct OpsetTestParams {
    using OpsetGetterFunction = std::function<const ov::OpSet&()>;
    OpsetTestParams(const OpsetGetterFunction& opset_getter_, const uint32_t expected_ops_count_)
        : opset_getter{opset_getter_},
          expected_ops_count{expected_ops_count_} {}

    OpsetGetterFunction opset_getter;
    uint32_t expected_ops_count;
};

class OpsetTests : public testing::TestWithParam<OpsetTestParams> {};

struct OpsetTestNameGenerator {
    std::string operator()(const testing::TestParamInfo<OpsetTestParams>& info) const {
        return "opset" + std::to_string(info.index + 1);
    }
};

TEST_P(OpsetTests, create_parameter) {
    const auto& params = GetParam();
    const auto op = std::unique_ptr<ov::Node>(params.opset_getter().create("Parameter"));
    ASSERT_NE(nullptr, op);
    EXPECT_TRUE(ov::op::util::is_parameter(op.get()));
}

TEST_P(OpsetTests, opset_dump) {
    const auto& params = GetParam();
    const auto& opset = params.opset_getter();
    std::cout << "All opset operations: ";
    for (const auto& t : opset.get_types_info()) {
        std::cout << t.name << " ";
    }
    std::cout << std::endl;
    ASSERT_EQ(params.expected_ops_count, opset.get_types_info().size());
}

INSTANTIATE_TEST_SUITE_P(opset,
                         OpsetTests,
                         testing::Values(OpsetTestParams{ov::get_opset1, 110},
                                         OpsetTestParams{ov::get_opset2, 112},
                                         OpsetTestParams{ov::get_opset3, 127},
                                         OpsetTestParams{ov::get_opset4, 137},
                                         OpsetTestParams{ov::get_opset5, 145},
                                         OpsetTestParams{ov::get_opset6, 152},
                                         OpsetTestParams{ov::get_opset7, 156},
                                         OpsetTestParams{ov::get_opset8, 167},
                                         OpsetTestParams{ov::get_opset9, 173},
                                         OpsetTestParams{ov::get_opset10, 177},
                                         OpsetTestParams{ov::get_opset11, 177},
                                         OpsetTestParams{ov::get_opset12, 178},
<<<<<<< HEAD
                                         OpsetTestParams{ov::get_opset13, 181}),
=======
                                         OpsetTestParams{ov::get_opset13, 180}),
>>>>>>> 641743ef
                         OpsetTestNameGenerator{});

class MyOpOld : public ov::op::Op {
public:
    static constexpr ov::DiscreteTypeInfo type_info{"MyOpOld"};
    const ov::DiscreteTypeInfo& get_type_info() const override {
        return type_info;
    }
    MyOpOld() = default;

    std::shared_ptr<Node> clone_with_new_inputs(const ov::OutputVector& inputs) const override {
        return nullptr;
    }
};

constexpr ov::DiscreteTypeInfo MyOpOld::type_info;

class MyOpNewFromOld : public MyOpOld {
public:
    OPENVINO_OP("MyOpNewFromOld", "custom_opset", MyOpOld);
    MyOpNewFromOld() = default;

    std::shared_ptr<Node> clone_with_new_inputs(const ov::OutputVector& inputs) const override {
        return nullptr;
    }
};

class MyOpIncorrect : public MyOpOld {
public:
    OPENVINO_OP("MyOpIncorrect", "custom_opset", MyOpOld);
    MyOpIncorrect() = default;

    std::shared_ptr<Node> clone_with_new_inputs(const ov::OutputVector& inputs) const override {
        return nullptr;
    }
};

class MyOpNew : public ov::op::Op {
public:
    OPENVINO_OP("MyOpNew", "custom_opset", MyOpOld);
    MyOpNew() = default;

    std::shared_ptr<Node> clone_with_new_inputs(const ov::OutputVector& inputs) const override {
        return nullptr;
    }
};

TEST(opset, custom_opset) {
    ov::OpSet opset;
    opset.insert<MyOpIncorrect>();
    opset.insert<MyOpNewFromOld>();
    opset.insert<MyOpNew>();
    EXPECT_EQ(opset.get_types_info().size(), 3);
    EXPECT_TRUE(opset.contains_type(std::string("MyOpNewFromOld")));
    EXPECT_TRUE(opset.contains_type(std::string("MyOpNew")));
    EXPECT_TRUE(opset.contains_type(std::string("MyOpIncorrect")));
}<|MERGE_RESOLUTION|>--- conflicted
+++ resolved
@@ -71,11 +71,7 @@
                                          OpsetTestParams{ov::get_opset10, 177},
                                          OpsetTestParams{ov::get_opset11, 177},
                                          OpsetTestParams{ov::get_opset12, 178},
-<<<<<<< HEAD
-                                         OpsetTestParams{ov::get_opset13, 181}),
-=======
-                                         OpsetTestParams{ov::get_opset13, 180}),
->>>>>>> 641743ef
+                                         OpsetTestParams{ov::get_opset13, 183}),
                          OpsetTestNameGenerator{});
 
 class MyOpOld : public ov::op::Op {
