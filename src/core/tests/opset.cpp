// Copyright (C) 2018-2024 Intel Corporation
// SPDX-License-Identifier: Apache-2.0
//

#include "openvino/opsets/opset.hpp"

#include <gtest/gtest.h>

#include "openvino/op/op.hpp"
#include "openvino/opsets/opset1.hpp"
#include "openvino/opsets/opset10.hpp"
#include "openvino/opsets/opset11.hpp"
#include "openvino/opsets/opset12.hpp"
#include "openvino/opsets/opset13.hpp"
#include "openvino/opsets/opset14.hpp"
#include "openvino/opsets/opset15.hpp"
#include "openvino/opsets/opset2.hpp"
#include "openvino/opsets/opset3.hpp"
#include "openvino/opsets/opset4.hpp"
#include "openvino/opsets/opset5.hpp"
#include "openvino/opsets/opset6.hpp"
#include "openvino/opsets/opset7.hpp"
#include "openvino/opsets/opset8.hpp"
#include "openvino/opsets/opset9.hpp"

struct OpsetTestParams {
    using OpsetGetterFunction = std::function<const ov::OpSet&()>;
    OpsetTestParams(const OpsetGetterFunction& opset_getter_, const uint32_t expected_ops_count_)
        : opset_getter{opset_getter_},
          expected_ops_count{expected_ops_count_} {}

    OpsetGetterFunction opset_getter;
    uint32_t expected_ops_count;
};

class OpsetTests : public testing::TestWithParam<OpsetTestParams> {};

struct OpsetTestNameGenerator {
    std::string operator()(const testing::TestParamInfo<OpsetTestParams>& info) const {
        return "opset" + std::to_string(info.index + 1);
    }
};

TEST_P(OpsetTests, create_parameter) {
    const auto& params = GetParam();
    const auto op = std::unique_ptr<ov::Node>(params.opset_getter().create("Parameter"));
    ASSERT_NE(nullptr, op);
    EXPECT_TRUE(ov::op::util::is_parameter(op.get()));
}

TEST_P(OpsetTests, opset_dump) {
    const auto& params = GetParam();
    const auto& opset = params.opset_getter();
    std::cout << "All opset operations: ";
    for (const auto& t : opset.get_types_info()) {
        std::cout << t.name << " ";
    }
    std::cout << std::endl;
    ASSERT_EQ(params.expected_ops_count, opset.get_types_info().size());
}

INSTANTIATE_TEST_SUITE_P(opset,
                         OpsetTests,
                         testing::Values(OpsetTestParams{ov::get_opset1, 110},
                                         OpsetTestParams{ov::get_opset2, 112},
                                         OpsetTestParams{ov::get_opset3, 127},
                                         OpsetTestParams{ov::get_opset4, 137},
                                         OpsetTestParams{ov::get_opset5, 145},
                                         OpsetTestParams{ov::get_opset6, 152},
                                         OpsetTestParams{ov::get_opset7, 156},
                                         OpsetTestParams{ov::get_opset8, 167},
                                         OpsetTestParams{ov::get_opset9, 173},
                                         OpsetTestParams{ov::get_opset10, 177},
                                         OpsetTestParams{ov::get_opset11, 177},
                                         OpsetTestParams{ov::get_opset12, 178},
                                         OpsetTestParams{ov::get_opset13, 186},
                                         OpsetTestParams{ov::get_opset14, 189},
<<<<<<< HEAD
                                         OpsetTestParams{ov::get_opset15, 7}),
=======
                                         OpsetTestParams{ov::get_opset15, 4}),
>>>>>>> e9d42dd6
                         OpsetTestNameGenerator{});

class MyOpOld : public ov::op::Op {
public:
    static constexpr ov::DiscreteTypeInfo type_info{"MyOpOld"};
    const ov::DiscreteTypeInfo& get_type_info() const override {
        return type_info;
    }
    MyOpOld() = default;

    std::shared_ptr<Node> clone_with_new_inputs(const ov::OutputVector& inputs) const override {
        return nullptr;
    }
};

constexpr ov::DiscreteTypeInfo MyOpOld::type_info;

class MyOpNewFromOld : public MyOpOld {
public:
    OPENVINO_OP("MyOpNewFromOld", "custom_opset", MyOpOld);
    MyOpNewFromOld() = default;

    std::shared_ptr<Node> clone_with_new_inputs(const ov::OutputVector& inputs) const override {
        return nullptr;
    }
};

class MyOpIncorrect : public MyOpOld {
public:
    OPENVINO_OP("MyOpIncorrect", "custom_opset", MyOpOld);
    MyOpIncorrect() = default;

    std::shared_ptr<Node> clone_with_new_inputs(const ov::OutputVector& inputs) const override {
        return nullptr;
    }
};

class MyOpNew : public ov::op::Op {
public:
    OPENVINO_OP("MyOpNew", "custom_opset", MyOpOld);
    MyOpNew() = default;

    std::shared_ptr<Node> clone_with_new_inputs(const ov::OutputVector& inputs) const override {
        return nullptr;
    }
};

TEST(opset, custom_opset) {
    ov::OpSet opset;
    opset.insert<MyOpIncorrect>();
    opset.insert<MyOpNewFromOld>();
    opset.insert<MyOpNew>();
    EXPECT_EQ(opset.get_types_info().size(), 3);
    EXPECT_TRUE(opset.contains_type(std::string("MyOpNewFromOld")));
    EXPECT_TRUE(opset.contains_type(std::string("MyOpNew")));
    EXPECT_TRUE(opset.contains_type(std::string("MyOpIncorrect")));
}<|MERGE_RESOLUTION|>--- conflicted
+++ resolved
@@ -75,11 +75,7 @@
                                          OpsetTestParams{ov::get_opset12, 178},
                                          OpsetTestParams{ov::get_opset13, 186},
                                          OpsetTestParams{ov::get_opset14, 189},
-<<<<<<< HEAD
-                                         OpsetTestParams{ov::get_opset15, 7}),
-=======
-                                         OpsetTestParams{ov::get_opset15, 4}),
->>>>>>> e9d42dd6
+                                         OpsetTestParams{ov::get_opset15, 6}),
                          OpsetTestNameGenerator{});
 
 class MyOpOld : public ov::op::Op {
