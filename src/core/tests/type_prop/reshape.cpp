--- conflicted
+++ resolved
@@ -2,12 +2,9 @@
 // SPDX-License-Identifier: Apache-2.0
 //
 
-<<<<<<< HEAD
+#include "openvino/op/reshape.hpp"
+
 #include "common_test_utils/test_assertions.hpp"
-=======
-#include "openvino/op/reshape.hpp"
-
->>>>>>> 498731f8
 #include "common_test_utils/type_prop.hpp"
 #include "openvino/core/dimension_tracker.hpp"
 #include "openvino/op/broadcast.hpp"
@@ -23,12 +20,8 @@
 #include "openvino/op/unsqueeze.hpp"
 
 using namespace std;
-<<<<<<< HEAD
-using namespace ngraph;
+using namespace ov;
 using namespace testing;
-=======
-using namespace ov;
->>>>>>> 498731f8
 
 TEST(type_prop, static_value_propagation) {
     auto param = make_shared<ov::op::v0::Parameter>(element::f32, Shape{1, 2, 3});
@@ -260,16 +253,10 @@
               PartialShape({Dimension(1, 8), 3, Dimension(16, 64), Dimension(200, 400)}));
 }
 
-<<<<<<< HEAD
 TEST(type_prop, reshape_interval_value_propagation_reshape_zero_minus_one_special_values) {
-    auto param = make_shared<op::Parameter>(element::f32,
-                                            PartialShape{Dimension(1, 8), Dimension(16, 64), 6, Dimension(200, 400)});
-=======
-TEST(type_prop, interval_value_propagation_reshape_zero_minus_one_special_values) {
     auto param =
-        make_shared<ov::op::v0::Parameter>(element::f32,
-                                           PartialShape{Dimension(1, 8), Dimension(16, 64), 6, Dimension(200, 400)});
->>>>>>> 498731f8
+        make_shared<op::v0::Parameter>(element::f32,
+                                       PartialShape{Dimension(1, 8), Dimension(16, 64), 6, Dimension(200, 400)});
     auto shape_of = make_shared<op::v3::ShapeOf>(param);
 
     auto dim_0 = make_shared<op::v1::Gather>(shape_of,
@@ -328,23 +315,6 @@
     ASSERT_EQ(r->get_shape(), (Shape{6, 2, 5}));
 }
 
-<<<<<<< HEAD
-=======
-TEST(type_prop, reshape_deduce_wrong_output_shape) {
-    auto param = make_shared<ov::op::v0::Parameter>(element::f32, Shape{3, 4, 5});
-    try {
-        auto r =
-            make_shared<op::v1::Reshape>(param, ov::op::v0::Constant::create(element::u64, {3}, Shape{3, 3, 3}), false);
-        // Should have thrown, so fail if it didn't
-        FAIL() << "No exception was thrown";
-    } catch (const NodeValidationFailure& error) {
-        EXPECT_HAS_SUBSTRING(error.what(), std::string("is incompatible with input shape"));
-    } catch (...) {
-        FAIL() << "Deduced type check failed for unexpected reason";
-    }
-}
-
->>>>>>> 498731f8
 //
 // Input shape rank dynamic, so we should set the desired output shape
 //
@@ -621,23 +591,14 @@
 }
 
 TEST(type_prop, reshape_to_zero_shape_incorrect) {
-<<<<<<< HEAD
-    auto param = make_shared<op::Parameter>(element::f32, Shape{2, 1});
+    auto param = make_shared<op::v0::Parameter>(element::f32, Shape{2, 1});
 
     OV_EXPECT_THROW(
         ignore = make_shared<op::v1::Reshape>(param,
-                                              op::Constant::create(element::i64, {1}, std::vector<int64_t>{0}),
+                                              op::v0::Constant::create(element::i64, {1}, std::vector<int64_t>{0}),
                                               false),
         NodeValidationFailure,
         HasSubstr("Requested output shape [0] is incompatible with input shape"));
-=======
-    auto param = make_shared<ov::op::v0::Parameter>(element::f32, Shape{2, 1});
-    ASSERT_THROW(const auto unused = make_shared<op::v1::Reshape>(
-                     param,
-                     ov::op::v0::Constant::create(element::i64, {1}, std::vector<int64_t>{0}),
-                     false),
-                 std::exception);
->>>>>>> 498731f8
 }
 
 TEST(type_prop, reshape_to_zero) {
@@ -668,41 +629,23 @@
 }
 
 TEST(type_prop, reshape_to_scalar_3) {
-<<<<<<< HEAD
-    auto param = make_shared<op::Parameter>(element::f32, Shape{1, 2, 3});
+    auto param = make_shared<op::v0::Parameter>(element::f32, Shape{1, 2, 3});
 
     OV_EXPECT_THROW(
         ignore = make_shared<op::v1::Reshape>(param,
-                                              op::Constant::create(element::i64, {}, std::vector<int64_t>{100}),
+                                              op::v0::Constant::create(element::i64, {}, std::vector<int64_t>{100}),
                                               false),
         NodeValidationFailure,
         HasSubstr("The value of scalar shape pattern should be equal to 1"));
 }
 
 TEST(type_prop, reshape_dynamic_shape_propagation_with_i32_precision) {
-    auto param = make_shared<op::Parameter>(element::f32, PartialShape{1, -1, -1});
+    auto param = make_shared<op::v0::Parameter>(element::f32, PartialShape{1, -1, -1});
     auto shape_of = make_shared<op::v3::ShapeOf>(param, element::i32);
 
-    auto indices = op::Constant::create(element::i32, {3}, {1, 2, 0});
-    auto axis = op::Constant::create(element::i32, {1}, {0});
+    auto indices = op::v0::Constant::create(element::i32, {3}, {1, 2, 0});
+    auto axis = op::v0::Constant::create(element::i32, {1}, {0});
     auto gather = make_shared<op::v1::Gather>(shape_of, indices, axis);
-=======
-    auto param = make_shared<ov::op::v0::Parameter>(element::f32, Shape{1, 2, 3});
-    ASSERT_THROW(const auto unused = make_shared<op::v1::Reshape>(
-                     param,
-                     ov::op::v0::Constant::create(element::i64, {}, std::vector<int64_t>{100}),
-                     false),
-                 std::exception);
-}
-
-TEST(type_prop, dynamic_shape_propagation_with_i32_precision) {
-    auto param = make_shared<ov::op::v0::Parameter>(element::f32, PartialShape{1, -1, -1});
-    auto shape_of = std::make_shared<op::v3::ShapeOf>(param, element::i32);
-
-    auto indices = ov::op::v0::Constant::create(element::i32, {3}, {1, 2, 0});
-    auto axis = ov::op::v0::Constant::create(element::i32, {1}, {0});
-    auto gather = std::make_shared<op::v1::Gather>(shape_of, indices, axis);
->>>>>>> 498731f8
 
     auto reshape = make_shared<op::v1::Reshape>(param, gather, true);
 
@@ -715,15 +658,9 @@
     ov::DimensionTracker::set_label(marked_0, 10);
     PartialShape target_0 = PartialShape{marked_0, 4};
 
-<<<<<<< HEAD
-    auto param = make_shared<op::Parameter>(element::f32, Shape{1});
-    auto param_0 = make_shared<op::Parameter>(element::f32, target_0);
-    auto shape_0 = make_shared<op::ShapeOf>(param_0);
-=======
     auto param = std::make_shared<ov::op::v0::Parameter>(element::f32, Shape{1});
     auto param_0 = std::make_shared<ov::op::v0::Parameter>(element::f32, target_0);
     auto shape_0 = std::make_shared<op::v0::ShapeOf>(param_0);
->>>>>>> 498731f8
 
     const auto& et = element::i64;
     std::vector<int64_t> zero{0};
@@ -740,7 +677,6 @@
     const auto& output_shape = bc->get_output_partial_shape(0);
     EXPECT_EQ(output_shape, PartialShape({3}));
     EXPECT_THAT(get_shape_labels(output_shape), ElementsAre(10));
-    // ASSERT_EQ(ov::DimensionTracker::get_label(output_shape[0]), 10);
 }
 
 TEST(type_prop, reshape_label_shape_propagation_minus_one_variant_1) {
@@ -748,8 +684,8 @@
     ov::DimensionTracker::set_label(initial_shape[0], 10);
     ov::DimensionTracker::set_label(initial_shape[2], 12);
 
-    auto input = make_shared<op::Parameter>(element::f32, initial_shape);
-    auto output_pattern = make_shared<op::Constant>(element::i64, Shape{3}, std::vector<int64_t>{12, -1, 0});
+    auto input = make_shared<op::v0::Parameter>(element::f32, initial_shape);
+    auto output_pattern = make_shared<op::v0::Constant>(element::i64, Shape{3}, std::vector<int64_t>{12, -1, 0});
 
     const auto reshape = make_shared<op::v1::Reshape>(input, output_pattern, true);
 
@@ -763,8 +699,8 @@
     ov::DimensionTracker::set_label(initial_shape[0], 10);
     ov::DimensionTracker::set_label(initial_shape[1], 11);
 
-    auto input = make_shared<op::Parameter>(element::f32, initial_shape);
-    auto output_pattern = make_shared<op::Constant>(element::i64, Shape{3}, std::vector<int64_t>{-1, 12, 2});
+    auto input = make_shared<op::v0::Parameter>(element::f32, initial_shape);
+    auto output_pattern = make_shared<op::v0::Constant>(element::i64, Shape{3}, std::vector<int64_t>{-1, 12, 2});
 
     const auto reshape = make_shared<op::v1::Reshape>(input, output_pattern, false);
 
@@ -777,8 +713,8 @@
     PartialShape initial_shape = PartialShape{{1, 3}, 4, {1, 6}, 1, 3};
     ov::DimensionTracker::set_label(initial_shape[0], 10);
 
-    auto input = make_shared<op::Parameter>(element::f32, initial_shape);
-    auto output_pattern = make_shared<op::Constant>(element::i64, Shape{3}, std::vector<int64_t>{1, -1, 12});
+    auto input = make_shared<op::v0::Parameter>(element::f32, initial_shape);
+    auto output_pattern = make_shared<op::v0::Constant>(element::i64, Shape{3}, std::vector<int64_t>{1, -1, 12});
 
     const auto reshape = make_shared<op::v1::Reshape>(input, output_pattern, true);
 
@@ -791,13 +727,8 @@
     PartialShape initial_shape = PartialShape{-1, 2, 2, 1, 3};
     ov::DimensionTracker::set_label(initial_shape[0], 10);
 
-<<<<<<< HEAD
-    auto input = make_shared<op::Parameter>(element::f32, initial_shape);
-    auto output_pattern = make_shared<op::Constant>(element::i64, Shape{2}, std::vector<int64_t>{12, -1});
-=======
     auto input = std::make_shared<ov::op::v0::Parameter>(element::f32, initial_shape);
-    auto output_pattern = std::make_shared<ov::op::v0::Constant>(element::i64, Shape{2}, std::vector<int64_t>{-1, 12});
->>>>>>> 498731f8
+    auto output_pattern = std::make_shared<ov::op::v0::Constant>(element::i64, Shape{2}, std::vector<int64_t>{12, -1});
 
     const auto reshape = make_shared<op::v1::Reshape>(input, output_pattern, true);
 
@@ -811,8 +742,8 @@
     ov::DimensionTracker::set_label(initial_shape[0], 10);
     ov::DimensionTracker::set_label(initial_shape[1], 11);
 
-    auto input = make_shared<op::Parameter>(element::f32, initial_shape);
-    auto output_pattern = make_shared<op::Constant>(element::i64, Shape{2}, std::vector<int64_t>{-1, 12});
+    auto input = make_shared<op::v0::Parameter>(element::f32, initial_shape);
+    auto output_pattern = make_shared<op::v0::Constant>(element::i64, Shape{2}, std::vector<int64_t>{-1, 12});
 
     const auto reshape = make_shared<op::v1::Reshape>(input, output_pattern, true);
 
@@ -825,8 +756,9 @@
     PartialShape initial_shape = PartialShape{2, {2, 4}, 2, 3};
     ov::DimensionTracker::set_label(initial_shape[1], 10);
 
-    auto input = make_shared<op::Parameter>(element::f32, initial_shape);
-    auto output_pattern = make_shared<op::Constant>(element::i64, Shape{6}, std::vector<int64_t>{1, 4, 3, 1, 1, -1});
+    auto input = make_shared<op::v0::Parameter>(element::f32, initial_shape);
+    auto output_pattern =
+        make_shared<op::v0::Constant>(element::i64, Shape{6}, std::vector<int64_t>{1, 4, 3, 1, 1, -1});
 
     const auto reshape = make_shared<op::v1::Reshape>(input, output_pattern, true);
 
@@ -840,8 +772,8 @@
     PartialShape initial_shape = PartialShape{2, 3, 2, 1, 4};
     ov::DimensionTracker::set_label(initial_shape[1], 13);
 
-    auto input = make_shared<op::Parameter>(element::f32, initial_shape);
-    auto output_pattern = make_shared<op::Constant>(element::i64, Shape{5}, std::vector<int64_t>{4, 1, -1, 1, 4});
+    auto input = make_shared<op::v0::Parameter>(element::f32, initial_shape);
+    auto output_pattern = make_shared<op::v0::Constant>(element::i64, Shape{5}, std::vector<int64_t>{4, 1, -1, 1, 4});
 
     const auto reshape = make_shared<op::v1::Reshape>(input, output_pattern, true);
 
@@ -852,8 +784,8 @@
 }
 
 TEST(type_prop, reshape_when_pattern_has_static_shape_only) {
-    auto param = make_shared<op::Parameter>(element::f32, Shape{3, 4});
-    auto shape_pattern = make_shared<op::Parameter>(element::u64, PartialShape{3});
+    auto param = make_shared<op::v0::Parameter>(element::f32, Shape{3, 4});
+    auto shape_pattern = make_shared<op::v0::Parameter>(element::u64, PartialShape{3});
     auto r = make_shared<op::v1::Reshape>(param, shape_pattern, false);
 
     EXPECT_EQ(r->get_element_type(), element::f32);
@@ -861,8 +793,8 @@
 }
 
 TEST(type_prop, reshape_when_pattern_has_interval_shape_only) {
-    auto param = make_shared<op::Parameter>(element::f32, Shape{3, 4});
-    auto shape_pattern = make_shared<op::Parameter>(element::u64, PartialShape{{1, 3}});
+    auto param = make_shared<op::v0::Parameter>(element::f32, Shape{3, 4});
+    auto shape_pattern = make_shared<op::v0::Parameter>(element::u64, PartialShape{{1, 3}});
     auto r = make_shared<op::v1::Reshape>(param, shape_pattern, false);
 
     EXPECT_EQ(r->get_element_type(), element::f32);
@@ -870,8 +802,8 @@
 }
 
 TEST(type_prop, reshape_when_pattern_has_scalar_shape_only) {
-    auto param = make_shared<op::Parameter>(element::f32, Shape{3, 4});
-    auto shape_pattern = make_shared<op::Parameter>(element::u64, PartialShape{});
+    auto param = make_shared<op::v0::Parameter>(element::f32, Shape{3, 4});
+    auto shape_pattern = make_shared<op::v0::Parameter>(element::u64, PartialShape{});
     auto r = make_shared<op::v1::Reshape>(param, shape_pattern, false);
 
     EXPECT_EQ(r->get_element_type(), element::f32);
@@ -884,14 +816,14 @@
     set_shape_labels(param_shape, 10);
     set_shape_labels(out_shape, 20);
 
-    const auto data = make_shared<op::Parameter>(element::f32, param_shape);
-    const auto out = make_shared<op::Parameter>(element::f32, out_shape);
+    const auto data = make_shared<op::v0::Parameter>(element::f32, param_shape);
+    const auto out = make_shared<op::v0::Parameter>(element::f32, out_shape);
     const auto shape_of = make_shared<op::v3::ShapeOf>(out);
     auto dims_from_out_shape = make_shared<op::v1::Gather>(shape_of,
-                                                           op::Constant::create(element::i64, {4}, {0, 1, 2, 3}),
-                                                           op::Constant::create(element::i64, {}, {0}));
-    const auto special_volume = op::Constant::create(element::i64, {1}, {-1});
-    const auto shape = make_shared<op::Concat>(OutputVector{dims_from_out_shape, special_volume}, 0);
+                                                           op::v0::Constant::create(element::i64, {4}, {0, 1, 2, 3}),
+                                                           op::v0::Constant::create(element::i64, {}, {0}));
+    const auto special_volume = op::v0::Constant::create(element::i64, {1}, {-1});
+    const auto shape = make_shared<op::v0::Concat>(OutputVector{dims_from_out_shape, special_volume}, 0);
 
     const auto op = make_shared<op::v1::Reshape>(data, shape, true);
 
@@ -905,14 +837,14 @@
     set_shape_labels(param_shape, 10);
     set_shape_labels(out_shape, 20);
 
-    const auto data = make_shared<op::Parameter>(element::f32, param_shape);
-    const auto out = make_shared<op::Parameter>(element::f32, out_shape);
+    const auto data = make_shared<op::v0::Parameter>(element::f32, param_shape);
+    const auto out = make_shared<op::v0::Parameter>(element::f32, out_shape);
     const auto shape_of = make_shared<op::v3::ShapeOf>(out);
     auto dims_from_out_shape = make_shared<op::v1::Gather>(shape_of,
-                                                           op::Constant::create(element::i64, {2}, {0, 1}),
-                                                           op::Constant::create(element::i64, {}, {0}));
-    const auto special_volume = op::Constant::create(element::i64, {1}, {-1});
-    const auto shape = make_shared<op::Concat>(OutputVector{special_volume, dims_from_out_shape}, 0);
+                                                           op::v0::Constant::create(element::i64, {2}, {0, 1}),
+                                                           op::v0::Constant::create(element::i64, {}, {0}));
+    const auto special_volume = op::v0::Constant::create(element::i64, {1}, {-1});
+    const auto shape = make_shared<op::v0::Concat>(OutputVector{special_volume, dims_from_out_shape}, 0);
 
     const auto op = make_shared<op::v1::Reshape>(data, shape, true);
 
@@ -926,14 +858,14 @@
     set_shape_labels(param_shape, 10);
     set_shape_labels(out_shape, 20);
 
-    const auto data = make_shared<op::Parameter>(element::f32, param_shape);
-    const auto out = make_shared<op::Parameter>(element::f32, out_shape);
+    const auto data = make_shared<op::v0::Parameter>(element::f32, param_shape);
+    const auto out = make_shared<op::v0::Parameter>(element::f32, out_shape);
     const auto shape_of = make_shared<op::v3::ShapeOf>(out);
     auto dims_from_out_shape = make_shared<op::v1::Gather>(shape_of,
-                                                           op::Constant::create(element::i64, {4}, {0, 1, 2, 3}),
-                                                           op::Constant::create(element::i64, {}, {0}));
-    const auto special_volume = op::Constant::create(element::i64, {1}, {-1});
-    const auto shape = make_shared<op::Concat>(OutputVector{dims_from_out_shape, special_volume}, 0);
+                                                           op::v0::Constant::create(element::i64, {4}, {0, 1, 2, 3}),
+                                                           op::v0::Constant::create(element::i64, {}, {0}));
+    const auto special_volume = op::v0::Constant::create(element::i64, {1}, {-1});
+    const auto shape = make_shared<op::v0::Concat>(OutputVector{dims_from_out_shape, special_volume}, 0);
 
     const auto op = make_shared<op::v1::Reshape>();
     op->set_arguments(OutputVector{data, shape});
@@ -945,71 +877,72 @@
 }
 
 TEST(type_prop, reshape_data_2d_dynamic_pattern_has_minus_one_i32) {
-    const auto param = make_shared<op::Parameter>(element::f32, PartialShape::dynamic(2));
-    const auto op = make_shared<op::v1::Reshape>(param, op::Constant::create(element::i32, {2}, {-1, 4}), false);
+    const auto param = make_shared<op::v0::Parameter>(element::f32, PartialShape::dynamic(2));
+    const auto op = make_shared<op::v1::Reshape>(param, op::v0::Constant::create(element::i32, {2}, {-1, 4}), false);
 
     EXPECT_EQ(op->get_output_partial_shape(0), PartialShape({-1, 4}));
 }
 
 TEST(type_prop, reshape_deduce_wrong_output_shape) {
-    auto param = make_shared<op::Parameter>(element::f32, Shape{3, 4, 5});
+    auto param = make_shared<op::v0::Parameter>(element::f32, Shape{3, 4, 5});
 
     OV_EXPECT_THROW(
-        ignore = make_shared<op::v1::Reshape>(param, op::Constant::create(element::u64, {3}, {3, 3, 3}), false),
+        ignore = make_shared<op::v1::Reshape>(param, op::v0::Constant::create(element::u64, {3}, {3, 3, 3}), false),
         NodeValidationFailure,
         HasSubstr("is incompatible with input shape"));
 }
 
 TEST(type_prop, reshape_pattern_shape_not_1d) {
-    auto param = make_shared<op::Parameter>(element::f32, Shape{3, 4, 5});
+    auto param = make_shared<op::v0::Parameter>(element::f32, Shape{3, 4, 5});
 
     OV_EXPECT_THROW(
-        ignore = make_shared<op::v1::Reshape>(param, op::Constant::create(element::u64, {3, 1}, Shape{3, 5, 4}), false),
+        ignore =
+            make_shared<op::v1::Reshape>(param, op::v0::Constant::create(element::u64, {3, 1}, Shape{3, 5, 4}), false),
         NodeValidationFailure,
         HasSubstr("Pattern shape must have rank 1 or be empty"));
 }
 
 TEST(type_prop, reshape_multiple_minus_one_no_special_zero) {
-    const auto data = make_shared<op::Parameter>(element::f32, PartialShape{{1, 2}, {2, 4}, 6, {2, 4}, 8});
+    const auto data = make_shared<op::v0::Parameter>(element::f32, PartialShape{{1, 2}, {2, 4}, 6, {2, 4}, 8});
 
     OV_EXPECT_THROW(
-        ignore = make_shared<op::v1::Reshape>(data, op::Constant::create(element::i64, {3}, {-1, 5, -1}), false),
+        ignore = make_shared<op::v1::Reshape>(data, op::v0::Constant::create(element::i64, {3}, {-1, 5, -1}), false),
         NodeValidationFailure,
         HasSubstr("More than one dimension has size of -1"));
 }
 
 TEST(type_prop, reshape_multiple_minus_one_special_zero_set) {
-    const auto data = make_shared<op::Parameter>(element::f32, PartialShape{{1, 2}, {2, 4}, 6, {2, 4}, 8});
+    const auto data = make_shared<op::v0::Parameter>(element::f32, PartialShape{{1, 2}, {2, 4}, 6, {2, 4}, 8});
 
     OV_EXPECT_THROW(
-        ignore = make_shared<op::v1::Reshape>(data, op::Constant::create(element::i64, {3}, {-1, 5, -1}), true),
+        ignore = make_shared<op::v1::Reshape>(data, op::v0::Constant::create(element::i64, {3}, {-1, 5, -1}), true),
         NodeValidationFailure,
         HasSubstr("More than one dimension has size of -1"));
 }
 
 TEST(type_prop, reshape_special_zero_out_of_data_rank) {
-    const auto data = make_shared<op::Parameter>(element::f32, PartialShape{{1, 2}, {2, 4}, 8});
+    const auto data = make_shared<op::v0::Parameter>(element::f32, PartialShape{{1, 2}, {2, 4}, 8});
 
     OV_EXPECT_THROW(
-        ignore = make_shared<op::v1::Reshape>(data, op::Constant::create(element::i64, {4}, {5, 1, 1, 0}), true),
+        ignore = make_shared<op::v1::Reshape>(data, op::v0::Constant::create(element::i64, {4}, {5, 1, 1, 0}), true),
         NodeValidationFailure,
         HasSubstr("'0' dimension is out of range"));
 }
 
 TEST(type_prop, reshape_special_zero_cannot_div) {
-    const auto data = make_shared<op::Parameter>(element::f32, PartialShape{2, 5, 4});
+    const auto data = make_shared<op::v0::Parameter>(element::f32, PartialShape{2, 5, 4});
 
     OV_EXPECT_THROW(
-        ignore = make_shared<op::v1::Reshape>(data, op::Constant::create(element::i64, {3}, {10, -1, 3}), false),
+        ignore = make_shared<op::v1::Reshape>(data, op::v0::Constant::create(element::i64, {3}, {10, -1, 3}), false),
         NodeValidationFailure,
         HasSubstr("Non-'-1' output dimensions do not evenly divide the input dimensions"));
 }
 
 TEST(type_prop, reshape_zero_dim_in_output_pattern_but_not_in_data_shape) {
-    const auto data = make_shared<op::Parameter>(element::f32, PartialShape{2, 5, 4});
+    const auto data = make_shared<op::v0::Parameter>(element::f32, PartialShape{2, 5, 4});
 
     OV_EXPECT_THROW(
-        ignore = make_shared<op::v1::Reshape>(data, op::Constant::create(element::i64, {3}, {5, 0, -1}), false),
+        ignore = make_shared<op::v1::Reshape>(data, op::v0::Constant::create(element::i64, {3}, {5, 0, -1}), false),
         NodeValidationFailure,
         HasSubstr("Cannot infer '-1' dimension with zero-size output dimension unless at least one input dimension is "
                   "also zero-size"));
