--- conflicted
+++ resolved
@@ -308,15 +308,9 @@
     }
 }
 
-<<<<<<< HEAD
-TYPED_TEST_P(topk_type_prop, preserve_partial_values_and_labels_k_is_interval_with_no_upper_bound) {
+TYPED_TEST_P(topk_type_prop, preserve_partial_values_and_symbols_k_is_interval_with_no_upper_bound) {
     auto shape = PartialShape{{4, -1}};
-    set_shape_labels(shape, 20);
-=======
-TYPED_TEST_P(topk_type_prop, preserve_partial_values_and_symbols_k_is_interval_with_no_upper_bound) {
-    auto shape = PartialShape{{10, -1}};
     auto k_symbols = set_shape_symbols(shape);
->>>>>>> 5a18bc12
 
     const auto p_k = std::make_shared<Parameter>(element::i64, shape);
     const auto shape_of_k = std::make_shared<ShapeOf>(p_k);
@@ -331,39 +325,22 @@
         // dim{5} k{4,inf} -> {4,5}
         const auto op = this->make_op(data, k, 0, "max", "value");
         EXPECT_THAT(op->get_output_partial_shape(0),
-<<<<<<< HEAD
-                    AllOf(PartialShape({{4, 5}, {2, 8}, {2, 100}}),
-                          ResultOf(get_shape_labels, ElementsAre(ov::no_label, 11, 12))));
-=======
                     AllOf(PartialShape({{0, 5}, {2, 8}, {2, 100}}),
                           ResultOf(get_shape_symbols, ElementsAre(nullptr, symbols[1], symbols[2]))));
->>>>>>> 5a18bc12
     }
     {
         // dim{2,8} k{4,inf} -> {2,8}
         const auto op = this->make_op(data, k, 1, "max", "value");
-<<<<<<< HEAD
-        EXPECT_THAT(
-            op->get_output_partial_shape(0),
-            AllOf(PartialShape({5, {2, 8}, {2, 100}}), ResultOf(get_shape_labels, ElementsAre(10, ov::no_label, 12))));
-=======
-        EXPECT_THAT(op->get_output_partial_shape(0),
-                    AllOf(PartialShape({5, {0, 8}, {2, 100}}),
+        EXPECT_THAT(op->get_output_partial_shape(0),
+                    AllOf(PartialShape({5, {2, 8}, {2, 100}}),
                           ResultOf(get_shape_symbols, ElementsAre(symbols[0], nullptr, symbols[2]))));
->>>>>>> 5a18bc12
     }
     {
         // dim{2,100} k{4,inf} -> {2,100}
         const auto op = this->make_op(data, k, 2, "max", "value");
-<<<<<<< HEAD
-        EXPECT_THAT(
-            op->get_output_partial_shape(0),
-            AllOf(PartialShape({5, {2, 8}, {2, 100}}), ResultOf(get_shape_labels, ElementsAre(10, 11, ov::no_label))));
-=======
-        EXPECT_THAT(op->get_output_partial_shape(0),
-                    AllOf(PartialShape({5, {2, 8}, {0, 100}}),
+        EXPECT_THAT(op->get_output_partial_shape(0),
+                    AllOf(PartialShape({5, {2, 8}, {2, 100}}),
                           ResultOf(get_shape_symbols, ElementsAre(symbols[0], symbols[1], nullptr))));
->>>>>>> 5a18bc12
     }
 }
 
