// Copyright (C) 2018-2023 Intel Corporation
// SPDX-License-Identifier: Apache-2.0
//

#include "openvino/core/type/element_type.hpp"

#include <map>

#include "gtest/gtest.h"
#include "openvino/core/except.hpp"

using namespace ov;

TEST(element_type, from) {
    EXPECT_EQ(element::from<char>(), element::boolean);
    EXPECT_EQ(element::from<bool>(), element::boolean);
    EXPECT_EQ(element::from<float>(), element::f32);
    EXPECT_EQ(element::from<double>(), element::f64);
    EXPECT_EQ(element::from<int8_t>(), element::i8);
    EXPECT_EQ(element::from<int16_t>(), element::i16);
    EXPECT_EQ(element::from<int32_t>(), element::i32);
    EXPECT_EQ(element::from<int64_t>(), element::i64);
    EXPECT_EQ(element::from<uint8_t>(), element::u8);
    EXPECT_EQ(element::from<uint16_t>(), element::u16);
    EXPECT_EQ(element::from<uint32_t>(), element::u32);
    EXPECT_EQ(element::from<uint64_t>(), element::u64);
    EXPECT_EQ(element::from<std::string>(), element::string);
}

TEST(element_type, from_string) {
    EXPECT_EQ(element::Type("boolean"), element::boolean);
    EXPECT_EQ(element::Type("BOOL"), element::boolean);

    EXPECT_EQ(element::Type("bf16"), element::bf16);
    EXPECT_EQ(element::Type("BF16"), element::bf16);
    EXPECT_EQ(element::Type("f16"), element::f16);
    EXPECT_EQ(element::Type("FP16"), element::f16);
    EXPECT_EQ(element::Type("f32"), element::f32);
    EXPECT_EQ(element::Type("FP32"), element::f32);
    EXPECT_EQ(element::Type("f64"), element::f64);
    EXPECT_EQ(element::Type("FP64"), element::f64);

    EXPECT_EQ(element::Type("i4"), element::i4);
    EXPECT_EQ(element::Type("I4"), element::i4);
    EXPECT_EQ(element::Type("i8"), element::i8);
    EXPECT_EQ(element::Type("I8"), element::i8);
    EXPECT_EQ(element::Type("i16"), element::i16);
    EXPECT_EQ(element::Type("I16"), element::i16);
    EXPECT_EQ(element::Type("i32"), element::i32);
    EXPECT_EQ(element::Type("I32"), element::i32);
    EXPECT_EQ(element::Type("i64"), element::i64);
    EXPECT_EQ(element::Type("I64"), element::i64);

    EXPECT_EQ(element::Type("bin"), element::u1);
    EXPECT_EQ(element::Type("BIN"), element::u1);
    EXPECT_EQ(element::Type("u1"), element::u1);
    EXPECT_EQ(element::Type("U1"), element::u1);
    EXPECT_EQ(element::Type("u4"), element::u4);
    EXPECT_EQ(element::Type("U4"), element::u4);
    EXPECT_EQ(element::Type("u8"), element::u8);
    EXPECT_EQ(element::Type("U8"), element::u8);
    EXPECT_EQ(element::Type("u16"), element::u16);
    EXPECT_EQ(element::Type("U16"), element::u16);
    EXPECT_EQ(element::Type("u32"), element::u32);
    EXPECT_EQ(element::Type("U32"), element::u32);
    EXPECT_EQ(element::Type("u64"), element::u64);
    EXPECT_EQ(element::Type("U64"), element::u64);
    EXPECT_EQ(element::Type("nf4"), element::nf4);
    EXPECT_EQ(element::Type("NF4"), element::nf4);
<<<<<<< HEAD
    EXPECT_EQ(element::Type("f8e4m3"), element::f8e4m3);
    EXPECT_EQ(element::Type("F8E4M3"), element::f8e4m3);
    EXPECT_EQ(element::Type("f8e5m2"), element::f8e5m2);
    EXPECT_EQ(element::Type("F8E5M2"), element::f8e5m2);
=======
    EXPECT_EQ(element::Type("string"), element::string);
    EXPECT_EQ(element::Type("STRING"), element::string);

>>>>>>> dcf9247b
    EXPECT_EQ(element::Type("undefined"), element::undefined);
    EXPECT_EQ(element::Type("UNSPECIFIED"), element::undefined);
    EXPECT_EQ(element::Type("dynamic"), element::dynamic);

    EXPECT_THROW(element::Type("some_string"), ov::Exception);
}

TEST(element_type, mapable) {
    std::map<element::Type, std::string> test_map;

    test_map.insert({element::f32, "float"});
}

TEST(element_type, merge_both_dynamic) {
    element::Type t;
    ASSERT_TRUE(element::Type::merge(t, element::dynamic, element::dynamic));
    ASSERT_TRUE(t.is_dynamic());
}

TEST(element_type, merge_left_dynamic) {
    element::Type t;
    ASSERT_TRUE(element::Type::merge(t, element::dynamic, element::u64));
    ASSERT_TRUE(t.is_static());
    ASSERT_EQ(t, element::u64);
}

TEST(element_type, merge_right_dynamic) {
    element::Type t;
    ASSERT_TRUE(element::Type::merge(t, element::i16, element::dynamic));
    ASSERT_TRUE(t.is_static());
    ASSERT_EQ(t, element::i16);
}

TEST(element_type, merge_both_static_equal) {
    element::Type t;
    ASSERT_TRUE(element::Type::merge(t, element::f64, element::f64));
    ASSERT_TRUE(t.is_static());
    ASSERT_EQ(t, element::f64);
}

TEST(element_type, merge_both_static_unequal) {
    element::Type t = element::f32;
    ASSERT_FALSE(element::Type::merge(t, element::i8, element::i16));
    ASSERT_TRUE(t.is_static());
    ASSERT_EQ(t, element::f32);
}

struct ObjectWithType {
    ObjectWithType(const element::Type& type_) : type{type_} {}
    ~ObjectWithType() {
        EXPECT_NO_THROW(type.bitwidth()) << "Could not access type information in global scope";
    }
    element::Type type;
};

using ObjectWithTypeParams = std::tuple<ObjectWithType>;

class ObjectWithTypeTests : public testing::WithParamInterface<ObjectWithTypeParams>, public ::testing::Test {};

TEST_P(ObjectWithTypeTests, construct_and_destroy_in_global_scope) {
    ASSERT_EQ(element::f32, std::get<0>(GetParam()).type);
}

INSTANTIATE_TEST_SUITE_P(f32_test_parameter, ObjectWithTypeTests, ::testing::Values(element::f32));<|MERGE_RESOLUTION|>--- conflicted
+++ resolved
@@ -67,16 +67,13 @@
     EXPECT_EQ(element::Type("U64"), element::u64);
     EXPECT_EQ(element::Type("nf4"), element::nf4);
     EXPECT_EQ(element::Type("NF4"), element::nf4);
-<<<<<<< HEAD
     EXPECT_EQ(element::Type("f8e4m3"), element::f8e4m3);
     EXPECT_EQ(element::Type("F8E4M3"), element::f8e4m3);
     EXPECT_EQ(element::Type("f8e5m2"), element::f8e5m2);
     EXPECT_EQ(element::Type("F8E5M2"), element::f8e5m2);
-=======
     EXPECT_EQ(element::Type("string"), element::string);
     EXPECT_EQ(element::Type("STRING"), element::string);
 
->>>>>>> dcf9247b
     EXPECT_EQ(element::Type("undefined"), element::undefined);
     EXPECT_EQ(element::Type("UNSPECIFIED"), element::undefined);
     EXPECT_EQ(element::Type("dynamic"), element::dynamic);
