--- conflicted
+++ resolved
@@ -43,10 +43,6 @@
         OPENVINO_ASSERT(!field.empty(), "Cannot get vector of dimensions! \"" + value + "\" is incorrect");
         m_dimensions.emplace_back(field);
     }
-<<<<<<< HEAD
-    m_dimensions = std::move(dims);
-=======
->>>>>>> c27af271
 }
 
 ov::PartialShape::PartialShape(bool rank_is_static, std::vector<Dimension> dimensions)
