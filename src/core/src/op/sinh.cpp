--- conflicted
+++ resolved
@@ -36,21 +36,7 @@
 std::shared_ptr<Node> Sinh::clone_with_new_inputs(const OutputVector& new_args) const {
     OV_OP_SCOPE(v0_Sinh_clone_with_new_inputs);
     check_new_args_count(this, new_args);
-<<<<<<< HEAD
-    return make_shared<Sinh>(new_args.at(0));
-}
-
-OPENVINO_SUPPRESS_DEPRECATED_START
-namespace sinhop {
-namespace {
-template <element::Type_t ET>
-inline bool evaluate(const HostTensorPtr& arg0, const HostTensorPtr& out, const size_t count) {
-    using T = typename element_type_traits<ET>::value_type;
-    ov::reference::sinh<T>(arg0->get_data_ptr<ET>(), out->get_data_ptr<ET>(), count);
-    return true;
-=======
     return std::make_shared<Sinh>(new_args.at(0));
->>>>>>> e6f09ac1
 }
 
 bool Sinh::evaluate(TensorVector& outputs, const TensorVector& inputs) const {
