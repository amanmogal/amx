// Copyright (C) 2018-2023 Intel Corporation
// SPDX-License-Identifier: Apache-2.0
//

#include "ngraph/op/cosh.hpp"

#include "itt.hpp"
#include "ngraph/runtime/host_tensor.hpp"
#include "ngraph/runtime/reference/cosh.hpp"
#include "ngraph/validation_util.hpp"

using namespace std;
using namespace ngraph;

op::Cosh::Cosh(const Output<Node>& arg) : UnaryElementwiseArithmetic(arg) {
    constructor_validate_and_infer_types();
}

bool op::Cosh::visit_attributes(AttributeVisitor& visitor) {
    OV_OP_SCOPE(v0_Cosh_visit_attributes);
    return true;
}

shared_ptr<Node> op::Cosh::clone_with_new_inputs(const OutputVector& new_args) const {
    OV_OP_SCOPE(v0_Cosh_clone_with_new_inputs);
    check_new_args_count(this, new_args);
    return make_shared<Cosh>(new_args.at(0));
}

namespace coshop {
namespace {
template <element::Type_t ET>
inline bool evaluate(const HostTensorPtr& arg0, const HostTensorPtr& out, const size_t count) {
    using T = typename element_type_traits<ET>::value_type;
    runtime::reference::cosh<T>(arg0->get_data_ptr<ET>(), out->get_data_ptr<ET>(), count);
    return true;
}

bool evaluate_cosh(const HostTensorPtr& arg0, const HostTensorPtr& out, const size_t count) {
    bool rc = true;
    out->set_unary(arg0);

    switch (arg0->get_element_type()) {
        NGRAPH_TYPE_CASE(evaluate_cosh, i32, arg0, out, count);
        NGRAPH_TYPE_CASE(evaluate_cosh, i64, arg0, out, count);
        NGRAPH_TYPE_CASE(evaluate_cosh, u32, arg0, out, count);
        NGRAPH_TYPE_CASE(evaluate_cosh, u64, arg0, out, count);
        NGRAPH_TYPE_CASE(evaluate_cosh, f16, arg0, out, count);
        NGRAPH_TYPE_CASE(evaluate_cosh, f32, arg0, out, count);
    default:
        rc = false;
        break;
    }
    return rc;
}
}  // namespace
}  // namespace coshop

bool op::Cosh::evaluate(const HostTensorVector& outputs, const HostTensorVector& inputs) const {
    OV_OP_SCOPE(v0_Cosh_evaluate);
    OPENVINO_SUPPRESS_DEPRECATED_START
    NGRAPH_CHECK(validate_host_tensor_vector(outputs, 1) && validate_host_tensor_vector(inputs, 1));
<<<<<<< HEAD
    return coshop::evaluate_cosh(inputs[0], outputs[0], shape_size(inputs[0]->get_shape()));
=======
    OPENVINO_SUPPRESS_DEPRECATED_END
    return coshop::evaluate_cosh(inputs[0], outputs[0], shape_size(get_output_shape(0)));
>>>>>>> f95fd27c
}

bool op::Cosh::has_evaluate() const {
    OV_OP_SCOPE(v0_Cosh_has_evaluate);
    switch (get_input_element_type(0)) {
    case ngraph::element::i32:
    case ngraph::element::i64:
    case ngraph::element::u32:
    case ngraph::element::u64:
    case ngraph::element::f16:
    case ngraph::element::f32:
        return true;
    default:
        break;
    }
    return false;
}<|MERGE_RESOLUTION|>--- conflicted
+++ resolved
@@ -60,12 +60,8 @@
     OV_OP_SCOPE(v0_Cosh_evaluate);
     OPENVINO_SUPPRESS_DEPRECATED_START
     NGRAPH_CHECK(validate_host_tensor_vector(outputs, 1) && validate_host_tensor_vector(inputs, 1));
-<<<<<<< HEAD
+    OPENVINO_SUPPRESS_DEPRECATED_END
     return coshop::evaluate_cosh(inputs[0], outputs[0], shape_size(inputs[0]->get_shape()));
-=======
-    OPENVINO_SUPPRESS_DEPRECATED_END
-    return coshop::evaluate_cosh(inputs[0], outputs[0], shape_size(get_output_shape(0)));
->>>>>>> f95fd27c
 }
 
 bool op::Cosh::has_evaluate() const {
