--- conflicted
+++ resolved
@@ -147,11 +147,7 @@
                           ".");
 
     set_output_type(0, get_input_element_type(0), get_input_partial_shape(0));
-<<<<<<< HEAD
-    set_output_type(1, element::f32, {Dimension::dynamic()});
-=======
     set_output_type(1, get_input_element_type(0), {Dimension::dynamic()});
->>>>>>> 554e6fe9
 }
 
 std::shared_ptr<ov::Node> PagedAttentionExtension::clone_with_new_inputs(const ov::OutputVector& new_args) const {
