// Copyright (C) 2018-2024 Intel Corporation
// SPDX-License-Identifier: Apache-2.0
//

#include "openvino/op/paged_attention.hpp"

#include "dimension_util.hpp"
#include "itt.hpp"
#include "openvino/op/op.hpp"

namespace ov {
namespace op {

PagedAttentionExtension::PagedAttentionExtension(const ov::OutputVector& args) : ov::op::Op(args) {
    constructor_validate_and_infer_types();
}

void PagedAttentionExtension::validate_and_infer_types() {
    OV_OP_SCOPE(PagedAttentionExtension_validate_and_infer_types);

    NODE_VALIDATION_CHECK(this,
                          get_input_size() == 13,
                          "PagedAttensionExtension expects 13 inputs, but it has ",
                          get_input_size());

    NODE_VALIDATION_CHECK(
        this,
        get_input_partial_shape(0).rank().is_dynamic() || get_input_partial_shape(0).rank().get_length() == 2,
        "Rank of `query` input should be 2, but it is ",
        get_input_partial_shape(0).rank().get_length(),
        ".");
    NODE_VALIDATION_CHECK(
        this,
        get_input_partial_shape(1).rank().is_dynamic() || get_input_partial_shape(1).rank().get_length() == 2,
        "Rank of `key` input should be 2, but it is ",
        get_input_partial_shape(1).rank().get_length(),
        ".");
    NODE_VALIDATION_CHECK(
        this,
        get_input_partial_shape(2).rank().is_dynamic() || get_input_partial_shape(2).rank().get_length() == 2,
        "Rank of `value` input should be 2, but it is ",
        get_input_partial_shape(2).rank().get_length(),
        ".");

    NODE_VALIDATION_CHECK(
        this,
        get_input_partial_shape(3).rank().is_dynamic() || get_input_partial_shape(3).rank().get_length() >= 2,
        "Rank of `key_cache` input should be at least 2, but it is ",
        get_input_partial_shape(3).rank().get_length(),
        ".");
    NODE_VALIDATION_CHECK(
        this,
        get_input_partial_shape(4).rank().is_dynamic() || get_input_partial_shape(4).rank().get_length() >= 2,
        "Rank of `value_cache` input should be at least 2, but it is ",
        get_input_partial_shape(4).rank().get_length(),
        ".");

    NODE_VALIDATION_CHECK(
        this,
        get_input_partial_shape(5).rank().is_dynamic() || get_input_partial_shape(5).rank().get_length() == 1,
        "Rank of `past_lens` input should be 1, but it is ",
        get_input_partial_shape(5).rank().get_length(),
        ".");
    NODE_VALIDATION_CHECK(this,
                          get_input_element_type(5).is_dynamic() || get_input_element_type(5) == element::i32,
                          "Element type of `past_lens` input should be i32, but it is ",
                          get_input_element_type(5),
                          ".");
    NODE_VALIDATION_CHECK(
        this,
        get_input_partial_shape(6).rank().is_dynamic() || get_input_partial_shape(6).rank().get_length() == 1,
        "Rank of `subsequence_begins` input should be 1, but it is ",
        get_input_partial_shape(6).rank().get_length(),
        ".");
    NODE_VALIDATION_CHECK(this,
                          get_input_element_type(6).is_dynamic() || get_input_element_type(6) == element::i32,
                          "Element type of `subsequence_begins` input should be i32, but it is ",
                          get_input_element_type(6),
                          ".");

    NODE_VALIDATION_CHECK(
        this,
        get_input_partial_shape(7).rank().is_dynamic() || get_input_partial_shape(7).rank().get_length() == 1,
        "Rank of `block_indices` input should be 1, but it is ",
        get_input_partial_shape(7).rank().get_length(),
        ".");
    NODE_VALIDATION_CHECK(this,
                          get_input_element_type(7).is_dynamic() || get_input_element_type(7) == element::i32,
                          "Element type of `block_indices` input should be i32, but it is ",
                          get_input_element_type(7),
                          ".");
    NODE_VALIDATION_CHECK(
        this,
        get_input_partial_shape(8).rank().is_dynamic() || get_input_partial_shape(8).rank().get_length() == 1,
        "Rank of `block_indices_begins` input should be 1, but it is ",
        get_input_partial_shape(8).rank().get_length(),
        ".");
    NODE_VALIDATION_CHECK(this,
                          get_input_element_type(8).is_dynamic() || get_input_element_type(8) == element::i32,
                          "Element type of `block_indices_begins` input should be i32, but it is ",
                          get_input_element_type(8),
                          ".");

    NODE_VALIDATION_CHECK(
        this,
        get_input_partial_shape(9).rank().is_dynamic() || get_input_partial_shape(9).rank().get_length() == 0,
        "Input `scale` should be a scalar but it has rank ",
        get_input_partial_shape(9).rank().get_length(),
        ".");
    NODE_VALIDATION_CHECK(this,
                          get_input_element_type(9).is_dynamic() || get_input_element_type(9).is_real(),
                          "Element type of `scale` input should be a floating type, but it is ",
                          get_input_element_type(9),
                          ".");
    NODE_VALIDATION_CHECK(
        this,
        get_input_partial_shape(10).rank().is_dynamic() || get_input_partial_shape(10).rank().get_length() == 0,
        "Input `sliding_window` should be a scalar but it has rank ",
        get_input_partial_shape(10).rank().get_length(),
        ".");
    NODE_VALIDATION_CHECK(this,
                          get_input_element_type(10).is_dynamic() || get_input_element_type(10) == element::i32,
                          "Element type of `sliding_window` input should be i32, but it is ",
                          get_input_element_type(10),
                          ".");

    NODE_VALIDATION_CHECK(
        this,
        get_input_partial_shape(11).rank().is_dynamic() || get_input_partial_shape(11).rank().get_length() == 1,
        "Rank of `alibi_slopes` input should be 1, but it is ",
        get_input_partial_shape(11).rank().get_length(),
        ".");
    NODE_VALIDATION_CHECK(this,
                          get_input_element_type(11).is_dynamic() || get_input_element_type(11).is_real(),
                          "Element type of `alibi_slopes` input should be a floating type, but it is ",
                          get_input_element_type(11),
                          ".");
    NODE_VALIDATION_CHECK(
        this,
        get_input_partial_shape(12).rank().is_dynamic() || get_input_partial_shape(12).rank().get_length() == 0,
        "Input `max_context_len` should be a scalar but it has rank ",
        get_input_partial_shape(12).rank().get_length(),
        ".");
    NODE_VALIDATION_CHECK(this,
                          get_input_element_type(12).is_dynamic() || get_input_element_type(12) == element::i32,
                          "Element type of `max_context_len` input should be i32, but it is ",
                          get_input_element_type(12),
                          ".");

<<<<<<< HEAD
    // value head_size may be not same with key
    auto out_ps = get_input_partial_shape(0);
    const auto& key_ps = get_input_partial_shape(1);
    const auto& value_ps = get_input_partial_shape(2);
    if (out_ps.rank().is_static()) {
        if (key_ps.rank().is_static() && value_ps.rank().is_static() && key_ps[1].is_static()) {
            // The dim of out_ps[1] should be `num_heads * v_head_size`, it can be got from:
            // because:
            //   q: query_ps[1] = num_heads * head_size
            //   k: key_ps[1] = num_kv_heads * head_size
            //   v: value_ps[1] = num_kv_heads * v_head_size
            // therefore:
            //   q * v / k = (num_heads * head_size) * (num_kv_heads * v_head_size) /
            //               (num_kv_heads * head_size) = num_heads * v_head_size
            out_ps[1] = out_ps[1] * value_ps[1] / key_ps[1].get_length();
            NODE_VALIDATION_CHECK(this,
                                  !ov::util::dim::is_empty(out_ps[1]),
                                  "The last dimension of output should not be empty.");
        } else {
            out_ps[1] = Dimension::dynamic();
        }
    }
    set_output_type(0, get_input_element_type(0), out_ps);
    set_output_type(1, get_input_element_type(0), {Dimension::dynamic()});
=======
    if (m_output_type[0] == ov::element::undefined) {
        set_output_type(0, get_input_element_type(0), get_input_partial_shape(0));
    } else {
        set_output_type(0, m_output_type[0], get_input_partial_shape(0));
    }

    if (m_output_type[1] == ov::element::undefined) {
        set_output_type(1, get_input_element_type(0), {Dimension::dynamic()});
    } else {
        set_output_type(1, m_output_type[1], {Dimension::dynamic()});
    }
>>>>>>> d8d1149f
}

std::shared_ptr<ov::Node> PagedAttentionExtension::clone_with_new_inputs(const ov::OutputVector& new_args) const {
    return std::make_shared<PagedAttentionExtension>(new_args);
}

void PagedAttentionExtension::set_out_type(int index, const ov::element::Type& output_type) {
    OPENVINO_ASSERT(index < 2, "Output index should be 0 or 1, but got " + std::to_string(index));
    m_output_type[index] = output_type;
}

}  // namespace op
}  // namespace ov<|MERGE_RESOLUTION|>--- conflicted
+++ resolved
@@ -147,7 +147,6 @@
                           get_input_element_type(12),
                           ".");
 
-<<<<<<< HEAD
     // value head_size may be not same with key
     auto out_ps = get_input_partial_shape(0);
     const auto& key_ps = get_input_partial_shape(1);
@@ -170,13 +169,11 @@
             out_ps[1] = Dimension::dynamic();
         }
     }
-    set_output_type(0, get_input_element_type(0), out_ps);
-    set_output_type(1, get_input_element_type(0), {Dimension::dynamic()});
-=======
+
     if (m_output_type[0] == ov::element::undefined) {
-        set_output_type(0, get_input_element_type(0), get_input_partial_shape(0));
+        set_output_type(0, get_input_element_type(0), out_ps);
     } else {
-        set_output_type(0, m_output_type[0], get_input_partial_shape(0));
+        set_output_type(0, m_output_type[0], out_ps);
     }
 
     if (m_output_type[1] == ov::element::undefined) {
@@ -184,7 +181,6 @@
     } else {
         set_output_type(1, m_output_type[1], {Dimension::dynamic()});
     }
->>>>>>> d8d1149f
 }
 
 std::shared_ptr<ov::Node> PagedAttentionExtension::clone_with_new_inputs(const ov::OutputVector& new_args) const {
