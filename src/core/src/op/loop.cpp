--- conflicted
+++ resolved
@@ -331,7 +331,6 @@
     return SubGraphOp::get_concatenated_slices(value, start, stride, part_size, end, axis);
 }
 
-<<<<<<< HEAD
 bool Loop::evaluate(TensorVector& outputs, const TensorVector& inputs) const {
     OV_OP_SCOPE(v5_Loop_evaluate);
     EvaluationContext evaluation_context;
@@ -345,12 +344,9 @@
     return true;
 }
 
-bool Loop::evaluate(TensorVector& outputs, const TensorVector& inputs, const EvaluationContext& evaluation_context) const {
-=======
 bool Loop::evaluate(TensorVector& outputs,
                     const TensorVector& inputs,
                     const EvaluationContext& evaluation_context) const {
->>>>>>> 51eb5d85
     OV_OP_SCOPE(v5_Loop_evaluate);
     reference::loop(m_bodies[0],
                     m_output_descriptions[0],
