--- conflicted
+++ resolved
@@ -81,13 +81,6 @@
 
 bool Swish::evaluate(TensorVector& outputs, const TensorVector& inputs) const {
     OV_OP_SCOPE(v4_Swish_evaluate);
-<<<<<<< HEAD
-    OPENVINO_SUPPRESS_DEPRECATED_START
-    OPENVINO_ASSERT(validate_host_tensor_vector(outputs, 1) &&
-                    (validate_host_tensor_vector(inputs, 2) || validate_host_tensor_vector(inputs, 1)));
-    OPENVINO_SUPPRESS_DEPRECATED_END
-    return swish::evaluate_swish(inputs, outputs[0]);
-=======
     OPENVINO_ASSERT(outputs.size() == 1);
     OPENVINO_ASSERT(swish::has_1_or_2_inputs(inputs.size()));
 
@@ -100,7 +93,6 @@
                                                       arg1,
                                                       outputs[0],
                                                       shape_size(inputs[0].get_shape()));
->>>>>>> 3e82849f
 }
 
 bool Swish::has_evaluate() const {
