--- conflicted
+++ resolved
@@ -146,116 +146,6 @@
               const int64_t axis,
               const op::v12::ScatterElementsUpdate::Reduction reduction,
               const bool use_init_value) {
-<<<<<<< HEAD
-    auto indices_type = arg1->get_element_type();
-
-    // Dispatch specialization based on indicies data type.
-    bool rc = true;
-
-    switch (indices_type) {
-        TYPE_IND_CASE(i8, arg0, arg1, arg2, arg3, out, normalized_axis, reduction_type, use_init_value);
-        TYPE_IND_CASE(i16, arg0, arg1, arg2, arg3, out, normalized_axis, reduction_type, use_init_value);
-        TYPE_IND_CASE(i32, arg0, arg1, arg2, arg3, out, normalized_axis, reduction_type, use_init_value);
-        TYPE_IND_CASE(i64, arg0, arg1, arg2, arg3, out, normalized_axis, reduction_type, use_init_value);
-        TYPE_IND_CASE(u8, arg0, arg1, arg2, arg3, out, normalized_axis, reduction_type, use_init_value);
-        TYPE_IND_CASE(u16, arg0, arg1, arg2, arg3, out, normalized_axis, reduction_type, use_init_value);
-        TYPE_IND_CASE(u32, arg0, arg1, arg2, arg3, out, normalized_axis, reduction_type, use_init_value);
-        TYPE_IND_CASE(u64, arg0, arg1, arg2, arg3, out, normalized_axis, reduction_type, use_init_value);
-    default:
-        rc = false;
-        break;
-    }
-    return rc;
-}
-
-bool evaluate_scatter_elements_update(
-    const ngraph::HostTensorPtr& arg0,
-    const ngraph::HostTensorPtr& arg1,
-    const ngraph::HostTensorPtr& arg2,
-    const ngraph::HostTensorPtr& arg3,
-    const ngraph::HostTensorPtr& out,
-    const int64_t normalized_axis,
-    const op::v12::ScatterElementsUpdate::Reduction reduction_type = op::v12::ScatterElementsUpdate::Reduction::NONE,
-    const bool use_init_value = false) {
-    bool rc = true;
-
-    switch (out->get_element_type()) {
-        OPENVINO_TYPE_CASE(evaluate_scatter_element_update,
-                           i16,
-                           arg0,
-                           arg1,
-                           arg2,
-                           arg3,
-                           out,
-                           normalized_axis,
-                           reduction_type,
-                           use_init_value);
-        OPENVINO_TYPE_CASE(evaluate_scatter_element_update,
-                           i32,
-                           arg0,
-                           arg1,
-                           arg2,
-                           arg3,
-                           out,
-                           normalized_axis,
-                           reduction_type,
-                           use_init_value);
-        OPENVINO_TYPE_CASE(evaluate_scatter_element_update,
-                           i64,
-                           arg0,
-                           arg1,
-                           arg2,
-                           arg3,
-                           out,
-                           normalized_axis,
-                           reduction_type,
-                           use_init_value);
-        OPENVINO_TYPE_CASE(evaluate_scatter_element_update,
-                           u32,
-                           arg0,
-                           arg1,
-                           arg2,
-                           arg3,
-                           out,
-                           normalized_axis,
-                           reduction_type,
-                           use_init_value);
-        OPENVINO_TYPE_CASE(evaluate_scatter_element_update,
-                           u64,
-                           arg0,
-                           arg1,
-                           arg2,
-                           arg3,
-                           out,
-                           normalized_axis,
-                           reduction_type,
-                           use_init_value);
-        OPENVINO_TYPE_CASE(evaluate_scatter_element_update,
-                           f32,
-                           arg0,
-                           arg1,
-                           arg2,
-                           arg3,
-                           out,
-                           normalized_axis,
-                           reduction_type,
-                           use_init_value);
-        OPENVINO_TYPE_CASE(evaluate_scatter_element_update,
-                           boolean,
-                           arg0,
-                           arg1,
-                           arg2,
-                           arg3,
-                           out,
-                           normalized_axis,
-                           reduction_type,
-                           use_init_value);
-    default:
-        rc = false;
-        break;
-    }
-    return rc;
-=======
     OPENVINO_ASSERT(inputs.size() == 4);
     OPENVINO_ASSERT(outputs.size() == 1);
 
@@ -267,7 +157,7 @@
     const auto& indices_shape = indices.get_shape();
     output.set_shape(data_shape);
     using namespace ov::element;
-    return IfTypeOf<boolean, f16, f32, i16, i32, i64, u32, u64>::apply<scatter_elements_update::Evaluate>(
+    return IfTypeOf<boolean, f32, i16, i32, i64, u32, u64>::apply<scatter_elements_update::Evaluate>(
         data.get_element_type(),
         data,
         indices,
@@ -278,7 +168,6 @@
         axis,
         reduction,
         use_init_value);
->>>>>>> 07bcb8b6
 }
 }  // namespace
 }  // namespace scatter_elements_update
