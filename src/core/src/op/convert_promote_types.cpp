--- conflicted
+++ resolved
@@ -118,17 +118,10 @@
             const auto is_input_1_scalar = input_1_rank.get_length() == 0;
             if (is_input_0_scalar != is_input_1_scalar) {
                 // For pytorch mode, when number formats are same, promote to type of non-scalar input.
-<<<<<<< HEAD
-                const auto target = is_input_0_scalar ? input_1_type : input_0_type;
-                if (!promote_unsafe) {
-                    // For safe mode, check wether target type has bitwidth able to hold data from scalar type.
-                    const auto scalar = is_input_0_scalar ? input_0_type : input_1_type;
-=======
                 const auto& target = is_input_0_scalar ? input_1_type : input_0_type;
                 if (!promote_unsafe) {
                     // For safe mode, check wether target type has bitwidth able to hold data from scalar type.
                     const auto& scalar = is_input_0_scalar ? input_0_type : input_1_type;
->>>>>>> 2c0f7a9f
                     const auto is_pytorch_promote_safe =
                         ((target.is_signed() == scalar.is_signed() && target.bitwidth() >= scalar.bitwidth()) ||
                          (target.is_signed() && !scalar.is_signed() && target.bitwidth() * 2 >= scalar.bitwidth()));
@@ -141,13 +134,8 @@
         }
         const auto is_input_0_signed = input_0_type.is_signed();
         const auto is_input_1_signed = input_1_type.is_signed();
-<<<<<<< HEAD
-        const size_t input_0_bitwidth = input_0_type.bitwidth();
-        const size_t input_1_bitwidth = input_1_type.bitwidth();
-=======
         const auto input_0_bitwidth = input_0_type.bitwidth();
         const auto input_1_bitwidth = input_1_type.bitwidth();
->>>>>>> 2c0f7a9f
         if ((is_input_0_signed != is_input_1_signed)) {
             // Signed and unsigned integers are mixed, convert to signed integer with bitwidth able to hold all unsigned
             // data. Exception for u64 + integer - either convert to type from `u64_promotion_target` or fail in safe
