--- conflicted
+++ resolved
@@ -315,112 +315,6 @@
     }
     set_output_type(0, result_et, output_shapes[0]);
 
-<<<<<<< HEAD
-    ov::PartialShape result_pshape{ov::PartialShape::dynamic()};
-    // If output shape is provided, ignore current values for padding begin/end
-    // and infer them.
-    if (is_output_shape_present) {
-        if (output_spatial_pshape.rank().is_static()) {
-            if (data_pshape.rank().is_static() && filters_pshape.rank().is_static()) {
-                const ov::PartialShape data_spatial_shape = [data_pshape]() {
-                    vector<Dimension> data_dims{data_pshape};
-                    data_dims.erase(data_dims.begin(), data_dims.begin() + 2);  // remove {N, C_IN}
-                    return ov::PartialShape{data_dims};
-                }();
-
-                const ov::PartialShape filters_spatial_shape = [filters_pshape]() {
-                    vector<Dimension> filters_dims{filters_pshape};
-                    filters_dims.erase(filters_dims.begin(),
-                                       filters_dims.begin() + 3);  // remove {GROUPS, C_OUT, C_IN}
-                    return ov::PartialShape{filters_dims};
-                }();
-
-                // If auto_pad has one of following mode we infer paddings. Otherwise in
-                // EXPLICIT auto_pad mode we use what is provided.
-                if ((m_auto_pad == PadType::SAME_UPPER || m_auto_pad == PadType::SAME_LOWER) &&
-                    (data_spatial_shape.is_static() && filters_spatial_shape.is_static() &&
-                     output_spatial_pshape.is_static())) {
-                    ngraph::opset1::infer_conv_backprop_auto_padding(data_spatial_shape.to_shape(),
-                                                                     filters_spatial_shape.to_shape(),
-                                                                     output_spatial_pshape.to_shape(),
-                                                                     m_strides,
-                                                                     m_dilations,
-                                                                     m_auto_pad,
-                                                                     m_output_padding,
-                                                                     m_pads_begin,
-                                                                     m_pads_end);
-                }
-            }
-
-            vector<Dimension> output_pshape{output_spatial_pshape};
-            // GROUPS * C_OUT
-            auto n_out_channels = Dimension::dynamic();
-            if (filters_pshape.rank().is_static()) {
-                auto group_dim = filters_pshape[0];
-                if (!group_dim.is_static()) {
-                    group_dim = infer_backprop_group_from_input_shapes(data_pshape, filters_pshape);
-                }
-                n_out_channels = group_dim * filters_pshape[2];
-            }
-            output_pshape.insert(output_pshape.begin(), n_out_channels);
-            // N
-            auto batches = data_pshape.rank().is_static() ? data_pshape[0] : Dimension::dynamic();
-            output_pshape.insert(output_pshape.begin(), batches);
-            result_pshape = ov::PartialShape{output_pshape};
-        }
-        set_input_is_relevant_to_shape(2);
-    }
-    // Deduce output shape from input spatial shape, strides, dilations, output padding
-    // and padding values.
-    else {
-        if (m_auto_pad == PadType::SAME_UPPER || m_auto_pad == PadType::SAME_LOWER || m_auto_pad == PadType::VALID) {
-            m_pads_begin.assign(m_pads_begin.size(), 0);
-            m_pads_end.assign(m_pads_end.size(), 0);
-        }
-
-        vector<Dimension> output_pshape;
-        if (data_pshape.rank().is_static() && filters_pshape.rank().is_static()) {
-            auto data_spatial_shape = [data_pshape]() {
-                vector<Dimension> data_dims{data_pshape};
-                return vector<Dimension>{std::next(data_dims.begin(), 2), std::end(data_dims)};
-            }();
-
-            auto filters_spatial_shape = [filters_pshape]() {
-                vector<Dimension> filters_dims{filters_pshape};
-                return vector<Dimension>{std::next(filters_dims.begin(), 3), std::end(filters_dims)};
-            }();
-
-            infer_conv_backprop_output_spatial_shape(data_spatial_shape,
-                                                     filters_spatial_shape,
-                                                     m_strides,
-                                                     m_dilations,
-                                                     m_pads_begin,
-                                                     m_pads_end,
-                                                     m_output_padding,
-                                                     output_pshape);
-        } else {
-            output_pshape = vector<Dimension>{output_spatial_pshape};
-        }
-
-        if (output_pshape.size()) {
-            // GROUPS * C_OUT
-            auto n_out_channels = Dimension::dynamic();
-            if (filters_pshape.rank().is_static()) {
-                auto group_dim = filters_pshape[0];
-                if (!group_dim.is_static()) {
-                    group_dim = infer_backprop_group_from_input_shapes(data_pshape, filters_pshape);
-                }
-                n_out_channels = group_dim * filters_pshape[2];
-            }
-            output_pshape.insert(output_pshape.begin(), n_out_channels);
-            // N
-            auto batches = data_pshape.rank().is_static() ? data_pshape[0] : Dimension::dynamic();
-            output_pshape.insert(output_pshape.begin(), batches);
-            result_pshape = ov::PartialShape{output_pshape};
-        }
-    }
-=======
->>>>>>> a9a583eb
     set_input_is_relevant_to_shape(0);
     set_input_is_relevant_to_shape(1);
 }
