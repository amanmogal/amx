--- conflicted
+++ resolved
@@ -8,13 +8,9 @@
 #include "ngraph/graph_util.hpp"
 
 ov::op::util::FrameworkNode::FrameworkNode(const OutputVector& inputs, size_t output_size, size_t num_subgraphs)
-<<<<<<< HEAD
-    : MultiSubGraphOp(inputs, num_subgraphs) {
-=======
     : MultiSubGraphOp(num_subgraphs),
       m_num_bodies(num_subgraphs) {
     set_arguments(inputs);
->>>>>>> fba025f1
     set_output_size(output_size);
     constructor_validate_and_infer_types();
 }
@@ -25,11 +21,7 @@
 }
 
 void ov::op::util::FrameworkNode::clone_to(ov::op::util::FrameworkNode& dst) const {
-<<<<<<< HEAD
-    dst.set_output_size(m_output_descriptions.size());
-=======
     dst.set_output_size(get_output_size());
->>>>>>> fba025f1
 
     for (size_t i = 0; i < get_output_size(); ++i) {
         dst.set_output_type(i, get_output_element_type(i), get_output_partial_shape(i));
@@ -37,19 +29,6 @@
     dst.m_inputs_desc = m_inputs_desc;
     dst.m_output_desc = m_output_desc;
     dst.m_attrs = m_attrs;
-<<<<<<< HEAD
-
-    for (int i = 0; i < dst.m_bodies.size(); i++) {
-        dst.m_bodies.push_back(ov::clone_model(*get_function(i)));
-    }
-
-    for (auto& input_description : m_input_descriptions[0]) {
-        dst.m_input_descriptions[0].push_back(input_description->copy());
-    }
-    for (auto& output_description : m_output_descriptions[0]) {
-        dst.m_output_descriptions[0].push_back(output_description->copy());
-    }
-=======
     dst.m_num_bodies = m_num_bodies;
 
     dst.m_bodies.resize(m_num_bodies);
@@ -66,18 +45,13 @@
         }
     }
 
->>>>>>> fba025f1
     dst.validate_and_infer_types();
 }
 
 std::shared_ptr<ov::Node> ov::op::util::FrameworkNode::clone_with_new_inputs(const OutputVector& new_args) const {
     OV_OP_SCOPE(FrameworkNode_clone_with_new_inputs);
     check_new_args_count(this, new_args);
-<<<<<<< HEAD
-    auto node = std::make_shared<op::util::FrameworkNode>(new_args);
-=======
     auto node = std::make_shared<op::util::FrameworkNode>(new_args, get_output_size(), m_num_bodies);
->>>>>>> fba025f1
     clone_to(*node);
     return node;
 }
