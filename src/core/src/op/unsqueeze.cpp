--- conflicted
+++ resolved
@@ -39,76 +39,11 @@
     if (new_args.size() != 2) {
         OPENVINO_THROW("Incorrect number of new arguments");
     }
-<<<<<<< HEAD
-    return make_shared<Unsqueeze>(new_args.at(0), new_args.at(1));
-}
-
-OPENVINO_SUPPRESS_DEPRECATED_START
-namespace ov {
-namespace op {
-namespace unsqueeze {
-struct Evaluate : element::NoAction<bool> {
-    using element::NoAction<bool>::visit;
-
-    template <element::Type_t ET>
-    static result_type visit(const HostTensorPtr& arg0, const HostTensorPtr& out, const size_t count) {
-        ov::reference::copy(arg0->get_data_ptr<ET>(), out->get_data_ptr<ET>(), count);
-        return true;
-    }
-};
-
-// The evaluate cannot use shape_infer for output shape calculation as shape inference accepts
-// repeated axis and evaluate not. When shape inference will changed to be compatible with `numpy` then
-// evaluate and inference can use same function to calculate output shape. TODO for next version for this operator.
-namespace {
-bool evaluate_unsqueeze(const Node* node,
-                        const HostTensorPtr& arg0,
-                        const HostTensorPtr& arg1,
-                        const HostTensorPtr& out) {
-    auto element_type = arg0->get_element_type();
-    out->set_element_type(element_type);
-
-    const auto& axes_shape = arg1->get_shape();
-    ov::op::v0::check_unsqueeze_axes_rank(node, Rank(axes_shape.size()));
-
-    const auto& data_shape = arg0->get_shape();
-    const auto out_rank = static_cast<int64_t>(data_shape.size() + shape_size(axes_shape));
-
-    // Get axes and normalize
-    OPENVINO_SUPPRESS_DEPRECATED_START
-    auto axes = read_index_vector(arg1);
-    normalize_axes(node, out_rank, axes);
-    OPENVINO_SUPPRESS_DEPRECATED_END
-
-    // Sort in increasing order
-    std::set<int64_t> axes_set(axes.begin(), axes.end());
-    OPENVINO_ASSERT(axes.size() == axes_set.size(), "Axes has duplicate axis.");
-
-    auto out_shape = data_shape;
-    for (int64_t axis : axes_set) {
-        out_shape.insert(out_shape.begin() + axis, 1);
-    }
-    out->set_shape(out_shape);
-
-    using namespace ov::element;
-    return IfTypeOf<i32, i64, u32, u64, f16, f32, f64, bf16>::apply<Evaluate>(element_type,
-                                                                              arg0,
-                                                                              out,
-                                                                              shape_size(out_shape));
-=======
     return std::make_shared<Unsqueeze>(new_args.at(0), new_args.at(1));
->>>>>>> e277d485
 }
 
 bool ov::op::v0::Unsqueeze::evaluate(ov::TensorVector& outputs, const ov::TensorVector& inputs) const {
     OV_OP_SCOPE(v0_Unsqueeze_evaluate);
-<<<<<<< HEAD
-    OPENVINO_SUPPRESS_DEPRECATED_START
-    OPENVINO_ASSERT(validate_host_tensor_vector(inputs, 2));
-    OPENVINO_ASSERT(validate_host_tensor_vector(outputs, 1));
-    OPENVINO_SUPPRESS_DEPRECATED_END
-    return unsqueeze::evaluate_unsqueeze(this, inputs[0], inputs[1], outputs[0]);
-=======
     OPENVINO_ASSERT(inputs.size() == 2);
     if (outputs.empty()) {
         outputs.emplace_back(ov::Tensor(inputs[0].get_element_type(), {0}));
@@ -123,7 +58,6 @@
     outputs[0].set_shape(output_shape);
     std::memcpy(outputs[0].data(), inputs[0].data(), outputs[0].get_byte_size());
     return true;
->>>>>>> e277d485
 }
 
 bool ov::op::v0::Unsqueeze::has_evaluate() const {
