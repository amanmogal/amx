// Copyright (C) 2018-2023 Intel Corporation
// SPDX-License-Identifier: Apache-2.0
//

#include "openvino/op/tanh.hpp"

#include "element_visitor.hpp"
#include "itt.hpp"
#include "openvino/reference/tanh.hpp"

namespace ov {
namespace op {
namespace tanh {
struct Evaluate : ov::element::NoAction<bool> {
    using ov::element::NoAction<bool>::visit;

    template <element::Type_t ET>
    static result_type visit(const Tensor& arg0, Tensor& out, const size_t count) {
        using T = typename element_type_traits<ET>::value_type;
        reference::tanh(arg0.data<T>(), out.data<T>(), count);
        return true;
    }
};
}  // namespace tanh

namespace v0 {

Tanh::Tanh(const Output<Node>& arg) : UnaryElementwiseArithmetic(arg) {
    constructor_validate_and_infer_types();
}

bool Tanh::visit_attributes(AttributeVisitor& visitor) {
    OV_OP_SCOPE(v0_Tanh_visit_attributes);
    return true;
}

std::shared_ptr<Node> Tanh::clone_with_new_inputs(const OutputVector& new_args) const {
    OV_OP_SCOPE(v0_Tanh_clone_with_new_inputs);
    check_new_args_count(this, new_args);
    return std::make_shared<Tanh>(new_args.at(0));
}

bool Tanh::evaluate(TensorVector& outputs, const TensorVector& inputs) const {
    OV_OP_SCOPE(v0_Tanh_evaluate);
    OPENVINO_ASSERT(inputs.size() == 1 && outputs.size() == 1);
    outputs[0].set_shape(inputs[0].get_shape());

    using namespace ov::element;
    return IfTypeOf<i32, i64, u32, u64, f16, f32>::apply<tanh::Evaluate>(inputs[0].get_element_type(),
                                                                         inputs[0],
                                                                         outputs[0],
                                                                         shape_size(inputs[0].get_shape()));
}

bool Tanh::has_evaluate() const {
    OV_OP_SCOPE(v0_Tanh_has_evaluate);
    switch (get_input_element_type(0)) {
<<<<<<< HEAD
    case ngraph::element::i32:
    case ngraph::element::i64:
    case ngraph::element::u32:
    case ngraph::element::u64:
    // case ngraph::element::f16:
    case ngraph::element::f32:
=======
    case element::i32:
    case element::i64:
    case element::u32:
    case element::u64:
    case element::f16:
    case element::f32:
>>>>>>> 38cf4764
        return true;
    default:
        return false;
        break;
    }
}
}  // namespace v0
}  // namespace op
}  // namespace ov<|MERGE_RESOLUTION|>--- conflicted
+++ resolved
@@ -55,21 +55,12 @@
 bool Tanh::has_evaluate() const {
     OV_OP_SCOPE(v0_Tanh_has_evaluate);
     switch (get_input_element_type(0)) {
-<<<<<<< HEAD
-    case ngraph::element::i32:
-    case ngraph::element::i64:
-    case ngraph::element::u32:
-    case ngraph::element::u64:
-    // case ngraph::element::f16:
-    case ngraph::element::f32:
-=======
     case element::i32:
     case element::i64:
     case element::u32:
     case element::u64:
-    case element::f16:
+    // case element::f16:
     case element::f32:
->>>>>>> 38cf4764
         return true;
     default:
         return false;
