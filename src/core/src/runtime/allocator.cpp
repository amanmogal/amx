--- conflicted
+++ resolved
@@ -10,32 +10,13 @@
 #include "openvino/core/except.hpp"
 
 namespace ov {
-<<<<<<< HEAD
-struct DeafaultAllocator {
-=======
 struct DefaultAllocator {
->>>>>>> f6f87ee7
     void* allocate(const size_t bytes, const size_t alignment) {
         if (alignment == alignof(max_align_t)) {
             return ::operator new(bytes);
         } else {
             OPENVINO_ASSERT((alignment % 2) == 0, "Alignment is not power of 2: ", alignment);
 #if defined(_WIN32)
-<<<<<<< HEAD
-            return _aligned_malloc(size, alignment);
-#elif defined(__APPLE__)
-            auto rem = bytes % alignment;
-            auto real_size = (rem) ? (bytes + alignment - rem) : bytes;
-            return memalign(alignment, real_size);
-#elif defined(__ANDROID__) || defined(ANDROID)
-            return memalign(alignment, bytes);
-#else
-            void* ret = nullptr;
-            if (posix_memalign(&ret, std::max(sizeof(void*), alignment), bytes) != 0) {
-                OPENVINO_UNREACHABLE("posix_memalign failed");
-            }
-            return ret;
-=======
             return _aligned_malloc(bytes, alignment);
 #else
             void* result = nullptr;
@@ -43,7 +24,6 @@
                 OPENVINO_UNREACHABLE("posix_memalign failed");
             }
             return result;
->>>>>>> f6f87ee7
 #endif
         }
     }
@@ -59,15 +39,6 @@
 #endif
         }
     }
-<<<<<<< HEAD
-
-    bool is_equal(const DeafaultAllocator&) const {
-        return true;
-    }
-};
-
-Allocator::Allocator() : Allocator{DeafaultAllocator{}} {}
-=======
 
     bool is_equal(const DefaultAllocator&) const {
         return true;
@@ -93,7 +64,6 @@
 
 Allocator::Allocator(const AllocatorImpl::Ptr& allocator_impl) : Allocator{AllocatorImplWrapper{allocator_impl}} {}
 OPENVINO_SUPPRESS_DEPRECATED_END
->>>>>>> f6f87ee7
 
 Allocator::~Allocator() {
     _impl = {};
