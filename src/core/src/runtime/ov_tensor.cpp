// Copyright (C) 2018-2023 Intel Corporation
// SPDX-License-Identifier: Apache-2.0
//

#include <numeric>

#include "blob_factory.hpp"     // IE private header
#include "ie_ngraph_utils.hpp"  // IE private header
#include "openvino/core/except.hpp"
#include "openvino/core/shape.hpp"
#include "openvino/core/strides.hpp"
#include "openvino/runtime/itensor.hpp"
#include "openvino/runtime/remote_tensor.hpp"
#include "openvino/runtime/tensor.hpp"
#include "runtime/blob_allocator.hpp"
#include "shape_util.hpp"

namespace ov {

#define OV_TENSOR_STATEMENT(...)                                      \
    OPENVINO_ASSERT(_impl != nullptr, "Tensor was not initialized."); \
    try {                                                             \
        __VA_ARGS__;                                                  \
    } catch (const std::exception& ex) {                              \
        OPENVINO_UNREACHABLE(ex.what());                              \
    } catch (...) {                                                   \
        OPENVINO_ASSERT(false, "Unexpected exception");               \
    }

void Tensor::type_check(const Tensor&) {}

Tensor::~Tensor() {
    _impl = {};
}

Tensor::Tensor(const std::shared_ptr<ITensor>& impl, const std::vector<std::shared_ptr<void>>& so)
    : _impl{impl},
      _so{so} {
    OPENVINO_ASSERT(_impl != nullptr, "Tensor was not initialized.");
}

Tensor::Tensor(const std::shared_ptr<ie::Blob>& impl, const std::vector<std::shared_ptr<void>>& so)
    : _impl{make_tensor(impl)},
      _so{so} {
    OPENVINO_ASSERT(_impl != nullptr, "Tensor was not initialized.");
}

Tensor::Tensor(const element::Type& element_type, const Shape& shape, const Allocator& allocator)
    : _impl{make_tensor(element_type, shape, allocator)} {}

<<<<<<< HEAD
Tensor::Tensor(const element::Type& element_type, const Shape& shape, void* host_ptr, const Strides& byte_strides)
    : _impl{make_tensor(element_type, shape, host_ptr, byte_strides)} {}

Tensor::Tensor(const Tensor& owner, const Coordinate& begin, const Coordinate& end)
    : _impl{make_tensor(owner._impl, begin, end)},
      _so{owner._so} {}
=======
    try {
        _impl = make_blob_with_precision(ie::details::convertPrecision(element_type),
                                         ie::TensorDesc{ie::details::convertPrecision(element_type),
                                                        shape,
                                                        ie::BlockingDesc{shape, blk_order, 0, dim_offset, blk_strides}},
                                         host_ptr);
    } catch (const std::exception& ex) {
        OPENVINO_UNREACHABLE(ex.what());
    } catch (...) {
        OPENVINO_ASSERT(false, "Unexpected exception");
    }
}

Tensor::Tensor(const Tensor& owner, const Coordinate& begin, const Coordinate& end) : _so{owner._so} {
    OPENVINO_ASSERT(owner.get_element_type().bitwidth() >= 8,
                    "ROI Tensor for types with bitwidths less then 8 bit is not implemented. Tensor type: ",
                    owner.get_element_type());
    try {
        _impl = owner._impl->createROI(begin, end);
    } catch (const std::exception& ex) {
        OPENVINO_UNREACHABLE(ex.what());
    } catch (...) {
        OPENVINO_ASSERT(false, "Unexpected exception");
    }
}
>>>>>>> 3c8bb149

Tensor::Tensor(const ov::Output<const ov::Node>& port, const Allocator& allocator)
    : Tensor(port.get_element_type(),
             port.get_partial_shape().is_dynamic() ? ov::Shape{0} : port.get_shape(),
             allocator) {}

Tensor::Tensor(const ov::Output<const ov::Node>& port, void* host_ptr, const Strides& byte_strides)
    : Tensor(port.get_element_type(),
             port.get_partial_shape().is_dynamic() ? ov::Shape{0} : port.get_shape(),
             host_ptr,
             byte_strides) {}

const element::Type& Tensor::get_element_type() const {
    OV_TENSOR_STATEMENT(return _impl->get_element_type());
}

void Tensor::set_shape(const ov::Shape& shape) {
    // WA for tensor conversion from host tensor with dynamic shape.
    // if (util::is_dynamic_shape(get_shape())) {
    //     _impl = make_blob_with_precision(
    //         {_impl->getTensorDesc().getPrecision(), shape, ie::TensorDesc::getLayoutByRank(shape.size())});
    //     _impl->allocate();
    // } else {
    //     OV_TENSOR_STATEMENT(_impl->setShape({shape.begin(), shape.end()}));
    // }
    OV_TENSOR_STATEMENT(_impl->set_shape(shape));
}

const Shape& Tensor::get_shape() const {
    OV_TENSOR_STATEMENT(return _impl->get_shape());
}

void Tensor::copy_to(ov::Tensor& dst) const {
    const auto& is_scalar = [](const ov::Shape& shape) {
        return shape.empty() || (shape.size() == 1 && shape[0] == 1);
    };
    const auto shapes_equal = [is_scalar](const ov::Shape& src, const ov::Shape& dst) {
        // WA for scalar tensors to copy {1} to {} or otherwise
        return src == dst || (is_scalar(src) && is_scalar(dst));
    };
    OV_TENSOR_STATEMENT({
        OPENVINO_ASSERT(dst, "Destination tensor was not initialized.");
        OPENVINO_ASSERT(!is<ov::RemoteTensor>(), "Default copy to doesn't support copy from remote tensor.");
        OPENVINO_ASSERT(!dst.is<ov::RemoteTensor>(), "Default copy to doesn't support copy to remote tensor.");
        OPENVINO_ASSERT(dst.get_element_type() == get_element_type(),
                        "Tensor element types are not equal. (src: ",
                        get_element_type(),
                        " != dst: ",
                        dst.get_element_type(),
                        ")");
        if (dst.get_shape() == ov::Shape{0})
            dst.set_shape(get_shape());
        OPENVINO_ASSERT(shapes_equal(get_shape(), dst.get_shape()),
                        "Tensor shapes are not equal. (src: ",
                        get_shape(),
                        " != dst: ",
                        dst.get_shape(),
                        ")");
        const auto& shape = get_shape();
        auto* src_data = static_cast<const uint8_t*>(data());
        auto* dst_data = static_cast<uint8_t*>(dst.data());
        ov::Strides src_strides{get_byte_size()};
        ov::Strides dst_strides{dst.get_byte_size()};
        ov::Shape cur_pos{0};
        ov::Shape max_pos{1};

        if (get_element_type().bitwidth() < 8 || (get_strides() == dst.get_strides() && is_continuous()) ||
            (is_scalar(get_shape()) && is_scalar(dst.get_shape()))) {
            // OpenVINO doesn't support strides for LP types
            // or both tensors have default strides
            // Strides and positions already initialized
        } else {
            // Tensors have default strides
            const auto& type = get_element_type();
            std::vector<size_t> strides(shape.size());
            if (!shape.empty()) {
                strides[shape.size() - 1] = 1;
            }
            auto size = shape.size();
            for (size_t i = 1; i < size; i++) {
                strides[size - i - 1] = strides[size - i] * shape[size - i];
            }

            ov::Strides default_strides(strides.size());
            for (size_t i = 0; i < strides.size(); ++i)
                default_strides[i] = strides[i] * type.size();

            src_strides = get_strides();
            dst_strides = dst.get_strides();

            ov::Strides src_str, dst_str;

            // Calculate src and dst shapes
            bool found_step = false;
            for (size_t i = 0; i < shape.size(); i++) {
                size_t inverted_idx = shape.size() - i - 1;
                if (!found_step) {
                    if (default_strides[inverted_idx] == src_strides[inverted_idx] &&
                        src_strides[inverted_idx] == dst_strides[inverted_idx]) {
                        continue;
                    } else {
                        found_step = true;
                        size_t strides_size = inverted_idx + 1;
                        // Set right size
                        src_str.resize(strides_size + 1);
                        dst_str.resize(strides_size + 1);
                        max_pos.resize(strides_size + 1);
                        cur_pos.resize(strides_size + 1);
                        // In case of default continuous strides we can copy several elements
                        // In other case only one element
                        size_t dim = 1;
                        size_t strides = type.size();

                        if (strides_size < default_strides.size()) {
                            strides = default_strides[strides_size];
                            dim = get_shape()[strides_size];
                        }
                        src_str[strides_size] = strides;
                        dst_str[strides_size] = strides;
                        max_pos[strides_size] = dim;
                        cur_pos[strides_size] = 0;
                    }
                }
                src_str[inverted_idx] = src_strides[inverted_idx];
                dst_str[inverted_idx] = dst_strides[inverted_idx];
                max_pos[inverted_idx] = shape[inverted_idx];
                cur_pos[inverted_idx] = 0;
            }
            src_strides = src_str;
            dst_strides = dst_str;
        }

        const auto update_index = [](const ov::Shape& pos, const ov::Shape& shape, const ov::Strides& strides) {
            size_t offset = 0;

            for (size_t i = 0; i < pos.size(); i++) {
                offset += pos[i] * strides[i];
            }
            return offset;
        };

        bool finish = false;
        for (size_t dst_idx = 0, src_idx = 0; !finish;) {
            memcpy(dst_data + dst_idx, src_data + src_idx, src_strides[src_strides.size() - 1]);
            // update indexes
            for (size_t i = 0; i < cur_pos.size(); i++) {
                size_t inverted_idx = cur_pos.size() - i - 1;
                cur_pos[inverted_idx]++;
                if (cur_pos[inverted_idx] != max_pos[inverted_idx]) {
                    break;
                }
                if (inverted_idx)
                    cur_pos[inverted_idx] = 0;
                else
                    finish = true;
            }
            src_idx = update_index(cur_pos, max_pos, src_strides);
            dst_idx = update_index(cur_pos, max_pos, dst_strides);
        }
    });
}

Strides Tensor::get_strides() const {
    OV_TENSOR_STATEMENT(return _impl->get_strides(););
}

size_t Tensor::get_size() const {
    OV_TENSOR_STATEMENT(return _impl->get_size());
}

size_t Tensor::get_byte_size() const {
    OV_TENSOR_STATEMENT(return _impl->get_byte_size(););
}

void* Tensor::data(const element::Type& element_type) const {
    OV_TENSOR_STATEMENT(return _impl->data(element_type));
}

bool Tensor::operator!() const noexcept {
    return !_impl;
}

Tensor::operator bool() const noexcept {
    return (!!_impl);
}

bool Tensor::is_continuous() const {
    OV_TENSOR_STATEMENT({
        if (get_element_type().bitwidth() < 8)
            // OpenVINO doesn't support strides for lp types
            return true;
        const auto& shape = get_shape();
        const auto& type = get_element_type();
        std::vector<size_t> strides(shape.size());
        if (!shape.empty()) {
            strides[shape.size() - 1] = 1;
        }
        auto size = shape.size();
        for (size_t i = 1; i < size; i++) {
            strides[size - i - 1] = strides[size - i] * shape[size - i];
        }

        ov::Strides byte_strides(strides.size());
        for (size_t i = 0; i < strides.size(); ++i)
            byte_strides[i] = strides[i] * type.size();
        return byte_strides == get_strides();
    });
}

}  // namespace ov<|MERGE_RESOLUTION|>--- conflicted
+++ resolved
@@ -48,40 +48,12 @@
 Tensor::Tensor(const element::Type& element_type, const Shape& shape, const Allocator& allocator)
     : _impl{make_tensor(element_type, shape, allocator)} {}
 
-<<<<<<< HEAD
 Tensor::Tensor(const element::Type& element_type, const Shape& shape, void* host_ptr, const Strides& byte_strides)
     : _impl{make_tensor(element_type, shape, host_ptr, byte_strides)} {}
 
 Tensor::Tensor(const Tensor& owner, const Coordinate& begin, const Coordinate& end)
     : _impl{make_tensor(owner._impl, begin, end)},
       _so{owner._so} {}
-=======
-    try {
-        _impl = make_blob_with_precision(ie::details::convertPrecision(element_type),
-                                         ie::TensorDesc{ie::details::convertPrecision(element_type),
-                                                        shape,
-                                                        ie::BlockingDesc{shape, blk_order, 0, dim_offset, blk_strides}},
-                                         host_ptr);
-    } catch (const std::exception& ex) {
-        OPENVINO_UNREACHABLE(ex.what());
-    } catch (...) {
-        OPENVINO_ASSERT(false, "Unexpected exception");
-    }
-}
-
-Tensor::Tensor(const Tensor& owner, const Coordinate& begin, const Coordinate& end) : _so{owner._so} {
-    OPENVINO_ASSERT(owner.get_element_type().bitwidth() >= 8,
-                    "ROI Tensor for types with bitwidths less then 8 bit is not implemented. Tensor type: ",
-                    owner.get_element_type());
-    try {
-        _impl = owner._impl->createROI(begin, end);
-    } catch (const std::exception& ex) {
-        OPENVINO_UNREACHABLE(ex.what());
-    } catch (...) {
-        OPENVINO_ASSERT(false, "Unexpected exception");
-    }
-}
->>>>>>> 3c8bb149
 
 Tensor::Tensor(const ov::Output<const ov::Node>& port, const Allocator& allocator)
     : Tensor(port.get_element_type(),
@@ -99,14 +71,6 @@
 }
 
 void Tensor::set_shape(const ov::Shape& shape) {
-    // WA for tensor conversion from host tensor with dynamic shape.
-    // if (util::is_dynamic_shape(get_shape())) {
-    //     _impl = make_blob_with_precision(
-    //         {_impl->getTensorDesc().getPrecision(), shape, ie::TensorDesc::getLayoutByRank(shape.size())});
-    //     _impl->allocate();
-    // } else {
-    //     OV_TENSOR_STATEMENT(_impl->setShape({shape.begin(), shape.end()}));
-    // }
     OV_TENSOR_STATEMENT(_impl->set_shape(shape));
 }
 
