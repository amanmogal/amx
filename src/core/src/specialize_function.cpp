// Copyright (C) 2018-2023 Intel Corporation
// SPDX-License-Identifier: Apache-2.0
//

#include "ngraph/specialize_function.hpp"

#include "itt.hpp"
#include "ngraph/op/util/op_types.hpp"
#include "openvino/op/constant.hpp"

using namespace ngraph;
NGRAPH_SUPPRESS_DEPRECATED_START;

using ov::op::v0::Constant;

std::shared_ptr<Function> ngraph::specialize_function(std::shared_ptr<Function> f,
                                                      const std::vector<ov::element::Type>& parameter_element_types,
<<<<<<< HEAD
                                                      const std::vector<PartialShape>& parameter_shapes,
=======
                                                      const std::vector<ov::PartialShape>& parameter_shapes,
>>>>>>> db24bab9
                                                      const std::vector<void*>& parameter_values)

{
    OV_ITT_SCOPED_TASK(ov::itt::domains::core, "specialize_function");

    OPENVINO_ASSERT(f->get_parameters().size() == parameter_shapes.size());
    OPENVINO_ASSERT(f->get_parameters().size() == parameter_element_types.size());
    OPENVINO_ASSERT(f->get_parameters().size() == parameter_values.size());

    NodeMap m;

    for (size_t i = 0; i < parameter_shapes.size(); i++) {
        OPENVINO_ASSERT(f->get_parameters()[i]->get_element_type().is_dynamic() ||
                        parameter_element_types[i] == f->get_parameters()[i]->get_element_type());

        if (parameter_values[i] != nullptr && parameter_shapes[i].is_static() &&
            parameter_element_types[i].is_static()) {
            m[f->get_parameters()[i].get()] = std::make_shared<Constant>(parameter_element_types[i],
                                                                         parameter_shapes[i].to_shape(),
                                                                         parameter_values[i]);
        } else {
            m[f->get_parameters()[i].get()] =
                std::make_shared<op::Parameter>(parameter_element_types[i], parameter_shapes[i]);
        }
        auto rt_info = f->get_parameters()[i]->get_rt_info();
        m[f->get_parameters()[i].get()]->get_rt_info() = rt_info;
    }

    for (auto old_node : f->get_ordered_ops()) {
        if (op::is_parameter(old_node)) {
            continue;
        }

        OutputVector new_args;
        for (auto input : old_node->inputs()) {
            auto output = input.get_source_output();
            new_args.push_back(output.for_node(m[output.get_node()]));
        }

        NodeVector cloned_dependencies;
        for (auto& dependency : old_node->get_control_dependencies()) {
            std::shared_ptr<Node> dependent = m.at(dependency.get());
            if (find(cloned_dependencies.begin(), cloned_dependencies.end(), dependent) == cloned_dependencies.end()) {
                cloned_dependencies.push_back(dependent);
            }
        }
        m[old_node.get()] = old_node->copy_with_new_inputs(new_args, cloned_dependencies);

        auto rt_info = old_node->get_rt_info();
        m[old_node.get()]->get_rt_info() = rt_info;

        m[old_node.get()]->set_friendly_name(old_node->get_friendly_name());
    }

    ParameterVector new_parameters = f->get_parameters();
    for (size_t i = 0; i < new_parameters.size(); i++) {
        auto name = new_parameters[i]->get_friendly_name();
        new_parameters[i] = ov::as_type_ptr<op::Parameter>(m[new_parameters[i].get()]);

        // If the replacement for a Parameter is not itself a Parameter, we must have replaced it
        // with a constant. We will insert a dead Parameter into the clone's parameters, in order
        // to maintain the arity of the original function.
        if (new_parameters[i] == nullptr) {
            new_parameters[i] = std::make_shared<op::Parameter>(parameter_element_types[i], parameter_shapes[i]);
        }
        new_parameters[i]->set_friendly_name(name);
    }

    ResultVector new_results = f->get_results();
    for (size_t i = 0; i < new_results.size(); i++) {
        auto name = new_results[i]->get_friendly_name();
        new_results[i] = std::static_pointer_cast<ov::op::v0::Result>(m[new_results[i].get()]);
        new_results[i]->set_friendly_name(name);
    }
    auto new_sinks = f->get_sinks();
    for (size_t i = 0; i < new_sinks.size(); i++) {
        new_sinks[i] = std::static_pointer_cast<ov::op::Sink>(m[new_sinks[i].get()]);
    }

    return std::make_shared<Function>(new_results, new_sinks, new_parameters);
}<|MERGE_RESOLUTION|>--- conflicted
+++ resolved
@@ -15,11 +15,7 @@
 
 std::shared_ptr<Function> ngraph::specialize_function(std::shared_ptr<Function> f,
                                                       const std::vector<ov::element::Type>& parameter_element_types,
-<<<<<<< HEAD
-                                                      const std::vector<PartialShape>& parameter_shapes,
-=======
                                                       const std::vector<ov::PartialShape>& parameter_shapes,
->>>>>>> db24bab9
                                                       const std::vector<void*>& parameter_values)
 
 {
