--- conflicted
+++ resolved
@@ -1277,12 +1277,7 @@
             OPENVINO_ASSERT(xml_file, "Can't open xml file: \"" + m_xmlPath + "\"");
 
             serializeFunc(xml_file, bin_file, model, m_version);
-<<<<<<< HEAD
-        } catch (const ov::AssertFailure& e) {
-            // Handle exceptions
-            std::remove(m_xmlPath.c_str());
-            std::remove(m_binPath.c_str());
-=======
+
         } catch (const ov::AssertFailure&) {
             // optimization decision was made to create .bin file upfront and
             // write to it directly instead of buffering its content in memory,
@@ -1291,7 +1286,7 @@
             bin_file.close();
             std::ignore = std::remove(m_xmlPath.c_str());
             std::ignore = std::remove(m_binPath.c_str());
->>>>>>> 500284d6
+
             throw;
         }
     }
