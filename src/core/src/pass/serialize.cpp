--- conflicted
+++ resolved
@@ -1003,14 +1003,9 @@
     for (auto e : edge_mapping) {
         // WA for LSTMCellv0, peephole input shall not be serialized
         if (e.to_port == 6) {
-<<<<<<< HEAD
-            auto type_info = f.get_ordered_ops()[e.to_layer]->get_type_info();
-            if (!strcmp(type_info.name, "LSTMCell")) {
-=======
             const auto& type_info = ordered_ops[e.to_layer]->get_type_info();
             OPENVINO_SUPPRESS_DEPRECATED_START
-            if (!strcmp(type_info.name, "LSTMCell") && type_info.version == 0) {
->>>>>>> e4f44b19
+            if (!strcmp(type_info.name, "LSTMCell")) {
                 continue;
             }
         }
