--- conflicted
+++ resolved
@@ -199,13 +199,8 @@
     return m_lower_value;
 }
 
-<<<<<<< HEAD
-size_t ov::descriptor::Tensor::size() const {
-    return element::get_memory_size(get_element_type(), shape_size(get_shape()));
-=======
 const ov::Tensor& Tensor::get_upper_value() const {
     return m_upper_value;
->>>>>>> c08d8273
 }
 
 TensorSymbol Tensor::get_value_symbol() const {
@@ -227,19 +222,8 @@
     return m_impl->get_shape();
 }
 
-<<<<<<< HEAD
-void ov::descriptor::Tensor::clone_from(const ov::descriptor::Tensor& old) {
-    set_tensor_type(*this, old.get_element_type(), old.get_partial_shape());
-    set_names(old.get_names());
-    m_lower_value = old.get_lower_value();
-    m_upper_value = old.get_upper_value();
-    m_value_symbol = old.get_value_symbol();
-    m_legacy_name = old.m_legacy_name;
-    m_rt_info = old.get_rt_info();
-=======
 size_t Tensor::size() const {
     return element::get_memory_size(get_element_type(), shape_size(get_shape()));
->>>>>>> c08d8273
 }
 
 const std::unordered_set<std::string>& Tensor::get_names() const {
