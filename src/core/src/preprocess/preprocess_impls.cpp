// Copyright (C) 2018-2024 Intel Corporation
// SPDX-License-Identifier: Apache-2.0
//

#include "preprocess_impls.hpp"

#include "layout_utils.hpp"
#include "openvino/core/descriptor_tensor.hpp"

namespace ov {
namespace preprocess {

namespace {
void dump_tensor(std::ostream& str,
                 const PartialShape& shape,
                 const Layout& layout,
                 const element::Type& type,
                 const ColorFormat& color = ColorFormat::UNDEFINED) {
    str << shape << ", ";
    if (layout.empty()) {
        str << "<no layout>";
    } else {
        str << layout.to_string();
    }
    str << ", " << type;
    if (color != ColorFormat::UNDEFINED) {
        str << ", " << color_format_name(color);
    }
}
}  // namespace

InputInfo::InputInfoImpl::InputInfoData InputInfo::InputInfoImpl::create_new_params(
    std::tuple<std::unordered_set<std::string>, bool>& existing_names,
    const std::shared_ptr<Model>& model) const {
    InputInfoData res;
    res.m_param = m_resolved_param;
    auto tensor_elem_type = get_tensor_data()->is_element_type_set() ? get_tensor_data()->get_element_type()
                                                                     : res.m_param->get_element_type();
    res.m_tensor_layout = get_tensor_data()->get_layout();
    auto color_info = ColorFormatInfo::get(get_tensor_data()->get_color_format());
    if (!get_tensor_data()->is_layout_set()) {
        if (!color_info->default_layout().empty()) {
            res.m_tensor_layout = color_info->default_layout();
        }
    }

    const auto& model_shape = res.m_param->get_partial_shape();
    auto new_param_shape = model_shape;
    if (get_tensor_data()->is_shape_set()) {
        new_param_shape = get_tensor_data()->get_shape();
    }
    res.m_model_layout = get_model()->is_layout_set() ? get_model()->get_layout() : res.m_param->get_layout();
    if (res.m_model_layout.empty() && get_tensor_data()->is_layout_set()) {
        res.m_model_layout = get_preprocess()->propagate_layout(res.m_tensor_layout);
    }
    if (!res.m_tensor_layout.empty() && !res.m_model_layout.empty() && res.m_model_layout != res.m_tensor_layout) {
        auto sq_layout = Layout();
        // Find if some squeeze is needed between model and tensor
        // E.g. model=NCHW, tensor=HWC
        std::tie(new_param_shape, sq_layout) =
            layout::utils::find_squeeze(res.m_model_layout, model_shape, res.m_tensor_layout);
        // Find transpose between model and tensor layouts and update tensor shape
        auto net_to_tensor = layout::utils::find_permutation(sq_layout, new_param_shape, res.m_tensor_layout);
        if (!net_to_tensor.empty() && new_param_shape.rank().is_static()) {
            std::vector<ov::Dimension> dims(new_param_shape.size());
            std::transform(net_to_tensor.begin(),
                           net_to_tensor.end(),
                           dims.begin(),
                           [&](int64_t v) -> const Dimension& {
                               return new_param_shape[v];
                           });
            new_param_shape = PartialShape(dims);
        }
    } else {
        Layout new_layout;
        std::tie(new_param_shape, new_layout) =
            get_preprocess()->calculate_param_shape(new_param_shape, res.m_model_layout);
        if (res.m_tensor_layout.empty()) {
            // Reusing param's layout according to converted calculated layout
            res.m_tensor_layout = new_layout;
        }
    }

    if (get_tensor_data()->is_shape_set()) {
        new_param_shape = get_tensor_data()->get_shape();
    } else if (get_tensor_data()->is_spatial_shape_set()) {
        auto height_idx = get_and_check_height_idx(res.m_tensor_layout, new_param_shape);
        auto width_idx = get_and_check_width_idx(res.m_tensor_layout, new_param_shape);
        if (get_tensor_data()->is_spatial_shape_dynamic()) {
            // Use dynamic spatial dimensions
            new_param_shape[height_idx] = Dimension::dynamic();
            new_param_shape[width_idx] = Dimension::dynamic();
        } else {
            // Use static spatial dimensions
            new_param_shape[height_idx] = get_tensor_data()->get_spatial_height();
            new_param_shape[width_idx] = get_tensor_data()->get_spatial_width();
        }
    }

    // Create separate parameter for each plane. Shape is based on color format
    for (size_t plane = 0; plane < color_info->planes_count(); plane++) {
        auto plane_shape = color_info->shape(plane, new_param_shape, res.m_tensor_layout);
        auto plane_param = std::make_shared<opset8::Parameter>(tensor_elem_type, plane_shape);
        if (plane < get_tensor_data()->planes_sub_names().size()) {
            std::unordered_set<std::string> plane_tensor_names;
            std::string sub_name;
            sub_name = std::string("/") + get_tensor_data()->planes_sub_names()[plane];
            if (!std::get<1>(existing_names)) {
                existing_names = std::make_tuple(get_function_tensor_names(model), true);
            }
            for (const auto& tensor_name : res.m_param->get_default_output().get_tensor().get_names()) {
                auto new_name = tensor_name + sub_name;
                OPENVINO_ASSERT(
                    std::get<0>(existing_names).count(new_name) == 0,
                    "Error while trying to create plane input with name '",
                    new_name,
                    "' - name already exists in model. Please specify another sub-name for set_color_format");
                plane_tensor_names.insert(new_name);
            }
            plane_param->get_default_output().get_tensor().set_names(plane_tensor_names);
            plane_param->set_friendly_name(res.m_param->get_friendly_name() + sub_name);
        } else if (color_info->planes_count() == 1) {
            plane_param->get_default_output().get_tensor().set_names(
                res.m_param->get_default_output().get_tensor().get_names());
            plane_param->set_friendly_name(res.m_param->get_friendly_name());
        }
        // Fill runtime info
        plane_param->get_rt_info() = res.m_param->get_rt_info();
        plane_param->output(0).get_rt_info() = res.m_param->output(0).get_rt_info();
        if (!res.m_tensor_layout.empty()) {
            plane_param->set_layout(res.m_tensor_layout);
        }
        if (get_tensor_data()->is_memory_type_set()) {
            if (get_tensor_data()->get_memory_type().empty()) {
                plane_param->output(0).get_rt_info().erase(TensorInfoMemoryType::get_type_info_static());
            } else {
                plane_param->output(0).get_rt_info()[TensorInfoMemoryType::get_type_info_static()] =
                    TensorInfoMemoryType(get_tensor_data()->get_memory_type());
            }
        }
        res.m_new_params.push_back(plane_param);
    }
    return res;
}

PreStepsList InputInfo::InputInfoImpl::create_implicit_steps(const PreprocessingContext& context, element::Type type) {
    PreStepsList implicit_steps;
    if (type != context.target_element_type()) {
        implicit_steps.add_convert_impl(context.target_element_type());
    }
    if (!context.target_layout().empty() && context.target_layout() != context.layout()) {
        implicit_steps.add_convert_layout_impl(context.target_layout());
    }
    return implicit_steps;
}

bool InputInfo::InputInfoImpl::build(const std::shared_ptr<Model>& model,
                                     std::tuple<std::unordered_set<std::string>, bool>& existing_names,
                                     std::list<std::shared_ptr<opset8::Parameter>>& parameters_list) {
    auto data = create_new_params(existing_names, model);
    auto consumers = data.m_param->output(0).get_target_inputs();
    bool need_validate = false;

    PreprocessingContext context(data.m_tensor_layout);
    context.color_format() = get_tensor_data()->get_color_format();
    context.target_layout() = data.m_model_layout;
    context.model_shape() = data.m_param->get_partial_shape();
    context.target_element_type() = data.m_param->get_element_type();

    // Apply preprocessing
    auto nodes = data.as_nodes();
    for (const auto& action : get_preprocess()->actions()) {
        auto action_result = action.m_op(nodes, model, context);
        nodes = std::get<0>(action_result);
        need_validate = need_validate || std::get<1>(action_result);
    }

    OPENVINO_ASSERT(nodes.size() == 1,
                    "Multiple plane input is not allowed as model input. Consider using of convert_color "
                    "preprocessing operation. Current format is '",
                    color_format_name(context.color_format()),
                    "'");
    OPENVINO_ASSERT(is_rgb_family(context.color_format()) || context.color_format() == ColorFormat::GRAY ||
                        context.color_format() == ColorFormat::UNDEFINED,
                    "model shall have RGB/BGR/GRAY color format. Consider add 'convert_color' preprocessing operation "
                    "to convert current color format '",
                    color_format_name(context.color_format()),
                    "'to RGB/BGR/GRAY");

    // Implicit: Convert element type + layout to user's tensor implicitly
    auto implicit_steps = create_implicit_steps(context, nodes[0].get_element_type());
    for (const auto& action : implicit_steps.actions()) {
        auto action_result = action.m_op(nodes, model, context);
        nodes = std::get<0>(action_result);
    }

    const auto& node = nodes[0];
    if (node.get_partial_shape() != context.model_shape()) {
        need_validate = true;  // Trigger revalidation if input parameter shape is changed
    }

    // Check final shape
    OPENVINO_ASSERT(node.get_partial_shape().compatible(context.model_shape()),
                    "Resulting shape '",
                    node.get_partial_shape(),
                    "' after preprocessing is not aligned with original parameter's shape: ",
                    context.model_shape(),
                    ", input parameter: ",
                    data.m_param->get_friendly_name());

    // Replace parameter
    for (auto consumer : consumers) {
        if (dynamic_cast<ov::opset8::Result*>(consumer.get_node())) {
            // Some result points to old parameter (Param->Result case), need to trigger revalidation
            need_validate = true;
        }
        consumer.replace_source_output(node);
    }
    {
        auto param_it = std::find(parameters_list.begin(), parameters_list.end(), data.m_param);
        OPENVINO_ASSERT(param_it != parameters_list.end(),
                        "Parameter to replace has been replaced by previous steps of preprocessing. Use only one "
                        "InputInfo for one input parameter");
        // Insert list of new parameters to the place of original parameter
        param_it = parameters_list.erase(param_it);
        parameters_list.insert(param_it, data.m_new_params.begin(), data.m_new_params.end());
    }
    return need_validate;
}

void InputInfo::InputInfoImpl::dump(std::ostream& str,
                                    const std::shared_ptr<Model>& model,
                                    std::tuple<std::unordered_set<std::string>, bool>& existing_names) const {
    auto data = create_new_params(existing_names, model);
    auto nodes = data.as_nodes();

    PreprocessingContext context(data.m_tensor_layout);
    context.color_format() = get_tensor_data()->get_color_format();
    context.target_layout() = data.m_model_layout;
    context.model_shape() = data.m_param->get_partial_shape();
    context.target_element_type() = data.m_param->get_element_type();
    bool need_dump = nodes.size() > 1 || nodes[0].get_partial_shape() != context.model_shape() ||
                     data.m_param->get_layout() != context.target_layout() ||
                     nodes[0].get_element_type() != context.target_element_type() ||
                     get_tensor_data()->is_memory_type_set() || !get_preprocess()->actions().empty();
    if (!need_dump) {
        return;
    }
    // Dump tensor and model shapes if any preprocessing is needed
    str << "Input ";
    if (!data.m_param->output(0).get_names().empty()) {
        str << "\"" << data.m_param->output(0).get_any_name() << "\"";
    }
    if (context.color_format() != ColorFormat::UNDEFINED) {
        str << " (color " << color_format_name(context.color_format()) << ")";
    }
    if (get_tensor_data()->is_memory_type_set()) {
        str << " memory type=" << get_tensor_data()->get_memory_type();
    }
    str << ":" << std::endl;
    if (nodes.size() == 1) {
        str << "    User's input tensor: ";
        dump_tensor(str, nodes[0].get_partial_shape(), context.layout(), nodes[0].get_element_type());
        str << std::endl;
    } else {
        str << "    " << nodes.size() << " user's tensors expected for each plane:" << std::endl;
        for (size_t i = 0; i < nodes.size(); i++) {
            str << "       " << i << ": ";
            if (!nodes[i].get_names().empty()) {
                str << nodes[i].get_any_name() << " ";
            }
            dump_tensor(str, nodes[i].get_partial_shape(), context.layout(), nodes[i].get_element_type());
            str << std::endl;
        }
    }
    str << "    Model's expected tensor: ";
    dump_tensor(str, context.model_shape(), context.target_layout(), context.target_element_type());
    str << std::endl;

    // Apply and dump preprocessing operations
    if (!get_preprocess()->actions().empty()) {
        str << "    Pre-processing steps (" << get_preprocess()->actions().size() << "):" << std::endl;
    }
    for (const auto& action : get_preprocess()->actions()) {
        str << "      " << action.m_name << ": (";
        dump_tensor(str,
                    nodes[0].get_partial_shape(),
                    context.layout(),
                    nodes[0].get_element_type(),
                    context.color_format());
        auto action_result = action.m_op(nodes, model, context);
        nodes = std::get<0>(action_result);
        str << ") -> (";
        dump_tensor(str,
                    nodes[0].get_partial_shape(),
                    context.layout(),
                    nodes[0].get_element_type(),
                    context.color_format());
        str << ")" << std::endl;
    }

    // Implicit: Convert element type + layout to user's tensor implicitly
    auto implicit_steps = create_implicit_steps(context, nodes[0].get_element_type());
    if (!implicit_steps.actions().empty()) {
        str << "    Implicit pre-processing steps (" << implicit_steps.actions().size() << "):" << std::endl;
    }
    for (const auto& action : implicit_steps.actions()) {
        str << "      " << action.m_name << ": (";
        dump_tensor(str,
                    nodes[0].get_partial_shape(),
                    context.layout(),
                    nodes[0].get_element_type(),
                    context.color_format());
        auto action_result = action.m_op(nodes, model, context);
        nodes = std::get<0>(action_result);
        str << ") -> (";
        dump_tensor(str,
                    nodes[0].get_partial_shape(),
                    context.layout(),
                    nodes[0].get_element_type(),
                    context.color_format());
        str << ")" << std::endl;
    }
}

//----------- OutputInfoImpl ----------
void OutputInfo::OutputInfoImpl::build(ov::ResultVector& results) {
    std::shared_ptr<opset8::Result> result;
    auto node = m_output_node;
<<<<<<< HEAD
    auto start_out_node_names = node.get_tensor().get_names();
    auto is_compatiblity_mode = get_tensor_data()->get_names_compatibility_mode();
    if (is_compatiblity_mode) {
        node.get_tensor().set_names({});
    }

=======
    const auto start_out_node_names = node.get_tensor().get_names();
    node.get_tensor().set_names({});
>>>>>>> 5dfd2953
    result = std::dynamic_pointer_cast<opset8::Result>(node.get_node_shared_ptr());
    // Set result layout from 'model' information
    if (get_model_data()->is_layout_set()) {
        // Overwrite existing model's layout here (fix 74065)
        result->set_layout(get_model_data()->get_layout());
    }
    PostprocessingContext context(result->get_layout());
    if (get_tensor_data()->is_layout_set()) {
        context.target_layout() = get_tensor_data()->get_layout();
    }
    if (get_tensor_data()->is_element_type_set()) {
        context.target_element_type() = get_tensor_data()->get_element_type();
    }
    if (get_model_data()->is_color_format_set()) {
        context.color_format() = get_model_data()->get_color_format();
    }

    // Apply post-processing
    node = result->get_input_source_output(0);
    bool post_processing_applied = false;
    for (const auto& action : get_postprocess()->actions()) {
        auto action_result = action.m_op({node}, context);
        node = std::get<0>(action_result);
        post_processing_applied = true;
    }
    // Implicit: Convert element type + layout to user's tensor implicitly
    PostStepsList implicit_steps;
    if (node.get_element_type() != get_tensor_data()->get_element_type() && get_tensor_data()->is_element_type_set() &&
        node.get_element_type() != element::dynamic) {
        implicit_steps.add_convert_impl(get_tensor_data()->get_element_type());
    }

    if (!context.target_layout().empty() && context.target_layout() != context.layout()) {
        implicit_steps.add_convert_layout_impl(context.target_layout());
    }
    for (const auto& action : implicit_steps.actions()) {
        auto action_result = action.m_op({node}, context);
        node = std::get<0>(action_result);
        post_processing_applied = true;
    }

    auto orig_parent = result->get_input_source_output(0).get_node_shared_ptr();
    if (is_compatiblity_mode) {
        // Restore tensor names
        node.get_tensor().set_names(start_out_node_names);

        if (!post_processing_applied) {
            return;
        }

        if (orig_parent->get_output_size() == 1) {
            node.get_node_shared_ptr()->set_friendly_name(orig_parent->get_friendly_name());

            // Reset friendly name of input node to avoid names collision
            // when there is at a new node inserted by post-processing steps
            // If no new nodes are inserted by post-processing, then we need to preserve friendly name of input
            // as it's required for old API correct work
            result->get_input_source_output(0).get_node_shared_ptr()->set_friendly_name("");
        } else if (node.get_node_shared_ptr() != orig_parent) {
            // Result node is changed - add ".<idx>" suffix
            node.get_node_shared_ptr()->set_friendly_name(
                orig_parent->get_friendly_name() + "." +
                std::to_string(result->get_input_source_output(0).get_index()));
        }
    } else if (node.get_node_shared_ptr() != orig_parent) {
        // Result node is changed - add ".<idx>" suffix
        const auto suffix = std::string(".") + std::to_string(result->get_input_source_output(0).get_index());
        node.get_node_shared_ptr()->set_friendly_name(orig_parent->get_friendly_name() + suffix);

        std::unordered_set<std::string> new_node_names;
        for (const auto& name : start_out_node_names) {
            new_node_names.insert(new_node_names.end(), name + suffix);
        }
        node.get_tensor().set_names(new_node_names);
    }

    OPENVINO_SUPPRESS_DEPRECATED_START
    const auto tensor_name = ov::descriptor::get_ov_tensor_legacy_name(result->get_input_tensor(0));
    if (!tensor_name.empty()) {
        ov::descriptor::set_ov_tensor_legacy_name(node.get_tensor(), tensor_name);
    }
    OPENVINO_SUPPRESS_DEPRECATED_END

    // Create result
    auto new_result = std::make_shared<opset8::Result>(node);
    new_result->set_friendly_name(result->get_friendly_name());

    // Preserve runtime info of original result
    new_result->get_rt_info() = result->get_rt_info();
    new_result->input(0).get_rt_info() = result->input(0).get_rt_info();
    new_result->output(0).get_rt_info() = result->output(0).get_rt_info();

    // Update layout
    if (!context.layout().empty()) {
        new_result->set_layout(context.layout());
    }

    for (auto& old_result : results) {
        if (result == old_result) {
            old_result = new_result;
            break;
        }
    }
}

void OutputInfo::OutputInfoImpl::dump(std::ostream& str) const {
    std::shared_ptr<opset8::Result> result;
    auto node = m_output_node;
    const auto& start_out_node_names = node.get_tensor().get_names();
    result = std::dynamic_pointer_cast<opset8::Result>(node.get_node_shared_ptr());
    auto model_layout = get_model_data()->is_layout_set() ? get_model_data()->get_layout() : result->get_layout();
    PostprocessingContext context(model_layout);
    if (get_tensor_data()->is_layout_set()) {
        context.target_layout() = get_tensor_data()->get_layout();
    }
    if (get_tensor_data()->is_element_type_set()) {
        context.target_element_type() = get_tensor_data()->get_element_type();
    }

    bool need_dump =
        (model_layout != context.target_layout() && get_tensor_data()->is_layout_set()) ||
        (node.get_element_type() != context.target_element_type() && get_tensor_data()->is_element_type_set()) ||
        !get_postprocess()->actions().empty();
    if (!need_dump) {
        return;
    }

    str << "Output ";
    if (!start_out_node_names.empty()) {
        str << "\"" << *start_out_node_names.begin() << "\"";
    }
    str << ":" << std::endl;
    str << "    Model's data tensor: ";
    dump_tensor(str, node.get_partial_shape(), model_layout, node.get_element_type());
    str << std::endl;

    if (!get_postprocess()->actions().empty()) {
        str << "    Post-processing steps (" << get_postprocess()->actions().size() << "):" << std::endl;
    }
    // Apply post-processing
    node = result->get_input_source_output(0);
    for (const auto& action : get_postprocess()->actions()) {
        str << "      " << action.m_name << ": (";
        dump_tensor(str, node.get_partial_shape(), context.layout(), node.get_element_type());
        auto action_result = action.m_op({node}, context);
        node = std::get<0>(action_result);
        str << ") -> (";
        dump_tensor(str, node.get_partial_shape(), context.layout(), node.get_element_type());
        str << ")" << std::endl;
    }
    // Implicit: Convert element type + layout to user's tensor implicitly
    PostStepsList implicit_steps;
    if (node.get_element_type() != get_tensor_data()->get_element_type() && get_tensor_data()->is_element_type_set() &&
        node.get_element_type() != element::dynamic) {
        implicit_steps.add_convert_impl(get_tensor_data()->get_element_type());
    }

    if (!context.target_layout().empty() && context.target_layout() != context.layout()) {
        implicit_steps.add_convert_layout_impl(context.target_layout());
    }
    if (!implicit_steps.actions().empty()) {
        str << "    Post-processing implicit steps (" << implicit_steps.actions().size() << "):" << std::endl;
    }
    for (const auto& action : implicit_steps.actions()) {
        str << "      " << action.m_name << ": (";
        dump_tensor(str, node.get_partial_shape(), context.layout(), node.get_element_type());
        auto action_result = action.m_op({node}, context);
        node = std::get<0>(action_result);
        str << ") -> (";
        dump_tensor(str, node.get_partial_shape(), context.layout(), node.get_element_type());
        str << ")" << std::endl;
    }

    str << "    User's output tensor: ";
    dump_tensor(str, node.get_partial_shape(), context.layout(), node.get_element_type());
    str << std::endl;
}
}  // namespace preprocess
}  // namespace ov<|MERGE_RESOLUTION|>--- conflicted
+++ resolved
@@ -327,17 +327,12 @@
 void OutputInfo::OutputInfoImpl::build(ov::ResultVector& results) {
     std::shared_ptr<opset8::Result> result;
     auto node = m_output_node;
-<<<<<<< HEAD
-    auto start_out_node_names = node.get_tensor().get_names();
+    const auto start_out_node_names = node.get_tensor().get_names();
     auto is_compatiblity_mode = get_tensor_data()->get_names_compatibility_mode();
     if (is_compatiblity_mode) {
         node.get_tensor().set_names({});
     }
 
-=======
-    const auto start_out_node_names = node.get_tensor().get_names();
-    node.get_tensor().set_names({});
->>>>>>> 5dfd2953
     result = std::dynamic_pointer_cast<opset8::Result>(node.get_node_shared_ptr());
     // Set result layout from 'model' information
     if (get_model_data()->is_layout_set()) {
