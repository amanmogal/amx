--- conflicted
+++ resolved
@@ -1186,7 +1186,9 @@
     return std::find(unsupp_types.begin(), unsupp_types.end(), input.get_element_type()) != unsupp_types.end();
 }
 
-static std::tuple<ov::OutputVector, bool> get_inputs(const std::shared_ptr<ov::Node>& node, const std::map<ov::Output<ov::Node>, std::shared_ptr<ov::Node>>& node_map) {
+static std::tuple<ov::OutputVector, bool> get_inputs(
+    const std::shared_ptr<ov::Node>& node,
+    const std::map<ov::Output<ov::Node>, std::shared_ptr<ov::Node>>& node_map) {
     bool all_constants = true;
     bool inputs_converted = false;
     size_t num_inputs = node->get_input_size();
@@ -1221,27 +1223,10 @@
     std::stack<std::shared_ptr<Node>> stack;
     stack.push(subgraph_sink.get_node_shared_ptr());
 
-<<<<<<< HEAD
     while (!stack.empty()) {
         auto node = stack.top();
         size_t num_inputs = node->get_input_size();
         if (num_inputs == 0)
-=======
-    if (subgraph_sink.get_tensor().has_and_set_bound()) {
-        const auto& lower = subgraph_sink.get_tensor().get_lower_value();
-        return std::make_shared<ov::op::v0::Constant>(lower);
-    }
-
-    if (ov::is_type<op::util::ShapeOfBase>(node) && node->get_input_partial_shape(0).is_dynamic()) {
-        return nullptr;
-    }
-
-    OutputVector inputs;
-    inputs.reserve(num_inputs);
-    for (size_t i = 0; i < num_inputs; i++) {
-        auto constant = constantfold_subgraph(node->input_value(i));
-        if (constant == nullptr)
->>>>>>> f84d1c53
             return nullptr;
 
         if (ov::pass::constant_folding_is_disabled(node))
@@ -1254,7 +1239,7 @@
             node_has_bounds_set = node_has_bounds_set && tensor_has_bounds_set;
             if (tensor_has_bounds_set) {
                 const auto& lower = node->get_output_tensor(i).get_lower_value();
-                auto constant = std::make_shared<ov::op::v0::Constant>(lower.get_element_type(), lower.get_shape(), lower.data());
+                auto constant = std::make_shared<ov::op::v0::Constant>(lower);
                 node_map[node->output(i)] = constant;
             }
         }
@@ -1274,7 +1259,6 @@
         if (inputs_converted) {
             node->clone_with_new_inputs(inputs);
         }
-
 
         OutputVector outputs(node->get_output_size());
         if (node->constant_fold(outputs, inputs)) {
