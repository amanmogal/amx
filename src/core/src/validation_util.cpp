--- conflicted
+++ resolved
@@ -32,15 +32,9 @@
 }  // namespace v0
 }  // namespace op
 
-<<<<<<< HEAD
-ov::Strides conv_default_strides(const Node* /* node */,
+ov::Strides conv_default_strides(const ov::Node* /* node */,
                                  const ov::PartialShape& data_batch_shape,
                                  const ov::PartialShape& filters_shape) {
-=======
-Strides conv_default_strides(const ov::Node* /* node */,
-                             const ov::PartialShape& data_batch_shape,
-                             const ov::PartialShape& filters_shape) {
->>>>>>> 50b2342a
     size_t rank;
 
     if (data_batch_shape.rank().is_static() && data_batch_shape.rank().get_length() >= 2) {
