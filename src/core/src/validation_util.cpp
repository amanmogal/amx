--- conflicted
+++ resolved
@@ -1361,7 +1361,6 @@
     }
 }
 
-<<<<<<< HEAD
 template <class T>
 Tensor make_tensor_of_max_value(const element::Type_t et) {
     Tensor t{et, Shape{}};
@@ -1402,7 +1401,8 @@
     default:
         return {};
     }
-=======
+}
+
 std::vector<PartialShape> get_tensors_partial_shapes(const TensorVector& tensors) {
     std::vector<PartialShape> shapes;
     shapes.reserve(tensors.size());
@@ -1410,7 +1410,6 @@
         shapes.emplace_back(t.get_shape());
     }
     return shapes;
->>>>>>> fb93638c
 }
 }  // namespace util
 }  // namespace ov