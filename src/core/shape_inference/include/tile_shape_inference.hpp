// Copyright (C) 2018-2023 Intel Corporation
// SPDX-License-Identifier: Apache-2.0
//
#pragma once
#include <openvino/op/tile.hpp>

#include "shape_infer_transformations.hpp"
#include "utils.hpp"

namespace ov {
namespace op {
namespace v0 {

template <class T>
<<<<<<< HEAD
void shape_infer(const Tile* op,
                 const std::vector<T>& input_shapes,
                 std::vector<T>& output_shapes,
                 const std::map<size_t, std::shared_ptr<ngraph::runtime::HostTensor>>& constant_data = {}) {
=======
std::vector<T> shape_infer(const Tile* op,
                           const std::vector<T>& input_shapes,
                           const std::map<size_t, std::reference_wrapper<const ov::Tensor>>& constant_data = {}) {
>>>>>>> 6c22f06d
    using TDim = typename T::value_type;
    using TDimValue = typename TDim::value_type;

    NODE_VALIDATION_CHECK(op, input_shapes.size() == 2);

    const auto& repeats_shape = input_shapes[1];
    NODE_VALIDATION_CHECK(op, repeats_shape.rank().compatible(1), "Tile repeats must be of rank 1");

    const auto& arg_shape = input_shapes[0];
    T output_shape;

    // Get repeats and pre process values
    auto negative_repeats_to_zero = [](const TDimValue v) -> TDimValue {
<<<<<<< HEAD
        return std::max<TDimValue>(0, sh_infer::tr::InTypeRange<TDimValue>()(v));
    };

    auto repeats = get_input_const_data_as_shape<T>(op, 1, constant_data, negative_repeats_to_zero);

    const auto& arg_rank = arg_shape.rank();
    if (arg_rank.is_static() && repeats) {
        const auto output_rank = std::max(arg_shape.size(), repeats->size());
=======
        return std::max<TDimValue>(0, ov::util::InTypeRange<TDimValue>()(v));
    };

    auto repeats = get_input_const_data_as_shape<T>(op, 1, constant_data, negative_repeats_to_zero);
>>>>>>> 6c22f06d

    const auto& arg_rank = arg_shape.rank();
    if (arg_rank.is_static() && repeats) {
        const auto output_rank = std::max(arg_shape.size(), repeats->size());
        output_shape.reserve(output_rank);

        // add missing repeats
        repeats->insert(repeats->begin(), output_rank - repeats->size(), TDim{1});

        // insert missing input dimensions
        auto rep_it = std::next(repeats->begin(), output_rank - arg_shape.size());
<<<<<<< HEAD
        dims.insert(dims.begin(), repeats->begin(), rep_it);
=======
        output_shape.insert(output_shape.begin(), repeats->begin(), rep_it);
>>>>>>> 6c22f06d

        // calc repeated output dimensions
        std::transform(arg_shape.begin(),
                       arg_shape.end(),
                       rep_it,
                       std::back_inserter(output_shape),
                       std::multiplies<TDim>());
    } else if (arg_rank.is_static() && repeats_shape[0].is_static()) {
        // unknown repeats but shape is 1-D static, any dim can be repeated (add missing dimension)
        output_shape.resize(std::max<size_t>(arg_rank.get_length(), repeats_shape[0].get_length()));
    } else {
        // can't deduce shape, set default value
        output_shape = PartialShape::dynamic();
    }
    return {output_shape};
}
}  // namespace v0
}  // namespace op
}  // namespace ov<|MERGE_RESOLUTION|>--- conflicted
+++ resolved
@@ -4,7 +4,7 @@
 #pragma once
 #include <openvino/op/tile.hpp>
 
-#include "shape_infer_transformations.hpp"
+#include "shape_infer_type_utils.hpp"
 #include "utils.hpp"
 
 namespace ov {
@@ -12,16 +12,9 @@
 namespace v0 {
 
 template <class T>
-<<<<<<< HEAD
-void shape_infer(const Tile* op,
-                 const std::vector<T>& input_shapes,
-                 std::vector<T>& output_shapes,
-                 const std::map<size_t, std::shared_ptr<ngraph::runtime::HostTensor>>& constant_data = {}) {
-=======
 std::vector<T> shape_infer(const Tile* op,
                            const std::vector<T>& input_shapes,
                            const std::map<size_t, std::reference_wrapper<const ov::Tensor>>& constant_data = {}) {
->>>>>>> 6c22f06d
     using TDim = typename T::value_type;
     using TDimValue = typename TDim::value_type;
 
@@ -35,21 +28,10 @@
 
     // Get repeats and pre process values
     auto negative_repeats_to_zero = [](const TDimValue v) -> TDimValue {
-<<<<<<< HEAD
-        return std::max<TDimValue>(0, sh_infer::tr::InTypeRange<TDimValue>()(v));
-    };
-
-    auto repeats = get_input_const_data_as_shape<T>(op, 1, constant_data, negative_repeats_to_zero);
-
-    const auto& arg_rank = arg_shape.rank();
-    if (arg_rank.is_static() && repeats) {
-        const auto output_rank = std::max(arg_shape.size(), repeats->size());
-=======
         return std::max<TDimValue>(0, ov::util::InTypeRange<TDimValue>()(v));
     };
 
     auto repeats = get_input_const_data_as_shape<T>(op, 1, constant_data, negative_repeats_to_zero);
->>>>>>> 6c22f06d
 
     const auto& arg_rank = arg_shape.rank();
     if (arg_rank.is_static() && repeats) {
@@ -61,11 +43,7 @@
 
         // insert missing input dimensions
         auto rep_it = std::next(repeats->begin(), output_rank - arg_shape.size());
-<<<<<<< HEAD
-        dims.insert(dims.begin(), repeats->begin(), rep_it);
-=======
         output_shape.insert(output_shape.begin(), repeats->begin(), rep_it);
->>>>>>> 6c22f06d
 
         // calc repeated output dimensions
         std::transform(arg_shape.begin(),
