// Copyright (C) 2022 Intel Corporation
// SPDX-License-Identifier: Apache-2.0
//

#pragma once

#include <type_traits>

#include "openvino/core/type/float16.hpp"

namespace ov {
namespace cmp {
/** \brief Enumerate bounds to compare */
enum Bound : uint8_t { NONE, LOWER, UPPER, BOTH };

/**
 * \brief Compare if value is between lower and upper bounds.
 *
 * The Between comparator has four modes to check value:
 * - Bound::None  (lower, upper)
 * - Bound::LOWER [lower, upper)
 * - Bound::UPPER (lower, upper]
 * - Bound::BOTH  [lower, upper]
 *
 * \tparam T     Value type to compare.
 * \tparam BMode Compare bounds mode.
 */
template <class T, Bound BMode = Bound::NONE>
class Between {
    const T m_lower_bound, m_upper_bound;

public:
    constexpr Between(const T& lower, const T& upper) : m_lower_bound{lower}, m_upper_bound{upper} {}

    template <Bound B = BMode, typename std::enable_if<B == Bound::NONE>::type* = nullptr>
    constexpr bool operator()(const T& value) const {
        return (lower() < value) && (value < upper());
    }

    template <Bound B = BMode, typename std::enable_if<B == Bound::LOWER>::type* = nullptr>
    constexpr bool operator()(const T& value) const {
        return (lower() <= value) && (value < upper());
    }

    template <Bound B = BMode, typename std::enable_if<B == Bound::UPPER>::type* = nullptr>
    constexpr bool operator()(const T& value) const {
        return (lower() < value) && (value <= upper());
    }

    template <Bound B = BMode, typename std::enable_if<B == Bound::BOTH>::type* = nullptr>
    constexpr bool operator()(const T& value) const {
        return (lower() <= value) && (value <= upper());
    }

    const T& upper() const {
        return m_upper_bound;
    }

    const T& lower() const {
        return m_lower_bound;
    }
};

/**
 * \brief Compare if value is equal to expected.
 *
 * \tparam T  Value type to compare.
 */
template <class T>
class Equal {
    T _exp_value;

public:
    constexpr Equal(const T& exp_value) : _exp_value{exp_value} {}

    constexpr bool operator()(const T& value) const {
        return _exp_value == value;
    }
};

/**
<<<<<<< HEAD
 * \brief Compare two integers (a < b) in safe way against lossy integer conversion.
=======
 * \brief Compare two values (a < b) in safe way against lossy integer conversion.
>>>>>>> 6c22f06d
 *
 * \tparam T Type of a value.
 * \tparam U Type of b value.
 *
<<<<<<< HEAD
 * \param a  Integer value.
 * \param b  Integer value.
 *
 * \return true if a less b otherwise false.
 */
template <
    class T,
    class U,
    typename std::enable_if<(std::is_signed<T>::value && std::is_signed<U>::value) ||
                            (std::is_unsigned<T>::value && std::is_unsigned<U>::value) ||
                            // temporary to be able compare float element types
                            (std::is_floating_point<T>::value || std::is_floating_point<U>::value) ||
                            (std::is_same<T, float16>::value || std::is_same<U, float16>::value)>::type* = nullptr>
=======
 * \param a  Value a.
 * \param b  Value b.
 *
 * \return true if a less b otherwise false.
 */
template <class T,
          class U,
          typename std::enable_if<((std::is_signed<T>::value || std::is_same<T, float16>::value) &&
                                   (std::is_signed<U>::value || std::is_same<U, float16>::value)) ||
                                  (std::is_unsigned<T>::value && std::is_unsigned<U>::value)>::type* = nullptr>
>>>>>>> 6c22f06d
constexpr bool lt(T a, U b) noexcept {
    return a < b;
}

template <class T,
          class U,
          typename std::enable_if<std::is_signed<T>::value && std::is_integral<T>::value &&
                                  std::is_unsigned<U>::value>::type* = nullptr>
constexpr bool lt(T a, U b) noexcept {
    return a < 0 ? true : static_cast<typename std::make_unsigned<T>::type>(a) < b;
}

template <class T,
          class U,
<<<<<<< HEAD
=======
          typename std::enable_if<(std::is_floating_point<T>::value || std::is_same<T, float16>::value) &&
                                  std::is_unsigned<U>::value>::type* = nullptr>
constexpr bool lt(T a, U b) noexcept {
    return a < 0 ? true : a < b;
}

template <class T,
          class U,
>>>>>>> 6c22f06d
          typename std::enable_if<std::is_unsigned<T>::value && std::is_integral<U>::value &&
                                  std::is_signed<U>::value>::type* = nullptr>
constexpr bool lt(T a, U b) noexcept {
    return b < 0 ? false : a < static_cast<typename std::make_unsigned<U>::type>(b);
}

<<<<<<< HEAD
/**
 * \brief Compare two integers (a > b) in safe way against lossy integer conversion.
=======
template <class T,
          class U,
          typename std::enable_if<std::is_unsigned<T>::value && (std::is_floating_point<U>::value ||
                                                                 std::is_same<U, float16>::value)>::type* = nullptr>
constexpr bool lt(T a, U b) noexcept {
    return b < 0 ? false : a < b;
}

/**
 * \brief Compare two values (a > b) in safe way against lossy integer conversion.
>>>>>>> 6c22f06d
 *
 * \tparam T Type of a value.
 * \tparam U Type of b value.
 *
<<<<<<< HEAD
 * \param a  Integer value.
 * \param b  Integer value.
=======
 * \param a  Value a.
 * \param b  Value b.
>>>>>>> 6c22f06d
 *
 * \return true if a > b otherwise false.
 */
template <class T, class U>
<<<<<<< HEAD
bool gt(T a, U b) noexcept {
=======
constexpr bool gt(T a, U b) noexcept {
>>>>>>> 6c22f06d
    return lt(b, a);
}

/**
<<<<<<< HEAD
 * \brief Compare two integers (a <= b) in safe way against lossy integer conversion.
=======
 * \brief Compare two values (a <= b) in safe way against lossy integer conversion.
>>>>>>> 6c22f06d
 *
 * \tparam T Type of a value.
 * \tparam U Type of b value.
 *
<<<<<<< HEAD
 * \param a  Integer value.
 * \param b  Integer value.
=======
 * \param a  Value a.
 * \param b  Value b.
>>>>>>> 6c22f06d
 *
 * \return true if a <= b otherwise false.
 */
template <class T, class U>
<<<<<<< HEAD
bool le(T a, U b) noexcept {
=======
constexpr bool le(T a, U b) noexcept {
>>>>>>> 6c22f06d
    return !gt(a, b);
}

/**
<<<<<<< HEAD
 * \brief Compare two integers (a >= b) in safe way against lossy integer conversion.
=======
 * \brief Compare two values (a >= b) in safe way against lossy integer conversion.
>>>>>>> 6c22f06d
 *
 * \tparam T Type of a value.
 * \tparam U Type of b value.
 *
<<<<<<< HEAD
 * \param a  Integer value.
 * \param b  Integer value.
=======
 * \param a  Value a.
 * \param b  Value b.
>>>>>>> 6c22f06d
 *
 * \return true if a >= b otherwise false.
 */
template <class T, class U>
<<<<<<< HEAD
bool ge(T a, U b) noexcept {
=======
constexpr bool ge(T a, U b) noexcept {
>>>>>>> 6c22f06d
    return !lt(a, b);
}
}  // namespace cmp
}  // namespace ov<|MERGE_RESOLUTION|>--- conflicted
+++ resolved
@@ -79,30 +79,11 @@
 };
 
 /**
-<<<<<<< HEAD
- * \brief Compare two integers (a < b) in safe way against lossy integer conversion.
-=======
  * \brief Compare two values (a < b) in safe way against lossy integer conversion.
->>>>>>> 6c22f06d
  *
  * \tparam T Type of a value.
  * \tparam U Type of b value.
  *
-<<<<<<< HEAD
- * \param a  Integer value.
- * \param b  Integer value.
- *
- * \return true if a less b otherwise false.
- */
-template <
-    class T,
-    class U,
-    typename std::enable_if<(std::is_signed<T>::value && std::is_signed<U>::value) ||
-                            (std::is_unsigned<T>::value && std::is_unsigned<U>::value) ||
-                            // temporary to be able compare float element types
-                            (std::is_floating_point<T>::value || std::is_floating_point<U>::value) ||
-                            (std::is_same<T, float16>::value || std::is_same<U, float16>::value)>::type* = nullptr>
-=======
  * \param a  Value a.
  * \param b  Value b.
  *
@@ -113,7 +94,6 @@
           typename std::enable_if<((std::is_signed<T>::value || std::is_same<T, float16>::value) &&
                                    (std::is_signed<U>::value || std::is_same<U, float16>::value)) ||
                                   (std::is_unsigned<T>::value && std::is_unsigned<U>::value)>::type* = nullptr>
->>>>>>> 6c22f06d
 constexpr bool lt(T a, U b) noexcept {
     return a < b;
 }
@@ -128,8 +108,6 @@
 
 template <class T,
           class U,
-<<<<<<< HEAD
-=======
           typename std::enable_if<(std::is_floating_point<T>::value || std::is_same<T, float16>::value) &&
                                   std::is_unsigned<U>::value>::type* = nullptr>
 constexpr bool lt(T a, U b) noexcept {
@@ -138,17 +116,12 @@
 
 template <class T,
           class U,
->>>>>>> 6c22f06d
           typename std::enable_if<std::is_unsigned<T>::value && std::is_integral<U>::value &&
                                   std::is_signed<U>::value>::type* = nullptr>
 constexpr bool lt(T a, U b) noexcept {
     return b < 0 ? false : a < static_cast<typename std::make_unsigned<U>::type>(b);
 }
 
-<<<<<<< HEAD
-/**
- * \brief Compare two integers (a > b) in safe way against lossy integer conversion.
-=======
 template <class T,
           class U,
           typename std::enable_if<std::is_unsigned<T>::value && (std::is_floating_point<U>::value ||
@@ -159,85 +132,49 @@
 
 /**
  * \brief Compare two values (a > b) in safe way against lossy integer conversion.
->>>>>>> 6c22f06d
  *
  * \tparam T Type of a value.
  * \tparam U Type of b value.
  *
-<<<<<<< HEAD
- * \param a  Integer value.
- * \param b  Integer value.
-=======
  * \param a  Value a.
  * \param b  Value b.
->>>>>>> 6c22f06d
  *
  * \return true if a > b otherwise false.
  */
 template <class T, class U>
-<<<<<<< HEAD
-bool gt(T a, U b) noexcept {
-=======
 constexpr bool gt(T a, U b) noexcept {
->>>>>>> 6c22f06d
     return lt(b, a);
 }
 
 /**
-<<<<<<< HEAD
- * \brief Compare two integers (a <= b) in safe way against lossy integer conversion.
-=======
  * \brief Compare two values (a <= b) in safe way against lossy integer conversion.
->>>>>>> 6c22f06d
  *
  * \tparam T Type of a value.
  * \tparam U Type of b value.
  *
-<<<<<<< HEAD
- * \param a  Integer value.
- * \param b  Integer value.
-=======
  * \param a  Value a.
  * \param b  Value b.
->>>>>>> 6c22f06d
  *
  * \return true if a <= b otherwise false.
  */
 template <class T, class U>
-<<<<<<< HEAD
-bool le(T a, U b) noexcept {
-=======
 constexpr bool le(T a, U b) noexcept {
->>>>>>> 6c22f06d
     return !gt(a, b);
 }
 
 /**
-<<<<<<< HEAD
- * \brief Compare two integers (a >= b) in safe way against lossy integer conversion.
-=======
  * \brief Compare two values (a >= b) in safe way against lossy integer conversion.
->>>>>>> 6c22f06d
  *
  * \tparam T Type of a value.
  * \tparam U Type of b value.
  *
-<<<<<<< HEAD
- * \param a  Integer value.
- * \param b  Integer value.
-=======
  * \param a  Value a.
  * \param b  Value b.
->>>>>>> 6c22f06d
  *
  * \return true if a >= b otherwise false.
  */
 template <class T, class U>
-<<<<<<< HEAD
-bool ge(T a, U b) noexcept {
-=======
 constexpr bool ge(T a, U b) noexcept {
->>>>>>> 6c22f06d
     return !lt(a, b);
 }
 }  // namespace cmp
