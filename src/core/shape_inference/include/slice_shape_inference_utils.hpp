--- conflicted
+++ resolved
@@ -128,23 +128,14 @@
  * \return -1 for infinite number otherwise [0..int64_max] for finit step.
  */
 inline int64_t get_sliced_value(const int64_t dim, const int64_t start, const int64_t stop, const int64_t step) {
-<<<<<<< HEAD
     using namespace ov::util;
 
-=======
->>>>>>> d7083fb4
     const auto is_reverse_step = step < 0;
 
     constexpr int64_t min_bound = 0;
 
     const auto& norm_dim = dim::is_inf_bound(dim) ? std::numeric_limits<int64_t>::max() : dim;
     const auto is_norm_dim_max = ov::internal::is_max(norm_dim);
-<<<<<<< HEAD
-=======
-#else
-    const auto is_norm_dim_max = ov::internal::is_max(size_t(norm_dim));
-#endif
->>>>>>> d7083fb4
 
     const auto is_start_lt_min_bound = start < min_bound;
     const auto are_bounds_diff_sign = is_start_lt_min_bound != (stop < 0);
@@ -166,11 +157,7 @@
         lb = min_bound;
     } else {
         const int64_t lower_max = is_reverse_step ? norm_dim - 1 : norm_dim;
-<<<<<<< HEAD
         const int64_t upper_min = is_reverse_step ? dim::inf_bound : min_bound;
-=======
-        const int64_t upper_min = is_reverse_step ? inf_bound : min_bound;
->>>>>>> d7083fb4
 
         lb = ov::util::clip(ov::util::normalize(start, norm_dim), min_bound, lower_max);
         ub = ov::util::clip(ov::util::normalize(stop, norm_dim), upper_min, norm_dim);
@@ -322,14 +309,7 @@
 template <class TDim>
 TDim make_dim(const TDim& dim, const Bounds& start, const Bounds& stop, int64_t step) {
     using TDimVal = typename TDim::value_type;
-<<<<<<< HEAD
     using namespace ov::util;
-
-    auto lb = static_cast<TDimVal>(
-        get_sliced_value(dim::value_convert(dim.get_min_length()), start.second, stop.first, step));
-    auto ub = static_cast<TDimVal>(
-        get_sliced_value(dim::value_convert(dim.get_max_length()), start.first, stop.second, step));
-=======
 
     const auto is_start_zero_crossing = is_bounds_zero_crossing(start);
     const auto start_lb = is_start_zero_crossing && is_lb_within_dim(start.first, dim) ? 0 : start.first;
@@ -341,13 +321,12 @@
 
     TDimVal lb, ub;
     if (step > 0) {
-        lb = static_cast<TDimVal>(get_sliced_value(dim.get_min_length(), start_ub, stop_lb, step));
-        ub = static_cast<TDimVal>(get_sliced_value(dim.get_max_length(), start_lb, stop_ub, step));
-    } else {
-        lb = static_cast<TDimVal>(get_sliced_value(dim.get_min_length(), start_lb, stop_ub, step));
-        ub = static_cast<TDimVal>(get_sliced_value(dim.get_max_length(), start_ub, stop_lb, step));
-    }
->>>>>>> d7083fb4
+        lb = static_cast<TDimVal>(get_sliced_value(dim::value_convert(dim.get_min_length()), start_ub, stop_lb, step));
+        ub = static_cast<TDimVal>(get_sliced_value(dim::value_convert(dim.get_max_length()), start_lb, stop_ub, step));
+    } else {
+        lb = static_cast<TDimVal>(get_sliced_value(dim::value_convert(dim.get_min_length()), start_lb, stop_ub, step));
+        ub = static_cast<TDimVal>(get_sliced_value(dim::value_convert(dim.get_max_length()), start_ub, stop_lb, step));
+    }
 
     return {lb, ub};
 }
