--- conflicted
+++ resolved
@@ -54,19 +54,6 @@
     const auto& frame_size_val = (*frame_size)[0];
     const auto& frame_step_val = (*frame_step)[0];
 
-<<<<<<< HEAD
-    NODE_SHAPE_INFER_CHECK(
-        op,
-        input_shapes,
-        0 < frame_size_val &&
-            (signal_shape[1].is_static() ? static_cast<TDimVal>(frame_size_val) <= signal_shape[1].get_length()
-                                         : frame_size_val <= signal_shape[1].get_interval().get_max_val()),
-        "Provided frame size is ",
-        frame_size_val,
-        " but must be in range [1, ",
-        signal_shape[1],
-        "].");
-=======
     const bool is_frame_size_in_range =
         0 < frame_size_val &&
         (signal_shape[1].is_static() ? static_cast<TDimVal>(frame_size_val) <= signal_shape[1].get_length()
@@ -79,7 +66,6 @@
                            " but must be in range [1, ",
                            signal_shape[1],
                            "].");
->>>>>>> 2d3289ec
 
     NODE_SHAPE_INFER_CHECK(op,
                            input_shapes,
@@ -88,16 +74,6 @@
                            frame_step_val,
                            " but must be greater than zero.");
 
-<<<<<<< HEAD
-    NODE_SHAPE_INFER_CHECK(
-        op,
-        input_shapes,
-        window_shape.is_dynamic() || (TDimVal{0} < window_shape[0].get_length() &&
-                                      window_shape[0].get_length() <= static_cast<TDimVal>(frame_size_val)),
-        "Window input dimension must be in range [1, ",
-        frame_size_val,
-        "].");
-=======
     const bool is_win_shape_correct =
         window_shape.is_dynamic() || (TDimVal{0} < window_shape[0].get_length() &&
                                       window_shape[0].get_length() <= static_cast<TDimVal>(frame_size_val));
@@ -107,7 +83,6 @@
                            "Window input dimension must be in range [1, ",
                            frame_size_val,
                            "].");
->>>>>>> 2d3289ec
 
     const auto& batch_dim = signal_shape[0];
     const TDim frame_size_dim = static_cast<TDim>(frame_size_val);
