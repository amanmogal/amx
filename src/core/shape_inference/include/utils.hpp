// Copyright (C) 2018-2023 Intel Corporation
// SPDX-License-Identifier: Apache-2.0
//
#pragma once

#include <iterator>
#include <ngraph/validation_util.hpp>
#include <openvino/opsets/opset1.hpp>
#include <type_traits>

<<<<<<< HEAD
#include "shape_infer_transformations.hpp"
=======
#include "shape_infer_type_utils.hpp"
>>>>>>> 6c22f06d

template <class OpType, class T>
void copy_shape_infer(const OpType* op, const std::vector<T>& input_shapes, std::vector<T>& output_shapes) {
    NODE_VALIDATION_CHECK(op,
                          input_shapes.size() == 1 && output_shapes.size() == 1,
                          "Incorrect number of input/output shapes");
    output_shapes[0] = input_shapes[0];
}

template <class OpType, class T>
void first_input_passthrough_infer(const OpType* op,
                                   const std::vector<T>& input_shapes,
                                   std::vector<T>& output_shapes) {
    NODE_VALIDATION_CHECK(op,
                          output_shapes.size() == 1 && input_shapes.size() >= 1,
                          "Incorrect number of input and output shapes");
    output_shapes[0] = input_shapes[0];
}

template <class OpType, class T>
void eltwise_shape_infer(const OpType* op, const std::vector<T>& input_shapes, std::vector<T>& output_shapes) {
    NODE_VALIDATION_CHECK(op,
                          input_shapes.size() == 2 && output_shapes.size() == 1,
                          "Incorrect number of input/output shapes");
    auto output_shape = input_shapes[0];
    const auto& autob = op->get_autob();
    if (autob.m_type == ov::op::AutoBroadcastType::NONE) {
        NODE_VALIDATION_CHECK(op, T::merge_into(output_shape, input_shapes[1]), "Argument shapes are inconsistent.");
    } else if (autob.m_type == ov::op::AutoBroadcastType::NUMPY || autob.m_type == ov::op::AutoBroadcastType::PDPD) {
        NODE_VALIDATION_CHECK(op,
                              T::broadcast_merge_into(output_shape, input_shapes[1], autob),
                              "Argument shapes are inconsistent.");
    } else {
        NODE_VALIDATION_CHECK(op, false, "Unsupported auto broadcast specification");
    }
    output_shapes[0] = output_shape;
}

namespace ov {
/**
 * \brief Get the raw data as TResult object.
 *
 * \tparam T               TResult data type.
 * \tparam TResult         Type of return object, must support creation of std::inserter. Default std::vector<T>.
 * \tparam UnaryOperation  Unary function object applied on data with signature (T f(const U u)).
 *
 * \param et    Element type of input data.
 * \param ptr   Pointer to data of type et.
 * \param size  Data size as number of elements.
 * \param func  Unary operation function object.
 *
 * \throws ov::AssertionFailure for not supported element type.
 * \return Object of TResult with data from input pointer and transformed by unary operation.
 */
template <class T, class TResult = std::vector<T>, class UnaryOperation>
TResult get_raw_data_as(const element::Type_t et, const void* const ptr, const size_t size, UnaryOperation&& func) {
    TResult out;
    auto out_it = std::inserter(out, out.end());

    switch (et) {
    case element::Type_t::i4: {
        using dtype = fundamental_type_for<element::Type_t::i4>;
        std::transform(static_cast<const dtype*>(ptr),
                       static_cast<const dtype*>(ptr) + size,
                       out_it,
                       std::forward<UnaryOperation>(func));
    } break;
    case element::Type_t::i8: {
        using dtype = fundamental_type_for<element::Type_t::i8>;
        std::transform(static_cast<const dtype*>(ptr),
                       static_cast<const dtype*>(ptr) + size,
                       out_it,
                       std::forward<UnaryOperation>(func));
    } break;
    case element::Type_t::i16: {
        using dtype = fundamental_type_for<element::Type_t::i16>;
        std::transform(static_cast<const dtype*>(ptr),
                       static_cast<const dtype*>(ptr) + size,
                       out_it,
                       std::forward<UnaryOperation>(func));
    } break;
    case element::Type_t::i32: {
        using dtype = fundamental_type_for<element::Type_t::i32>;
        std::transform(static_cast<const dtype*>(ptr),
                       static_cast<const dtype*>(ptr) + size,
                       out_it,
                       std::forward<UnaryOperation>(func));
    } break;
    case element::Type_t::i64: {
        using dtype = fundamental_type_for<element::Type_t::i64>;
        std::transform(static_cast<const dtype*>(ptr),
                       static_cast<const dtype*>(ptr) + size,
                       out_it,
                       std::forward<UnaryOperation>(func));
    } break;
    case element::Type_t::u4: {
        using dtype = fundamental_type_for<element::Type_t::u4>;
        std::transform(static_cast<const dtype*>(ptr),
                       static_cast<const dtype*>(ptr) + size,
                       out_it,
                       std::forward<UnaryOperation>(func));
    } break;
    case element::Type_t::u8: {
        using dtype = fundamental_type_for<element::Type_t::u8>;
        std::transform(static_cast<const dtype*>(ptr),
                       static_cast<const dtype*>(ptr) + size,
                       out_it,
                       std::forward<UnaryOperation>(func));
    } break;
    case element::Type_t::u16: {
        using dtype = fundamental_type_for<element::Type_t::u16>;
        std::transform(static_cast<const dtype*>(ptr),
                       static_cast<const dtype*>(ptr) + size,
                       out_it,
                       std::forward<UnaryOperation>(func));
    } break;
    case element::Type_t::u32: {
        using dtype = fundamental_type_for<element::Type_t::u32>;
        std::transform(static_cast<const dtype*>(ptr),
                       static_cast<const dtype*>(ptr) + size,
                       out_it,
                       std::forward<UnaryOperation>(func));
    } break;
    case element::Type_t::u64: {
        using dtype = fundamental_type_for<element::Type_t::u64>;
        std::transform(static_cast<const dtype*>(ptr),
                       static_cast<const dtype*>(ptr) + size,
                       out_it,
                       std::forward<UnaryOperation>(func));
    } break;
    case element::Type_t::f16: {
        using dtype = fundamental_type_for<element::Type_t::f16>;
        std::transform(static_cast<const dtype*>(ptr),
                       static_cast<const dtype*>(ptr) + size,
                       out_it,
                       std::forward<UnaryOperation>(func));
    } break;
    case element::Type_t::f32: {
        using dtype = fundamental_type_for<element::Type_t::f32>;
        std::transform(static_cast<const dtype*>(ptr),
                       static_cast<const dtype*>(ptr) + size,
                       out_it,
                       std::forward<UnaryOperation>(func));
    } break;
    default:
<<<<<<< HEAD
        OPENVINO_ASSERT(false, "Not supported element type ", et);
=======
        OPENVINO_ASSERT(false, "Get raw data from tensor is not supported for element type: ", et);
>>>>>>> 6c22f06d
    };
    return out;
}

/**
 * \brief Get data from Host tensor as object TResult.
 *
 * \tparam T               TResult data type.
 * \tparam TResult         Type of return object, must support creation of std::inserter. Default std::vector<T>.
 * \tparam UnaryOperation  Unary function object applied on data with signature (T f(const U u)).
 *
 * \param tv    Input host tensor.
 * \param func  Unary operation function object.
 *
 * \return Object of TResult with data from host tensor.
 */
template <class T, class TResult = std::vector<T>, class UnaryOperation>
TResult get_tensor_data_as(HostTensor& tv, UnaryOperation&& func) {
    auto t = Tensor(tv.get_element_type(), tv.get_shape(), tv.get_data_ptr());
    return get_tensor_data_as<T, TResult>(t, std::forward<UnaryOperation>(func));
}

<<<<<<< HEAD
=======
template <class T, class TResult = std::vector<T>, class UnaryOperation>
TResult get_tensor_data_as(HostTensor* tv, UnaryOperation&& func) {
    return get_tensor_data_as<T, TResult>(*tv, std::forward<UnaryOperation>(func));
}

>>>>>>> 6c22f06d
/**
 * \brief Get data from ov:tensor as object TResult.
 *
 * \tparam T               TResult data type.
 * \tparam TResult         Type of return object, must support creation of std::inserter. Default std::vector<T>.
 * \tparam UnaryOperation  Unary function object applied on data with signature (T f(const U u)).
 *
 * \param t     Input tensor.
 * \param func  Unary operation function object.
 *
 * \return Object of TResult with data from tensor.
 */
template <class T, class TResult = std::vector<T>, class UnaryOperation>
TResult get_tensor_data_as(const Tensor& t, UnaryOperation&& func) {
    return get_raw_data_as<T, TResult>(t.get_element_type(),
                                       t.data(),
                                       t.get_size(),
                                       std::forward<UnaryOperation>(func));
}

namespace op {
/**
 * \brief Get the operator's input const as pointer to vector of specified type.
 *
 * The behaviour depends on shape type. The default output type is std::vector<TData> can be replace by other type
 * which if is possible to construct it from constant data vector.
 *
 * \tparam TShape          Shape type which enabled this version (not ov::PartialShape)
 * \tparam TData           Type use to cast input's data.
 * \tparam TRes            Result type which has got default type as std::vector<TData>.
<<<<<<< HEAD
=======
 * \tparam TTensorPtr      Type of tensor pointer or reference_wrapper. Default HostTensorPtr.
>>>>>>> 6c22f06d
 * \tparam UnaryOperation  Unary function object applied on data with signature (Ret f(const TData &a)).
 *
 * \param op             Pointer to operator.
 * \param idx            Operator's input number.
 * \param constant_data  Map with constant. Default empty.
 * \param func           Unary operation function object.
 *
 * \return Pointer to constant data or nullptr if input has no constant data.
 */
template <class TShape,
          class TData,
          class TRes = std::vector<TData>,
<<<<<<< HEAD
          class UnaryOperation,
          typename std::enable_if<!std::is_same<TShape, ov::PartialShape>::value>::type* = nullptr>
std::unique_ptr<TRes> get_input_const_data_as(const ov::Node* op,
                                              size_t idx,
                                              const std::map<size_t, HostTensorPtr>& constant_data = {},
                                              UnaryOperation&& func = sh_infer::tr::Cast<TData>()) {
    if (constant_data.count(idx)) {
        return std::unique_ptr<TRes>(
            new TRes(get_tensor_data_as<TData, TRes>(*constant_data.at(idx), std::forward<UnaryOperation>(func))));
=======
          class TTensorPtr = HostTensorPtr,
          class UnaryOperation = ov::util::Cast<TData>,
          typename std::enable_if<!std::is_same<TShape, ov::PartialShape>::value>::type* = nullptr>
std::unique_ptr<TRes> get_input_const_data_as(const ov::Node* op,
                                              size_t idx,
                                              const std::map<size_t, TTensorPtr>& constant_data = {},
                                              UnaryOperation&& func = ov::util::Cast<TData>()) {
    if (constant_data.count(idx)) {
        return std::unique_ptr<TRes>(
            new TRes(get_tensor_data_as<TData, TRes>(constant_data.at(idx).get(), std::forward<UnaryOperation>(func))));
>>>>>>> 6c22f06d
    } else {
        const auto& constant = ov::as_type_ptr<ov::opset1::Constant>(op->get_input_node_shared_ptr(idx));
        NODE_VALIDATION_CHECK(op, constant != nullptr, "Static shape inference lacks constant data on port ", idx);
        const auto& et = constant->get_element_type();
        const auto& shape = constant->get_shape();
        return std::unique_ptr<TRes>(new TRes(get_raw_data_as<TData, TRes>(et,
                                                                           constant->get_data_ptr(),
                                                                           shape_size(shape),
                                                                           std::forward<UnaryOperation>(func))));
    }
}

/**
 * \brief Get the operator's input const as pointer to vector of specified type.
 *
 * The behaviour depends on shape type. The default output type is std::vector<TData> can be replace by other type
 * which if is possible to construct it from constant data vector.
 *
 * \tparam TShape          Shape type which enabled this version (ov::PartialShape)
 * \tparam TData           Type use to cast input's data.
 * \tparam TRes            Result type which has got default type as std::vector<TData>.
<<<<<<< HEAD
=======
 * \tparam TTensorPtr      Type of tensor pointer or reference_wrapper. Default HostTensorPtr.
>>>>>>> 6c22f06d
 * \tparam UnaryOperation  Unary function object applied on data with signature (Ret f(const TData &a)).
 *
 * \param op             Pointer to operator.
 * \param idx            Operator's input number.
 * \param constant_data  Map with constant. Default empty.
 * \param func           Unary operation function object.
 *
 * \return Pointer to constant data or nullptr if input has no constant data.
 */
template <class TShape,
          class TData,
          class TRes = std::vector<TData>,
<<<<<<< HEAD
          class UnaryOperation,
          typename std::enable_if<std::is_same<TShape, ov::PartialShape>::value>::type* = nullptr>
std::unique_ptr<TRes> get_input_const_data_as(const ov::Node* op,
                                              size_t idx,
                                              const std::map<size_t, HostTensorPtr>& constant_data = {},
                                              UnaryOperation&& func = sh_infer::tr::Cast<TData>()) {
    if (constant_data.count(idx)) {
        return std::unique_ptr<TRes>(
            new TRes(get_tensor_data_as<TData, TRes>(*constant_data.at(idx), std::forward<UnaryOperation>(func))));
=======
          class TTensorPtr = HostTensorPtr,
          class UnaryOperation = ov::util::Cast<TData>,
          typename std::enable_if<std::is_same<TShape, ov::PartialShape>::value>::type* = nullptr>
std::unique_ptr<TRes> get_input_const_data_as(const ov::Node* op,
                                              size_t idx,
                                              const std::map<size_t, TTensorPtr>& constant_data = {},
                                              UnaryOperation&& func = ov::util::Cast<TData>()) {
    if (constant_data.count(idx)) {
        return std::unique_ptr<TRes>(
            new TRes(get_tensor_data_as<TData, TRes>(constant_data.at(idx).get(), std::forward<UnaryOperation>(func))));
>>>>>>> 6c22f06d
    } else if (const auto& constant = ov::get_constant_from_source(op->input_value(idx))) {
        const auto& et = constant->get_element_type();
        const auto& shape = constant->get_shape();
        return std::unique_ptr<TRes>(new TRes(get_raw_data_as<TData, TRes>(et,
                                                                           constant->get_data_ptr(),
                                                                           shape_size(shape),
                                                                           std::forward<UnaryOperation>(func))));
    } else {
        return {};
    }
}

/**
 * \brief Get the input const data as shape object.
 *
 * The input data can be processed by unary operation. By default is validated and casted to shape's dimension type.
 *
 * \tparam TShape
<<<<<<< HEAD
=======
 * \tparam TTensorPtr      Type of tensor pointer or reference_wrapper. Default HostTensorPtr.
>>>>>>> 6c22f06d
 * \tparam UnaryOperation  Unary function object applied on data with signature (Ret f(const TDimValue &a)).
 *
 * \param op             Pointer to operator.
 * \param idx            Operator input index.
 * \param constant_data  Map with constant data. Default empty.
 * \param func           Unary operation function object to apply in input data.
<<<<<<< HEAD
 *                       Default sh_infer::tr::InTypeRange<TDimValue>.
=======
 *                       Default ov::utils::InTypeRange<TDimValue>.
>>>>>>> 6c22f06d
 *
 * \return Unique pointer to shape created from input data.
 */
template <class TShape,
          class TDimValue = typename TShape::value_type::value_type,
<<<<<<< HEAD
          class UnaryOperation = sh_infer::tr::InTypeRange<TDimValue>>
std::unique_ptr<TShape> get_input_const_data_as_shape(
    const ov::Node* op,
    size_t idx,
    const std::map<size_t, std::shared_ptr<ngraph::runtime::HostTensor>>& constant_data = {},
    UnaryOperation&& func = sh_infer::tr::InTypeRange<TDimValue>()) {
=======
          class TTensorPtr = HostTensorPtr,
          class UnaryOperation = ov::util::InTypeRange<TDimValue>>
std::unique_ptr<TShape> get_input_const_data_as_shape(const ov::Node* op,
                                                      size_t idx,
                                                      const std::map<size_t, TTensorPtr>& constant_data = {},
                                                      UnaryOperation&& func = ov::util::InTypeRange<TDimValue>()) {
>>>>>>> 6c22f06d
    std::unique_ptr<TShape> shape_ptr;

    if (auto d =
            get_input_const_data_as<TShape, TDimValue>(op, idx, constant_data, std::forward<UnaryOperation>(func))) {
<<<<<<< HEAD
        shape_ptr.reset(new TShape(std::move(*d)));
    } else {
        PartialShape shape;
        if (ov::evaluate_as_partial_shape(op->input_value(idx), shape)) {
            shape_ptr.reset(new TShape(std::move(shape)));
        }
    }
    return shape_ptr;
=======
        return std::unique_ptr<TShape>(new TShape(std::move(*d)));
    } else {
        PartialShape shape;
        if (ov::evaluate_as_partial_shape(op->input_value(idx), shape)) {
            return std::unique_ptr<TShape>(new TShape(std::move(shape)));
        }
    }
    return {};
>>>>>>> 6c22f06d
}
}  // namespace op
}  // namespace ov

// Helper to reduce duplicates of code for get_data_as_... specific type functions.
template <class TShape, class TData>
inline bool get_data_as(const ov::Node* op,
                        size_t idx,
                        std::vector<TData>& data_out,
                        const std::map<size_t, ov::HostTensorPtr>& constant_data = {}) {
<<<<<<< HEAD
    if (auto out =
            ov::op::get_input_const_data_as<TShape, TData>(op, idx, constant_data, ov::sh_infer::tr::Cast<TData>())) {
=======
    if (auto out = ov::op::get_input_const_data_as<TShape, TData>(op, idx, constant_data, ov::util::Cast<TData>())) {
>>>>>>> 6c22f06d
        data_out = std::move(*out);
        return true;
    } else {
        return false;
    }
}

template <class TShape>
inline bool get_data_as_int64(size_t idx,
                              const ov::Node* op,
                              std::vector<int64_t>& axes_value,
                              const std::map<size_t, ov::HostTensorPtr>& constant_data = {}) {
    return get_data_as<TShape>(op, idx, axes_value, constant_data);
}

template <class TShape>
inline bool get_data_as_float(size_t idx,
                              const ov::Node* op,
                              std::vector<float>& axes_value,
                              const std::map<size_t, ov::HostTensorPtr>& constant_data = {}) {
    return get_data_as<TShape>(op, idx, axes_value, constant_data);
}

/**
 * \brief Get the operator's constant data as shape of type T.
 *
 *  \note The constant data are get as size_t (Dimension value type for static shape). If pointed input is signed the
 *  output shape dimension can be wrongly interpreted.
 *
 * \tparam TShape        Shape type.
 *
 * \param idx            Operator's input index.
 * \param op             Pointer to operator.
 * \param shape          Output shape made from constant data.
 * \param constant_data  Map with constant tensors. Optional default empty.
 *
 * \return true If constant data acquired as shape otherwise throws NodeValidation exception.
 */
template <class TShape>
inline bool get_data_as_shape(size_t idx,
                              const ov::Node* op,
                              TShape& shape,
                              const std::map<size_t, ov::HostTensorPtr>& constant_data = {}) {
    using TDimValue = typename TShape::value_type::value_type;
<<<<<<< HEAD
    shape = std::move(
        *ov::op::get_input_const_data_as_shape<TShape>(op, idx, constant_data, ov::sh_infer::tr::Cast<TDimValue>()));
=======
    shape =
        std::move(*ov::op::get_input_const_data_as_shape<TShape>(op, idx, constant_data, ov::util::Cast<TDimValue>()));
>>>>>>> 6c22f06d
    return true;
}

/**
 * \brief Get the operator's constant data as ov::PartialShape.
 *
 * If data not get as constant then try evaluate this input as partial shape from input's bounds  and labels.
 *
 *  \note The constant data are get as int64_t. If pointed input is unsigned then output shape
 *  dimension can be wrongly interpreted.
 *
 * \param idx            Operator's input index.
 * \param op             Pointer to operator.
 * \param shape          Output shape made from constant data.
 * \param constant_data  Map with constant tensors. Optional default empty.
 *
 * \return true If constant data acquired as shape otherwise throws NodeValidation exception.
 */
template <>
inline bool get_data_as_shape<ov::PartialShape>(
    size_t idx,
    const ov::Node* op,
    ov::PartialShape& shape,
    const std::map<size_t, std::shared_ptr<ngraph::runtime::HostTensor>>& constant_data) {
    if (constant_data.count(idx)) {
        shape = ov::PartialShape(ov::opset1::Constant(constant_data.at(idx)).cast_vector<int64_t>());
        return true;
    } else {
        return ov::evaluate_as_partial_shape(op->input_value(idx), shape);
    }
}

template <class T>
inline void check_divided_result(const ov::Node* op,
                                 const T& res,
                                 const T& divided,
                                 const typename T::value_type& divisor) {
    NODE_VALIDATION_CHECK(op,
                          res != T{},
                          "Dimension value: [ ",
                          divided.get_min_length(),
                          ", ",
                          divided.get_max_length(),
                          "]",
                          " must be a multiple of divisor: ",
                          divisor);
}

template <>
inline void check_divided_result<ov::Dimension>(const ov::Node* op,
                                                const ov::Dimension& res,
                                                const ov::Dimension& divided,
                                                const typename ov::Dimension::value_type& divisor) {
    NODE_VALIDATION_CHECK(op,
                          !res.get_interval().empty(),
                          "Dimension value: [ ",
                          divided.get_min_length(),
                          ", ",
                          divided.get_max_length(),
                          "]",
                          " must be a multiple of divisor: ",
                          divisor);
}<|MERGE_RESOLUTION|>--- conflicted
+++ resolved
@@ -8,11 +8,7 @@
 #include <openvino/opsets/opset1.hpp>
 #include <type_traits>
 
-<<<<<<< HEAD
-#include "shape_infer_transformations.hpp"
-=======
 #include "shape_infer_type_utils.hpp"
->>>>>>> 6c22f06d
 
 template <class OpType, class T>
 void copy_shape_infer(const OpType* op, const std::vector<T>& input_shapes, std::vector<T>& output_shapes) {
@@ -158,11 +154,7 @@
                        std::forward<UnaryOperation>(func));
     } break;
     default:
-<<<<<<< HEAD
-        OPENVINO_ASSERT(false, "Not supported element type ", et);
-=======
         OPENVINO_ASSERT(false, "Get raw data from tensor is not supported for element type: ", et);
->>>>>>> 6c22f06d
     };
     return out;
 }
@@ -185,14 +177,11 @@
     return get_tensor_data_as<T, TResult>(t, std::forward<UnaryOperation>(func));
 }
 
-<<<<<<< HEAD
-=======
 template <class T, class TResult = std::vector<T>, class UnaryOperation>
 TResult get_tensor_data_as(HostTensor* tv, UnaryOperation&& func) {
     return get_tensor_data_as<T, TResult>(*tv, std::forward<UnaryOperation>(func));
 }
 
->>>>>>> 6c22f06d
 /**
  * \brief Get data from ov:tensor as object TResult.
  *
@@ -223,10 +212,7 @@
  * \tparam TShape          Shape type which enabled this version (not ov::PartialShape)
  * \tparam TData           Type use to cast input's data.
  * \tparam TRes            Result type which has got default type as std::vector<TData>.
-<<<<<<< HEAD
-=======
  * \tparam TTensorPtr      Type of tensor pointer or reference_wrapper. Default HostTensorPtr.
->>>>>>> 6c22f06d
  * \tparam UnaryOperation  Unary function object applied on data with signature (Ret f(const TData &a)).
  *
  * \param op             Pointer to operator.
@@ -239,17 +225,6 @@
 template <class TShape,
           class TData,
           class TRes = std::vector<TData>,
-<<<<<<< HEAD
-          class UnaryOperation,
-          typename std::enable_if<!std::is_same<TShape, ov::PartialShape>::value>::type* = nullptr>
-std::unique_ptr<TRes> get_input_const_data_as(const ov::Node* op,
-                                              size_t idx,
-                                              const std::map<size_t, HostTensorPtr>& constant_data = {},
-                                              UnaryOperation&& func = sh_infer::tr::Cast<TData>()) {
-    if (constant_data.count(idx)) {
-        return std::unique_ptr<TRes>(
-            new TRes(get_tensor_data_as<TData, TRes>(*constant_data.at(idx), std::forward<UnaryOperation>(func))));
-=======
           class TTensorPtr = HostTensorPtr,
           class UnaryOperation = ov::util::Cast<TData>,
           typename std::enable_if<!std::is_same<TShape, ov::PartialShape>::value>::type* = nullptr>
@@ -260,7 +235,6 @@
     if (constant_data.count(idx)) {
         return std::unique_ptr<TRes>(
             new TRes(get_tensor_data_as<TData, TRes>(constant_data.at(idx).get(), std::forward<UnaryOperation>(func))));
->>>>>>> 6c22f06d
     } else {
         const auto& constant = ov::as_type_ptr<ov::opset1::Constant>(op->get_input_node_shared_ptr(idx));
         NODE_VALIDATION_CHECK(op, constant != nullptr, "Static shape inference lacks constant data on port ", idx);
@@ -282,10 +256,7 @@
  * \tparam TShape          Shape type which enabled this version (ov::PartialShape)
  * \tparam TData           Type use to cast input's data.
  * \tparam TRes            Result type which has got default type as std::vector<TData>.
-<<<<<<< HEAD
-=======
  * \tparam TTensorPtr      Type of tensor pointer or reference_wrapper. Default HostTensorPtr.
->>>>>>> 6c22f06d
  * \tparam UnaryOperation  Unary function object applied on data with signature (Ret f(const TData &a)).
  *
  * \param op             Pointer to operator.
@@ -298,17 +269,6 @@
 template <class TShape,
           class TData,
           class TRes = std::vector<TData>,
-<<<<<<< HEAD
-          class UnaryOperation,
-          typename std::enable_if<std::is_same<TShape, ov::PartialShape>::value>::type* = nullptr>
-std::unique_ptr<TRes> get_input_const_data_as(const ov::Node* op,
-                                              size_t idx,
-                                              const std::map<size_t, HostTensorPtr>& constant_data = {},
-                                              UnaryOperation&& func = sh_infer::tr::Cast<TData>()) {
-    if (constant_data.count(idx)) {
-        return std::unique_ptr<TRes>(
-            new TRes(get_tensor_data_as<TData, TRes>(*constant_data.at(idx), std::forward<UnaryOperation>(func))));
-=======
           class TTensorPtr = HostTensorPtr,
           class UnaryOperation = ov::util::Cast<TData>,
           typename std::enable_if<std::is_same<TShape, ov::PartialShape>::value>::type* = nullptr>
@@ -319,7 +279,6 @@
     if (constant_data.count(idx)) {
         return std::unique_ptr<TRes>(
             new TRes(get_tensor_data_as<TData, TRes>(constant_data.at(idx).get(), std::forward<UnaryOperation>(func))));
->>>>>>> 6c22f06d
     } else if (const auto& constant = ov::get_constant_from_source(op->input_value(idx))) {
         const auto& et = constant->get_element_type();
         const auto& shape = constant->get_shape();
@@ -338,55 +297,29 @@
  * The input data can be processed by unary operation. By default is validated and casted to shape's dimension type.
  *
  * \tparam TShape
-<<<<<<< HEAD
-=======
  * \tparam TTensorPtr      Type of tensor pointer or reference_wrapper. Default HostTensorPtr.
->>>>>>> 6c22f06d
  * \tparam UnaryOperation  Unary function object applied on data with signature (Ret f(const TDimValue &a)).
  *
  * \param op             Pointer to operator.
  * \param idx            Operator input index.
  * \param constant_data  Map with constant data. Default empty.
  * \param func           Unary operation function object to apply in input data.
-<<<<<<< HEAD
- *                       Default sh_infer::tr::InTypeRange<TDimValue>.
-=======
  *                       Default ov::utils::InTypeRange<TDimValue>.
->>>>>>> 6c22f06d
  *
  * \return Unique pointer to shape created from input data.
  */
 template <class TShape,
           class TDimValue = typename TShape::value_type::value_type,
-<<<<<<< HEAD
-          class UnaryOperation = sh_infer::tr::InTypeRange<TDimValue>>
-std::unique_ptr<TShape> get_input_const_data_as_shape(
-    const ov::Node* op,
-    size_t idx,
-    const std::map<size_t, std::shared_ptr<ngraph::runtime::HostTensor>>& constant_data = {},
-    UnaryOperation&& func = sh_infer::tr::InTypeRange<TDimValue>()) {
-=======
           class TTensorPtr = HostTensorPtr,
           class UnaryOperation = ov::util::InTypeRange<TDimValue>>
 std::unique_ptr<TShape> get_input_const_data_as_shape(const ov::Node* op,
                                                       size_t idx,
                                                       const std::map<size_t, TTensorPtr>& constant_data = {},
                                                       UnaryOperation&& func = ov::util::InTypeRange<TDimValue>()) {
->>>>>>> 6c22f06d
     std::unique_ptr<TShape> shape_ptr;
 
     if (auto d =
             get_input_const_data_as<TShape, TDimValue>(op, idx, constant_data, std::forward<UnaryOperation>(func))) {
-<<<<<<< HEAD
-        shape_ptr.reset(new TShape(std::move(*d)));
-    } else {
-        PartialShape shape;
-        if (ov::evaluate_as_partial_shape(op->input_value(idx), shape)) {
-            shape_ptr.reset(new TShape(std::move(shape)));
-        }
-    }
-    return shape_ptr;
-=======
         return std::unique_ptr<TShape>(new TShape(std::move(*d)));
     } else {
         PartialShape shape;
@@ -395,7 +328,6 @@
         }
     }
     return {};
->>>>>>> 6c22f06d
 }
 }  // namespace op
 }  // namespace ov
@@ -406,12 +338,7 @@
                         size_t idx,
                         std::vector<TData>& data_out,
                         const std::map<size_t, ov::HostTensorPtr>& constant_data = {}) {
-<<<<<<< HEAD
-    if (auto out =
-            ov::op::get_input_const_data_as<TShape, TData>(op, idx, constant_data, ov::sh_infer::tr::Cast<TData>())) {
-=======
     if (auto out = ov::op::get_input_const_data_as<TShape, TData>(op, idx, constant_data, ov::util::Cast<TData>())) {
->>>>>>> 6c22f06d
         data_out = std::move(*out);
         return true;
     } else {
@@ -456,13 +383,8 @@
                               TShape& shape,
                               const std::map<size_t, ov::HostTensorPtr>& constant_data = {}) {
     using TDimValue = typename TShape::value_type::value_type;
-<<<<<<< HEAD
-    shape = std::move(
-        *ov::op::get_input_const_data_as_shape<TShape>(op, idx, constant_data, ov::sh_infer::tr::Cast<TDimValue>()));
-=======
     shape =
         std::move(*ov::op::get_input_const_data_as_shape<TShape>(op, idx, constant_data, ov::util::Cast<TDimValue>()));
->>>>>>> 6c22f06d
     return true;
 }
 
