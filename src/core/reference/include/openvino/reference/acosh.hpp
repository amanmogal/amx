// Copyright (C) 2018-2023 Intel Corporation
// SPDX-License-Identifier: Apache-2.0
//

#pragma once

#include <algorithm>
#include <cmath>

<<<<<<< HEAD
=======
#include "openvino/reference/utils/type_util.hpp"

>>>>>>> e6f09ac1
namespace ov {
namespace reference {
namespace func {
template <class T, typename std::enable_if<ov::is_floating_point<T>()>::type* = nullptr>
T acosh(const T in) {
    return std::acosh(in);
}

template <class T, typename std::enable_if<std::is_integral<T>::value>::type* = nullptr>
T acosh(const T in) {
    return static_cast<T>(std::round(std::acosh(in)));
}
}  // namespace func

/**
 * @brief Reference implementation of Acos operator.
 *
 * @param arg    Input buffer pointer with input data.
 * @param out    Output buffer pointer with results.
 * @param count  Number of elements in input buffer.
 */
template <class T>
void acosh(const T* arg, T* out, const size_t count) {
    std::transform(arg, arg + count, out, &func::acosh<T>);
}
}  // namespace reference
}  // namespace ov<|MERGE_RESOLUTION|>--- conflicted
+++ resolved
@@ -7,11 +7,8 @@
 #include <algorithm>
 #include <cmath>
 
-<<<<<<< HEAD
-=======
 #include "openvino/reference/utils/type_util.hpp"
 
->>>>>>> e6f09ac1
 namespace ov {
 namespace reference {
 namespace func {
