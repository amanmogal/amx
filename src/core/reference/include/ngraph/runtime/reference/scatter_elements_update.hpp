// Copyright (C) 2018-2023 Intel Corporation
// SPDX-License-Identifier: Apache-2.0
//

#pragma once

#include <cfenv>
#include <cstring>
#include <iterator>

#include "ngraph/check.hpp"
#include "ngraph/coordinate_transform.hpp"
#include "ngraph/shape.hpp"
#include "openvino/op/scatter_elements_update.hpp"

namespace ngraph {
namespace runtime {
namespace reference {
using Reduction = ov::op::v12::ScatterElementsUpdate::Reduction;

template <typename T>
size_t normalize_index(const T idx, const size_t dim_value) {
    if (idx < 0) {
        return static_cast<size_t>(idx + dim_value);
    } else {
        return static_cast<size_t>(idx);
    }
}

template <typename DataType, typename IndicesType>
void scatter_elem_update_with_reduction(const DataType* input_data,
                                        const IndicesType* indices,
                                        const DataType* updates,
                                        const int64_t axis,
                                        DataType* out_buf,
                                        const Shape& data_shape,
                                        const Shape& indices_shape,
                                        const ov::op::v12::ScatterElementsUpdate::Reduction reduction_type,
                                        const bool use_init_val);

template <typename DataType, typename IndicesType>
void scatter_elem_update(const DataType* input_data,
                         const IndicesType* indices,
                         const DataType* updates,
                         const int64_t axis,
                         DataType* out_buf,
                         const Shape& data_shape,
                         const Shape& indices_shape,
                         const Reduction reduction_type = Reduction::NONE,
                         const bool use_init_val = true) {
    // Copy inputs to out
    std::memcpy(out_buf, input_data, sizeof(DataType) * shape_size(data_shape));

    if (reduction_type != Reduction::NONE) {
        scatter_elem_update_with_reduction(input_data,
                                           indices,
                                           updates,
                                           axis,
                                           out_buf,
                                           data_shape,
                                           indices_shape,
                                           reduction_type,
                                           use_init_val);
        return;
    }

    // 3D example
    // output[indices[i][j][k]][j][k] = updates[i][j][k] if axis = 0,
    // output[i][indices[i][j][k]][k] = updates[i][j][k] if axis = 1,
    // output[i][j][indices[i][j][k]] = updates[i][j][k] if axis = 2

    CoordinateTransformBasic indices_transform{indices_shape};
    CoordinateTransformBasic data_transform{data_shape};
    const auto indices_strides = row_major_strides(indices_shape);
    const auto data_strides = row_major_strides(data_shape);

    for (const Coordinate& indices_cord : indices_transform) {
        const size_t indices_idx =
            std::inner_product(indices_cord.begin(), indices_cord.end(), indices_strides.begin(), uint64_t(0));
        Coordinate out_cord(indices_cord);
        out_cord.at(axis) = normalize_index(indices[indices_idx], data_shape[axis]);
        const auto out_idx = std::inner_product(out_cord.begin(), out_cord.end(), data_strides.begin(), uint64_t(0));
        out_buf[out_idx] = updates[indices_idx];
    }
}

template <typename T>
T reduction_neutral_value(const Reduction reduction_type) {
    switch (reduction_type) {
    case Reduction::MAX:
        return std::numeric_limits<T>::min();
    case Reduction::MIN:
        return std::numeric_limits<T>::max();
    case Reduction::PROD:
        return T{1};
    case Reduction::SUM:
    case Reduction::MEAN:
        return T{0};
    default:
        OPENVINO_THROW("Neutral value not available for this type of reduction");
        return 0;
    }
}

template <typename T>
std::function<T(const T, const T)> reduction_functor_for(const Reduction reduction_type) {
    switch (reduction_type) {
    case Reduction::MAX:
        return [](const T a, const T b) {
            return a > b ? a : b;
        };
    case Reduction::MIN:
        return [](const T a, const T b) {
            return a < b ? a : b;
        };
    case Reduction::PROD:
        return std::multiplies<T>{};
    case Reduction::SUM:
    case Reduction::MEAN:
        return std::plus<T>{};
    default:
        OPENVINO_THROW("No functor available for this type of reduction");
        return 0;
    }
}

template <>
std::function<char(const char, const char)> reduction_functor_for<char>(const Reduction reduction_type) {
    switch (reduction_type) {
    case Reduction::MAX:
        return [](const char a, const char b) {
            return a > b ? a : b;
        };
    case Reduction::MIN:
        return [](const char a, const char b) {
            return a < b ? a : b;
        };
    case Reduction::PROD:
        return [](const char a, const char b) {
            return static_cast<bool>(a) && static_cast<bool>(b);
        };
    case Reduction::SUM:
        return [](const char a, const char b) {
            return static_cast<bool>(a) || static_cast<bool>(b);
        };
    default:
        OPENVINO_THROW("No functor available for this type of reduction");
        return 0;
    }
}

template <typename T>
typename std::enable_if<std::is_floating_point<T>::value || std::is_class<T>::value, T>::type arithmetic_mean(
    const T accumulator,
    const int32_t N) {
    return accumulator / N;
}

template <typename T>
typename std::enable_if<std::is_integral<T>::value, T>::type arithmetic_mean(const T accumulator, const int32_t N) {
    const T value = static_cast<T>(std::nearbyint(static_cast<double>(accumulator) / N));
    return value;
}

<<<<<<< HEAD
=======
template <typename T>
size_t normalize_index(const T idx, const size_t dim_value) {
    if (idx < 0) {
        return static_cast<size_t>(idx + dim_value);
    } else {
        return static_cast<size_t>(idx);
    }
}

template <typename T>
struct RoundingDirectionGuard {
    RoundingDirectionGuard() {
        if (std::is_integral<T>::value) {
            m_original_mode = std::fegetround();
            std::fesetround(FE_DOWNWARD);
        }
    }

    ~RoundingDirectionGuard() {
        if (std::is_integral<T>::value) {
            std::fesetround(m_original_mode);
        }
    }

private:
    decltype(std::fegetround()) m_original_mode;
};

>>>>>>> 0296008c
template <typename DataType, typename IndicesType>
void scatter_elem_update_with_reduction(const DataType* input_data,
                                        const IndicesType* indices,
                                        const DataType* updates,
                                        const int64_t axis,
                                        DataType* out_buf,
                                        const Shape& data_shape,
                                        const Shape& indices_shape,
                                        const Reduction reduction_type,
                                        const bool use_init_val) {
    CoordinateTransformBasic indices_transform{indices_shape};
    CoordinateTransformBasic data_transform{data_shape};
    const auto indices_strides = row_major_strides(indices_shape);
    const auto data_strides = row_major_strides(data_shape);

    struct Offsets {
        size_t idx_offset;
        size_t out_offset;
    };

    std::vector<Offsets> idx_to_output_element;
    idx_to_output_element.reserve(shape_size(indices_shape));
    for (const Coordinate& indices_cord : indices_transform) {
        const size_t indices_offset =
            std::inner_product(indices_cord.begin(), indices_cord.end(), indices_strides.begin(), uint64_t(0));
        Coordinate out_cord(indices_cord);
        out_cord.at(axis) = normalize_index(indices[indices_offset], data_shape[axis]);
        const auto out_offset = std::inner_product(out_cord.begin(), out_cord.end(), data_strides.begin(), uint64_t(0));

        idx_to_output_element.push_back({indices_offset, out_offset});
    }

    // When this is false we need to substitute the copied values at target locations with values that will not affect
    // the particular reduction algorithms. Effectively what happens here is setting the initial value
    // for the reduction accumulators.
    if (!use_init_val) {
        const auto value = reduction_neutral_value<DataType>(reduction_type);
        for (const auto& offsets : idx_to_output_element) {
            out_buf[offsets.out_offset] = value;
        }
    }

    // keeps the count of numbers included in the initial sums accumulated in the output tensor (reduction: MEAN)
    // the values in this map will later be used to divide the sums and calculate the final means
    // the key is the output tensor's element index and the value is the count
    std::unordered_map<size_t, int32_t> mean_reduction_counters;

    const auto reduce = reduction_functor_for<DataType>(reduction_type);
    for (const auto& offsets : idx_to_output_element) {
        out_buf[offsets.out_offset] = reduce(out_buf[offsets.out_offset], updates[offsets.idx_offset]);
        if (reduction_type == Reduction::MEAN) {
            mean_reduction_counters[offsets.out_offset] += 1;
        }
    }

    if (reduction_type == Reduction::MEAN) {
        // this object will change the rounding mode only for integer types which is required to match torch
        // upon destruction the previously used rounding mode will be restored
        RoundingDirectionGuard<DataType> rounding_guard;
        for (const auto& counter : mean_reduction_counters) {
            // include the initial value in the arithmetic mean divisor (if needed)
            const auto N = counter.second + static_cast<int32_t>(use_init_val);
            out_buf[counter.first] = arithmetic_mean<DataType>(out_buf[counter.first], N);
        }
    }
}
}  // namespace reference
}  // namespace runtime
}  // namespace ngraph<|MERGE_RESOLUTION|>--- conflicted
+++ resolved
@@ -162,17 +162,6 @@
     return value;
 }
 
-<<<<<<< HEAD
-=======
-template <typename T>
-size_t normalize_index(const T idx, const size_t dim_value) {
-    if (idx < 0) {
-        return static_cast<size_t>(idx + dim_value);
-    } else {
-        return static_cast<size_t>(idx);
-    }
-}
-
 template <typename T>
 struct RoundingDirectionGuard {
     RoundingDirectionGuard() {
@@ -192,7 +181,6 @@
     decltype(std::fegetround()) m_original_mode;
 };
 
->>>>>>> 0296008c
 template <typename DataType, typename IndicesType>
 void scatter_elem_update_with_reduction(const DataType* input_data,
                                         const IndicesType* indices,
