// Copyright (C) 2018-2022 Intel Corporation
// SPDX-License-Identifier: Apache-2.0
//

#pragma once

#include <algorithm>

#include "ngraph/coordinate_transform.hpp"
#include "ngraph/op/roi_align.hpp"  // for ROIAlign:PoolingMode
#include "ngraph/shape.hpp"
namespace ngraph {
namespace runtime {
namespace reference {
using ROIPoolingMode = op::v3::ROIAlign::PoolingMode;
using AlignedMode = op::v9::ROIAlign::AlignedMode;
template <typename T>
void roi_align(const T* feature_maps,
               const T* rois,
               const int64_t* batch_indices,
               T* out,
               const Shape& feature_maps_shape,
               const Shape& rois_shape,
               const Shape& batch_indices_shape,
               const Shape& out_shape,
               const int pooled_height,
               const int pooled_width,
               const int sampling_ratio,
               const float spatial_scale,
               const ROIPoolingMode& pooling_mode,
               const AlignedMode& aligned_mode = AlignedMode::ASYMMETRIC) {
    auto C = feature_maps_shape[1];
    auto feature_map_height = feature_maps_shape[2];
    auto feature_map_width = feature_maps_shape[3];
    auto num_rois = rois_shape[0];

    NGRAPH_SUPPRESS_DEPRECATED_START
    CoordinateTransform feature_maps_transform(feature_maps_shape);
    CoordinateTransform rois_transform(rois_shape);
    CoordinateTransform out_transform(out_shape);

    bool aligned = false;
    T offset_src = static_cast<T>(0);
    T offset_dst = static_cast<T>(0);
    switch (aligned_mode) {
<<<<<<< HEAD
    case AlignedMode::TF_HALF_PIXEL_FOR_NN: {
=======
    case AlignedMode::HALF_PIXEL_FOR_NN: {
>>>>>>> 35b8972d
        aligned = true;
        offset_dst = static_cast<T>(-0.5);
        break;
    }
    case AlignedMode::HALF_PIXEL: {
        aligned = true;
        offset_src = static_cast<T>(0.5);
        offset_dst = static_cast<T>(-0.5);
        break;
    }
    case AlignedMode::ASYMMETRIC: {
        break;
    }
    default: {
        throw ngraph_error(std::string("Not supported aligned_mode"));
        break;
    }
    }

    for (unsigned int roi_index = 0; roi_index < num_rois; roi_index++) {
        // Get ROI`s corners
        T x1 = (rois[rois_transform.index({roi_index, 0})] + offset_src) * spatial_scale + offset_dst;
        T y1 = (rois[rois_transform.index({roi_index, 1})] + offset_src) * spatial_scale + offset_dst;
        T x2 = (rois[rois_transform.index({roi_index, 2})] + offset_src) * spatial_scale + offset_dst;
        T y2 = (rois[rois_transform.index({roi_index, 3})] + offset_src) * spatial_scale + offset_dst;

        T roi_width = x2 - x1;
        T roi_height = y2 - y1;

        if (!aligned) {
            roi_width = std::max(roi_width, static_cast<T>(1.0));
            roi_height = std::max(roi_height, static_cast<T>(1.0));
        }

        T bin_width = roi_width / pooled_width;
        T bin_height = roi_height / pooled_height;

        auto sampling_ratio_x = sampling_ratio == 0 ? static_cast<int>(ceil(bin_width)) : sampling_ratio;
        auto sampling_ratio_y = sampling_ratio == 0 ? static_cast<int>(ceil(bin_height)) : sampling_ratio;

        NGRAPH_CHECK(sampling_ratio_x >= 0 && sampling_ratio_y >= 0);

        uint64_t num_samples_in_bin = static_cast<uint64_t>(sampling_ratio_x) * static_cast<uint64_t>(sampling_ratio_y);

        T sample_distance_x = bin_width / static_cast<T>(sampling_ratio_x);
        T sample_distance_y = bin_height / static_cast<T>(sampling_ratio_y);

        std::vector<std::pair<unsigned int, unsigned int>> pooling_points;
        std::vector<T> pooling_weights;

        pooling_points.reserve(4 * num_samples_in_bin * pooled_height * pooled_width);
        pooling_weights.reserve(4 * num_samples_in_bin * pooled_height * pooled_width);

        // Save the sample coords and weights as they will be identical across all
        // channels
        for (int y_bin_ind = 0; y_bin_ind < pooled_height; y_bin_ind++) {
            for (int x_bin_ind = 0; x_bin_ind < pooled_width; x_bin_ind++) {
                for (int y_sample_ind = 0; y_sample_ind < sampling_ratio_y; y_sample_ind++) {
                    T sample_y = y1 + static_cast<T>(y_bin_ind) * bin_height +
                                 sample_distance_y * (static_cast<T>(y_sample_ind) + static_cast<T>(0.5f));

                    for (int64_t x_sample_ind = 0; x_sample_ind < sampling_ratio_x; x_sample_ind++) {
                        T sample_x = x1 + static_cast<T>(x_bin_ind) * bin_width +
                                     sample_distance_x * (static_cast<T>(x_sample_ind) + static_cast<T>(0.5f));

                        if (sample_x < -1.0 || sample_x > feature_map_width || sample_y < -1.0 ||
                            sample_y > feature_map_height) {
                            // For this sample we save 4x point (0,0) with weight 0
                            pooling_points.insert(pooling_points.end(), 4, {0, 0});
                            pooling_weights.insert(pooling_weights.end(), 4, T{0});
                            continue;
                        }

                        sample_x = std::max(sample_x, T{0});
                        sample_y = std::max(sample_y, T{0});

                        auto sample_y_low = static_cast<unsigned int>(sample_y);
                        auto sample_x_low = static_cast<unsigned int>(sample_x);
                        unsigned int sample_y_high;
                        unsigned int sample_x_high;

                        if (sample_y_low >= feature_map_height - 1) {
                            sample_y_high = sample_y_low = feature_map_height - 1;
                            sample_y = static_cast<T>(sample_y_low);
                        } else {
                            sample_y_high = sample_y_low + 1;
                        }

                        if (sample_x_low >= feature_map_width - 1) {
                            sample_x_high = sample_x_low = feature_map_width - 1;
                            sample_x = static_cast<T>(sample_x_low);
                        } else {
                            sample_x_high = sample_x_low + 1;
                        }
                        pooling_points.push_back({sample_y_low, sample_x_low});
                        pooling_points.push_back({sample_y_low, sample_x_high});
                        pooling_points.push_back({sample_y_high, sample_x_low});
                        pooling_points.push_back({sample_y_high, sample_x_high});

                        // weight calculation for bilinear interpolation
                        auto ly = sample_y - static_cast<T>(sample_y_low);
                        auto lx = sample_x - static_cast<T>(sample_x_low);
                        auto hy = static_cast<T>(1.) - ly;
                        auto hx = static_cast<T>(1.) - lx;

                        pooling_weights.push_back(hy * hx);
                        pooling_weights.push_back(hy * lx);
                        pooling_weights.push_back(ly * hx);
                        pooling_weights.push_back(ly * lx);
                    }
                }
            }
        }

        std::vector<T> tmp_out;

        for (unsigned int channel_index = 0; channel_index < C; channel_index++) {
            tmp_out.reserve(pooled_height * pooled_width);
            unsigned int sample_index = 0;
            for (int y_bin_ind = 0; y_bin_ind < pooled_height; y_bin_ind++) {
                for (int x_bin_ind = 0; x_bin_ind < pooled_width; x_bin_ind++) {
                    T pooled_value = 0;
                    for (unsigned int bin_sample_ind = 0; bin_sample_ind < num_samples_in_bin; bin_sample_ind++) {
                        // the four parts are values of the four closest surrounding
                        // neighbours of considered sample, then basing on all sampled
                        // values in bin we calculate pooled value
                        auto sample_part_1 = feature_maps[feature_maps_transform.index(
                            {static_cast<unsigned int>(batch_indices[roi_index]),
                             channel_index,
                             pooling_points[sample_index].first,
                             pooling_points[sample_index].second})];
                        auto sample_part_2 = feature_maps[feature_maps_transform.index(
                            {static_cast<unsigned int>(batch_indices[roi_index]),
                             channel_index,
                             pooling_points[sample_index + 1].first,
                             pooling_points[sample_index + 1].second})];
                        auto sample_part_3 = feature_maps[feature_maps_transform.index(
                            {static_cast<unsigned int>(batch_indices[roi_index]),
                             channel_index,
                             pooling_points[sample_index + 2].first,
                             pooling_points[sample_index + 2].second})];
                        auto sample_part_4 = feature_maps[feature_maps_transform.index(
                            {static_cast<unsigned int>(batch_indices[roi_index]),
                             channel_index,
                             pooling_points[sample_index + 3].first,
                             pooling_points[sample_index + 3].second})];

                        T sample_value = pooling_weights[sample_index] * sample_part_1 +
                                         pooling_weights[sample_index + 1] * sample_part_2 +
                                         pooling_weights[sample_index + 2] * sample_part_3 +
                                         pooling_weights[sample_index + 3] * sample_part_4;
                        switch (pooling_mode) {
                        case ROIPoolingMode::MAX: {
                            pooled_value = sample_value > pooled_value ? sample_value : pooled_value;
                            break;
                        }
                        case ROIPoolingMode::AVG:
                        default: {
                            pooled_value += sample_value / (num_samples_in_bin);
                        }
                        }
                        sample_index += 4;
                    }
                    tmp_out.push_back(pooled_value);
                }
            }
            // save the calculations for all bins across this channel
            auto output_channel_offset = out_transform.index({static_cast<unsigned int>(roi_index),
                                                              static_cast<unsigned int>(channel_index),
                                                              static_cast<unsigned int>(0),
                                                              static_cast<unsigned int>(0)});
            std::copy(tmp_out.begin(), tmp_out.end(), out + output_channel_offset);

            tmp_out.clear();
        }
    }
    NGRAPH_SUPPRESS_DEPRECATED_END
    return;
}
}  // namespace reference
}  // namespace runtime
}  // namespace ngraph<|MERGE_RESOLUTION|>--- conflicted
+++ resolved
@@ -43,11 +43,7 @@
     T offset_src = static_cast<T>(0);
     T offset_dst = static_cast<T>(0);
     switch (aligned_mode) {
-<<<<<<< HEAD
-    case AlignedMode::TF_HALF_PIXEL_FOR_NN: {
-=======
     case AlignedMode::HALF_PIXEL_FOR_NN: {
->>>>>>> 35b8972d
         aligned = true;
         offset_dst = static_cast<T>(-0.5);
         break;
