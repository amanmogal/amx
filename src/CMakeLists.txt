--- conflicted
+++ resolved
@@ -9,7 +9,6 @@
 endif()
 add_definitions(-DPROJECT_ROOT_DIR="${CMAKE_CURRENT_SOURCE_DIR}")
 
-<<<<<<< HEAD
 if(ENABLE_TBBBIND_2_5)
     # try to find prebuilt version of tbbbind_2_5
     find_package(TBBBIND_2_5 QUIET)
@@ -23,10 +22,7 @@
     endif()
 endif()
 
-add_custom_target(ov_runtime_libraries ALL)
-=======
 add_custom_target(ov_runtime_libraries)
->>>>>>> ca0cdb89
 
 add_library(${TARGET_NAME} $<TARGET_OBJECTS:ngraph_obj>
                            $<TARGET_OBJECTS:frontend_common_obj>
@@ -89,23 +85,22 @@
 add_subdirectory(common)
 
 
-<<<<<<< HEAD
-# if(NGRAPH_IR_FRONTEND_ENABLE)
+# if(ENABLE_OV_IR_FRONTEND)
 #     if(BUILD_SHARED_LIBS)
 #         add_dependencies(ov_runtime_libraries ir_ov_frontend)
 #     endif()
 #     # use this one once CVS-69781 is fixed
 #     # add_dependencies(inference_engine ir_ov_frontend)
 # endif()
-# if(NGRAPH_ONNX_FRONTEND_ENABLE)
+# if(ENABLE_OV_ONNX_FRONTEND)
 #     add_dependencies(inference_engine onnx_ov_frontend)
 # endif()
 # 
-# if(NGRAPH_PDPD_FRONTEND_ENABLE)
+# if(ENABLE_OV_PDPD_FRONTEND)
 #     add_dependencies(inference_engine paddlepaddle_ov_frontend)
 # endif()
 # 
-# if(NGRAPH_TF_FRONTEND_ENABLE)
+# if(ENABLE_OV_TF_FRONTEND)
 #     add_dependencies(inference_engine tensorflow_ov_frontend)
 # endif()
 
@@ -250,24 +245,4 @@
 install(FILES "${CMAKE_BINARY_DIR}/share/OpenVINOConfig.cmake"
               "${CMAKE_BINARY_DIR}/OpenVINOConfig-version.cmake"
         DESTINATION runtime/cmake
-        COMPONENT core_dev)
-=======
-if(ENABLE_OV_IR_FRONTEND)
-    if(BUILD_SHARED_LIBS)
-        add_dependencies(ov_runtime_libraries ir_ov_frontend)
-    endif()
-    # use this one once CVS-69781 is fixed
-    # add_dependencies(inference_engine ir_ov_frontend)
-endif()
-if(ENABLE_OV_ONNX_FRONTEND)
-    add_dependencies(inference_engine onnx_ov_frontend)
-endif()
-
-if(ENABLE_OV_PDPD_FRONTEND)
-    add_dependencies(inference_engine paddlepaddle_ov_frontend)
-endif()
-
-if(ENABLE_OV_TF_FRONTEND)
-    add_dependencies(inference_engine tensorflow_ov_frontend)
-endif()
->>>>>>> ca0cdb89
+        COMPONENT core_dev)