--- conflicted
+++ resolved
@@ -98,21 +98,15 @@
     std::shared_ptr<Node> lastOperation = fakeQuantize;
     if (addNotPrecisionPreservedOperation) {
         lastOperation = std::make_shared<ov::op::TypeRelaxed<ov::opset1::AvgPool>>(
-<<<<<<< HEAD
             std::vector<element::Type>{element::f32},
             std::vector<element::Type>{element::f32},
             ov::op::TemporaryReplaceOutputType(fakeQuantize, element::f32).get(),
-=======
-            std::vector<ov::element::Type>{ov::element::f32},
-            std::vector<ov::element::Type>{ov::element::f32},
-            ov::op::TemporaryReplaceOutputType(fakeQuantize, ov::element::f32).get(),
->>>>>>> aefe19ca
             Strides{1, 1},
             Shape{1, 1},
             Shape{1, 1},
             Shape{2, 2},
             true,
-            ov::op::RoundingType::FLOOR);
+            op::RoundingType::FLOOR);
     }
 
     auto updateDequantization = dequantization;
