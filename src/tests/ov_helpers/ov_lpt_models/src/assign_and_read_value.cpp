// Copyright (C) 2018-2023 Intel Corporation
// SPDX-License-Identifier: Apache-2.0
//

#include <memory>
#include <vector>


#include "openvino/opsets/opset1.hpp"
#include "openvino/opsets/opset3.hpp"
#include "openvino/opsets/opset6.hpp"
#include "ov_models/subgraph_builders.hpp"
#include "openvino/op/util/variable.hpp"
#include "openvino/op/util/assign_base.hpp"

#include "ov_lpt_models/common/builders.hpp"
#include "ov_lpt_models/assign_and_read_value.hpp"
#include "low_precision/network_helper.hpp"
#include "common_test_utils/node_builders/fake_quantize.hpp"

namespace ov {
namespace builder {
namespace subgraph {

using ov::op::util::Variable;
using ov::op::util::VariableInfo;

std::shared_ptr<ov::Model> AssignAndReadValueFunction::getOriginal(
<<<<<<< HEAD
    const ov::PartialShape& inputShape,
    const ov::element::Type& inputPrecision,
    const ov::element::Type precisionBeforeDequantization,
    const size_t opsetVersion,
    const bool FQAfterReadValue,
    const std::vector<float>& constantValue,
    const ngraph::builder::subgraph::DequantizationOperations& dequantization) {
=======
        const ov::PartialShape& inputShape,
        const element::Type& inputPrecision,
        const ov::element::Type precisionBeforeDequantization,
        const size_t opsetVersion,
        const bool FQAfterReadValue,
        const std::vector<float>& constantValue,
        const ov::builder::subgraph::DequantizationOperations& dequantization) {
>>>>>>> 7d7c077e
    const auto input = std::make_shared<ov::opset1::Parameter>(inputPrecision, inputShape);
    const auto defaultConstant = std::make_shared<ov::opset1::Constant>(inputPrecision, inputShape.get_shape(), constantValue);
    const auto variable = std::make_shared<Variable>(VariableInfo{inputShape.get_shape(), inputPrecision, "id"});
    std::shared_ptr<Node> readValue;
    if (opsetVersion == 6) {
        readValue = std::make_shared<ov::opset6::ReadValue>(defaultConstant, variable);
    } else if (opsetVersion == 3) {
        readValue = std::make_shared<ov::opset3::ReadValue>(defaultConstant, "id");
    } else {
        throw std::runtime_error("Unknown opset version");
    }
    std::shared_ptr<Node> lastNode = readValue;
    if (FQAfterReadValue) {
        lastNode = builder::subgraph::makeFakeQuantize(lastNode,
                                                       ov::element::f32,
                                                       FakeQuantizeOnData{256ul, Shape{}, {0}, {2.55f}, {0}, {2.55f}});
    }
    const auto add = std::make_shared<ov::opset1::Add>(lastNode, input);
    const auto FQAfterAdd = builder::subgraph::makeFakeQuantizeTypeRelaxed(
        add,
        ov::element::f32,
        FakeQuantizeOnData{256ul, Shape{}, {0}, {2.55f}, {0}, {2.55f}, precisionBeforeDequantization});
    auto deqStructure = dequantization;
    deqStructure.multiply.outPrecision = inputPrecision;
    const auto dequantizationOp = makeDequantization(FQAfterAdd, deqStructure);
    std::shared_ptr<Node> assign;
    if (opsetVersion == 6) {
        assign = std::make_shared<ov::opset6::Assign>(dequantizationOp, variable);
    } else {
        assign = std::make_shared<ov::opset3::Assign>(dequantizationOp, "id");
    }
    assign->add_control_dependency(readValue);
    add->set_friendly_name("output");

    ov::ResultVector results{ std::make_shared<ov::opset1::Result>(add) };
    ov::SinkVector sinks{ ov::as_type_ptr<ov::op::Sink>(assign) };
    return std::make_shared<ov::Model>(results, sinks, ov::ParameterVector{ input }, "AssignAndReadValueFunction");
}

std::shared_ptr<ov::Model> AssignAndReadValueFunction::getOriginal(
        const ov::element::Type precision,
        const ov::PartialShape& inputShape,
        const ov::builder::subgraph::FakeQuantizeOnData fakeQuantize,
        const size_t opsetVersion) {
    const auto input = std::make_shared<ov::opset1::Parameter>(precision, inputShape);
    const auto defaultConstant = std::make_shared<ov::opset1::Constant>(precision, inputShape.get_shape(), std::vector<float>{0});
    const auto variable = std::make_shared<Variable>(VariableInfo{inputShape.get_shape(), precision, "id"});
    std::shared_ptr<Node> readValue;
    if (opsetVersion == 6) {
        readValue = std::make_shared<ov::opset6::ReadValue>(defaultConstant, variable);
    } else if (opsetVersion == 3) {
        readValue = std::make_shared<ov::opset3::ReadValue>(defaultConstant, "id");
    } else {
        throw std::runtime_error("Unknown opset version");
    }
    std::shared_ptr<Node> lastNode = readValue;
    lastNode = builder::subgraph::makeFakeQuantize(lastNode,
                                                   ov::element::f32,
                                                   FakeQuantizeOnData{256ul, Shape{}, {0}, {2.55f}, {0}, {2.55f}});
    const auto add = std::make_shared<ov::opset1::Add>(lastNode, input);
    const auto FQAfterAdd = fakeQuantize.empty() ? nullptr :
                              ov::test::utils::make_fake_quantize(
                                      add,
                                      precision,
                                      fakeQuantize.quantizationLevel,
                                      fakeQuantize.constantShape,
                                      fakeQuantize.inputLowValues,
                                      fakeQuantize.inputHighValues,
                                      fakeQuantize.outputLowValues,
                                      fakeQuantize.outputHighValues);
    std::shared_ptr<Node> assign;
    if (opsetVersion == 6) {
        assign = std::make_shared<ov::opset6::Assign>(FQAfterAdd, variable);
    } else {
        assign = std::make_shared<ov::opset3::Assign>(FQAfterAdd, "id");
    }
    assign->add_control_dependency(readValue);
    add->set_friendly_name("output");

    ov::ResultVector results{ std::make_shared<ov::opset1::Result>(add) };
    ov::SinkVector sinks{ ov::as_type_ptr<ov::op::Sink>(assign) };
    return std::make_shared<ov::Model>(results, sinks, ov::ParameterVector{ input }, "AssignAndReadValueFunction");
}

std::shared_ptr<ov::Model> AssignAndReadValueFunction::getReference(
    const ov::PartialShape& inputShape,
    const ov::element::Type& inputPrecision,
    const ov::element::Type precisionBeforeDequantization,
    const size_t opsetVersion,
    const bool FQAfterReadValue,
    const std::vector<float>& constantValue,
    const ov::builder::subgraph::DequantizationOperations& dequantizationBefore,
    const ov::builder::subgraph::DequantizationOperations& dequantizationAfter) {
    const auto input = std::make_shared<ov::opset1::Parameter>(inputPrecision, inputShape);
    auto constantPrecision = precisionBeforeDequantization;
    if (constantValue != std::vector<float>{0}) {
        constantPrecision = inputPrecision;
    }
    const auto defaultConstant = std::make_shared<ov::opset1::Constant>(constantPrecision, inputShape.get_shape(), constantValue);
    const auto variable = std::make_shared<Variable>(VariableInfo{inputShape.get_shape(), constantPrecision, "id"});
    std::shared_ptr<Node> readValue;
    if (opsetVersion == 6) {
        readValue = std::make_shared<ov::opset6::ReadValue>(defaultConstant, variable);
    } else if (opsetVersion == 3) {
        readValue = std::make_shared<ov::opset3::ReadValue>(defaultConstant, "id");
    } else {
        throw std::runtime_error("Unknown opset version");
    }
    std::shared_ptr<Node> lastNode = readValue;

    auto deqStructureAfter = dequantizationAfter;
    if (FQAfterReadValue) {
        DequantizationOperations tempDequantization;
        tempDequantization.convert = dequantizationAfter.convert;
        tempDequantization.subtract = dequantizationAfter.subtract;
        lastNode = makeDequantization(lastNode, tempDequantization);
    } else {
        deqStructureAfter.multiply.outPrecision = inputPrecision;
        lastNode = makeDequantization(lastNode, deqStructureAfter);
    }

    if (FQAfterReadValue) {
        lastNode = builder::subgraph::makeFakeQuantizeTypeRelaxed(
            lastNode,
            ov::element::f32,
            FakeQuantizeOnData{256ul,
                               Shape{},
                               {0},
                               {2.55f / dequantizationAfter.multiply.values[0]},
                               {0},
                               {2.55f},
                               inputPrecision});
    }
    const auto add = std::make_shared<ov::opset1::Add>(lastNode, input);
    const auto FQAfterAdd = builder::subgraph::makeFakeQuantizeTypeRelaxed(
        add,
        ov::element::f32,
        FakeQuantizeOnData{256ul, Shape{}, {0}, {2.55f}, {0}, {2.55f}, precisionBeforeDequantization});

    auto deqStructureBefore = dequantizationBefore;
    deqStructureBefore.multiply.outPrecision = inputPrecision;
    const auto dequantizationBeforeStructure = makeDequantization(FQAfterAdd, deqStructureBefore);
    std::shared_ptr<Node> assign;
    if (opsetVersion == 6) {
        assign = std::make_shared<ov::opset6::Assign>(dequantizationBeforeStructure, variable);
    } else {
        assign = std::make_shared<ov::opset3::Assign>(dequantizationBeforeStructure, "id");
    }
    assign->add_control_dependency(readValue);
    add->set_friendly_name("output");

    ov::ResultVector results{ std::make_shared<ov::opset1::Result>(add) };
    ov::SinkVector sinks{ ov::as_type_ptr<ov::op::Sink>(assign) };
    return std::make_shared<ov::Model>(results, sinks, ov::ParameterVector{ input }, "AssignAndReadValueFunction");
}

}  // namespace subgraph
}  // namespace builder
}  // namespace ov<|MERGE_RESOLUTION|>--- conflicted
+++ resolved
@@ -26,15 +26,6 @@
 using ov::op::util::VariableInfo;
 
 std::shared_ptr<ov::Model> AssignAndReadValueFunction::getOriginal(
-<<<<<<< HEAD
-    const ov::PartialShape& inputShape,
-    const ov::element::Type& inputPrecision,
-    const ov::element::Type precisionBeforeDequantization,
-    const size_t opsetVersion,
-    const bool FQAfterReadValue,
-    const std::vector<float>& constantValue,
-    const ngraph::builder::subgraph::DequantizationOperations& dequantization) {
-=======
         const ov::PartialShape& inputShape,
         const element::Type& inputPrecision,
         const ov::element::Type precisionBeforeDequantization,
@@ -42,7 +33,6 @@
         const bool FQAfterReadValue,
         const std::vector<float>& constantValue,
         const ov::builder::subgraph::DequantizationOperations& dequantization) {
->>>>>>> 7d7c077e
     const auto input = std::make_shared<ov::opset1::Parameter>(inputPrecision, inputShape);
     const auto defaultConstant = std::make_shared<ov::opset1::Constant>(inputPrecision, inputShape.get_shape(), constantValue);
     const auto variable = std::make_shared<Variable>(VariableInfo{inputShape.get_shape(), inputPrecision, "id"});
