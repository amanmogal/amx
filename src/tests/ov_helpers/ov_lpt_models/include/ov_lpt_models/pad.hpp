// Copyright (C) 2018-2023 Intel Corporation
// SPDX-License-Identifier: Apache-2.0
//

#pragma once

#include <sstream>
#include <vector>
#include "ov_lpt_models/common/fake_quantize_on_data.hpp"
#include "ov_lpt_models/common/dequantization_operations.hpp"

namespace ov {
namespace builder {
namespace subgraph {

class PadFunction {
public:
<<<<<<< HEAD
static std::shared_ptr<ov::Model> get(
    const PartialShape& inputShape,
    const element::Type precisionBeforeDequantization,
    const builder::subgraph::DequantizationOperations& dequantizationBefore,
    const std::vector<int64_t>& padsBegin,
    const std::vector<int64_t>& padsEnd,
    const ov::op::PadMode mode,
    const float padValue,
    const element::Type precisionAfterOperation,
    const builder::subgraph::DequantizationOperations& dequantizationAfter);

static std::shared_ptr<ov::Model> get(
    const PartialShape& inputShape,
    const element::Type inputPrecision,
    const builder::subgraph::FakeQuantizeOnData& fakeQuantizeOnData,
    const std::vector<int64_t>& padsBegin,
    const std::vector<int64_t>& padsEnd,
    const ov::op::PadMode mode,
    const float padValue = 0.f);
=======
    static std::shared_ptr<ov::Model> get(const PartialShape& inputShape,
                                          const ov::element::Type precisionBeforeDequantization,
                                          const builder::subgraph::DequantizationOperations& dequantizationBefore,
                                          const std::vector<int64_t>& padsBegin,
                                          const std::vector<int64_t>& padsEnd,
                                          const op::PadMode mode,
                                          const float padValue,
                                          const ov::element::Type precisionAfterOperation,
                                          const builder::subgraph::DequantizationOperations& dequantizationAfter);

    static std::shared_ptr<ov::Model> get(const PartialShape& inputShape,
                                          const ov::element::Type inputPrecision,
                                          const builder::subgraph::FakeQuantizeOnData& fakeQuantizeOnData,
                                          const std::vector<int64_t>& padsBegin,
                                          const std::vector<int64_t>& padsEnd,
                                          const op::PadMode mode,
                                          const float padValue = 0.f);
>>>>>>> aefe19ca
};
}  // namespace subgraph
}  // namespace builder
}  // namespace ov<|MERGE_RESOLUTION|>--- conflicted
+++ resolved
@@ -15,14 +15,13 @@
 
 class PadFunction {
 public:
-<<<<<<< HEAD
 static std::shared_ptr<ov::Model> get(
     const PartialShape& inputShape,
     const element::Type precisionBeforeDequantization,
     const builder::subgraph::DequantizationOperations& dequantizationBefore,
     const std::vector<int64_t>& padsBegin,
     const std::vector<int64_t>& padsEnd,
-    const ov::op::PadMode mode,
+    const op::PadMode mode,
     const float padValue,
     const element::Type precisionAfterOperation,
     const builder::subgraph::DequantizationOperations& dequantizationAfter);
@@ -33,27 +32,8 @@
     const builder::subgraph::FakeQuantizeOnData& fakeQuantizeOnData,
     const std::vector<int64_t>& padsBegin,
     const std::vector<int64_t>& padsEnd,
-    const ov::op::PadMode mode,
+    const op::PadMode mode,
     const float padValue = 0.f);
-=======
-    static std::shared_ptr<ov::Model> get(const PartialShape& inputShape,
-                                          const ov::element::Type precisionBeforeDequantization,
-                                          const builder::subgraph::DequantizationOperations& dequantizationBefore,
-                                          const std::vector<int64_t>& padsBegin,
-                                          const std::vector<int64_t>& padsEnd,
-                                          const op::PadMode mode,
-                                          const float padValue,
-                                          const ov::element::Type precisionAfterOperation,
-                                          const builder::subgraph::DequantizationOperations& dequantizationAfter);
-
-    static std::shared_ptr<ov::Model> get(const PartialShape& inputShape,
-                                          const ov::element::Type inputPrecision,
-                                          const builder::subgraph::FakeQuantizeOnData& fakeQuantizeOnData,
-                                          const std::vector<int64_t>& padsBegin,
-                                          const std::vector<int64_t>& padsEnd,
-                                          const op::PadMode mode,
-                                          const float padValue = 0.f);
->>>>>>> aefe19ca
 };
 }  // namespace subgraph
 }  // namespace builder
