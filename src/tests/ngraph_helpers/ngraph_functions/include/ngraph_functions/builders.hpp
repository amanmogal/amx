// Copyright (C) 2018-2023 Intel Corporation
// SPDX-License-Identifier: Apache-2.0
//

#pragma once

#include <memory>
#include <vector>

// TODO: Temporary solution to fix compilation of plugin tests
#include <ngraph/opsets/opset1.hpp>
#include <ngraph/opsets/opset2.hpp>
#include <ngraph/opsets/opset3.hpp>
#include <ngraph/opsets/opset4.hpp>
#include <ngraph/opsets/opset5.hpp>
#include <ngraph/opsets/opset6.hpp>
#include <ngraph/opsets/opset7.hpp>
#include <ngraph/opsets/opset8.hpp>
#include <ngraph/opsets/opset9.hpp>

#include "common_test_utils/test_enums.hpp"
#include "ngraph_functions/utils/data_utils.hpp"
#include "openvino/core/node.hpp"
#include "openvino/core/partial_shape.hpp"
#include "openvino/core/type/element_type.hpp"
#include "openvino/core/type/element_type_traits.hpp"
#include "openvino/op/constant.hpp"
#include "openvino/op/depth_to_space.hpp"
#include "openvino/op/detection_output.hpp"
#include "openvino/op/space_to_depth.hpp"

namespace ngraph {
namespace builder {

template <typename T>
std::shared_ptr<ov::Node> makeConstant(const ov::element::Type& type,
                                       const std::vector<size_t>& shape,
                                       const std::vector<T>& data,
                                       bool random = false,
                                       T upTo = 10,
                                       T startFrom = 1,
                                       const int seed = 1) {
    std::shared_ptr<ov::Node> weightsNode;

#define makeNode(TYPE)                                                                                               \
    case TYPE:                                                                                                       \
        weightsNode = std::make_shared<ov::op::v0::Constant>(                                                        \
            type,                                                                                                    \
            shape,                                                                                                   \
            random                                                                                                   \
                ? NGraphFunctions::Utils::generateVector<TYPE>(ov::shape_size(shape),                                \
                                                               ov::element_type_traits<TYPE>::value_type(upTo),      \
                                                               ov::element_type_traits<TYPE>::value_type(startFrom), \
                                                               seed)                                                 \
                : NGraphFunctions::Utils::castVector<T, ov::element_type_traits<TYPE>::value_type>(data));           \
        break;
    switch (type) {
        makeNode(ov::element::Type_t::bf16);
        makeNode(ov::element::Type_t::f16);
        makeNode(ov::element::Type_t::f32);
        makeNode(ov::element::Type_t::f64);
        makeNode(ov::element::Type_t::i8);
        makeNode(ov::element::Type_t::i16);
        makeNode(ov::element::Type_t::i32);
        makeNode(ov::element::Type_t::i64);
        makeNode(ov::element::Type_t::u8);
        makeNode(ov::element::Type_t::u16);
        makeNode(ov::element::Type_t::u32);
        makeNode(ov::element::Type_t::u64);
        makeNode(ov::element::Type_t::boolean);
#undef makeNode
    default:
        throw std::runtime_error("Unhandled precision");
    }
    return weightsNode;
}

std::shared_ptr<ov::Node> makeInputLayer(const element::Type& type,
                                         ov::test::utils::InputLayerType inputType,
                                         const std::vector<size_t>& shape);

std::shared_ptr<ov::Node> makeDynamicInputLayer(const element::Type& type,
                                                ov::test::utils::InputLayerType inputType,
                                                const ov::PartialShape& shape);

std::shared_ptr<ov::Node> makeBroadcast(const ov::Output<Node>& in,
                                        const ov::Output<Node>& target_shape,
                                        const ov::op::BroadcastType& mode,
                                        const ov::AxisSet& axis_set = {});

std::shared_ptr<ov::Node> makeConvolution(const ov::Output<Node>& in,
                                          const element::Type& type,
                                          const std::vector<size_t>& filterSize,
                                          const std::vector<size_t>& strides,
                                          const std::vector<ptrdiff_t>& padsBegin,
                                          const std::vector<ptrdiff_t>& padsEnd,
                                          const std::vector<size_t>& dilations,
                                          const op::PadType& autoPad,
                                          size_t numOutChannels,
                                          bool addBiases = false,
                                          const std::vector<float>& filterWeights = {},
                                          const std::vector<float>& biasesWeights = {});

std::shared_ptr<ov::Node> makeConvolution(const ov::Output<Node>& in_data,
                                          const ov::Output<Node>& in_weights,
                                          const element::Type& type,
                                          const std::vector<size_t>& filterSize,
                                          const std::vector<size_t>& strides,
                                          const std::vector<ptrdiff_t>& padsBegin,
                                          const std::vector<ptrdiff_t>& padsEnd,
                                          const std::vector<size_t>& dilations,
                                          const op::PadType& autoPad,
                                          size_t numOutChannels,
                                          bool addBiases = false,
                                          const std::vector<float>& biasesWeights = {});

std::shared_ptr<ov::Node> makeGroupConvolution(const ov::Output<Node>& in,
                                               const element::Type& type,
                                               const std::vector<size_t>& filterSize,
                                               const std::vector<size_t>& strides,
                                               const std::vector<ptrdiff_t>& padsBegin,
                                               const std::vector<ptrdiff_t>& padsEnd,
                                               const std::vector<size_t>& dilations,
                                               const op::PadType& autoPad,
                                               size_t numOutChannels,
                                               size_t numGroups,
                                               bool addBiases = false,
                                               const std::vector<float>& filterWeights = {},
                                               const std::vector<float>& biasesWeights = {});

std::shared_ptr<ov::Node> makeGroupConvolution(const ov::Output<Node>& in,
                                               const ov::Output<Node>& weights,
                                               const element::Type& type,
                                               const std::vector<size_t>& strides,
                                               const std::vector<ptrdiff_t>& padsBegin,
                                               const std::vector<ptrdiff_t>& padsEnd,
                                               const std::vector<size_t>& dilations,
                                               const op::PadType& autoPad,
                                               bool addBiases = false,
                                               const std::vector<float>& biasesWeights = {});

std::shared_ptr<ov::Node> makeConvolutionBackpropData(const ov::Output<Node>& in,
                                                      const element::Type& type,
                                                      const std::vector<size_t>& filterSize,
                                                      const std::vector<size_t>& strides,
                                                      const std::vector<ptrdiff_t>& padsBegin,
                                                      const std::vector<ptrdiff_t>& padsEnd,
                                                      const std::vector<size_t>& dilations,
                                                      const op::PadType& autoPad,
                                                      size_t numOutChannels,
                                                      bool addBiases = false,
                                                      const std::vector<ptrdiff_t>& outputPadding = {},
                                                      const std::vector<float>& filterWeights = {},
                                                      const std::vector<float>& biasesWeights = {});

std::shared_ptr<ov::Node> makeConvolutionBackpropData(const ov::Output<Node>& in,
                                                      const ov::Output<Node>& weights,
                                                      const element::Type& type,
                                                      const std::vector<size_t>& strides,
                                                      const std::vector<ptrdiff_t>& padsBegin,
                                                      const std::vector<ptrdiff_t>& padsEnd,
                                                      const std::vector<size_t>& dilations,
                                                      const op::PadType& autoPad,
                                                      bool addBiases = false,
                                                      const std::vector<ptrdiff_t>& outputPadding = {},
                                                      const std::vector<float>& biasesWeights = {});

std::shared_ptr<ov::Node> makeConvolutionBackpropData(const ov::Output<Node>& in,
                                                      const ov::Output<Node>& outputShape,
                                                      const element::Type& type,
                                                      const std::vector<size_t>& filterSize,
                                                      const std::vector<size_t>& strides,
                                                      const std::vector<ptrdiff_t>& padsBegin,
                                                      const std::vector<ptrdiff_t>& padsEnd,
                                                      const std::vector<size_t>& dilations,
                                                      const op::PadType& autoPad,
                                                      size_t numOutChannels,
                                                      bool addBiases = false,
                                                      const std::vector<ptrdiff_t>& outputPadding = {},
                                                      const std::vector<float>& filterWeights = {},
                                                      const std::vector<float>& biasesWeights = {});

std::shared_ptr<ov::Node> makeCTCGreedyDecoder(const ov::Output<Node>& inputData, const bool mergeRepeated);

std::shared_ptr<ov::Node> makeCTCGreedyDecoderSeqLen(const ov::Output<Node>& inputData,
                                                     const ov::Output<Node>& sequenceLength,
                                                     int blankIndex,
                                                     bool mergeRepeated,
                                                     const element::Type& idxPrecision = element::i32);

std::shared_ptr<ov::Node> makeCTCGreedyDecoderSeqLen(const ov::Output<Node>& inputData,
                                                     int blankIndex,
                                                     bool mergeRepeated,
                                                     const element::Type& idxPrecision = element::i32);

std::shared_ptr<ov::Node> makeCTCLoss(const ov::Output<Node>& logitsNode,
                                      std::vector<int>& logitsLength,
                                      std::vector<std::vector<int>>& labels,
                                      std::vector<int>& labelsLength,
                                      int blankIndex,
                                      const element::Type& fType,
                                      const element::Type& iType,
                                      const bool preprocessCollapseRepeated,
                                      const bool ctcMergeRepeated,
                                      const bool unique);

std::shared_ptr<ov::Node> makeGroupConvolutionBackpropData(const ov::Output<Node>& in,
                                                           const element::Type& type,
                                                           const std::vector<size_t>& filterSize,
                                                           const std::vector<size_t>& strides,
                                                           const std::vector<ptrdiff_t>& padsBegin,
                                                           const std::vector<ptrdiff_t>& padsEnd,
                                                           const std::vector<size_t>& dilations,
                                                           const op::PadType& autoPad,
                                                           size_t numOutChannels,
                                                           size_t numGroups,
                                                           bool addBiases = false,
                                                           const std::vector<ptrdiff_t>& outputPadding = {},
                                                           const std::vector<float>& filterWeights = {},
                                                           const std::vector<float>& biasesWeights = {});

std::shared_ptr<ov::Node> makeGroupConvolutionBackpropData(const ov::Output<Node>& in,
                                                           const ov::Output<Node>& weights,
                                                           const element::Type& type,
                                                           const std::vector<size_t>& strides,
                                                           const std::vector<ptrdiff_t>& padsBegin,
                                                           const std::vector<ptrdiff_t>& padsEnd,
                                                           const std::vector<size_t>& dilations,
                                                           const op::PadType& autoPad,
                                                           bool addBiases = false,
                                                           const std::vector<ptrdiff_t>& outputPadding = {},
                                                           const std::vector<float>& biasesWeights = {});

std::shared_ptr<ov::Node> makeGroupConvolutionBackpropData(const ov::Output<Node>& in,
                                                           const ov::Output<Node>& outputShape,
                                                           const element::Type& type,
                                                           const std::vector<size_t>& filterSize,
                                                           const std::vector<size_t>& strides,
                                                           const std::vector<ptrdiff_t>& padsBegin,
                                                           const std::vector<ptrdiff_t>& padsEnd,
                                                           const std::vector<size_t>& dilations,
                                                           const op::PadType& autoPad,
                                                           size_t numOutChannels,
                                                           size_t numGroups,
                                                           bool addBiases = false,
                                                           const std::vector<ptrdiff_t>& outputPadding = {},
                                                           const std::vector<float>& filterWeights = {},
                                                           const std::vector<float>& biasesWeights = {});

std::shared_ptr<ov::Node> makeBinaryConvolution(const ov::Output<Node>& in,
                                                const std::vector<size_t>& filterSize,
                                                const std::vector<size_t>& strides,
                                                const std::vector<ptrdiff_t>& padsBegin,
                                                const std::vector<ptrdiff_t>& padsEnd,
                                                const std::vector<size_t>& dilations,
                                                const op::PadType& autoPad,
                                                size_t numOutChannels,
                                                float padValue,
                                                const std::vector<int8_t>& filterWeihgts = {});

std::shared_ptr<ov::Node> makeSplit(const ov::Output<Node>& in,
                                    const element::Type& type,
                                    size_t numSplits,
                                    int64_t axis);

std::shared_ptr<ov::Node> makeVariadicSplit(const ov::Output<Node>& in,
                                            const std::vector<size_t> numSplits,
                                            int64_t axis);

std::shared_ptr<ov::Node> makeActivation(const ov::Output<Node>& in,
                                         const element::Type& type,
                                         ov::test::utils::ActivationTypes activationType,
                                         std::vector<size_t> inShape = {},
                                         std::vector<float> constantsValue = {});

std::shared_ptr<ov::Node> makeActivation(const ov::ParameterVector& parameters,
                                         const element::Type& type,
                                         ov::test::utils::ActivationTypes activationType);

std::shared_ptr<ov::Node> makeEltwise(const ov::Output<Node>& in0,
                                      const ov::Output<Node>& in1,
                                      ov::test::utils::EltwiseTypes eltwiseType);

std::shared_ptr<ov::Node> makeBatchToSpace(const ov::Output<Node>& in,
                                           const element::Type& type,
                                           const std::vector<int64_t>& blockShape,
                                           const std::vector<int64_t>& cropsBegin,
                                           const std::vector<int64_t>& cropsEnd);

std::shared_ptr<ov::Node> makeSpaceToBatch(const ov::Output<Node>& in,
                                           const element::Type& type,
                                           const std::vector<int64_t>& blockShape,
                                           const std::vector<int64_t>& padsBegin,
                                           const std::vector<int64_t>& padsEnd);

std::shared_ptr<ov::Node> makeStridedSlice(const ov::Output<Node>& in,
                                           const std::vector<int64_t>& begin,
                                           const std::vector<int64_t>& end,
                                           const std::vector<int64_t>& stride,
                                           const element::Type& type,
                                           const std::vector<int64_t>& begin_mask,
                                           const std::vector<int64_t>& end_mask,
                                           const std::vector<int64_t>& new_axis_mask = std::vector<int64_t>{},
                                           const std::vector<int64_t>& shrink_mask = std::vector<int64_t>{},
                                           const std::vector<int64_t>& ellipsis_mask = std::vector<int64_t>{});

std::shared_ptr<ov::Node> makeStridedSlice(const ov::Output<Node>& in,
                                           const ov::Output<Node>& beginNode,
                                           const ov::Output<Node>& endNode,
                                           const ov::Output<Node>& strideNode,
                                           const element::Type& type,
                                           const std::vector<int64_t>& begin_mask,
                                           const std::vector<int64_t>& end_mask,
                                           const std::vector<int64_t>& new_axis_mask = std::vector<int64_t>{},
                                           const std::vector<int64_t>& shrink_mask = std::vector<int64_t>{},
                                           const std::vector<int64_t>& ellipsis_mask = std::vector<int64_t>{});

std::shared_ptr<ov::Node> makeSlice(const ov::Output<Node>& in,
                                    const std::vector<int64_t>& begin,
                                    const std::vector<int64_t>& end,
                                    const std::vector<int64_t>& stride,
                                    const std::vector<int64_t>& axes,
                                    const element::Type& type);

std::shared_ptr<ov::Node> makeSlice(const ov::Output<Node>& in,
                                    const ov::Output<Node>& begin,
                                    const ov::Output<Node>& end,
                                    const ov::Output<Node>& stride,
                                    const ov::Output<Node>& axes);

std::shared_ptr<ov::Node> makeSlice(const ov::Output<Node>& in,
                                    const ov::Output<Node>& begin,
                                    const ov::Output<Node>& end,
                                    const ov::Output<Node>& stride);

std::shared_ptr<ov::Node> makeMVN(const ov::Output<Node>& in, bool acrossChannels, bool normalizeVariance, double eps);

std::shared_ptr<ov::Node> makeMVN(const ov::Output<Node>& in,
                                  const ov::AxisSet& axes,
                                  bool normalizeVariance,
                                  double eps);

std::shared_ptr<ov::Node> makeMVN6(const Output<Node>& in,
                                   const Output<Node>& axesNode,
                                   bool normalizeVariance,
                                   float eps,
                                   std::string& epsMode);

std::shared_ptr<ov::Node> makeSqueezeUnsqueeze(const ov::Output<Node>& in,
                                               const element::Type& type,
                                               const std::vector<int>& squeeze_indices,
                                               ov::test::utils::SqueezeOpType opType);

std::shared_ptr<ov::Node> makeMinMax(const ov::Output<Node>& in1,
                                     const ov::Output<Node>& in2,
                                     ov::test::utils::MinMaxOpType opType);

std::shared_ptr<ov::Node> makeProposal(const ov::Output<Node>& class_probs,
                                       const ov::Output<Node>& class_logits,
                                       const std::vector<float>& image_info,
                                       const element::Type& type,
                                       size_t base_size,
                                       size_t pre_nms_topn,
                                       size_t post_nms_topn,
                                       float nms_thresh,
                                       size_t feat_stride,
                                       size_t min_size,
                                       const std::vector<float>& ratio,
                                       const std::vector<float>& scale,
                                       bool clip_before_nms,
                                       bool clip_after_nms,
                                       bool normalize,
                                       float box_size_scale,
                                       float box_coordinate_scale,
                                       std::string framework);

std::shared_ptr<ov::Node> makeSelect(std::vector<ov::Output<Node>>& in,
                                     const ov::op::AutoBroadcastSpec& auto_broadcast);

std::shared_ptr<Node> makeFakeQuantize(const ov::Output<Node>& in,
                                       const element::Type& type,
                                       std::size_t levels,
                                       std::vector<size_t> constShapes,
                                       const std::vector<float>& inputLowData,
                                       const std::vector<float>& inputHighData,
                                       const std::vector<float>& outputLowData,
                                       const std::vector<float>& outputHighData);

std::shared_ptr<Node> makeFakeQuantize(const ov::Output<Node>& in,
                                       const element::Type& type,
                                       std::size_t levels,
                                       std::vector<size_t> constShapes,
                                       const int32_t seed = 1);

std::shared_ptr<ov::Node> makeCumSum(const ov::Output<Node>& in,
                                     const ov::Output<Node>& axis,
                                     bool exclusive,
                                     bool reverse);

std::shared_ptr<ov::Node> makeEmbeddingBagOffsetsSum(const element::Type& dataType,
                                                     const element::Type& indicesType,
                                                     const ov::Output<Node>& emb_table_node,
                                                     const std::vector<size_t>& indices,
                                                     const std::vector<size_t>& offsets,
                                                     size_t default_index,
                                                     bool with_weights,
                                                     bool with_default_index);

std::shared_ptr<ov::Node> makeEmbeddingBagPackedSum(const element::Type& dataType,
                                                    const element::Type& indicesType,
                                                    const ov::Output<Node>& emb_table_node,
                                                    const std::vector<std::vector<size_t>>& indices,
                                                    bool with_weights);

std::shared_ptr<ov::Node> makeEmbeddingSegmentsSum(const element::Type& dataType,
                                                   const element::Type& indicesType,
                                                   const ov::Output<Node>& emb_table_node,
                                                   const std::vector<size_t>& indices,
                                                   const std::vector<size_t>& segment_ids,
                                                   size_t num_segments,
                                                   size_t default_index,
                                                   bool with_weights,
                                                   bool with_default_index);

std::shared_ptr<ov::Node> makeDepthToSpace(const ov::Output<Node>& in,
                                           ov::op::v0::DepthToSpace::DepthToSpaceMode mode,
                                           size_t blockSize);

std::shared_ptr<ov::Node> makeSpaceToDepth(const ov::Output<Node>& in,
                                           ov::op::v0::SpaceToDepth::SpaceToDepthMode mode,
                                           size_t blockSize);

std::shared_ptr<Node> makeShuffleChannels(const ov::Output<Node>& in, int axis, int group);

std::shared_ptr<Node> makeMatMul(const Output<Node>& A,
                                 const Output<Node>& B,
                                 bool transpose_a = false,
                                 bool transpose_b = false);

std::shared_ptr<ov::Node> makeReduce(const ov::Output<Node>& data,
                                     const ov::Output<Node>& axes,
                                     bool keepDims,
                                     ov::test::utils::ReductionType reductionType);

std::shared_ptr<Node> makePooling(const ov::Output<Node>& in,
                                  const std::vector<size_t>& strides,
                                  const std::vector<size_t>& padsBegin,
                                  const std::vector<size_t>& padsEnd,
                                  const std::vector<size_t>& kernel,
                                  const op::RoundingType& roundingType,
                                  const op::PadType& padType,
                                  bool excludePad,
                                  const ov::test::utils::PoolingTypes& poolType);

std::shared_ptr<Node> makeMaxPoolingV8(const ov::Output<Node>& in,
                                       const std::vector<size_t>& strides,
                                       const std::vector<size_t>& dilation,
                                       const std::vector<size_t>& padsBegin,
                                       const std::vector<size_t>& padsEnd,
                                       const std::vector<size_t>& kernel,
                                       const op::RoundingType& roundingType,
                                       const op::PadType& padType,
                                       const ov::element::Type& indexElementType,
                                       const int64_t axis);

std::shared_ptr<Node> makeROIPooling(const Output<Node>& input,
                                     const Output<Node>& coords,
                                     const Shape& output_size,
                                     const float spatial_scale,
                                     const ov::test::utils::ROIPoolingTypes& roi_pool_type);

std::shared_ptr<ov::Node> makeScatterUpdate(const ov::Output<Node>& in,
                                            const element::Type& indicesType,
                                            const std::vector<size_t>& indicesShape,
                                            const std::vector<int64_t>& indices,
                                            const ov::Output<Node>& update,
                                            int64_t axis);

std::shared_ptr<ov::Node> makeScatterElementsUpdate(const ov::Output<Node>& in,
                                                    const element::Type& indicesType,
                                                    const std::vector<size_t>& indicesShape,
                                                    const std::vector<size_t>& indices,
                                                    const ov::Output<Node>& update,
                                                    int axis);

std::shared_ptr<ov::Node> makeScatterNDUpdate(const ov::Output<Node>& in,
                                              const element::Type& indicesType,
                                              const std::vector<size_t>& indicesShape,
                                              const std::vector<size_t>& indices,
                                              const ov::Output<Node>& update);

std::shared_ptr<ov::Node> makeComparison(const ov::Output<Node>& in0,
                                         const ov::Output<Node>& in1,
                                         ov::test::utils::ComparisonTypes comparisonType);

std::shared_ptr<ov::Node> makeConversion(const ov::Output<Node>& in,
                                         const element::Type& type,
                                         const ov::test::utils::ConversionTypes& conversionType);

std::shared_ptr<ov::Node> makeLogical(const ov::Output<Node>& in0,
                                      const ov::Output<Node>& in1,
                                      ov::test::utils::LogicalTypes logicalType);

std::shared_ptr<ov::Node> makeLogical(const ov::ParameterVector& inputs, ov::test::utils::LogicalTypes logicalType);

std::shared_ptr<ov::Node> makeDetectionOutput(const ov::OutputVector& inputs,
                                              const ov::op::v0::DetectionOutput::Attributes& attrs);

std::shared_ptr<ov::Node> makeFullyConnected(const ov::Output<Node>& in,
                                             const element::Type& type,
                                             const size_t outputSize,
                                             bool addBias = true,
                                             const ov::Shape& weightsShape = {},
                                             const std::vector<float>& weights = {},
                                             const std::vector<float>& biasWeights = {});

std::shared_ptr<ov::Node> makeConcat(const std::vector<ov::Output<Node>>& in, const int& axis);

<<<<<<< HEAD
std::shared_ptr<ov::Node> makePad(const ov::Output<Node>& data,
                                  const std::vector<int64_t>& padsBegin,
                                  const std::vector<int64_t>& padsEnd,
                                  float argPadValue,
                                  ov::test::utils::PadMode padMode);
=======
std::shared_ptr<ngraph::Node> makePad(const ngraph::Output<Node>& data,
                                      const std::vector<int64_t>& padsBegin,
                                      const std::vector<int64_t>& padsEnd,
                                      float argPadValue,
                                      ngraph::helpers::PadMode padMode,
                                      const bool allow_negative_pad = false);
>>>>>>> 8e0d8dd3

std::shared_ptr<ov::Node> makePad(const ov::Output<Node>& in,
                                  const ov::Output<Node>& beginNode,
                                  const ov::Output<Node>& endNode,
                                  const ov::Output<Node>& valueNode,
<<<<<<< HEAD
                                  ov::test::utils::PadMode padMode);

std::shared_ptr<ov::Node> makeBatchNormInference(const ov::Output<Node>& data, double epsilon);

std::shared_ptr<ov::Node> makeLSTM(
    const OutputVector& in,
    const std::vector<ov::Shape>& constants,
    std::size_t hidden_size,
    const std::vector<std::string>& activations = std::vector<std::string>{"sigmoid", "tanh", "tanh"},
    const std::vector<float>& activations_alpha = {},
    const std::vector<float>& activations_beta = {},
    float clip = 0.f,
    bool make_sequence = false,
    ov::op::RecurrentSequenceDirection direction = ov::op::RecurrentSequenceDirection::FORWARD,
    ov::test::utils::SequenceTestsMode mode = ov::test::utils::SequenceTestsMode::PURE_SEQ,
    float WRB_range = 0.f);

std::shared_ptr<ov::Node> makeGRU(
    const OutputVector& in,
    const std::vector<ov::Shape>& constants,
    std::size_t hidden_size,
    const std::vector<std::string>& activations = std::vector<std::string>{"sigmoid", "tanh"},
    const std::vector<float>& activations_alpha = {},
    const std::vector<float>& activations_beta = {},
    float clip = 0.f,
    bool linear_before_reset = false,
    bool make_sequence = false,
    ov::op::RecurrentSequenceDirection direction = ov::op::RecurrentSequenceDirection::FORWARD,
    ov::test::utils::SequenceTestsMode mode = ov::test::utils::SequenceTestsMode::PURE_SEQ);

std::shared_ptr<ov::Node> makeAUGRU(
    const OutputVector& in,
    const std::vector<ov::Shape>& constants,
    std::size_t hidden_size,
    bool make_sequence = false,
    ov::op::RecurrentSequenceDirection direction = ov::op::RecurrentSequenceDirection::FORWARD,
    ov::test::utils::SequenceTestsMode mode = ov::test::utils::SequenceTestsMode::PURE_SEQ);

std::shared_ptr<ov::Node> makeRNN(
    const OutputVector& in,
    const std::vector<ov::Shape>& constants,
    std::size_t hidden_size,
    const std::vector<std::string>& activations = std::vector<std::string>{"tanh"},
    const std::vector<float>& activations_alpha = {},
    const std::vector<float>& activations_beta = {},
    float clip = 0.f,
    bool make_sequence = false,
    ov::op::RecurrentSequenceDirection direction = ov::op::RecurrentSequenceDirection::FORWARD,
    ov::test::utils::SequenceTestsMode mode = ov::test::utils::SequenceTestsMode::PURE_SEQ);

std::shared_ptr<ov::Node> makeGatherElements(const ov::Output<Node>& dataNode,
                                             const ov::Shape& indicesShape,
                                             const element::Type& indicesType,
                                             const int axis);

std::shared_ptr<ov::Node> makeGatherND(const ov::Output<Node>& dataNode,
                                       const ov::Shape& indicesShape,
                                       const element::Type& indicesType,
                                       const std::size_t batchDims);

std::shared_ptr<ov::Node> makeGatherND8(const ov::Output<Node>& dataNode,
                                        const ov::Shape& indicesShape,
                                        const element::Type& indicesType,
                                        const std::size_t batchDims);

std::shared_ptr<ov::Node> makeTile(const ov::Output<Node>& in, const std::vector<int64_t>& repeats);

std::shared_ptr<ov::Node> makeNormalizeL2(const ov::Output<Node>& data,
                                          const std::vector<int64_t>& axes,
                                          float eps,
                                          ov::op::EpsMode epsMode);

enum class NmsVersion { NmsVersion5, NmsVersion9 };

std::shared_ptr<ov::Node> makeNms(const ov::Output<Node>& boxes,
                                  const ov::Output<Node>& scores,
                                  const element::Type& maxBoxesPrec,
                                  const element::Type& thrPrec,
                                  const int32_t& maxOutBoxesPerClass,
                                  const float& iouThr,
                                  const float& scoreThr,
                                  const float& softNmsSigma,
                                  const bool isCenter,
                                  const bool& sortResDescend,
                                  const ov::element::Type& outType,
                                  const NmsVersion nmsVersion = NmsVersion::NmsVersion5);

std::shared_ptr<ov::Node> makeOneHot(const ov::Output<Node>& indices,
                                     const element::Type& depth_type,
                                     const int64_t& depth_val,
                                     const element::Type& set_type,
                                     const float& on_val,
                                     const float& off_val,
                                     const int64_t& axis);

std::shared_ptr<ov::Node> makeRoll(const ov::Output<Node>& dataNode,
                                   const ov::Output<Node>& shiftNode,
                                   const ov::Output<Node>& axesNode);

std::shared_ptr<ov::Node> makeDFT(const ov::Output<Node>& dataNode,
                                  const std::vector<int64_t>& axes,
                                  const std::vector<int64_t>& signalSize,
                                  const ov::test::utils::DFTOpType opType);

std::shared_ptr<ov::Node> makeRDFT(const ov::Output<Node>& dataNode,
                                   const std::vector<int64_t>& axes,
                                   const std::vector<int64_t>& signalSize,
                                   const ov::test::utils::DFTOpType opType);

std::shared_ptr<ov::Node> makeEinsum(const OutputVector& inputs, const std::string& equation);
=======
                                  ngraph::helpers::PadMode padMode,
                                  const bool allow_negative_pad = false);

std::shared_ptr<ngraph::Node> makeBatchNormInference(const ngraph::Output<Node>& data,
                                                     double epsilon);

std::shared_ptr<ngraph::Node> makeLSTM(const OutputVector& in,
                                           const std::vector<ngraph::Shape>& constants,
                                           std::size_t hidden_size,
                                           const std::vector<std::string>& activations =
                                           std::vector<std::string>{"sigmoid", "tanh", "tanh"},
                                           const std::vector<float>& activations_alpha = {},
                                           const std::vector<float>& activations_beta = {},
                                           float clip = 0.f,
                                           bool make_sequence = false,
                                           ngraph::op::RecurrentSequenceDirection direction = ngraph::op::RecurrentSequenceDirection::FORWARD,
                                           ngraph::helpers::SequenceTestsMode mode = ngraph::helpers::SequenceTestsMode::PURE_SEQ,
                                           float WRB_range = 0.f);

std::shared_ptr<ngraph::Node> makeGRU(const OutputVector& in,
                                      const std::vector<ngraph::Shape>& constants,
                                      std::size_t hidden_size,
                                      const std::vector<std::string>& activations =
                                      std::vector<std::string>{"sigmoid", "tanh"},
                                      const std::vector<float>& activations_alpha = {},
                                      const std::vector<float>& activations_beta = {},
                                      float clip = 0.f,
                                      bool linear_before_reset = false,
                                      bool make_sequence = false,
                                      ngraph::op::RecurrentSequenceDirection direction = ngraph::op::RecurrentSequenceDirection::FORWARD,
                                      ngraph::helpers::SequenceTestsMode mode = ngraph::helpers::SequenceTestsMode::PURE_SEQ);

std::shared_ptr<ngraph::Node> makeAUGRU(const OutputVector& in,
                                      const std::vector<ngraph::Shape>& constants,
                                      std::size_t hidden_size,
                                      bool make_sequence = false,
                                      ngraph::op::RecurrentSequenceDirection direction = ngraph::op::RecurrentSequenceDirection::FORWARD,
                                      ngraph::helpers::SequenceTestsMode mode = ngraph::helpers::SequenceTestsMode::PURE_SEQ);

std::shared_ptr<ngraph::Node> makeRNN(const OutputVector& in,
                                      const std::vector<ngraph::Shape>& constants,
                                      std::size_t hidden_size,
                                      const std::vector<std::string>& activations = std::vector<std::string>{"tanh"},
                                      const std::vector<float>& activations_alpha = {},
                                      const std::vector<float>& activations_beta = {},
                                      float clip = 0.f,
                                      bool make_sequence = false,
                                      ngraph::op::RecurrentSequenceDirection direction = ngraph::op::RecurrentSequenceDirection::FORWARD,
                                      ngraph::helpers::SequenceTestsMode mode = ngraph::helpers::SequenceTestsMode::PURE_SEQ);

std::shared_ptr<ngraph::Node> makeGatherElements(
                                      const ngraph::Output<Node>& dataNode,
                                      const ngraph::Shape& indicesShape,
                                      const element::Type& indicesType,
                                      const int axis);

std::shared_ptr<ngraph::Node> makeGatherND(
                                      const ngraph::Output<Node>& dataNode,
                                      const ngraph::Shape& indicesShape,
                                      const element::Type& indicesType,
                                      const std::size_t batchDims);

std::shared_ptr<ngraph::Node> makeGatherND8(
                                      const ngraph::Output<Node>& dataNode,
                                      const ngraph::Shape& indicesShape,
                                      const element::Type& indicesType,
                                      const std::size_t batchDims);

std::shared_ptr<ngraph::Node> makeTile(const ngraph::Output<Node>& in,
                                       const std::vector<int64_t>& repeats);

std::shared_ptr<ngraph::Node> makeNormalizeL2(const ngraph::Output<Node>& data,
                                              const std::vector<int64_t>& axes,
                                              float eps,
                                              ngraph::op::EpsMode epsMode);


enum class NmsVersion {
    NmsVersion5,
    NmsVersion9
};

std::shared_ptr<ngraph::Node> makeNms(const ngraph::Output<Node>& boxes,
                                      const ngraph::Output<Node>& scores,
                                      const element::Type& maxBoxesPrec,
                                      const element::Type& thrPrec,
                                      const int32_t& maxOutBoxesPerClass,
                                      const float& iouThr,
                                      const float& scoreThr,
                                      const float& softNmsSigma,
                                      const bool isCenter,
                                      const bool& sortResDescend,
                                      const ngraph::element::Type& outType,
                                      const NmsVersion nmsVersion = NmsVersion::NmsVersion5);

std::shared_ptr<ngraph::Node> makeOneHot(const ngraph::Output<Node>& indices,
                                         const element::Type& depth_type,
                                         const int64_t& depth_val,
                                         const element::Type& set_type,
                                         const float& on_val,
                                         const float& off_val,
                                         const int64_t& axis);

std::shared_ptr<ngraph::Node> makeRoll(const ngraph::Output<Node>& dataNode,
                                       const ngraph::Output<Node>& shiftNode,
                                       const ngraph::Output<Node>& axesNode);

std::shared_ptr<ngraph::Node> makeDFT(const ngraph::Output<Node> &dataNode,
                                      const std::vector<int64_t> &axes,
                                      const std::vector<int64_t> &signalSize,
                                      const ngraph::helpers::DFTOpType opType);

std::shared_ptr<ngraph::Node> makeRDFT(const ngraph::Output<Node> &dataNode,
                                      const std::vector<int64_t> &axes,
                                      const std::vector<int64_t> &signalSize,
                                      const ngraph::helpers::DFTOpType opType);

std::shared_ptr<ngraph::Node> makeEinsum(const OutputVector& inputs,
                                         const std::string& equation);
>>>>>>> 8e0d8dd3
}  // namespace builder
}  // namespace ngraph<|MERGE_RESOLUTION|>--- conflicted
+++ resolved
@@ -516,27 +516,19 @@
 
 std::shared_ptr<ov::Node> makeConcat(const std::vector<ov::Output<Node>>& in, const int& axis);
 
-<<<<<<< HEAD
 std::shared_ptr<ov::Node> makePad(const ov::Output<Node>& data,
                                   const std::vector<int64_t>& padsBegin,
                                   const std::vector<int64_t>& padsEnd,
                                   float argPadValue,
-                                  ov::test::utils::PadMode padMode);
-=======
-std::shared_ptr<ngraph::Node> makePad(const ngraph::Output<Node>& data,
-                                      const std::vector<int64_t>& padsBegin,
-                                      const std::vector<int64_t>& padsEnd,
-                                      float argPadValue,
-                                      ngraph::helpers::PadMode padMode,
+                                  ov::test::utils::PadMode padMode,
                                       const bool allow_negative_pad = false);
->>>>>>> 8e0d8dd3
 
 std::shared_ptr<ov::Node> makePad(const ov::Output<Node>& in,
                                   const ov::Output<Node>& beginNode,
                                   const ov::Output<Node>& endNode,
                                   const ov::Output<Node>& valueNode,
-<<<<<<< HEAD
-                                  ov::test::utils::PadMode padMode);
+                                  ov::test::utils::PadMode padMode,
+                                  const bool allow_negative_pad = false);
 
 std::shared_ptr<ov::Node> makeBatchNormInference(const ov::Output<Node>& data, double epsilon);
 
@@ -646,126 +638,5 @@
                                    const ov::test::utils::DFTOpType opType);
 
 std::shared_ptr<ov::Node> makeEinsum(const OutputVector& inputs, const std::string& equation);
-=======
-                                  ngraph::helpers::PadMode padMode,
-                                  const bool allow_negative_pad = false);
-
-std::shared_ptr<ngraph::Node> makeBatchNormInference(const ngraph::Output<Node>& data,
-                                                     double epsilon);
-
-std::shared_ptr<ngraph::Node> makeLSTM(const OutputVector& in,
-                                           const std::vector<ngraph::Shape>& constants,
-                                           std::size_t hidden_size,
-                                           const std::vector<std::string>& activations =
-                                           std::vector<std::string>{"sigmoid", "tanh", "tanh"},
-                                           const std::vector<float>& activations_alpha = {},
-                                           const std::vector<float>& activations_beta = {},
-                                           float clip = 0.f,
-                                           bool make_sequence = false,
-                                           ngraph::op::RecurrentSequenceDirection direction = ngraph::op::RecurrentSequenceDirection::FORWARD,
-                                           ngraph::helpers::SequenceTestsMode mode = ngraph::helpers::SequenceTestsMode::PURE_SEQ,
-                                           float WRB_range = 0.f);
-
-std::shared_ptr<ngraph::Node> makeGRU(const OutputVector& in,
-                                      const std::vector<ngraph::Shape>& constants,
-                                      std::size_t hidden_size,
-                                      const std::vector<std::string>& activations =
-                                      std::vector<std::string>{"sigmoid", "tanh"},
-                                      const std::vector<float>& activations_alpha = {},
-                                      const std::vector<float>& activations_beta = {},
-                                      float clip = 0.f,
-                                      bool linear_before_reset = false,
-                                      bool make_sequence = false,
-                                      ngraph::op::RecurrentSequenceDirection direction = ngraph::op::RecurrentSequenceDirection::FORWARD,
-                                      ngraph::helpers::SequenceTestsMode mode = ngraph::helpers::SequenceTestsMode::PURE_SEQ);
-
-std::shared_ptr<ngraph::Node> makeAUGRU(const OutputVector& in,
-                                      const std::vector<ngraph::Shape>& constants,
-                                      std::size_t hidden_size,
-                                      bool make_sequence = false,
-                                      ngraph::op::RecurrentSequenceDirection direction = ngraph::op::RecurrentSequenceDirection::FORWARD,
-                                      ngraph::helpers::SequenceTestsMode mode = ngraph::helpers::SequenceTestsMode::PURE_SEQ);
-
-std::shared_ptr<ngraph::Node> makeRNN(const OutputVector& in,
-                                      const std::vector<ngraph::Shape>& constants,
-                                      std::size_t hidden_size,
-                                      const std::vector<std::string>& activations = std::vector<std::string>{"tanh"},
-                                      const std::vector<float>& activations_alpha = {},
-                                      const std::vector<float>& activations_beta = {},
-                                      float clip = 0.f,
-                                      bool make_sequence = false,
-                                      ngraph::op::RecurrentSequenceDirection direction = ngraph::op::RecurrentSequenceDirection::FORWARD,
-                                      ngraph::helpers::SequenceTestsMode mode = ngraph::helpers::SequenceTestsMode::PURE_SEQ);
-
-std::shared_ptr<ngraph::Node> makeGatherElements(
-                                      const ngraph::Output<Node>& dataNode,
-                                      const ngraph::Shape& indicesShape,
-                                      const element::Type& indicesType,
-                                      const int axis);
-
-std::shared_ptr<ngraph::Node> makeGatherND(
-                                      const ngraph::Output<Node>& dataNode,
-                                      const ngraph::Shape& indicesShape,
-                                      const element::Type& indicesType,
-                                      const std::size_t batchDims);
-
-std::shared_ptr<ngraph::Node> makeGatherND8(
-                                      const ngraph::Output<Node>& dataNode,
-                                      const ngraph::Shape& indicesShape,
-                                      const element::Type& indicesType,
-                                      const std::size_t batchDims);
-
-std::shared_ptr<ngraph::Node> makeTile(const ngraph::Output<Node>& in,
-                                       const std::vector<int64_t>& repeats);
-
-std::shared_ptr<ngraph::Node> makeNormalizeL2(const ngraph::Output<Node>& data,
-                                              const std::vector<int64_t>& axes,
-                                              float eps,
-                                              ngraph::op::EpsMode epsMode);
-
-
-enum class NmsVersion {
-    NmsVersion5,
-    NmsVersion9
-};
-
-std::shared_ptr<ngraph::Node> makeNms(const ngraph::Output<Node>& boxes,
-                                      const ngraph::Output<Node>& scores,
-                                      const element::Type& maxBoxesPrec,
-                                      const element::Type& thrPrec,
-                                      const int32_t& maxOutBoxesPerClass,
-                                      const float& iouThr,
-                                      const float& scoreThr,
-                                      const float& softNmsSigma,
-                                      const bool isCenter,
-                                      const bool& sortResDescend,
-                                      const ngraph::element::Type& outType,
-                                      const NmsVersion nmsVersion = NmsVersion::NmsVersion5);
-
-std::shared_ptr<ngraph::Node> makeOneHot(const ngraph::Output<Node>& indices,
-                                         const element::Type& depth_type,
-                                         const int64_t& depth_val,
-                                         const element::Type& set_type,
-                                         const float& on_val,
-                                         const float& off_val,
-                                         const int64_t& axis);
-
-std::shared_ptr<ngraph::Node> makeRoll(const ngraph::Output<Node>& dataNode,
-                                       const ngraph::Output<Node>& shiftNode,
-                                       const ngraph::Output<Node>& axesNode);
-
-std::shared_ptr<ngraph::Node> makeDFT(const ngraph::Output<Node> &dataNode,
-                                      const std::vector<int64_t> &axes,
-                                      const std::vector<int64_t> &signalSize,
-                                      const ngraph::helpers::DFTOpType opType);
-
-std::shared_ptr<ngraph::Node> makeRDFT(const ngraph::Output<Node> &dataNode,
-                                      const std::vector<int64_t> &axes,
-                                      const std::vector<int64_t> &signalSize,
-                                      const ngraph::helpers::DFTOpType opType);
-
-std::shared_ptr<ngraph::Node> makeEinsum(const OutputVector& inputs,
-                                         const std::string& equation);
->>>>>>> 8e0d8dd3
 }  // namespace builder
 }  // namespace ngraph