--- conflicted
+++ resolved
@@ -26,41 +26,11 @@
                                                                       ParameterVector{indata0, indata1}));
     return std::make_shared<ov::Model>(NodeVector{add}, ParameterVector{data0, data1});
 }
-<<<<<<< HEAD
-std::shared_ptr<ov::Model> AddSinhFunction::initOriginal() const {
-    auto data0 = std::make_shared<op::v0::Parameter>(precision, input_shapes[0]);
-    auto data1 = std::make_shared<op::v0::Parameter>(precision, input_shapes[1]);
-    auto sin0 = std::make_shared<ov::op::v0::Sinh>(data0);
-    auto sin1 = std::make_shared<ov::op::v0::Sinh>(data1);
-    auto add = std::make_shared<op::v1::Add>(sin0, sin1);
-    return std::make_shared<ov::Model>(NodeVector{add}, ParameterVector{data0, data1});
-}
-std::shared_ptr<ov::Model> AddSinhFunction::initReference() const {
-    auto data0 = std::make_shared<op::v0::Parameter>(precision, input_shapes[0]);
-    auto data1 = std::make_shared<op::v0::Parameter>(precision, input_shapes[1]);
-    auto sin0 = std::make_shared<ov::op::v0::Sinh>(data0);
-    auto sin1 = std::make_shared<ov::op::v0::Sinh>(data1);
-    auto indata0 = std::make_shared<op::v0::Parameter>(precision, sin0->get_shape());
-    auto indata1 = std::make_shared<op::v0::Parameter>(precision, sin1->get_shape());
-    auto add = std::make_shared<ngraph::snippets::op::Subgraph>(NodeVector{data0, data1},
-                                          std::make_shared<ov::Model>(NodeVector{std::make_shared<op::v1::Add>(sin0, sin1)},
-                                                                      ParameterVector{indata0, indata1}));
-    return std::make_shared<ov::Model>(NodeVector{add}, ParameterVector{data0, data1});
-}
-std::shared_ptr<ov::Model> AddSinhConstFunction::initOriginal() const {
-    Shape static_input_shape = input_shapes[0].get_shape();
-    auto data0 = std::make_shared<op::v0::Parameter>(precision, input_shapes[0]);
-    const std::vector<float> const_values = CommonTestUtils::generate_float_numbers(shape_size(static_input_shape), -10., 10.);
-    auto const_data1 = std::make_shared<op::v0::Constant>(precision, static_input_shape, const_values);
-    auto sin0 = std::make_shared<ov::op::v0::Sinh>(data0);
-    auto add = std::make_shared<op::v1::Add>(sin0, const_data1);
-=======
 std::shared_ptr<ov::Model> AddConstFunction::initOriginal() const {
     auto data0 = std::make_shared<op::v0::Parameter>(precision, input_shapes[0]);
-    const std::vector<float> const_values = CommonTestUtils::generate_float_numbers(shape_size(input_shapes[0]), -10., 10.);
-    auto const_data1 = std::make_shared<op::v0::Constant>(precision, input_shapes[0], const_values);
+    const std::vector<float> const_values = CommonTestUtils::generate_float_numbers(shape_size(input_shapes[0].get_shape()), -10., 10.);
+    auto const_data1 = std::make_shared<op::v0::Constant>(precision, input_shapes[0].get_shape(), const_values);
     auto add = std::make_shared<op::v1::Add>(data0, const_data1);
->>>>>>> 893da358
     return std::make_shared<ov::Model>(NodeVector{add}, ParameterVector{data0});
 }
 std::shared_ptr<ov::Model> AddRollConstFunction::initOriginal() const {
