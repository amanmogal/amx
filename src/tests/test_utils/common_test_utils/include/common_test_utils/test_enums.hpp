// Copyright (C) 2018-2024 Intel Corporation
// SPDX-License-Identifier: Apache-2.0
//

#pragma once

#include <memory>
#include <ostream>

#include "openvino/core/model.hpp"
#include "openvino/op/interpolate.hpp"
#include "openvino/op/matrix_nms.hpp"
#include "openvino/op/util/attr_types.hpp"
#include "openvino/op/util/multiclass_nms_base.hpp"

namespace ov {
namespace test {
namespace utils {

// clang-format off
enum ComparisonTypes {
    EQUAL,
    NOT_EQUAL,
    IS_FINITE,
    IS_INF,
    IS_NAN,
    LESS,
    LESS_EQUAL,
    GREATER,
    GREATER_EQUAL
};

enum ConversionTypes {
    CONVERT,
    CONVERT_LIKE
};

enum ReductionType {
    Mean,
    Max,
    Min,
    Prod,
    Sum,
    LogicalOr,
    LogicalAnd,
    L1,
    L2
};

enum EltwiseTypes {
    ADD,
    MULTIPLY,
    SUBTRACT,
    DIVIDE,
    SQUARED_DIFF,
    POWER,
    FLOOR_MOD,
    MOD,
    ERF,
    BITWISE_AND,
    BITWISE_NOT,
    BITWISE_OR,
    BITWISE_XOR
};

enum SqueezeOpType {
    SQUEEZE,
    UNSQUEEZE
};

enum class InputLayerType {
    CONSTANT,
    PARAMETER,
};

enum LogicalTypes {
    LOGICAL_AND,
    LOGICAL_OR,
    LOGICAL_XOR,
    LOGICAL_NOT
};

enum ActivationTypes {
    None,
    Sigmoid,
    Tanh,
    Relu,
    LeakyRelu,
    Exp,
    Log,
    Sign,
    Abs,
    Gelu,
    Clamp,
    Negative,
    Acos,
    Acosh,
    Asin,
    Asinh,
    Atan,
    Atanh,
    Cos,
    Cosh,
    Floor,
    Sin,
    Sinh,
    Sqrt,
    Tan,
    Elu,
    Erf,
    HardSigmoid,
    Selu,
    Ceiling,
    PReLu,
    Mish,
    HSwish,
    SoftPlus,
    Swish,
    HSigmoid,
    RoundHalfToEven,
    RoundHalfAwayFromZero,
    GeluErf,
    GeluTanh,
    SoftSign,
<<<<<<< HEAD
    IsNaN,
=======
    IsInf
>>>>>>> 8b6eac63
};

enum MinMaxOpType {
    MINIMUM,
    MAXIMUM
};

enum PoolingTypes {
    MAX,
    AVG
};

enum ROIPoolingTypes {
    ROI_MAX,
    ROI_BILINEAR
};

using ov::op::PadMode;

enum class SequenceTestsMode {
    PURE_SEQ,
    PURE_SEQ_RAND_SEQ_LEN_CONST,
    PURE_SEQ_RAND_SEQ_LEN_PARAM,
    CONVERT_TO_TI_MAX_SEQ_LEN_CONST,
    CONVERT_TO_TI_MAX_SEQ_LEN_PARAM,
    CONVERT_TO_TI_RAND_SEQ_LEN_CONST,
    CONVERT_TO_TI_RAND_SEQ_LEN_PARAM,
};

enum class DFTOpType {
    FORWARD,
    INVERSE
};

enum class QuantizationGranularity {
    Pertensor,
    Perchannel
};

enum class TensorIteratorBody {
    RNN,
    GRU,
    LSTM,
    // CNN todo: implement
};

enum class MemoryTransformation {
    NONE,
    LOW_LATENCY_V2,
    LOW_LATENCY_V2_REGULAR_API,
    LOW_LATENCY_V2_ORIGINAL_INIT
};
// clang-format on

std::ostream& operator<<(std::ostream& os, const ReductionType& m);

std::ostream& operator<<(std::ostream& os, ov::test::utils::EltwiseTypes type);

std::ostream& operator<<(std::ostream& os, ov::test::utils::SqueezeOpType type);

std::ostream& operator<<(std::ostream& os, ov::test::utils::InputLayerType type);

std::ostream& operator<<(std::ostream& os, ov::test::utils::ComparisonTypes type);

std::ostream& operator<<(std::ostream& os, ov::test::utils::LogicalTypes type);

std::ostream& operator<<(std::ostream& os, ov::op::v4::Interpolate::InterpolateMode type);

std::ostream& operator<<(std::ostream& os, ov::op::v4::Interpolate::CoordinateTransformMode type);

std::ostream& operator<<(std::ostream& os, ov::op::v4::Interpolate::NearestMode type);

std::ostream& operator<<(std::ostream& os, ov::op::v4::Interpolate::ShapeCalcMode type);

std::ostream& operator<<(std::ostream& os, SequenceTestsMode type);

std::ostream& operator<<(std::ostream& os, ov::op::util::MulticlassNmsBase::SortResultType type);

std::ostream& operator<<(std::ostream& os, ov::op::v8::MatrixNms::SortResultType type);

std::ostream& operator<<(std::ostream& os, ov::op::v8::MatrixNms::DecayFunction type);

std::ostream& operator<<(std::ostream& os, TensorIteratorBody type);

std::ostream& operator<<(std::ostream& os, QuantizationGranularity type);

std::ostream& operator<<(std::ostream& os, MemoryTransformation type);

}  // namespace utils
}  // namespace test
}  // namespace ov<|MERGE_RESOLUTION|>--- conflicted
+++ resolved
@@ -122,11 +122,8 @@
     GeluErf,
     GeluTanh,
     SoftSign,
-<<<<<<< HEAD
+    IsInf,
     IsNaN,
-=======
-    IsInf
->>>>>>> 8b6eac63
 };
 
 enum MinMaxOpType {
