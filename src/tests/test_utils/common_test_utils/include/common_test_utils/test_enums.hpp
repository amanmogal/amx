// Copyright (C) 2018-2023 Intel Corporation
// SPDX-License-Identifier: Apache-2.0
//

#pragma once

#include <memory>
#include <ostream>

#include "openvino/core/model.hpp"
#include "openvino/op/interpolate.hpp"
#include "openvino/op/matrix_nms.hpp"
#include "openvino/op/util/attr_types.hpp"
#include "openvino/op/util/multiclass_nms_base.hpp"

namespace ov {
namespace test {
namespace utils {

// clang-format off
enum ComparisonTypes {
    EQUAL,
    NOT_EQUAL,
    IS_FINITE,
    IS_INF,
    IS_NAN,
    LESS,
    LESS_EQUAL,
    GREATER,
    GREATER_EQUAL
};

enum ConversionTypes {
    CONVERT,
    CONVERT_LIKE
};

enum ReductionType {
    Mean,
    Max,
    Min,
    Prod,
    Sum,
    LogicalOr,
    LogicalAnd,
    L1,
    L2
};

enum EltwiseTypes {
    ADD,
    MULTIPLY,
    SUBTRACT,
    DIVIDE,
    SQUARED_DIFF,
    POWER,
    FLOOR_MOD,
    MOD,
    ERF,
    BITWISE_AND,
    BITWISE_NOT,
    BITWISE_OR,
    BITWISE_XOR
};

enum SqueezeOpType {
    SQUEEZE,
    UNSQUEEZE
};

enum class InputLayerType {
    CONSTANT,
    PARAMETER,
};

enum LogicalTypes {
    LOGICAL_AND,
    LOGICAL_OR,
    LOGICAL_XOR,
    LOGICAL_NOT
};

enum ActivationTypes {
    None,
    Sigmoid,
    Tanh,
    Relu,
    LeakyRelu,
    Exp,
    Log,
    Sign,
    Abs,
    Gelu,
    Clamp,
    Negative,
    Acos,
    Acosh,
    Asin,
    Asinh,
    Atan,
    Atanh,
    Cos,
    Cosh,
    Floor,
    Sin,
    Sinh,
    Sqrt,
    Tan,
    Elu,
    Erf,
    HardSigmoid,
    Selu,
    Ceiling,
    PReLu,
    Mish,
    HSwish,
    SoftPlus,
    Swish,
    HSigmoid,
    RoundHalfToEven,
    RoundHalfAwayFromZero,
    GeluErf,
    GeluTanh,
    SoftSign
};

enum MinMaxOpType {
    MINIMUM,
    MAXIMUM
};

enum PoolingTypes {
    MAX,
    AVG
};

enum ROIPoolingTypes {
    ROI_MAX,
    ROI_BILINEAR
};

using ov::op::PadMode;

enum class SequenceTestsMode {
    PURE_SEQ,
    PURE_SEQ_RAND_SEQ_LEN_CONST,
    PURE_SEQ_RAND_SEQ_LEN_PARAM,
    CONVERT_TO_TI_MAX_SEQ_LEN_CONST,
    CONVERT_TO_TI_MAX_SEQ_LEN_PARAM,
    CONVERT_TO_TI_RAND_SEQ_LEN_CONST,
    CONVERT_TO_TI_RAND_SEQ_LEN_PARAM,
};

enum class DFTOpType {
    FORWARD,
    INVERSE
};

enum class QuantizationGranularity {
    Pertensor,
    Perchannel
};

enum class TensorIteratorBody {
    RNN,
    GRU,
    LSTM,
    // CNN todo: implement
};

enum class MemoryTransformation {
    NONE,
    LOW_LATENCY_V2,
<<<<<<< HEAD
    LOW_LATENCY_V2_ORIGINAL_INIT
};

=======
    LOW_LATENCY_V2_REGULAR_API,
    LOW_LATENCY_V2_ORIGINAL_INIT
};
>>>>>>> 51da30b4
// clang-format on

std::ostream& operator<<(std::ostream& os, const ReductionType& m);

std::ostream& operator<<(std::ostream& os, ov::test::utils::EltwiseTypes type);

std::ostream& operator<<(std::ostream& os, ov::test::utils::SqueezeOpType type);

std::ostream& operator<<(std::ostream& os, ov::test::utils::InputLayerType type);

std::ostream& operator<<(std::ostream& os, ov::test::utils::ComparisonTypes type);

std::ostream& operator<<(std::ostream& os, ov::test::utils::LogicalTypes type);

std::ostream& operator<<(std::ostream& os, ov::op::v4::Interpolate::InterpolateMode type);

std::ostream& operator<<(std::ostream& os, ov::op::v4::Interpolate::CoordinateTransformMode type);

std::ostream& operator<<(std::ostream& os, ov::op::v4::Interpolate::NearestMode type);

std::ostream& operator<<(std::ostream& os, ov::op::v4::Interpolate::ShapeCalcMode type);

std::ostream& operator<<(std::ostream& os, SequenceTestsMode type);

std::ostream& operator<<(std::ostream& os, ov::op::util::MulticlassNmsBase::SortResultType type);

std::ostream& operator<<(std::ostream& os, ov::op::v8::MatrixNms::SortResultType type);

std::ostream& operator<<(std::ostream& os, ov::op::v8::MatrixNms::DecayFunction type);

std::ostream& operator<<(std::ostream& os, TensorIteratorBody type);

std::ostream& operator<<(std::ostream& os, MemoryTransformation type);

}  // namespace utils
}  // namespace test
}  // namespace ov<|MERGE_RESOLUTION|>--- conflicted
+++ resolved
@@ -171,15 +171,9 @@
 enum class MemoryTransformation {
     NONE,
     LOW_LATENCY_V2,
-<<<<<<< HEAD
-    LOW_LATENCY_V2_ORIGINAL_INIT
-};
-
-=======
     LOW_LATENCY_V2_REGULAR_API,
     LOW_LATENCY_V2_ORIGINAL_INIT
 };
->>>>>>> 51da30b4
 // clang-format on
 
 std::ostream& operator<<(std::ostream& os, const ReductionType& m);
