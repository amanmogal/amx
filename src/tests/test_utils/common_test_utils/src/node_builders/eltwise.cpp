// Copyright (C) 2018-2024 Intel Corporation
// SPDX-License-Identifier: Apache-2.0
//

#include "common_test_utils/node_builders/eltwise.hpp"

#include "openvino/op/add.hpp"
#include "openvino/op/bitwise_and.hpp"
#include "openvino/op/bitwise_left_shift.hpp"
#include "openvino/op/bitwise_not.hpp"
#include "openvino/op/bitwise_or.hpp"
#include "openvino/op/bitwise_right_shift.hpp"
#include "openvino/op/bitwise_xor.hpp"
#include "openvino/op/divide.hpp"
#include "openvino/op/erf.hpp"
#include "openvino/op/floor_mod.hpp"
#include "openvino/op/mod.hpp"
#include "openvino/op/multiply.hpp"
#include "openvino/op/power.hpp"
#include "openvino/op/squared_difference.hpp"
#include "openvino/op/subtract.hpp"

namespace ov {
namespace test {
namespace utils {
std::shared_ptr<ov::Node> make_eltwise(const ov::Output<Node>& in0,
                                       const ov::Output<Node>& in1,
                                       ov::test::utils::EltwiseTypes eltwiseType) {
    switch (eltwiseType) {
    case ov::test::utils::EltwiseTypes::ADD:
        return std::make_shared<ov::op::v1::Add>(in0, in1);
    case ov::test::utils::EltwiseTypes::SUBTRACT:
        return std::make_shared<ov::op::v1::Subtract>(in0, in1);
    case ov::test::utils::EltwiseTypes::MULTIPLY:
        return std::make_shared<ov::op::v1::Multiply>(in0, in1);
    case ov::test::utils::EltwiseTypes::DIVIDE:
        return std::make_shared<ov::op::v1::Divide>(in0, in1);
    case ov::test::utils::EltwiseTypes::SQUARED_DIFF:
        return std::make_shared<ov::op::v0::SquaredDifference>(in0, in1);
    case ov::test::utils::EltwiseTypes::POWER:
        return std::make_shared<ov::op::v1::Power>(in0, in1);
    case ov::test::utils::EltwiseTypes::FLOOR_MOD:
        return std::make_shared<ov::op::v1::FloorMod>(in0, in1);
    case ov::test::utils::EltwiseTypes::MOD:
        return std::make_shared<ov::op::v1::Mod>(in0, in1);
    case ov::test::utils::EltwiseTypes::ERF:
        return std::make_shared<ov::op::v0::Erf>(in0);
    case ov::test::utils::EltwiseTypes::BITWISE_AND:
        return std::make_shared<ov::op::v13::BitwiseAnd>(in0, in1);
    case ov::test::utils::EltwiseTypes::BITWISE_NOT:
        return std::make_shared<ov::op::v13::BitwiseNot>(in0);
    case ov::test::utils::EltwiseTypes::BITWISE_OR:
        return std::make_shared<ov::op::v13::BitwiseOr>(in0, in1);
    case ov::test::utils::EltwiseTypes::BITWISE_XOR:
        return std::make_shared<ov::op::v13::BitwiseXor>(in0, in1);
<<<<<<< HEAD
    case ov::test::utils::EltwiseTypes::BITWISE_LEFT_SHIFT:
        return std::make_shared<ov::op::v15::BitwiseLeftShift>(in0, in1);
    case ov::test::utils::EltwiseTypes::BITWISE_RIGHT_SHIFT:
        return std::make_shared<ov::op::v15::BitwiseRightShift>(in0, in1);
=======
    case ov::test::utils::EltwiseTypes::RIGHT_SHIFT:
        return std::make_shared<ov::op::v15::BitwiseRightShift>(in0, in1);
    case ov::test::utils::EltwiseTypes::LEFT_SHIFT:
        return std::make_shared<ov::op::v15::BitwiseLeftShift>(in0, in1);
>>>>>>> ce92c13f
    default: {
        OPENVINO_THROW("Incorrect type of Eltwise operation");
    }
    }
}
}  // namespace utils
}  // namespace test
}  // namespace ov<|MERGE_RESOLUTION|>--- conflicted
+++ resolved
@@ -53,17 +53,10 @@
         return std::make_shared<ov::op::v13::BitwiseOr>(in0, in1);
     case ov::test::utils::EltwiseTypes::BITWISE_XOR:
         return std::make_shared<ov::op::v13::BitwiseXor>(in0, in1);
-<<<<<<< HEAD
-    case ov::test::utils::EltwiseTypes::BITWISE_LEFT_SHIFT:
-        return std::make_shared<ov::op::v15::BitwiseLeftShift>(in0, in1);
-    case ov::test::utils::EltwiseTypes::BITWISE_RIGHT_SHIFT:
-        return std::make_shared<ov::op::v15::BitwiseRightShift>(in0, in1);
-=======
     case ov::test::utils::EltwiseTypes::RIGHT_SHIFT:
         return std::make_shared<ov::op::v15::BitwiseRightShift>(in0, in1);
     case ov::test::utils::EltwiseTypes::LEFT_SHIFT:
         return std::make_shared<ov::op::v15::BitwiseLeftShift>(in0, in1);
->>>>>>> ce92c13f
     default: {
         OPENVINO_THROW("Incorrect type of Eltwise operation");
     }
