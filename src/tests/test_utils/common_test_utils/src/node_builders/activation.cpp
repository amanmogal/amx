// Copyright (C) 2018-2024 Intel Corporation
// SPDX-License-Identifier: Apache-2.0
//

#include "common_test_utils/node_builders/activation.hpp"

#include "openvino/op/abs.hpp"
#include "openvino/op/acos.hpp"
#include "openvino/op/acosh.hpp"
#include "openvino/op/asin.hpp"
#include "openvino/op/asinh.hpp"
#include "openvino/op/atan.hpp"
#include "openvino/op/atanh.hpp"
#include "openvino/op/ceiling.hpp"
#include "openvino/op/clamp.hpp"
#include "openvino/op/constant.hpp"
#include "openvino/op/cos.hpp"
#include "openvino/op/cosh.hpp"
#include "openvino/op/elu.hpp"
#include "openvino/op/erf.hpp"
#include "openvino/op/exp.hpp"
#include "openvino/op/floor.hpp"
#include "openvino/op/gelu.hpp"
#include "openvino/op/hard_sigmoid.hpp"
#include "openvino/op/hsigmoid.hpp"
#include "openvino/op/hswish.hpp"
#include "openvino/op/is_inf.hpp"
#include "openvino/op/log.hpp"
#include "openvino/op/mish.hpp"
#include "openvino/op/negative.hpp"
#include "openvino/op/parameter.hpp"
#include "openvino/op/prelu.hpp"
#include "openvino/op/relu.hpp"
#include "openvino/op/round.hpp"
#include "openvino/op/selu.hpp"
#include "openvino/op/sigmoid.hpp"
#include "openvino/op/sign.hpp"
#include "openvino/op/sin.hpp"
#include "openvino/op/sinh.hpp"
#include "openvino/op/softplus.hpp"
#include "openvino/op/softsign.hpp"
#include "openvino/op/sqrt.hpp"
#include "openvino/op/swish.hpp"
#include "openvino/op/tan.hpp"
#include "openvino/op/tanh.hpp"
#include "openvino/op/logical_not.hpp"

namespace ov {
namespace test {
namespace utils {
std::shared_ptr<ov::Node> make_activation(const ov::Output<Node>& in,
                                          const element::Type& type,
                                          ov::test::utils::ActivationTypes activation_type,
                                          ov::Shape in_shape,
                                          std::vector<float> constants_value) {
    switch (activation_type) {
    case ov::test::utils::ActivationTypes::Sigmoid:
        return std::make_shared<ov::op::v0::Sigmoid>(in);
    case ov::test::utils::ActivationTypes::Tanh:
        return std::make_shared<ov::op::v0::Tanh>(in);
    case ov::test::utils::ActivationTypes::Relu:
        return std::make_shared<ov::op::v0::Relu>(in);
    case ov::test::utils::ActivationTypes::LeakyRelu: {
        auto leaky_slope = std::make_shared<ov::op::v0::Constant>(type, in_shape, constants_value);
        return std::make_shared<ov::op::v0::PRelu>(in, leaky_slope);
    }
    case ov::test::utils::ActivationTypes::Exp:
        return std::make_shared<ov::op::v0::Exp>(in);
    case ov::test::utils::ActivationTypes::Log:
        return std::make_shared<ov::op::v0::Log>(in);
    case ov::test::utils::ActivationTypes::Sign:
        return std::make_shared<ov::op::v0::Sign>(in);
    case ov::test::utils::ActivationTypes::Abs:
        return std::make_shared<ov::op::v0::Abs>(in);
    case ov::test::utils::ActivationTypes::Gelu:
        return std::make_shared<ov::op::v0::Gelu>(in);
    case ov::test::utils::ActivationTypes::Clamp:
        return std::make_shared<ov::op::v0::Clamp>(in, constants_value[0], constants_value[1]);
    case ov::test::utils::ActivationTypes::Negative:
        return std::make_shared<ov::op::v0::Negative>(in);
    case ov::test::utils::ActivationTypes::Acos:
        return std::make_shared<ov::op::v0::Acos>(in);
    case ov::test::utils::ActivationTypes::Acosh:
        return std::make_shared<ov::op::v3::Acosh>(in);
    case ov::test::utils::ActivationTypes::Asin:
        return std::make_shared<ov::op::v0::Asin>(in);
    case ov::test::utils::ActivationTypes::Asinh:
        return std::make_shared<ov::op::v3::Asinh>(in);
    case ov::test::utils::ActivationTypes::Atan:
        return std::make_shared<ov::op::v0::Atan>(in);
    case ov::test::utils::ActivationTypes::Atanh:
        return std::make_shared<ov::op::v3::Atanh>(in);
    case ov::test::utils::ActivationTypes::Cos:
        return std::make_shared<ov::op::v0::Cos>(in);
    case ov::test::utils::ActivationTypes::Cosh:
        return std::make_shared<ov::op::v0::Cosh>(in);
    case ov::test::utils::ActivationTypes::Floor:
        return std::make_shared<ov::op::v0::Floor>(in);
    case ov::test::utils::ActivationTypes::Sin:
        return std::make_shared<ov::op::v0::Sin>(in);
    case ov::test::utils::ActivationTypes::Sinh:
        return std::make_shared<ov::op::v0::Sinh>(in);
    case ov::test::utils::ActivationTypes::Sqrt:
        return std::make_shared<ov::op::v0::Sqrt>(in);
    case ov::test::utils::ActivationTypes::Tan:
        return std::make_shared<ov::op::v0::Tan>(in);
    case ov::test::utils::ActivationTypes::Elu:
        return std::make_shared<ov::op::v0::Elu>(in, constants_value[0]);
    case ov::test::utils::ActivationTypes::Erf:
        return std::make_shared<ov::op::v0::Erf>(in);
    case ov::test::utils::ActivationTypes::HardSigmoid: {
        auto hard_sigmoid_alpha = std::make_shared<ov::op::v0::Constant>(type, in_shape, constants_value[0]);
        auto hard_sigmoid_beta = std::make_shared<ov::op::v0::Constant>(type, in_shape, constants_value[1]);
        return std::make_shared<ov::op::v0::HardSigmoid>(in, hard_sigmoid_alpha, hard_sigmoid_beta);
    }
    case ov::test::utils::ActivationTypes::Selu: {
        auto selu_alpha = std::make_shared<ov::op::v0::Constant>(type, in_shape, constants_value[0]);
        auto selu_lambda = std::make_shared<ov::op::v0::Constant>(type, in_shape, constants_value[1]);
        return std::make_shared<ov::op::v0::Selu>(in, selu_alpha, selu_lambda);
    }
    case ov::test::utils::ActivationTypes::Ceiling:
        return std::make_shared<ov::op::v0::Ceiling>(in);
    case ov::test::utils::ActivationTypes::PReLu: {
        auto negative_slope = std::make_shared<ov::op::v0::Constant>(type, in_shape, constants_value);
        return std::make_shared<ov::op::v0::PRelu>(in, negative_slope);
    }
    case ov::test::utils::ActivationTypes::Mish:
        return std::make_shared<ov::op::v4::Mish>(in);
    case ov::test::utils::ActivationTypes::HSwish:
        return std::make_shared<ov::op::v4::HSwish>(in);
    case ov::test::utils::ActivationTypes::SoftPlus:
        return std::make_shared<ov::op::v4::SoftPlus>(in);
    case ov::test::utils::ActivationTypes::Swish: {
        auto beta = std::make_shared<ov::op::v0::Constant>(type, in_shape, constants_value[0]);
        return std::make_shared<ov::op::v4::Swish>(in, beta);
    }
    case ov::test::utils::ActivationTypes::HSigmoid:
        return std::make_shared<ov::op::v5::HSigmoid>(in);
    case ov::test::utils::ActivationTypes::RoundHalfToEven:
        return std::make_shared<ov::op::v5::Round>(in, ov::op::v5::Round::RoundMode::HALF_TO_EVEN);
    case ov::test::utils::ActivationTypes::RoundHalfAwayFromZero:
        return std::make_shared<ov::op::v5::Round>(in, ov::op::v5::Round::RoundMode::HALF_AWAY_FROM_ZERO);
    case ov::test::utils::ActivationTypes::GeluErf:
        return std::make_shared<ov::op::v7::Gelu>(in, ov::op::GeluApproximationMode::ERF);
    case ov::test::utils::ActivationTypes::GeluTanh:
        return std::make_shared<ov::op::v7::Gelu>(in, ov::op::GeluApproximationMode::TANH);
    case ov::test::utils::ActivationTypes::SoftSign:
        return std::make_shared<ov::op::v9::SoftSign>(in);
<<<<<<< HEAD
    case ov::test::utils::ActivationTypes::LogicalNot:
        return std::make_shared<ov::op::v1::LogicalNot>(in);
=======
    case ov::test::utils::ActivationTypes::IsInf:
        return std::make_shared<ov::op::v10::IsInf>(in);
>>>>>>> 20d91fd6
    default:
        OPENVINO_THROW("Can't create layer for this activation type");
    }
}

std::shared_ptr<ov::Node> make_activation(const ov::ParameterVector& parameters,
                                          const element::Type& type,
                                          ov::test::utils::ActivationTypes activation_type) {
    switch (activation_type) {
    case ov::test::utils::ActivationTypes::LeakyRelu:
        return std::make_shared<ov::op::v0::PRelu>(parameters[0], parameters[1]);
    case ov::test::utils::ActivationTypes::HardSigmoid:
        return std::make_shared<ov::op::v0::HardSigmoid>(parameters[0], parameters[1], parameters[2]);
    case ov::test::utils::ActivationTypes::Selu:
        return std::make_shared<ov::op::v0::Selu>(parameters[0], parameters[1], parameters[2]);
    case ov::test::utils::ActivationTypes::PReLu:
        return std::make_shared<ov::op::v0::PRelu>(parameters[0], parameters[1]);
    default:
        OPENVINO_THROW("It is impossible to create layer for this activation type with input as parameter");
    }
}
}  // namespace utils
}  // namespace test
}  // namespace ov<|MERGE_RESOLUTION|>--- conflicted
+++ resolved
@@ -146,13 +146,10 @@
         return std::make_shared<ov::op::v7::Gelu>(in, ov::op::GeluApproximationMode::TANH);
     case ov::test::utils::ActivationTypes::SoftSign:
         return std::make_shared<ov::op::v9::SoftSign>(in);
-<<<<<<< HEAD
+    case ov::test::utils::ActivationTypes::IsInf:
+        return std::make_shared<ov::op::v10::IsInf>(in);
     case ov::test::utils::ActivationTypes::LogicalNot:
         return std::make_shared<ov::op::v1::LogicalNot>(in);
-=======
-    case ov::test::utils::ActivationTypes::IsInf:
-        return std::make_shared<ov::op::v10::IsInf>(in);
->>>>>>> 20d91fd6
     default:
         OPENVINO_THROW("Can't create layer for this activation type");
     }
