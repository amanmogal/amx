--- conflicted
+++ resolved
@@ -93,14 +93,10 @@
     MOCK_CONST_METHOD2(read_model, std::shared_ptr<ov::Model>(const std::string&, const std::string&));
     MOCK_CONST_METHOD1(get_default_context, ov::SoPtr<ov::IRemoteContext>(const std::string&));
     MOCK_CONST_METHOD3(import_model,
-<<<<<<< HEAD
                        ov::SoPtr<ov::ICompiledModel>(std::istream&,
                                                      const ov::SoPtr<ov::IRemoteContext>&,
                                                      const ov::AnyMap&));
-=======
-                       ov::SoPtr<ov::ICompiledModel>(std::istream&, const ov::RemoteContext&, const ov::AnyMap&));
     MOCK_CONST_METHOD1(device_supports_model_caching, bool(const std::string&));
->>>>>>> 43ff356f
     MOCK_METHOD2(set_property, void(const std::string& device_name, const ov::AnyMap& properties));
 
     ~MockICore() = default;
