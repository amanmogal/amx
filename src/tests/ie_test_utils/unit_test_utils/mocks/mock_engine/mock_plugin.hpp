--- conflicted
+++ resolved
@@ -23,22 +23,8 @@
     std::shared_ptr<ov::ICompiledModel> compile_model(const std::shared_ptr<const ov::Model>& model,
                                                       const ov::AnyMap& properties) const override;
 
-<<<<<<< HEAD
-    std::shared_ptr<InferenceEngine::IExecutableNetworkInternal> ImportNetwork(
-        std::shared_ptr<ngraph::runtime::AlignedBuffer>& networkBuffer,
-        const std::map<std::string, std::string>& config) override;
-
-    std::shared_ptr<InferenceEngine::IExecutableNetworkInternal> ImportNetwork(
-        std::shared_ptr<ngraph::runtime::AlignedBuffer>& networkBuffer,
-        const std::shared_ptr<InferenceEngine::RemoteContext>& context,
-        const std::map<std::string, std::string>& config) override;
-
-    InferenceEngine::Parameter GetMetric(const std::string& name,
-                        const std::map<std::string, InferenceEngine::Parameter>& options) const override;
-=======
     std::shared_ptr<ov::ICompiledModel> compile_model(const std::string& model_path,
                                                       const ov::AnyMap& properties) const override;
->>>>>>> 8cda1fdc
 
     std::shared_ptr<ov::ICompiledModel> compile_model(const std::shared_ptr<const ov::Model>& model,
                                                       const ov::AnyMap& properties,
@@ -56,6 +42,11 @@
     std::shared_ptr<ov::ICompiledModel> import_model(std::istream& model,
                                                      const ov::RemoteContext& context,
                                                      const ov::AnyMap& properties) const override;
+    std::shared_ptr<ov::ICompiledModel> import_model(std::shared_ptr<ngraph::runtime::AlignedBuffer>& model_buffer,
+                                                     const ov::AnyMap& properties) const override;
+    std::shared_ptr<ov::ICompiledModel> import_model(std::shared_ptr<ngraph::runtime::AlignedBuffer>& model_buffer,
+                                                     const ov::RemoteContext& context,
+                                                     const ov::AnyMap& properties) const override;
     ov::SupportedOpsMap query_model(const std::shared_ptr<const ov::Model>& model,
                                     const ov::AnyMap& properties) const override;
 };