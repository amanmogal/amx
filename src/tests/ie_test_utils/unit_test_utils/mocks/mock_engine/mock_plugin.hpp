--- conflicted
+++ resolved
@@ -13,29 +13,13 @@
 class IInferencePlugin;
 }
 
-<<<<<<< HEAD
-public:
-    explicit MockPlugin(InferenceEngine::IInferencePlugin*target);
-    explicit MockPlugin() {}
-
-    void SetConfig(const std::map<std::string, std::string>& config) override;
-
-    std::shared_ptr<InferenceEngine::IExecutableNetworkInternal>
-    LoadNetwork(const InferenceEngine::CNNNetwork &network,
-                const std::map<std::string, std::string> &config) override;
-
-    std::shared_ptr<InferenceEngine::IExecutableNetworkInternal>
-    LoadNetwork(const InferenceEngine::CNNNetwork& network,
-                const std::map<std::string, std::string>& config,
-                const std::shared_ptr<InferenceEngine::RemoteContext>& context) override;
-=======
 class MockPlugin : public ov::IPlugin {
     std::shared_ptr<ov::IPlugin> m_plugin;
     void set_parameters_if_need() const;
->>>>>>> a0c8fdbd
 
 public:
     explicit MockPlugin(const std::shared_ptr<ov::IPlugin>& target);
+    explicit MockPlugin() {}
 
     std::shared_ptr<ov::ICompiledModel> compile_model(const std::shared_ptr<const ov::Model>& model,
                                                       const ov::AnyMap& properties) const override;
@@ -55,14 +39,6 @@
 
     std::shared_ptr<ov::IRemoteContext> get_default_context(const ov::AnyMap& remote_properties) const override;
 
-<<<<<<< HEAD
-    std::map<std::string, std::string> config;
-};
-
-#ifdef __EMSCRIPTEN__
-INFERENCE_PLUGIN_API(void) InjectMockEngine(InferenceEngine::IInferencePlugin* target) noexcept(false);
-#endif
-=======
     std::shared_ptr<ov::ICompiledModel> import_model(std::istream& model, const ov::AnyMap& properties) const override;
     std::shared_ptr<ov::ICompiledModel> import_model(std::istream& model,
                                                      const ov::RemoteContext& context,
@@ -70,4 +46,8 @@
     ov::SupportedOpsMap query_model(const std::shared_ptr<const ov::Model>& model,
                                     const ov::AnyMap& properties) const override;
 };
->>>>>>> a0c8fdbd
+
+#ifdef __EMSCRIPTEN__
+OPENVINO_PLUGIN_API(void) InjectMockEngine(InferenceEngine::IInferencePlugin* target) noexcept(false);
+OPENVINO_PLUGIN_API(void) InjectPlugin(ov::IPlugin* target) noexcept(false);
+#endif