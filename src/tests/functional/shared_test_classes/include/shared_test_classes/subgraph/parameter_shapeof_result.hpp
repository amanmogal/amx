// Copyright (C) 2018-2023 Intel Corporation
// SPDX-License-Identifier: Apache-2.0
//

#pragma once

#include "shared_test_classes/base/layer_test_utils.hpp"
#include "ov_models/builders.hpp"

#include <tuple>
#include <string>
#include <vector>
#include <memory>

namespace SubgraphTestsDefinitions {

<<<<<<< HEAD
typedef std::tuple<ov::element::Type,  // Input type
                   std::string         // Device name
                   >
    parameterShapeOfResultParams;
=======
typedef std::tuple<
    ov::element::Type, // Input type
    std::string            // Device name
> parameterShapeOfResultParams;
>>>>>>> 637920ce

class ParameterShapeOfResultSubgraphTest : public testing::WithParamInterface<parameterShapeOfResultParams>,
                                           virtual public LayerTestsUtils::LayerTestsCommon {
public:
    static std::string getTestCaseName(const testing::TestParamInfo<parameterShapeOfResultParams>& obj);
protected:
    void SetUp() override;
};

}  // namespace SubgraphTestsDefinitions<|MERGE_RESOLUTION|>--- conflicted
+++ resolved
@@ -14,17 +14,10 @@
 
 namespace SubgraphTestsDefinitions {
 
-<<<<<<< HEAD
-typedef std::tuple<ov::element::Type,  // Input type
-                   std::string         // Device name
-                   >
-    parameterShapeOfResultParams;
-=======
 typedef std::tuple<
     ov::element::Type, // Input type
     std::string            // Device name
 > parameterShapeOfResultParams;
->>>>>>> 637920ce
 
 class ParameterShapeOfResultSubgraphTest : public testing::WithParamInterface<parameterShapeOfResultParams>,
                                            virtual public LayerTestsUtils::LayerTestsCommon {
