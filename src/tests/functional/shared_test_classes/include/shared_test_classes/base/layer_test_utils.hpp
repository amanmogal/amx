﻿// Copyright (C) 2018-2023 Intel Corporation
// SPDX-License-Identifier: Apache-2.0
//

#pragma once

#include <gtest/gtest.h>
<<<<<<< HEAD

#include <ie_core.hpp>
#include <memory>
#include <ngraph/function.hpp>
#include <ngraph/node.hpp>
#include <ngraph/pass/manager.hpp>
#include <ngraph/pass/serialize.hpp>
#include <string>
#include <tuple>
#include <typeindex>
#include <vector>
=======
#include <ie_core.hpp>
>>>>>>> 637920ce

#include "common_test_utils/common_utils.hpp"
#include "common_test_utils/ov_test_utils.hpp"
#include "common_test_utils/test_common.hpp"
#include "functional_test_utils/blob_utils.hpp"
#include "functional_test_utils/crash_handler.hpp"
#include "functional_test_utils/plugin_cache.hpp"
#include "functional_test_utils/precision_utils.hpp"
#include "functional_test_utils/skip_tests_config.hpp"
#include "functional_test_utils/summary/environment.hpp"
#include "functional_test_utils/summary/op_summary.hpp"
#include "openvino/core/type/bfloat16.hpp"
#include "ov_models/pass/convert_prc.hpp"
#include "ov_models/utils/ov_helpers.hpp"

namespace LayerTestsUtils {

using TargetDevice = std::string;

typedef std::tuple<
        InferenceEngine::Precision,  // Network Precision
        InferenceEngine::SizeVector, // Input Shape
        TargetDevice                 // Target Device
> basicParams;

enum RefMode {
    INTERPRETER,
    CONSTANT_FOLDING,
    IE
};

class LayerTestsCommon : public ov::test::TestsCommon {
public:
    virtual InferenceEngine::Blob::Ptr GenerateInput(const InferenceEngine::InputInfo &inputInfo) const;

    virtual void Run();

    virtual void Serialize(ov::pass::Serialize::Version ir_version = ov::pass::Serialize::Version::UNSPECIFIED);

    virtual void QueryNetwork();

<<<<<<< HEAD
    static void Compare(const std::vector<std::pair<ov::element::Type, std::vector<std::uint8_t>>>& expected,
                        const std::vector<InferenceEngine::Blob::Ptr>& actual,
                        float threshold,
                        float abs_threshold = -1.f);

    static void Compare(const std::pair<ov::element::Type, std::vector<std::uint8_t>>& expected,
                        const InferenceEngine::Blob::Ptr& actual,
                        float threshold,
                        float abs_threshold = -1.f);

    virtual void Compare(const std::vector<std::pair<ov::element::Type, std::vector<std::uint8_t>>>& expectedOutputs,
                         const std::vector<InferenceEngine::Blob::Ptr>& actualOutputs);

    virtual void Compare(const std::pair<ov::element::Type, std::vector<std::uint8_t>>& expected,
                         const InferenceEngine::Blob::Ptr& actual);
=======
    static void Compare(const std::vector<std::pair<ov::element::Type, std::vector<std::uint8_t>>> &expected,
                        const std::vector<InferenceEngine::Blob::Ptr> &actual,
                        float threshold,
                        float abs_threshold = -1.f);

    static void Compare(const std::pair<ov::element::Type, std::vector<std::uint8_t>> &expected,
                        const InferenceEngine::Blob::Ptr &actual,
                        float threshold,
                        float abs_threshold = -1.f);

    virtual void Compare(const std::vector<std::pair<ov::element::Type, std::vector<std::uint8_t>>> &expectedOutputs,
                         const std::vector<InferenceEngine::Blob::Ptr> &actualOutputs);

    virtual void Compare(const std::pair<ov::element::Type, std::vector<std::uint8_t>> &expected, const InferenceEngine::Blob::Ptr &actual);
>>>>>>> 637920ce

    virtual void Compare(const InferenceEngine::Blob::Ptr &expected, const InferenceEngine::Blob::Ptr &actual);

    virtual void Compare(const InferenceEngine::TensorDesc &actualDesc, const InferenceEngine::TensorDesc &expectedDesc);

    virtual void SetRefMode(RefMode mode);

    std::shared_ptr<ov::Model> GetFunction();

    std::map<std::string, std::string>& GetConfiguration();

    // get runtime precision by operation friendly name
    std::string getRuntimePrecision(const std::string& layerName);

    // get runtime precision by operation type
    std::string getRuntimePrecisionByType(const std::string& layerType);

    // get runtime precision by operation friendly name which can be fused
    std::string getRuntimePrecisionByFusedName(const std::string& layerName);

    std::map<std::string, ov::Node::RTMap> getRuntimeInfo();

#ifndef NDEBUG
    void showRuntimePrecisions();
#endif

    template<class T_IE, class T_NGRAPH>
    static void Compare(const T_NGRAPH *expected, const T_IE *actual, std::size_t size, float threshold, float abs_threshold = -1.f) {
        for (std::size_t i = 0; i < size; ++i) {
            const T_NGRAPH &ref = expected[i];
            const auto &res = actual[i];
            const auto absoluteDifference = ov::test::utils::ie_abs(res - ref);
            if (abs_threshold > 0.f && absoluteDifference > abs_threshold) {
                IE_THROW() << "Absolute comparison of values expected: " << std::to_string(ref) << " and actual: " << std::to_string(res)
                           << " at index " << i << " with absolute threshold " << abs_threshold
                           << " failed";
            }
            if (absoluteDifference <= threshold) {
                continue;
            }
            double max;
            if (sizeof(T_IE) < sizeof(T_NGRAPH)) {
                max = static_cast<double>(std::max(ov::test::utils::ie_abs(T_NGRAPH(res)), ov::test::utils::ie_abs(ref)));
            } else {
                max = static_cast<double>(std::max(ov::test::utils::ie_abs(res), ov::test::utils::ie_abs(T_IE(ref))));
            }
            double diff = static_cast<float>(absoluteDifference) / max;
            if (max == 0 || (diff > static_cast<float>(threshold)) ||
                (std::isnan(static_cast<float>(res)) ^ std::isnan(static_cast<float>(ref)))) {
                IE_THROW() << "Relative comparison of values expected: " << std::to_string(ref) << " and actual: " << std::to_string(res)
                           << " at index " << i << " with threshold " << threshold
                           << " failed";
            }
        }
    }

protected:
    LayerTestsCommon();

    RefMode GetRefMode() {
        return refMode;
    }

    std::shared_ptr<InferenceEngine::Core> getCore() {
        return core;
    }

    virtual void ConfigureNetwork();

    virtual void LoadNetwork();

    virtual void ExpectLoadNetworkToThrow(const std::string& msg);

    virtual void GenerateInputs();

    virtual void ConfigureInferRequest();

    virtual void Infer();

    TargetDevice targetDevice;
    std::shared_ptr<ov::Model> function;
    std::shared_ptr<ov::Model> functionRefs;
    std::map<std::string, std::string> configuration;
    // Non default values of layouts/precisions will be set to CNNNetwork
    InferenceEngine::Layout inLayout = InferenceEngine::Layout::ANY;
    InferenceEngine::Layout outLayout = InferenceEngine::Layout::ANY;
    InferenceEngine::Precision inPrc = InferenceEngine::Precision::UNSPECIFIED;
    InferenceEngine::Precision outPrc = InferenceEngine::Precision::UNSPECIFIED;
    InferenceEngine::ExecutableNetwork executableNetwork;
    std::vector<InferenceEngine::Blob::Ptr> inputs;
    float threshold;
    float abs_threshold;
    InferenceEngine::CNNNetwork cnnNetwork;
    std::shared_ptr<InferenceEngine::Core> core;

    virtual void Validate();

    virtual std::vector<std::pair<ov::element::Type, std::vector<std::uint8_t>>> CalculateRefs();

    /// default method to convert parameters for reference operation. Used before reference implementation execution
    /// can be overridden by specific operation test
    virtual void ConvertRefsParams();

    virtual std::vector<InferenceEngine::Blob::Ptr> GetOutputs();

    InferenceEngine::InferRequest inferRequest;

private:
    RefMode refMode = RefMode::INTERPRETER;
};

}  // namespace LayerTestsUtils<|MERGE_RESOLUTION|>--- conflicted
+++ resolved
@@ -5,21 +5,7 @@
 #pragma once
 
 #include <gtest/gtest.h>
-<<<<<<< HEAD
-
 #include <ie_core.hpp>
-#include <memory>
-#include <ngraph/function.hpp>
-#include <ngraph/node.hpp>
-#include <ngraph/pass/manager.hpp>
-#include <ngraph/pass/serialize.hpp>
-#include <string>
-#include <tuple>
-#include <typeindex>
-#include <vector>
-=======
-#include <ie_core.hpp>
->>>>>>> 637920ce
 
 #include "common_test_utils/common_utils.hpp"
 #include "common_test_utils/ov_test_utils.hpp"
@@ -61,23 +47,6 @@
 
     virtual void QueryNetwork();
 
-<<<<<<< HEAD
-    static void Compare(const std::vector<std::pair<ov::element::Type, std::vector<std::uint8_t>>>& expected,
-                        const std::vector<InferenceEngine::Blob::Ptr>& actual,
-                        float threshold,
-                        float abs_threshold = -1.f);
-
-    static void Compare(const std::pair<ov::element::Type, std::vector<std::uint8_t>>& expected,
-                        const InferenceEngine::Blob::Ptr& actual,
-                        float threshold,
-                        float abs_threshold = -1.f);
-
-    virtual void Compare(const std::vector<std::pair<ov::element::Type, std::vector<std::uint8_t>>>& expectedOutputs,
-                         const std::vector<InferenceEngine::Blob::Ptr>& actualOutputs);
-
-    virtual void Compare(const std::pair<ov::element::Type, std::vector<std::uint8_t>>& expected,
-                         const InferenceEngine::Blob::Ptr& actual);
-=======
     static void Compare(const std::vector<std::pair<ov::element::Type, std::vector<std::uint8_t>>> &expected,
                         const std::vector<InferenceEngine::Blob::Ptr> &actual,
                         float threshold,
@@ -92,7 +61,6 @@
                          const std::vector<InferenceEngine::Blob::Ptr> &actualOutputs);
 
     virtual void Compare(const std::pair<ov::element::Type, std::vector<std::uint8_t>> &expected, const InferenceEngine::Blob::Ptr &actual);
->>>>>>> 637920ce
 
     virtual void Compare(const InferenceEngine::Blob::Ptr &expected, const InferenceEngine::Blob::Ptr &actual);
 
