--- conflicted
+++ resolved
@@ -27,10 +27,7 @@
 namespace test {
 namespace utils {
 
-<<<<<<< HEAD
-=======
 // todo: remove w/a to generate correct constant data (replace parameter to const) in conformance with defined range
->>>>>>> b1e25075
 struct ConstRanges {
     static double max, min;
     static bool is_defined;
@@ -48,45 +45,12 @@
     }
 };
 
-<<<<<<< HEAD
-inline int32_t get_new_resolution(int32_t resolution) {
-    if (ConstRanges::min == ConstRanges::max) {
-        return 1;
-    }
-    auto a = static_cast<int32_t>(ConstRanges::min * resolution);
-    auto b = static_cast<int32_t>(ConstRanges::max * resolution);
-    if (resolution <= 1) {
-        resolution = 10;
-    }
-    while (abs(a) < 10 && abs(b) < 10) {
-        a *= resolution;
-        b *= resolution;
-    }
-    return resolution;
-}
-
-=======
->>>>>>> b1e25075
 struct InputGenerateData {
     double_t start_from;
     uint32_t range;
     int32_t resolution;
     int seed;
 
-<<<<<<< HEAD
-    InputGenerateData(int32_t _start_from = 0, uint32_t _range = 10, int32_t _resolution = 1, int _seed = 1)
-            : start_from(_start_from * _resolution), range(_range), resolution(_resolution), seed(_seed) {
-        if (ConstRanges::is_defined) {
-            auto new_resolution = get_new_resolution(resolution);
-            auto min_orig = start_from * resolution;
-            auto max_orig = (start_from + range) * resolution;
-            auto min_ref = ConstRanges::min * new_resolution;
-            auto max_ref = ConstRanges::max * new_resolution;
-            if (min_orig < min_ref || min_orig == 0)
-                start_from = min_ref;
-            range = (max_orig > max_ref || max_orig == 10 ? max_ref : max_orig - start_from) - start_from;
-            resolution = new_resolution;
-=======
     InputGenerateData(double_t _start_from = 0, uint32_t _range = 10, int32_t _resolution = 1, int _seed = 1)
             : start_from(_start_from), range(_range), resolution(_resolution), seed(_seed) {
         if (ConstRanges::is_defined) {
@@ -97,7 +61,6 @@
             if (min_orig < min_ref || min_orig == 0)
                 start_from = min_ref;
             range = (max_orig > max_ref || max_orig == 10 ? max_ref : max_orig - start_from) - start_from;
->>>>>>> b1e25075
         }
     }
 };
