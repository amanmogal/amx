// Copyright (C) 2018-2024 Intel Corporation
// SPDX-License-Identifier: Apache-2.0
//

#pragma once

#include <memory>
#include <string>
#include <tuple>
#include <vector>

#include "shared_test_classes/base/ov_subgraph.hpp"

namespace ov {
namespace test {
using scatterNDUpdateSpecParams = std::tuple<
        std::vector<InputShape>,           // input, update shapes
        ov::Shape,                         // indices shape
<<<<<<< HEAD
        std::vector<int>                // indices value
=======
        std::vector<int>                   // indices value
>>>>>>> 5e514e95
>;

using scatterNDUpdateParamsTuple = typename std::tuple<
        scatterNDUpdateSpecParams,
        ov::element::Type,                 // Model type
        ov::element::Type,                 // Indices type
        ov::test::TargetDevice             // Device name
>;

class ScatterNDUpdateLayerTest : public testing::WithParamInterface<scatterNDUpdateParamsTuple>,
                                 virtual public ov::test::SubgraphBaseTest {
public:
    static std::string getTestCaseName(const testing::TestParamInfo<scatterNDUpdateParamsTuple> &obj);

protected:
    void SetUp() override;
};

using scatterNDUpdate15ParamsTuple = typename std::tuple<
        scatterNDUpdateSpecParams,
        ov::op::v15::ScatterNDUpdate::Reduction,  // Reduce mode
        ov::element::Type,                 // Model type
        ov::element::Type,                 // Indices type
        ov::test::TargetDevice             // Device name
>;

class ScatterNDUpdate15LayerTest : public testing::WithParamInterface<scatterNDUpdate15ParamsTuple>,
                                 virtual public ov::test::SubgraphBaseTest {
public:
    static std::string getTestCaseName(const testing::TestParamInfo<scatterNDUpdate15ParamsTuple> &obj);

protected:
    void SetUp() override;
};
}  // namespace test
}  // namespace ov<|MERGE_RESOLUTION|>--- conflicted
+++ resolved
@@ -16,11 +16,7 @@
 using scatterNDUpdateSpecParams = std::tuple<
         std::vector<InputShape>,           // input, update shapes
         ov::Shape,                         // indices shape
-<<<<<<< HEAD
-        std::vector<int>                // indices value
-=======
         std::vector<int>                   // indices value
->>>>>>> 5e514e95
 >;
 
 using scatterNDUpdateParamsTuple = typename std::tuple<
