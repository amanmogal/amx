// Copyright (C) 2018-2024 Intel Corporation
// SPDX-License-Identifier: Apache-2.0
//

#pragma once

#include <vector>
#include <tuple>
#include <string>
#include <map>
#include <set>


#include "shared_test_classes/base/ov_subgraph.hpp"

#include "common_test_utils/test_enums.hpp"

namespace ov {
namespace test {
using ov::test::utils::ActivationTypes;

static std::map<ActivationTypes, std::string> activationNames = {
        {ActivationTypes::Sigmoid,               "Sigmoid"},
        {ActivationTypes::Tanh,                  "Tanh"},
        {ActivationTypes::Relu,                  "Relu"},
        {ActivationTypes::LeakyRelu,             "LeakyRelu"},
        {ActivationTypes::Exp,                   "Exp"},
        {ActivationTypes::Log,                   "Log"},
        {ActivationTypes::Sign,                  "Sign"},
        {ActivationTypes::Abs,                   "Abs"},
        {ActivationTypes::Clamp,                 "Clamp"},
        {ActivationTypes::Negative,              "Negative"},
        {ActivationTypes::Acos,                  "Acos"},
        {ActivationTypes::Acosh,                 "Acosh"},
        {ActivationTypes::Asin,                  "Asin"},
        {ActivationTypes::Asinh,                 "Asinh"},
        {ActivationTypes::Atan,                  "Atan"},
        {ActivationTypes::Atanh,                  "Atanh"},
        {ActivationTypes::Cos,                   "Cos"},
        {ActivationTypes::Cosh,                  "Cosh"},
        {ActivationTypes::Floor,                 "Floor"},
        {ActivationTypes::Sin,                   "Sin"},
        {ActivationTypes::Sinh,                  "Sinh"},
        {ActivationTypes::Sqrt,                  "Sqrt"},
        {ActivationTypes::Tan,                   "Tan"},
        {ActivationTypes::Elu,                   "Elu"},
        {ActivationTypes::Erf,                   "Erf"},
        {ActivationTypes::HardSigmoid,           "HardSigmoid"},
        {ActivationTypes::Selu,                  "Selu"},
        {ActivationTypes::Sigmoid,               "Sigmoid"},
        {ActivationTypes::Tanh,                  "Tanh"},
        {ActivationTypes::Relu,                  "Relu"},
        {ActivationTypes::Exp,                   "Exp"},
        {ActivationTypes::Log,                   "Log"},
        {ActivationTypes::Sign,                  "Sign"},
        {ActivationTypes::Abs,                   "Abs"},
        {ActivationTypes::Gelu,                  "Gelu"},
        {ActivationTypes::Ceiling,               "Ceiling"},
        {ActivationTypes::PReLu,                 "PReLu"},
        {ActivationTypes::Mish,                  "Mish"},
        {ActivationTypes::HSwish,                "HSwish"},
        {ActivationTypes::SoftPlus,              "SoftPlus"},
        {ActivationTypes::Swish,                 "Swish"},
        {ActivationTypes::HSigmoid,              "HSigmoid"},
        {ActivationTypes::RoundHalfToEven,       "RoundHalfToEven"},
        {ActivationTypes::RoundHalfAwayFromZero, "RoundHalfAwayFromZero"},
        {ActivationTypes::GeluErf,               "GeluErf"},
        {ActivationTypes::GeluTanh,              "GeluTanh"},
        {ActivationTypes::SoftSign,              "SoftSign"},
<<<<<<< HEAD
        {ActivationTypes::LogicalNot,            "LogicalNot"}
=======
        {ActivationTypes::IsInf,                 "IsInf"},
>>>>>>> 20d91fd6
};

typedef std::tuple<
        std::pair<ActivationTypes, std::vector<float>>,  // Activation type and constant value
        ov::element::Type,                               // Model type
        std::pair<std::vector<InputShape>,               // Input shapes
        ov::Shape>,                                      // 2nd input const shape
        std::string> activationParams;

class ActivationLayerTest : public testing::WithParamInterface<activationParams>,
                            virtual public ov::test::SubgraphBaseTest {
public:
    static std::string getTestCaseName(const testing::TestParamInfo<activationParams> &obj);

protected:
    //TO DO, to be removed after 125993
    void generate_inputs(const std::vector<ov::Shape>& targetInputStaticShapes) override;
    void SetUp() override;
};

class ActivationParamLayerTest : public ActivationLayerTest {
protected:
    //TO DO, to be removed after 125993
    void generate_inputs(const std::vector<ov::Shape>& targetInputStaticShapes) override;
    void SetUp() override;
};
}  // namespace test
}  // namespace ov<|MERGE_RESOLUTION|>--- conflicted
+++ resolved
@@ -67,11 +67,8 @@
         {ActivationTypes::GeluErf,               "GeluErf"},
         {ActivationTypes::GeluTanh,              "GeluTanh"},
         {ActivationTypes::SoftSign,              "SoftSign"},
-<<<<<<< HEAD
+        {ActivationTypes::IsInf,                 "IsInf"},
         {ActivationTypes::LogicalNot,            "LogicalNot"}
-=======
-        {ActivationTypes::IsInf,                 "IsInf"},
->>>>>>> 20d91fd6
 };
 
 typedef std::tuple<
