// Copyright (C) 2018-2023 Intel Corporation
// SPDX-License-Identifier: Apache-2.0
//

#pragma once

#include <tuple>
#include <vector>
#include <string>
#include <memory>

#include "shared_test_classes/base/layer_test_utils.hpp"
#include "ov_models/builders.hpp"
namespace LayerTestsDefinitions {
<<<<<<< HEAD
typedef std::tuple<ov::element::Type,             // depth type (any integer type)
                   int64_t,                       // depth value
                   ov::element::Type,             // On & Off values type (any supported type)
                   float,                         // OnValue
                   float,                         // OffValue
                   int64_t,                       // axis
                   InferenceEngine::Precision,    // Net precision
                   InferenceEngine::SizeVector,   // Input shapes
                   LayerTestsUtils::TargetDevice  // Target device name
                   >
    oneHotLayerTestParamsSet;
=======
typedef std::tuple<
        ov::element::Type,          // depth type (any integer type)
        int64_t,                        // depth value
        ov::element::Type,          // On & Off values type (any supported type)
        float,                          // OnValue
        float,                          // OffValue
        int64_t,                        // axis
        InferenceEngine::Precision,     // Net precision
        InferenceEngine::SizeVector,    // Input shapes
        LayerTestsUtils::TargetDevice   // Target device name
> oneHotLayerTestParamsSet;
>>>>>>> 637920ce

class OneHotLayerTest : public testing::WithParamInterface<oneHotLayerTestParamsSet>,
                     virtual public LayerTestsUtils::LayerTestsCommon {
public:
    static std::string getTestCaseName(const testing::TestParamInfo<oneHotLayerTestParamsSet>& obj);

protected:
    void SetUp() override;
};

}  // namespace LayerTestsDefinitions<|MERGE_RESOLUTION|>--- conflicted
+++ resolved
@@ -12,19 +12,6 @@
 #include "shared_test_classes/base/layer_test_utils.hpp"
 #include "ov_models/builders.hpp"
 namespace LayerTestsDefinitions {
-<<<<<<< HEAD
-typedef std::tuple<ov::element::Type,             // depth type (any integer type)
-                   int64_t,                       // depth value
-                   ov::element::Type,             // On & Off values type (any supported type)
-                   float,                         // OnValue
-                   float,                         // OffValue
-                   int64_t,                       // axis
-                   InferenceEngine::Precision,    // Net precision
-                   InferenceEngine::SizeVector,   // Input shapes
-                   LayerTestsUtils::TargetDevice  // Target device name
-                   >
-    oneHotLayerTestParamsSet;
-=======
 typedef std::tuple<
         ov::element::Type,          // depth type (any integer type)
         int64_t,                        // depth value
@@ -36,7 +23,6 @@
         InferenceEngine::SizeVector,    // Input shapes
         LayerTestsUtils::TargetDevice   // Target device name
 > oneHotLayerTestParamsSet;
->>>>>>> 637920ce
 
 class OneHotLayerTest : public testing::WithParamInterface<oneHotLayerTestParamsSet>,
                      virtual public LayerTestsUtils::LayerTestsCommon {
