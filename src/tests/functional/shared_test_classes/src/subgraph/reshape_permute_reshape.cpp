// Copyright (C) 2018-2023 Intel Corporation
// SPDX-License-Identifier: Apache-2.0
//

#include "shared_test_classes/subgraph/reshape_permute_reshape.hpp"
#include "openvino/util/common_util.hpp"

namespace SubgraphTestsDefinitions {
    std::string ReshapePermuteReshape::getTestCaseName(const testing::TestParamInfo<ReshapePermuteReshapeTuple> &obj) {
        std::vector<std::vector<size_t >> input;
        InferenceEngine::Precision netPrecision;
        std::string targetName;
        std::tie(input, netPrecision, targetName) = obj.param;
        std::ostringstream results;

        results << "IS=" << ov::test::utils::vec2str(input[0]) << "_";
        results << "netPRC=" << netPrecision.name() << "_";
        results << "targetDevice=" << targetName << "_";
        return results.str();
    }

    void ReshapePermuteReshape::SetUp() {
        std::vector<std::vector<size_t >> inputs;
        InferenceEngine::Precision netPrecision;
        std::tie(inputs, netPrecision, targetDevice) = this->GetParam();
        const std::size_t input_dim = ov::util::product(inputs[0]);
        auto ngPrc = FuncTestUtils::PrecisionUtils::convertIE2nGraphPrc(netPrecision);
        std::vector<size_t> shape_input{1, input_dim};
        ov::ParameterVector input {std::make_shared<ov::op::v0::Parameter>(ngPrc, ov::Shape(shape_input))};
<<<<<<< HEAD
        auto reshape1_pattern =
            std::make_shared<ov::op::v0::Constant>(ov::element::i64, ngraph::Shape{inputs[0].size()}, inputs[0]);
        auto reshape1 = std::make_shared<ov::op::v1::Reshape>(input[0], reshape1_pattern, false);
        auto permute_params =
            std::make_shared<ov::op::v0::Constant>(ov::element::i64, ngraph::Shape{inputs[1].size()}, inputs[1]);
        auto permute = std::make_shared<ov::op::v1::Transpose>(reshape1, permute_params);
        auto reshape2_pattern = std::make_shared<ov::op::v0::Constant>(ov::element::i64,
                                                                       ngraph::Shape{2},
=======
        auto reshape1_pattern = std::make_shared<ov::op::v0::Constant>(ngraph::element::i64,
                                                                       ov::Shape{inputs[0].size()},
                                                                       inputs[0]);
        auto reshape1 = std::make_shared<ov::op::v1::Reshape>(input[0], reshape1_pattern, false);
        auto permute_params = std::make_shared<ov::op::v0::Constant>(ngraph::element::i64,
                                                                         ov::Shape{inputs[1].size()},
                                                                         inputs[1]);
        auto permute = std::make_shared<ov::op::v1::Transpose>(reshape1, permute_params);
        auto reshape2_pattern = std::make_shared<ov::op::v0::Constant>(ngraph::element::i64,
                                                                       ov::Shape{2},
>>>>>>> 637920ce
                                                                       std::vector<size_t>{1, input_dim});
        auto reshape2 = std::make_shared<ov::op::v1::Reshape>(permute, reshape2_pattern, false);
        function = std::make_shared<ov::Model>(reshape2, input, "reshape_permute_reshape");
    }
} // namespace SubgraphTestsDefinitions<|MERGE_RESOLUTION|>--- conflicted
+++ resolved
@@ -27,27 +27,16 @@
         auto ngPrc = FuncTestUtils::PrecisionUtils::convertIE2nGraphPrc(netPrecision);
         std::vector<size_t> shape_input{1, input_dim};
         ov::ParameterVector input {std::make_shared<ov::op::v0::Parameter>(ngPrc, ov::Shape(shape_input))};
-<<<<<<< HEAD
-        auto reshape1_pattern =
-            std::make_shared<ov::op::v0::Constant>(ov::element::i64, ngraph::Shape{inputs[0].size()}, inputs[0]);
-        auto reshape1 = std::make_shared<ov::op::v1::Reshape>(input[0], reshape1_pattern, false);
-        auto permute_params =
-            std::make_shared<ov::op::v0::Constant>(ov::element::i64, ngraph::Shape{inputs[1].size()}, inputs[1]);
-        auto permute = std::make_shared<ov::op::v1::Transpose>(reshape1, permute_params);
-        auto reshape2_pattern = std::make_shared<ov::op::v0::Constant>(ov::element::i64,
-                                                                       ngraph::Shape{2},
-=======
-        auto reshape1_pattern = std::make_shared<ov::op::v0::Constant>(ngraph::element::i64,
+        auto reshape1_pattern = std::make_shared<ov::op::v0::Constant>(ov::element::i64,
                                                                        ov::Shape{inputs[0].size()},
                                                                        inputs[0]);
         auto reshape1 = std::make_shared<ov::op::v1::Reshape>(input[0], reshape1_pattern, false);
-        auto permute_params = std::make_shared<ov::op::v0::Constant>(ngraph::element::i64,
+        auto permute_params = std::make_shared<ov::op::v0::Constant>(ov::element::i64,
                                                                          ov::Shape{inputs[1].size()},
                                                                          inputs[1]);
         auto permute = std::make_shared<ov::op::v1::Transpose>(reshape1, permute_params);
-        auto reshape2_pattern = std::make_shared<ov::op::v0::Constant>(ngraph::element::i64,
+        auto reshape2_pattern = std::make_shared<ov::op::v0::Constant>(ov::element::i64,
                                                                        ov::Shape{2},
->>>>>>> 637920ce
                                                                        std::vector<size_t>{1, input_dim});
         auto reshape2 = std::make_shared<ov::op::v1::Reshape>(permute, reshape2_pattern, false);
         function = std::make_shared<ov::Model>(reshape2, input, "reshape_permute_reshape");
