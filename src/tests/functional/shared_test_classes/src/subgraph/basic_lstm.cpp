// Copyright (C) 2018-2023 Intel Corporation
// SPDX-License-Identifier: Apache-2.0
//

#include <transformations/control_flow/unroll_tensor_iterator.hpp>
#include <transformations/op_conversions/lstm_cell_decomposition.hpp>
#include "shared_test_classes/subgraph/basic_lstm.hpp"
#include "ov_models/builders.hpp"
#include "common_test_utils/node_builders/constant.hpp"

namespace SubgraphTestsDefinitions {

std::string Basic_LSTM_S::getTestCaseName(const testing::TestParamInfo<basicLstmParams>& obj) {
    InferenceEngine::Precision netPrecision;
    InferenceEngine::SizeVector inputShapes, newInputShapes;
    std::string targetDevice;
    std::map<std::string, std::string> configuration;
    std::pair<size_t, size_t> size_params;
    size_t num_cells;
    bool decompose;
    std::pair<float, float> weights;
    std::tie(netPrecision, targetDevice, configuration, size_params, num_cells, decompose, weights) = obj.param;

    std::ostringstream result;
    result << "IS=" << ov::test::utils::vec2str(inputShapes) << "_";
    result << "netPRC=" << netPrecision.name() << "_";
    result << "targetDevice=" << targetDevice;
    for (auto const& configItem : configuration) {
        result << "_configItem=" << configItem.first << "_" << configItem.second;
    }
    result << "_TD=" << size_params.first;
    result << "_HS=" << size_params.second;
    result << "_D=" << decompose;
    return result.str();
}

void Basic_LSTM_S::SetUp() {
    threshold = 0.1f;

    InferenceEngine::Precision netPrecision;
    std::pair<size_t, size_t> size_params;
    size_t num_cells;
    bool decompose;
    std::tie(netPrecision, targetDevice, configuration, size_params, num_cells, decompose, weights_range) = this->GetParam();
    third_dim = size_params.first;
    hidden_size = size_params.second;
    outPrc = InferenceEngine::Precision::FP32;

    function = GetNetwork(size_params.first, size_params.second, num_cells, weights_range, netPrecision, &hidden_memory_init, &cell_memory_init);
    if (decompose) {
        ov::pass::Manager manager;
        manager.register_pass<ov::pass::LSTMCellDecomposition>();
        manager.run_passes(function);
    }
}

std::shared_ptr<ov::Model> Basic_LSTM_S::GetNetwork(size_t thirdDimOut,
                                                           size_t hiddenSize,
                                                           size_t num_cells,
                                                           std::pair<float, float> weights_range,
                                                           const InferenceEngine::Precision& netPrecission,
                                                           std::vector<float>* hidden_memory_init_out,
                                                           std::vector<float>* cell_memory_init_out) {
    auto ngPrc = FuncTestUtils::PrecisionUtils::convertIE2nGraphPrc(netPrecission);

    ov::ParameterVector params{std::make_shared<ov::op::v0::Parameter>(ngPrc, ov::Shape{1, num_cells * thirdDimOut})};

    const size_t batch_size = 1;

    //Reshape_1 [1,thirdDimOut*num_cells] -> [1, num_cells, thirdDimOut]
    std::vector<uint64_t> outFormShapes1 = { batch_size, num_cells, thirdDimOut };
<<<<<<< HEAD
    auto pattern1 = std::make_shared<ov::op::v0::Constant>(ov::element::Type_t::i64, ngraph::Shape{3}, outFormShapes1);
=======
    auto pattern1 = std::make_shared<ov::op::v0::Constant>(ov::element::Type_t::i64, ov::Shape{ 3 }, outFormShapes1);
>>>>>>> 637920ce
    auto reshape1 = std::make_shared<ov::op::v1::Reshape>(params[0], pattern1, false);

    auto reshape1_shape = reshape1->output(0).get_shape();
    auto H_init = ov::test::utils::deprecated::make_constant<float>(ngPrc, { batch_size, hiddenSize }, {}, true, weights_range.second, weights_range.first);
    auto C_init = ov::test::utils::deprecated::make_constant<float>(ngPrc, { batch_size, hiddenSize }, {}, true, weights_range.second, weights_range.first);
    if (hidden_memory_init_out != nullptr) {
        *hidden_memory_init_out = std::static_pointer_cast<ov::op::v0::Constant>(H_init)->cast_vector<float>();
    }
    if (cell_memory_init_out != nullptr) {
        *cell_memory_init_out = std::static_pointer_cast<ov::op::v0::Constant>(C_init)->cast_vector<float>();
    }
    auto H_t = std::make_shared<ov::op::v0::Parameter>(ngPrc, ov::Shape{ batch_size, hiddenSize });
    auto C_t = std::make_shared<ov::op::v0::Parameter>(ngPrc, ov::Shape{ batch_size, hiddenSize });
    H_t->set_friendly_name("hidden_state_1");
    C_t->set_friendly_name("cell_state_1");
    //Body
    auto X = std::make_shared<ov::op::v0::Parameter>(ngPrc, ov::Shape{ batch_size, 1, reshape1_shape[2] });
    auto weightsNode = ov::test::utils::deprecated::make_constant<float>(
        ngPrc, { 4 * hiddenSize, reshape1_shape[2] }, {}, true, weights_range.second, weights_range.first);
    auto reccurrenceWeightsNode = ov::test::utils::deprecated::make_constant<float>(ngPrc, { 4 * hiddenSize, hiddenSize }, {}, true, weights_range.second,
                                                                       weights_range.first);

    //lstm [1, 10], [1, 118], [1, 118] -> [1, 118], [1, 118]
    outFormShapes1 = { batch_size, reshape1_shape[2] };
<<<<<<< HEAD
    auto constantX = std::make_shared<ov::op::v0::Constant>(ov::element::i64, ngraph::Shape{2}, outFormShapes1);
=======
    auto constantX = std::make_shared<ov::op::v0::Constant>(ngraph::element::i64, ov::Shape{ 2 }, outFormShapes1);
>>>>>>> 637920ce
    auto lstm1 = std::make_shared<ov::op::v4::LSTMCell>(std::make_shared<ov::op::v1::Reshape>(X, constantX, false),
        H_t, C_t,
        weightsNode, reccurrenceWeightsNode, hiddenSize);

    auto H_o = lstm1->output(0);
    auto C_o = lstm1->output(1);

    //TensorIterator [1, num_cells, thirdDimOut] [1, 118], [1, 118] -> [1, 118]
    auto body = std::make_shared<ov::Model>(
        ov::OutputVector{ H_o, C_o }, ov::ParameterVector{ X, H_t, C_t });

    auto tensor_iterator = std::make_shared<ov::op::v0::TensorIterator>();
    tensor_iterator->set_body(body);

    //input tensor shape: [1, num_cells, thirdDimOut] chunk shape: [1, 1, thirdDimOut]
    tensor_iterator->set_sliced_input(X, reshape1, 0, 1, 1, -1, 1);
    tensor_iterator->set_merged_input(H_t, H_init, H_o);
    tensor_iterator->set_merged_input(C_t, C_init, C_o);

    auto out0 = tensor_iterator->get_iter_value(H_o, -1);

    const size_t output_size = 12;
    auto fc1 = ngraph::builder::makeFullyConnected(out0, ngPrc, output_size, true, { hiddenSize, output_size }, { weights_range.second }, { 0.f });

    ov::ResultVector results{ std::make_shared<ov::op::v0::Result>(fc1) };
    return std::make_shared<ov::Model>(results, params, "Basic_LSTM_S");
}

void Basic_LSTM_S::GenerateInputs() {
    // Generate inputs can be called before actual network loading in case lf LowLatencyTransformation
    auto inputs_function = ngraph::clone_function(*function);
    auto inputsCnnNetwork = InferenceEngine::CNNNetwork{ inputs_function };
    auto inputsExecutableNetwork = core->LoadNetwork(inputsCnnNetwork, targetDevice);
    const auto& inputsInfo = inputsExecutableNetwork.GetInputsInfo();
    const auto& functionParams = inputs_function->get_parameters();
    for (int i = 0; i < functionParams.size(); ++i) {
        const auto& param = functionParams[i];
        const auto infoIt = inputsInfo.find(param->get_friendly_name());
        GTEST_ASSERT_NE(infoIt, inputsInfo.cend());

        const auto& info = infoIt->second;
        auto blob = GenerateInput(*info);
        inputs.push_back(blob);
    }
}

void Basic_LSTM_S::Run() {
    SKIP_IF_CURRENT_TEST_IS_DISABLED()
    functionRefs = ngraph::clone_function(*function);

    LoadNetwork();
    GenerateInputs();
    Infer();

    const auto& actualOutputs = GetOutputs();
    auto referenceOutputs = CalculateRefs();
    Compare(referenceOutputs, actualOutputs);
}

InferenceEngine::Blob::Ptr Basic_LSTM_S::GenerateInput(const InferenceEngine::InputInfo& info) const {
    return FuncTestUtils::createAndFillBlob(info.getTensorDesc(), weights_range.second, weights_range.first, 1);
}

}  // namespace SubgraphTestsDefinitions<|MERGE_RESOLUTION|>--- conflicted
+++ resolved
@@ -69,11 +69,7 @@
 
     //Reshape_1 [1,thirdDimOut*num_cells] -> [1, num_cells, thirdDimOut]
     std::vector<uint64_t> outFormShapes1 = { batch_size, num_cells, thirdDimOut };
-<<<<<<< HEAD
-    auto pattern1 = std::make_shared<ov::op::v0::Constant>(ov::element::Type_t::i64, ngraph::Shape{3}, outFormShapes1);
-=======
     auto pattern1 = std::make_shared<ov::op::v0::Constant>(ov::element::Type_t::i64, ov::Shape{ 3 }, outFormShapes1);
->>>>>>> 637920ce
     auto reshape1 = std::make_shared<ov::op::v1::Reshape>(params[0], pattern1, false);
 
     auto reshape1_shape = reshape1->output(0).get_shape();
@@ -98,11 +94,7 @@
 
     //lstm [1, 10], [1, 118], [1, 118] -> [1, 118], [1, 118]
     outFormShapes1 = { batch_size, reshape1_shape[2] };
-<<<<<<< HEAD
-    auto constantX = std::make_shared<ov::op::v0::Constant>(ov::element::i64, ngraph::Shape{2}, outFormShapes1);
-=======
-    auto constantX = std::make_shared<ov::op::v0::Constant>(ngraph::element::i64, ov::Shape{ 2 }, outFormShapes1);
->>>>>>> 637920ce
+    auto constantX = std::make_shared<ov::op::v0::Constant>(ov::element::i64, ov::Shape{ 2 }, outFormShapes1);
     auto lstm1 = std::make_shared<ov::op::v4::LSTMCell>(std::make_shared<ov::op::v1::Reshape>(X, constantX, false),
         H_t, C_t,
         weightsNode, reccurrenceWeightsNode, hiddenSize);
