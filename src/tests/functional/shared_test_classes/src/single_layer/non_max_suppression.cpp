// Copyright (C) 2018-2023 Intel Corporation
// SPDX-License-Identifier: Apache-2.0
//

#include "shared_test_classes/single_layer/non_max_suppression.hpp"

#include <algorithm>

namespace LayerTestsDefinitions {

using namespace ngraph;
using namespace InferenceEngine;
using namespace FuncTestUtils::PrecisionUtils;

std::string NmsLayerTest::getTestCaseName(const testing::TestParamInfo<NmsParams>& obj) {
    InputShapeParams inShapeParams;
    InputPrecisions inPrecisions;
    int32_t maxOutBoxesPerClass;
    float iouThr, scoreThr, softNmsSigma;
    ov::op::v5::NonMaxSuppression::BoxEncodingType boxEncoding;
    bool sortResDescend;
    ov::element::Type outType;
    std::string targetDevice;
    std::tie(inShapeParams,
             inPrecisions,
             maxOutBoxesPerClass,
             iouThr,
             scoreThr,
             softNmsSigma,
             boxEncoding,
             sortResDescend,
             outType,
             targetDevice) = obj.param;

    size_t numBatches, numBoxes, numClasses;
    std::tie(numBatches, numBoxes, numClasses) = inShapeParams;

    Precision paramsPrec, maxBoxPrec, thrPrec;
    std::tie(paramsPrec, maxBoxPrec, thrPrec) = inPrecisions;

    std::ostringstream result;
    result << "numBatches=" << numBatches << "_numBoxes=" << numBoxes << "_numClasses=" << numClasses << "_";
    result << "paramsPrec=" << paramsPrec << "_maxBoxPrec=" << maxBoxPrec << "_thrPrec=" << thrPrec << "_";
    result << "maxOutBoxesPerClass=" << maxOutBoxesPerClass << "_";
    result << "iouThr=" << iouThr << "_scoreThr=" << scoreThr << "_softNmsSigma=" << softNmsSigma << "_";
    auto boxEncodingStr = (boxEncoding == ov::op::v5::NonMaxSuppression::BoxEncodingType::CENTER) ? "CENTER" : "CORNER";
    result << "boxEncoding=" << boxEncodingStr << "_sortResDescend=" << sortResDescend << "_outType=" << outType << "_";
    result << "TargetDevice=" << targetDevice;
    return result.str();
}

void NmsLayerTest::GenerateInputs() {
    size_t it = 0;
    for (const auto& input : cnnNetwork.getInputsInfo()) {
        const auto& info = input.second;
        Blob::Ptr blob;

        if (it == 1) {
            blob = make_blob_with_precision(info->getTensorDesc());
            blob->allocate();
            if (info->getTensorDesc().getPrecision() == Precision::FP32) {
                ov::test::utils::fill_data_random_float<InferenceEngine::Precision::FP32>(blob, 1, 0, 1000);
            } else {
                ov::test::utils::fill_data_random_float<InferenceEngine::Precision::FP16>(blob, 1, 0, 1000);
            }
        } else {
            blob = GenerateInput(*info);
        }
        inputs.push_back(blob);
        it++;
    }
}

<<<<<<< HEAD
void NmsLayerTest::Compare(const std::vector<std::pair<ov::element::Type, std::vector<std::uint8_t>>>& expectedOutputs,
                           const std::vector<InferenceEngine::Blob::Ptr>& actualOutputs) {
=======
void NmsLayerTest::Compare(
    const std::vector<std::pair<ov::element::Type, std::vector<std::uint8_t>>>& expectedOutputs,
    const std::vector<InferenceEngine::Blob::Ptr>& actualOutputs) {
>>>>>>> 637920ce
    CompareBBoxes(expectedOutputs, actualOutputs);
}

typedef struct Rect {
    int32_t x1;
    int32_t y1;
    int32_t x2;
    int32_t y2;
} Rect;

class Box {
public:
    Box() = default;

    Box(int32_t batchId, int32_t classId, int32_t boxId, Rect rect, float score) {
        this->batchId = batchId;
        this->classId = classId;
        this->boxId = boxId;
        this->rect = rect;
        this->score = score;
    }

    int32_t batchId;
    int32_t classId;
    int32_t boxId;
    Rect rect;
    float score;
};

/*
 * 1: selected_indices - tensor of type T_IND and shape [number of selected boxes, 3] containing information about
 * selected boxes as triplets [batch_index, class_index, box_index]. 2: selected_scores - tensor of type T_THRESHOLDS
 * and shape [number of selected boxes, 3] containing information about scores for each selected box as triplets
 *    [batch_index, class_index, box_score].
 * 3: valid_outputs - 1D tensor with 1 element of type T_IND representing the total number of selected boxes.
 */
void NmsLayerTest::CompareBBoxes(
    const std::vector<std::pair<ov::element::Type, std::vector<std::uint8_t>>>& expectedOutputs,
    const std::vector<InferenceEngine::Blob::Ptr>& actualOutputs) {
    size_t numBatches, numBoxes, numClasses;
    std::tie(numBatches, numBoxes, numClasses) = inShapeParams;

    auto iouFunc = [](const Box& boxI, const Box& boxJ) {
        const Rect& rectI = boxI.rect;
        const Rect& rectJ = boxJ.rect;

        float areaI = (rectI.y2 - rectI.y1) * (rectI.x2 - rectI.x1);
        float areaJ = (rectJ.y2 - rectJ.y1) * (rectJ.x2 - rectJ.x1);

        if (areaI <= 0.0f || areaJ <= 0.0f) {
            return 0.0f;
        }

        float intersection_ymin = std::max(rectI.y1, rectJ.y1);
        float intersection_xmin = std::max(rectI.x1, rectJ.x1);
        float intersection_ymax = std::min(rectI.y2, rectJ.y2);
        float intersection_xmax = std::min(rectI.x2, rectJ.x2);

        float intersection_area = std::max(intersection_ymax - intersection_ymin, 0.0f) *
                                  std::max(intersection_xmax - intersection_xmin, 0.0f);

        return intersection_area / (areaI + areaJ - intersection_area);
    };

    // Get input bboxes' coords
    std::vector<std::vector<Rect>> coordList(numBatches, std::vector<Rect>(numBoxes));
    {
        const auto& input = inputs[0];
        auto memory = InferenceEngine::as<InferenceEngine::MemoryBlob>(input);
        IE_ASSERT(memory);
        const auto lockedMemory = memory->rmap();
        const auto buffer = lockedMemory.as<const float*>();
        for (size_t i = 0; i < numBatches; ++i) {
            for (size_t j = 0; j < numBoxes; ++j) {
                const int32_t y1 = static_cast<int32_t>(buffer[(i * numBoxes + j) * 4 + 0]);
                const int32_t x1 = static_cast<int32_t>(buffer[(i * numBoxes + j) * 4 + 1]);
                const int32_t y2 = static_cast<int32_t>(buffer[(i * numBoxes + j) * 4 + 2]);
                const int32_t x2 = static_cast<int32_t>(buffer[(i * numBoxes + j) * 4 + 3]);

                coordList[i][j] = {std::min(y1, y2), std::min(x1, x2), std::max(y1, y2), std::max(x1, x2)};
            }
        }
    }

    auto compareBox = [](const Box& boxA, const Box& boxB) {
        return (boxA.batchId < boxB.batchId) || (boxA.batchId == boxB.batchId && boxA.classId < boxB.classId) ||
               (boxA.batchId == boxB.batchId && boxA.classId == boxB.classId && boxA.boxId < boxB.boxId);
    };

    // Get expected bboxes' index/score
    std::vector<Box> expectedList;
    {
        size_t selected_indices_size = expectedOutputs[0].second.size() / expectedOutputs[0].first.size();
        size_t selected_scores_size = expectedOutputs[1].second.size() / expectedOutputs[1].first.size();
        ASSERT_TRUE(selected_indices_size == selected_scores_size);

        expectedList.resize(selected_indices_size);

        if (expectedOutputs[0].first.size() == 4) {
            auto selected_indices_data = reinterpret_cast<const int32_t*>(expectedOutputs[0].second.data());

            for (size_t i = 0; i < selected_indices_size; i += 3) {
                expectedList[i / 3].batchId = selected_indices_data[i + 0];
                expectedList[i / 3].classId = selected_indices_data[i + 1];
                expectedList[i / 3].boxId = selected_indices_data[i + 2];
                expectedList[i / 3].rect = coordList[expectedList[i / 3].batchId][expectedList[i / 3].boxId];
            }
        } else {
            auto selected_indices_data = reinterpret_cast<const int64_t*>(expectedOutputs[0].second.data());

            for (size_t i = 0; i < selected_indices_size; i += 3) {
                expectedList[i / 3].batchId = static_cast<int32_t>(selected_indices_data[i + 0]);
                expectedList[i / 3].classId = static_cast<int32_t>(selected_indices_data[i + 1]);
                expectedList[i / 3].boxId = static_cast<int32_t>(selected_indices_data[i + 2]);
                expectedList[i / 3].rect = coordList[expectedList[i / 3].batchId][expectedList[i / 3].boxId];
            }
        }

        if (expectedOutputs[1].first.size() == 4) {
            auto selected_scores_data = reinterpret_cast<const float*>(expectedOutputs[0].second.data());
            for (size_t i = 0; i < selected_scores_size; i += 3) {
                expectedList[i / 3].score = selected_scores_data[i + 2];
            }
        } else {
            auto selected_scores_data = reinterpret_cast<const double*>(expectedOutputs[0].second.data());
            for (size_t i = 0; i < selected_scores_size; i += 3) {
                expectedList[i / 3].score = static_cast<float>(selected_scores_data[i + 2]);
            }
        }

        std::sort(expectedList.begin(), expectedList.end(), compareBox);
    }

    // Get actual bboxes' index/score
    std::vector<Box> actualList;
    {
        size_t selected_indices_size = actualOutputs[0]->byteSize() / sizeof(float);
        auto selected_indices_memory = as<MemoryBlob>(actualOutputs[0]);
        IE_ASSERT(selected_indices_memory);
        const auto selected_indices_lockedMemory = selected_indices_memory->rmap();
        const auto selected_indices_data = selected_indices_lockedMemory.as<const int32_t*>();

        auto selected_scores_memory = as<MemoryBlob>(actualOutputs[1]);
        IE_ASSERT(selected_scores_memory);
        const auto selected_scores_lockedMemory = selected_scores_memory->rmap();
        const auto selected_scores_data = selected_scores_lockedMemory.as<const float*>();

        for (size_t i = 0; i < selected_indices_size; i += 3) {
            const int32_t batchId = selected_indices_data[i + 0];
            const int32_t classId = selected_indices_data[i + 1];
            const int32_t boxId = selected_indices_data[i + 2];
            const float score = selected_scores_data[i + 2];
            if (batchId == -1 || classId == -1 || boxId == -1)
                break;

            actualList.emplace_back(batchId, classId, boxId, coordList[batchId][boxId], score);
        }
        std::sort(actualList.begin(), actualList.end(), compareBox);
    }

    std::vector<Box> intersectionList;
    std::vector<Box> differenceList;
    {
        std::list<Box> tempExpectedList(expectedList.size()), tempActualList(actualList.size());
        std::copy(expectedList.begin(), expectedList.end(), tempExpectedList.begin());
        std::copy(actualList.begin(), actualList.end(), tempActualList.begin());
        auto sameBox = [](const Box& boxA, const Box& boxB) {
            return (boxA.batchId == boxB.batchId) && (boxA.classId == boxB.classId) && (boxA.boxId == boxB.boxId);
        };

        for (auto itA = tempActualList.begin(); itA != tempActualList.end(); ++itA) {
            bool found = false;
            for (auto itB = tempExpectedList.begin(); itB != tempExpectedList.end(); ++itB) {
                if (sameBox(*itA, *itB)) {
                    intersectionList.emplace_back(*itB);
                    tempExpectedList.erase(itB);
                    found = true;
                    break;
                }
            }

            if (!found) {
                differenceList.emplace_back(*itA);
            }
        }
        differenceList.insert(differenceList.end(), tempExpectedList.begin(), tempExpectedList.end());

        for (auto& item : differenceList) {
            if ((item.rect.x1 == item.rect.x2) || (item.rect.y1 == item.rect.y2))
                continue;

            float maxIou = 0.f;
            for (auto& refItem : intersectionList) {
                maxIou = std::max(maxIou, iouFunc(item, refItem));

                if (maxIou > 0.3f)
                    break;
            }

            ASSERT_TRUE(maxIou > 0.3f) << "MaxIOU: " << maxIou << ", expectedList.size(): " << expectedList.size()
                                       << ", actualList.size(): " << actualList.size()
                                       << ", intersectionList.size(): " << intersectionList.size()
                                       << ", diffList.size(): " << differenceList.size()
                                       << ", batchId: " << item.batchId << ", classId: " << item.classId
                                       << ", boxId: " << item.boxId << ", score: " << item.score
                                       << ", coord: " << item.rect.x1 << ", " << item.rect.y1 << ", " << item.rect.x2
                                       << ", " << item.rect.y2;
        }
    }
}

void NmsLayerTest::SetUp() {
    InputPrecisions inPrecisions;
    size_t maxOutBoxesPerClass;
    float iouThr, scoreThr, softNmsSigma;
    ov::op::v5::NonMaxSuppression::BoxEncodingType boxEncoding;
    bool sortResDescend;
    ov::element::Type outType;
    std::tie(inShapeParams,
             inPrecisions,
             maxOutBoxesPerClass,
             iouThr,
             scoreThr,
             softNmsSigma,
             boxEncoding,
             sortResDescend,
             outType,
             targetDevice) = this->GetParam();

    size_t numBatches, numBoxes, numClasses;
    std::tie(numBatches, numBoxes, numClasses) = inShapeParams;

    Precision paramsPrec, maxBoxPrec, thrPrec;
    std::tie(paramsPrec, maxBoxPrec, thrPrec) = inPrecisions;

    const std::vector<size_t> boxesShape{numBatches, numBoxes, 4}, scoresShape{numBatches, numClasses, numBoxes};
    auto ngPrc = convertIE2nGraphPrc(paramsPrec);
    ov::ParameterVector params {std::make_shared<ov::op::v0::Parameter>(ngPrc, ov::Shape(boxesShape)),
                                std::make_shared<ov::op::v0::Parameter>(ngPrc, ov::Shape(scoresShape))};
    auto paramOuts = helpers::convert2OutputVector(helpers::castOps2Nodes<op::Parameter>(params));

    OPENVINO_SUPPRESS_DEPRECATED_START
    auto nms = builder::makeNms(paramOuts[0],
                                paramOuts[1],
                                convertIE2nGraphPrc(maxBoxPrec),
                                convertIE2nGraphPrc(thrPrec),
                                maxOutBoxesPerClass,
                                iouThr,
                                scoreThr,
                                softNmsSigma,
                                boxEncoding == ov::op::v5::NonMaxSuppression::BoxEncodingType::CENTER,
                                sortResDescend,
                                outType);
    OPENVINO_SUPPRESS_DEPRECATED_END

    if (targetDevice == ov::test::utils::DEVICE_CPU) {
        function = std::make_shared<Function>(nms, params, "NMS");
    } else {
        auto nms_0_identity =
            std::make_shared<ov::op::v1::Multiply>(nms->output(0), ov::op::v0::Constant::create(outType, Shape{1}, {1}));
        auto nms_1_identity =
            std::make_shared<ov::op::v1::Multiply>(nms->output(1), ov::op::v0::Constant::create(ngPrc, Shape{1}, {1}));
        auto nms_2_identity =
            std::make_shared<ov::op::v1::Multiply>(nms->output(2), ov::op::v0::Constant::create(outType, Shape{1}, {1}));
        nms_0_identity->set_friendly_name("Multiply_0");
        nms_1_identity->set_friendly_name("Multiply_1");
        nms_2_identity->set_friendly_name("Multiply_2");
        function =
            std::make_shared<Function>(OutputVector{nms_0_identity, nms_1_identity, nms_2_identity}, params, "NMS");
    }
}

void Nms9LayerTest::SetUp() {
    InputPrecisions inPrecisions;
    size_t maxOutBoxesPerClass;
    float iouThr, scoreThr, softNmsSigma;
    ov::op::v5::NonMaxSuppression::BoxEncodingType boxEncoding;
    bool sortResDescend;
    ov::element::Type outType;
    std::tie(inShapeParams,
             inPrecisions,
             maxOutBoxesPerClass,
             iouThr,
             scoreThr,
             softNmsSigma,
             boxEncoding,
             sortResDescend,
             outType,
             targetDevice) = this->GetParam();

    size_t numBatches, numBoxes, numClasses;
    std::tie(numBatches, numBoxes, numClasses) = inShapeParams;

    Precision paramsPrec, maxBoxPrec, thrPrec;
    std::tie(paramsPrec, maxBoxPrec, thrPrec) = inPrecisions;

    const std::vector<size_t> boxesShape{numBatches, numBoxes, 4}, scoresShape{numBatches, numClasses, numBoxes};
    auto ngPrc = convertIE2nGraphPrc(paramsPrec);
    ov::ParameterVector params {std::make_shared<ov::op::v0::Parameter>(ngPrc, ov::Shape(boxesShape)),
                                std::make_shared<ov::op::v0::Parameter>(ngPrc, ov::Shape(scoresShape))};
    auto paramOuts = helpers::convert2OutputVector(helpers::castOps2Nodes<op::Parameter>(params));

    OPENVINO_SUPPRESS_DEPRECATED_START
    auto nms = builder::makeNms(paramOuts[0],
                                paramOuts[1],
                                convertIE2nGraphPrc(maxBoxPrec),
                                convertIE2nGraphPrc(thrPrec),
                                maxOutBoxesPerClass,
                                iouThr,
                                scoreThr,
                                softNmsSigma,
                                boxEncoding == ov::op::v5::NonMaxSuppression::BoxEncodingType::CENTER,
                                sortResDescend,
                                outType,
                                ngraph::builder::NmsVersion::NmsVersion9);
    OPENVINO_SUPPRESS_DEPRECATED_END

    function = std::make_shared<Function>(nms, params, "NMS");
}

}  // namespace LayerTestsDefinitions<|MERGE_RESOLUTION|>--- conflicted
+++ resolved
@@ -71,14 +71,9 @@
     }
 }
 
-<<<<<<< HEAD
-void NmsLayerTest::Compare(const std::vector<std::pair<ov::element::Type, std::vector<std::uint8_t>>>& expectedOutputs,
-                           const std::vector<InferenceEngine::Blob::Ptr>& actualOutputs) {
-=======
 void NmsLayerTest::Compare(
     const std::vector<std::pair<ov::element::Type, std::vector<std::uint8_t>>>& expectedOutputs,
     const std::vector<InferenceEngine::Blob::Ptr>& actualOutputs) {
->>>>>>> 637920ce
     CompareBBoxes(expectedOutputs, actualOutputs);
 }
 
