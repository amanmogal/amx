// Copyright (C) 2018-2023 Intel Corporation
// SPDX-License-Identifier: Apache-2.0
//

#include "shared_test_classes/single_layer/gather.hpp"

#include "common_test_utils/node_builders/constant.hpp"

namespace LayerTestsDefinitions {

void GatherLayerTestBase::SetUp(const gatherParamsTuple& params) {
    int axis;
    std::vector<int> indices;
    std::vector<size_t> indicesShape;
    std::vector<size_t> inputShape;
    InferenceEngine::Precision netPrecision;
    std::tie(indices, indicesShape, axis, inputShape, netPrecision, inPrc, outPrc, inLayout, outLayout, targetDevice) = params;
    ASSERT_EQ(ov::shape_size(indicesShape), indices.size()) << "Indices vector size and provided indices shape doesn't fit each other";
    auto ngPrc = FuncTestUtils::PrecisionUtils::convertIE2nGraphPrc(netPrecision);
    ov::ParameterVector functionParams {std::make_shared<ov::op::v0::Parameter>(ngPrc, ov::Shape(inputShape))};
<<<<<<< HEAD
    auto indicesNode = ov::op::v0::Constant::create(ov::element::i64, ngraph::Shape(indicesShape), indices);
    auto axisNode = ov::op::v0::Constant::create(ov::element::i64, ngraph::Shape({}), {axis});
=======
    auto indicesNode = ov::op::v0::Constant::create(ngraph::element::i64, ov::Shape(indicesShape), indices);
    auto axisNode = ov::op::v0::Constant::create(ngraph::element::i64, ov::Shape({}), {axis});
>>>>>>> 637920ce
    auto gather = std::make_shared<ov::op::v1::Gather>(functionParams[0], indicesNode, axisNode);
    ov::ResultVector results{std::make_shared<ov::op::v0::Result>(gather)};
    function = std::make_shared<ov::Model>(results, functionParams, "gather");
}

std::string GatherLayerTest::getTestCaseName(const testing::TestParamInfo<gatherParamsTuple> &obj) {
    int axis;
    std::vector<int> indices;
    std::vector<size_t> indicesShape, inputShape;
    InferenceEngine::Precision netPrecision;
    InferenceEngine::Precision inPrc, outPrc;
    InferenceEngine::Layout inLayout, outLayout;
    std::string targetName;
    std::tie(indices, indicesShape, axis, inputShape, netPrecision, inPrc, outPrc, inLayout, outLayout, targetName) = obj.param;
    std::ostringstream result;
    result << "IS=" << ov::test::utils::vec2str(inputShape) << "_";
    result << "axis=" << axis << "_";
    result << "indices=" << ov::test::utils::vec2str(indices) << "_";
    result << "indicesShape=" << ov::test::utils::vec2str(indicesShape) << "_";
    result << "netPRC=" << netPrecision.name() << "_";
    result << "inPRC=" << inPrc.name() << "_";
    result << "outPRC=" << outPrc.name() << "_";
    result << "inL=" << inLayout << "_";
    result << "outL=" << outLayout << "_";
    result << "trgDev=" << targetName << "_";
    return result.str();
}

void GatherLayerTest::SetUp() {
    GatherLayerTestBase::SetUp(GetParam());
}

std::string Gather7LayerTest::getTestCaseName(const testing::TestParamInfo<gather7ParamsTuple>& obj) {
    std::tuple<int, int> axis_batchIdx;
    std::vector<int> indices;
    std::vector<size_t> indicesShape, inputShape;
    InferenceEngine::Precision netPrecision;
    InferenceEngine::Precision inPrc, outPrc;
    InferenceEngine::Layout inLayout, outLayout;
    std::string targetName;
    std::tie(inputShape, indicesShape, axis_batchIdx, netPrecision, inPrc, outPrc, inLayout, outLayout, targetName) = obj.param;
    std::ostringstream result;
    result << "IS=" << ov::test::utils::vec2str(inputShape) << "_";
    result << "axis=" << std::get<0>(axis_batchIdx) << "_";
    result << "batchIdx=" << std::get<1>(axis_batchIdx) << "_";
    result << "indicesShape=" << ov::test::utils::vec2str(indicesShape) << "_";
    result << "netPRC=" << netPrecision.name() << "_";
    result << "inPRC=" << inPrc.name() << "_";
    result << "outPRC=" << outPrc.name() << "_";
    result << "inL=" << inLayout << "_";
    result << "outL=" << outLayout << "_";
    result << "trgDev=" << targetName << "_";
    return result.str();
}

void Gather7LayerTest::SetUp() {
    std::tuple<int, int> axis_batchIdx;
    std::vector<size_t> indicesShape;
    std::vector<size_t> inputShape;
    InferenceEngine::Precision netPrecision;
    std::tie(inputShape, indicesShape, axis_batchIdx, netPrecision, inPrc, outPrc, inLayout, outLayout, targetDevice) = GetParam();
    int axis = std::get<0>(axis_batchIdx);
    int batchIdx = std::get<1>(axis_batchIdx);
    auto ngPrc = FuncTestUtils::PrecisionUtils::convertIE2nGraphPrc(netPrecision);
    ov::ParameterVector functionParams {std::make_shared<ov::op::v0::Parameter>(ngPrc, ov::Shape(inputShape))};
<<<<<<< HEAD
    auto indicesNode =
        ov::test::utils::deprecated::make_constant<int>(ov::element::i64,
                                                        indicesShape,
                                                        {},
                                                        true,
                                                        inputShape[axis < 0 ? axis + inputShape.size() : axis] - 1,
                                                        0);
    auto axisNode = ov::op::v0::Constant::create(ov::element::i64, ngraph::Shape({}), {axis});
=======
    auto indicesNode = ov::test::utils::deprecated::make_constant<int>(ngraph::element::i64, indicesShape, {}, true,
                                                          inputShape[axis < 0 ? axis + inputShape.size() : axis] - 1, 0);
    auto axisNode = ov::op::v0::Constant::create(ngraph::element::i64, ov::Shape({}), { axis });
>>>>>>> 637920ce
    auto gather = std::make_shared<ov::op::v7::Gather>(functionParams[0], indicesNode, axisNode, batchIdx);
    ov::ResultVector results{ std::make_shared<ov::op::v0::Result>(gather) };
    function = std::make_shared<ov::Model>(results, functionParams, "gather");
}

std::string Gather8LayerTest::getTestCaseName(const testing::TestParamInfo<gather7ParamsTuple>& obj) {
    std::tuple<int, int> axis_batchIdx;
    std::vector<int> indices;
    std::vector<size_t> indicesShape, inputShape;
    InferenceEngine::Precision netPrecision;
    InferenceEngine::Precision inPrc, outPrc;
    InferenceEngine::Layout inLayout, outLayout;
    std::string targetName;
    std::tie(inputShape, indicesShape, axis_batchIdx, netPrecision, inPrc, outPrc, inLayout, outLayout, targetName) = obj.param;
    std::ostringstream result;
    result << "IS=" << ov::test::utils::vec2str(inputShape) << "_";
    result << "indicesShape=" << ov::test::utils::vec2str(indicesShape) << "_";
    result << "axis=" << std::get<0>(axis_batchIdx) << "_";
    result << "batchIdx=" << std::get<1>(axis_batchIdx) << "_";
    result << "netPRC=" << netPrecision.name() << "_";
    result << "inPRC=" << inPrc.name() << "_";
    result << "outPRC=" << outPrc.name() << "_";
    result << "inL=" << inLayout << "_";
    result << "outL=" << outLayout << "_";
    result << "trgDev=" << targetName << "_";
    return result.str();
}

void Gather8LayerTest::SetUp() {
    std::tuple<int, int> axis_batchIdx;
    std::vector<size_t> indicesShape;
    std::vector<size_t> inputShape;
    InferenceEngine::Precision netPrecision;
    std::tie(inputShape, indicesShape, axis_batchIdx, netPrecision, inPrc, outPrc, inLayout, outLayout, targetDevice) = GetParam();
    int axis = std::get<0>(axis_batchIdx);
    int batchIdx = std::get<1>(axis_batchIdx);
    auto ngPrc = FuncTestUtils::PrecisionUtils::convertIE2nGraphPrc(netPrecision);
    ov::ParameterVector functionParams {std::make_shared<ov::op::v0::Parameter>(ngPrc, ov::Shape(inputShape))};
<<<<<<< HEAD
    auto indicesNode = ov::test::utils::deprecated::make_constant<int>(
        ov::element::i64,
        indicesShape,
        {},
        true,
        inputShape[axis < 0 ? axis + inputShape.size() : axis] - 1,
        -static_cast<int>(inputShape[axis < 0 ? axis + inputShape.size() : axis]));
    auto axisNode = ov::op::v0::Constant::create(ov::element::i64, ngraph::Shape({}), {axis});
=======
    auto indicesNode = ov::test::utils::deprecated::make_constant<int>(ngraph::element::i64, indicesShape, {}, true,
                                                          inputShape[axis < 0 ? axis + inputShape.size() : axis] - 1,
                                                          -static_cast<int>(inputShape[axis < 0 ? axis + inputShape.size() : axis]));
    auto axisNode = ov::op::v0::Constant::create(ngraph::element::i64, ov::Shape({}), { axis });
>>>>>>> 637920ce
    auto gather = std::make_shared<ov::op::v8::Gather>(functionParams[0], indicesNode, axisNode, batchIdx);
    ov::ResultVector results{ std::make_shared<ov::op::v0::Result>(gather) };
    function = std::make_shared<ov::Model>(results, functionParams, "gather");
}

std::string Gather8IndiceScalarLayerTest::getTestCaseName(const testing::TestParamInfo<gather7ParamsTuple>& obj) {
    std::tuple<int, int> axis_batchIdx;
    std::vector<int> indices;
    std::vector<size_t> indicesShape, inputShape;
    InferenceEngine::Precision netPrecision;
    InferenceEngine::Precision inPrc, outPrc;
    InferenceEngine::Layout inLayout, outLayout;
    std::string targetName;
    std::tie(inputShape, indicesShape, axis_batchIdx, netPrecision, inPrc, outPrc, inLayout, outLayout, targetName) = obj.param;
    std::ostringstream result;
    result << "IS=" << ov::test::utils::vec2str(inputShape) << "_";
    result << "indicesShape=" << ov::test::utils::vec2str(indicesShape) << "_";
    result << "axis=" << std::get<0>(axis_batchIdx) << "_";
    result << "batchIdx=" << std::get<1>(axis_batchIdx) << "_";
    result << "netPRC=" << netPrecision.name() << "_";
    result << "inPRC=" << inPrc.name() << "_";
    result << "outPRC=" << outPrc.name() << "_";
    result << "inL=" << inLayout << "_";
    result << "outL=" << outLayout << "_";
    result << "trgDev=" << targetName << "_";
    return result.str();
}

void Gather8IndiceScalarLayerTest::SetUp() {
    std::tuple<int, int> axis_batchIdx;
    std::vector<size_t> indicesShape;
    std::vector<size_t> inputShape;
    InferenceEngine::Precision netPrecision;
    std::tie(inputShape, indicesShape, axis_batchIdx, netPrecision, inPrc, outPrc, inLayout, outLayout, targetDevice) = GetParam();
    int axis = std::get<0>(axis_batchIdx);
    int batchIdx = std::get<1>(axis_batchIdx);
    auto ngPrc = FuncTestUtils::PrecisionUtils::convertIE2nGraphPrc(netPrecision);
    ov::ParameterVector functionParams {std::make_shared<ov::op::v0::Parameter>(ngPrc, ov::Shape(inputShape))};
<<<<<<< HEAD
    auto indicesNode =
        ov::op::v0::Constant::create(ov::element::i64, ngraph::Shape{}, {inputShape[axis] - 1})->output(0);

    auto axisNode = ov::op::v0::Constant::create(ov::element::i64, ngraph::Shape({}), {axis});
=======
    auto indicesNode = ov::op::v0::Constant::create(ngraph::element::i64, ov::Shape{}, {inputShape[axis] - 1})->output(0);

    auto axisNode = ov::op::v0::Constant::create(ngraph::element::i64, ov::Shape({}), { axis });
>>>>>>> 637920ce
    auto gather = std::make_shared<ov::op::v8::Gather>(functionParams[0], indicesNode, axisNode, batchIdx);
    ov::ResultVector results{ std::make_shared<ov::op::v0::Result>(gather) };
    function = std::make_shared<ov::Model>(results, functionParams, "gather");
}

std::string Gather8withIndicesDataLayerTest::getTestCaseName(const testing::TestParamInfo<gather8withIndicesDataParamsTuple>& obj) {
    gather7ParamsTuple basicParams;
    std::vector<int> indicesData;
    std::tie(basicParams, indicesData) = obj.param;

    std::tuple<int, int> axis_batchIdx;
    std::vector<int> indices;
    std::vector<size_t> indicesShape, inputShape;
    InferenceEngine::Precision netPrecision;
    InferenceEngine::Precision inPrc, outPrc;
    InferenceEngine::Layout inLayout, outLayout;
    std::string targetName;
    std::tie(inputShape, indicesShape, axis_batchIdx, netPrecision, inPrc, outPrc, inLayout, outLayout, targetName) = basicParams;
    std::ostringstream result;
    result << "IS=" << ov::test::utils::vec2str(inputShape) << "_";
    result << "indicesShape=" << ov::test::utils::vec2str(indicesShape) << "_";
    result << "axis=" << std::get<0>(axis_batchIdx) << "_";
    result << "batchIdx=" << std::get<1>(axis_batchIdx) << "_";
    result << "netPRC=" << netPrecision.name() << "_";
    result << "inPRC=" << inPrc.name() << "_";
    result << "outPRC=" << outPrc.name() << "_";
    result << "inL=" << inLayout << "_";
    result << "outL=" << outLayout << "_";
    result << "trgDev=" << targetName << "_";

    result << "indicesData=" << ov::test::utils::vec2str(indicesData) << "_";

    return result.str();
}

void Gather8withIndicesDataLayerTest::SetUp() {
    gather7ParamsTuple basicParams;
    std::vector<int> indicesData;
    std::tie(basicParams, indicesData) = GetParam();

    std::tuple<int, int> axis_batchIdx;
    std::vector<size_t> indicesShape;
    std::vector<size_t> inputShape;
    InferenceEngine::Precision netPrecision;
    std::tie(inputShape, indicesShape, axis_batchIdx, netPrecision, inPrc, outPrc, inLayout, outLayout, targetDevice) = basicParams;
    int axis = std::get<0>(axis_batchIdx);
    int batchIdx = std::get<1>(axis_batchIdx);
    auto ngPrc = FuncTestUtils::PrecisionUtils::convertIE2nGraphPrc(netPrecision);
    ov::ParameterVector functionParams {std::make_shared<ov::op::v0::Parameter>(ngPrc, ov::Shape(inputShape))};
<<<<<<< HEAD
    auto indicesNode = ov::test::utils::deprecated::make_constant<int>(ov::element::i64, indicesShape, indicesData);
    auto axisNode = ov::op::v0::Constant::create(ov::element::i64, ngraph::Shape({}), {axis});
=======
    auto indicesNode = ov::test::utils::deprecated::make_constant<int>(ngraph::element::i64, indicesShape, indicesData);
    auto axisNode = ov::op::v0::Constant::create(ngraph::element::i64, ov::Shape({}), { axis });
>>>>>>> 637920ce
    auto gather = std::make_shared<ov::op::v8::Gather>(functionParams[0], indicesNode, axisNode, batchIdx);
    ov::ResultVector results{ std::make_shared<ov::op::v0::Result>(gather) };
    function = std::make_shared<ov::Model>(results, functionParams, "gather");
}

}  // namespace LayerTestsDefinitions<|MERGE_RESOLUTION|>--- conflicted
+++ resolved
@@ -18,13 +18,8 @@
     ASSERT_EQ(ov::shape_size(indicesShape), indices.size()) << "Indices vector size and provided indices shape doesn't fit each other";
     auto ngPrc = FuncTestUtils::PrecisionUtils::convertIE2nGraphPrc(netPrecision);
     ov::ParameterVector functionParams {std::make_shared<ov::op::v0::Parameter>(ngPrc, ov::Shape(inputShape))};
-<<<<<<< HEAD
-    auto indicesNode = ov::op::v0::Constant::create(ov::element::i64, ngraph::Shape(indicesShape), indices);
-    auto axisNode = ov::op::v0::Constant::create(ov::element::i64, ngraph::Shape({}), {axis});
-=======
-    auto indicesNode = ov::op::v0::Constant::create(ngraph::element::i64, ov::Shape(indicesShape), indices);
-    auto axisNode = ov::op::v0::Constant::create(ngraph::element::i64, ov::Shape({}), {axis});
->>>>>>> 637920ce
+    auto indicesNode = ov::op::v0::Constant::create(ov::element::i64, ov::Shape(indicesShape), indices);
+    auto axisNode = ov::op::v0::Constant::create(ov::element::i64, ov::Shape({}), {axis});
     auto gather = std::make_shared<ov::op::v1::Gather>(functionParams[0], indicesNode, axisNode);
     ov::ResultVector results{std::make_shared<ov::op::v0::Result>(gather)};
     function = std::make_shared<ov::Model>(results, functionParams, "gather");
@@ -90,20 +85,9 @@
     int batchIdx = std::get<1>(axis_batchIdx);
     auto ngPrc = FuncTestUtils::PrecisionUtils::convertIE2nGraphPrc(netPrecision);
     ov::ParameterVector functionParams {std::make_shared<ov::op::v0::Parameter>(ngPrc, ov::Shape(inputShape))};
-<<<<<<< HEAD
-    auto indicesNode =
-        ov::test::utils::deprecated::make_constant<int>(ov::element::i64,
-                                                        indicesShape,
-                                                        {},
-                                                        true,
-                                                        inputShape[axis < 0 ? axis + inputShape.size() : axis] - 1,
-                                                        0);
-    auto axisNode = ov::op::v0::Constant::create(ov::element::i64, ngraph::Shape({}), {axis});
-=======
-    auto indicesNode = ov::test::utils::deprecated::make_constant<int>(ngraph::element::i64, indicesShape, {}, true,
+    auto indicesNode = ov::test::utils::deprecated::make_constant<int>(ov::element::i64, indicesShape, {}, true,
                                                           inputShape[axis < 0 ? axis + inputShape.size() : axis] - 1, 0);
-    auto axisNode = ov::op::v0::Constant::create(ngraph::element::i64, ov::Shape({}), { axis });
->>>>>>> 637920ce
+    auto axisNode = ov::op::v0::Constant::create(ov::element::i64, ov::Shape({}), { axis });
     auto gather = std::make_shared<ov::op::v7::Gather>(functionParams[0], indicesNode, axisNode, batchIdx);
     ov::ResultVector results{ std::make_shared<ov::op::v0::Result>(gather) };
     function = std::make_shared<ov::Model>(results, functionParams, "gather");
@@ -142,21 +126,10 @@
     int batchIdx = std::get<1>(axis_batchIdx);
     auto ngPrc = FuncTestUtils::PrecisionUtils::convertIE2nGraphPrc(netPrecision);
     ov::ParameterVector functionParams {std::make_shared<ov::op::v0::Parameter>(ngPrc, ov::Shape(inputShape))};
-<<<<<<< HEAD
-    auto indicesNode = ov::test::utils::deprecated::make_constant<int>(
-        ov::element::i64,
-        indicesShape,
-        {},
-        true,
-        inputShape[axis < 0 ? axis + inputShape.size() : axis] - 1,
-        -static_cast<int>(inputShape[axis < 0 ? axis + inputShape.size() : axis]));
-    auto axisNode = ov::op::v0::Constant::create(ov::element::i64, ngraph::Shape({}), {axis});
-=======
-    auto indicesNode = ov::test::utils::deprecated::make_constant<int>(ngraph::element::i64, indicesShape, {}, true,
+    auto indicesNode = ov::test::utils::deprecated::make_constant<int>(ov::element::i64, indicesShape, {}, true,
                                                           inputShape[axis < 0 ? axis + inputShape.size() : axis] - 1,
                                                           -static_cast<int>(inputShape[axis < 0 ? axis + inputShape.size() : axis]));
-    auto axisNode = ov::op::v0::Constant::create(ngraph::element::i64, ov::Shape({}), { axis });
->>>>>>> 637920ce
+    auto axisNode = ov::op::v0::Constant::create(ov::element::i64, ov::Shape({}), { axis });
     auto gather = std::make_shared<ov::op::v8::Gather>(functionParams[0], indicesNode, axisNode, batchIdx);
     ov::ResultVector results{ std::make_shared<ov::op::v0::Result>(gather) };
     function = std::make_shared<ov::Model>(results, functionParams, "gather");
@@ -195,16 +168,9 @@
     int batchIdx = std::get<1>(axis_batchIdx);
     auto ngPrc = FuncTestUtils::PrecisionUtils::convertIE2nGraphPrc(netPrecision);
     ov::ParameterVector functionParams {std::make_shared<ov::op::v0::Parameter>(ngPrc, ov::Shape(inputShape))};
-<<<<<<< HEAD
-    auto indicesNode =
-        ov::op::v0::Constant::create(ov::element::i64, ngraph::Shape{}, {inputShape[axis] - 1})->output(0);
-
-    auto axisNode = ov::op::v0::Constant::create(ov::element::i64, ngraph::Shape({}), {axis});
-=======
-    auto indicesNode = ov::op::v0::Constant::create(ngraph::element::i64, ov::Shape{}, {inputShape[axis] - 1})->output(0);
-
-    auto axisNode = ov::op::v0::Constant::create(ngraph::element::i64, ov::Shape({}), { axis });
->>>>>>> 637920ce
+    auto indicesNode = ov::op::v0::Constant::create(ov::element::i64, ov::Shape{}, {inputShape[axis] - 1})->output(0);
+
+    auto axisNode = ov::op::v0::Constant::create(ov::element::i64, ov::Shape({}), { axis });
     auto gather = std::make_shared<ov::op::v8::Gather>(functionParams[0], indicesNode, axisNode, batchIdx);
     ov::ResultVector results{ std::make_shared<ov::op::v0::Result>(gather) };
     function = std::make_shared<ov::Model>(results, functionParams, "gather");
@@ -254,13 +220,8 @@
     int batchIdx = std::get<1>(axis_batchIdx);
     auto ngPrc = FuncTestUtils::PrecisionUtils::convertIE2nGraphPrc(netPrecision);
     ov::ParameterVector functionParams {std::make_shared<ov::op::v0::Parameter>(ngPrc, ov::Shape(inputShape))};
-<<<<<<< HEAD
     auto indicesNode = ov::test::utils::deprecated::make_constant<int>(ov::element::i64, indicesShape, indicesData);
-    auto axisNode = ov::op::v0::Constant::create(ov::element::i64, ngraph::Shape({}), {axis});
-=======
-    auto indicesNode = ov::test::utils::deprecated::make_constant<int>(ngraph::element::i64, indicesShape, indicesData);
-    auto axisNode = ov::op::v0::Constant::create(ngraph::element::i64, ov::Shape({}), { axis });
->>>>>>> 637920ce
+    auto axisNode = ov::op::v0::Constant::create(ov::element::i64, ov::Shape({}), { axis });
     auto gather = std::make_shared<ov::op::v8::Gather>(functionParams[0], indicesNode, axisNode, batchIdx);
     ov::ResultVector results{ std::make_shared<ov::op::v0::Result>(gather) };
     function = std::make_shared<ov::Model>(results, functionParams, "gather");
