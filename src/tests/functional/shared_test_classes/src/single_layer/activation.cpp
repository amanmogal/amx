// Copyright (C) 2018-2023 Intel Corporation
// SPDX-License-Identifier: Apache-2.0
//

#include "shared_test_classes/single_layer/activation.hpp"
#include "common_test_utils/node_builders/activation.hpp"

namespace LayerTestsDefinitions {

std::string ActivationLayerTest::getTestCaseName(const testing::TestParamInfo<activationParams> &obj) {
    InferenceEngine::Precision netPrecision;
    InferenceEngine::Precision inPrc, outPrc;
    InferenceEngine::Layout inLayout, outLayout;
    std::pair<std::vector<size_t>, std::vector<size_t>> shapes;
    std::string targetDevice;
    std::pair<ngraph::helpers::ActivationTypes, std::vector<float>> activationDecl;
    std::tie(activationDecl, netPrecision, inPrc, outPrc, inLayout, outLayout, shapes, targetDevice) = obj.param;

    std::ostringstream result;
    const char separator = '_';
    result << activationNames[activationDecl.first] << separator;
    result << "IS=" << ov::test::utils::vec2str(shapes.first) << separator;
    result << "AS=" << ov::test::utils::vec2str(shapes.second) << separator;
    result << "ConstantsValue=" << ov::test::utils::vec2str(activationDecl.second) << separator;
    result << "netPRC=" << netPrecision.name() << separator;
    result << "inPRC=" << inPrc.name() << separator;
    result << "outPRC=" << outPrc.name() << separator;
    result << "inL=" << inLayout << separator;
    result << "outL=" << outLayout << separator;
    result << "trgDev=" << targetDevice;
    return result.str();
}

void ActivationLayerTest::SetUp() {
    InferenceEngine::Precision netPrecision;
    std::pair<std::vector<size_t>, std::vector<size_t>> shapes;
    std::pair<ngraph::helpers::ActivationTypes, std::vector<float>> activationDecl;
    std::tie(activationDecl, netPrecision, inPrc, outPrc, inLayout, outLayout, shapes, targetDevice) = GetParam();

    activationType = activationDecl.first;
    auto constantsValue = activationDecl.second;
    auto ngPrc = FuncTestUtils::PrecisionUtils::convertIE2nGraphPrc(netPrecision);
    ov::ParameterVector params {std::make_shared<ov::op::v0::Parameter>(ngPrc, ov::Shape(shapes.first))};
    params[0]->set_friendly_name("Input");

    if (activationType == ngraph::helpers::ActivationTypes::PReLu && constantsValue.empty()) {
        const auto elemnts_count = ov::shape_size(shapes.second);
        constantsValue.resize(elemnts_count);
        std::iota(constantsValue.begin(), constantsValue.end(), -10);
    }

    auto activation = ov::test::utils::make_activation(params[0], ngPrc, activationType, shapes.second, constantsValue);

    function = std::make_shared<ov::Model>(ov::NodeVector{activation}, params);
}

InferenceEngine::Blob::Ptr ActivationLayerTest::GenerateInput(const InferenceEngine::InputInfo &info) const {
    bool inPrcSigned = function->get_parameters()[0]->get_element_type().is_signed();
    int32_t data_start_from;
    uint32_t data_range;
    int32_t resolution;

    switch (activationType) {
        case ngraph::helpers::ActivationTypes::Log: {
            data_start_from = 1;
            data_range = 20;
            resolution = 32768;
            break;
        }
        case ngraph::helpers::ActivationTypes::Sqrt: {
            data_start_from = 0;
            data_range = 20;
            resolution = 32768;
            break;
        }
        case ngraph::helpers::ActivationTypes::Asin: {
            data_start_from = -1;
            data_range = 2;
            resolution = 32768;
            break;
        }
        case ngraph::helpers::ActivationTypes::Acos: {
            data_start_from = -1;
            data_range = 2;
            resolution = 32768;
            break;
        }
        case ngraph::helpers::ActivationTypes::Acosh: {
            data_start_from = 1;
            data_range = 200;
            resolution = 32768;
            break;
        }
        case ngraph::helpers::ActivationTypes::Atanh: {
            data_start_from = -1;
            data_range = 2;
            resolution = 32768;
            break;
        }
        case ngraph::helpers::ActivationTypes::Ceiling: {
            data_start_from = -1000;
            data_range = 2000;
            resolution = 32768;
            break;
        }
        case ngraph::helpers::ActivationTypes::RoundHalfToEven: {
            data_start_from = -10;
            data_range = 20;
            resolution = 4;
            break;
        }
        case ngraph::helpers::ActivationTypes::RoundHalfAwayFromZero: {
            data_start_from = -10;
            data_range = 20;
            resolution = 4;
            break;
        }
        case ngraph::helpers::ActivationTypes::Mish: {
            data_start_from = -20;
            data_range = 60;
            resolution = 32768;
            break;
        }
        case ngraph::helpers::ActivationTypes::SoftPlus: {
            data_start_from = -100;
            data_range = 200;
            resolution = 32768;
            break;
        }
        case ngraph::helpers::ActivationTypes::SoftSign: {
            data_start_from = -100;
            data_range = 200;
            resolution = 32768;
            break;
        }
        default: {
            data_start_from = -10;
            data_range = 20;
            resolution = 32768;
            break;
        }
    }
    if (!inPrcSigned) {
        data_range = 15;
        data_start_from = 0;
    }

    return FuncTestUtils::createAndFillBlob(info.getTensorDesc(), data_range,
                                            data_start_from,
                                            resolution);
}

<<<<<<< HEAD
ngraph::ParameterVector ActivationParamLayerTest::createActivationParams(ov::element::Type ngPrc,
                                                                         std::vector<size_t> inShape) {
=======
ov::ParameterVector ActivationParamLayerTest::createActivationParams(ov::element::Type ngPrc, std::vector<size_t> inShape) {
>>>>>>> 637920ce
    switch (activationType) {
        case ngraph::helpers::ActivationTypes::PReLu: {
            ov::ParameterVector negativeSlopeParam {std::make_shared<ov::op::v0::Parameter>(ngPrc, ov::Shape(inShape))};
            negativeSlopeParam[0]->set_friendly_name("negativeSlope");
            return negativeSlopeParam;
        }
        case ngraph::helpers::ActivationTypes::LeakyRelu: {
            ov::ParameterVector leakySlopeParam {std::make_shared<ov::op::v0::Parameter>(ngPrc, ov::Shape(inShape))};
            leakySlopeParam[0]->set_friendly_name("leakySlope");
            return leakySlopeParam;
        }
        case ngraph::helpers::ActivationTypes::HardSigmoid: {
            ov::ParameterVector hardSigmoidParam {std::make_shared<ov::op::v0::Parameter>(ngPrc, ov::Shape(inShape)),
                                                  std::make_shared<ov::op::v0::Parameter>(ngPrc, ov::Shape(inShape))};
            hardSigmoidParam[0]->set_friendly_name("alpha");
            hardSigmoidParam[1]->set_friendly_name("beta");
            return hardSigmoidParam;
        }
        case ngraph::helpers::ActivationTypes::Selu: {
            ov::ParameterVector seluParam {std::make_shared<ov::op::v0::Parameter>(ngPrc, ov::Shape(inShape)),
                                           std::make_shared<ov::op::v0::Parameter>(ngPrc, ov::Shape(inShape))};
            seluParam[0]->set_friendly_name("alpha");
            seluParam[1]->set_friendly_name("lambda");
            return seluParam;
        }
        default:
            IE_THROW() << "Unsupported activation type for Params test type";
    }
}

InferenceEngine::Blob::Ptr ActivationParamLayerTest::GenerateInput(const InferenceEngine::InputInfo &info) const {
    InferenceEngine::Blob::Ptr blobPtr;
    const std::string& name = info.name();
    if (name == "negativeSlope") {
        const auto elemnts_count = ov::shape_size(function->get_parameters()[1]->get_shape());
        std::vector<float> param_data(elemnts_count);
        std::iota(param_data.begin(), param_data.end(), -10);
        blobPtr = FuncTestUtils::createAndFillBlobWithFloatArray(info.getTensorDesc(), &param_data[0], elemnts_count);
    } else if (name == "leakySlope") {
        const auto elemnts_count = ov::shape_size(function->get_parameters()[1]->get_shape());
        std::vector<float> param_data(elemnts_count, constantsValue[0]);
        blobPtr = FuncTestUtils::createAndFillBlobWithFloatArray(info.getTensorDesc(), &param_data[0], elemnts_count);
    } else if (name == "alpha") {
         blobPtr = FuncTestUtils::createAndFillBlobWithFloatArray(info.getTensorDesc(), &constantsValue[0], 1);
    } else if (name == "beta" || name == "lambda") {
        blobPtr = FuncTestUtils::createAndFillBlobWithFloatArray(info.getTensorDesc(), &constantsValue[1], 1);
    } else {
        blobPtr = FuncTestUtils::createAndFillBlob(info.getTensorDesc(), 20, -10, 1);
    }
    return blobPtr;
}

void ActivationParamLayerTest::SetUp() {
    InferenceEngine::Precision netPrecision;
    std::pair<std::vector<size_t>, std::vector<size_t>> shapes;
    std::pair<ngraph::helpers::ActivationTypes, std::vector<float>> activationDecl;
    std::tie(activationDecl, netPrecision, inPrc, outPrc, inLayout, outLayout, shapes, targetDevice) = GetParam();

    activationType = activationDecl.first;
    constantsValue = activationDecl.second;
    auto ngPrc = FuncTestUtils::PrecisionUtils::convertIE2nGraphPrc(netPrecision);
    ov::ParameterVector params {std::make_shared<ov::op::v0::Parameter>(ngPrc, ov::Shape(shapes.first))};
    auto activationParams = createActivationParams(ngPrc, shapes.second);

    params[0]->set_friendly_name("Input");
    params.insert(params.end(), activationParams.begin(), activationParams.end());

    auto activation = ov::test::utils::make_activation(params, ngPrc, activationType);
    ov::ResultVector results{std::make_shared<ov::op::v0::Result>(activation)};
    function = std::make_shared<ov::Model>(results, params);
}

void ActivationDynamicLayerTest::Run() {
    const auto& params = function->get_parameters();
    ov::PartialShape output_shape;

    // make each parameter dimension dynamic with range {1 .. prev_dim * 2}
    for (const auto& parameter : params) {
        auto& dynamic_pshape = parameter->get_partial_shape();
        OPENVINO_ASSERT(dynamic_pshape.rank().is_static(),
                        "tests are not prepared to work with dynamically ranked inputs");
        for (size_t i = 0; i < dynamic_pshape.rank().get_length(); ++i) {
            if (static_dims.count(i))
                continue;
            dynamic_pshape[i] = {1, dynamic_pshape[i].get_max_length() * 2};
        }
        parameter->set_partial_shape(dynamic_pshape);
        if (parameter->get_friendly_name() == "Input")
            output_shape = dynamic_pshape;
    }
    function->validate_nodes_and_infer_types();

    const auto& results = function->get_results();
    OPENVINO_ASSERT(results.size() == 1);
    ASSERT_EQ(results[0]->get_output_partial_shape(0), output_shape);
    // no inference and checks are done here -- just shape check because we miss CNNNetwork functionality
    // to handle dynamic inputs-outputs and test functionality to generate blob of a certain shape
}

}  // namespace LayerTestsDefinitions<|MERGE_RESOLUTION|>--- conflicted
+++ resolved
@@ -150,12 +150,7 @@
                                             resolution);
 }
 
-<<<<<<< HEAD
-ngraph::ParameterVector ActivationParamLayerTest::createActivationParams(ov::element::Type ngPrc,
-                                                                         std::vector<size_t> inShape) {
-=======
 ov::ParameterVector ActivationParamLayerTest::createActivationParams(ov::element::Type ngPrc, std::vector<size_t> inShape) {
->>>>>>> 637920ce
     switch (activationType) {
         case ngraph::helpers::ActivationTypes::PReLu: {
             ov::ParameterVector negativeSlopeParam {std::make_shared<ov::op::v0::Parameter>(ngPrc, ov::Shape(inShape))};
