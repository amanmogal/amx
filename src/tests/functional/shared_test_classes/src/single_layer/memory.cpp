--- conflicted
+++ resolved
@@ -52,11 +52,7 @@
 
     auto tensor = ov::Tensor(ngPrc, inputShape);
     auto variable_context = ov::op::util::VariableContext();
-<<<<<<< HEAD
-    auto variable_value = std::make_shared<ov::op::util::VariableValue>(hostTensor);
-=======
-    auto variable_value = std::make_shared<VariableValue>(tensor);
->>>>>>> 8211b849
+    auto variable_value = std::make_shared<ov::op::util::VariableValue>(tensor);
     variable_context.set_variable_value(function->get_variable_by_id("v0"), variable_value);
     eval_context["VariableContext"] = variable_context;
 }
