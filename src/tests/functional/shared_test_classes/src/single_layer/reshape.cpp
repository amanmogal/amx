// Copyright (C) 2018-2023 Intel Corporation
// SPDX-License-Identifier: Apache-2.0
//

#include "shared_test_classes/single_layer/reshape.hpp"

namespace LayerTestsDefinitions {
std::string ReshapeLayerTest::getTestCaseName(const testing::TestParamInfo<reshapeParams>& obj) {
    InferenceEngine::Precision netPrecision;
    InferenceEngine::Precision inPrc, outPrc;
    InferenceEngine::Layout inLayout, outLayout;
    InferenceEngine::SizeVector inputShapes;
    std::vector<int64_t> outFormShapes;
    std::string targetDevice;
    std::map<std::string, std::string> config;
    bool specialZero;
    std::tie(specialZero, netPrecision, inPrc, outPrc, inLayout, outLayout, inputShapes, outFormShapes, targetDevice, config) = obj.param;
    std::ostringstream result;
    result << "IS=" << ov::test::utils::vec2str(inputShapes) << "_";
    result << "OS=" << ov::test::utils::vec2str(outFormShapes) << "_";
    result << "specialZero=" << specialZero << "_";
    result << "netPRC=" << netPrecision.name() << "_";
    result << "inPRC=" << inPrc.name() << "_";
    result << "outPRC=" << outPrc.name() << "_";
    result << "inL=" << inLayout << "_";
    result << "outL=" << outLayout << "_";
    result << "trgDev=" << targetDevice;
    return result.str();
}

void ReshapeLayerTest::SetUp() {
    InferenceEngine::SizeVector inputShapes;
    std::vector<int64_t> outFormShapes;
    bool specialZero;
    InferenceEngine::Precision netPrecision;
    std::tie(specialZero, netPrecision, inPrc, outPrc, inLayout, outLayout, inputShapes, outFormShapes, targetDevice, configuration) =
        this->GetParam();
    auto ngPrc = FuncTestUtils::PrecisionUtils::convertIE2nGraphPrc(netPrecision);
    ov::ParameterVector paramsIn {std::make_shared<ov::op::v0::Parameter>(ngPrc, ov::Shape(inputShapes))};
<<<<<<< HEAD
    auto constNode = std::make_shared<ov::op::v0::Constant>(ov::element::Type_t::i64,
                                                            ngraph::Shape{outFormShapes.size()},
                                                            outFormShapes);
=======
    auto constNode = std::make_shared<ov::op::v0::Constant>(
            ov::element::Type_t::i64, ov::Shape{outFormShapes.size()}, outFormShapes);
>>>>>>> 637920ce
    auto reshape = std::dynamic_pointer_cast<ov::op::v1::Reshape>(
            std::make_shared<ov::op::v1::Reshape>(paramsIn[0], constNode, specialZero));
    ov::ResultVector results{std::make_shared<ov::op::v0::Result>(reshape)};
    function = std::make_shared<ov::Model>(results, paramsIn, "Reshape");
}

}  // namespace LayerTestsDefinitions<|MERGE_RESOLUTION|>--- conflicted
+++ resolved
@@ -37,14 +37,8 @@
         this->GetParam();
     auto ngPrc = FuncTestUtils::PrecisionUtils::convertIE2nGraphPrc(netPrecision);
     ov::ParameterVector paramsIn {std::make_shared<ov::op::v0::Parameter>(ngPrc, ov::Shape(inputShapes))};
-<<<<<<< HEAD
-    auto constNode = std::make_shared<ov::op::v0::Constant>(ov::element::Type_t::i64,
-                                                            ngraph::Shape{outFormShapes.size()},
-                                                            outFormShapes);
-=======
     auto constNode = std::make_shared<ov::op::v0::Constant>(
             ov::element::Type_t::i64, ov::Shape{outFormShapes.size()}, outFormShapes);
->>>>>>> 637920ce
     auto reshape = std::dynamic_pointer_cast<ov::op::v1::Reshape>(
             std::make_shared<ov::op::v1::Reshape>(paramsIn[0], constNode, specialZero));
     ov::ResultVector results{std::make_shared<ov::op::v0::Result>(reshape)};
