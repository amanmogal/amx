// Copyright (C) 2018-2022 Intel Corporation
// SPDX-License-Identifier: Apache-2.0
//

#include "shared_test_classes/single_layer/experimental_detectron_prior_grid_generator.hpp"
#include "ngraph_functions/builders.hpp"
#include "common_test_utils/data_utils.hpp"
#include "functional_test_utils/ov_tensor_utils.hpp"

namespace ov {
namespace test {
namespace subgraph {

namespace {
std::ostream& operator <<(
        std::ostream& ss,
        const ov::op::v6::ExperimentalDetectronPriorGridGenerator::Attributes& attributes) {
    ss << "flatten=" << attributes.flatten << "_";
    ss << "h=" << attributes.h << "_";
    ss << "w=" << attributes.w << "_";
    ss << "stride_x=" << attributes.stride_x << "_";
    ss << "stride_y=" << attributes.stride_y;
    return ss;
}
} // namespace

std::string ExperimentalDetectronPriorGridGeneratorLayerTest::getTestCaseName(
        const testing::TestParamInfo<ExperimentalDetectronPriorGridGeneratorTestParams>& obj) {
    ExperimentalDetectronPriorGridGeneratorTestParam param;
    std::pair<std::string, std::vector<ov::Tensor>> inputTensors;
    ElementType netPrecision;
    std::string targetName;
    std::tie(param, inputTensors, netPrecision, targetName) = obj.param;

    std::ostringstream result;
    using ov::test::operator<<;
    result << "priors=" << param.inputShapes[0] << "_";
    result << "feature_map=" << param.inputShapes[1] << "_";
    result << "im_data=" << param.inputShapes[2] << "_";

    using ov::test::subgraph::operator<<;
    result << "attributes=" << param.attributes << "_";
    result << "priorValues=" << inputTensors.first << "_";
    result << "netPRC=" << netPrecision << "_";
    result << "trgDev=" << targetName;
    return result.str();
}

void ExperimentalDetectronPriorGridGeneratorLayerTest::SetUp() {
    ExperimentalDetectronPriorGridGeneratorTestParam param;
    std::pair<std::string, std::vector<ov::Tensor>> inputTensors;
    ElementType netPrecision;
    std::string targetName;
    std::tie(param, inputTensors, netPrecision, targetName) = this->GetParam();

    inType = outType = netPrecision;
    targetDevice = targetName;

    init_input_shapes(param.inputShapes);

    auto params = ngraph::builder::makeDynamicParams(netPrecision, {inputDynamicShapes});
    auto paramsOuts = ngraph::helpers::convert2OutputVector(ngraph::helpers::castOps2Nodes<ngraph::op::Parameter>(params));
    auto experimentalDetectron = std::make_shared<op::v6::ExperimentalDetectronPriorGridGenerator>(
        params[0], // priors
        params[1], // feature_map
        params[2], // im_data
        param.attributes);
    function = std::make_shared<ov::Model>(
            ov::OutputVector{experimentalDetectron->output(0)},
            "ExperimentalDetectronPriorGridGenerator");
}

void ExperimentalDetectronPriorGridGeneratorLayerTest::generate_inputs(const std::vector<ngraph::Shape>& targetInputStaticShapes) {
    auto inputTensors = std::get<1>(GetParam());

    inputs.clear();
    const auto& funcInputs = function->inputs();

    auto i = 0ul;
    for (; i < inputTensors.second.size(); ++i) {
        if (targetInputStaticShapes[i] != inputTensors.second[i].get_shape()) {
            throw Exception("input shape is different from tensor shape");
        }

        inputs.insert({funcInputs[i].get_node_shared_ptr(), inputTensors.second[i]});
    }

    for (auto j = i; j < funcInputs.size(); ++j) {
<<<<<<< HEAD
        ov::runtime::Tensor inputTensor = ov::test::utils::create_tensor<float>(
=======
        ov::Tensor inputTensor = CommonTestUtils::create_tensor<float>(
>>>>>>> 7126bef2
            ov::element::f32,
            targetInputStaticShapes[j],
            std::vector<float>(0.f, shape_size(targetInputStaticShapes[j])));

        inputs.insert({funcInputs[j].get_node_shared_ptr(), inputTensor});
    }
}

} // namespace subgraph
} // namespace test
} // namespace ov<|MERGE_RESOLUTION|>--- conflicted
+++ resolved
@@ -86,11 +86,7 @@
     }
 
     for (auto j = i; j < funcInputs.size(); ++j) {
-<<<<<<< HEAD
         ov::runtime::Tensor inputTensor = ov::test::utils::create_tensor<float>(
-=======
-        ov::Tensor inputTensor = CommonTestUtils::create_tensor<float>(
->>>>>>> 7126bef2
             ov::element::f32,
             targetInputStaticShapes[j],
             std::vector<float>(0.f, shape_size(targetInputStaticShapes[j])));
