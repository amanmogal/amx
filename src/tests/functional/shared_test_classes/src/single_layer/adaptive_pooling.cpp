--- conflicted
+++ resolved
@@ -40,14 +40,8 @@
     auto ngPrc = FuncTestUtils::PrecisionUtils::convertIE2nGraphPrc(netPrecision);
     ov::ParameterVector params{std::make_shared<ov::op::v0::Parameter>(ngPrc, ov::Shape(inputShape))};
 
-<<<<<<< HEAD
-    ngraph::Shape pooledShape = {pooledSpatialShape.size() };
-    auto pooledParam =
-        ov::test::utils::deprecated::make_constant<int32_t>(ov::element::i32, pooledShape, pooledSpatialShape);
-=======
     ov::Shape pooledShape = {pooledSpatialShape.size() };
-    auto pooledParam = ov::test::utils::deprecated::make_constant<int32_t>(ngraph::element::i32, pooledShape, pooledSpatialShape);
->>>>>>> 637920ce
+    auto pooledParam = ov::test::utils::deprecated::make_constant<int32_t>(ov::element::i32, pooledShape, pooledSpatialShape);
 
     // we cannot create abstract Op to use polymorphism
     auto adapoolMax = std::make_shared<ov::op::v8::AdaptiveMaxPool>(params[0], pooledParam, ov::element::i32);
