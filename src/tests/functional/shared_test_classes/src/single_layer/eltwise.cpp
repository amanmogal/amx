--- conflicted
+++ resolved
@@ -111,16 +111,9 @@
             case ngraph::helpers::EltwiseTypes::DIVIDE:
             case ngraph::helpers::EltwiseTypes::MOD:
             case ngraph::helpers::EltwiseTypes::FLOOR_MOD: {
-<<<<<<< HEAD
-            std::vector<float> data =
-                NGraphFunctions::Utils::generateVector<ov::element::Type_t::f32>(ngraph::shape_size(shape), 10, 2);
-            secondaryInput = ov::test::utils::deprecated::make_constant(netType, shape, data);
-            break;
-=======
                 std::vector<float> data = NGraphFunctions::Utils::generateVector<ov::element::Type_t::f32>(ov::shape_size(shape), 10, 2);
                 secondaryInput = ov::test::utils::deprecated::make_constant(netType, shape, data);
                 break;
->>>>>>> 637920ce
             }
             case ngraph::helpers::EltwiseTypes::POWER:
                 secondaryInput = ov::test::utils::deprecated::make_constant<float>(netType, shape, {}, true, 3);
