--- conflicted
+++ resolved
@@ -40,11 +40,7 @@
     auto ngPrc = FuncTestUtils::PrecisionUtils::convertIE2nGraphPrc(netPrecision);
     ov::ParameterVector paramsIn {std::make_shared<ov::op::v0::Parameter>(ngPrc, ov::Shape(inputShape))};
 
-<<<<<<< HEAD
-    auto secondPrc = ov::element::Type_t::i32;  // according to the specification
-=======
     auto secondPrc = ov::element::Type_t::i32; //according to the specification
->>>>>>> 637920ce
     OPENVINO_SUPPRESS_DEPRECATED_START
     auto secondaryInput = ngraph::builder::makeInputLayer(secondPrc, secondaryInputType, secondInputShape);
     OPENVINO_SUPPRESS_DEPRECATED_END
