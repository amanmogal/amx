// Copyright (C) 2018-2022 Intel Corporation
// SPDX-License-Identifier: Apache-2.0
//

#include <chrono>
#include <signal.h>
#include <setjmp.h>

#include <fstream>
#include <thread>

#ifdef _WIN32
#include <process.h>
#endif

#include "openvino/core/preprocess/pre_post_process.hpp"
#include "openvino/pass/serialize.hpp"
#include "transformations/convert_precision.hpp"

#include "common_test_utils/graph_comparator.hpp"

#include "ngraph_functions/utils/ngraph_helpers.hpp"

#include "common_test_utils/file_utils.hpp"
#include "common_test_utils/crash_handler.hpp"
#include "common_test_utils/ov_tensor_utils.hpp"
#include "functional_test_utils/skip_tests_config.hpp"

#include "shared_test_classes/base/ov_subgraph.hpp"
#include "shared_test_classes/base/utils/generate_inputs.hpp"
#include "shared_test_classes/base/utils/compare_results.hpp"


namespace ov {
namespace test {

std::ostream& operator <<(std::ostream& os, const InputShape& inputShape) {
    os << CommonTestUtils::partialShape2str({inputShape.first}) << "_" << CommonTestUtils::vec2str(inputShape.second);
    return os;
}

void SubgraphBaseTest::run() {
    bool isCurrentTestDisabled = FuncTestUtils::SkipTestsConfig::currentTestIsDisabled();

    ov::test::utils::PassRate::Statuses status = isCurrentTestDisabled ?
         ov::test::utils::PassRate::Statuses::SKIPPED :
         ov::test::utils::PassRate::Statuses::CRASHED;
    summary.setDeviceName(targetDevice);
    summary.updateOPsStats(function, status);

    if (isCurrentTestDisabled)
        GTEST_SKIP() << "Disabled test due to configuration" << std::endl;

    // in case of crash jump will be made and work will be continued
    auto crashHandler = std::unique_ptr<CommonTestUtils::CrashHandler>(new CommonTestUtils::CrashHandler());

    // place to jump in case of a crash
    int jmpRes = 0;
#ifdef _WIN32
    jmpRes = setjmp(CommonTestUtils::env);
#else
    jmpRes = sigsetjmp(CommonTestUtils::env, 1);
#endif
    if (jmpRes == CommonTestUtils::JMP_STATUS::ok) {
        crashHandler->StartTimer();

        ASSERT_FALSE(targetStaticShapes.empty() && !function->get_parameters().empty()) << "Target Static Shape is empty!!!";
        std::string errorMessage;
        try {
            compile_model();
            for (const auto& targetStaticShapeVec : targetStaticShapes) {
                try {
                    if (!inputDynamicShapes.empty()) {
                        // resize ngraph function according new target shape
                        // Note: output shapes of some nodes depend on the input data
                        // so for some tests we need to override this function and replace parameter with constant node to get correct output shapes
                        init_ref_function(functionRefs, targetStaticShapeVec);
                    }
                    generate_inputs(targetStaticShapeVec);
                } catch (const std::exception& ex) {
                    throw std::runtime_error("[IE TEST INFRA] Impossible to reshape ov::Model using the shape: " +
                        CommonTestUtils::vec2str(targetStaticShapeVec) + " " + ex.what());
                }
                validate();
            }
            status = ov::test::utils::PassRate::Statuses::PASSED;
        } catch (const std::exception& ex) {
            status = ov::test::utils::PassRate::Statuses::FAILED;
            errorMessage = ex.what();
        } catch (...) {
            status = ov::test::utils::PassRate::Statuses::FAILED;
            errorMessage = "Unknown failure occurred.";
        }
        summary.updateOPsStats(function, status);
        if (status != ov::test::utils::PassRate::Statuses::PASSED) {
            GTEST_FATAL_FAILURE_(errorMessage.c_str());
        }
    } else if (jmpRes == CommonTestUtils::JMP_STATUS::anyError) {
        IE_THROW() << "Crash happens";
    } else if (jmpRes == CommonTestUtils::JMP_STATUS::alarmErr) {
        summary.updateOPsStats(function, ov::test::utils::PassRate::Statuses::HANGED);
        IE_THROW() << "Crash happens";
    }
}

void SubgraphBaseTest::serialize() {
    SKIP_IF_CURRENT_TEST_IS_DISABLED();

    std::string output_name = GetTestName().substr(0, CommonTestUtils::maxFileNameLength) + "_" + GetTimestamp();

    std::string out_xml_path = output_name + ".xml";
    std::string out_bin_path = output_name + ".bin";

    ov::pass::Manager manager;
    manager.register_pass<ov::pass::Serialize>(out_xml_path, out_bin_path);
    manager.run_passes(function);
    function->validate_nodes_and_infer_types();

    auto result = core->read_model(out_xml_path, out_bin_path);

    bool success;
    std::string message;
    std::tie(success, message) = compare_functions(result,
                                                   function,
                                                   false,
                                                   false,
                                                   false,
                                                   true,   // precision
                                                   true);  // attributes

    EXPECT_TRUE(success) << message;

    CommonTestUtils::removeIRFiles(out_xml_path, out_bin_path);
}

void SubgraphBaseTest::query_model() {
    SKIP_IF_CURRENT_TEST_IS_DISABLED();

    auto queryNetworkResult = core->query_model(function, targetDevice);
    std::set<std::string> expected;
    for (auto&& node : function->get_ops()) {
        expected.insert(node->get_friendly_name());
    }

    std::set<std::string> actual;
    for (auto&& res : queryNetworkResult) {
        actual.insert(res.first);
    }
    if (expected != actual) {
        IE_THROW() << "Expected and actual are different";
    }
}

void SubgraphBaseTest::compare(const std::vector<ov::Tensor>& expected,
                               const std::vector<ov::Tensor>& actual) {
    ASSERT_EQ(expected.size(), actual.size());
    ASSERT_EQ(expected.size(), function->get_results().size());
    auto compareMap = utils::getCompareMap();
    const auto& results = function->get_results();
    for (size_t j = 0; j < results.size(); j++) {
        const auto result = results[j];
        for (size_t i = 0; i < result->get_input_size(); ++i) {
            std::shared_ptr<ov::Node> inputNode = result->get_input_node_shared_ptr(i);
            if (std::dynamic_pointer_cast<ov::op::v0::Convert>(inputNode)) {
                std::shared_ptr<ov::Node> nextNodePtr = inputNode->get_input_node_shared_ptr(0);
                if (!ngraph::is_type<ov::op::v0::Result>(nextNodePtr)) {
                    inputNode = nextNodePtr;
                }
            }
            auto it = compareMap.find(inputNode->get_type_info());
            ASSERT_NE(it, compareMap.end());
            it->second(inputNode, i, expected[j], actual[j], abs_threshold, rel_threshold);
        }
    }
}

void SubgraphBaseTest::configure_model() {
    // configure input precision
    ov::preprocess::PrePostProcessor p(function);
    {
        auto& params = function->get_parameters();
        for (size_t i = 0; i < params.size(); i++) {
            if (inType != ov::element::Type_t::undefined) {
                p.input(i).tensor().set_element_type(inType);
            }
        }
    }

    // configure output precision
    {
        auto results = function->get_results();
        for (size_t i = 0; i < results.size(); i++) {
            if (outType != ov::element::Type_t::undefined) {
                p.output(i).tensor().set_element_type(outType);
            }
        }
    }
    function = p.build();
}

void SubgraphBaseTest::compile_model() {
    if (is_report_stages) {
        std::cout << "[ PLUGIN ] `SubgraphBaseTest::compile_model()`is started" << std::endl;
    }
    auto start_time = std::chrono::system_clock::now();

    configure_model();
    if (functionRefs == nullptr) {
        functionRefs = ov::clone_model(*function);
    }

    // Within the test scope we don't need any implicit bf16 optimisations, so let's run the network as is.
    #if !(defined(__arm__) || defined(_M_ARM) || defined(__aarch64__) || defined(_M_ARM64))
        if (targetDevice == CommonTestUtils::DEVICE_CPU && !configuration.count(InferenceEngine::PluginConfigParams::KEY_ENFORCE_BF16)) {
                configuration.insert({InferenceEngine::PluginConfigParams::KEY_ENFORCE_BF16, InferenceEngine::PluginConfigParams::NO});
        }
    #endif

    compiledModel = core->compile_model(function, targetDevice, configuration);
    if (is_report_stages) {
        auto end_time = std::chrono::system_clock::now();
        std::chrono::duration<double> duration = end_time - start_time;
        std::cout << "[ PLUGIN ] `SubgraphBaseTest::compile_model()`is finished successfully. Duration is " << duration.count() << "s" << std::endl;
    }
}

void SubgraphBaseTest::init_ref_function(std::shared_ptr<ov::Model> &funcRef, const std::vector<ov::Shape>& targetInputStaticShapes) {
    ngraph::helpers::resize_function(funcRef, targetInputStaticShapes);
}

void SubgraphBaseTest::generate_inputs(const std::vector<ov::Shape>& targetInputStaticShapes) {
    inputs.clear();
    auto inputMap = utils::getInputMap();
    auto itTargetShape = targetInputStaticShapes.begin();
    for (const auto &param : function->get_parameters()) {
        std::shared_ptr<ov::Node> inputNode = param;
        for (size_t i = 0; i < param->get_output_size(); i++) {
            for (const auto &node : param->get_output_target_inputs(i)) {
                std::shared_ptr<ov::Node> nodePtr = node.get_node()->shared_from_this();
                if (std::dynamic_pointer_cast<ov::op::v0::Convert>(nodePtr)) {
                    std::shared_ptr<ov::Node> nextNodePtr = nodePtr->get_output_target_inputs(0).begin()->get_node()->shared_from_this();
                    if (!ngraph::is_type<ov::op::v0::Result>(nextNodePtr)) {
                        inputNode = nodePtr;
                        nodePtr = nextNodePtr;
                    }
                }
                auto it = inputMap.find(nodePtr->get_type_info());
                ASSERT_NE(it, inputMap.end());
                for (size_t port = 0; port < nodePtr->get_input_size(); ++port) {
                    if (nodePtr->get_input_node_ptr(port)->shared_from_this() == inputNode->shared_from_this()) {
                        inputs.insert({param, it->second(nodePtr, port, param->get_element_type(), *itTargetShape++)});
                        break;
                    }
                }
            }
        }
    }
}

void SubgraphBaseTest::infer() {
    inferRequest = compiledModel.create_infer_request();
    for (const auto& input : inputs) {
        inferRequest.set_tensor(input.first, input.second);
    }
    inferRequest.infer();
}

std::vector<ov::Tensor> SubgraphBaseTest::calculate_refs() {
    if (is_report_stages) {
        std::cout << "[ REFERENCE ] `SubgraphBaseTest::calculate_refs()`is started"<< std::endl;
    }
    auto start_time = std::chrono::system_clock::now();

    using InputsMap = std::map<std::shared_ptr<ov::Node>, ov::Tensor>;

    auto functionToProcess = ov::clone_model(*functionRefs);
    //TODO: remove this conversions as soon as function interpreter fully support bf16 and f16
    precisions_array precisions = {
            { ngraph::element::bf16, ngraph::element::f32 }
    };
    auto convert_added = false;
    for (const auto &param : function->get_parameters()) {
        for (size_t i = 0; i < param->get_output_size(); i++) {
            for (const auto &node : param->get_output_target_inputs(i)) {
                std::shared_ptr<ov::Node> nodePtr = node.get_node()->shared_from_this();
                if (std::dynamic_pointer_cast<ov::op::v0::Convert>(nodePtr)) {
                    convert_added = true;
                    break;
                }
            }
        }
    }
    if (!convert_added) {
        precisions.push_back({ ngraph::element::f16, ngraph::element::f32});
    }
    pass::Manager manager;
    manager.register_pass<ngraph::pass::ConvertPrecision>(precisions);
    manager.run_passes(functionToProcess);
    functionToProcess->validate_nodes_and_infer_types();

    ov::preprocess::PrePostProcessor p(functionToProcess);
    const auto& inputNodes = functionToProcess->inputs();
    for (size_t i = 0; i < inputNodes.size(); ++i) {
        auto itr = std::find_if(inputs.begin(), inputs.end(),
                                [&](const InputsMap::value_type& item) {
                                    return item.first->get_friendly_name() == inputNodes[i].get_node_shared_ptr()->get_friendly_name();
                                });
        if (itr != inputs.end()) {
            auto elementType = itr->second.get_element_type();
            if (inputNodes[i].get_element_type() != elementType) {
                p.input(i).tensor().set_element_type(elementType);
            }
        } else {
            std::stringstream errMsg;
            errMsg << "Couldn't find input with name " << inputNodes[i].get_node_shared_ptr()->get_friendly_name();
            errMsg << " in the inputs map";
            throw std::runtime_error(errMsg.str());
        }
    }

    const auto& outputs = functionToProcess->outputs();
    for (size_t i = 0; i < outputs.size(); ++i) {
        if (outType != ElementType::undefined && outType != outputs[i].get_element_type()) {
            p.output(i).tensor().set_element_type(outType);
        }
    }

    functionToProcess = p.build();

    auto results = ngraph::helpers::interpretFunction(functionToProcess, inputs);
    if (is_report_stages) {
        auto end_time = std::chrono::system_clock::now();
        std::chrono::duration<double> duration = end_time - start_time;
        std::cout << "[ REFERENCE ] `SubgraphBaseTest::calculate_refs()`is finished successfully. Duration is " << duration.count() << "s" << std::endl;
    }
    return results;
}

std::vector<ov::Tensor> SubgraphBaseTest::get_plugin_outputs() {
<<<<<<< HEAD
    if (is_report_stages) {
        std::cout << "[ PLUGIN ] `SubgraphBaseTest::get_plugin_outputs()`is started"<< std::endl;
    }
    auto start_time = std::chrono::system_clock::now();

=======
>>>>>>> 48dd92de
    infer();
    auto outputs = std::vector<ov::Tensor>{};
    for (const auto& output : function->outputs()) {
        outputs.push_back(inferRequest.get_tensor(output));
    }
    if (is_report_stages) {
        auto end_time = std::chrono::system_clock::now();
        std::chrono::duration<double> duration = end_time - start_time;
        std::cout << "[ PLUGIN ] `SubgraphBaseTest::get_plugin_outputs()`is finished successfully. Duration is " << duration.count() << "s" << std::endl;
    }
    return outputs;
}

void SubgraphBaseTest::validate() {
    std::vector<ov::Tensor> expectedOutputs, actualOutputs;

#ifndef NDEBUG
    actualOutputs = get_plugin_outputs();
    expectedOutputs = calculate_refs();
#else
    std::thread t_device([&]{ actualOutputs = get_plugin_outputs(); });
    std::thread t_ref([&]{ expectedOutputs = calculate_refs(); });
    t_device.join();
    t_ref.join();
#endif

    if (expectedOutputs.empty()) {
        return;
    }

    ASSERT_EQ(actualOutputs.size(), expectedOutputs.size())
        << "nGraph interpreter has " << expectedOutputs.size() << " outputs, while IE " << actualOutputs.size();
    if (is_report_stages) {
        std::cout << "[ COMPARATION ] `ov_tensor_utils.hpp::compare()`is started"<< std::endl;
    }
    auto start_time = std::chrono::system_clock::now();

    compare(expectedOutputs, actualOutputs);
    if (is_report_stages) {
        auto end_time = std::chrono::system_clock::now();
        std::chrono::duration<double> duration = end_time - start_time;
        std::cout << "[ COMPARATION ] `ov_tensor_utils.hpp::compare()`is finished successfully. Duration is " << duration.count() << "s" << std::endl;
    }
}

void SubgraphBaseTest::init_input_shapes(const std::vector<InputShape>& shapes) {
    if (shapes.empty()) {
        targetStaticShapes = {{}};
        return;
    }
    size_t targetStaticShapeSize = shapes.front().second.size();
    for (size_t i = 1; i < shapes.size(); ++i) {
        if (targetStaticShapeSize < shapes[i].second.size()) {
            targetStaticShapeSize = shapes[i].second.size();
        }
    }
    targetStaticShapes.resize(targetStaticShapeSize);

    for (const auto& shape : shapes) {
        auto dynShape = shape.first;
        if (dynShape.rank() == 0) {
            ASSERT_EQ(targetStaticShapeSize, 1) << "Incorrect number of static shapes for static case";
            dynShape = shape.second.front();
        }
        inputDynamicShapes.push_back(dynShape);
        for (size_t i = 0; i < targetStaticShapeSize; ++i) {
            targetStaticShapes[i].push_back(i < shape.second.size() ? shape.second.at(i) : shape.second.back());
        }
    }
}
}  // namespace test
}  // namespace ov<|MERGE_RESOLUTION|>--- conflicted
+++ resolved
@@ -337,14 +337,11 @@
 }
 
 std::vector<ov::Tensor> SubgraphBaseTest::get_plugin_outputs() {
-<<<<<<< HEAD
     if (is_report_stages) {
         std::cout << "[ PLUGIN ] `SubgraphBaseTest::get_plugin_outputs()`is started"<< std::endl;
     }
     auto start_time = std::chrono::system_clock::now();
-
-=======
->>>>>>> 48dd92de
+    
     infer();
     auto outputs = std::vector<ov::Tensor>{};
     for (const auto& output : function->outputs()) {
