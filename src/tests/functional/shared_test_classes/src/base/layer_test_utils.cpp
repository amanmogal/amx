// Copyright (C) 2018-2021 Intel Corporation
// SPDX-License-Identifier: Apache-2.0
//

#include <signal.h>
#ifdef _WIN32
#include <process.h>
#endif

#include <thread>

#include "pugixml.hpp"

#include <openvino/pass/serialize.hpp>
#include <ngraph/opsets/opset.hpp>

#include "ngraph/variant.hpp"
#include "shared_test_classes/base/layer_test_utils.hpp"
#include "common_test_utils/file_utils.hpp"
#include "functional_test_utils/core_config.hpp"

namespace LayerTestsUtils {

LayerTestsCommon::LayerTestsCommon() : threshold(1e-2f), abs_threshold(-1.f) {
    core = PluginCache::get().ie(targetDevice);
}

void LayerTestsCommon::Run() {
    if (functionRefs == nullptr) {
        functionRefs = ngraph::clone_function(*function);
        functionRefs->set_friendly_name("refFunction");
    }
    auto crashHandler = [](int errCode) {
        auto &s = Summary::getInstance();
        s.saveReport();
        std::cout << "Unexpected application crash!" << std::endl;
        std::abort();
    };
    signal(SIGSEGV, crashHandler);

    auto &s = Summary::getInstance();
    s.setDeviceName(targetDevice);

    if (FuncTestUtils::SkipTestsConfig::currentTestIsDisabled()) {
        s.updateOPsStats(functionRefs, PassRate::Statuses::SKIPPED);
        GTEST_SKIP() << "Disabled test due to configuration" << std::endl;
    } else {
        s.updateOPsStats(functionRefs, PassRate::Statuses::CRASHED);
    }

    try {
        LoadNetwork();
        GenerateInputs();
        Infer();
        Validate();
        s.updateOPsStats(functionRefs, PassRate::Statuses::PASSED);
    }
    catch (const std::runtime_error &re) {
        s.updateOPsStats(functionRefs, PassRate::Statuses::FAILED);
        GTEST_FATAL_FAILURE_(re.what());
    } catch (const std::exception &ex) {
        s.updateOPsStats(functionRefs, PassRate::Statuses::FAILED);
        GTEST_FATAL_FAILURE_(ex.what());
    } catch (...) {
        s.updateOPsStats(functionRefs, PassRate::Statuses::FAILED);
        GTEST_FATAL_FAILURE_("Unknown failure occurred.");
    }
}

void LayerTestsCommon::Serialize(ngraph::pass::Serialize::Version ir_version) {
    SKIP_IF_CURRENT_TEST_IS_DISABLED();

    std::string output_name = GetTestName().substr(0, CommonTestUtils::maxFileNameLength) + "_" + GetTimestamp();

    std::string out_xml_path = output_name + ".xml";
    std::string out_bin_path = output_name + ".bin";

    ngraph::pass::Manager manager;
    manager.register_pass<ov::pass::Serialize>(out_xml_path, out_bin_path, ir_version);
    manager.run_passes(function);
    function->validate_nodes_and_infer_types();

    auto result = getCore()->ReadNetwork(out_xml_path, out_bin_path);

    bool success;
    std::string message;
    std::tie(success, message) =
            compare_functions(result.getFunction(), function, false, false, false,
                              true,     // precision
                              true);    // attributes

    EXPECT_TRUE(success) << message;

    CommonTestUtils::removeIRFiles(out_xml_path, out_bin_path);
}

void LayerTestsCommon::QueryNetwork() {
    SKIP_IF_CURRENT_TEST_IS_DISABLED();

    cnnNetwork = InferenceEngine::CNNNetwork(function);

    auto queryNetworkResult = PluginCache::get().ie()->QueryNetwork(cnnNetwork, targetDevice);
    std::set<std::string> expected;
    for (auto&& node : function->get_ops()) {
        expected.insert(node->get_friendly_name());
    }

    std::set<std::string> actual;
    for (auto&& res : queryNetworkResult.supportedLayersMap) {
        actual.insert(res.first);
    }
    ASSERT_EQ(expected, actual);
}

InferenceEngine::Blob::Ptr LayerTestsCommon::GenerateInput(const InferenceEngine::InputInfo& info) const {
    return FuncTestUtils::createAndFillBlob(info.getTensorDesc());
}

void LayerTestsCommon::Compare(const std::vector<std::pair<ngraph::element::Type, std::vector<std::uint8_t>>> &expectedOutputs,
                               const std::vector<InferenceEngine::Blob::Ptr> &actualOutputs,
                               float threshold, float abs_threshold) {
    for (std::size_t outputIndex = 0; outputIndex < expectedOutputs.size(); ++outputIndex) {
        const auto &expected = expectedOutputs[outputIndex];
        const auto &actual = actualOutputs[outputIndex];
        Compare(expected, actual, threshold, abs_threshold);
    }
}

template <typename T_IE>
inline void callCompare(const std::pair<ngraph::element::Type, std::vector<std::uint8_t>> &expected,
                        const T_IE* actualBuffer, size_t size, float threshold, float abs_threshold) {
    auto expectedBuffer = expected.second.data();
    switch (expected.first) {
        case ngraph::element::Type_t::boolean:
        case ngraph::element::Type_t::u8:
            LayerTestsCommon::Compare<T_IE, uint8_t>(reinterpret_cast<const uint8_t *>(expectedBuffer),
                                                     actualBuffer, size, threshold, abs_threshold);
            break;
        case ngraph::element::Type_t::i8:
            LayerTestsCommon::Compare<T_IE, int8_t>(reinterpret_cast<const int8_t *>(expectedBuffer),
                                                    actualBuffer, size, threshold, abs_threshold);
            break;
        case ngraph::element::Type_t::u16:
            LayerTestsCommon::Compare<T_IE, uint16_t>(reinterpret_cast<const uint16_t *>(expectedBuffer),
                                                      actualBuffer, size, threshold, abs_threshold);
            break;
        case ngraph::element::Type_t::i16:
            LayerTestsCommon::Compare<T_IE, int16_t>(reinterpret_cast<const int16_t *>(expectedBuffer),
                                                     actualBuffer, size, threshold, abs_threshold);
            break;
        case ngraph::element::Type_t::u32:
            LayerTestsCommon::Compare<T_IE, uint32_t>(reinterpret_cast<const uint32_t *>(expectedBuffer),
                                                      actualBuffer, size, threshold, abs_threshold);
            break;
        case ngraph::element::Type_t::i32:
            LayerTestsCommon::Compare<T_IE, int32_t>(reinterpret_cast<const int32_t *>(expectedBuffer),
                                                     actualBuffer, size, threshold, abs_threshold);
            break;
        case ngraph::element::Type_t::u64:
            LayerTestsCommon::Compare<T_IE, uint64_t>(reinterpret_cast<const uint64_t *>(expectedBuffer),
                                                      actualBuffer, size, threshold, abs_threshold);
            break;
        case ngraph::element::Type_t::i64:
            LayerTestsCommon::Compare<T_IE, int64_t>(reinterpret_cast<const int64_t *>(expectedBuffer),
                                                     actualBuffer, size, threshold, abs_threshold);
            break;
        case ngraph::element::Type_t::bf16:
            LayerTestsCommon::Compare<T_IE, ngraph::bfloat16>(reinterpret_cast<const ngraph::bfloat16 *>(expectedBuffer),
                                                              actualBuffer, size, threshold, abs_threshold);
            break;
        case ngraph::element::Type_t::f16:
            LayerTestsCommon::Compare<T_IE, ngraph::float16>(reinterpret_cast<const ngraph::float16 *>(expectedBuffer),
                                                             actualBuffer, size, threshold, abs_threshold);
            break;
        case ngraph::element::Type_t::f32:
            LayerTestsCommon::Compare<T_IE, float>(reinterpret_cast<const float *>(expectedBuffer),
                                                   actualBuffer, size, threshold, abs_threshold);
            break;
        case ngraph::element::Type_t::f64:
            LayerTestsCommon::Compare<T_IE, double>(reinterpret_cast<const double *>(expectedBuffer),
                                                   actualBuffer, size, threshold, abs_threshold);
            break;
        case ngraph::element::Type_t::i4: {
            auto expectedOut = ngraph::helpers::convertOutputPrecision(
                    expected.second,
                    expected.first,
                    ngraph::element::Type_t::i8,
                    size);
            LayerTestsCommon::Compare<T_IE, int8_t>(reinterpret_cast<const int8_t *>(expectedOut.data()),
                                                    actualBuffer, size, threshold, abs_threshold);
            break;
        }
        case ngraph::element::Type_t::u4: {
            auto expectedOut = ngraph::helpers::convertOutputPrecision(
                    expected.second,
                    expected.first,
                    ngraph::element::Type_t::u8,
                    size);
            LayerTestsCommon::Compare<T_IE, uint8_t>(reinterpret_cast<const uint8_t *>(expectedOut.data()),
                                                     actualBuffer, size, threshold, abs_threshold);
            break;
        }
        case ngraph::element::Type_t::dynamic:
        case ngraph::element::Type_t::undefined:
            LayerTestsCommon::Compare<T_IE, T_IE>(reinterpret_cast<const T_IE *>(expectedBuffer), actualBuffer, size, threshold, abs_threshold);
            break;
        default: FAIL() << "Comparator for " << expected.first << " precision isn't supported";
    }
    return;
}

void LayerTestsCommon::Compare(const std::pair<ngraph::element::Type, std::vector<std::uint8_t>> &expected,
                               const InferenceEngine::Blob::Ptr &actual,
                               float threshold,
                               float abs_threshold) {
    const auto &precision = actual->getTensorDesc().getPrecision();
    auto k =  static_cast<float>(expected.first.size()) / precision.size();
    // W/A for int4, uint4
    if (expected.first == ngraph::element::Type_t::u4 || expected.first == ngraph::element::Type_t::i4) {
        k /= 2;
    } else if (expected.first == ngraph::element::Type_t::undefined || expected.first == ngraph::element::Type_t::dynamic) {
        k = 1;
    }
    ASSERT_EQ(expected.second.size(), actual->byteSize() * k);

    auto memory = InferenceEngine::as<InferenceEngine::MemoryBlob>(actual);
    IE_ASSERT(memory);
    const auto lockedMemory = memory->wmap();
    const auto actualBuffer = lockedMemory.as<const std::uint8_t *>();

    const auto &size = actual->size();
    switch (precision) {
<<<<<<< HEAD
        case InferenceEngine::Precision::FP32:
            callCompare<float>(expected, reinterpret_cast<const float *>(actualBuffer), size, threshold, abs_threshold);
            break;
        case InferenceEngine::Precision::I32:
            callCompare<int32_t>(expected, reinterpret_cast<const int32_t *>(actualBuffer), size, threshold, abs_threshold);
            break;
        case InferenceEngine::Precision::U32:
            callCompare<uint32_t>(expected, reinterpret_cast<const uint32_t *>(actualBuffer), size, threshold, abs_threshold);
            break;
        case InferenceEngine::Precision::I64:
            callCompare<int64_t>(expected, reinterpret_cast<const int64_t *>(actualBuffer), size, threshold, abs_threshold);
=======
        case InferenceEngine::Precision::BOOL:
        case InferenceEngine::Precision::U8:
            callCompare<uint8_t>(expected, reinterpret_cast<const uint8_t *>(actualBuffer), size, threshold, abs_threshold);
>>>>>>> d421bc6c
            break;
        case InferenceEngine::Precision::I8:
            callCompare<int8_t>(expected, reinterpret_cast<const int8_t *>(actualBuffer), size, threshold, abs_threshold);
            break;
        case InferenceEngine::Precision::U16:
            callCompare<uint16_t>(expected, reinterpret_cast<const uint16_t *>(actualBuffer), size, threshold, abs_threshold);
            break;
        case InferenceEngine::Precision::I16:
            callCompare<int16_t>(expected, reinterpret_cast<const int16_t *>(actualBuffer), size, threshold, abs_threshold);
            break;
        case InferenceEngine::Precision::U32:
            callCompare<uint32_t>(expected, reinterpret_cast<const uint32_t *>(actualBuffer), size, threshold, abs_threshold);
            break;
        case InferenceEngine::Precision::I32:
            callCompare<int32_t>(expected, reinterpret_cast<const int32_t *>(actualBuffer), size, threshold, abs_threshold);
            break;
        case InferenceEngine::Precision::U64:
            callCompare<uint64_t>(expected, reinterpret_cast<const uint64_t *>(actualBuffer), size, threshold, abs_threshold);
            break;
        case InferenceEngine::Precision::I64:
            callCompare<int64_t>(expected, reinterpret_cast<const int64_t *>(actualBuffer), size, threshold, abs_threshold);
            break;
        case InferenceEngine::Precision::BF16:
            callCompare<ngraph::bfloat16>(expected, reinterpret_cast<const ngraph::bfloat16 *>(actualBuffer), size, threshold, abs_threshold);
            break;
        case InferenceEngine::Precision::FP16:
            callCompare<ngraph::float16>(expected, reinterpret_cast<const ngraph::float16 *>(actualBuffer), size, threshold, abs_threshold);
            break;
        case InferenceEngine::Precision::FP32:
            callCompare<float>(expected, reinterpret_cast<const float *>(actualBuffer), size, threshold, abs_threshold);
            break;
        case InferenceEngine::Precision::FP64:
            callCompare<double>(expected, reinterpret_cast<const double *>(actualBuffer), size, threshold, abs_threshold);
            break;
        default:
            FAIL() << "Comparator for " << precision << " precision isn't supported";
    }
}

void LayerTestsCommon::Compare(const std::pair<ngraph::element::Type, std::vector<std::uint8_t>> &expected,
                               const InferenceEngine::Blob::Ptr &actual) {
    Compare(expected, actual, threshold);
}

void LayerTestsCommon::Compare(const InferenceEngine::Blob::Ptr &expected, const InferenceEngine::Blob::Ptr &actual) {
    auto get_raw_buffer = [](const InferenceEngine::Blob::Ptr &blob) {
        auto memory = InferenceEngine::as<InferenceEngine::MemoryBlob>(blob);
        IE_ASSERT(memory);
        const auto lockedMemory = memory->wmap();
        return lockedMemory.as<const std::uint8_t *>();
    };
    const auto expectedBuffer = get_raw_buffer(expected);
    const auto actualBuffer = get_raw_buffer(actual);

    const auto &precision = actual->getTensorDesc().getPrecision();
    const auto &size = actual->size();
    switch (precision) {
        case InferenceEngine::Precision::FP32:
            Compare(reinterpret_cast<const float *>(expectedBuffer), reinterpret_cast<const float *>(actualBuffer),
                    size, threshold);
            break;
        case InferenceEngine::Precision::I32:
            Compare(reinterpret_cast<const std::int32_t *>(expectedBuffer),
                    reinterpret_cast<const std::int32_t *>(actualBuffer), size, 0);
            break;
        case InferenceEngine::Precision::I16:
            Compare(reinterpret_cast<const std::int16_t *>(expectedBuffer),
                    reinterpret_cast<const std::int16_t *>(actualBuffer), size, 0);
            break;
        case InferenceEngine::Precision::U8:
            Compare(reinterpret_cast<const std::uint8_t *>(expectedBuffer),
                    reinterpret_cast<const std::uint8_t *>(actualBuffer), size, 0);
            break;
        default:
            FAIL() << "Comparator for " << precision << " precision isn't supported";
    }
}

void LayerTestsCommon::Compare(const InferenceEngine::TensorDesc &actualDesc, const InferenceEngine::TensorDesc &expectedDesc) {
    auto expectedDims = actualDesc.getDims();
    auto actualDims = expectedDesc.getDims();
    ASSERT_EQ(actualDims.size(), expectedDims.size());
    for (size_t j = 0; j < actualDims.size(); ++j) {
        ASSERT_EQ(actualDims.at(j), expectedDims.at(j));
    }
    ASSERT_EQ(actualDesc.getLayout(), expectedDesc.getLayout());
    ASSERT_EQ(actualDesc.getPrecision(), expectedDesc.getPrecision());
}

void LayerTestsCommon::ConfigureNetwork() {
    for (const auto &in : cnnNetwork.getInputsInfo()) {
        if (inLayout != InferenceEngine::Layout::ANY &&
            // cannot setLayout for fully-dynamic network
            !in.second->getPartialShape().rank().is_dynamic()) {
            in.second->setLayout(inLayout);
        }
        if (inPrc != InferenceEngine::Precision::UNSPECIFIED) {
            in.second->setPrecision(inPrc);
        }
    }

    for (const auto &out : cnnNetwork.getOutputsInfo()) {
        if (outLayout != InferenceEngine::Layout::ANY &&
            // cannot setLayout for fully-dynamic network
            !out.second->getPartialShape().rank().is_dynamic()) {
            out.second->setLayout(outLayout);
        }
        if (outPrc != InferenceEngine::Precision::UNSPECIFIED) {
            out.second->setPrecision(outPrc);
        }
    }
}

void LayerTestsCommon::LoadNetwork() {
    cnnNetwork = InferenceEngine::CNNNetwork{function};
    CoreConfiguration(this);
    ConfigureNetwork();
    executableNetwork = core->LoadNetwork(cnnNetwork, targetDevice, configuration);
}

void LayerTestsCommon::GenerateInputs() {
    inputs.clear();
    const auto& inputsInfo = executableNetwork.GetInputsInfo();
    const auto& functionParams = function->get_parameters();
    for (int i = 0; i < functionParams.size(); ++i) {
        const auto& param = functionParams[i];
        const auto infoIt = inputsInfo.find(param->get_friendly_name());
        GTEST_ASSERT_NE(infoIt, inputsInfo.cend());
        InferenceEngine::InputInfo::CPtr info = infoIt->second;
        InferenceEngine::Blob::Ptr blob = GenerateInput(*info);
        inputs.push_back(blob);
    }
}

void LayerTestsCommon::ConfigureInferRequest() {
    const auto& inputsInfo = executableNetwork.GetInputsInfo();
    const auto& functionParams = function->get_parameters();
    for (int i = 0; i < functionParams.size(); ++i) {
        const auto& param = functionParams[i];
        const auto infoIt = inputsInfo.find(param->get_friendly_name());
        GTEST_ASSERT_NE(infoIt, inputsInfo.cend());

        const auto& info = infoIt->second;
        auto blob = inputs[i];
        inferRequest.SetBlob(info->name(), blob);
    }
    if (configuration.count(InferenceEngine::PluginConfigParams::KEY_DYN_BATCH_ENABLED) &&
        configuration.count(InferenceEngine::PluginConfigParams::YES)) {
        auto batchSize = executableNetwork.GetInputsInfo().begin()->second->getTensorDesc().getDims()[0] / 2;
        inferRequest.SetBatch(batchSize);
    }
}

void LayerTestsCommon::Infer() {
    inferRequest = executableNetwork.CreateInferRequest();

    ConfigureInferRequest();

    inferRequest.Infer();
}

std::vector<std::pair<ngraph::element::Type, std::vector<std::uint8_t>>> LayerTestsCommon::CalculateRefs() {
    ngraph::pass::ConvertPrecision<ngraph::element::Type_t::f16, ngraph::element::Type_t::f32>().run_on_function(functionRefs);
    ngraph::pass::ConvertPrecision<ngraph::element::Type_t::bf16, ngraph::element::Type_t::f32>().run_on_function(functionRefs);

    functionRefs->validate_nodes_and_infer_types();

    auto referenceInputs = std::vector<std::vector<uint8_t>>(inputs.size());
    auto refInputsTypes = std::vector<ngraph::element::Type>(inputs.size());
    for (std::size_t i = 0; i < inputs.size(); ++i) {
        const auto &input = inputs[i];
        const auto &inputSize = input->byteSize();

        auto &referenceInput = referenceInputs[i];
        referenceInput.resize(inputSize);

        auto memory = InferenceEngine::as<InferenceEngine::MemoryBlob>(input);
        IE_ASSERT(memory);
        const auto lockedMemory = memory->wmap();
        const auto buffer = lockedMemory.as<const std::uint8_t *>();
        std::copy(buffer, buffer + inputSize, referenceInput.data());

        refInputsTypes[i] = FuncTestUtils::PrecisionUtils::convertIE2nGraphPrc(memory->getTensorDesc().getPrecision());
    }

    const auto &&outputsInfo = executableNetwork.GetOutputsInfo();
    std::vector<ngraph::element::Type_t> convertType;
    convertType.reserve(outputsInfo.size());
    for (const auto &output : outputsInfo) {
        convertType.push_back(
            FuncTestUtils::PrecisionUtils::convertIE2nGraphPrc(
                output.second->getTensorDesc().getPrecision()));
    }

    std::vector<std::pair<ngraph::element::Type, std::vector<std::uint8_t>>> expectedOutputs;
    switch (refMode) {
        case INTERPRETER: {
            expectedOutputs = ngraph::helpers::interpreterFunction(functionRefs, referenceInputs, refInputsTypes);
            break;
        }
        case CONSTANT_FOLDING: {
            const auto &foldedFunc = ngraph::helpers::foldFunction(functionRefs, referenceInputs, refInputsTypes);
            expectedOutputs = ngraph::helpers::getConstData(foldedFunc);
            break;
        }
        case IE: {
            // reference inference on device with other options and nGraph function has to be implemented here
            break;
        }
    }

    return expectedOutputs;
}

std::vector<InferenceEngine::Blob::Ptr> LayerTestsCommon::GetOutputs() {
    auto outputs = std::vector<InferenceEngine::Blob::Ptr>{};
    for (const auto &output : executableNetwork.GetOutputsInfo()) {
        const auto &name = output.first;
        outputs.push_back(inferRequest.GetBlob(name));
    }
    return outputs;
}

void LayerTestsCommon::Compare(const std::vector<std::pair<ngraph::element::Type, std::vector<std::uint8_t>>> &expectedOutputs,
                               const std::vector<InferenceEngine::Blob::Ptr> &actualOutputs) {
    Compare(expectedOutputs, actualOutputs, threshold);
}

void LayerTestsCommon::Validate() {
    if (functionRefs == nullptr) {
        functionRefs = ngraph::clone_function(*function);
    }
    auto expectedOutputs = CalculateRefs();
    const auto &actualOutputs = GetOutputs();

    if (expectedOutputs.empty()) {
        return;
    }

    IE_ASSERT(actualOutputs.size() == expectedOutputs.size())
    << "nGraph interpreter has " << expectedOutputs.size() << " outputs, while IE " << actualOutputs.size();

    Compare(expectedOutputs, actualOutputs);
}

std::string LayerTestsCommon::getRuntimePrecision(const std::string& layerName) {
    const auto execGraph = executableNetwork.GetExecGraphInfo();
    const auto execFunction = execGraph.getFunction();

    for (const auto& op : execFunction->get_ops()) {
        const auto name = op->get_friendly_name();
        if (name == layerName) {
            const auto& rtInfo = op->get_rt_info();
            const auto& it = rtInfo.find("runtimePrecision");
            IE_ASSERT(it != rtInfo.end()) << "Runtime precision is not found for node: " << name;
            return it->second.as<std::string>();
        }
    }

    return "";
}

std::string LayerTestsCommon::getRuntimePrecisionByType(const std::string& layerType) {
    const auto execGraph = executableNetwork.GetExecGraphInfo();
    const auto execFunction = execGraph.getFunction();

    for (const auto& op : execFunction->get_ops()) {
        const auto& rtInfo = op->get_rt_info();
        const auto& typeIt = rtInfo.find("layerType");

        IE_ASSERT(typeIt != rtInfo.end()) << "Layer is not found for type: " << layerType;

        auto type = typeIt->second.as<std::string>();
        if (type == layerType) {
            const auto& it = rtInfo.find("runtimePrecision");
            IE_ASSERT(it != rtInfo.end()) << "Runtime precision is not found for node: " << type;
            return it->second.as<std::string>();
        }
    }

    return "";
}

#ifndef NDEBUG
void LayerTestsCommon::showRuntimePrecisions() {
    const auto execGraph = executableNetwork.GetExecGraphInfo();
    const auto execFunction = execGraph.getFunction();

    for (const auto& op : execFunction->get_ops()) {
        const auto& rtInfo = op->get_rt_info();
        const auto& typeIt = rtInfo.find("layerType");

        const auto type = typeIt->second.as<std::string>();
        const auto& it = rtInfo.find("runtimePrecision");

        const auto rtPrecisionPtr = it->second.as<std::string>();
        std::cout << type << ": " << rtPrecisionPtr << std::endl;
    }
}
#endif

void LayerTestsCommon::SetRefMode(RefMode mode) {
    refMode = mode;
}

std::shared_ptr<ngraph::Function> LayerTestsCommon::GetFunction() {
    return function;
}

std::map<std::string, std::string> &LayerTestsCommon::GetConfiguration() {
    return configuration;
}

}  // namespace LayerTestsUtils<|MERGE_RESOLUTION|>--- conflicted
+++ resolved
@@ -230,23 +230,9 @@
 
     const auto &size = actual->size();
     switch (precision) {
-<<<<<<< HEAD
-        case InferenceEngine::Precision::FP32:
-            callCompare<float>(expected, reinterpret_cast<const float *>(actualBuffer), size, threshold, abs_threshold);
-            break;
-        case InferenceEngine::Precision::I32:
-            callCompare<int32_t>(expected, reinterpret_cast<const int32_t *>(actualBuffer), size, threshold, abs_threshold);
-            break;
-        case InferenceEngine::Precision::U32:
-            callCompare<uint32_t>(expected, reinterpret_cast<const uint32_t *>(actualBuffer), size, threshold, abs_threshold);
-            break;
-        case InferenceEngine::Precision::I64:
-            callCompare<int64_t>(expected, reinterpret_cast<const int64_t *>(actualBuffer), size, threshold, abs_threshold);
-=======
         case InferenceEngine::Precision::BOOL:
         case InferenceEngine::Precision::U8:
             callCompare<uint8_t>(expected, reinterpret_cast<const uint8_t *>(actualBuffer), size, threshold, abs_threshold);
->>>>>>> d421bc6c
             break;
         case InferenceEngine::Precision::I8:
             callCompare<int8_t>(expected, reinterpret_cast<const int8_t *>(actualBuffer), size, threshold, abs_threshold);
