--- conflicted
+++ resolved
@@ -842,11 +842,7 @@
     const auto coords = ngraph::builder::makeConstant<float16>(ov::element::f16, {2, 4}, {2, 2, 8, 8, 2, 2, 8, 8});
     const auto roisIdx = ngraph::builder::makeConstant<int32_t>(ov::element::i32, {2}, {0, 1});
     const auto pooling_mode = EnumNames<op::v9::ROIAlign::PoolingMode>::as_enum("avg");
-<<<<<<< HEAD
-    const auto aligned_mode = EnumNames<op::v9::ROIAlign::AlignedMode>::as_enum("tf_half_pixel_for_nn");
-=======
     const auto aligned_mode = EnumNames<op::v9::ROIAlign::AlignedMode>::as_enum("half_pixel_for_nn");
->>>>>>> 35b8972d
     auto Node =
         std::make_shared<ov::op::v9::ROIAlign>(params.at(0), coords, roisIdx, 2, 2, 2, 1, pooling_mode, aligned_mode);
     ov::ResultVector results{std::make_shared<ov::op::v0::Result>(Node)};
