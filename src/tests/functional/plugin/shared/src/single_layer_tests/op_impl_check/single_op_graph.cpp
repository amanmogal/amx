--- conflicted
+++ resolved
@@ -1312,13 +1312,10 @@
         eltwiseNode = std::make_shared<ov::op::v5::HSigmoid>(param);
     } else if (ov::is_type<ov::op::v4::HSwish>(node)) {
         eltwiseNode = std::make_shared<ov::op::v4::HSwish>(param);
-<<<<<<< HEAD
     } else if (ov::is_type<ov::op::v10::IsInf>(node)) {
         eltwiseNode = std::make_shared<ov::op::v10::IsInf>(param);
-=======
     } else if (ov::is_type<ov::op::v10::IsNaN>(node)) {
         eltwiseNode = std::make_shared<ov::op::v10::IsNaN>(param);
->>>>>>> a25c2ba6
     } else if (ov::is_type<ov::op::v0::Log>(node)) {
         eltwiseNode = std::make_shared<ov::op::v0::Log>(param);
     } else if (ov::is_type<ov::op::v0::Negative>(node)) {
