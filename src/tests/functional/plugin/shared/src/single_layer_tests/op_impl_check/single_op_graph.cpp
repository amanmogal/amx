--- conflicted
+++ resolved
@@ -1740,7 +1740,6 @@
         ov::ResultVector results{std::make_shared<ov::op::v0::Result>(RNNCellBaseNode->output(0)),
                                  std::make_shared<ov::op::v0::Result>(RNNCellBaseNode->output(1))};;
         return std::make_shared<ov::Model>(results, params, "LSTMCell4BaseGraph");
-<<<<<<< HEAD
     } else if (ov::is_type<ov::op::v5::GRUSequence>(node)) {
         const auto params =
             ngraph::builder::makeDynamicParams({ov::element::f32, ov::element::f32, ov::element::i64},
@@ -1760,7 +1759,6 @@
                                                        ov::op::RecurrentSequenceDirection::FORWARD);
         ov::ResultVector results{std::make_shared<ov::op::v0::Result>(gru_sequence)};
         return std::make_shared<ov::Model>(results, params, "GRUSequence");
-=======
     } else if (ov::is_type<ov::op::v0::LSTMSequence>(node)) {
         const auto params = ngraph::builder::makeDynamicParams({ov::element::f32, ov::element::f32, ov::element::f32, ov::element::i64},
                                                                {{5, 10, 10}, {5, 1, 10}, {5, 1, 10}, {5}});
@@ -1774,7 +1772,6 @@
                                  std::make_shared<ov::op::v0::Result>(RNNCellBaseNode->output(1)),
                                  std::make_shared<ov::op::v0::Result>(RNNCellBaseNode->output(2))};
         return std::make_shared<ov::Model>(results, params, "LSTMSeq1BaseGraph");
->>>>>>> 88703905
     } else if (ov::is_type<ov::op::v5::LSTMSequence>(node)) {
         const auto params = ngraph::builder::makeDynamicParams({ov::element::f32, ov::element::f32, ov::element::f32, ov::element::i64},
                                                                {{5, 10, 10}, {5, 1, 10}, {5, 1, 10}, {5}});
