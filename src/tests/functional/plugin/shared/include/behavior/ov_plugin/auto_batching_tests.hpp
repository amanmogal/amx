--- conflicted
+++ resolved
@@ -70,12 +70,8 @@
             }
 
             if (target_device.find("CPU") != std::string::npos) {
-<<<<<<< HEAD
-                config.insert(ov::num_streams(num_streams));
+                config.insert(ov::num_streams(static_cast<int32_t>(num_streams)));
                 config.insert(ov::hint::inference_precision(ov::element::f32));
-=======
-                config.insert(ov::num_streams(static_cast<int32_t>(num_streams)));
->>>>>>> d5b81f1c
             }
             // minimize timeout to reduce test time
             config.insert(ov::auto_batch_timeout(1));
