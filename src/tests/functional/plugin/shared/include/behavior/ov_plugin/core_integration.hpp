// Copyright (C) 2018-2022 Intel Corporation
// SPDX-License-Identifier: Apache-2.0
//

#pragma once

#include "base/ov_behavior_test_utils.hpp"
#include <openvino/runtime/properties.hpp>

#include "common_test_utils/test_assertions.hpp"
#include "common_test_utils/file_utils.hpp"
#include "common_test_utils/unicode_utils.hpp"
#include "openvino/util/file_util.hpp"

#ifdef OPENVINO_ENABLE_UNICODE_PATH_SUPPORT
#    include <iostream>
#    define GTEST_COUT std::cerr << "[          ] [ INFO ] "
#    include <codecvt>
#    include <functional_test_utils/skip_tests_config.hpp>
#endif

namespace ov {
namespace test {
namespace behavior {

#define OV_ASSERT_PROPERTY_SUPPORTED(property_key)                                                 \
{                                                                                                  \
    auto properties = ie.get_property(target_device, ov::supported_properties);                       \
    auto it = std::find(properties.begin(), properties.end(), property_key);                       \
    ASSERT_NE(properties.end(), it);                                                               \
}


class OVClassBasicTestP : public OVPluginTestBase,
                          public ::testing::WithParamInterface<std::pair<std::string, std::string>> {
protected:
    std::string pluginName;

public:
    void SetUp() override {
        std::tie(pluginName, target_device) = GetParam();
        SKIP_IF_CURRENT_TEST_IS_DISABLED();
        APIBaseTest::SetUp();
        pluginName += IE_BUILD_POSTFIX;
        if (pluginName == (std::string("openvino_template_plugin") + IE_BUILD_POSTFIX)) {
            pluginName = ov::util::make_plugin_library_name(CommonTestUtils::getExecutableDirectory(), pluginName);
        }
    }
};

class OVClassSetDefaultDeviceIDTest : public OVPluginTestBase,
                                      public ::testing::WithParamInterface<std::pair<std::string, std::string>> {
protected:
    std::string deviceID;

public:
    void SetUp() override {
        std::tie(target_device, deviceID) = GetParam();
        SKIP_IF_CURRENT_TEST_IS_DISABLED();
        APIBaseTest::SetUp();
    }
};

using DevicePriorityParams = std::tuple<
        std::string,            // Device name
        ov::AnyMap              // Configuration key and its default value
>;

class OVClassSetDevicePriorityConfigTest : public OVPluginTestBase,
                                           public ::testing::WithParamInterface<DevicePriorityParams> {
protected:
    ov::AnyMap configuration;
    std::shared_ptr<ngraph::Function> actualNetwork;

public:
    void SetUp() override {
        std::tie(target_device, configuration) = GetParam();
        SKIP_IF_CURRENT_TEST_IS_DISABLED();
        APIBaseTest::SetUp();
        actualNetwork = ngraph::builder::subgraph::makeSplitConvConcat();
    }
};

using OVClassNetworkTestP = OVClassBaseTestP;
using OVClassQueryNetworkTest = OVClassBaseTestP;
using OVClassImportExportTestP = OVClassBaseTestP;
using OVClassGetMetricTest_SUPPORTED_METRICS = OVClassBaseTestP;
using OVClassGetMetricTest_SUPPORTED_CONFIG_KEYS = OVClassBaseTestP;
using OVClassGetMetricTest_AVAILABLE_DEVICES = OVClassBaseTestP;
using OVClassGetMetricTest_FULL_DEVICE_NAME = OVClassBaseTestP;
using OVClassGetMetricTest_FULL_DEVICE_NAME_with_DEVICE_ID = OVClassBaseTestP;
using OVClassGetMetricTest_DEVICE_UUID = OVClassBaseTestP;
using OVClassGetMetricTest_OPTIMIZATION_CAPABILITIES = OVClassBaseTestP;
using OVClassGetMetricTest_DEVICE_GOPS = OVClassBaseTestP;
using OVClassGetMetricTest_DEVICE_TYPE = OVClassBaseTestP;
using OVClassGetMetricTest_RANGE_FOR_ASYNC_INFER_REQUESTS = OVClassBaseTestP;
using OVClassGetMetricTest_MAX_BATCH_SIZE = OVClassBaseTestP;
using OVClassGetMetricTest_ThrowUnsupported = OVClassBaseTestP;
using OVClassGetConfigTest = OVClassBaseTestP;
using OVClassGetConfigTest_ThrowUnsupported = OVClassBaseTestP;
using OVClassGetAvailableDevices = OVClassBaseTestP;
using OVClassGetMetricTest_RANGE_FOR_STREAMS = OVClassBaseTestP;
using OVClassLoadNetworkAfterCoreRecreateTest = OVClassBaseTestP;
using OVClassLoadNetworkTest = OVClassQueryNetworkTest;
using OVClassSetGlobalConfigTest = OVClassBaseTestP;
using OVClassSetModelPriorityConfigTest = OVClassBaseTestP;
using OVClassSetTBBForceTerminatePropertyTest = OVClassBaseTestP;
using OVClassSetLogLevelConfigTest = OVClassBaseTestP;
using OVClassSpecificDeviceTestSetConfig = OVClassBaseTestP;
using OVClassSpecificDeviceTestGetConfig = OVClassBaseTestP;
using OVClassLoadNetworkWithCorrectPropertiesTest = OVClassSetDevicePriorityConfigTest;
using OVClassLoadNetworkWithDefaultPropertiesTest = OVClassSetDevicePriorityConfigTest;
using OVClassLoadNetworkWithDefaultIncorrectPropertiesTest = OVClassSetDevicePriorityConfigTest;

class OVClassSeveralDevicesTest : public OVPluginTestBase,
                                  public OVClassNetworkTest,
                                  public ::testing::WithParamInterface<std::vector<std::string>> {
public:
    std::vector<std::string> target_devices;

    void SetUp() override {
        target_device = CommonTestUtils::DEVICE_MULTI;
        SKIP_IF_CURRENT_TEST_IS_DISABLED()
        APIBaseTest::SetUp();
        OVClassNetworkTest::SetUp();
        target_devices = GetParam();
    }
};

using OVClassSeveralDevicesTestLoadNetwork = OVClassSeveralDevicesTest;
using OVClassSeveralDevicesTestQueryNetwork = OVClassSeveralDevicesTest;
using OVClassSeveralDevicesTestDefaultCore = OVClassSeveralDevicesTest;

inline bool supportsAvaliableDevices(ov::Core& ie, const std::string& target_device) {
    auto supported_properties = ie.get_property(target_device, ov::supported_properties);
    return supported_properties.end() !=
           std::find(std::begin(supported_properties), std::end(supported_properties), ov::available_devices);
}

bool supportsDeviceID(ov::Core& ie, const std::string& target_device) {
    auto supported_properties =
            ie.get_property(target_device, ov::supported_properties);
    return supported_properties.end() !=
           std::find(std::begin(supported_properties), std::end(supported_properties), ov::device::id);
}

TEST(OVClassBasicTest, smoke_createDefault) {
    OV_ASSERT_NO_THROW(ov::Core ie);
}

TEST_P(OVClassBasicTestP, registerExistingPluginThrows) {
    ov::Core ie = createCoreWithTemplate();
    ASSERT_THROW(ie.register_plugin(pluginName, target_device), ov::Exception);
}

// TODO: CVS-68982
#ifndef OPENVINO_STATIC_LIBRARY

TEST_P(OVClassBasicTestP, registerNewPluginNoThrows) {
    ov::Core ie = createCoreWithTemplate();
    OV_ASSERT_NO_THROW(ie.register_plugin(pluginName, "NEW_DEVICE_NAME"));
    OV_ASSERT_NO_THROW(ie.get_property("NEW_DEVICE_NAME", ov::supported_properties));
}

TEST(OVClassBasicTest, smoke_registerNonExistingPluginFileThrows) {
    ov::Core ie = createCoreWithTemplate();
    ASSERT_THROW(ie.register_plugins("nonExistPlugins.xml"), ov::Exception);
}

TEST(OVClassBasicTest, smoke_createNonExistingConfigThrows) {
    ASSERT_THROW(ov::Core ie("nonExistPlugins.xml"), ov::Exception);
}

inline std::string getPluginFile() {
    std::string filename{"mock_engine_valid.xml"};
    std::ostringstream stream;
    stream << "<ie><plugins><plugin name=\"mock\" location=\"";
    stream << ov::util::make_plugin_library_name(CommonTestUtils::getExecutableDirectory(),
        std::string("mock_engine") + IE_BUILD_POSTFIX);
    stream << "\"></plugin></plugins></ie>";
    CommonTestUtils::createFile(filename, stream.str());
    return filename;
}

TEST(OVClassBasicTest, smoke_createMockEngineConfigNoThrows) {
    const std::string filename = getPluginFile();
    OV_ASSERT_NO_THROW(ov::Core ie(filename));
    CommonTestUtils::removeFile(filename.c_str());
}

TEST(OVClassBasicTest, smoke_createMockEngineConfigThrows) {
    std::string filename{"mock_engine.xml"};
    std::string content{"<ie><plugins><plugin location=\"libmock_engine.so\"></plugin></plugins></ie>"};
    CommonTestUtils::createFile(filename, content);
    ASSERT_THROW(ov::Core ie(filename), ov::Exception);
    CommonTestUtils::removeFile(filename.c_str());
}

#ifdef OPENVINO_ENABLE_UNICODE_PATH_SUPPORT

TEST_P(OVClassBasicTestP, smoke_registerPluginsXMLUnicodePath) {
    const std::string pluginXML = getPluginFile();

    for (std::size_t testIndex = 0; testIndex < CommonTestUtils::test_unicode_postfix_vector.size(); testIndex++) {
        GTEST_COUT << testIndex;
        std::wstring postfix = L"_" + CommonTestUtils::test_unicode_postfix_vector[testIndex];
        std::wstring pluginsXmlW = CommonTestUtils::addUnicodePostfixToPath(pluginXML, postfix);

        try {
            bool is_copy_successfully;
            is_copy_successfully = CommonTestUtils::copyFile(pluginXML, pluginsXmlW);
            if (!is_copy_successfully) {
                FAIL() << "Unable to copy from '" << pluginXML << "' to '"
                       << ::ov::util::wstring_to_string(pluginsXmlW) << "'";
            }

            GTEST_COUT << "Test " << testIndex << std::endl;

            ov::Core ie = createCoreWithTemplate();
            GTEST_COUT << "Core created " << testIndex << std::endl;
            OV_ASSERT_NO_THROW(ie.register_plugins(::ov::util::wstring_to_string(pluginsXmlW)));
            CommonTestUtils::removeFile(pluginsXmlW);
            OV_ASSERT_NO_THROW(ie.get_versions("mock"));  // from pluginXML
<<<<<<< HEAD
#    endif
            OV_ASSERT_NO_THROW(ie.get_versions(target_device));
=======
            OV_ASSERT_NO_THROW(ie.get_versions(deviceName));
>>>>>>> 2e92d33a
            GTEST_COUT << "Plugin created " << testIndex << std::endl;

            OV_ASSERT_NO_THROW(ie.register_plugin(pluginName, "TEST_DEVICE"));
            OV_ASSERT_NO_THROW(ie.get_versions("TEST_DEVICE"));
            GTEST_COUT << "Plugin registered and created " << testIndex << std::endl;

            GTEST_COUT << "OK" << std::endl;
        } catch (const ov::Exception& e_next) {
            CommonTestUtils::removeFile(pluginsXmlW);
            std::remove(pluginXML.c_str());
            FAIL() << e_next.what();
        }
    }
    CommonTestUtils::removeFile(pluginXML);
}

#endif  // OPENVINO_ENABLE_UNICODE_PATH_SUPPORT
#endif // !OPENVINO_STATIC_LIBRARY

//
// GetVersions()
//

TEST_P(OVClassBasicTestP, getVersionsByExactDeviceNoThrow) {
    ov::Core ie = createCoreWithTemplate();
    OV_ASSERT_NO_THROW(ie.get_versions(target_device + ".0"));
}

TEST_P(OVClassBasicTestP, getVersionsByDeviceClassNoThrow) {
    ov::Core ie = createCoreWithTemplate();
    OV_ASSERT_NO_THROW(ie.get_versions(target_device));
}

TEST_P(OVClassBasicTestP, getVersionsNonEmpty) {
    ov::Core ie = createCoreWithTemplate();
    ASSERT_EQ(2, ie.get_versions(CommonTestUtils::DEVICE_HETERO + std::string(":") + target_device).size());
}

//
// UnregisterPlugin
//

TEST_P(OVClassBasicTestP, unregisterExistingPluginNoThrow) {
    ov::Core ie = createCoreWithTemplate();
    // device instance is not created yet
    ASSERT_THROW(ie.unload_plugin(target_device), ov::Exception);

    // make the first call to IE which created device instance
    ie.get_versions(target_device);
    // now, we can unregister device
    OV_ASSERT_NO_THROW(ie.unload_plugin(target_device));
}

TEST_P(OVClassBasicTestP, accessToUnregisteredPluginThrows) {
    ov::Core ie = createCoreWithTemplate();
    ASSERT_THROW(ie.unload_plugin(target_device), ov::Exception);
    OV_ASSERT_NO_THROW(ie.get_versions(target_device));
    OV_ASSERT_NO_THROW(ie.unload_plugin(target_device));
    OV_ASSERT_NO_THROW(ie.set_property(target_device, ov::AnyMap{}));
    OV_ASSERT_NO_THROW(ie.get_versions(target_device));
    OV_ASSERT_NO_THROW(ie.unload_plugin(target_device));
}

TEST(OVClassBasicTest, smoke_unregisterNonExistingPluginThrows) {
    ov::Core ie = createCoreWithTemplate();
    ASSERT_THROW(ie.unload_plugin("unkown_device"), ov::Exception);
}

//
// SetConfig
//

TEST_P(OVClassBasicTestP, SetConfigAllThrows) {
    ov::Core ie = createCoreWithTemplate();
    OV_ASSERT_NO_THROW(ie.set_property({{"unsupported_key", "4"}}));
    ASSERT_ANY_THROW(ie.get_versions(target_device));
}

TEST_P(OVClassBasicTestP, SetConfigForUnRegisteredDeviceThrows) {
    ov::Core ie = createCoreWithTemplate();
    ASSERT_THROW(ie.set_property("unregistered_device", {{"unsupported_key", "4"}}), ov::Exception);
}

TEST_P(OVClassBasicTestP, SetConfigNoThrow) {
    ov::Core ie = createCoreWithTemplate();
    OV_ASSERT_NO_THROW(ie.set_property(target_device, ov::enable_profiling(true)));
}

TEST_P(OVClassBasicTestP, SetConfigAllNoThrow) {
    ov::Core ie = createCoreWithTemplate();
    OV_ASSERT_NO_THROW(ie.set_property(ov::enable_profiling(true)));
    OV_ASSERT_NO_THROW(ie.get_versions(target_device));
}

TEST(OVClassBasicTest, smoke_SetConfigHeteroThrows) {
    ov::Core ie = createCoreWithTemplate();
    OV_ASSERT_NO_THROW(ie.set_property(CommonTestUtils::DEVICE_HETERO, ov::enable_profiling(true)));
}

TEST_P(OVClassBasicTestP, SetConfigHeteroTargetFallbackThrows) {
    ov::Core ie = createCoreWithTemplate();
    OV_ASSERT_NO_THROW(ie.set_property(CommonTestUtils::DEVICE_HETERO, ov::device::priorities(target_device)));
}

TEST_P(OVClassBasicTestP, smoke_SetConfigHeteroNoThrow) {
    ov::Core ie = createCoreWithTemplate();
    std::string value;

    OV_ASSERT_NO_THROW(ie.set_property(CommonTestUtils::DEVICE_HETERO, ov::device::priorities(target_device)));
    OV_ASSERT_NO_THROW(value = ie.get_property(CommonTestUtils::DEVICE_HETERO, ov::device::priorities));
    ASSERT_EQ(target_device, value);

    OV_ASSERT_NO_THROW(ie.set_property(CommonTestUtils::DEVICE_HETERO, ov::device::priorities(target_device)));
    OV_ASSERT_NO_THROW(value = ie.get_property(CommonTestUtils::DEVICE_HETERO, ov::device::priorities));
    ASSERT_EQ(target_device, value);
}

TEST(OVClassBasicTest, smoke_SetConfigAutoNoThrows) {
    ov::Core ie = createCoreWithTemplate();

    // priority config test
    ov::hint::Priority value;
    OV_ASSERT_NO_THROW(ie.set_property(CommonTestUtils::DEVICE_AUTO, ov::hint::model_priority(ov::hint::Priority::LOW)));
    OV_ASSERT_NO_THROW(value = ie.get_property(CommonTestUtils::DEVICE_AUTO, ov::hint::model_priority));
    EXPECT_EQ(value, ov::hint::Priority::LOW);
    OV_ASSERT_NO_THROW(ie.set_property(CommonTestUtils::DEVICE_AUTO, ov::hint::model_priority(ov::hint::Priority::MEDIUM)));
    OV_ASSERT_NO_THROW(value = ie.get_property(CommonTestUtils::DEVICE_AUTO, ov::hint::model_priority));
    EXPECT_EQ(value, ov::hint::Priority::MEDIUM);
    OV_ASSERT_NO_THROW(ie.set_property(CommonTestUtils::DEVICE_AUTO, ov::hint::model_priority(ov::hint::Priority::HIGH)));
    OV_ASSERT_NO_THROW(value = ie.get_property(CommonTestUtils::DEVICE_AUTO, ov::hint::model_priority));
    EXPECT_EQ(value, ov::hint::Priority::HIGH);
}

TEST_P(OVClassSpecificDeviceTestSetConfig, SetConfigSpecificDeviceNoThrow) {
    ov::Core ie = createCoreWithTemplate();

    std::string deviceID, cleartarget_device;
    auto pos = target_device.find('.');
    if (pos != std::string::npos) {
        cleartarget_device = target_device.substr(0, pos);
        deviceID =  target_device.substr(pos + 1,  target_device.size());
    }
    if (!supportsDeviceID(ie, cleartarget_device) || !supportsAvaliableDevices(ie, cleartarget_device)) {
        GTEST_SKIP();
    }
    auto deviceIDs = ie.get_property(cleartarget_device, ov::available_devices);
    if (std::find(deviceIDs.begin(), deviceIDs.end(), deviceID) == deviceIDs.end()) {
        GTEST_SKIP();
    }

    OV_ASSERT_NO_THROW(ie.set_property(target_device, ov::enable_profiling(true)));
    bool value = false;
    OV_ASSERT_NO_THROW(value = ie.get_property(target_device, ov::enable_profiling));
    ASSERT_TRUE(value);
}

TEST_P(OVClassSetModelPriorityConfigTest, SetConfigNoThrow) {
    ov::Core ie = createCoreWithTemplate();

    // priority config test
    ov::hint::Priority value;
    OV_ASSERT_NO_THROW(ie.set_property(target_device, ov::hint::model_priority(ov::hint::Priority::LOW)));
    OV_ASSERT_NO_THROW(value = ie.get_property(target_device, ov::hint::model_priority));
    EXPECT_EQ(value, ov::hint::Priority::LOW);
    OV_ASSERT_NO_THROW(ie.set_property(target_device, ov::hint::model_priority(ov::hint::Priority::MEDIUM)));
    OV_ASSERT_NO_THROW(value = ie.get_property(target_device, ov::hint::model_priority));
    EXPECT_EQ(value, ov::hint::Priority::MEDIUM);
    OV_ASSERT_NO_THROW(ie.set_property(target_device, ov::hint::model_priority(ov::hint::Priority::HIGH)));
    OV_ASSERT_NO_THROW(value = ie.get_property(target_device, ov::hint::model_priority));
    EXPECT_EQ(value, ov::hint::Priority::HIGH);
}

TEST_P(OVClassSetDevicePriorityConfigTest, SetConfigAndCheckGetConfigNoThrow) {
    ov::Core ie = createCoreWithTemplate();
    std::string devicePriority;
    OV_ASSERT_NO_THROW(ie.set_property(target_device, configuration));
    OV_ASSERT_NO_THROW(devicePriority = ie.get_property(target_device, ov::device::priorities));
    ASSERT_EQ(devicePriority, configuration[ov::device::priorities.name()].as<std::string>());
}

TEST(OVClassBasicTest, SetCacheDirPropertyCoreNoThrow) {
    ov::Core ie = createCoreWithTemplate();

    // Cache_dir property test
    ov::Any value;
    OV_ASSERT_NO_THROW(ie.set_property(ov::cache_dir("./tmp_cache_dir")));
    OV_ASSERT_NO_THROW(value = ie.get_property(ov::cache_dir.name()));
    EXPECT_EQ(value.as<std::string>(), std::string("./tmp_cache_dir"));
}

TEST(OVClassBasicTest, SetTBBForceTerminatePropertyCoreNoThrow) {
    ov::Core ie = createCoreWithTemplate();

    bool value = true;
    OV_ASSERT_NO_THROW(ie.set_property(ov::force_tbb_terminate(false)));
<<<<<<< HEAD
    OV_ASSERT_NO_THROW(value = ie.get_property(target_device, ov::force_tbb_terminate));
    EXPECT_EQ(value, false);
    OV_ASSERT_NO_THROW(ie.set_property(ov::force_tbb_terminate(true)));
    OV_ASSERT_NO_THROW(value = ie.get_property(target_device, ov::force_tbb_terminate));
=======
    OV_ASSERT_NO_THROW(value = ie.get_property(ov::force_tbb_terminate.name()));
    EXPECT_EQ(value, false);
    OV_ASSERT_NO_THROW(ie.set_property(ov::force_tbb_terminate(true)));
    OV_ASSERT_NO_THROW(value = ie.get_property(ov::force_tbb_terminate.name()));
>>>>>>> 2e92d33a
    EXPECT_EQ(value, true);
}

TEST(OVClassBasicTest, GetUnsupportedPropertyCoreThrow) {
    ov::Core ie = createCoreWithTemplate();

    // Unsupported property test
    ASSERT_THROW(ie.get_property("unsupported_property"), ov::Exception);
}

TEST_P(OVClassSetLogLevelConfigTest, SetConfigNoThrow) {
    ov::Core ie = createCoreWithTemplate();
    // log level
    ov::log::Level logValue;
    OV_ASSERT_NO_THROW(ie.set_property(target_device, ov::log::level(ov::log::Level::NO)));
    OV_ASSERT_NO_THROW(logValue = ie.get_property(target_device, ov::log::level));
    EXPECT_EQ(logValue, ov::log::Level::NO);
    OV_ASSERT_NO_THROW(ie.set_property(target_device, ov::log::level(ov::log::Level::ERR)));
    OV_ASSERT_NO_THROW(logValue = ie.get_property(target_device, ov::log::level));
    EXPECT_EQ(logValue, ov::log::Level::ERR);
    OV_ASSERT_NO_THROW(ie.set_property(target_device, ov::log::level(ov::log::Level::WARNING)));
    OV_ASSERT_NO_THROW(logValue = ie.get_property(target_device, ov::log::level));
    EXPECT_EQ(logValue, ov::log::Level::WARNING);
    OV_ASSERT_NO_THROW(ie.set_property(target_device, ov::log::level(ov::log::Level::INFO)));
    OV_ASSERT_NO_THROW(logValue = ie.get_property(target_device, ov::log::level));
    EXPECT_EQ(logValue, ov::log::Level::INFO);
    OV_ASSERT_NO_THROW(ie.set_property(target_device, ov::log::level(ov::log::Level::DEBUG)));
    OV_ASSERT_NO_THROW(logValue = ie.get_property(target_device, ov::log::level));
    EXPECT_EQ(logValue, ov::log::Level::DEBUG);
    OV_ASSERT_NO_THROW(ie.set_property(target_device, ov::log::level(ov::log::Level::TRACE)));
    OV_ASSERT_NO_THROW(logValue = ie.get_property(target_device, ov::log::level));
    EXPECT_EQ(logValue, ov::log::Level::TRACE);
}
//
// QueryNetwork
//

TEST_P(OVClassNetworkTestP, QueryNetworkActualThrows) {
    ov::Core ie = createCoreWithTemplate();
    OV_ASSERT_NO_THROW(ie.query_model(actualNetwork, CommonTestUtils::DEVICE_HETERO + std::string(":") + target_device));
}

TEST_P(OVClassNetworkTestP, QueryNetworkActualNoThrow) {
    ov::Core ie = createCoreWithTemplate();

    try {
        ie.query_model(actualNetwork, target_device);
    } catch (const ov::Exception& ex) {
        std::string message = ex.what();
        ASSERT_STR_CONTAINS(message, "[NOT_IMPLEMENTED]  ngraph::Function is not supported natively");
    }
}

TEST_P(OVClassNetworkTestP, QueryNetworkWithKSO) {
    ov::Core ie = createCoreWithTemplate();

    try {
        auto rl_map = ie.query_model(ksoNetwork, target_device);
        auto func = ksoNetwork;
        for (const auto& op : func->get_ops()) {
            if (!rl_map.count(op->get_friendly_name())) {
                FAIL() << "Op " << op->get_friendly_name() << " is not supported by " << target_device;
            }
        }
    } catch (const ov::Exception& ex) {
        std::string message = ex.what();
        ASSERT_STR_CONTAINS(message, "[NOT_IMPLEMENTED]  ngraph::Function is not supported natively");
    }
}

TEST_P(OVClassSeveralDevicesTestQueryNetwork, QueryNetworkActualSeveralDevicesNoThrow) {
    ov::Core ie = createCoreWithTemplate();

    std::string cleartarget_device;
    auto pos = target_devices.begin()->find('.');
    if (pos != std::string::npos) {
        cleartarget_device = target_devices.begin()->substr(0, pos);
    }
    if (!supportsDeviceID(ie, cleartarget_device) || !supportsAvaliableDevices(ie, cleartarget_device)) {
        GTEST_SKIP();
    }
    auto deviceIDs = ie.get_property(cleartarget_device, ov::available_devices);
    if (deviceIDs.size() < target_devices.size())
        GTEST_SKIP();

    std::string multitarget_device = CommonTestUtils::DEVICE_MULTI + std::string(":");
    for (auto& dev_name : target_devices) {
        multitarget_device += dev_name;
        if (&dev_name != &(target_devices.back())) {
            multitarget_device += ",";
        }
    }
    OV_ASSERT_NO_THROW(ie.query_model(actualNetwork, multitarget_device));
}

TEST_P(OVClassNetworkTestP, SetAffinityWithConstantBranches) {
    ov::Core ie = createCoreWithTemplate();

    try {
        std::shared_ptr<ngraph::Function> func;
        {
            ngraph::PartialShape shape({1, 84});
            ngraph::element::Type type(ngraph::element::Type_t::f32);
            auto param = std::make_shared<ngraph::opset6::Parameter>(type, shape);
            auto matMulWeights = ngraph::opset6::Constant::create(ngraph::element::Type_t::f32, {10, 84}, {1});
            auto shapeOf = std::make_shared<ngraph::opset6::ShapeOf>(matMulWeights);
            auto gConst1 = ngraph::opset6::Constant::create(ngraph::element::Type_t::i32, {1}, {1});
            auto gConst2 = ngraph::opset6::Constant::create(ngraph::element::Type_t::i64, {}, {0});
            auto gather = std::make_shared<ngraph::opset6::Gather>(shapeOf, gConst1, gConst2);
            auto concatConst = ngraph::opset6::Constant::create(ngraph::element::Type_t::i64, {1}, {1});
            auto concat = std::make_shared<ngraph::opset6::Concat>(ngraph::NodeVector{concatConst, gather}, 0);
            auto relu = std::make_shared<ngraph::opset6::Relu>(param);
            auto reshape = std::make_shared<ngraph::opset6::Reshape>(relu, concat, false);
            auto matMul = std::make_shared<ngraph::opset6::MatMul>(reshape, matMulWeights, false, true);
            auto matMulBias = ngraph::opset6::Constant::create(ngraph::element::Type_t::f32, {1, 10}, {1});
            auto addBias = std::make_shared<ngraph::opset6::Add>(matMul, matMulBias);
            auto result = std::make_shared<ngraph::opset6::Result>(addBias);

            ngraph::ParameterVector params = {param};
            ngraph::ResultVector results = {result};

            func = std::make_shared<ngraph::Function>(results, params);
        }

        auto rl_map = ie.query_model(func, target_device);
        for (const auto& op : func->get_ops()) {
            if (!rl_map.count(op->get_friendly_name())) {
                FAIL() << "Op " << op->get_friendly_name() << " is not supported by " << target_device;
            }
        }
        for (const auto& op : func->get_ops()) {
            std::string affinity = rl_map[op->get_friendly_name()];
            op->get_rt_info()["affinity"] = affinity;
        }
        auto exeNetwork = ie.compile_model(ksoNetwork, target_device);
    } catch (const InferenceEngine::NotImplemented& ex) {
        std::string message = ex.what();
        ASSERT_STR_CONTAINS(message, "[NOT_IMPLEMENTED]  ngraph::Function is not supported natively");
    }
}

TEST_P(OVClassNetworkTestP, SetAffinityWithKSO) {
    ov::Core ie = createCoreWithTemplate();

    try {
        auto rl_map = ie.query_model(ksoNetwork, target_device);
        auto func = ksoNetwork;
        for (const auto& op : func->get_ops()) {
            if (!rl_map.count(op->get_friendly_name())) {
                FAIL() << "Op " << op->get_friendly_name() << " is not supported by " << target_device;
            }
        }
        for (const auto& op : func->get_ops()) {
            std::string affinity = rl_map[op->get_friendly_name()];
            op->get_rt_info()["affinity"] = affinity;
        }
        auto exeNetwork = ie.compile_model(ksoNetwork, target_device);
    } catch (const ov::Exception& ex) {
        std::string message = ex.what();
        ASSERT_STR_CONTAINS(message, "[NOT_IMPLEMENTED]  ngraph::Function is not supported natively");
    }
}

TEST_P(OVClassNetworkTestP, QueryNetworkHeteroActualNoThrow) {
    ov::Core ie = createCoreWithTemplate();
    ov::SupportedOpsMap res;
    OV_ASSERT_NO_THROW(
        res = ie.query_model(actualNetwork, CommonTestUtils::DEVICE_HETERO, ov::device::priorities(target_device)));
    ASSERT_LT(0, res.size());
}

TEST_P(OVClassNetworkTestP, QueryNetworkMultiThrows) {
    ov::Core ie = createCoreWithTemplate();
    ASSERT_THROW(ie.query_model(actualNetwork, CommonTestUtils::DEVICE_MULTI), ov::Exception);
}

TEST(OVClassBasicTest, smoke_GetMetricSupportedMetricsHeteroNoThrow) {
    ov::Core ie = createCoreWithTemplate();
    std::string target_device = CommonTestUtils::DEVICE_HETERO;

    std::vector<ov::PropertyName> t;
    OV_ASSERT_NO_THROW(t = ie.get_property(target_device, ov::supported_properties));

    std::cout << "Supported HETERO properties: " << std::endl;
    for (auto&& str : t) {
        std::cout << str << " is_mutable: " << str.is_mutable() << std::endl;
    }

    OV_ASSERT_PROPERTY_SUPPORTED(ov::supported_properties);
}

TEST(OVClassBasicTest, smoke_GetMetricSupportedConfigKeysHeteroThrows) {
    ov::Core ie = createCoreWithTemplate();
    // TODO: check
    std::string target_device = CommonTestUtils::DEVICE_HETERO + std::string(":") + CommonTestUtils::DEVICE_CPU;
    ASSERT_THROW(ie.get_property(target_device, ov::supported_properties), ov::Exception);
}

TEST_P(OVClassGetMetricTest_SUPPORTED_METRICS, GetMetricAndPrintNoThrow) {
    ov::Core ie = createCoreWithTemplate();
    std::vector<ov::PropertyName> t;

    OV_ASSERT_NO_THROW(t = ie.get_property(target_device, ov::supported_properties));

    std::cout << "Supported properties: " << std::endl;
    for (auto&& str : t) {
        std::cout << str << " is_mutable: " << str.is_mutable() << std::endl;
    }

    OV_ASSERT_PROPERTY_SUPPORTED(ov::supported_properties);
}

TEST_P(OVClassGetMetricTest_SUPPORTED_CONFIG_KEYS, GetMetricAndPrintNoThrow) {
    ov::Core ie = createCoreWithTemplate();
    std::vector<ov::PropertyName> t;

    OV_ASSERT_NO_THROW(t = ie.get_property(target_device, ov::supported_properties));

    std::cout << "Supported config values: " << std::endl;
    for (auto&& str : t) {
        std::cout << str << " is_mutable: " << str.is_mutable() << std::endl;
    }

    OV_ASSERT_PROPERTY_SUPPORTED(ov::supported_properties);
}

TEST_P(OVClassGetMetricTest_AVAILABLE_DEVICES, GetMetricAndPrintNoThrow) {
    ov::Core ie = createCoreWithTemplate();
    std::vector<std::string> t;

    OV_ASSERT_NO_THROW(t = ie.get_property(target_device, ov::available_devices));

    std::cout << "Available devices: " << std::endl;
    for (auto&& str : t) {
        std::cout << str << std::endl;
    }

    OV_ASSERT_PROPERTY_SUPPORTED(ov::available_devices);
}

TEST_P(OVClassGetMetricTest_FULL_DEVICE_NAME, GetMetricAndPrintNoThrow) {
    ov::Core ie = createCoreWithTemplate();
    std::string t;

    OV_ASSERT_NO_THROW(t = ie.get_property(target_device, ov::device::full_name));
    std::cout << "Full device name: " << std::endl << t << std::endl;

    OV_ASSERT_PROPERTY_SUPPORTED(ov::device::full_name);
}

TEST_P(OVClassGetMetricTest_FULL_DEVICE_NAME_with_DEVICE_ID, GetMetricAndPrintNoThrow) {
    ov::Core ie = createCoreWithTemplate();
    std::string t;

    if (supportsDeviceID(ie, target_device)) {
        auto device_ids = ie.get_property(target_device, ov::available_devices);
        ASSERT_GT(device_ids.size(), 0);
        OV_ASSERT_NO_THROW(t = ie.get_property(target_device, ov::device::full_name, ov::device::id(device_ids.front())));
        std::cout << "Device " << device_ids.front() << " " <<  ", Full device name: " << std::endl << t << std::endl;
        OV_ASSERT_PROPERTY_SUPPORTED(ov::device::full_name);
    } else {
        GTEST_SKIP() << "Device id is not supported";
    }
}

TEST_P(OVClassGetMetricTest_DEVICE_UUID, GetMetricAndPrintNoThrow) {
    ov::Core ie = createCoreWithTemplate();
    ov::device::UUID t;

    OV_ASSERT_NO_THROW(t = ie.get_property(target_device, ov::device::uuid));
    std::cout << "Device uuid: " << std::endl << t << std::endl;

    OV_ASSERT_PROPERTY_SUPPORTED(ov::device::uuid);
}

TEST_P(OVClassGetMetricTest_OPTIMIZATION_CAPABILITIES, GetMetricAndPrintNoThrow) {
    ov::Core ie = createCoreWithTemplate();
    std::vector<std::string> t;
    OV_ASSERT_NO_THROW(t = ie.get_property(target_device, ov::device::capabilities));
    std::cout << "Optimization capabilities: " << std::endl;
    for (auto&& str : t) {
        std::cout << str << std::endl;
    }
    OV_ASSERT_PROPERTY_SUPPORTED(ov::device::capabilities);
}

TEST_P(OVClassGetMetricTest_MAX_BATCH_SIZE, GetMetricAndPrintNoThrow) {
    ov::Core ie;
    uint32_t max_batch_size = 0;

    ASSERT_NO_THROW(max_batch_size = ie.get_property(target_device, ov::max_batch_size));

    std::cout << "Max batch size: " << max_batch_size << std::endl;

    OV_ASSERT_PROPERTY_SUPPORTED(ov::max_batch_size);
}

TEST_P(OVClassGetMetricTest_DEVICE_GOPS, GetMetricAndPrintNoThrow) {
    ov::Core ie = createCoreWithTemplate();
    std::cout << "Device GOPS: " << std::endl;
    for (auto&& kv : ie.get_property(target_device, ov::device::gops)) {
        std::cout << kv.first << ": " << kv.second << std::endl;
    }
    OV_ASSERT_PROPERTY_SUPPORTED(ov::device::gops);
}

TEST_P(OVClassGetMetricTest_DEVICE_TYPE, GetMetricAndPrintNoThrow) {
    ov::Core ie = createCoreWithTemplate();
    OV_ASSERT_PROPERTY_SUPPORTED(ov::device::type);
    ov::device::Type t = {};
    OV_ASSERT_NO_THROW(t = ie.get_property(target_device, ov::device::type));
    std::cout << "Device Type: " << t << std::endl;
}

TEST_P(OVClassGetMetricTest_RANGE_FOR_ASYNC_INFER_REQUESTS, GetMetricAndPrintNoThrow) {
    ov::Core ie = createCoreWithTemplate();
    unsigned int start{0}, end{0}, step{0};

    ASSERT_NO_THROW(std::tie(start, end, step) = ie.get_property(target_device, ov::range_for_async_infer_requests));

    std::cout << "Range for async infer requests: " << std::endl
    << start << std::endl
    << end << std::endl
    << step << std::endl
    << std::endl;

    ASSERT_LE(start, end);
    ASSERT_GE(step, 1);
    OV_ASSERT_PROPERTY_SUPPORTED(ov::range_for_async_infer_requests);
}

TEST_P(OVClassGetMetricTest_RANGE_FOR_STREAMS, GetMetricAndPrintNoThrow) {
    ov::Core ie = createCoreWithTemplate();
    unsigned int start = 0, end = 0;

    ASSERT_NO_THROW(std::tie(start, end) = ie.get_property(target_device, ov::range_for_streams));

    std::cout << "Range for streams: " << std::endl
    << start << std::endl
    << end << std::endl
    << std::endl;

    ASSERT_LE(start, end);
    OV_ASSERT_PROPERTY_SUPPORTED(ov::range_for_streams);
}

TEST_P(OVClassGetMetricTest_ThrowUnsupported, GetMetricThrow) {
    ov::Core ie = createCoreWithTemplate();

    ASSERT_THROW(ie.get_property(target_device, "unsupported_metric"), ov::Exception);
}

TEST_P(OVClassGetConfigTest, GetConfigNoThrow) {
    ov::Core ie = createCoreWithTemplate();
    std::vector<ov::PropertyName> configValues;

    OV_ASSERT_NO_THROW(configValues = ie.get_property(target_device, ov::supported_properties));

    for (auto&& confKey : configValues) {
        ov::Any defaultValue;
        OV_ASSERT_NO_THROW(defaultValue = ie.get_property(target_device, confKey));
        ASSERT_FALSE(defaultValue.empty());
    }
}

TEST_P(OVClassGetConfigTest, GetConfigHeteroNoThrow) {
    ov::Core ie = createCoreWithTemplate();
    std::vector<ov::PropertyName> configValues;
    OV_ASSERT_NO_THROW(configValues = ie.get_property(target_device, ov::supported_properties));

    for (auto&& confKey : configValues) {
        OV_ASSERT_NO_THROW(ie.get_property(target_device, confKey));
    }
}

TEST_P(OVClassGetConfigTest_ThrowUnsupported, GetConfigHeteroThrow) {
    ov::Core ie = createCoreWithTemplate();
    ASSERT_THROW(ie.get_property(CommonTestUtils::DEVICE_HETERO, "unsupported_config"), ov::Exception);
}

TEST_P(OVClassGetConfigTest_ThrowUnsupported, GetConfigHeteroWithDeviceThrow) {
    ov::Core ie = createCoreWithTemplate();

    ASSERT_THROW(ie.get_property(CommonTestUtils::DEVICE_HETERO + std::string(":") + target_device,
                                   ov::device::priorities),
                 ov::Exception);
}

TEST_P(OVClassGetConfigTest_ThrowUnsupported, GetConfigThrow) {
    ov::Core ie = createCoreWithTemplate();

    ASSERT_THROW(ie.get_property(target_device, "unsupported_config"), ov::Exception);
}

TEST_P(OVClassSpecificDeviceTestGetConfig, GetConfigSpecificDeviceNoThrow) {
    ov::Core ie = createCoreWithTemplate();
    ov::Any p;

    std::string deviceID, cleartarget_device;
    auto pos = target_device.find('.');
    if (pos != std::string::npos) {
        cleartarget_device = target_device.substr(0, pos);
        deviceID =  target_device.substr(pos + 1,  target_device.size());
    }
    if (!supportsDeviceID(ie, cleartarget_device) || !supportsAvaliableDevices(ie, cleartarget_device)) {
        GTEST_SKIP();
    }
    auto deviceIDs = ie.get_property(cleartarget_device, ov::available_devices);
    if (std::find(deviceIDs.begin(), deviceIDs.end(), deviceID) == deviceIDs.end()) {
        GTEST_SKIP();
    }

    std::vector<ov::PropertyName> configValues;
    OV_ASSERT_NO_THROW(configValues = ie.get_property(target_device, ov::supported_properties));

    for (auto &&confKey : configValues) {
        ov::Any defaultValue;
        OV_ASSERT_NO_THROW(defaultValue = ie.get_property(target_device, confKey));
        ASSERT_FALSE(defaultValue.empty());
    }
}

TEST_P(OVClassGetAvailableDevices, GetAvailableDevicesNoThrow) {
    ov::Core ie = createCoreWithTemplate();
    std::vector<std::string> devices;

    OV_ASSERT_NO_THROW(devices = ie.get_available_devices());

    bool deviceFound = false;
    std::cout << "Available devices: " << std::endl;
    for (auto&& device : devices) {
        if (device.find(target_device) != std::string::npos) {
            deviceFound = true;
        }

        std::cout << device << " ";
    }
    std::cout << std::endl;

    ASSERT_TRUE(deviceFound);
}

//
// QueryNetwork with HETERO on particular device
//
TEST_P(OVClassQueryNetworkTest, QueryNetworkHETEROWithDeviceIDNoThrow) {
    ov::Core ie = createCoreWithTemplate();

    if (supportsDeviceID(ie, target_device)) {
        auto deviceIDs = ie.get_property(target_device, ov::available_devices);
        if (deviceIDs.empty())
            GTEST_SKIP();
        OV_ASSERT_NO_THROW(ie.query_model(actualNetwork,
                                          CommonTestUtils::DEVICE_HETERO,
                                          ov::device::priorities(target_device + "." + deviceIDs[0], target_device)));
    } else {
        GTEST_SKIP();
    }
}

TEST_P(OVClassQueryNetworkTest, QueryNetworkWithDeviceID) {
    ov::Core ie = createCoreWithTemplate();

    if (supportsDeviceID(ie, target_device)) {
        try {
            ie.query_model(simpleNetwork, target_device + ".0");
        } catch (const ov::Exception& ex) {
            std::string message = ex.what();
            ASSERT_STR_CONTAINS(message, "[NOT_IMPLEMENTED]  ngraph::Function is not supported natively");
        }
    } else {
        GTEST_SKIP();
    }
}

TEST_P(OVClassQueryNetworkTest, QueryNetworkWithBigDeviceIDThrows) {
    ov::Core ie = createCoreWithTemplate();

    if (supportsDeviceID(ie, target_device)) {
        ASSERT_THROW(ie.query_model(actualNetwork, target_device + ".110"), ov::Exception);
    } else {
        GTEST_SKIP();
    }
}

TEST_P(OVClassQueryNetworkTest, QueryNetworkWithInvalidDeviceIDThrows) {
    ov::Core ie = createCoreWithTemplate();

    if (supportsDeviceID(ie, target_device)) {
        ASSERT_THROW(ie.query_model(actualNetwork, target_device + ".l0"), ov::Exception);
    } else {
        GTEST_SKIP();
    }
}

TEST_P(OVClassQueryNetworkTest, QueryNetworkHETEROWithBigDeviceIDThrows) {
    ov::Core ie = createCoreWithTemplate();

    if (supportsDeviceID(ie, target_device)) {
        ASSERT_THROW(ie.query_model(actualNetwork,
                                    CommonTestUtils::DEVICE_HETERO,
                                    ov::device::priorities(target_device + ".100", target_device)),
                     ov::Exception);
    } else {
        GTEST_SKIP();
    }
}

using OVClassNetworkTestP = OVClassBaseTestP;

//
// LoadNetwork
//

TEST_P(OVClassNetworkTestP, LoadNetworkActualNoThrow) {
    ov::Core ie = createCoreWithTemplate();
    OV_ASSERT_NO_THROW(ie.compile_model(actualNetwork, target_device));
}

TEST_P(OVClassNetworkTestP, LoadNetworkActualHeteroDeviceNoThrow) {
    ov::Core ie = createCoreWithTemplate();
    OV_ASSERT_NO_THROW(ie.compile_model(actualNetwork, CommonTestUtils::DEVICE_HETERO + std::string(":") + target_device));
}

TEST_P(OVClassNetworkTestP, LoadNetworkActualHeteroDevice2NoThrow) {
    ov::Core ie = createCoreWithTemplate();
    OV_ASSERT_NO_THROW(ie.compile_model(actualNetwork, CommonTestUtils::DEVICE_HETERO, ov::device::priorities(target_device)));
}

TEST_P(OVClassNetworkTestP, LoadNetworkActualHeteroDeviceUsingDevicePropertiesNoThrow) {
    ov::Core ie = createCoreWithTemplate();
    OV_ASSERT_NO_THROW(ie.compile_model(actualNetwork,
        CommonTestUtils::DEVICE_HETERO,
        ov::device::priorities(target_device),
        ov::device::properties(target_device,
            ov::enable_profiling(true))));
}

TEST_P(OVClassNetworkTestP, LoadNetworkCreateDefaultExecGraphResult) {
    auto ie = createCoreWithTemplate();
    auto net = ie.compile_model(actualNetwork, target_device);
    auto runtime_function = net.get_runtime_model();
    ASSERT_NE(nullptr, runtime_function);
    auto actual_parameters = runtime_function->get_parameters();
    auto actual_results = runtime_function->get_results();
    auto expected_parameters = actualNetwork->get_parameters();
    auto expected_results = actualNetwork->get_results();
    ASSERT_EQ(expected_parameters.size(), actual_parameters.size());
    for (std::size_t i = 0; i < expected_parameters.size(); ++i) {
        auto expected_element_type = expected_parameters[i]->get_output_element_type(0);
        auto actual_element_type = actual_parameters[i]->get_output_element_type(0);
        ASSERT_EQ(expected_element_type, actual_element_type) << "For index: " << i;
        auto expected_shape = expected_parameters[i]->get_output_shape(0);
        auto actual_shape = actual_parameters[i]->get_output_shape(0);
        ASSERT_EQ(expected_shape, actual_shape) << "For index: " << i;
    }
    ASSERT_EQ(expected_results.size(), actual_results.size());
    for (std::size_t i = 0; i < expected_results.size(); ++i) {
        auto expected_element_type = expected_results[i]->get_input_element_type(0);
        auto actual_element_type = actual_results[i]->get_input_element_type(0);
        ASSERT_EQ(expected_element_type, actual_element_type) << "For index: " << i;
        auto expected_shape = expected_results[i]->get_input_shape(0);
        auto actual_shape = actual_results[i]->get_input_shape(0);
        ASSERT_EQ(expected_shape, actual_shape) << "For index: " << i;
    }
}

TEST_P(OVClassSeveralDevicesTestLoadNetwork, LoadNetworkActualSeveralDevicesNoThrow) {
    ov::Core ie = createCoreWithTemplate();

    std::string cleartarget_device;
    auto pos = target_devices.begin()->find('.');
    if (pos != std::string::npos) {
        cleartarget_device = target_devices.begin()->substr(0, pos);
    }
    if (!supportsDeviceID(ie, cleartarget_device) || !supportsAvaliableDevices(ie, cleartarget_device)) {
        GTEST_SKIP();
    }
    auto deviceIDs = ie.get_property(cleartarget_device, ov::available_devices);
    if (deviceIDs.size() < target_devices.size())
        GTEST_SKIP();

    std::string multitarget_device = CommonTestUtils::DEVICE_MULTI + std::string(":");
    for (auto& dev_name : target_devices) {
        multitarget_device += dev_name;
        if (&dev_name != &(target_devices.back())) {
            multitarget_device += ",";
        }
    }
    OV_ASSERT_NO_THROW(ie.compile_model(actualNetwork, multitarget_device));
}

//
// LoadNetwork with HETERO on particular device
//
TEST_P(OVClassLoadNetworkTest, LoadNetworkHETEROWithDeviceIDNoThrow) {
    ov::Core ie = createCoreWithTemplate();

    if (supportsDeviceID(ie, target_device)) {
        auto deviceIDs = ie.get_property(target_device, ov::available_devices);
        if (deviceIDs.empty())
            GTEST_SKIP();
        std::string heteroDevice =
                CommonTestUtils::DEVICE_HETERO + std::string(":") + target_device + "." + deviceIDs[0] + "," + target_device;
        OV_ASSERT_NO_THROW(ie.compile_model(actualNetwork, heteroDevice));
    } else {
        GTEST_SKIP();
    }
}

TEST_P(OVClassLoadNetworkTest, LoadNetworkWithDeviceIDNoThrow) {
    ov::Core ie = createCoreWithTemplate();

    if (supportsDeviceID(ie, target_device)) {
        auto deviceIDs = ie.get_property(target_device, ov::available_devices);
        if (deviceIDs.empty())
            GTEST_SKIP();
        OV_ASSERT_NO_THROW(ie.compile_model(simpleNetwork, target_device + "." + deviceIDs[0]));
    } else {
        GTEST_SKIP();
    }
}

TEST_P(OVClassLoadNetworkTest, LoadNetworkWithBigDeviceIDThrows) {
    ov::Core ie = createCoreWithTemplate();

    if (supportsDeviceID(ie, target_device)) {
        ASSERT_THROW(ie.compile_model(actualNetwork, target_device + ".10"), ov::Exception);
    } else {
        GTEST_SKIP();
    }
}

TEST_P(OVClassLoadNetworkWithCorrectPropertiesTest, LoadNetworkWithCorrectPropertiesTest) {
    ov::Core ie = createCoreWithTemplate();
    OV_ASSERT_NO_THROW(ie.compile_model(actualNetwork, target_device, configuration));
}

TEST_P(OVClassLoadNetworkWithDefaultPropertiesTest, LoadNetworkWithDefaultPropertiesTest) {
    ov::Core ie = createCoreWithTemplate();
    ov::CompiledModel model;
    OV_ASSERT_NO_THROW(model = ie.compile_model(actualNetwork, target_device, configuration));
    ov::hint::PerformanceMode value;
    OV_ASSERT_NO_THROW(value = model.get_property(ov::hint::performance_mode));
    ASSERT_EQ(value, ov::hint::PerformanceMode::THROUGHPUT);
}

TEST_P(OVClassLoadNetworkWithDefaultIncorrectPropertiesTest, LoadNetworkWithDefaultIncorrectPropertiesTest) {
    ov::Core ie = createCoreWithTemplate();
    ov::CompiledModel model;
    OV_ASSERT_NO_THROW(model = ie.compile_model(actualNetwork, target_device, configuration));
    ov::hint::PerformanceMode value;
    OV_ASSERT_NO_THROW(value = model.get_property(ov::hint::performance_mode));
    ASSERT_EQ(value, ov::hint::PerformanceMode::UNDEFINED);
}

TEST_P(OVClassLoadNetworkTest, LoadNetworkWithInvalidDeviceIDThrows) {
    ov::Core ie = createCoreWithTemplate();

    if (supportsDeviceID(ie, target_device)) {
        ASSERT_THROW(ie.compile_model(actualNetwork, target_device + ".l0"), ov::Exception);
    } else {
        GTEST_SKIP();
    }
}

TEST_P(OVClassLoadNetworkTest, LoadNetworkHETEROWithBigDeviceIDThrows) {
    ov::Core ie = createCoreWithTemplate();

    if (supportsDeviceID(ie, target_device)) {
        ASSERT_THROW(ie.compile_model(actualNetwork,
                                      "HETERO",
                                       ov::device::priorities(target_device + ".100", CommonTestUtils::DEVICE_CPU)),
                     ov::Exception);
    } else {
        GTEST_SKIP();
    }
}

TEST_P(OVClassLoadNetworkTest, LoadNetworkHETEROAndDeviceIDThrows) {
    ov::Core ie = createCoreWithTemplate();

    if (supportsDeviceID(ie, target_device)) {
        ASSERT_THROW(ie.compile_model(actualNetwork,
                                      CommonTestUtils::DEVICE_HETERO,
                                      ov::device::priorities(target_device, CommonTestUtils::DEVICE_CPU),
                                      ov::device::id("110")),
                     ov::Exception);
    } else {
        GTEST_SKIP();
    }
}

//
// LoadNetwork with AUTO on MULTI combinations particular device
//
TEST_P(OVClassLoadNetworkTest, LoadNetworkMULTIwithAUTONoThrow) {
    ov::Core ie = createCoreWithTemplate();
    if (supportsDeviceID(ie, target_device) && supportsAvaliableDevices(ie, target_device)) {
        std::string devices;
        auto availableDevices = ie.get_property(target_device, ov::available_devices);
        for (auto&& device : availableDevices) {
            devices += target_device + '.' + device;
            if (&device != &(availableDevices.back())) {
                devices += ',';
            }
        }
        OV_ASSERT_NO_THROW(
            ie.compile_model(actualNetwork,
                             CommonTestUtils::DEVICE_MULTI,
                             ov::device::properties(CommonTestUtils::DEVICE_AUTO, ov::device::priorities(devices)),
                             ov::device::properties(CommonTestUtils::DEVICE_MULTI,
                                                    ov::device::priorities(CommonTestUtils::DEVICE_AUTO, target_device))));
    } else {
        GTEST_SKIP();
    }
}

//
// LoadNetwork with HETERO on MULTI combinations particular device
//

TEST_P(OVClassLoadNetworkTest, LoadNetworkHETEROwithMULTINoThrow) {
    ov::Core ie = createCoreWithTemplate();
    if (supportsDeviceID(ie, target_device) && supportsAvaliableDevices(ie, target_device)) {
        std::string devices;
        auto availableDevices = ie.get_property(target_device, ov::available_devices);
        for (auto&& device : availableDevices) {
            devices += target_device + '.' + device;
            if (&device != &(availableDevices.back())) {
                devices += ',';
            }
        }
        OV_ASSERT_NO_THROW(
            ie.compile_model(actualNetwork,
                             CommonTestUtils::DEVICE_HETERO,
                             ov::device::properties(CommonTestUtils::DEVICE_MULTI,
                                               ov::device::priorities(devices)),
                             ov::device::properties(CommonTestUtils::DEVICE_HETERO,
                                               ov::device::priorities(CommonTestUtils::DEVICE_MULTI, target_device))));
    } else {
        GTEST_SKIP();
    }
}

TEST_P(OVClassLoadNetworkTest, LoadNetworkMULTIwithHETERONoThrow) {
    ov::Core ie = createCoreWithTemplate();

    if (supportsDeviceID(ie, target_device) && supportsAvaliableDevices(ie, target_device)) {
        std::string devices;
        auto availableDevices = ie.get_property(target_device, ov::available_devices);
        for (auto&& device : availableDevices) {
            devices += CommonTestUtils::DEVICE_HETERO + std::string(".") + device;
            if (&device != &(availableDevices.back())) {
                devices += ',';
            }
        }
        OV_ASSERT_NO_THROW(ie.compile_model(
            actualNetwork,
            CommonTestUtils::DEVICE_MULTI,
            ov::device::properties(CommonTestUtils::DEVICE_MULTI, ov::device::priorities(devices)),
            ov::device::properties(CommonTestUtils::DEVICE_HETERO, ov::device::priorities(target_device, target_device))));
    } else {
        GTEST_SKIP();
    }
}

//
// QueryNetwork with HETERO on MULTI combinations particular device
//

TEST_P(OVClassLoadNetworkTest, QueryNetworkHETEROWithMULTINoThrow_V10) {
    ov::Core ie = createCoreWithTemplate();

    if (supportsDeviceID(ie, target_device) && supportsAvaliableDevices(ie, target_device)) {
        std::string devices;
        auto availableDevices = ie.get_property(target_device, ov::available_devices);
        for (auto&& device : availableDevices) {
            devices += target_device + '.' + device;
            if (&device != &(availableDevices.back())) {
                devices += ',';
            }
        }
        auto function = multinputNetwork;
        ASSERT_NE(nullptr, function);
        std::unordered_set<std::string> expectedLayers;
        for (auto&& node : function->get_ops()) {
            expectedLayers.emplace(node->get_friendly_name());
        }
        ov::SupportedOpsMap result;
        std::string hetero_device_priorities(CommonTestUtils::DEVICE_MULTI + std::string(",") + target_device);
        OV_ASSERT_NO_THROW(result = ie.query_model(
                            multinputNetwork,
                            CommonTestUtils::DEVICE_HETERO,
                            ov::device::properties(CommonTestUtils::DEVICE_MULTI,
                                                   ov::device::priorities(devices)),
                            ov::device::properties(CommonTestUtils::DEVICE_HETERO,
                                                   ov::device::priorities(CommonTestUtils::DEVICE_MULTI,
                                                                          target_device))));

        std::unordered_set<std::string> actualLayers;
        for (auto&& layer : result) {
            actualLayers.emplace(layer.first);
        }
        ASSERT_EQ(expectedLayers, actualLayers);
    } else {
        GTEST_SKIP();
    }
}

TEST_P(OVClassLoadNetworkTest, QueryNetworkMULTIWithHETERONoThrow_V10) {
    ov::Core ie = createCoreWithTemplate();

    if (supportsDeviceID(ie, target_device) && supportsAvaliableDevices(ie, target_device)) {
        std::string devices;
        auto availableDevices = ie.get_property(target_device, ov::available_devices);
        for (auto&& device : availableDevices) {
            devices += "HETERO." + device;
            if (&device != &(availableDevices.back())) {
                devices += ',';
            }
        }
        auto function = multinputNetwork;
        ASSERT_NE(nullptr, function);
        std::unordered_set<std::string> expectedLayers;
        for (auto&& node : function->get_ops()) {
            expectedLayers.emplace(node->get_friendly_name());
        }
        ov::SupportedOpsMap result;
        OV_ASSERT_NO_THROW(result = ie.query_model(multinputNetwork,
                                                 CommonTestUtils::DEVICE_MULTI,
                                                 ov::device::properties(CommonTestUtils::DEVICE_MULTI,
                                                                    ov::device::priorities(devices)),
                                                 ov::device::properties(CommonTestUtils::DEVICE_HETERO,
                                                                    ov::device::priorities(target_device, target_device))));

        std::unordered_set<std::string> actualLayers;
        for (auto&& layer : result) {
            actualLayers.emplace(layer.first);
        }
        ASSERT_EQ(expectedLayers, actualLayers);
    } else {
        GTEST_SKIP();
    }
}

// TODO: Enable this test with pre-processing
TEST_P(OVClassLoadNetworkAfterCoreRecreateTest, LoadAfterRecreateCoresAndPlugins) {
    ov::Core ie = createCoreWithTemplate();
    {
        auto versions = ie.get_versions(std::string(CommonTestUtils::DEVICE_MULTI) + ":" + target_device + "," +
                                        CommonTestUtils::DEVICE_CPU);
        ASSERT_EQ(3, versions.size());
    }
    ov::AnyMap config;
    if (target_device == CommonTestUtils::DEVICE_CPU) {
        config.insert(ov::enable_profiling(true));
    }
    // OV_ASSERT_NO_THROW({
    //     ov::Core ie = createCoreWithTemplate();
    //     std::string name = actualNetwork.getInputsInfo().begin()->first;
    //     actualNetwork.getInputsInfo().at(name)->setPrecision(Precision::U8);
    //     auto executableNetwork = ie.compile_model(actualNetwork, target_device, config);
    // });
};

TEST_P(OVClassSetDefaultDeviceIDTest, SetDefaultDeviceIDNoThrow) {
    ov::Core ie = createCoreWithTemplate();

    auto deviceIDs = ie.get_property(target_device, ov::available_devices);
    if (std::find(deviceIDs.begin(), deviceIDs.end(), deviceID) == deviceIDs.end()) {
        GTEST_SKIP();
    }
    std::string value;
    OV_ASSERT_NO_THROW(ie.set_property(target_device, ov::device::id(deviceID), ov::enable_profiling(true)));
    ASSERT_TRUE(ie.get_property(target_device, ov::enable_profiling));
    OV_ASSERT_NO_THROW(value = ie.get_property(target_device, ov::enable_profiling.name()).as<std::string>());
    ASSERT_EQ(value, "YES");
}

TEST_P(OVClassSetGlobalConfigTest, SetGlobalConfigNoThrow) {
    ov::Core ie = createCoreWithTemplate();

    auto deviceIDs = ie.get_property(target_device, ov::available_devices);
    ov::Any ref, src;
    for (auto& dev_id : deviceIDs) {
        OV_ASSERT_NO_THROW(ie.set_property(target_device + "." + dev_id, ov::enable_profiling(false)));
    }
    OV_ASSERT_NO_THROW(ie.set_property(target_device, ov::enable_profiling(true)));
    OV_ASSERT_NO_THROW(ref = ie.get_property(target_device, ov::enable_profiling.name()));

    for (auto& dev_id : deviceIDs) {
        OV_ASSERT_NO_THROW(src = ie.get_property(target_device + "." + dev_id, ov::enable_profiling.name()));
        ASSERT_EQ(src, ref);
    }
}

TEST_P(OVClassSeveralDevicesTestDefaultCore, DefaultCoreSeveralDevicesNoThrow) {
    ov::Core ie;

    std::string cleartarget_device;
    auto pos = target_devices.begin()->find('.');
    if (pos != std::string::npos) {
        cleartarget_device = target_devices.begin()->substr(0, pos);
    }
    if (!supportsDeviceID(ie, cleartarget_device) || !supportsAvaliableDevices(ie, cleartarget_device)) {
        GTEST_SKIP();
    }
    auto deviceIDs = ie.get_property(cleartarget_device, ov::available_devices);
    if (deviceIDs.size() < target_devices.size())
        GTEST_SKIP();

    for (size_t i = 0; i < target_devices.size(); ++i) {
        OV_ASSERT_NO_THROW(ie.set_property(target_devices[i], ov::enable_profiling(true)));
    }
    bool res;
    for (size_t i = 0; i < target_devices.size(); ++i) {
        OV_ASSERT_NO_THROW(res = ie.get_property(target_devices[i], ov::enable_profiling));
        ASSERT_TRUE(res);
    }
}
}  // namespace behavior
}  // namespace test
}  // namespace ov<|MERGE_RESOLUTION|>--- conflicted
+++ resolved
@@ -34,6 +34,7 @@
 class OVClassBasicTestP : public OVPluginTestBase,
                           public ::testing::WithParamInterface<std::pair<std::string, std::string>> {
 protected:
+    std::string deviceName;
     std::string pluginName;
 
 public:
@@ -51,6 +52,7 @@
 class OVClassSetDefaultDeviceIDTest : public OVPluginTestBase,
                                       public ::testing::WithParamInterface<std::pair<std::string, std::string>> {
 protected:
+    std::string deviceName;
     std::string deviceID;
 
 public:
@@ -69,6 +71,7 @@
 class OVClassSetDevicePriorityConfigTest : public OVPluginTestBase,
                                            public ::testing::WithParamInterface<DevicePriorityParams> {
 protected:
+    std::string deviceName;
     ov::AnyMap configuration;
     std::shared_ptr<ngraph::Function> actualNetwork;
 
@@ -194,8 +197,6 @@
     CommonTestUtils::createFile(filename, content);
     ASSERT_THROW(ov::Core ie(filename), ov::Exception);
     CommonTestUtils::removeFile(filename.c_str());
-}
-
 #ifdef OPENVINO_ENABLE_UNICODE_PATH_SUPPORT
 
 TEST_P(OVClassBasicTestP, smoke_registerPluginsXMLUnicodePath) {
@@ -221,12 +222,7 @@
             OV_ASSERT_NO_THROW(ie.register_plugins(::ov::util::wstring_to_string(pluginsXmlW)));
             CommonTestUtils::removeFile(pluginsXmlW);
             OV_ASSERT_NO_THROW(ie.get_versions("mock"));  // from pluginXML
-<<<<<<< HEAD
-#    endif
             OV_ASSERT_NO_THROW(ie.get_versions(target_device));
-=======
-            OV_ASSERT_NO_THROW(ie.get_versions(deviceName));
->>>>>>> 2e92d33a
             GTEST_COUT << "Plugin created " << testIndex << std::endl;
 
             OV_ASSERT_NO_THROW(ie.register_plugin(pluginName, "TEST_DEVICE"));
@@ -422,17 +418,10 @@
 
     bool value = true;
     OV_ASSERT_NO_THROW(ie.set_property(ov::force_tbb_terminate(false)));
-<<<<<<< HEAD
-    OV_ASSERT_NO_THROW(value = ie.get_property(target_device, ov::force_tbb_terminate));
-    EXPECT_EQ(value, false);
-    OV_ASSERT_NO_THROW(ie.set_property(ov::force_tbb_terminate(true)));
-    OV_ASSERT_NO_THROW(value = ie.get_property(target_device, ov::force_tbb_terminate));
-=======
     OV_ASSERT_NO_THROW(value = ie.get_property(ov::force_tbb_terminate.name()));
     EXPECT_EQ(value, false);
     OV_ASSERT_NO_THROW(ie.set_property(ov::force_tbb_terminate(true)));
     OV_ASSERT_NO_THROW(value = ie.get_property(ov::force_tbb_terminate.name()));
->>>>>>> 2e92d33a
     EXPECT_EQ(value, true);
 }
 
