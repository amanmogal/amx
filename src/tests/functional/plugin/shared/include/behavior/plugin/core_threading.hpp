// Copyright (C) 2018-2022 Intel Corporation
// SPDX-License-Identifier: Apache-2.0
//

#include <ie_core.hpp>
#include <ie_plugin_config.hpp>
#include <ie_extension.h>
#include <cpp/ie_cnn_network.h>
#include <cpp/ie_executable_network.hpp>
#include <cpp/ie_infer_request.hpp>

#include <file_utils.h>
#include <ngraph_functions/subgraph_builders.hpp>
#include <functional_test_utils/blob_utils.hpp>
#include <common_test_utils/file_utils.hpp>
#include <common_test_utils/test_assertions.hpp>
#include <common_test_utils/test_constants.hpp>
#include "base/behavior_test_utils.hpp"

#include <gtest/gtest.h>
#include <thread>
#include <atomic>
#include <mutex>
#include <chrono>
#include <fstream>
#include <functional_test_utils/skip_tests_config.hpp>
#include "base/ov_behavior_test_utils.hpp"

using Device = std::string;
using Config = std::map<std::string, std::string>;
using Params = std::tuple<Device, Config>;

class CoreThreadingTestsBase {
public:
    static void runParallel(std::function<void(void)> func,
                     const unsigned int iterations = 100,
                     const unsigned int threadsNum = 8) {
        std::vector<std::thread> threads(threadsNum);

        for (auto & thread : threads) {
            thread = std::thread([&](){
                for (unsigned int i = 0; i < iterations; ++i) {
                    func();
                }
            });
        }

        for (auto & thread : threads) {
            if (thread.joinable())
                thread.join();
        }
    }

    void safePluginUnregister(InferenceEngine::Core & ie, const std::string& deviceName) {
        try {
            ie.UnregisterPlugin(deviceName);
        } catch (const InferenceEngine::Exception & ex) {
            // if several threads unload plugin at once, the first thread does this
            // while all others will throw an exception that plugin is not registered
            ASSERT_STR_CONTAINS(ex.what(), "name is not registered in the");
        }
    }

    void safeAddExtension(InferenceEngine::Core & ie) {
        try {
            auto extension = std::make_shared<InferenceEngine::Extension>(
                FileUtils::makePluginLibraryName<char>(CommonTestUtils::getExecutableDirectory(), "template_extension"));
            ie.AddExtension(extension);
        } catch (const InferenceEngine::Exception & ex) {
            ASSERT_STR_CONTAINS(ex.what(), "name: experimental");
        }
    }

    InferenceEngine::Core createCore() {
        InferenceEngine::Core core;
#ifndef OPENVINO_STATIC_LIBRARY
        std::string pluginName = "openvino_template_plugin";
        pluginName += IE_BUILD_POSTFIX;
        core.RegisterPlugin(ov::util::make_plugin_library_name(CommonTestUtils::getExecutableDirectory(), pluginName),
                             CommonTestUtils::DEVICE_TEMPLATE);
#endif  // !OPENVINO_STATIC_LIBRARY
        return core;
    }

    Config config;
};

//
//  Common threading plugin tests
//

class CoreThreadingTests : public testing::WithParamInterface<Params>,
                           public BehaviorTestsUtils::IEPluginTestBase,
                           public CoreThreadingTestsBase {
public:
    void SetUp() override {
        std::tie(target_device, config) = GetParam();
        APIBaseTest::SetUp();
        SKIP_IF_CURRENT_TEST_IS_DISABLED();
    }

    static std::string getTestCaseName(testing::TestParamInfo<Params> obj) {
        std::string deviceName;
        Config config;
        std::tie(deviceName, config) = obj.param;
        std::replace(deviceName.begin(), deviceName.end(), ':', '.');
        char separator('_');
        std::ostringstream result;
        result << "targetDevice=" << deviceName << separator;
        result << "config=";
        for (auto& confItem : config) {
            result << confItem.first << "=" << confItem.second << separator;
        }
        return result.str();
    }
};

// tested function: GetVersions, UnregisterPlugin
TEST_P(CoreThreadingTests, smoke_GetVersions) {
    InferenceEngine::Core ie = createCore();
    runParallel([&] () {
        auto versions = ie.GetVersions(target_device);
        ASSERT_LE(1u, versions.size());
        safePluginUnregister(ie, target_device);
    });
}

// tested function: SetConfig for already created plugins
TEST_P(CoreThreadingTests, smoke_SetConfigPluginExists) {
    InferenceEngine::Core ie = createCore();

    ie.SetConfig(config);
    auto versions = ie.GetVersions(target_device);

    runParallel([&] () {
        ie.SetConfig(config);
    }, 10000);
}

// tested function: GetConfig, UnregisterPlugin
TEST_P(CoreThreadingTests, smoke_GetConfig) {
    InferenceEngine::Core ie = createCore();
    std::string configKey = config.begin()->first;

    ie.SetConfig(config);
    runParallel([&] () {
        ie.GetConfig(target_device, configKey);
        safePluginUnregister(ie, target_device);
    });
}

// tested function: GetMetric, UnregisterPlugin
TEST_P(CoreThreadingTests, smoke_GetMetric) {
    InferenceEngine::Core ie = createCore();
    runParallel([&] () {
        ie.GetMetric(target_device, METRIC_KEY(SUPPORTED_CONFIG_KEYS));
        safePluginUnregister(ie, target_device);
    });
}

// tested function: QueryNetwork
TEST_P(CoreThreadingTests, smoke_QueryNetwork) {
    InferenceEngine::Core ie = createCore();
    InferenceEngine::CNNNetwork network(ngraph::builder::subgraph::make2InputSubtract());

    ie.SetConfig(config, target_device);
    InferenceEngine::QueryNetworkResult refResult = ie.QueryNetwork(network, target_device);

    runParallel([&] () {
        const auto result = ie.QueryNetwork(network, target_device);
        safePluginUnregister(ie, target_device);

        // compare QueryNetworkResult with reference
        for (auto && r : refResult.supportedLayersMap) {
            ASSERT_NE(result.supportedLayersMap.end(), result.supportedLayersMap.find(r.first));
        }
        for (auto && r : result.supportedLayersMap) {
            ASSERT_NE(refResult.supportedLayersMap.end(), refResult.supportedLayersMap.find(r.first));
        }
    }, 3000);
}

//
//  Parameterized tests with number of parallel threads, iterations
//

using Threads = unsigned int;
using Iterations = unsigned int;

enum struct ModelClass : unsigned {
    Default,
    ConvPoolRelu
};

using CoreThreadingParams = std::tuple<Params, Threads, Iterations, ModelClass>;

class CoreThreadingTestsWithIterations : public testing::WithParamInterface<CoreThreadingParams>,
                                         public BehaviorTestsUtils::IEPluginTestBase,
                                         public CoreThreadingTestsBase {
public:
    void SetUp() override {
        SKIP_IF_CURRENT_TEST_IS_DISABLED();
        std::tie(target_device, config) = std::get<0>(GetParam());
        numThreads = std::get<1>(GetParam());
        numIterations = std::get<2>(GetParam());
        modelClass = std::get<3>(GetParam());
    }

    static std::string getTestCaseName(testing::TestParamInfo<CoreThreadingParams > obj) {
        unsigned int numThreads, numIterations;
        std::string deviceName;
        Config config;
        std::tie(deviceName, config) = std::get<0>(obj.param);
        std::replace(deviceName.begin(), deviceName.end(), ':', '.');
        numThreads = std::get<1>(obj.param);
        numIterations = std::get<2>(obj.param);
        char separator('_');
        std::ostringstream result;
        result << "targetDevice=" << deviceName << separator;
        result << "config=";
        for (auto& confItem : config) {
            result << confItem.first << "=" << confItem.second << separator;
        }
        result << "numThreads=" << numThreads << separator;
        result << "numIter=" << numIterations;
        return result.str();
    }


protected:
    ModelClass modelClass;
    unsigned int numIterations;
    unsigned int numThreads;

    std::vector<InferenceEngine::CNNNetwork> networks;
    void SetupNetworks() {
        if (modelClass == ModelClass::ConvPoolRelu) {
            for (unsigned i = 0; i < numThreads; i++) {
                networks.emplace_back(InferenceEngine::CNNNetwork(ngraph::builder::subgraph::makeConvPoolRelu()));
            }
        } else {
            networks.emplace_back(InferenceEngine::CNNNetwork(ngraph::builder::subgraph::make2InputSubtract()));
            networks.emplace_back(InferenceEngine::CNNNetwork(ngraph::builder::subgraph::makeMultiSingleConv()));
            networks.emplace_back(InferenceEngine::CNNNetwork(ngraph::builder::subgraph::makeSingleConv()));
            networks.emplace_back(InferenceEngine::CNNNetwork(ngraph::builder::subgraph::makeSplitConvConcat()));
            networks.emplace_back(InferenceEngine::CNNNetwork(ngraph::builder::subgraph::makeSplitMultiConvConcat()));
        }
    }
};

// tested function: LoadNetwork, AddExtension
TEST_P(CoreThreadingTestsWithIterations, smoke_LoadNetwork) {
    InferenceEngine::Core ie = createCore();
    std::atomic<unsigned int> counter{0u};

    SetupNetworks();

    ie.SetConfig(config, target_device);
    runParallel([&] () {
        auto value = counter++;
        (void)ie.LoadNetwork(networks[value % networks.size()], target_device);
    }, numIterations, numThreads);
}

// tested function: single IECore LoadNetwork accuracy
TEST_P(CoreThreadingTestsWithIterations, smoke_LoadNetworkAccuracy_SingleIECore) {
    InferenceEngine::Core ie = createCore();
    std::atomic<unsigned int> counter{0u};

    SetupNetworks();

    ie.SetConfig(config, target_device);

    runParallel([&] () {
        auto value = counter++;
        auto network = networks[value % networks.size()];

        InferenceEngine::BlobMap blobs;
        for (const auto & info : network.getInputsInfo()) {
            auto input = FuncTestUtils::createAndFillBlobFloatNormalDistribution(
                info.second->getTensorDesc(), 0.0f, 0.2f, 7235346);
            blobs[info.first] = input;
        }

        auto getOutputBlob = [&](InferenceEngine::Core & core) {
            auto exec = core.LoadNetwork(network, target_device);
            auto req = exec.CreateInferRequest();
            req.SetInput(blobs);

            auto info = network.getOutputsInfo();
            auto outputInfo = info.begin();
            auto blob = make_blob_with_precision(outputInfo->second->getTensorDesc());
            blob->allocate();
            req.SetBlob(outputInfo->first, blob);

            req.Infer();
            return blob;
        };

        auto outputActual = getOutputBlob(ie);

        // compare actual value using the same Core
        auto outputRef = getOutputBlob(ie);
        FuncTestUtils::compareBlobs(outputActual, outputRef);
    }, numIterations, numThreads);
}

// tested function: LoadNetwork accuracy
TEST_P(CoreThreadingTestsWithIterations, smoke_LoadNetworkAccuracy) {
    InferenceEngine::Core ie = createCore();
    std::atomic<unsigned int> counter{0u};

    SetupNetworks();

    ie.SetConfig(config, target_device);
    runParallel([&] () {
        auto value = counter++;
        auto network = networks[value % networks.size()];

        InferenceEngine::BlobMap blobs;
        for (const auto & info : network.getInputsInfo()) {
            auto input = FuncTestUtils::createAndFillBlobFloatNormalDistribution(
                info.second->getTensorDesc(), 0.0f, 0.2f, 7235346);
            blobs[info.first] = input;
        }

        auto getOutputBlob = [&](InferenceEngine::Core & core) {
            auto exec = core.LoadNetwork(network, target_device);
            auto req = exec.CreateInferRequest();
            req.SetInput(blobs);

            auto info = network.getOutputsInfo();
            auto outputInfo = info.begin();
            auto blob = make_blob_with_precision(outputInfo->second->getTensorDesc());
            blob->allocate();
            req.SetBlob(outputInfo->first, blob);

            req.Infer();
            return blob;
        };

        auto outputActual = getOutputBlob(ie);

        // compare actual value using the second Core
        {
            InferenceEngine::Core ie2;
            ie2.SetConfig(config, target_device);
            auto outputRef = getOutputBlob(ie2);

            FuncTestUtils::compareBlobs(outputActual, outputRef);
        }
    }, numIterations, numThreads);
}

<<<<<<< HEAD
// tested function: single IECore ReadNetwork, SetConfig, LoadNetwork, AddExtension
TEST_P(CoreThreadingTestsWithIterations, smoke_LoadNetwork_SingleIECore) {
    std::atomic<unsigned int> counter{0u};
    InferenceEngine::Core ie = createCore();

    SetupNetworks();

    runParallel([&] () {
        auto value = counter++;
        ie.SetConfig(config, target_device);
        (void)ie.LoadNetwork(networks[value % networks.size()], target_device);
    }, numIterations, numThreads);
}

=======
>>>>>>> 9e7c8214
// tested function: ReadNetwork, SetConfig, LoadNetwork, AddExtension
TEST_P(CoreThreadingTestsWithIterations, smoke_LoadNetwork_MultipleIECores) {
    std::atomic<unsigned int> counter{0u};

    SetupNetworks();

    runParallel([&] () {
        auto value = counter++;
        InferenceEngine::Core ie = createCore();
        ie.SetConfig(config, target_device);
        (void)ie.LoadNetwork(networks[value % networks.size()], target_device);
    }, numIterations, numThreads);
}<|MERGE_RESOLUTION|>--- conflicted
+++ resolved
@@ -352,23 +352,6 @@
     }, numIterations, numThreads);
 }
 
-<<<<<<< HEAD
-// tested function: single IECore ReadNetwork, SetConfig, LoadNetwork, AddExtension
-TEST_P(CoreThreadingTestsWithIterations, smoke_LoadNetwork_SingleIECore) {
-    std::atomic<unsigned int> counter{0u};
-    InferenceEngine::Core ie = createCore();
-
-    SetupNetworks();
-
-    runParallel([&] () {
-        auto value = counter++;
-        ie.SetConfig(config, target_device);
-        (void)ie.LoadNetwork(networks[value % networks.size()], target_device);
-    }, numIterations, numThreads);
-}
-
-=======
->>>>>>> 9e7c8214
 // tested function: ReadNetwork, SetConfig, LoadNetwork, AddExtension
 TEST_P(CoreThreadingTestsWithIterations, smoke_LoadNetwork_MultipleIECores) {
     std::atomic<unsigned int> counter{0u};
