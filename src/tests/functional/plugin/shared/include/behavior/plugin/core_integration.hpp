// Copyright (C) 2018-2023 Intel Corporation
// SPDX-License-Identifier: Apache-2.0
//

#pragma once

#include <fstream>
#include <thread>

#include "base/behavior_test_utils.hpp"
#include "common_test_utils/common_utils.hpp"
#include "common_test_utils/test_assertions.hpp"
#include "common_test_utils/file_utils.hpp"
#include "common_test_utils/unicode_utils.hpp"
#include "openvino/util/file_util.hpp"
#include "common_test_utils/subgraph_builders/split_conv_concat.hpp"

#ifdef OPENVINO_ENABLE_UNICODE_PATH_SUPPORT
#include <iostream>
#define GTEST_COUT std::cerr << "[          ] [ INFO ] "
#include <codecvt>
#endif

namespace BehaviorTestsDefinitions {

#define ASSERT_METRIC_SUPPORTED_IE(metricName)                       \
{                                                                    \
    auto metrics =                               \
        ie.GetMetric(target_device, METRIC_KEY(SUPPORTED_METRICS)).as<std::vector<std::string>>();  \
    auto it = std::find(metrics.begin(), metrics.end(), metricName); \
    ASSERT_NE(metrics.end(), it);                                    \
}

inline bool supportsAvaliableDevices(InferenceEngine::Core& ie, const std::string& target_device) {
    auto supportedMetricKeys =
        ie.GetMetric(target_device, METRIC_KEY(SUPPORTED_METRICS)).as<std::vector<std::string>>();
    return supportedMetricKeys.end() !=
           std::find(std::begin(supportedMetricKeys), std::end(supportedMetricKeys), METRIC_KEY(AVAILABLE_DEVICES));
}

inline bool supportsDeviceID(InferenceEngine::Core &ie, const std::string &target_device) {
    auto supportedConfigKeys = ie.GetMetric(target_device, METRIC_KEY(SUPPORTED_CONFIG_KEYS)).as<std::vector<std::string>>();
    return supportedConfigKeys.end() != std::find(std::begin(supportedConfigKeys),
                                                  std::end(supportedConfigKeys),
                                                  CONFIG_KEY(DEVICE_ID));
}

class IEClassBasicTestP : public BehaviorTestsUtils::IEPluginTestBase,
                          public ::testing::WithParamInterface<std::pair<std::string, std::string> > {
protected:
    std::string deviceName;
    std::string pluginName;

public:
    void SetUp() override {
        std::tie(pluginName, target_device) = GetParam();
        SKIP_IF_CURRENT_TEST_IS_DISABLED();
        ov::test::behavior::APIBaseTest::SetUp();
        pluginName += OV_BUILD_POSTFIX;
        if (pluginName == (std::string("openvino_template_plugin") + OV_BUILD_POSTFIX)) {
            pluginName = ov::util::make_plugin_library_name(ov::test::utils::getExecutableDirectory(), pluginName);
        }
    }
};

class IEClassSetDefaultDeviceIDTest : public BehaviorTestsUtils::IEPluginTestBase,
                                      public ::testing::WithParamInterface<std::pair<std::string, std::string>> {
protected:
    std::string deviceID;

public:
    void SetUp() override {
        std::tie(target_device, deviceID) = GetParam();
        SKIP_IF_CURRENT_TEST_IS_DISABLED();
    }
};

using IEClassNetworkTestP = BehaviorTestsUtils::IEClassBaseTestP;
using IEClassLoadNetworkTestWithThrow = BehaviorTestsUtils::IEClassBaseTestP;
using IEClassGetMetricTest = BehaviorTestsUtils::IEClassBaseTestP;
using IEClassQueryNetworkTest = BehaviorTestsUtils::IEClassBaseTestP;
using IEClassGetMetricTest_SUPPORTED_METRICS = BehaviorTestsUtils::IEClassBaseTestP;
using IEClassGetMetricTest_SUPPORTED_CONFIG_KEYS = BehaviorTestsUtils::IEClassBaseTestP;
using IEClassGetMetricTest_AVAILABLE_DEVICES = BehaviorTestsUtils::IEClassBaseTestP;
using IEClassGetMetricTest_FULL_DEVICE_NAME = BehaviorTestsUtils::IEClassBaseTestP;
using IEClassGetMetricTest_OPTIMIZATION_CAPABILITIES = BehaviorTestsUtils::IEClassBaseTestP;
using IEClassGetMetricTest_DEVICE_GOPS = BehaviorTestsUtils::IEClassBaseTestP;
using IEClassGetMetricTest_DEVICE_TYPE = BehaviorTestsUtils::IEClassBaseTestP;
using IEClassGetMetricTest_NUMBER_OF_WAITING_INFER_REQUESTS = BehaviorTestsUtils::IEClassBaseTestP;
using IEClassGetMetricTest_NUMBER_OF_EXEC_INFER_REQUESTS = BehaviorTestsUtils::IEClassBaseTestP;
using IEClassGetMetricTest_RANGE_FOR_ASYNC_INFER_REQUESTS = BehaviorTestsUtils::IEClassBaseTestP;
using IEClassGetMetricTest_ThrowUnsupported = BehaviorTestsUtils::IEClassBaseTestP;
using IEClassGetConfigTest = BehaviorTestsUtils::IEClassBaseTestP;
using IEClassGetConfigTest_ThrowUnsupported = BehaviorTestsUtils::IEClassBaseTestP;
using IEClassGetAvailableDevices = BehaviorTestsUtils::IEClassBaseTestP;
using IEClassGetMetricTest_RANGE_FOR_STREAMS = BehaviorTestsUtils::IEClassBaseTestP;
using IEClassSetGlobalConfigTest = BehaviorTestsUtils::IEClassBaseTestP;
using IEClassSpecificDeviceTestSetConfig = BehaviorTestsUtils::IEClassBaseTestP;
using IEClassSpecificDeviceTestGetConfig = BehaviorTestsUtils::IEClassBaseTestP;
using IEClassLoadNetworkAfterCoreRecreateTest = BehaviorTestsUtils::IEClassBaseTestP;

class IEClassSeveralDevicesTest : public BehaviorTestsUtils::IEPluginTestBase,
                                  public BehaviorTestsUtils::IEClassNetworkTest,
                                  public ::testing::WithParamInterface<std::vector<std::string>> {
public:
    std::vector<std::string> target_devices;
    void SetUp() override {
        target_device = ov::test::utils::DEVICE_MULTI;
        SKIP_IF_CURRENT_TEST_IS_DISABLED()
        ov::test::behavior::APIBaseTest::SetUp();
        IEClassNetworkTest::SetUp();
        target_devices = GetParam();
    }
};

using IEClassSeveralDevicesTestLoadNetwork = IEClassSeveralDevicesTest;
using IEClassSeveralDevicesTestQueryNetwork = IEClassSeveralDevicesTest;
using IEClassSeveralDevicesTestDefaultCore = IEClassSeveralDevicesTest;

TEST(IEClassBasicTest, smoke_createDefault) {
    ASSERT_NO_THROW(InferenceEngine::Core  ie);
}

// TODO: CVS-68982
#ifndef OPENVINO_STATIC_LIBRARY

TEST_P(IEClassBasicTestP, registerExistingPluginThrows) {
    InferenceEngine::Core  ie = BehaviorTestsUtils::createIECoreWithTemplate();
    ASSERT_THROW(ie.RegisterPlugin(pluginName, target_device), InferenceEngine::Exception);
}

TEST_P(IEClassBasicTestP, registerNewPluginNoThrows) {
    InferenceEngine::Core  ie = BehaviorTestsUtils::createIECoreWithTemplate();
    ASSERT_NO_THROW(ie.RegisterPlugin(pluginName, "NEW_DEVICE_NAME"));
    ASSERT_NO_THROW(ie.GetMetric("NEW_DEVICE_NAME", METRIC_KEY(SUPPORTED_CONFIG_KEYS)));
}

TEST(IEClassBasicTest, smoke_registerNonExistingPluginFileThrows) {
    InferenceEngine::Core  ie = BehaviorTestsUtils::createIECoreWithTemplate();
    ASSERT_THROW(ie.RegisterPlugins("nonExistPlugins.xml"), InferenceEngine::Exception);
}

TEST(IEClassBasicTest, smoke_createNonExistingConfigThrows) {
    ASSERT_THROW(InferenceEngine::Core  ie("nonExistPlugins.xml"), InferenceEngine::Exception);
}

inline std::string getPluginFile() {
    std::string filePostfix{"mock_engine_valid.xml"};
    std::string filename = ov::test::utils::generateTestFilePrefix() + "_" + filePostfix;
    std::ostringstream stream;
    stream << "<ie><plugins><plugin name=\"mock\" location=\"";
    stream << ov::util::make_plugin_library_name(ov::test::utils::getExecutableDirectory(),
        std::string("mock_engine") + OV_BUILD_POSTFIX);
    stream << "\"></plugin></plugins></ie>";
    ov::test::utils::createFile(filename, stream.str());
    return filename;
}

TEST(IEClassBasicTest, smoke_createMockEngineConfigNoThrows) {
    const std::string filename = getPluginFile();
    ASSERT_NO_THROW(InferenceEngine::Core  ie(filename));
    ov::test::utils::removeFile(filename.c_str());
}

TEST(IEClassBasicTest, smoke_createMockEngineConfigThrows) {
    std::string filename = ov::test::utils::generateTestFilePrefix() + "_mock_engine.xml";
    std::string content{"<ie><plugins><plugin location=\"libmock_engine.so\"></plugin></plugins></ie>"};
    ov::test::utils::createFile(filename, content);
    ASSERT_THROW(ov::Core ie(filename), ov::Exception);
    ov::test::utils::removeFile(filename.c_str());
}
#ifdef OPENVINO_ENABLE_UNICODE_PATH_SUPPORT

TEST_P(IEClassBasicTestP, smoke_registerPluginsXMLUnicodePath) {
    const std::string pluginXML = getPluginFile();

    for (std::size_t testIndex = 0; testIndex < ov::test::utils::test_unicode_postfix_vector.size(); testIndex++) {
        GTEST_COUT << testIndex;
        std::wstring postfix  = L"_" + ov::test::utils::test_unicode_postfix_vector[testIndex];
        std::wstring pluginsXmlW = ov::test::utils::addUnicodePostfixToPath(pluginXML, postfix);

        try {
            bool is_copy_successfully;
            is_copy_successfully = ov::test::utils::copyFile(pluginXML, pluginsXmlW);
            if (!is_copy_successfully) {
                FAIL() << "Unable to copy from '" << pluginXML << "' to '" << ov::util::wstring_to_string(pluginsXmlW) << "'";
            }

            GTEST_COUT << "Test " << testIndex << std::endl;

            InferenceEngine::Core  ie = BehaviorTestsUtils::createIECoreWithTemplate();
            GTEST_COUT << "Core created " << testIndex << std::endl;
            ASSERT_NO_THROW(ie.RegisterPlugins(ov::util::wstring_to_string(pluginsXmlW)));
            ov::test::utils::removeFile(pluginsXmlW);
            ASSERT_NO_THROW(ie.GetVersions("mock")); // from pluginXM
            ASSERT_NO_THROW(ie.GetVersions(target_device));
            GTEST_COUT << "Plugin created " << testIndex << std::endl;

            ASSERT_NO_THROW(ie.RegisterPlugin(pluginName, "TEST_DEVICE"));
            ASSERT_NO_THROW(ie.GetVersions("TEST_DEVICE"));
            GTEST_COUT << "Plugin registered and created " << testIndex << std::endl;

            GTEST_COUT << "OK" << std::endl;
        }
        catch (const InferenceEngine::Exception&e_next) {
            ov::test::utils::removeFile(pluginsXmlW);
            std::remove(pluginXML.c_str());
            FAIL() << e_next.what();
        }
    }
    ov::test::utils::removeFile(pluginXML);
}

#endif  // OPENVINO_ENABLE_UNICODE_PATH_SUPPORT
#endif // !OPENVINO_STATIC_LIBRARY

//
// GetVersions()
//

TEST_P(IEClassBasicTestP, getVersionsByExactDeviceNoThrow) {
    InferenceEngine::Core  ie = BehaviorTestsUtils::createIECoreWithTemplate();
    ASSERT_NO_THROW(ie.GetVersions(target_device + ".0"));
}

TEST_P(IEClassBasicTestP, getVersionsByDeviceClassNoThrow) {
    InferenceEngine::Core  ie = BehaviorTestsUtils::createIECoreWithTemplate();
    ASSERT_NO_THROW(ie.GetVersions(target_device));
}

TEST_P(IEClassBasicTestP, getVersionsNonEmpty) {
    InferenceEngine::Core  ie = BehaviorTestsUtils::createIECoreWithTemplate();
    ASSERT_EQ(2, ie.GetVersions(ov::test::utils::DEVICE_HETERO + std::string(":") + target_device).size());
}

//
// UnregisterPlugin
//

TEST_P(IEClassBasicTestP, unregisterExistingPluginNoThrow) {
    InferenceEngine::Core  ie = BehaviorTestsUtils::createIECoreWithTemplate();
    // device instance is not created yet
    ASSERT_THROW(ie.UnregisterPlugin(target_device), InferenceEngine::Exception);

    // make the first call to IE which created device instance
    ie.GetVersions(target_device);
    // now, we can unregister device
    ASSERT_NO_THROW(ie.UnregisterPlugin(target_device));
}

TEST_P(IEClassBasicTestP, accessToUnregisteredPluginThrows) {
    InferenceEngine::Core  ie = BehaviorTestsUtils::createIECoreWithTemplate();
    ASSERT_THROW(ie.UnregisterPlugin(target_device), InferenceEngine::Exception);
    ASSERT_NO_THROW(ie.GetVersions(target_device));
    ASSERT_NO_THROW(ie.UnregisterPlugin(target_device));
    ASSERT_NO_THROW(ie.SetConfig({}, target_device));
    ASSERT_NO_THROW(ie.GetVersions(target_device));
    ASSERT_NO_THROW(ie.UnregisterPlugin(target_device));
}

TEST(IEClassBasicTest, smoke_unregisterNonExistingPluginThrows) {
    InferenceEngine::Core  ie = BehaviorTestsUtils::createIECoreWithTemplate();
    ASSERT_THROW(ie.UnregisterPlugin("unkown_device"), InferenceEngine::Exception);
}

//
// SetConfig
//

TEST_P(IEClassBasicTestP, SetConfigAllThrows) {
    InferenceEngine::Core  ie = BehaviorTestsUtils::createIECoreWithTemplate();
    ASSERT_NO_THROW(ie.SetConfig({{"unsupported_key", "4"}}));
    ASSERT_ANY_THROW(ie.GetVersions(target_device));
}

TEST_P(IEClassBasicTestP, SetConfigForUnRegisteredDeviceThrows) {
    InferenceEngine::Core  ie = BehaviorTestsUtils::createIECoreWithTemplate();
    ASSERT_THROW(ie.SetConfig({{"unsupported_key", "4"}}, "unregistered_device"), InferenceEngine::Exception);
}

TEST_P(IEClassBasicTestP, SetConfigNoThrow) {
    InferenceEngine::Core  ie = BehaviorTestsUtils::createIECoreWithTemplate();
    ASSERT_NO_THROW(ie.SetConfig({{InferenceEngine::PluginConfigParams::KEY_PERF_COUNT, InferenceEngine::PluginConfigParams::YES}},
                                 target_device));
}

TEST_P(IEClassBasicTestP, SetConfigAllNoThrow) {
    InferenceEngine::Core  ie = BehaviorTestsUtils::createIECoreWithTemplate();
    ASSERT_NO_THROW(ie.SetConfig({{InferenceEngine::PluginConfigParams::KEY_PERF_COUNT, InferenceEngine::PluginConfigParams::YES}}));
    ASSERT_NO_THROW(ie.GetVersions(target_device));
}

TEST(IEClassBasicTest, smoke_SetConfigHeteroThrows) {
    InferenceEngine::Core  ie = BehaviorTestsUtils::createIECoreWithTemplate();
    ASSERT_NO_THROW(ie.SetConfig({{InferenceEngine::PluginConfigParams::KEY_PERF_COUNT, InferenceEngine::PluginConfigParams::YES}},
                                 ov::test::utils::DEVICE_HETERO));
}

TEST_P(IEClassBasicTestP, SetGetConfigForTbbTerminateThrows) {
    InferenceEngine::Core ie = BehaviorTestsUtils::createIECoreWithTemplate();
    bool value = false;
    ASSERT_NO_THROW(ie.SetConfig({{CONFIG_KEY(FORCE_TBB_TERMINATE), CONFIG_VALUE(YES)}}));
    ASSERT_NO_THROW(value = ie.GetConfig(target_device, CONFIG_KEY(FORCE_TBB_TERMINATE)).as<bool>());
    ASSERT_TRUE(value);

    ASSERT_NO_THROW(ie.SetConfig({{CONFIG_KEY(FORCE_TBB_TERMINATE), CONFIG_VALUE(NO)}}));
    ASSERT_NO_THROW(value = ie.GetConfig(target_device, CONFIG_KEY(FORCE_TBB_TERMINATE)).as<bool>());
    ASSERT_FALSE(value);
}

TEST_P(IEClassSpecificDeviceTestSetConfig, SetConfigSpecificDeviceNoThrow) {
    InferenceEngine::Core ie = BehaviorTestsUtils::createIECoreWithTemplate();

    std::string deviceID, cleartarget_device;
    auto pos = target_device.find('.');
    if (pos != std::string::npos) {
        cleartarget_device = target_device.substr(0, pos);
        deviceID =  target_device.substr(pos + 1,  target_device.size());
    }
    if (!supportsDeviceID(ie, cleartarget_device)) {
        GTEST_FAIL() << "Device does not support DeviceID" << std::endl;
    }
    if (!supportsAvaliableDevices(ie, cleartarget_device)) {
        GTEST_FAIL() << "Device does not support AvailableDevices" << std::endl;
    }
    auto deviceIDs = ie.GetMetric(cleartarget_device, METRIC_KEY(AVAILABLE_DEVICES)).as<std::vector<std::string>>();
    if (std::find(deviceIDs.begin(), deviceIDs.end(), deviceID) == deviceIDs.end()) {
        GTEST_SKIP();
    }

    ASSERT_NO_THROW(ie.SetConfig({{InferenceEngine::PluginConfigParams::KEY_PERF_COUNT, InferenceEngine::PluginConfigParams::YES}}, target_device));
    std::string value;
    ASSERT_NO_THROW(value = ie.GetConfig(target_device, InferenceEngine::PluginConfigParams::KEY_PERF_COUNT).as<std::string>());
    ASSERT_EQ(value, InferenceEngine::PluginConfigParams::YES);
}

//
// ImportNetwork
//

TEST(IEClassBasicTest, smoke_ImportNetworkHeteroThrows) {
    InferenceEngine::Core  ie = BehaviorTestsUtils::createIECoreWithTemplate();

    ASSERT_THROW(ie.ImportNetwork("model", ov::test::utils::DEVICE_HETERO), InferenceEngine::NetworkNotRead);
}

TEST(IEClassBasicTest, smoke_ImportNetworkMultiThrows) {
    InferenceEngine::Core ie = BehaviorTestsUtils::createIECoreWithTemplate();
    ASSERT_THROW(ie.ImportNetwork("model", ov::test::utils::DEVICE_MULTI), InferenceEngine::NetworkNotRead);
}

//
// QueryNetwork
//

TEST_P(IEClassNetworkTestP, QueryNetworkActualThrows) {
    InferenceEngine::Core  ie = BehaviorTestsUtils::createIECoreWithTemplate();
    ASSERT_NO_THROW(ie.QueryNetwork(actualCnnNetwork, ov::test::utils::DEVICE_HETERO + std::string(":") + target_device));
}

TEST_P(IEClassNetworkTestP, QueryNetworkActualNoThrow) {
    InferenceEngine::Core  ie = BehaviorTestsUtils::createIECoreWithTemplate();

    try {
        ie.QueryNetwork(actualCnnNetwork, target_device);
    } catch (const InferenceEngine::Exception& ex) {
        std::string message = ex.what();
        ASSERT_STR_CONTAINS(message, "[NOT_IMPLEMENTED]  ov::Model is not supported natively");
    }
}

TEST_P(IEClassNetworkTestP, QueryNetworkWithKSO) {
    InferenceEngine::Core  ie = BehaviorTestsUtils::createIECoreWithTemplate();

    try {
        auto rres = ie.QueryNetwork(ksoCnnNetwork, target_device);
        auto rl_map = rres.supportedLayersMap;
        auto func = ksoCnnNetwork.getFunction();
        for (const auto & op : func->get_ops()) {
            if (!rl_map.count(op->get_friendly_name())) {
                FAIL() << "Op " << op->get_friendly_name() << " is not supported by " << target_device;
            }
        }
    } catch (const InferenceEngine::Exception& ex) {
        std::string message = ex.what();
        ASSERT_STR_CONTAINS(message, "[NOT_IMPLEMENTED]  ov::Model is not supported natively");
    }
}

TEST_P(IEClassSeveralDevicesTestQueryNetwork, QueryNetworkActualSeveralDevicesNoThrow) {
    InferenceEngine::Core ie = BehaviorTestsUtils::createIECoreWithTemplate();

    std::string cleartarget_device;
    auto pos = target_devices.begin()->find('.');
    if (pos != std::string::npos) {
        cleartarget_device = target_devices.begin()->substr(0, pos);
    }
    if (!supportsDeviceID(ie, cleartarget_device)) {
        GTEST_FAIL() << "Device does not support DeviceID" << std::endl;
    }
    if (!supportsAvaliableDevices(ie, cleartarget_device)) {
        GTEST_FAIL() << "Device does not support AvailableDevices" << std::endl;
    }
    auto deviceIDs = ie.GetMetric(cleartarget_device, METRIC_KEY(AVAILABLE_DEVICES)).as<std::vector<std::string>>();
    if (deviceIDs.size() < target_devices.size())
        GTEST_FAIL() << "Incorrect DeviceID number" << std::endl;

    std::string multitarget_device = ov::test::utils::DEVICE_MULTI + std::string(":");
    for (auto& dev_name : target_devices) {
        multitarget_device += dev_name;
        if (&dev_name != &(target_devices.back())) {
            multitarget_device += ",";
        }
    }
    ASSERT_NO_THROW(ie.QueryNetwork(actualCnnNetwork, multitarget_device));
}

TEST_P(IEClassNetworkTestP, SetAffinityWithConstantBranches) {
    InferenceEngine::Core  ie = BehaviorTestsUtils::createIECoreWithTemplate();

    try {
        std::shared_ptr<ov::Model> func;
        {
<<<<<<< HEAD
            ngraph::PartialShape shape({1, 84});
            ov::element::Type type(ov::element::Type_t::f32);
            auto param = std::make_shared<ov::op::v0::Parameter>(type, shape);
            auto matMulWeights = ov::op::v0::Constant::create(ov::element::Type_t::f32, {10, 84}, {1});
=======
            ov::PartialShape shape({1, 84});
            ov::element::Type type(ov::element::Type_t::f32);
            auto param = std::make_shared<ov::op::v0::Parameter>(type, shape);
            auto matMulWeights =
                    ov::op::v0::Constant::create(ov::element::Type_t::f32, {10, 84}, {1});
>>>>>>> 637920ce
            auto shapeOf = std::make_shared<ov::op::v0::ShapeOf>(matMulWeights);
            auto gConst1 = ov::op::v0::Constant::create(ov::element::Type_t::i32, {1}, {1});
            auto gConst2 = ov::op::v0::Constant::create(ov::element::Type_t::i64, {}, {0});
            auto gather = std::make_shared<ov::op::v1::Gather>(shapeOf, gConst1, gConst2);
            auto concatConst = ov::op::v0::Constant::create(ov::element::Type_t::i64, {1}, {1});
            auto concat =
                    std::make_shared<ov::op::v0::Concat>(ov::NodeVector{concatConst, gather}, 0);
            auto relu = std::make_shared<ov::op::v0::Relu>(param);
            auto reshape = std::make_shared<ov::op::v1::Reshape>(relu, concat, false);
            auto matMul = std::make_shared<ov::op::v0::MatMul>(reshape, matMulWeights, false, true);
<<<<<<< HEAD
            auto matMulBias = ov::op::v0::Constant::create(ov::element::Type_t::f32, {1, 10}, {1});
=======
            auto matMulBias =
                    ov::op::v0::Constant::create(ov::element::Type_t::f32, {1, 10}, {1});
>>>>>>> 637920ce
            auto addBias = std::make_shared<ov::op::v1::Add>(matMul, matMulBias);
            auto result = std::make_shared<ov::op::v0::Result>(addBias);

            ov::ParameterVector params = {param};
            ov::ResultVector results = {result};

            func = std::make_shared<ov::Model>(results, params);
        }
        InferenceEngine::CNNNetwork net(func);

        auto rres = ie.QueryNetwork(net,  target_device);
        auto rl_map = rres.supportedLayersMap;
        for (const auto & op : func->get_ops()) {
            if (!rl_map.count(op->get_friendly_name())) {
                FAIL() << "Op " << op->get_friendly_name() << " is not supported by " <<  target_device;
            }
        }
        for (const auto & op : net.getFunction()->get_ops()) {
            std::string affinity = rl_map[op->get_friendly_name()];
            op->get_rt_info()["affinity"] = affinity;
        }
        InferenceEngine::ExecutableNetwork exeNetwork = ie.LoadNetwork(ksoCnnNetwork,  target_device);
    } catch (const InferenceEngine::NotImplemented & ex) {
        std::string message = ex.what();
        ASSERT_STR_CONTAINS(message, "[NOT_IMPLEMENTED]  ov::Model is not supported natively");
    }
}

TEST_P(IEClassNetworkTestP, SetAffinityWithKSO) {
    InferenceEngine::Core  ie = BehaviorTestsUtils::createIECoreWithTemplate();

    try {
        auto rres = ie.QueryNetwork(ksoCnnNetwork,  target_device);
        auto rl_map = rres.supportedLayersMap;
        auto func = ksoCnnNetwork.getFunction();
        for (const auto & op : func->get_ops()) {
            if (!rl_map.count(op->get_friendly_name())) {
                FAIL() << "Op " << op->get_friendly_name() << " is not supported by " <<  target_device;
            }
        }
        for (const auto & op : ksoCnnNetwork.getFunction()->get_ops()) {
            std::string affinity = rl_map[op->get_friendly_name()];
            op->get_rt_info()["affinity"] = affinity;
        }
        InferenceEngine::ExecutableNetwork exeNetwork = ie.LoadNetwork(ksoCnnNetwork,  target_device);
    } catch (const InferenceEngine::Exception& ex) {
        std::string message = ex.what();
        ASSERT_STR_CONTAINS(message, "[NOT_IMPLEMENTED]  ov::Model is not supported natively");
    }
}

TEST_P(IEClassNetworkTestP, DISABLED_QueryNetworkMultiThrows) {
    InferenceEngine::Core  ie = BehaviorTestsUtils::createIECoreWithTemplate();
    try {
        ie.QueryNetwork(actualCnnNetwork, ov::test::utils::DEVICE_MULTI);
    } catch (InferenceEngine::Exception& error) {
        EXPECT_PRED_FORMAT2(testing::IsSubstring,
                            std::string("KEY_MULTI_DEVICE_PRIORITIES key is not set for"),
                            error.what());
    } catch (...) {
        FAIL() << "QueryNetwork failed for unexpected reson.";
    }
}

TEST(IEClassBasicTest, smoke_GetMetricSupportedMetricsHeteroNoThrow) {
    InferenceEngine::Core  ie = BehaviorTestsUtils::createIECoreWithTemplate();
    InferenceEngine::Parameter p;
    std::string  target_device = ov::test::utils::DEVICE_HETERO;

    ASSERT_NO_THROW(p = ie.GetMetric(target_device, METRIC_KEY(SUPPORTED_METRICS)));
    auto t = p.as<std::vector<std::string>>();

    std::cout << "Supported HETERO metrics: " << std::endl;
    for (auto &&str : t) {
        std::cout << str << std::endl;
    }

    ASSERT_METRIC_SUPPORTED_IE(METRIC_KEY(SUPPORTED_METRICS));
}

TEST(IEClassBasicTest, smoke_GetMetricSupportedConfigKeysHeteroNoThrow) {
    InferenceEngine::Core  ie = BehaviorTestsUtils::createIECoreWithTemplate();
    InferenceEngine::Parameter p;
    std::string  target_device = ov::test::utils::DEVICE_HETERO;

    ASSERT_NO_THROW(p = ie.GetMetric(target_device, METRIC_KEY(SUPPORTED_CONFIG_KEYS)));
    auto t = p.as<std::vector<std::string>>();

    std::cout << "Supported HETERO config keys: " << std::endl;
    for (auto &&str : t) {
        std::cout << str << std::endl;
    }

    ASSERT_METRIC_SUPPORTED_IE(METRIC_KEY(SUPPORTED_CONFIG_KEYS));
}

TEST(IEClassBasicTest, smoke_GetMetricSupportedConfigKeysHeteroThrows) {
    InferenceEngine::Core  ie = BehaviorTestsUtils::createIECoreWithTemplate();
    // TODO: check
    std::string targetDevice = ov::test::utils::DEVICE_HETERO + std::string(":") + ov::test::utils::DEVICE_CPU;
    ASSERT_THROW(ie.GetMetric(targetDevice, METRIC_KEY(SUPPORTED_CONFIG_KEYS)), InferenceEngine::Exception);
}

TEST_P(IEClassGetMetricTest_SUPPORTED_METRICS, GetMetricAndPrintNoThrow) {
    InferenceEngine::Core  ie = BehaviorTestsUtils::createIECoreWithTemplate();
    InferenceEngine::Parameter p;

    ASSERT_NO_THROW(p = ie.GetMetric(target_device, METRIC_KEY(SUPPORTED_METRICS)));
    auto t = p.as<std::vector<std::string>>();

    std::cout << "Supported metrics: " << std::endl;
    for (auto &&str : t) {
        std::cout << str << std::endl;
    }

    ASSERT_METRIC_SUPPORTED_IE(METRIC_KEY(SUPPORTED_METRICS));
}

TEST_P(IEClassGetMetricTest_SUPPORTED_CONFIG_KEYS, GetMetricAndPrintNoThrow) {
    InferenceEngine::Core  ie = BehaviorTestsUtils::createIECoreWithTemplate();
    InferenceEngine::Parameter p;

    ASSERT_NO_THROW(p = ie.GetMetric(target_device, METRIC_KEY(SUPPORTED_CONFIG_KEYS)));
    auto t = p.as<std::vector<std::string>>();

    std::cout << "Supported config values: " << std::endl;
    for (auto &&str : t) {
        std::cout << str << std::endl;
    }

    ASSERT_METRIC_SUPPORTED_IE(METRIC_KEY(SUPPORTED_CONFIG_KEYS));
}

TEST_P(IEClassGetMetricTest_AVAILABLE_DEVICES, GetMetricAndPrintNoThrow) {
    InferenceEngine::Core  ie = BehaviorTestsUtils::createIECoreWithTemplate();
    InferenceEngine::Parameter p;

    ASSERT_NO_THROW(p = ie.GetMetric(target_device, METRIC_KEY(AVAILABLE_DEVICES)));
    auto t = p.as<std::vector<std::string>>();

    std::cout << "Available devices: " << std::endl;
    for (auto &&str : t) {
        std::cout << str << std::endl;
    }

    ASSERT_METRIC_SUPPORTED_IE(METRIC_KEY(AVAILABLE_DEVICES));
}

TEST_P(IEClassGetMetricTest_FULL_DEVICE_NAME, GetMetricAndPrintNoThrow) {
    InferenceEngine::Core  ie = BehaviorTestsUtils::createIECoreWithTemplate();
    InferenceEngine::Parameter p;

    ASSERT_NO_THROW(p = ie.GetMetric(target_device, METRIC_KEY(FULL_DEVICE_NAME)));
    auto t = p.as<std::string>();
    std::cout << "Full device name: " << std::endl << t << std::endl;

    ASSERT_METRIC_SUPPORTED_IE(METRIC_KEY(FULL_DEVICE_NAME));
}

TEST_P(IEClassGetMetricTest_OPTIMIZATION_CAPABILITIES, GetMetricAndPrintNoThrow) {
    InferenceEngine::Core  ie = BehaviorTestsUtils::createIECoreWithTemplate();
    InferenceEngine::Parameter p;

    ASSERT_NO_THROW(p = ie.GetMetric(target_device, METRIC_KEY(OPTIMIZATION_CAPABILITIES)));
    auto t = p.as<std::vector<std::string>>();

    std::cout << "Optimization capabilities: " << std::endl;
    for (auto &&str : t) {
        std::cout << str << std::endl;
    }

    ASSERT_METRIC_SUPPORTED_IE(METRIC_KEY(OPTIMIZATION_CAPABILITIES));
}

TEST_P(IEClassGetMetricTest_DEVICE_GOPS, GetMetricAndPrintNoThrow) {
    InferenceEngine::Core  ie = BehaviorTestsUtils::createIECoreWithTemplate();
    InferenceEngine::Parameter p;

    ASSERT_NO_THROW(p = ie.GetMetric(target_device, METRIC_KEY(DEVICE_GOPS)));
    auto t = p.as<std::map<InferenceEngine::Precision, float>>();

    std::cout << "Device GOPS: " << std::endl;
    for (auto &&kv : t) {
        std::cout << kv.first << ": " << kv.second << std::endl;
    }

    ASSERT_METRIC_SUPPORTED_IE(METRIC_KEY(DEVICE_GOPS));
}

TEST_P(IEClassGetMetricTest_DEVICE_TYPE, GetMetricAndPrintNoThrow) {
    InferenceEngine::Core  ie = BehaviorTestsUtils::createIECoreWithTemplate();
    InferenceEngine::Parameter p;

    ASSERT_NO_THROW(p = ie.GetMetric(target_device, METRIC_KEY(DEVICE_TYPE)));
    auto t = p.as<InferenceEngine::Metrics::DeviceType>();

    std::cout << "Device Type: " << t << std::endl;

    ASSERT_METRIC_SUPPORTED_IE(METRIC_KEY(DEVICE_TYPE));
}

TEST_P(IEClassGetMetricTest_NUMBER_OF_WAITING_INFER_REQUESTS, GetMetricAndPrintNoThrow) {
    InferenceEngine::Core  ie = BehaviorTestsUtils::createIECoreWithTemplate();
    InferenceEngine::Parameter p;

    ASSERT_NO_THROW(p = ie.GetMetric(target_device, METRIC_KEY(NUMBER_OF_WAITING_INFER_REQUESTS)));
    auto t = p.as<unsigned int>();

    std::cout << "Number of waiting infer requests: " << std::endl << t << std::endl;

    ASSERT_METRIC_SUPPORTED_IE(METRIC_KEY(NUMBER_OF_WAITING_INFER_REQUESTS));
}

TEST_P(IEClassGetMetricTest_NUMBER_OF_EXEC_INFER_REQUESTS, GetMetricAndPrintNoThrow) {
    InferenceEngine::Core  ie = BehaviorTestsUtils::createIECoreWithTemplate();
    InferenceEngine::Parameter p;

    ASSERT_NO_THROW(p = ie.GetMetric(target_device, METRIC_KEY(NUMBER_OF_EXEC_INFER_REQUESTS)));
    auto t = p.as<unsigned int>();

    std::cout << "Number of executing infer requests: " << std::endl << t << std::endl;

    ASSERT_METRIC_SUPPORTED_IE(METRIC_KEY(NUMBER_OF_EXEC_INFER_REQUESTS));
}

TEST_P(IEClassGetMetricTest_RANGE_FOR_ASYNC_INFER_REQUESTS, GetMetricAndPrintNoThrow) {
    InferenceEngine::Core  ie = BehaviorTestsUtils::createIECoreWithTemplate();
    InferenceEngine::Parameter p;

    ASSERT_NO_THROW(p = ie.GetMetric(target_device, METRIC_KEY(RANGE_FOR_ASYNC_INFER_REQUESTS)));
    auto t = p.as<std::tuple<unsigned int, unsigned int, unsigned int>>();

    unsigned int start = std::get<0>(t);
    unsigned int end = std::get<1>(t);
    unsigned int step = std::get<2>(t);

    std::cout << "Range for async infer requests: " << std::endl;
    std::cout << start << std::endl;
    std::cout << end << std::endl;
    std::cout << step << std::endl;
    std::cout << std::endl;

    ASSERT_LE(start, end);
    ASSERT_GE(step, 1u);
    ASSERT_METRIC_SUPPORTED_IE(METRIC_KEY(RANGE_FOR_ASYNC_INFER_REQUESTS));
}

TEST_P(IEClassGetMetricTest_RANGE_FOR_STREAMS, GetMetricAndPrintNoThrow) {
    InferenceEngine::Core  ie = BehaviorTestsUtils::createIECoreWithTemplate();
    InferenceEngine::Parameter p;

    ASSERT_NO_THROW(p = ie.GetMetric(target_device, METRIC_KEY(RANGE_FOR_STREAMS)));
    auto t = p.as<std::tuple<unsigned int, unsigned int>>();

    unsigned int start = std::get<0>(t);
    unsigned int end = std::get<1>(t);

    std::cout << "Range for streams: " << std::endl;
    std::cout << start << std::endl;
    std::cout << end << std::endl;
    std::cout << std::endl;

    ASSERT_LE(start, end);
    ASSERT_METRIC_SUPPORTED_IE(METRIC_KEY(RANGE_FOR_STREAMS));
}

TEST_P(IEClassGetMetricTest_ThrowUnsupported, GetMetricThrow) {
    InferenceEngine::Core  ie = BehaviorTestsUtils::createIECoreWithTemplate();
    InferenceEngine::Parameter p;

    ASSERT_THROW(p = ie.GetMetric(target_device, "unsupported_metric"), InferenceEngine::Exception);
}

TEST_P(IEClassGetConfigTest, GetConfigNoThrow) {
    InferenceEngine::Core  ie = BehaviorTestsUtils::createIECoreWithTemplate();
    InferenceEngine::Parameter p;

    ASSERT_NO_THROW(p = ie.GetMetric(target_device, METRIC_KEY(SUPPORTED_CONFIG_KEYS)));
    auto configValues = p.as<std::vector<std::string>>();

    for (auto &&confKey : configValues) {
        InferenceEngine::Parameter defaultValue;
        ASSERT_NO_THROW(defaultValue = ie.GetConfig(target_device, confKey));
        ASSERT_FALSE(defaultValue.empty());
    }
}

TEST_P(IEClassGetConfigTest, GetConfigHeteroNoThrow) {
    InferenceEngine::Core  ie = BehaviorTestsUtils::createIECoreWithTemplate();
    InferenceEngine::Parameter p;

    ASSERT_NO_THROW(p = ie.GetMetric(target_device, METRIC_KEY(SUPPORTED_CONFIG_KEYS)));
    auto configValues = p.as<std::vector<std::string>>();

    for (auto &&confKey : configValues) {
        ASSERT_NO_THROW(ie.GetConfig(target_device, confKey));
    }
}

TEST_P(IEClassGetConfigTest_ThrowUnsupported, GetConfigHeteroThrow) {
    InferenceEngine::Core  ie = BehaviorTestsUtils::createIECoreWithTemplate();
    InferenceEngine::Parameter p;

    ASSERT_THROW(p = ie.GetConfig(ov::test::utils::DEVICE_HETERO, "unsupported_config"), InferenceEngine::Exception);
}

TEST_P(IEClassGetConfigTest_ThrowUnsupported, GetConfigThrow) {
    InferenceEngine::Core  ie = BehaviorTestsUtils::createIECoreWithTemplate();
    InferenceEngine::Parameter p;

    ASSERT_THROW(p = ie.GetConfig(target_device, "unsupported_config"), InferenceEngine::Exception);
}

TEST_P(IEClassSpecificDeviceTestGetConfig, GetConfigSpecificDeviceNoThrow) {
    InferenceEngine::Core ie = BehaviorTestsUtils::createIECoreWithTemplate();
    InferenceEngine::Parameter p;

    std::string deviceID, cleartarget_device;
    auto pos =  target_device.find('.');
    if (pos != std::string::npos) {
        cleartarget_device =  target_device.substr(0, pos);
        deviceID =   target_device.substr(pos + 1,   target_device.size());
    }
    if (!supportsDeviceID(ie, cleartarget_device)) {
        GTEST_FAIL() << "Device does not support DeviceID" << std::endl;
    }
    if (!supportsAvaliableDevices(ie, cleartarget_device)) {
        GTEST_FAIL() << "Device does not support AvailableDevices" << std::endl;
    }
    auto deviceIDs = ie.GetMetric(cleartarget_device, METRIC_KEY(AVAILABLE_DEVICES)).as<std::vector<std::string>>();
    if (std::find(deviceIDs.begin(), deviceIDs.end(), deviceID) == deviceIDs.end()) {
        GTEST_FAIL() << "Incorrect DeviceID number!" << std::endl;
    }

    ASSERT_NO_THROW(p = ie.GetMetric(target_device, METRIC_KEY(SUPPORTED_CONFIG_KEYS)));
    auto configValues = p.as<std::vector<std::string>>();

    for (auto &&confKey : configValues) {
        InferenceEngine::Parameter defaultValue;
        ASSERT_NO_THROW(defaultValue = ie.GetConfig(target_device, confKey));
        ASSERT_FALSE(defaultValue.empty());
    }
}

TEST_P(IEClassGetAvailableDevices, GetAvailableDevicesNoThrow) {
    InferenceEngine::Core  ie = BehaviorTestsUtils::createIECoreWithTemplate();
    std::vector<std::string> devices;

    ASSERT_NO_THROW(devices = ie.GetAvailableDevices());

    bool deviceFound = false;
    std::cout << "Available devices: " << std::endl;
    for (auto &&device : devices) {
        if (device.find(target_device) != std::string::npos) {
            deviceFound = true;
        }

        std::cout << device << " ";
    }
    std::cout << std::endl;

    ASSERT_TRUE(deviceFound);
}

//
// QueryNetwork with HETERO on particular device
//

TEST_P(IEClassQueryNetworkTest, QueryNetworkWithDeviceID) {
    InferenceEngine::Core ie = BehaviorTestsUtils::createIECoreWithTemplate();

    if (!supportsDeviceID(ie, target_device)) {
        GTEST_FAIL() << "Device does not support DeviceID" << std::endl;
    }
    auto deviceIDs = ie.GetMetric(target_device, METRIC_KEY(AVAILABLE_DEVICES)).as<std::vector<std::string>>();
    if (deviceIDs.empty())
       GTEST_FAIL() << "Incorrect DeviceID number" << std::endl;
    ASSERT_NO_THROW(ie.QueryNetwork(simpleCnnNetwork,  target_device + "." + deviceIDs[0]));
}

TEST_P(IEClassQueryNetworkTest, QueryNetworkWithBigDeviceIDThrows) {
    InferenceEngine::Core  ie = BehaviorTestsUtils::createIECoreWithTemplate();

    if (!supportsDeviceID(ie, target_device)) {
        GTEST_FAIL() << "Device does not support DeviceID" << std::endl;
    }
    ASSERT_THROW(ie.QueryNetwork(actualCnnNetwork,  target_device + ".110"), InferenceEngine::Exception);
}

TEST_P(IEClassQueryNetworkTest, QueryNetworkWithInvalidDeviceIDThrows) {
    InferenceEngine::Core  ie = BehaviorTestsUtils::createIECoreWithTemplate();

    if (!supportsDeviceID(ie, target_device)) {
        GTEST_FAIL() << "Device does not support DeviceID" << std::endl;
    }
    ASSERT_THROW(ie.QueryNetwork(actualCnnNetwork,  target_device + ".l0"), InferenceEngine::Exception);
}

//
// LoadNetwork
//

TEST(IEClassBasicTest, smoke_LoadNetworkToDefaultDeviceNoThrow) {
    SKIP_IF_CURRENT_TEST_IS_DISABLED()
    InferenceEngine::CNNNetwork actualCnnNetwork;
    std::shared_ptr<ov::Model> actualNetwork = ov::test::utils::make_split_conv_concat();
    ASSERT_NO_THROW(actualCnnNetwork = InferenceEngine::CNNNetwork(actualNetwork));
    InferenceEngine::Core  ie = BehaviorTestsUtils::createIECoreWithTemplate();
    ASSERT_NO_THROW(ie.LoadNetwork(actualCnnNetwork));
}

TEST_P(IEClassNetworkTestP, LoadNetworkActualNoThrow) {
    InferenceEngine::Core  ie = BehaviorTestsUtils::createIECoreWithTemplate();
    ASSERT_NO_THROW(ie.LoadNetwork(actualCnnNetwork,  target_device));
}

TEST_P(IEClassNetworkTestP, LoadNetworkMultiWithoutSettingDevicePrioritiesThrows) {
    InferenceEngine::Core ie = BehaviorTestsUtils::createIECoreWithTemplate();
    try {
        ie.LoadNetwork(actualCnnNetwork, ov::test::utils::DEVICE_MULTI);
    } catch (InferenceEngine::Exception& error) {
        EXPECT_PRED_FORMAT2(testing::IsSubstring,
                            std::string("KEY_MULTI_DEVICE_PRIORITIES key is not set for"),
                            error.what());
    } catch (...) {
        FAIL() << "LoadNetowrk failed for unexpected reson.";
    }
}

TEST_P(IEClassNetworkTestP, LoadNetworkActualHeteroDeviceNoThrow) {
    InferenceEngine::Core  ie = BehaviorTestsUtils::createIECoreWithTemplate();
    ASSERT_NO_THROW(ie.LoadNetwork(actualCnnNetwork, ov::test::utils::DEVICE_HETERO + std::string(":") +  target_device));
}

TEST_P(IEClassNetworkTestP, LoadNetworkCreateDefaultExecGraphResult) {
    InferenceEngine::Core  ie = BehaviorTestsUtils::createIECoreWithTemplate();
    auto net = ie.LoadNetwork(actualCnnNetwork,  target_device);
    auto exec_function = net.GetExecGraphInfo().getFunction();
    ASSERT_NE(nullptr, exec_function);
    auto actual_parameters = exec_function->get_parameters();
    auto actual_results = exec_function->get_results();
    auto expected_parameters = actualCnnNetwork.getFunction()->get_parameters();
    auto expected_results = actualCnnNetwork.getFunction()->get_results();
    ASSERT_EQ(expected_parameters.size(), actual_parameters.size());
    for (std::size_t i = 0; i < expected_parameters.size(); ++i) {
        auto expected_element_type = expected_parameters[i]->get_output_element_type(0);
        auto actual_element_type = actual_parameters[i]->get_output_element_type(0);
        ASSERT_EQ(expected_element_type, actual_element_type) << "For index: " << i;
        auto expected_shape = expected_parameters[i]->get_output_shape(0);
        auto actual_shape = actual_parameters[i]->get_output_shape(0);
        ASSERT_EQ(expected_shape, actual_shape) << "For index: " << i;
    }
    ASSERT_EQ(expected_results.size(), actual_results.size());
    for (std::size_t i = 0; i < expected_results.size(); ++i) {
        auto expected_element_type = expected_results[i]->get_input_element_type(0);
        auto actual_element_type = actual_results[i]->get_input_element_type(0);
        ASSERT_EQ(expected_element_type, actual_element_type) << "For index: " << i;
        auto expected_shape = expected_results[i]->get_input_shape(0);
        auto actual_shape = actual_results[i]->get_input_shape(0);
        ASSERT_EQ(expected_shape, actual_shape) << "For index: " << i;
    }
}

TEST_P(IEClassLoadNetworkTestWithThrow, LoadNetworkActualWithThrow) {
    InferenceEngine::Core  ie = BehaviorTestsUtils::createIECoreWithTemplate();
    ASSERT_THROW(ie.LoadNetwork(actualCnnNetwork,  target_device), InferenceEngine::Exception);
}

TEST_P(IEClassSeveralDevicesTestLoadNetwork, LoadNetworkActualSeveralDevicesNoThrow) {
    InferenceEngine::Core ie = BehaviorTestsUtils::createIECoreWithTemplate();

    std::string cleartarget_device;
    auto pos = target_devices.begin()->find('.');
    if (pos != std::string::npos) {
        cleartarget_device = target_devices.begin()->substr(0, pos);
    }
    if (!supportsDeviceID(ie, cleartarget_device)) {
        GTEST_FAIL() << "Device does not support DeviceID" << std::endl;
    }
    if (!supportsAvaliableDevices(ie, cleartarget_device)) {
        GTEST_FAIL() << "Device does not support AvailableDevices" << std::endl;
    }
    auto deviceIDs = ie.GetMetric(cleartarget_device, METRIC_KEY(AVAILABLE_DEVICES)).as<std::vector<std::string>>();
    if (deviceIDs.size() < target_devices.size())
        GTEST_FAIL() << "Incorrect DeviceID num" << std::endl;

    std::string multitarget_device = ov::test::utils::DEVICE_MULTI + std::string(":");
    for (auto& dev_name : target_devices) {
        multitarget_device += dev_name;
        if (&dev_name != &(target_devices.back())) {
            multitarget_device += ",";
        }
    }
    ASSERT_NO_THROW(ie.LoadNetwork(actualCnnNetwork, multitarget_device));
}

using IEClassLoadNetworkTest = IEClassQueryNetworkTest;
//
// LoadNetwork with HETERO on particular device
//
TEST_P(IEClassLoadNetworkTest, LoadNetworkHETEROWithDeviceIDNoThrow) {
    InferenceEngine::Core  ie = BehaviorTestsUtils::createIECoreWithTemplate();

    if (!supportsDeviceID(ie, target_device)) {
        GTEST_FAIL() << "Device does not support DeviceID" << std::endl;
    }
    auto deviceIDs = ie.GetMetric(target_device, METRIC_KEY(AVAILABLE_DEVICES)).as<std::vector<std::string>>();
    if (deviceIDs.empty())
        GTEST_SKIP();
    std::string heteroDevice = ov::test::utils::DEVICE_HETERO + std::string(":") + target_device + "." + deviceIDs[0] + "," + target_device;
    ASSERT_NO_THROW(ie.LoadNetwork(actualCnnNetwork, heteroDevice));
}

TEST_P(IEClassLoadNetworkTest, LoadNetworkWithDeviceIDNoThrow) {
    InferenceEngine::Core  ie = BehaviorTestsUtils::createIECoreWithTemplate();
    if (!supportsDeviceID(ie, target_device)) {
        GTEST_FAIL() << "Device does not support DeviceID" << std::endl;
    }
    auto deviceIDs = ie.GetMetric(target_device, METRIC_KEY(AVAILABLE_DEVICES)).as<std::vector<std::string>>();
    if (deviceIDs.empty())
        GTEST_FAIL() << "Incorrect deviceID" << std::endl;
    ASSERT_NO_THROW(ie.LoadNetwork(simpleCnnNetwork, target_device + "." + deviceIDs[0]));
}

TEST_P(IEClassLoadNetworkTest, LoadNetworkWithBigDeviceIDThrows) {
    InferenceEngine::Core  ie = BehaviorTestsUtils::createIECoreWithTemplate();

    if (supportsDeviceID(ie, target_device)) {
        ASSERT_THROW(ie.LoadNetwork(actualCnnNetwork, target_device + ".10"), InferenceEngine::Exception);
    } else {
        GTEST_SKIP();
    }
}

TEST_P(IEClassLoadNetworkTest, LoadNetworkWithInvalidDeviceIDThrows) {
    InferenceEngine::Core  ie = BehaviorTestsUtils::createIECoreWithTemplate();

    if (!supportsDeviceID(ie, target_device)) {
        GTEST_FAIL() << "Device does not support DeviceID" << std::endl;
    }
    ASSERT_THROW(ie.LoadNetwork(actualCnnNetwork, target_device + ".l0"), InferenceEngine::Exception);
}

TEST_P(IEClassLoadNetworkAfterCoreRecreateTest, LoadAfterRecreateCoresAndPlugins) {
    InferenceEngine::Core  ie = BehaviorTestsUtils::createIECoreWithTemplate();
    {
        auto versions = ie.GetVersions(std::string(ov::test::utils::DEVICE_MULTI) + ":" + target_device + "," + ov::test::utils::DEVICE_CPU);
        ASSERT_EQ(3, versions.size());
    }
    std::map<std::string, std::string> config;
    if (target_device == ov::test::utils::DEVICE_CPU) {
        config.insert({"CPU_THREADS_NUM", "3"});
    }
    ASSERT_NO_THROW({
                        InferenceEngine::Core  ie = BehaviorTestsUtils::createIECoreWithTemplate();
                        std::string name = actualCnnNetwork.getInputsInfo().begin()->first;
                        actualCnnNetwork.getInputsInfo().at(name)->setPrecision(InferenceEngine::Precision::U8);
                        auto executableNetwork = ie.LoadNetwork(actualCnnNetwork, target_device, config);
                    });
};

TEST_P(IEClassSetDefaultDeviceIDTest, SetDefaultDeviceIDNoThrow) {
    InferenceEngine::Core ie = BehaviorTestsUtils::createIECoreWithTemplate();

    auto deviceIDs = ie.GetMetric(target_device, METRIC_KEY(AVAILABLE_DEVICES)).as<std::vector<std::string>>();
    if (std::find(deviceIDs.begin(), deviceIDs.end(), deviceID) == deviceIDs.end()) {
        GTEST_FAIL() << "Incorrect DeviceID" << std::endl;
    }
    std::string value;
    ASSERT_NO_THROW(ie.SetConfig({{ InferenceEngine::PluginConfigParams::KEY_DEVICE_ID, deviceID },
                                  { InferenceEngine::PluginConfigParams::KEY_PERF_COUNT, InferenceEngine::PluginConfigParams::YES }},
                                 target_device));
    ASSERT_NO_THROW(value = ie.GetConfig(target_device, InferenceEngine::PluginConfigParams::KEY_PERF_COUNT).as<std::string>());
    ASSERT_EQ(value, InferenceEngine::PluginConfigParams::YES);
}

TEST_P(IEClassSetGlobalConfigTest, SetGlobalConfigNoThrow) {
    InferenceEngine::Core ie = BehaviorTestsUtils::createIECoreWithTemplate();

    auto deviceIDs = ie.GetMetric(target_device, METRIC_KEY(AVAILABLE_DEVICES)).as<std::vector<std::string>>();
    InferenceEngine::Parameter ref, src;
    for (auto& dev_id : deviceIDs) {
        ASSERT_NO_THROW(ie.SetConfig({{ InferenceEngine::PluginConfigParams::KEY_PERF_COUNT, InferenceEngine::PluginConfigParams::NO }},
                                     target_device + "." + dev_id));
    }
    ASSERT_NO_THROW(ie.SetConfig({{ InferenceEngine::PluginConfigParams::KEY_PERF_COUNT, InferenceEngine::PluginConfigParams::YES }}, target_device));
    ASSERT_NO_THROW(ref = ie.GetConfig(target_device, InferenceEngine::PluginConfigParams::KEY_PERF_COUNT));

    for (auto& dev_id : deviceIDs) {
        ASSERT_NO_THROW(src = ie.GetConfig(target_device + "." + dev_id, InferenceEngine::PluginConfigParams::KEY_PERF_COUNT));
        ASSERT_EQ(src, ref);
    }
}

} // namespace BehaviorTestsDefinitions<|MERGE_RESOLUTION|>--- conflicted
+++ resolved
@@ -421,18 +421,11 @@
     try {
         std::shared_ptr<ov::Model> func;
         {
-<<<<<<< HEAD
-            ngraph::PartialShape shape({1, 84});
-            ov::element::Type type(ov::element::Type_t::f32);
-            auto param = std::make_shared<ov::op::v0::Parameter>(type, shape);
-            auto matMulWeights = ov::op::v0::Constant::create(ov::element::Type_t::f32, {10, 84}, {1});
-=======
             ov::PartialShape shape({1, 84});
             ov::element::Type type(ov::element::Type_t::f32);
             auto param = std::make_shared<ov::op::v0::Parameter>(type, shape);
             auto matMulWeights =
                     ov::op::v0::Constant::create(ov::element::Type_t::f32, {10, 84}, {1});
->>>>>>> 637920ce
             auto shapeOf = std::make_shared<ov::op::v0::ShapeOf>(matMulWeights);
             auto gConst1 = ov::op::v0::Constant::create(ov::element::Type_t::i32, {1}, {1});
             auto gConst2 = ov::op::v0::Constant::create(ov::element::Type_t::i64, {}, {0});
@@ -443,12 +436,8 @@
             auto relu = std::make_shared<ov::op::v0::Relu>(param);
             auto reshape = std::make_shared<ov::op::v1::Reshape>(relu, concat, false);
             auto matMul = std::make_shared<ov::op::v0::MatMul>(reshape, matMulWeights, false, true);
-<<<<<<< HEAD
-            auto matMulBias = ov::op::v0::Constant::create(ov::element::Type_t::f32, {1, 10}, {1});
-=======
             auto matMulBias =
                     ov::op::v0::Constant::create(ov::element::Type_t::f32, {1, 10}, {1});
->>>>>>> 637920ce
             auto addBias = std::make_shared<ov::op::v1::Add>(matMul, matMulBias);
             auto result = std::make_shared<ov::op::v0::Result>(addBias);
 
