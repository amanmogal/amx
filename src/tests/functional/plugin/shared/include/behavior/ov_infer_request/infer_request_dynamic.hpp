// Copyright (C) 2018-2022 Intel Corporation
// SPDX-License-Identifier: Apache-2.0
//

#pragma once

#include <chrono>
#include <future>
#include <gtest/gtest.h>
#include <tuple>
#include <vector>
#include <string>
#include <memory>
#include "functional_test_utils/ov_plugin_cache.hpp"
#include "ie_extension.h"
#include <condition_variable>
#include "openvino/core/shape.hpp"
#include "shared_test_classes/base/layer_test_utils.hpp"
#include "ngraph_functions/utils/ngraph_helpers.hpp"
#include "ngraph_functions/builders.hpp"
#include "transformations/utils/utils.hpp"
#include <string>
#include <ie_core.hpp>
#include <thread>
#include <base/behavior_test_utils.hpp>
#include "common_test_utils/common_utils.hpp"
#include "functional_test_utils/plugin_cache.hpp"
#include "functional_test_utils/blob_utils.hpp"
#include "ngraph_functions/subgraph_builders.hpp"
#include "shared_test_classes/subgraph/basic_lstm.hpp"
#include "shared_test_classes/base/ov_subgraph.hpp"

// TODO [mandrono]: move current test case inside CPU plug-in and return the original tests
namespace ov {
namespace test {
namespace behavior {

using OVInferRequestDynamicParams = std::tuple<
        std::shared_ptr<Model>,                                            // ov Model
        std::vector<std::pair<std::vector<size_t>, std::vector<size_t>>>,  // input/expected output shapes per inference
        std::string,                                                       // Device name
        ov::AnyMap                                                         // Config
>;

class OVInferRequestDynamicTests : public testing::WithParamInterface<OVInferRequestDynamicParams>,
<<<<<<< HEAD
                                   public APIBaseTest {
=======
                                   virtual public ov::test::SubgraphBaseTest {
>>>>>>> 64c0af35
public:
    static std::string getTestCaseName(testing::TestParamInfo<OVInferRequestDynamicParams> obj);

protected:
    void SetUp() override;
    void TearDown() override;
<<<<<<< HEAD
    void set_api_entity() override { api_entity = utils::ov_entity::ov_infer_request; }
=======
    bool checkOutput(const ov::runtime::Tensor& in, const ov::runtime::Tensor& actual);
>>>>>>> 64c0af35

    std::shared_ptr<ov::Core> ie = utils::PluginCache::get().core();
    std::shared_ptr<Model> function;
    ov::AnyMap configuration;
    std::vector<std::pair<std::vector<size_t>, std::vector<size_t>>> inOutShapes;
};
using OVNotSupportRequestDynamicTests = OVInferRequestDynamicTests;
}  // namespace behavior
}  // namespace test
}  // namespace ov<|MERGE_RESOLUTION|>--- conflicted
+++ resolved
@@ -36,29 +36,23 @@
 namespace behavior {
 
 using OVInferRequestDynamicParams = std::tuple<
-        std::shared_ptr<Model>,                                            // ov Model
+        std::shared_ptr<Model>,                                         // ov Model
         std::vector<std::pair<std::vector<size_t>, std::vector<size_t>>>,  // input/expected output shapes per inference
         std::string,                                                       // Device name
-        ov::AnyMap                                                         // Config
+        ov::AnyMap                                                  // Config
 >;
 
 class OVInferRequestDynamicTests : public testing::WithParamInterface<OVInferRequestDynamicParams>,
-<<<<<<< HEAD
-                                   public APIBaseTest {
-=======
-                                   virtual public ov::test::SubgraphBaseTest {
->>>>>>> 64c0af35
+                                   virtual public APIBaseTest {
 public:
     static std::string getTestCaseName(testing::TestParamInfo<OVInferRequestDynamicParams> obj);
 
 protected:
     void SetUp() override;
+
     void TearDown() override;
-<<<<<<< HEAD
     void set_api_entity() override { api_entity = utils::ov_entity::ov_infer_request; }
-=======
     bool checkOutput(const ov::runtime::Tensor& in, const ov::runtime::Tensor& actual);
->>>>>>> 64c0af35
 
     std::shared_ptr<ov::Core> ie = utils::PluginCache::get().core();
     std::shared_ptr<Model> function;
