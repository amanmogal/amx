--- conflicted
+++ resolved
@@ -27,28 +27,6 @@
         ASSERT_NE(properties.end(), it);                                                           \
     }
 
-<<<<<<< HEAD
-=======
-using PriorityParams = std::tuple<
-        std::string,            // Device name
-        ov::AnyMap              // device priority Configuration key
->;
-class OVClassExecutableNetworkGetMetricTest_Priority : public ::testing::Test, public ::testing::WithParamInterface<PriorityParams> {
-protected:
-    std::string deviceName;
-    ov::AnyMap configuration;
-    std::shared_ptr<ngraph::Function> simpleNetwork;
-
-public:
-    void SetUp() override {
-        SKIP_IF_CURRENT_TEST_IS_DISABLED();
-        std::tie(deviceName, configuration) = GetParam();
-        simpleNetwork = ngraph::builder::subgraph::makeSingleConv();
-    }
-};
-
-
->>>>>>> 074485b6
 using OVClassImportExportTestP = OVClassBaseTestP;
 using OVClassExecutableNetworkGetMetricTest_SUPPORTED_CONFIG_KEYS = OVClassBaseTestP;
 using OVClassExecutableNetworkGetMetricTest_SUPPORTED_METRICS = OVClassBaseTestP;
@@ -187,11 +165,7 @@
 
     ov::hint::Priority value;
     OV_ASSERT_NO_THROW(value = compiled_model.get_property(ov::hint::model_priority));
-<<<<<<< HEAD
     ASSERT_EQ(value, configuration[ov::hint::model_priority.name()].as<ov::hint::Priority>());
-=======
-    //ASSERT_EQ(value, configuration[ov::hint::model_priority.name()]);
->>>>>>> 074485b6
 }
 
 TEST_P(OVClassExecutableNetworkGetMetricTest_DEVICE_PRIORITY, GetMetricNoThrow) {
