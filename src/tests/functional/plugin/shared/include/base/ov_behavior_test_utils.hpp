--- conflicted
+++ resolved
@@ -32,16 +32,8 @@
 
 #define MARK_MANDATORY_PROPERTY_FOR_HW_DEVICE(GET_TEST_NAME)                                          \
     [](const testing::TestParamInfo<PropertiesParams>& info) {                                        \
-<<<<<<< HEAD
-        std::string name = "";                                                                        \
-        if (nullptr != GET_TEST_NAME) {                                                               \
-            name = GET_TEST_NAME(info);                                                               \
-        }                                                                                             \
-        return sw_plugin_in_target_device(ov::test::utils::target_device) ? "" : "mandatory_" + name; \
-=======
         std::string name = GET_TEST_NAME(info);                                                       \
         return (sw_plugin_in_target_device(ov::test::utils::target_device) ? "" : "mandatory_") + name; \
->>>>>>> 55723afb
     }
 
 #define MARK_MANDATORY_API_FOR_HW_DEVICE()                                                              \
