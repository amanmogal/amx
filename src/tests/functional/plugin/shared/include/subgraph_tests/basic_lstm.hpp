--- conflicted
+++ resolved
@@ -33,11 +33,7 @@
 
     // todo: it is better to modify the model -> use ShapeOf() and Gather()
     std::vector<uint64_t> outFormShapes1 = { 1, 1, third_dim };
-<<<<<<< HEAD
-    auto pattern1 = std::make_shared<ov::op::v0::Constant>(ov::element::Type_t::i64, ngraph::Shape{3}, outFormShapes1);
-=======
     auto pattern1 = std::make_shared<ov::op::v0::Constant>(ov::element::Type_t::i64, ov::Shape{3}, outFormShapes1);
->>>>>>> 637920ce
     auto param_target_inputs = function->get_parameters().at(0)->output(0).get_target_inputs();
 
     // replace hardcoded shape
