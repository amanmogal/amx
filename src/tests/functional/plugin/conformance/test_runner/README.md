# Conformance test runner

## Description
Conformance suites certify plugin functionality using a set of tests with plugin specificity independent parameters. There are two types of conformance validation.

### API Conformance
The suite checks the following OpenVINO API entities in a plugin implementation:
* plugin
* compiled model (executable network)
* infer request
Also, there are test instantiations to validate hardware plugin functionality via software plugins (for example, MULTI, HETERO, etc.) for the entities.

The other part of the API conformance suite is QueryModel validation:
* `ReadIR_queryModel` tests validate the `query_model` API using a simple single operation graph (Conformance IR) based on model parameters.
* `OpImplCheck` tests are simple synthetic checks to `query_model` and set implementation status for each operation.

A result of the `apiConformanceTests` run is two xml files: `report_api.xml` and `report_opset.xml`. The first one shows OpenVINO API entities' test statistics for each OpenVINO API entity, such as passed/failed/crashed/skipped/hanging, tests number, pass rates, and implementation status. The second one demonstrates the `query_model` results for each operation.



### Opset Conformance
The suite validates an OpenVINO operation plugin implementation, using simple single operation graphs (Conformance IR) taken from models. The plugin inference output is compared with the reference.

 The suite contains:
* `ReadIR_compareWithRefs` set allows reading IRs from folders recursively, inferring them, and comparing plugin results with the reference.
* `OpImplCheckTest` set checks an operation plugin implementation status, using a simple synthetic single operation graph (`Implemented`/`Not implemented`). The suite checks only `compile_model` without  comparison with the reference.

A result of the `conformanceTests` run is the `report_opset.xml` file. It shows tests statistic, like pass rate, passed, crashed, skipped, failed tests, and plugin implementation per operation for devices.

## How to build
Run the following command in build directory:
1. Generate CMake project:
   ```
   cmake -DENABLE_TESTS=ON -DENABLE_FUNCTIONAL_TESTS=ON ..
   ```
2. Build the targets:
   ```
   make --jobs=$(nproc --all) subgraphsDumper
   make --jobs=$(nproc --all) conformanceTests
   make --jobs=$(nproc --all) apiConformanceTests
   ```
3. Build plugins to validate:
   ```
   make --jobs=$(nproc --all) lib_plugin_name
   ```
   
## How to run using [simple conformance runner](./../../../../ie_test_utils/functional_test_utils/layer_tests_summary/run_conformance.py)
There is a simple python runner to complete the whole conformance pipeline locally. Some steps could be excluded from the pipeline by command-line parameter configuration.

### The conformance pipeline steps:
1. (Optional) Download models/conformance IR via URL / copy archieve to working directory / verify dirs / check list-files.
2. (Optional) Run `SubgraphDumper` to generate a simple single op graph based on models or download the `conformance_ir` folder. (if `-s=1`)
3. Run conformance test executable files.
4. Generate conformance reports.

### Command-line arguments
The script has the following arguments:
* `-h, --help`          show this help message and exit
* `-m MODELS_PATH, --models_path MODELS_PATH`
                        Path to the directory/ies containing models to dump subgraph (the default way is to download conformance IR). It may be directory, archieve file, .lst file or http link to download something . If `--s=0`, specify the Conformance IRs directoryy
* `-d DEVICE, --device DEVICE`
                        Specify the target device. The default value is CPU
* `-ov OV_PATH, --ov_path OV_PATH`
                        OV repo path. The default way is try to find the absolute path of OV repo (by using script path)
* `-w WORKING_DIR, --working_dir WORKING_DIR`
                        Specify a working directory to save all artifacts, such as reports, models, conformance_irs, etc.
* `-t TYPE, --type TYPE`
                        Specify conformance type: `OP` or `API`. The default value is `OP`
* `-s DUMP_CONFORMANCE, --dump_conformance DUMP_CONFORMANCE`
                        Set '1' if you want to create Conformance IRs from custom/downloaded models. In other cases, set `0`. The default value is '1'
* `-j WORKERS, --workers WORKERS`
                        Specify number of workers to run in parallel. The default value is CPU count - 1
* `--gtest_filter GTEST_FILTER`
                        Specify gtest filter to apply when running test. E.g. *Add*:*BinaryConv*. The default value is None
* `-c OV_CONFIG_PATH, --ov_config_path OV_CONFIG_PATH`
                        Specify path to file contains plugin config 

> **NOTE**:
> All arguments are optional and have default values to reproduce OMZ conformance results in a default way.

> **NOTE**:
> The approach can be used as custom model scope validator!

## Examples of usage:
1. Use the default way to reproduce opset conformance results for OMZ on GPU:
```
python3 run_conformance.py -d GPU
``` 
2. Use the conformance pipeline to check new models support (as IRs) on the CPU plugin and save results to a custom directory:
```
python3 run_conformance.py -m /path/to/new/model_irs -s=1 -w /path/to/working/dir -d CPU
``` 
3. Use custom OV build to check GNA conformance using pre-generated conformance_irs:
```
python3 run_conformance.py -m /path/to/conformance_irs -s=0 -ov /path/to/ov_repo_on_custom_branch -d GNA
``` 

> **IMPORTANT NOTE:**
> If you need to debug some conformance tests, use the binary run as the default method. If you want to get conformance results or reproduce CI behavior, use the simple python runner.


## How to generate Conformance IRs set
Run the following commands:
1. Clone [`Open Model Zoo repo`](https://github.com/openvinotoolkit/open_model_zoo) or prepare custom model scope
2. Download all models using [Downloader tool](https://github.com/openvinotoolkit/open_model_zoo/blob/master/tools/model_tools/downloader.py) from the repo.
3. Convert downloaded models to IR files using [Converter tool](https://github.com/openvinotoolkit/open_model_zoo/blob/master/tools/model_tools/converter.py) from the repo.
4. Run [Subgraph dumper](./../subgraphs_dumper/README.md) to collect unique operation set from the models.



## How to run operation conformance suite
The target is able to take the following command-line arguments:
* `-h` prints target command-line options with description.
* `--device` specifies target device.
* `--input_folders` specifies the input folders with IRs or '.lst' file contains IRs path. Delimiter is `,` symbol.
* `--plugin_lib_name` is name of plugin library. The example is `openvino_intel_cpu_plugin`. Use only with unregistered in IE Core devices.
* `--disable_test_config` allows to ignore all skipped tests with the exception of `DISABLED_` prefix using.
* `--skip_config_path` allows to specify paths to files contain regular expressions list to skip tests. [Examples](./op_conformance_runner/skip_configs)
* `--config_path` allows to specify path to file contains plugin config. [Example](./op_conformance_runner/config/config_example.txt)
* `--extend_report` allows not to re-write device results to the report (add results of this run to the existing). Mutually exclusive with --report_unique_name.
* `--report_unique_name` allows to save report with unique name (report_pid_timestamp.xml). Mutually exclusive with --extend_report.
* `--save_report_timeout` allows to try to save report in cycle using timeout (in seconds).
* `--output_folder` Paths to the output folder to save report.
* `--extract_body` allows to count extracted operation bodies to report.
* `--shape_mode` Optional. Allows to run `static`, `dynamic` or both scenarios. Default value is empty string allows to run both scenarios. Possible values 
  are `static`, `dynamic`, ``
* `--test_timeout` Setup timeout for each test in seconds, default timeout 900seconds (15 minutes).
* All `gtest` command-line parameters

> **NOTE**:
> 
> Using of [`parallel_runner`](./../../../../ie_test_utils/functional_test_utils/layer_tests_summary/run_parallel.py) tool to run a conformance suite helps to report crashed tests and collect correct statistic after unexpected crashes. 
> The tool is able to work in 2 modes: 
> * one test is run in separate thread (first run, as the output the cache will be saved as a custom file)
> * similar load time per one worker based on test execution time. May contain different test count per worker
> 
> The example of usage is:
> ```
> python3 run_parallel.py -e=/path/to/openvino/bin/intel64/Debug/conformanceTests -d . 
> --gtest_filter=*Add*:*BinaryConv* -- --input_folders=/path/to/ir_1,/path/to/ir_2 --device=CPU 
> --report_unique_name --output_folder=/path/to/temp_output_report_folder
> ```
> All arguments after `--` symbol is forwarding to `conformanceTests` target.
> 
>  If you use the `--report_unique_name` argument, run
> [the merge xml script](./../../../../ie_test_utils/functional_test_utils/layer_tests_summary/merge_xmls.py) 
> to aggregate the results to one xml file. Check command-line arguments with `--help` before running the command.
> The example of usage is:
> ```
> python3 merge_xmls.py --input_folders=/path/to/temp_output_report_folder --output_folder=/path/to/output_report_folder --output_filename=report_aggregated
> ```

## How to create operation conformance report
Run [the summarize script](./../../../../ie_test_utils/functional_test_utils/layer_tests_summary/summarize.py) to generate `html` and `csv` report. Check command-line arguments with `--help` before running the command.
The example of using the script is:
```
python3 summarize.py --xml /opt/repo/infrastructure-master/thirdparty/gtest-parallel/report.xml --out /opt/repo/infrastructure-master/thirdparty/gtest-parallel/
```
> **NOTE**:
>
> Please, do not forget to copy [styles folder](./../../../../ie_test_utils/functional_test_utils/layer_tests_summary/template) to the output directory. It 
> helps to provide report with the filters and other usable features.

The report contains statistics based on conformance results and filter fields at the top of the page.


<<<<<<< HEAD
## The conformance pipeline steps:
1. (Optional) Download OMZ models.
2. (Optional) Convert models to IR or prepare a folder with IRs.
3. (Optional) Run `SubgraphDumper` to generate a simple single op graph based on models or download the `conformance_ir` folder.
4. Run conformance test executable files.
5. Generate conformance reports.

## Command-line arguments
The script has the following arguments:
* `-h, --help`          show this help message and exit
* `-m MODELS_PATH, --models_path MODELS_PATH`
                        Path to the directory/ies containing models to dump subgraph (the default way is to download OMZ). If `--s=0`, specify the Conformance IRs directory
* `-d DEVICE, --device DEVICE`
                        Specify the target device. The default value is CPU
* `-ov OV_PATH, --ov_path OV_PATH`
                        OV binary files path. The default way is trying to find an installed OV by `INTEL_OPENVINO_DIR` in the environment variables or to find the absolute path of the OV repo by using the script path
* `-w WORKING_DIR, --working_dir WORKING_DIR`
                        Specify a working directory to save all artifacts, such as reports, models, conformance_irs, etc.
* `-t TYPE, --type TYPE`
                        Specify conformance type: `OP` or `API`. The default value is `OP`
* `-s DUMP_CONFORMANCE, --dump_conformance DUMP_CONFORMANCE`
                        Set '1' if you want to create Conformance IRs from custom/downloaded models. In other cases, set `0`. The default value is '1'

> **NOTE**:
> All arguments are optional and have default values to reproduce OMZ conformance results in a default way.

## Examples of usage:
1. Use the default way to reproduce opset conformance results for OMZ on GPU:
```
python3 run_conformance.py -d GPU
``` 
2. Use the conformance pipeline to check new models support (as IRs) on the CPU plugin and save results to a custom directory:
```
python3 run_conformance.py -m /path/to/new/model_irs -s=1 -w /path/to/working/dir -d CPU
``` 
3. Use custom OV build to check GNA conformance using pre-generated conformance_irs:
```
python3 run_conformance.py -m /path/to/conformance_irs -s=0 -ov /path/to/ov_repo_on_custom_branch -d GNA
``` 

> **IMPORTANT NOTE:**
> If you need to debug some conformance tests, use the binary run as the default method. If you want to get conformance results or reproduce CI behavior, use the simple python runner.

## See also
 * [OpenVINO™ README](../../../../../../README.md)
 * [OpenVINO Core Components](../../../../../README.md)
 * [Developer documentation](../../../../../../docs/dev/index.md)
=======
>>>>>>> 6c72ea4b
<|MERGE_RESOLUTION|>--- conflicted
+++ resolved
@@ -163,54 +163,7 @@
 
 The report contains statistics based on conformance results and filter fields at the top of the page.
 
-
-<<<<<<< HEAD
-## The conformance pipeline steps:
-1. (Optional) Download OMZ models.
-2. (Optional) Convert models to IR or prepare a folder with IRs.
-3. (Optional) Run `SubgraphDumper` to generate a simple single op graph based on models or download the `conformance_ir` folder.
-4. Run conformance test executable files.
-5. Generate conformance reports.
-
-## Command-line arguments
-The script has the following arguments:
-* `-h, --help`          show this help message and exit
-* `-m MODELS_PATH, --models_path MODELS_PATH`
-                        Path to the directory/ies containing models to dump subgraph (the default way is to download OMZ). If `--s=0`, specify the Conformance IRs directory
-* `-d DEVICE, --device DEVICE`
-                        Specify the target device. The default value is CPU
-* `-ov OV_PATH, --ov_path OV_PATH`
-                        OV binary files path. The default way is trying to find an installed OV by `INTEL_OPENVINO_DIR` in the environment variables or to find the absolute path of the OV repo by using the script path
-* `-w WORKING_DIR, --working_dir WORKING_DIR`
-                        Specify a working directory to save all artifacts, such as reports, models, conformance_irs, etc.
-* `-t TYPE, --type TYPE`
-                        Specify conformance type: `OP` or `API`. The default value is `OP`
-* `-s DUMP_CONFORMANCE, --dump_conformance DUMP_CONFORMANCE`
-                        Set '1' if you want to create Conformance IRs from custom/downloaded models. In other cases, set `0`. The default value is '1'
-
-> **NOTE**:
-> All arguments are optional and have default values to reproduce OMZ conformance results in a default way.
-
-## Examples of usage:
-1. Use the default way to reproduce opset conformance results for OMZ on GPU:
-```
-python3 run_conformance.py -d GPU
-``` 
-2. Use the conformance pipeline to check new models support (as IRs) on the CPU plugin and save results to a custom directory:
-```
-python3 run_conformance.py -m /path/to/new/model_irs -s=1 -w /path/to/working/dir -d CPU
-``` 
-3. Use custom OV build to check GNA conformance using pre-generated conformance_irs:
-```
-python3 run_conformance.py -m /path/to/conformance_irs -s=0 -ov /path/to/ov_repo_on_custom_branch -d GNA
-``` 
-
-> **IMPORTANT NOTE:**
-> If you need to debug some conformance tests, use the binary run as the default method. If you want to get conformance results or reproduce CI behavior, use the simple python runner.
-
 ## See also
  * [OpenVINO™ README](../../../../../../README.md)
  * [OpenVINO Core Components](../../../../../README.md)
- * [Developer documentation](../../../../../../docs/dev/index.md)
-=======
->>>>>>> 6c72ea4b
+ * [Developer documentation](../../../../../../docs/dev/index.md)