--- conflicted
+++ resolved
@@ -75,7 +75,7 @@
     return deviceName + ":" + ov::test::conformance::targetDevice;
 }
 
-inline const std::vector<std::string> return_all_possible_device_combination() {
+static const std::vector<std::string> return_all_possible_device_combination() {
     std::vector<std::string> res{ov::test::conformance::targetDevice};
     std::vector<std::string> devices{CommonTestUtils::DEVICE_HETERO, CommonTestUtils::DEVICE_AUTO,
                                      CommonTestUtils::DEVICE_BATCH, CommonTestUtils::DEVICE_MULTI};
@@ -85,17 +85,11 @@
     return res;
 }
 
-// generate vector of pair { device_name, plugin_library_name} for all possible devices
-<<<<<<< HEAD
 inline std::vector<std::pair<std::string, std::string>> generate_pairs_plugin_name_by_device() {
     std::vector<std::pair<std::string, std::string>> res;
-=======
-inline std::unordered_map<std::string, std::string> generate_pairs_plugin_name_by_device() {
-    std::unordered_map<std::string, std::string> res;
->>>>>>> 91f3039f
     for (const auto& device : return_all_possible_device_combination()) {
         std::string real_device = device.substr(0, device.find(':'));
-        res.insert(std::make_pair(get_plugin_lib_name_by_device(ov::test::conformance::targetDevice),
+        res.push_back(std::make_pair(get_plugin_lib_name_by_device(ov::test::conformance::targetDevice),
                                      real_device));
     }
     return res;
