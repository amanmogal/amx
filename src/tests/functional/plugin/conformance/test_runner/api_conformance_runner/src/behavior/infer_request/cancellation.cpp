--- conflicted
+++ resolved
@@ -7,11 +7,6 @@
 
 namespace {
 using namespace BehaviorTestsDefinitions;
-<<<<<<< HEAD
-using namespace ov::test::conformance;
-=======
-using namespace ConformanceTests;
->>>>>>> 0f4f2eba
 
 INSTANTIATE_TEST_SUITE_P(smoke_BehaviorTests, InferRequestCancellationTests,
                          ::testing::Combine(
