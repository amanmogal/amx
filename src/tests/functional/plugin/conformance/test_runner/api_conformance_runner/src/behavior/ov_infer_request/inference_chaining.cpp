--- conflicted
+++ resolved
@@ -12,13 +12,8 @@
 using namespace ov::test::conformance;
 INSTANTIATE_TEST_SUITE_P(smoke_BehaviorTests, OVInferenceChaining,
                         ::testing::Combine(
-<<<<<<< HEAD
-                                ::testing::Values(ConformanceTests::targetDevice),
+                                ::testing::Values(ov::test::conformance::targetDevice),
                                 ::testing::ValuesIn(empty_config)),
-=======
-                                ::testing::Values(ov::test::conformance::targetDevice),
-                                ::testing::ValuesIn(emptyConfig)),
->>>>>>> 413fee2a
                         OVInferenceChaining::getTestCaseName);
 
 INSTANTIATE_TEST_SUITE_P(smoke_Hetero_BehaviorTests, OVInferenceChaining,
