--- conflicted
+++ resolved
@@ -35,11 +35,7 @@
                                  ::testing::ValuesIn(CompileModelCacheTestBase::getStandardFunctions()),
                                  ::testing::ValuesIn(ovElemTypesTemplate),
                                  ::testing::ValuesIn(ovBatchSizesTemplate),
-<<<<<<< HEAD
-                                 ::testing::Values(ov::test::conformance::targetDevice),
+                                 ::testing::ValuesIn(return_all_possible_device_combination()),
                                  ::testing::Values(ov::AnyMap{})),
-=======
-                                 ::testing::ValuesIn(return_all_possible_device_combination())),
->>>>>>> 4da0941c
                          CompileModelCacheTestBase::getTestCaseName);
 } // namespace