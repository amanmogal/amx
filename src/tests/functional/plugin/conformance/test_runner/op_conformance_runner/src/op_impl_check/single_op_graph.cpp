--- conflicted
+++ resolved
@@ -1604,11 +1604,7 @@
     ov::ParameterVector params{std::make_shared<ov::op::v0::Parameter>(ov::element::f32, ov::Shape{{1, 2, 4}}),
                                std::make_shared<ov::op::v0::Parameter>(ov::element::f32, ov::Shape{{1, 2, 2}})};
     const auto nms =
-<<<<<<< HEAD
-        std::make_shared<ov::op::v8::MatrixNms>(params.front(), params.back(), ov::op::v8::MatrixNms::Attributes());
-=======
         std::make_shared<ov::op::v8::MatrixNms>(params[0], params[1], ov::op::v8::MatrixNms::Attributes());
->>>>>>> 0955faef
     ov::ResultVector results{std::make_shared<ov::op::v0::Result>(nms)};
     return std::make_shared<ov::Model>(results, params, "MatrixNms");
 }
@@ -1617,19 +1613,11 @@
     ov::ParameterVector params{std::make_shared<ov::op::v0::Parameter>(ov::element::f32, ov::Shape{{1, 2, 4}}),
                                std::make_shared<ov::op::v0::Parameter>(ov::element::f32, ov::Shape{{1, 2, 2}})};
     if (ov::is_type<ov::op::v8::MulticlassNms>(node)) {
-<<<<<<< HEAD
-        const auto nms = std::make_shared<ov::op::v8::MulticlassNms>(params.front(), params.back(), ov::op::v8::MulticlassNms::Attributes());
-        ov::ResultVector results{std::make_shared<ov::op::v0::Result>(nms)};
-        return std::make_shared<ov::Model>(results, params, "MulticlassNms");
-    } else if (ov::is_type<ov::op::v9::MulticlassNms>(node)) {
-        const auto nms = std::make_shared<ov::op::v9::MulticlassNms>(params.front(), params.back(), ov::op::v9::MulticlassNms::Attributes());
-=======
         const auto nms = std::make_shared<ov::op::v8::MulticlassNms>(params[0], params[1], ov::op::v8::MulticlassNms::Attributes());
         ov::ResultVector results{std::make_shared<ov::op::v0::Result>(nms)};
         return std::make_shared<ov::Model>(results, params, "MulticlassNms");
     } else if (ov::is_type<ov::op::v9::MulticlassNms>(node)) {
         const auto nms = std::make_shared<ov::op::v9::MulticlassNms>(params[0], params[1], ov::op::v9::MulticlassNms::Attributes());
->>>>>>> 0955faef
         ov::ResultVector results{std::make_shared<ov::op::v0::Result>(nms)};
         return std::make_shared<ov::Model>(results, params, "MulticlassNms");
     } else {
