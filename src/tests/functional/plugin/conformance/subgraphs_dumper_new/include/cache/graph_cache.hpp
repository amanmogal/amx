--- conflicted
+++ resolved
@@ -9,19 +9,15 @@
 #include "cache/meta/input_info.hpp"
 #include "matchers/subgraph/manager.hpp"
 #include "matchers/subgraph/subgraph.hpp"
-<<<<<<< HEAD
 #include "matchers/subgraph/fused_names.hpp"
-=======
->>>>>>> 0ff70a06
 
 namespace ov {
 namespace tools {
 namespace subgraph_dumper {
 
-class GraphCache : public virtual ICache {
+class GraphCache final : public virtual ICache {
 public:
-    void update_cache(const std::shared_ptr<ov::Model>& model,
-                      const std::string& model_meta_data,
+    void update_cache(const std::shared_ptr<ov::Model>& model, const std::string& model_meta_data,
                       bool extract_body = true) override;
     void serialize_cache() override;
 
@@ -47,13 +43,9 @@
     static std::shared_ptr<GraphCache> m_cache_instance;
 
     GraphCache() {
-<<<<<<< HEAD
         ExtractorsManager::ExtractorsMap matchers = {
             { "fused_names", FusedNamesExtractor::Ptr(new FusedNamesExtractor) },
         };
-=======
-        ExtractorsManager::ExtractorsMap matchers = {};
->>>>>>> 0ff70a06
         m_manager.set_extractors(matchers);
     }
 
