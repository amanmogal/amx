// Copyright (C) 2018-2022 Intel Corporation
// SPDX-License-Identifier: Apache-2.0
//

#include <vector>

#include "behavior/ov_infer_request/infer_request_dynamic.hpp"
#include <vpu/private_plugin_config.hpp>
#include <vpu/configuration/options/dump_internal_graph_file_name.hpp>
#include <vpu/configuration/options/dump_all_passes_directory.hpp>
#include <vpu/configuration/options/dump_all_passes.hpp>

using namespace ov::test::behavior;

namespace {

const std::vector<InferenceEngine::Precision> netPrecisions = {
    InferenceEngine::Precision::FP16
};

const std::vector<ov::AnyMap> configs = {
    {}
};

const std::vector<ov::AnyMap> HeteroConfigs = {
<<<<<<< HEAD
    {ov::device::priorities(CommonTestUtils::DEVICE_MYRIAD)}
=======
    {{"TARGET_FALLBACK", "MYRIAD,CPU"}}
>>>>>>> a6165504
};

std::shared_ptr<ngraph::Function> getFunction1() {
    const std::vector<size_t> inputShape = {1, 4, 20, 20};
    const ngraph::element::Type_t ngPrc = ngraph::element::Type_t::f32;

    auto params = ngraph::builder::makeParams(ngPrc, {inputShape});
    params.front()->set_friendly_name("Param_1");
    params.front()->get_output_tensor(0).set_names({"input_tensor"});

    auto in2add = ngraph::builder::makeConstant(ngPrc, {1, 4, 1, 1}, std::vector<float>{}, true);
    auto add = ngraph::builder::makeEltwise(params[0], in2add, ngraph::helpers::EltwiseTypes::ADD);
    auto relu1 = std::make_shared<ngraph::opset1::Relu>(add->output(0));
    relu1->get_output_tensor(0).set_names({"relu1"});

    ngraph::NodeVector results{relu1};
    return std::make_shared<ngraph::Function>(results, params, "AddOneOutputEdge");
}

std::shared_ptr<ngraph::Function> getFunction2() {
    const std::vector<size_t> inputShape = {1, 4, 20, 20};
    const ngraph::element::Type_t ngPrc = ngraph::element::Type_t::f32;

    auto params = ngraph::builder::makeParams(ngPrc, {inputShape});
    params.front()->set_friendly_name("Param_1");
    params.front()->get_output_tensor(0).set_names({"input_tensor"});
    auto split = ngraph::builder::makeSplit(params[0], ngPrc, 2, 1);

    auto in2add = ngraph::builder::makeConstant(ngPrc, {1, 2, 1, 1}, std::vector<float>{}, true);
    auto add = ngraph::builder::makeEltwise(split->output(0), in2add, ngraph::helpers::EltwiseTypes::ADD);
    auto relu1 = std::make_shared<ngraph::opset1::Relu>(add);

    auto in2mult = ngraph::builder::makeConstant(ngPrc, {1, 2, 1, 1}, std::vector<float>{}, true);
    auto mult = ngraph::builder::makeEltwise(split->output(1), in2mult, ngraph::helpers::EltwiseTypes::MULTIPLY);
    auto relu2 = std::make_shared<ngraph::opset1::Relu>(mult);

    auto concat = std::make_shared<ngraph::opset1::Concat>(ngraph::OutputVector{relu1->output(0), relu2->output(0)}, 3);
    concat->get_output_tensor(0).set_names({"concat"});

    return std::make_shared<ngraph::Function>(concat, params, "SplitAddConcat");
}

INSTANTIATE_TEST_SUITE_P(smoke_BehaviorTests_1, OVInferRequestDynamicTests,
                        ::testing::Combine(
                                ::testing::Values(getFunction1()),
                                ::testing::Values(std::vector<std::pair<std::vector<size_t>, std::vector<size_t>>>{
                                    {{1, 4, 20, 20}, {1, 4, 20, 20}},
                                    {{2, 4, 20, 20}, {2, 4, 20, 20}}}),
                                ::testing::Values(CommonTestUtils::DEVICE_MYRIAD),
                                ::testing::ValuesIn(configs)),
                        OVInferRequestDynamicTests::getTestCaseName);

INSTANTIATE_TEST_SUITE_P(smoke_Hetero_BehaviorTests, OVInferRequestDynamicTests,
                        ::testing::Combine(
                                ::testing::Values(getFunction2()),
                                ::testing::Values(std::vector<std::pair<std::vector<size_t>, std::vector<size_t>>>{
                                    {{1, 4, 20, 20}, {1, 2, 20, 40}},
                                    {{2, 4, 20, 20}, {2, 2, 20, 40}}}),
                                ::testing::Values(CommonTestUtils::DEVICE_HETERO),
                                ::testing::ValuesIn(HeteroConfigs)),
                        OVInferRequestDynamicTests::getTestCaseName);
}  // namespace<|MERGE_RESOLUTION|>--- conflicted
+++ resolved
@@ -23,11 +23,7 @@
 };
 
 const std::vector<ov::AnyMap> HeteroConfigs = {
-<<<<<<< HEAD
-    {ov::device::priorities(CommonTestUtils::DEVICE_MYRIAD)}
-=======
-    {{"TARGET_FALLBACK", "MYRIAD,CPU"}}
->>>>>>> a6165504
+    {ov::device::priorities(CommonTestUtils::DEVICE_MYRIAD, CommonTestUtils::CPU)}
 };
 
 std::shared_ptr<ngraph::Function> getFunction1() {
