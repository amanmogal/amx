--- conflicted
+++ resolved
@@ -194,8 +194,6 @@
         ::testing::ValuesIn(default5dAxes),
         ::testing::ValuesIn(default5dScales));
 
-<<<<<<< HEAD
-<<<<<<< HEAD
 const auto interpolate5dCasesNearestMode = ::testing::Combine(
         ::testing::ValuesIn(nearestMode),
         ::testing::ValuesIn(shapeCalculationMode),
@@ -208,10 +206,6 @@
         ::testing::ValuesIn(default5dAxes),
         ::testing::ValuesIn(default5dScales));
 
-=======
->>>>>>> 3-axis interpolation for linear-onnx mode
-=======
->>>>>>> 57a79e84
 INSTANTIATE_TEST_SUITE_P(smoke_Interpolate_Basic, InterpolateLayerTest, ::testing::Combine(
         interpolateCasesWithoutNearest,
         ::testing::ValuesIn(netPrecisions),
@@ -264,8 +258,6 @@
         ::testing::Values(additional_config)),
     InterpolateLayerTest::getTestCaseName);
 
-<<<<<<< HEAD
-<<<<<<< HEAD
 INSTANTIATE_TEST_SUITE_P(smoke_Interpolate_5dNearest, GPUInterpolateLayerTest, ::testing::Combine(
         interpolate5dCasesNearestMode,
         ::testing::ValuesIn(netOnnx5dPrecisions),
@@ -278,10 +270,5 @@
         ::testing::Values(CommonTestUtils::DEVICE_GPU),
         ::testing::Values(additional_config)),
     InterpolateLayerTest::getTestCaseName);
-=======
-
->>>>>>> 3-axis interpolation for linear-onnx mode
-=======
-
->>>>>>> 57a79e84
+
 } // namespace