--- conflicted
+++ resolved
@@ -34,20 +34,14 @@
 };
 
 auto Multiconfigs = []() {
-<<<<<<< HEAD
     return std::vector<ov::AnyMap>{
         {ov::device::priorities(CommonTestUtils::DEVICE_GPU)},
 #ifdef ENABLE_INTEL_CPU
         {ov::device::priorities(CommonTestUtils::DEVICE_GPU, CommonTestUtils::DEVICE_CPU), ov::enable_profiling(true)},
-        {ov::device::priorities(CommonTestUtils::DEVICE_CPU, CommonTestUtils::DEVICE_GPU), ov::enable_profiling(true)}
-=======
-    return std::vector<ov::AnyMap>{{ov::device::priorities(CommonTestUtils::DEVICE_GPU)},
-#ifdef ENABLE_INTEL_CPU
-                                   {ov::device::priorities(CommonTestUtils::DEVICE_GPU, CommonTestUtils::DEVICE_CPU),
-                                    ov::intel_auto::device_bind_buffer(false)},
-                                   {ov::device::priorities(CommonTestUtils::DEVICE_GPU, CommonTestUtils::DEVICE_CPU),
-                                    ov::intel_auto::device_bind_buffer(true)}
->>>>>>> 225f9b38
+        {ov::device::priorities(CommonTestUtils::DEVICE_GPU, CommonTestUtils::DEVICE_CPU),
+         ov::intel_auto::device_bind_buffer(false)},
+        {ov::device::priorities(CommonTestUtils::DEVICE_GPU, CommonTestUtils::DEVICE_CPU),
+         ov::intel_auto::device_bind_buffer(true)}
 #endif
     };
 };
