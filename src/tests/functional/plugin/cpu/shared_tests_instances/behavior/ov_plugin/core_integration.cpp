--- conflicted
+++ resolved
@@ -273,7 +273,6 @@
 INSTANTIATE_TEST_SUITE_P(
         smoke_OVClassLoadNetworkTest, OVClassLoadNetworkTest,
         ::testing::Values("CPU"));
-<<<<<<< HEAD
 
 const std::vector<ov::AnyMap> default_properties = {{ov::device::priorities("CPU")}};
 const std::vector<ov::AnyMap> auto_default_properties = {{}};
@@ -295,7 +294,4 @@
                          OVClassLoadNetworkWithDefaultIncorrectPropertiesTest,
                          ::testing::Combine(::testing::Values(CommonTestUtils::DEVICE_AUTO),
                                             ::testing::ValuesIn(default_incorrect_properties)));
-} // namespace
-=======
-} // namespace
->>>>>>> 44da3f06
+} // namespace