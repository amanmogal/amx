// Copyright (C) 2018-2022 Intel Corporation
// SPDX-License-Identifier: Apache-2.0
//

#include <common/blocked_desc_creator.h>
#include <cpu_types.h>
#include <gtest/gtest.h>
#include <ie_common.h>
#include <memory_desc/cpu_memory_desc_utils.h>
#include <memory_desc/dnnl_memory_desc.h>

<<<<<<< HEAD
#include <common/memory_desc_wrapper.hpp>
#include <dnnl.hpp>
#include <typeinfo>

#include "cache/multi_cache.h"
#include "mkldnn_edge.h"
#include "mkldnn_input_node.h"
#include "mkldnn_node.h"
#include "mkldnn_reorder_node.h"
=======
#include <nodes/reorder.h>
#include "nodes/input.h"
#include <edge.h>
#include <node.h>
#include "cache/multi_cache.h"
>>>>>>> 3e7e0d56

using namespace InferenceEngine;
using namespace MKLDNNPlugin;
/*
 * ReorderCustomizedStrideTest validateds MKLDNNReorderNode::optimizedNcsp2Nspc() and
 * MKLDNNReorderNode::optimizedNspc2Ncsp() for inPlace case. The customized inPlace case means reorder output C channel
 * is not dense. The non-inPlace cases would be covered by more general ReorderCPUTestParamSet test. Specifically, the
 * test checks that dst batch strides are correctly taken into account by the custom impls (the case when the reorder is
 * followed by an inplace concat).
 */
template <typename T>
struct ReorderCustomImplTestParamSet {
    // logical dimension of input
    std::vector<size_t> srcDims;
    bool isNspc2Ncsp;
    uint32_t strideFactor;
};

using f32_f32 = std::pair<float, float>;
using s8_s8 = std::pair<int8_t, int8_t>;

using ReorderCustomizedStrideParamF32 = ReorderCustomImplTestParamSet<f32_f32>;
using ReorderCustomizedStrideParamS8 = ReorderCustomImplTestParamSet<s8_s8>;

template <typename T>
struct mapped_ptr_t {
    using nonconst_type = typename std::remove_cv<T>::type;

    mapped_ptr_t(std::nullptr_t) : mem_(nullptr), ptr_(nullptr) {}
    mapped_ptr_t(const dnnl::memory* mem) : mem_(mem) {
        ptr_ = mem->map_data<nonconst_type>();
    }
    mapped_ptr_t(mapped_ptr_t&& other) : mem_(other.mem_), ptr_(other.ptr_) {
        other.mem_ = nullptr;
        other.ptr_ = nullptr;
    }

    mapped_ptr_t(const mapped_ptr_t&) = delete;
    mapped_ptr_t& operator=(const mapped_ptr_t&) = delete;

    ~mapped_ptr_t() {
        if (mem_ && ptr_)
            mem_->unmap_data(ptr_);
    }

    operator T*() {
        return ptr_;
    }
    operator const T*() const {
        return ptr_;
    }
    operator bool() const {
        return ptr_ != nullptr;
    }

private:
    const dnnl::memory* mem_;
    nonconst_type* ptr_;
};

template <typename T>
mapped_ptr_t<T> map_memory(const dnnl::memory& mem) {
    return mapped_ptr_t<T>(&mem);
}

template <typename data_i_t, typename data_o_t>
inline void check_reorder(const dnnl::memory::desc& md_i,
                          const dnnl::memory::desc& md_o,
                          dnnl::memory& src,
                          dnnl::memory& dst) {
    auto src_data = map_memory<data_i_t>(src);
    auto dst_data = map_memory<data_o_t>(dst);

    const auto ndims = md_i.data.ndims;
    const auto* dims = md_i.data.dims;
    const size_t nelems = std::accumulate(dims, dims + ndims, size_t(1), std::multiplies<size_t>());

    const dnnl::impl::memory_desc_wrapper mdw_i(md_i.data);
    const dnnl::impl::memory_desc_wrapper mdw_o(md_o.data);
    for (size_t i = 0; i < nelems; ++i) {
        auto src_offset = mdw_i.off_l(i, false);
        data_i_t s_raw = src_data[src_offset];
        data_o_t s = static_cast<data_o_t>(s_raw);
        auto dst_offset = mdw_o.off_l(i, false);
        data_o_t d = dst_data[dst_offset];
        ASSERT_EQ(s, d) << "mismatch at position " << i;
    }
}

template <typename T>
class ReorderCustomizedStrideTest : public ::testing::Test,
                                    public ::testing::WithParamInterface<ReorderCustomImplTestParamSet<T>> {
    using inputType = typename T::first_type;
    using outputType = typename T::second_type;
    using ReorderType = ReorderCustomImplTestParamSet<T>;

public:
    static std::string getTestCaseName(const testing::TestParamInfo<ReorderType>& obj) {
        ReorderType p = obj.param;
        std::ostringstream result;
<<<<<<< HEAD
        result << "IS:(";
        for (const auto s : p.srcDims)
            result << s << ".";
        result.seekp(-1, result.cur);
        result << ")";
        result << "_IsNspcToNcsp:" << p.isNspc2Ncsp;
        result << "_InputDataType:" << typeid(inputType).name();
        result << "_OutputDataType:" << typeid(outputType).name();
        result << ")";

=======
        result << "IS=(";
        for (const auto s : srcDims)
            result << s << ".";
        result.seekp(-1, result.cur);
        result << ")";
        result << "_InPlace=" << inPlace;
>>>>>>> 3e7e0d56
        return result.str();
    }

    void Run() {
        buildReorderGraph();
        infer();
        validate<inputType, outputType>();
    }

protected:
    void SetUp() override {
        ReorderCustomImplTestParamSet<T> p = ::testing::TestWithParam<decltype(p)>::GetParam();
        srcDims = p.srcDims;

        if (p.isNspc2Ncsp) {
            // The custom NSPC2NCSP  impl is used only if an input shape complies with:
            assert(srcDims[1] <= 64 && srcDims[1] >= 16 && (getNumElems(srcDims) / srcDims[1]) >= 128);
            // The custom NSPC2NCSP impl is used only for FP32
            prec = InferenceEngine::Precision::FP32;
            srcOrder = std::vector<size_t>{0, 2, 3, 1};
            dstOrder = std::vector<size_t>{0, 1, 2, 3};
        } else {
            assert(getNumElems(srcDims) <= 256);
            srcOrder = std::vector<size_t>{0, 1, 2, 3};
            dstOrder = std::vector<size_t>{0, 2, 3, 1};
            // The custom NSPC2NCSP  impl is used only for U8
            prec = InferenceEngine::Precision::U8;
        }
        dstDims = srcDims;
        // Create channel-strided dst layout for the inPlace case
        // Other dstDims could also be supported, but fillData() and resultIsCorrect() should be updated accordingly.
        dstDims[1] *= p.strideFactor;
    }

    void buildReorderGraph() {
        auto getBlockedDims = [](const std::vector<size_t>& dims, const std::vector<size_t>& order) {
            std::vector<size_t> result;
            result.reserve(order.size());
            for (auto i : order)
                result.push_back(dims[i]);
            return result;
        };
        auto getStrides = [](const std::vector<size_t>& dims) {
            std::vector<size_t> result(dims.size());
            result[dims.size() - 1] = 1;
            for (int i = dims.size() - 2; i >= 0; --i) {
                result[i] = result[i + 1] * dims[i + 1];
            }
            return result;
        };
<<<<<<< HEAD
        cpuEngine = {dnnl::engine::kind::cpu, 0};
        MKLDNNPlugin::MKLDNNWeightsSharing::Ptr weightsCache;

        inputNode = std::make_shared<MKLDNNPlugin::MKLDNNInputNode>(MKLDNNPlugin::Shape(srcDims),
                                                                    prec,
                                                                    "Reorder_Input",
                                                                    "Input",
                                                                    cpuEngine,
                                                                    weightsCache);
        reorderNode = std::make_shared<MKLDNNPlugin::MKLDNNReorderNode>("Reorder", cpuEngine, weightsCache);
        auto outputNode = std::make_shared<MKLDNNPlugin::MKLDNNInputNode>(MKLDNNPlugin::Shape(dstDims),
=======
        const mkldnn::engine cpuEngine(dnnl::engine::kind::cpu, 0);
        ov::intel_cpu::MKLDNNWeightsSharing::Ptr weightsCache;

        auto inputNode = std::make_shared<ov::intel_cpu::MKLDNNInputNode>(ov::intel_cpu::Shape(srcDims),
                                                                         prec,
                                                                         "Reorder_Input", "Input",
                                                                         cpuEngine, weightsCache);
        auto reorderNode = std::make_shared<ov::intel_cpu::MKLDNNReorderNode>("Reorder", cpuEngine, weightsCache);
        auto outputNode = std::make_shared<ov::intel_cpu::MKLDNNInputNode>(ov::intel_cpu::Shape(dstDims),
>>>>>>> 3e7e0d56
                                                                          prec,
                                                                          "Reorder_Output",
                                                                          "Output",
                                                                          cpuEngine,
                                                                          weightsCache);

<<<<<<< HEAD
        parentEdge = std::make_shared<MKLDNNPlugin::MKLDNNEdge>(inputNode, reorderNode, 0, 0);
        childEdge = std::make_shared<MKLDNNPlugin::MKLDNNEdge>(reorderNode, outputNode, 0, 0);
        parentEdge->changeStatus(MKLDNNPlugin::MKLDNNEdge::Status::NeedAllocation);
        childEdge->changeStatus(MKLDNNPlugin::MKLDNNEdge::Status::NeedAllocation);
        reorderNode->addEdge(parentEdge);
        reorderNode->addEdge(childEdge);

        auto rtParamsCache = std::make_shared<MKLDNNPlugin::MultiCache>(100);
=======
        auto parentEdge = std::make_shared<ov::intel_cpu::MKLDNNEdge>(inputNode, reorderNode, 0, 0);
        auto childEdge = std::make_shared<ov::intel_cpu::MKLDNNEdge>(reorderNode, outputNode, 0, 0);
        parentEdge->changeStatus(ov::intel_cpu::MKLDNNEdge::Status::NeedAllocation);
        childEdge->changeStatus(ov::intel_cpu::MKLDNNEdge::Status::NeedAllocation);
        reorderNode->addEdge(parentEdge);
        reorderNode->addEdge(childEdge);
        auto rtParamsCache = std::make_shared<ov::intel_cpu::MultiCache>(100);
>>>>>>> 3e7e0d56

        const std::vector<size_t> srcBlockedDims = getBlockedDims(srcDims, srcOrder);
        const std::vector<size_t> srcStrides = getStrides(srcBlockedDims);
        const std::vector<size_t> offsetPaddingToData(srcDims.size(), 0);

        const std::vector<size_t> dstBlockedDims = getBlockedDims(dstDims, dstOrder);
        const std::vector<size_t> dstStrides = getStrides(dstBlockedDims);

<<<<<<< HEAD
        const MKLDNNPlugin::CpuBlockedMemoryDesc
            inputDesc(prec, MKLDNNPlugin::Shape(srcDims), srcBlockedDims, srcOrder, 0, offsetPaddingToData, srcStrides);

        const MKLDNNPlugin::CpuBlockedMemoryDesc outputDesc(prec,
                                                            MKLDNNPlugin::Shape(srcDims),
                                                            getBlockedDims(srcDims, dstOrder),
                                                            dstOrder,
                                                            0,
                                                            offsetPaddingToData,
                                                            dstStrides);

        auto parentMemory = std::make_shared<MKLDNNPlugin::MKLDNNMemory>(cpuEngine);
        auto childMemory = std::make_shared<MKLDNNPlugin::MKLDNNMemory>(cpuEngine);
        parentMemory->Create(inputDesc, nullptr);
        childMemory->Create(outputDesc, nullptr);
=======
        const ov::intel_cpu::CpuBlockedMemoryDesc inputDesc(prec, ov::intel_cpu::Shape(srcDims),
                                                           srcBlockedDims, srcOrder,
                                                           0, offsetPaddingToData, srcStrides);

        const ov::intel_cpu::CpuBlockedMemoryDesc outputDesc(prec, ov::intel_cpu::Shape(srcDims),
                                                            getBlockedDims(srcDims, dstOrder), dstOrder,
                                                            0, offsetPaddingToData, dstStrides);

        auto parentMemory = std::make_shared<ov::intel_cpu::MKLDNNMemory>(cpuEngine);
        auto childMemory = std::make_shared<ov::intel_cpu::MKLDNNMemory>(cpuEngine);
        parentMemory->Create(inputDesc, srcData);
        childMemory->Create(outputDesc, dstData);
>>>>>>> 3e7e0d56
        parentEdge->reuse(parentMemory);
        childEdge->reuse(childMemory);

        reorderNode->setDescs(inputDesc, outputDesc);
        reorderNode->setRuntimeCache(rtParamsCache);
<<<<<<< HEAD
        std::vector<std::shared_ptr<MKLDNNPlugin::MKLDNNNode>> nodes{inputNode, reorderNode, outputNode};
        for (auto& n : nodes) {
=======
        std::vector<std::shared_ptr<ov::intel_cpu::MKLDNNNode>> nodes {inputNode, reorderNode, outputNode};
        for (auto &n : nodes) {
>>>>>>> 3e7e0d56
            n->init();
            n->getSupportedDescriptors();
            n->initSupportedPrimitiveDescriptors();
        }
        //Select inputDesc as primitive descriptor for reorder node
        reorderNode->selectPrimitiveDescriptorByIndex(0);
    }

    void infer() {
        fillData();
        reorderNode->createPrimitive();
        mkldnn::stream strm(cpuEngine);
        reorderNode->execute(strm);
    }

    template <typename inputType, typename outputType>
    void validate(void) {
        auto reorderInput = parentEdge->getMemory().GetPrimitive();
        auto reorderOutput = childEdge->getMemory().GetPrimitive();
        auto dnnlMdInput = parentEdge->getMemory().GetDescWithType<DnnlMemoryDesc>();
        auto dnnlMdOutput = childEdge->getMemory().GetDescWithType<DnnlMemoryDesc>();
        auto mdInput = dnnlMdInput->getDnnlDesc();
        auto mdOutput = dnnlMdOutput->getDnnlDesc();
        check_reorder<inputType, outputType>(mdInput, mdOutput, reorderInput, reorderOutput);
    }
    // Fill srcData so that the results of NSPC2NCSP and NCSP2NSPC reorders are incremental numbers 0,1,2,...
    // Fill dstData with zeros

    void fillData() {
        auto elemNum = std::accumulate(srcDims.begin(), srcDims.end(), size_t(1), std::multiplies<size_t>());
        const auto& inputReorder = parentEdge->getMemory().GetPrimitive();
        auto inputReorderData = map_memory<inputType>(inputReorder);

        MKLDNNPlugin::DnnlMemoryDescPtr dnnlMdInput = parentEdge->getMemory().GetDescWithType<DnnlMemoryDesc>();
        const dnnl::impl::memory_desc_wrapper mdInput{dnnlMdInput->getDnnlDesc().data};
        for (size_t i = 0; i < elemNum; ++i)
            inputReorderData[mdInput.off_l(i, false)] = inputType(i);
        // Set all the elements in output memory to be 0.
        elemNum = std::accumulate(dstDims.begin(), dstDims.end(), size_t(1), std::multiplies<size_t>());
        const auto& outputReorder = childEdge->getMemory().GetPrimitive();
        auto outputReorderData = map_memory<outputType>(outputReorder);
        MKLDNNPlugin::DnnlMemoryDescPtr dnnlMdOutput = childEdge->getMemory().GetDescWithType<DnnlMemoryDesc>();
        const dnnl::impl::memory_desc_wrapper mdOutput{dnnlMdOutput->getDnnlDesc().data};
        for (size_t i = 0; i < elemNum; ++i)
            outputReorderData[mdOutput.off_l(i, false)] = outputType(0);
    }

    size_t getNumElems(const std::vector<size_t>& dims) {
        size_t result = 1;
        for (auto d : dims)
            result *= d;
        return result;
    }

    mkldnn::engine cpuEngine;

    std::vector<size_t> srcDims;
    std::vector<size_t> srcOrder;
    std::vector<size_t> dstDims;
    std::vector<size_t> dstOrder;
    InferenceEngine::Precision prec;

    std::shared_ptr<MKLDNNPlugin::MultiCache> rtParamsCache;
    mkldnn::stream stream;
    std::shared_ptr<MKLDNNPlugin::MKLDNNReorderNode> reorderNode;
    std::shared_ptr<MKLDNNPlugin::MKLDNNInputNode> inputNode;
    std::shared_ptr<MKLDNNPlugin::MKLDNNEdge> parentEdge;
    std::shared_ptr<MKLDNNPlugin::MKLDNNEdge> childEdge;
};

using ReorderCustomizedStrideTestF32 = ReorderCustomizedStrideTest<f32_f32>;

using ReorderCustomizedStrideTestS8 = ReorderCustomizedStrideTest<s8_s8>;

TEST_P(ReorderCustomizedStrideTestF32, NSPC2NCSP) {
    Run();
}

TEST_P(ReorderCustomizedStrideTestS8, NCSP2NSPC) {
    Run();
}

// NSPC to NCSP with from
const auto NSPC2NCSPparamsFactorIs2 = ::testing::Values(ReorderCustomizedStrideParamF32{{2, 16, 8, 8}, true, 2});
const auto NSPC2NCSPparamsFactorIs3 = ::testing::Values(ReorderCustomizedStrideParamF32{{2, 16, 8, 8}, true, 3});
const auto NSPC2NCSPparamsFactorIs1 = ::testing::Values(ReorderCustomizedStrideParamF32{{2, 16, 8, 8}, true, 1});

const auto NCSP2NSPCparamsFactorIs2 = ::testing::Values(ReorderCustomizedStrideParamS8{{2, 8, 4, 4}, false, 2});
const auto NCSP2NSPCparamsFactorIs5 = ::testing::Values(ReorderCustomizedStrideParamS8{{2, 8, 4, 4}, false, 5});
const auto NCSP2NSPCparamsFactorIs1 = ::testing::Values(ReorderCustomizedStrideParamS8{{2, 8, 4, 4}, false, 1});

INSTANTIATE_TEST_SUITE_P(smoke_ReorderTestCustomNSPC2NCSPtrideWithFactor_2,
                         ReorderCustomizedStrideTestF32,
                         NSPC2NCSPparamsFactorIs2,
                         ReorderCustomizedStrideTestF32::getTestCaseName);

INSTANTIATE_TEST_SUITE_P(smoke_ReorderTestCustomNSPC2NCSPStrideWithFactor_3,
                         ReorderCustomizedStrideTestF32,
                         NSPC2NCSPparamsFactorIs3,
                         ReorderCustomizedStrideTestF32::getTestCaseName);

INSTANTIATE_TEST_SUITE_P(smoke_ReorderTestCustomNSPC2NCSPtrideWithFactor_1,
                         ReorderCustomizedStrideTestF32,
                         NSPC2NCSPparamsFactorIs1,
                         ReorderCustomizedStrideTestF32::getTestCaseName);

INSTANTIATE_TEST_SUITE_P(smoke_ReorderTestCustomNCSP2NSPCFactor_2,
                         ReorderCustomizedStrideTestS8,
                         NCSP2NSPCparamsFactorIs2,
                         ReorderCustomizedStrideTestS8::getTestCaseName);

INSTANTIATE_TEST_SUITE_P(smoke_ReorderTestCustomNCSP2NSPCFactor_5,
                         ReorderCustomizedStrideTestS8,
                         NCSP2NSPCparamsFactorIs5,
                         ReorderCustomizedStrideTestS8::getTestCaseName);

INSTANTIATE_TEST_SUITE_P(smoke_ReorderTestCustomNCSP2NSPCFactor_1,
                         ReorderCustomizedStrideTestS8,
                         NCSP2NSPCparamsFactorIs1,
                         ReorderCustomizedStrideTestS8::getTestCaseName);
/*
 * ReorderCPUTest to test the CPU plugin-in dynamism and RT cache
 */

template <typename T>
struct ReorderCPUTestParamSet {
    ngraph::PartialShape inputPartialShape;
    // logical dimension vector  of input
    std::vector<std::vector<size_t>> inputShapes;
    LayoutType srcLayout;
    LayoutType dstLayout;
    InferenceEngine::Precision prec;
};

using ReorderCPUTestParamSetF32 = ReorderCPUTestParamSet<f32_f32>;
using ReorderCPUTestParamSetS8 = ReorderCPUTestParamSet<s8_s8>;

template <typename T>
class ReorderCPUTest : public ::testing::Test, public ::testing::WithParamInterface<ReorderCPUTestParamSet<T>> {
public:
    using inputType = typename T::first_type;
    using outputType = typename T::second_type;
    static std::string getTestCaseName(const testing::TestParamInfo<ReorderCPUTestParamSet<T>>& obj) {
        ReorderCPUTestParamSet<T> p = obj.param;

        std::ostringstream result;
        result << "IS:(";
        result << "InputPartialShape:" << p.inputPartialShape;
        result << "Shapes:" << p.inputPartialShape;
        for (const auto inputShape : p.inputShapes) {
            result << "[";
            for (const auto s : inputShape)
                result << s << ".";
            result << "],";
        }
        result << "_InputLayoutType:" << static_cast<int>(p.srcLayout) << ".";
        result << "_OutputLayoutType:" << static_cast<int>(p.dstLayout) << ".";
        result << "_InputDataType:" << typeid(inputType).name();
        result << "_OutputDataType:" << typeid(outputType).name();
        result << ")";
        return result.str();
    }

    void Run() {
        for (auto inputshape : inputShapes) {
            generate_inputs(inputshape);
            infer();
            validate();
        }
    }

protected:
    void generate_inputs(const std::vector<size_t> inputShape) {
        DnnlMemoryDescPtr dnnlMdInput = parentEdge->getMemory().GetDescWithType<DnnlMemoryDesc>();

        auto memDesc = inputDesc.cloneWithNewDims(inputShape);
        parentEdge->getMemoryPtr()->redefineDesc(memDesc);
        auto elemNum = std::accumulate(inputShape.begin(), inputShape.end(), size_t(1), std::multiplies<size_t>());

        const auto& inputReorder = parentEdge->getMemory().GetPrimitive();
        auto inputReorderData = map_memory<inputType>(inputReorder);

        dnnlMdInput = parentEdge->getMemory().GetDescWithType<DnnlMemoryDesc>();
        const dnnl::impl::memory_desc_wrapper mdInput{dnnlMdInput->getDnnlDesc().data};

        for (size_t i = 0; i < elemNum; ++i) {
            inputReorderData[mdInput.off_l(i, false)] = inputType(i);
        }
    }
    void infer() {
        reorderNode->executeDynamic(stream);
    }
    void validate() {
        auto reorderInput = parentEdge->getMemory().GetPrimitive();
        auto reorderOutput = childEdge->getMemory().GetPrimitive();
        auto dnnlMdInput = parentEdge->getMemory().GetDescWithType<DnnlMemoryDesc>();
        auto dnnlMdOutput = childEdge->getMemory().GetDescWithType<DnnlMemoryDesc>();
        auto mdInput = dnnlMdInput->getDnnlDesc();
        auto mdOutput = dnnlMdOutput->getDnnlDesc();

        check_reorder<inputType, outputType>(mdInput, mdOutput, reorderInput, reorderOutput);
    }

    void SetUp() override {
        ReorderCPUTestParamSet<T> reorderParam = this->GetParam();
        inputPartialShape = reorderParam.inputPartialShape;
        inputShapes = reorderParam.inputShapes;
        srcLayout = reorderParam.srcLayout;
        dstLayout = reorderParam.dstLayout;
        prec = reorderParam.prec;
        srcDims = MKLDNNPlugin::Shape(inputPartialShape);
        dstDims = srcDims;
        blockCreatorMap = BlockedDescCreator::getCommonCreators();
        rtParamsCache = std::make_shared<MKLDNNPlugin::MultiCache>(100);
        buildReorderNode();
        reorderNode->setRuntimeCache(rtParamsCache);
    }

    void buildReorderNode() {
        auto srcBlockedDescCreator = blockCreatorMap[srcLayout];
        auto dstBlockedDescCreator = blockCreatorMap[dstLayout];

        const mkldnn::engine cpuEngine(dnnl::engine::kind::cpu, 0);
        MKLDNNPlugin::MKLDNNWeightsSharing::Ptr weightsCache;

        inputNode = std::make_shared<MKLDNNPlugin::MKLDNNInputNode>(srcDims,
                                                                    prec,
                                                                    "Reorder_Input",
                                                                    "Parameter",
                                                                    cpuEngine,
                                                                    weightsCache);
        reorderNode = std::make_shared<MKLDNNPlugin::MKLDNNReorderNode>("Reorder", cpuEngine, weightsCache);
        auto outputNode = std::make_shared<MKLDNNPlugin::MKLDNNInputNode>(dstDims,
                                                                          prec,
                                                                          "Reorder_Output",
                                                                          "Output",
                                                                          cpuEngine,
                                                                          weightsCache);

        parentEdge = std::make_shared<MKLDNNPlugin::MKLDNNEdge>(inputNode, reorderNode, 0, 0);
        childEdge = std::make_shared<MKLDNNPlugin::MKLDNNEdge>(reorderNode, outputNode, 0, 0);
        parentEdge->changeStatus(MKLDNNPlugin::MKLDNNEdge::Status::NeedAllocation);
        childEdge->changeStatus(MKLDNNPlugin::MKLDNNEdge::Status::NeedAllocation);
        reorderNode->addEdge(parentEdge);
        reorderNode->addEdge(childEdge);
        auto rtParamsCache = std::make_shared<MKLDNNPlugin::MultiCache>(100);
        inputDesc = srcBlockedDescCreator->createDesc(prec, srcDims);

        const MKLDNNPlugin::CpuBlockedMemoryDesc outputDesc = dstBlockedDescCreator->createDesc(prec, dstDims);

        auto parentMemory = std::make_shared<MKLDNNPlugin::MKLDNNMemory>(cpuEngine);
        auto childMemory = std::make_shared<MKLDNNPlugin::MKLDNNMemory>(cpuEngine);
        parentMemory->Create(inputDesc, nullptr);
        childMemory->Create(outputDesc, nullptr);
        parentEdge->reuse(parentMemory);
        childEdge->reuse(childMemory);

        reorderNode->setDescs(inputDesc, outputDesc);

        std::vector<std::shared_ptr<MKLDNNPlugin::MKLDNNNode>> nodes{inputNode, reorderNode, outputNode};
        for (auto& n : nodes) {
            n->init();
            n->getSupportedDescriptors();
            n->initSupportedPrimitiveDescriptors();
        }
        //Select inputDesc as primitive descriptor for reorder node
        reorderNode->selectPrimitiveDescriptorByIndex(0);
        stream = {cpuEngine};
        return;
    }

private:
    std::shared_ptr<MKLDNNPlugin::MultiCache> rtParamsCache;
    mkldnn::stream stream;
    std::shared_ptr<MKLDNNPlugin::MKLDNNReorderNode> reorderNode;
    std::shared_ptr<MKLDNNPlugin::MKLDNNNode> inputNode;
    std::shared_ptr<MKLDNNPlugin::MKLDNNEdge> parentEdge;
    std::shared_ptr<MKLDNNPlugin::MKLDNNEdge> childEdge;

    MKLDNNPlugin::Shape srcDims;
    MKLDNNPlugin::Shape dstDims;
    LayoutType srcLayout;
    LayoutType dstLayout;
    InferenceEngine::Precision prec;
    std::vector<std::vector<size_t>> inputShapes;
    ngraph::PartialShape inputPartialShape;
    BlockedDescCreator::CreatorsMap blockCreatorMap;
    MKLDNNPlugin::CpuBlockedMemoryDesc inputDesc{InferenceEngine::Precision::FP32, MKLDNNPlugin::Shape{}};
};

using ReorderCPUTestF32 = ReorderCPUTest<f32_f32>;
using ReorderCPUTestS8 = ReorderCPUTest<s8_s8>;

TEST_P(ReorderCPUTestF32, CompareResult) {
    Run();
}

TEST_P(ReorderCPUTestS8, CompareResult) {
    Run();
}

const auto reorderCpuTestParams_1 =
    ::testing::Values(ReorderCPUTestParamSetF32{{2, 16, 8, -1},
                                                {{2, 16, 8, 8}, {2, 16, 8, 16}, {2, 16, 8, 8}},
                                                LayoutType::nspc,
                                                LayoutType::ncsp,
                                                InferenceEngine::Precision::FP32});

const auto reorderCpuTestParams_2 =
    ::testing::Values(ReorderCPUTestParamSetF32{{2, 8, -1, 4},
                                                {{2, 8, 4, 4}, {2, 8, 8, 4}, {2, 8, 4, 4}},
                                                LayoutType::ncsp,
                                                LayoutType::nspc,
                                                InferenceEngine::Precision::FP32});

const auto reorderCpuTestParams_3 =
    ::testing::Values(ReorderCPUTestParamSetF32{{2, 32, -1, 4},
                                                {{2, 32, 3, 4}, {2, 32, 6, 4}, {2, 32, 3, 4}},
                                                LayoutType::ncsp,
                                                LayoutType::nCsp8c,
                                                InferenceEngine::Precision::FP32});

const auto reorderCpuTestParams_4 =
    ::testing::Values(ReorderCPUTestParamSetS8{{2, 32, -1, 4},
                                                {{2, 32, 3, 4}, {2, 32, 6, 4}, {2, 32, 3, 4}},
                                                LayoutType::nCsp16c,
                                                LayoutType::nspc,
                                                InferenceEngine::Precision::U8});


INSTANTIATE_TEST_SUITE_P(smoke_ReorderTest_1,
                         ReorderCPUTestF32,
                         reorderCpuTestParams_1,
                         ReorderCPUTestF32::getTestCaseName);

INSTANTIATE_TEST_SUITE_P(smoke_ReorderTest_2,
                         ReorderCPUTestF32,
                         reorderCpuTestParams_2,
                         ReorderCPUTestF32::getTestCaseName);

INSTANTIATE_TEST_SUITE_P(smoke_ReorderTest_3,
                         ReorderCPUTestF32,
                         reorderCpuTestParams_3,
                         ReorderCPUTestF32::getTestCaseName);
INSTANTIATE_TEST_SUITE_P(smoke_ReorderTest_4,
                         ReorderCPUTestS8,
                         reorderCpuTestParams_4,
                         ReorderCPUTestS8::getTestCaseName);<|MERGE_RESOLUTION|>--- conflicted
+++ resolved
@@ -9,26 +9,18 @@
 #include <memory_desc/cpu_memory_desc_utils.h>
 #include <memory_desc/dnnl_memory_desc.h>
 
-<<<<<<< HEAD
 #include <common/memory_desc_wrapper.hpp>
 #include <dnnl.hpp>
 #include <typeinfo>
 
-#include "cache/multi_cache.h"
-#include "mkldnn_edge.h"
-#include "mkldnn_input_node.h"
-#include "mkldnn_node.h"
-#include "mkldnn_reorder_node.h"
-=======
 #include <nodes/reorder.h>
 #include "nodes/input.h"
 #include <edge.h>
 #include <node.h>
 #include "cache/multi_cache.h"
->>>>>>> 3e7e0d56
 
 using namespace InferenceEngine;
-using namespace MKLDNNPlugin;
+using namespace ov::intel_cpu;
 /*
  * ReorderCustomizedStrideTest validateds MKLDNNReorderNode::optimizedNcsp2Nspc() and
  * MKLDNNReorderNode::optimizedNspc2Ncsp() for inPlace case. The customized inPlace case means reorder output C channel
@@ -126,7 +118,6 @@
     static std::string getTestCaseName(const testing::TestParamInfo<ReorderType>& obj) {
         ReorderType p = obj.param;
         std::ostringstream result;
-<<<<<<< HEAD
         result << "IS:(";
         for (const auto s : p.srcDims)
             result << s << ".";
@@ -136,15 +127,6 @@
         result << "_InputDataType:" << typeid(inputType).name();
         result << "_OutputDataType:" << typeid(outputType).name();
         result << ")";
-
-=======
-        result << "IS=(";
-        for (const auto s : srcDims)
-            result << s << ".";
-        result.seekp(-1, result.cur);
-        result << ")";
-        result << "_InPlace=" << inPlace;
->>>>>>> 3e7e0d56
         return result.str();
     }
 
@@ -195,53 +177,31 @@
             }
             return result;
         };
-<<<<<<< HEAD
         cpuEngine = {dnnl::engine::kind::cpu, 0};
-        MKLDNNPlugin::MKLDNNWeightsSharing::Ptr weightsCache;
-
-        inputNode = std::make_shared<MKLDNNPlugin::MKLDNNInputNode>(MKLDNNPlugin::Shape(srcDims),
+        ov::intel_cpu::MKLDNNWeightsSharing::Ptr weightsCache;
+
+        inputNode = std::make_shared<ov::intel_cpu::MKLDNNInputNode>(ov::intel_cpu::Shape(srcDims),
                                                                     prec,
                                                                     "Reorder_Input",
                                                                     "Input",
                                                                     cpuEngine,
                                                                     weightsCache);
-        reorderNode = std::make_shared<MKLDNNPlugin::MKLDNNReorderNode>("Reorder", cpuEngine, weightsCache);
-        auto outputNode = std::make_shared<MKLDNNPlugin::MKLDNNInputNode>(MKLDNNPlugin::Shape(dstDims),
-=======
-        const mkldnn::engine cpuEngine(dnnl::engine::kind::cpu, 0);
-        ov::intel_cpu::MKLDNNWeightsSharing::Ptr weightsCache;
-
-        auto inputNode = std::make_shared<ov::intel_cpu::MKLDNNInputNode>(ov::intel_cpu::Shape(srcDims),
-                                                                         prec,
-                                                                         "Reorder_Input", "Input",
-                                                                         cpuEngine, weightsCache);
-        auto reorderNode = std::make_shared<ov::intel_cpu::MKLDNNReorderNode>("Reorder", cpuEngine, weightsCache);
+        reorderNode = std::make_shared<ov::intel_cpu::MKLDNNReorderNode>("Reorder", cpuEngine, weightsCache);
         auto outputNode = std::make_shared<ov::intel_cpu::MKLDNNInputNode>(ov::intel_cpu::Shape(dstDims),
->>>>>>> 3e7e0d56
                                                                           prec,
                                                                           "Reorder_Output",
                                                                           "Output",
                                                                           cpuEngine,
                                                                           weightsCache);
 
-<<<<<<< HEAD
-        parentEdge = std::make_shared<MKLDNNPlugin::MKLDNNEdge>(inputNode, reorderNode, 0, 0);
-        childEdge = std::make_shared<MKLDNNPlugin::MKLDNNEdge>(reorderNode, outputNode, 0, 0);
-        parentEdge->changeStatus(MKLDNNPlugin::MKLDNNEdge::Status::NeedAllocation);
-        childEdge->changeStatus(MKLDNNPlugin::MKLDNNEdge::Status::NeedAllocation);
-        reorderNode->addEdge(parentEdge);
-        reorderNode->addEdge(childEdge);
-
-        auto rtParamsCache = std::make_shared<MKLDNNPlugin::MultiCache>(100);
-=======
-        auto parentEdge = std::make_shared<ov::intel_cpu::MKLDNNEdge>(inputNode, reorderNode, 0, 0);
-        auto childEdge = std::make_shared<ov::intel_cpu::MKLDNNEdge>(reorderNode, outputNode, 0, 0);
+        parentEdge = std::make_shared<ov::intel_cpu::MKLDNNEdge>(inputNode, reorderNode, 0, 0);
+        childEdge = std::make_shared<ov::intel_cpu::MKLDNNEdge>(reorderNode, outputNode, 0, 0);
         parentEdge->changeStatus(ov::intel_cpu::MKLDNNEdge::Status::NeedAllocation);
         childEdge->changeStatus(ov::intel_cpu::MKLDNNEdge::Status::NeedAllocation);
         reorderNode->addEdge(parentEdge);
         reorderNode->addEdge(childEdge);
+
         auto rtParamsCache = std::make_shared<ov::intel_cpu::MultiCache>(100);
->>>>>>> 3e7e0d56
 
         const std::vector<size_t> srcBlockedDims = getBlockedDims(srcDims, srcOrder);
         const std::vector<size_t> srcStrides = getStrides(srcBlockedDims);
@@ -250,48 +210,29 @@
         const std::vector<size_t> dstBlockedDims = getBlockedDims(dstDims, dstOrder);
         const std::vector<size_t> dstStrides = getStrides(dstBlockedDims);
 
-<<<<<<< HEAD
-        const MKLDNNPlugin::CpuBlockedMemoryDesc
-            inputDesc(prec, MKLDNNPlugin::Shape(srcDims), srcBlockedDims, srcOrder, 0, offsetPaddingToData, srcStrides);
-
-        const MKLDNNPlugin::CpuBlockedMemoryDesc outputDesc(prec,
-                                                            MKLDNNPlugin::Shape(srcDims),
+        const ov::intel_cpu::CpuBlockedMemoryDesc
+            inputDesc(prec, ov::intel_cpu::Shape(srcDims), srcBlockedDims, srcOrder, 0, offsetPaddingToData, srcStrides);
+
+        const ov::intel_cpu::CpuBlockedMemoryDesc outputDesc(prec,
+                                                            ov::intel_cpu::Shape(srcDims),
                                                             getBlockedDims(srcDims, dstOrder),
                                                             dstOrder,
                                                             0,
                                                             offsetPaddingToData,
                                                             dstStrides);
 
-        auto parentMemory = std::make_shared<MKLDNNPlugin::MKLDNNMemory>(cpuEngine);
-        auto childMemory = std::make_shared<MKLDNNPlugin::MKLDNNMemory>(cpuEngine);
+        auto parentMemory = std::make_shared<ov::intel_cpu::MKLDNNMemory>(cpuEngine);
+        auto childMemory = std::make_shared<ov::intel_cpu::MKLDNNMemory>(cpuEngine);
         parentMemory->Create(inputDesc, nullptr);
         childMemory->Create(outputDesc, nullptr);
-=======
-        const ov::intel_cpu::CpuBlockedMemoryDesc inputDesc(prec, ov::intel_cpu::Shape(srcDims),
-                                                           srcBlockedDims, srcOrder,
-                                                           0, offsetPaddingToData, srcStrides);
-
-        const ov::intel_cpu::CpuBlockedMemoryDesc outputDesc(prec, ov::intel_cpu::Shape(srcDims),
-                                                            getBlockedDims(srcDims, dstOrder), dstOrder,
-                                                            0, offsetPaddingToData, dstStrides);
-
-        auto parentMemory = std::make_shared<ov::intel_cpu::MKLDNNMemory>(cpuEngine);
-        auto childMemory = std::make_shared<ov::intel_cpu::MKLDNNMemory>(cpuEngine);
-        parentMemory->Create(inputDesc, srcData);
-        childMemory->Create(outputDesc, dstData);
->>>>>>> 3e7e0d56
+
         parentEdge->reuse(parentMemory);
         childEdge->reuse(childMemory);
 
         reorderNode->setDescs(inputDesc, outputDesc);
         reorderNode->setRuntimeCache(rtParamsCache);
-<<<<<<< HEAD
-        std::vector<std::shared_ptr<MKLDNNPlugin::MKLDNNNode>> nodes{inputNode, reorderNode, outputNode};
+        std::vector<std::shared_ptr<ov::intel_cpu::MKLDNNNode>> nodes{inputNode, reorderNode, outputNode};
         for (auto& n : nodes) {
-=======
-        std::vector<std::shared_ptr<ov::intel_cpu::MKLDNNNode>> nodes {inputNode, reorderNode, outputNode};
-        for (auto &n : nodes) {
->>>>>>> 3e7e0d56
             n->init();
             n->getSupportedDescriptors();
             n->initSupportedPrimitiveDescriptors();
@@ -325,7 +266,7 @@
         const auto& inputReorder = parentEdge->getMemory().GetPrimitive();
         auto inputReorderData = map_memory<inputType>(inputReorder);
 
-        MKLDNNPlugin::DnnlMemoryDescPtr dnnlMdInput = parentEdge->getMemory().GetDescWithType<DnnlMemoryDesc>();
+        ov::intel_cpu::DnnlMemoryDescPtr dnnlMdInput = parentEdge->getMemory().GetDescWithType<DnnlMemoryDesc>();
         const dnnl::impl::memory_desc_wrapper mdInput{dnnlMdInput->getDnnlDesc().data};
         for (size_t i = 0; i < elemNum; ++i)
             inputReorderData[mdInput.off_l(i, false)] = inputType(i);
@@ -333,7 +274,7 @@
         elemNum = std::accumulate(dstDims.begin(), dstDims.end(), size_t(1), std::multiplies<size_t>());
         const auto& outputReorder = childEdge->getMemory().GetPrimitive();
         auto outputReorderData = map_memory<outputType>(outputReorder);
-        MKLDNNPlugin::DnnlMemoryDescPtr dnnlMdOutput = childEdge->getMemory().GetDescWithType<DnnlMemoryDesc>();
+        ov::intel_cpu::DnnlMemoryDescPtr dnnlMdOutput = childEdge->getMemory().GetDescWithType<DnnlMemoryDesc>();
         const dnnl::impl::memory_desc_wrapper mdOutput{dnnlMdOutput->getDnnlDesc().data};
         for (size_t i = 0; i < elemNum; ++i)
             outputReorderData[mdOutput.off_l(i, false)] = outputType(0);
@@ -354,12 +295,12 @@
     std::vector<size_t> dstOrder;
     InferenceEngine::Precision prec;
 
-    std::shared_ptr<MKLDNNPlugin::MultiCache> rtParamsCache;
+    std::shared_ptr<ov::intel_cpu::MultiCache> rtParamsCache;
     mkldnn::stream stream;
-    std::shared_ptr<MKLDNNPlugin::MKLDNNReorderNode> reorderNode;
-    std::shared_ptr<MKLDNNPlugin::MKLDNNInputNode> inputNode;
-    std::shared_ptr<MKLDNNPlugin::MKLDNNEdge> parentEdge;
-    std::shared_ptr<MKLDNNPlugin::MKLDNNEdge> childEdge;
+    std::shared_ptr<ov::intel_cpu::MKLDNNReorderNode> reorderNode;
+    std::shared_ptr<ov::intel_cpu::MKLDNNInputNode> inputNode;
+    std::shared_ptr<ov::intel_cpu::MKLDNNEdge> parentEdge;
+    std::shared_ptr<ov::intel_cpu::MKLDNNEdge> childEdge;
 };
 
 using ReorderCustomizedStrideTestF32 = ReorderCustomizedStrideTest<f32_f32>;
@@ -502,10 +443,10 @@
         srcLayout = reorderParam.srcLayout;
         dstLayout = reorderParam.dstLayout;
         prec = reorderParam.prec;
-        srcDims = MKLDNNPlugin::Shape(inputPartialShape);
+        srcDims = ov::intel_cpu::Shape(inputPartialShape);
         dstDims = srcDims;
         blockCreatorMap = BlockedDescCreator::getCommonCreators();
-        rtParamsCache = std::make_shared<MKLDNNPlugin::MultiCache>(100);
+        rtParamsCache = std::make_shared<ov::intel_cpu::MultiCache>(100);
         buildReorderNode();
         reorderNode->setRuntimeCache(rtParamsCache);
     }
@@ -515,35 +456,35 @@
         auto dstBlockedDescCreator = blockCreatorMap[dstLayout];
 
         const mkldnn::engine cpuEngine(dnnl::engine::kind::cpu, 0);
-        MKLDNNPlugin::MKLDNNWeightsSharing::Ptr weightsCache;
-
-        inputNode = std::make_shared<MKLDNNPlugin::MKLDNNInputNode>(srcDims,
+        ov::intel_cpu::MKLDNNWeightsSharing::Ptr weightsCache;
+
+        inputNode = std::make_shared<ov::intel_cpu::MKLDNNInputNode>(srcDims,
                                                                     prec,
                                                                     "Reorder_Input",
                                                                     "Parameter",
                                                                     cpuEngine,
                                                                     weightsCache);
-        reorderNode = std::make_shared<MKLDNNPlugin::MKLDNNReorderNode>("Reorder", cpuEngine, weightsCache);
-        auto outputNode = std::make_shared<MKLDNNPlugin::MKLDNNInputNode>(dstDims,
+        reorderNode = std::make_shared<ov::intel_cpu::MKLDNNReorderNode>("Reorder", cpuEngine, weightsCache);
+        auto outputNode = std::make_shared<ov::intel_cpu::MKLDNNInputNode>(dstDims,
                                                                           prec,
                                                                           "Reorder_Output",
                                                                           "Output",
                                                                           cpuEngine,
                                                                           weightsCache);
 
-        parentEdge = std::make_shared<MKLDNNPlugin::MKLDNNEdge>(inputNode, reorderNode, 0, 0);
-        childEdge = std::make_shared<MKLDNNPlugin::MKLDNNEdge>(reorderNode, outputNode, 0, 0);
-        parentEdge->changeStatus(MKLDNNPlugin::MKLDNNEdge::Status::NeedAllocation);
-        childEdge->changeStatus(MKLDNNPlugin::MKLDNNEdge::Status::NeedAllocation);
+        parentEdge = std::make_shared<ov::intel_cpu::MKLDNNEdge>(inputNode, reorderNode, 0, 0);
+        childEdge = std::make_shared<ov::intel_cpu::MKLDNNEdge>(reorderNode, outputNode, 0, 0);
+        parentEdge->changeStatus(ov::intel_cpu::MKLDNNEdge::Status::NeedAllocation);
+        childEdge->changeStatus(ov::intel_cpu::MKLDNNEdge::Status::NeedAllocation);
         reorderNode->addEdge(parentEdge);
         reorderNode->addEdge(childEdge);
-        auto rtParamsCache = std::make_shared<MKLDNNPlugin::MultiCache>(100);
+        auto rtParamsCache = std::make_shared<ov::intel_cpu::MultiCache>(100);
         inputDesc = srcBlockedDescCreator->createDesc(prec, srcDims);
 
-        const MKLDNNPlugin::CpuBlockedMemoryDesc outputDesc = dstBlockedDescCreator->createDesc(prec, dstDims);
-
-        auto parentMemory = std::make_shared<MKLDNNPlugin::MKLDNNMemory>(cpuEngine);
-        auto childMemory = std::make_shared<MKLDNNPlugin::MKLDNNMemory>(cpuEngine);
+        const ov::intel_cpu::CpuBlockedMemoryDesc outputDesc = dstBlockedDescCreator->createDesc(prec, dstDims);
+
+        auto parentMemory = std::make_shared<ov::intel_cpu::MKLDNNMemory>(cpuEngine);
+        auto childMemory = std::make_shared<ov::intel_cpu::MKLDNNMemory>(cpuEngine);
         parentMemory->Create(inputDesc, nullptr);
         childMemory->Create(outputDesc, nullptr);
         parentEdge->reuse(parentMemory);
@@ -551,7 +492,7 @@
 
         reorderNode->setDescs(inputDesc, outputDesc);
 
-        std::vector<std::shared_ptr<MKLDNNPlugin::MKLDNNNode>> nodes{inputNode, reorderNode, outputNode};
+        std::vector<std::shared_ptr<ov::intel_cpu::MKLDNNNode>> nodes{inputNode, reorderNode, outputNode};
         for (auto& n : nodes) {
             n->init();
             n->getSupportedDescriptors();
@@ -564,22 +505,22 @@
     }
 
 private:
-    std::shared_ptr<MKLDNNPlugin::MultiCache> rtParamsCache;
+    std::shared_ptr<ov::intel_cpu::MultiCache> rtParamsCache;
     mkldnn::stream stream;
-    std::shared_ptr<MKLDNNPlugin::MKLDNNReorderNode> reorderNode;
-    std::shared_ptr<MKLDNNPlugin::MKLDNNNode> inputNode;
-    std::shared_ptr<MKLDNNPlugin::MKLDNNEdge> parentEdge;
-    std::shared_ptr<MKLDNNPlugin::MKLDNNEdge> childEdge;
-
-    MKLDNNPlugin::Shape srcDims;
-    MKLDNNPlugin::Shape dstDims;
+    std::shared_ptr<ov::intel_cpu::MKLDNNReorderNode> reorderNode;
+    std::shared_ptr<ov::intel_cpu::MKLDNNNode> inputNode;
+    std::shared_ptr<ov::intel_cpu::MKLDNNEdge> parentEdge;
+    std::shared_ptr<ov::intel_cpu::MKLDNNEdge> childEdge;
+
+    ov::intel_cpu::Shape srcDims;
+    ov::intel_cpu::Shape dstDims;
     LayoutType srcLayout;
     LayoutType dstLayout;
     InferenceEngine::Precision prec;
     std::vector<std::vector<size_t>> inputShapes;
     ngraph::PartialShape inputPartialShape;
     BlockedDescCreator::CreatorsMap blockCreatorMap;
-    MKLDNNPlugin::CpuBlockedMemoryDesc inputDesc{InferenceEngine::Precision::FP32, MKLDNNPlugin::Shape{}};
+    ov::intel_cpu::CpuBlockedMemoryDesc inputDesc{InferenceEngine::Precision::FP32, ov::intel_cpu::Shape{}};
 };
 
 using ReorderCPUTestF32 = ReorderCPUTest<f32_f32>;
