# Copyright (C) 2018-2022 Intel Corporation
# SPDX-License-Identifier: Apache-2.0
#

macro(ov_find_package_tbb)
    if(THREADING STREQUAL "TBB" OR THREADING STREQUAL "TBB_AUTO" AND NOT TBB_FOUND)

        if(NOT ENABLE_SYSTEM_TBB)
            message(STATUS "!!!!!!!!!!!!!!!!!!!! DEBUG: ENABLE_SYSTEM_TBB is turned OFF")

            # Note, we explicitly:
            # don't set NO_CMAKE_PATH to allow -DTBB_DIR=XXX
            # don't set NO_CMAKE_ENVIRONMENT_PATH to allow env TBB_DIR=XXX
            set(_find_package_no_args NO_PACKAGE_ROOT_PATH
                                      NO_CMAKE_ENVIRONMENT_PATH
                                      NO_SYSTEM_ENVIRONMENT_PATH
                                      NO_CMAKE_PACKAGE_REGISTRY
                                      NO_CMAKE_SYSTEM_PATH
                                    #   NO_CMAKE_INSTALL_PREFIX
                                      NO_CMAKE_SYSTEM_PACKAGE_REGISTRY)
        endif()

        message(STATUS "!!!!!!!!!!!!!!!!!!!! DEBUG: ENV TBB_DIR = $ENV{TBB_DIR}")
        message("start of tbb files")

        if(DEFINED ENV{TBB_DIR})
            file(GLOB tbb_files "$ENV{TBB_DIR}/")
            foreach(tbb_file IN LISTS tbb_files)
                message("${tbb_files}")
            endforeach()
        endif()

        message("end of tbb files")

        find_package(TBB QUIET COMPONENTS tbb tbbmalloc
                     ${_find_package_no_args})

        if(NOT TBB_FOUND)
<<<<<<< HEAD
            message(STATUS "!!!!!!!!!!!!!!!!!!!! DEBUG: failed to find TBB")

            # system TBB failed to be found
            set(ENABLE_SYSTEM_TBB OFF)

=======
>>>>>>> 885d5742
            # remove invalid TBB_DIR=TBB_DIR-NOTFOUND from cache
            unset(TBB_DIR CACHE)
            unset(TBB_DIR)

            # try tbb.pc from system
            if(NOT ANDROID AND ENABLE_SYSTEM_TBB)
                find_package(PkgConfig QUIET)
                if(PkgConfig_FOUND)
                    pkg_search_module(tbb QUIET
                                      IMPORTED_TARGET GLOBAL
                                      tbb)
                    if(tbb_FOUND)
                        add_library(TBB::tbb ALIAS PkgConfig::tbb)
                        set(TBB_VERSION ${tbb_VERSION})
                        set(TBB_FOUND ${tbb_FOUND})
                        message(STATUS "${PKG_CONFIG_EXECUTABLE}: tbb (${tbb_VERSION}) is found at ${tbb_PREFIX}")
                    endif()
                endif()
            endif()

<<<<<<< HEAD
            message(STATUS "!!!!!!!!!!!!!!!!!!!! HINT TBB_DIR ${TBB_DIR}")

            # try to find one more time
            find_package(TBB QUIET COMPONENTS tbb tbbmalloc
                         # can be provided by ov_download_tbb
                         HINTS ${TBB_DIR}
                         ${_tbb_paths}
                         ${_find_package_no_args})
=======
            if(NOT TBB_FOUND)
                # system TBB failed to be found
                set(ENABLE_SYSTEM_TBB OFF)

                # TBB on system is not found, download prebuilt one
                # if TBBROOT env variable is not defined
                ov_download_tbb()

                # fallback variant for TBB 2018 and older where TBB have not had cmake interface
                if(DEFINED TBBROOT OR DEFINED ENV{TBBROOT})
                    set(_tbb_paths PATHS ${IEDevScripts_DIR})
                endif()

                # try to find one more time
                find_package(TBB QUIET COMPONENTS tbb tbbmalloc
                            # can be provided by ov_download_tbb
                            HINTS ${TBB_DIR}
                            ${_tbb_paths}
                            ${_find_package_no_args})
            endif()
>>>>>>> 885d5742
        endif()

        # WA for oneTBB: it does not define TBB_IMPORTED_TARGETS
        if(TBB_FOUND AND NOT TBB_IMPORTED_TARGETS)
            foreach(target TBB::tbb TBB::tbbmalloc)
                if(TARGET ${target})
                    list(APPEND TBB_IMPORTED_TARGETS ${target})
                endif()
            endforeach()
        endif()

        if(NOT TBB_FOUND)
            set(THREADING "SEQ")
            set(ENABLE_TBBBIND_2_5 OFF)
            message(WARNING "TBB was not found by the configured TBB_DIR / TBBROOT path.\
                             SEQ method will be used.")
        else()
            message(STATUS "!!!!!!!!!! TBB (${TBB_VERSION}) is found at ${TBB_DIR}")
        endif()

        unset(_find_package_no_args)
    endif()
endmacro()

function(set_ie_threading_interface_for TARGET_NAME)
    if(THREADING STREQUAL "TBB" OR THREADING STREQUAL "TBB_AUTO" AND NOT TBB_FOUND)
        # find TBB
        ov_find_package_tbb()

        # set variables to parent scope to prevent multiple invocations of find_package(TBB)
        # at the same CMakeLists.txt; invocations in different directories are allowed
        set(THREADING ${THREADING} PARENT_SCOPE)
        set(TBB_FOUND ${TBB_FOUND} PARENT_SCOPE)
        set(TBB_IMPORTED_TARGETS ${TBB_IMPORTED_TARGETS} PARENT_SCOPE)
        set(TBB_VERSION ${TBB_VERSION} PARENT_SCOPE)
        set(TBB_DIR ${TBB_DIR} PARENT_SCOPE)
        set(ENABLE_SYSTEM_TBB ${ENABLE_SYSTEM_TBB} PARENT_SCOPE)
        set(ENABLE_TBBBIND_2_5 ${ENABLE_TBBBIND_2_5} PARENT_SCOPE)
    endif()

    get_target_property(target_type ${TARGET_NAME} TYPE)

    if(target_type STREQUAL "INTERFACE_LIBRARY")
        set(LINK_TYPE "INTERFACE")
        set(COMPILE_DEF_TYPE "INTERFACE")
    elseif(target_type STREQUAL "EXECUTABLE" OR target_type STREQUAL "OBJECT_LIBRARY" OR
           target_type STREQUAL "MODULE_LIBRARY")
        set(LINK_TYPE "PRIVATE")
        set(COMPILE_DEF_TYPE "PUBLIC")
    elseif(target_type STREQUAL "STATIC_LIBRARY")
        # Affected libraries: inference_engine_s, openvino_gapi_preproc_s
        # they don't have TBB in public headers => PRIVATE
        set(LINK_TYPE "PRIVATE")
        set(COMPILE_DEF_TYPE "PUBLIC")
    elseif(target_type STREQUAL "SHARED_LIBRARY")
        # Affected libraries: inference_engine only
        # TODO: why TBB propogates its headers to inference_engine?
        set(LINK_TYPE "PRIVATE")
        set(COMPILE_DEF_TYPE "PUBLIC")
    else()
        message(WARNING "Unknown target type")
    endif()

    function(ie_target_link_libraries TARGET_NAME LINK_TYPE)
        target_link_libraries(${TARGET_NAME} ${LINK_TYPE} ${ARGN})

        # include directories as SYSTEM
        foreach(library IN LISTS ARGN)
            if(TARGET ${library})
                get_target_property(include_directories ${library} INTERFACE_INCLUDE_DIRECTORIES)
                if(include_directories)
                    foreach(include_directory IN LISTS include_directories)
                        # cannot include /usr/include headers as SYSTEM
                        if(NOT "${include_directory}" MATCHES "^/usr.*$")
                            target_include_directories(${TARGET_NAME} SYSTEM BEFORE
                                ${LINK_TYPE} $<BUILD_INTERFACE:${include_directory}>)
                        else()
                            set(_system_library ON)
                        endif()
                    endforeach()
                endif()
            endif()
        endforeach()

        if(_system_library)
            # if we deal with system library (e.i. having /usr/include as header paths)
            # we cannot use SYSTEM key word for such library
            set_target_properties(${TARGET_NAME} PROPERTIES NO_SYSTEM_FROM_IMPORTED ON)
        endif()
    endfunction()

    set(IE_THREAD_DEFINE "IE_THREAD_SEQ")

    if (THREADING STREQUAL "TBB" OR THREADING STREQUAL "TBB_AUTO")
        if (TBB_FOUND)
            set(IE_THREAD_DEFINE "IE_THREAD_TBB")
            ie_target_link_libraries(${TARGET_NAME} ${LINK_TYPE} ${TBB_IMPORTED_TARGETS})
            target_compile_definitions(${TARGET_NAME} ${COMPILE_DEF_TYPE} TBB_PREVIEW_WAITING_FOR_WORKERS=1)
        else ()
            set(THREADING "SEQ" PARENT_SCOPE)
            message(WARNING "TBB was not found by the configured TBB_DIR path.\
                             SEQ method will be used for ${TARGET_NAME}")
        endif ()
    elseif (THREADING STREQUAL "OMP")
        if (WIN32)
            set(omp_lib_name libiomp5md)
        else ()
            set(omp_lib_name iomp5)
        endif ()

        if (NOT OpenVINO_SOURCE_DIR)
            if (WIN32)
                set(lib_rel_path ${IE_LIB_REL_DIR})
                set(lib_dbg_path ${IE_LIB_DBG_DIR})
            else ()
                set(lib_rel_path ${IE_EXTERNAL_DIR}/omp/lib)
                set(lib_dbg_path ${lib_rel_path})
            endif ()
        else ()
            set(lib_rel_path ${OMP}/lib)
            set(lib_dbg_path ${lib_rel_path})
        endif ()

        if (NOT OMP_LIBRARIES_RELEASE)
            find_library(OMP_LIBRARIES_RELEASE ${omp_lib_name} ${lib_rel_path} NO_DEFAULT_PATH)
            message(STATUS "OMP Release lib: ${OMP_LIBRARIES_RELEASE}")
            if (NOT LINUX)
                find_library(OMP_LIBRARIES_DEBUG ${omp_lib_name} ${lib_dbg_path} NO_DEFAULT_PATH)
                if (OMP_LIBRARIES_DEBUG)
                    message(STATUS "OMP Debug lib: ${OMP_LIBRARIES_DEBUG}")
                else ()
                    message(WARNING "OMP Debug binaries are missed.")
                endif ()
            endif ()
        endif ()

        if (NOT OMP_LIBRARIES_RELEASE)
            message(WARNING "Intel OpenMP not found. Intel OpenMP support will be disabled. ${IE_THREAD_DEFINE} is defined")
            set(THREADING "SEQ" PARENT_SCOPE)
        else ()
            set(IE_THREAD_DEFINE "IE_THREAD_OMP")

            if (WIN32)
                target_compile_options(${TARGET_NAME} ${LINK_TYPE} ${OpenMP_CXX_FLAGS} /openmp)
                target_compile_options(${TARGET_NAME} ${LINK_TYPE} ${OpenMP_CXX_FLAGS} /Qopenmp)
                ie_target_link_libraries(${TARGET_NAME} ${LINK_TYPE} "-nodefaultlib:vcomp")
            else()
                target_compile_options(${TARGET_NAME} ${LINK_TYPE} ${OpenMP_CXX_FLAGS} -fopenmp)
            endif ()

            # Debug binaries are optional.
            if (OMP_LIBRARIES_DEBUG AND NOT LINUX)
                if (WIN32)
                    ie_target_link_libraries(${TARGET_NAME} ${LINK_TYPE} "$<$<CONFIG:DEBUG>:${OMP_LIBRARIES_DEBUG}>;$<$<NOT:$<CONFIG:DEBUG>>:${OMP_LIBRARIES_RELEASE}>")
                else()
                    if (CMAKE_BUILD_TYPE STREQUAL "Debug")
                        ie_target_link_libraries(${TARGET_NAME} ${LINK_TYPE} ${OMP_LIBRARIES_DEBUG})
                    else()
                        ie_target_link_libraries(${TARGET_NAME} ${LINK_TYPE} ${OMP_LIBRARIES_RELEASE})
                    endif ()
                endif ()
            else ()
                # Link Release library to all configurations.
                ie_target_link_libraries(${TARGET_NAME} ${LINK_TYPE} ${OMP_LIBRARIES_RELEASE})
            endif ()
        endif ()
    endif ()

    target_compile_definitions(${TARGET_NAME} ${LINK_TYPE} -DIE_THREAD=${IE_THREAD_DEFINE})

    if (NOT THREADING STREQUAL "SEQ")
        find_package(Threads REQUIRED)
        ie_target_link_libraries(${TARGET_NAME} ${LINK_TYPE} Threads::Threads)
    endif()
endfunction(set_ie_threading_interface_for)<|MERGE_RESOLUTION|>--- conflicted
+++ resolved
@@ -36,14 +36,7 @@
                      ${_find_package_no_args})
 
         if(NOT TBB_FOUND)
-<<<<<<< HEAD
-            message(STATUS "!!!!!!!!!!!!!!!!!!!! DEBUG: failed to find TBB")
-
-            # system TBB failed to be found
-            set(ENABLE_SYSTEM_TBB OFF)
-
-=======
->>>>>>> 885d5742
+
             # remove invalid TBB_DIR=TBB_DIR-NOTFOUND from cache
             unset(TBB_DIR CACHE)
             unset(TBB_DIR)
@@ -64,16 +57,6 @@
                 endif()
             endif()
 
-<<<<<<< HEAD
-            message(STATUS "!!!!!!!!!!!!!!!!!!!! HINT TBB_DIR ${TBB_DIR}")
-
-            # try to find one more time
-            find_package(TBB QUIET COMPONENTS tbb tbbmalloc
-                         # can be provided by ov_download_tbb
-                         HINTS ${TBB_DIR}
-                         ${_tbb_paths}
-                         ${_find_package_no_args})
-=======
             if(NOT TBB_FOUND)
                 # system TBB failed to be found
                 set(ENABLE_SYSTEM_TBB OFF)
@@ -94,7 +77,6 @@
                             ${_tbb_paths}
                             ${_find_package_no_args})
             endif()
->>>>>>> 885d5742
         endif()
 
         # WA for oneTBB: it does not define TBB_IMPORTED_TARGETS
