# Copyright (C) 2018-2021 Intel Corporation
# SPDX-License-Identifier: Apache-2.0
#

set(TARGET_NAME ov_runtime)

add_library(${TARGET_NAME} $<TARGET_OBJECTS:ngraph_obj>
                           $<TARGET_OBJECTS:frontend_common_obj>
                           $<TARGET_OBJECTS:inference_engine_obj>
                           $<TARGET_OBJECTS:inference_engine_transformations_obj>
                           $<TARGET_OBJECTS:inference_engine_lp_transformations_obj>
    )

add_library(openvino::runtime ALIAS ${TARGET_NAME})
set_target_properties(${TARGET_NAME} PROPERTIES EXPORT_NAME runtime)
ie_add_vs_version_file(NAME ${TARGET_NAME} FILEDESCRIPTION "OpenVINO runtime library")
ie_add_api_validator_post_build_step(TARGET ${TARGET_NAME})

target_include_directories(${TARGET_NAME} PUBLIC $<BUILD_INTERFACE:${OpenVINO_SOURCE_DIR}/src/core/include>
                                                 $<BUILD_INTERFACE:${OpenVINO_SOURCE_DIR}/src/frontends/common/include>
                                                 $<BUILD_INTERFACE:${OpenVINO_SOURCE_DIR}/src/inference/include>
                                                 $<BUILD_INTERFACE:${OpenVINO_SOURCE_DIR}/src/inference/include/ie>
)

target_link_libraries(${TARGET_NAME} PRIVATE ngraph_reference
                                             ngraph_builders
                                             ov_shape_inference
                                             pugixml::static
                                             ${CMAKE_DL_LIBS}
                                             Threads::Threads)

if (TBBBIND_2_5_FOUND)
    target_link_libraries(${TARGET_NAME} PRIVATE ${TBBBIND_2_5_IMPORTED_TARGETS})
endif()

if(NOT BUILD_SHARED_LIBS)
    target_compile_definitions(${TARGET_NAME} PUBLIC OPENVINO_STATIC_LIBRARY)
endif()

if(WIN32)
    set_target_properties(${TARGET_NAME} PROPERTIES COMPILE_PDB_NAME ${TARGET_NAME})
endif()

set_ie_threading_interface_for(${TARGET_NAME})
ie_mark_target_as_cc(${TARGET_NAME})

# LTO
set_target_properties(${TARGET_NAME} PROPERTIES INTERPROCEDURAL_OPTIMIZATION_RELEASE ${ENABLE_LTO})

ie_register_plugins(MAIN_TARGET ${TARGET_NAME}
                    POSSIBLE_PLUGINS ov_auto_plugin ov_hetero_plugin ov_intel_gpu_plugin ov_intel_gna_plugin ov_intel_cpu_plugin myriadPlugin)

# Export for build tree

export(TARGETS ${TARGET_NAME} NAMESPACE openvino::
       APPEND FILE "${CMAKE_BINARY_DIR}/OpenVINOTargets.cmake")

install(TARGETS ${TARGET_NAME} EXPORT OpenVINOTargets
        RUNTIME DESTINATION ${IE_CPACK_RUNTIME_PATH} COMPONENT core
        ARCHIVE DESTINATION ${IE_CPACK_ARCHIVE_PATH} COMPONENT core
        LIBRARY DESTINATION ${IE_CPACK_LIBRARY_PATH} COMPONENT core
        INCLUDES DESTINATION include
                             include/ie)

# --------------- OpenVINO runtime library dev ------------------------------

add_library(${TARGET_NAME}_dev INTERFACE)
<<<<<<< HEAD
add_library(openvino::runtime::dev ALIAS ${TARGET_NAME}_dev)

target_include_directories(${TARGET_NAME}_dev INTERFACE
    $<BUILD_INTERFACE:${OpenVINO_SOURCE_DIR}/src/common/transformations/include>
    $<BUILD_INTERFACE:${OpenVINO_SOURCE_DIR}/src/inference/dev_api>
    $<BUILD_INTERFACE:${OpenVINO_SOURCE_DIR}/src/common/low_precision_transformations/include>
    $<TARGET_PROPERTY:inference_engine_preproc,INTERFACE_INCLUDE_DIRECTORIES>)
=======
target_include_directories(${TARGET_NAME}_dev INTERFACE $<BUILD_INTERFACE:${OpenVINO_SOURCE_DIR}/src/common/transformations/include>
                                                        $<BUILD_INTERFACE:${OpenVINO_SOURCE_DIR}/src/core/dev_api>
                                                        $<BUILD_INTERFACE:${OpenVINO_SOURCE_DIR}/src/inference/dev_api>
                                                        $<BUILD_INTERFACE:${OpenVINO_SOURCE_DIR}/src/common/low_precision_transformations/include>
                                                        $<TARGET_PROPERTY:inference_engine_preproc,INTERFACE_INCLUDE_DIRECTORIES>
                                                        )
>>>>>>> b7e8ef91

target_compile_definitions(${TARGET_NAME}_dev INTERFACE
    $<TARGET_PROPERTY:inference_engine_preproc,INTERFACE_COMPILE_DEFINITIONS>)

target_link_libraries(${TARGET_NAME}_dev INTERFACE ${TARGET_NAME} pugixml::static openvino::itt openvino::util)

set_ie_threading_interface_for(${TARGET_NAME}_dev)

set_target_properties(${TARGET_NAME}_dev PROPERTIES EXPORT_NAME runtime::dev)

openvino_developer_export_targets(COMPONENT core TARGETS ${TARGET_NAME}_dev)

# Install static libraries for case BUILD_SHARED_LIBS=OFF
ov_install_static_lib(${TARGET_NAME}_dev core)

# --------------- OpenVINO runtime library dev ------------------------------

# Install OpenVINO runtime

set_target_properties(${TARGET_NAME} PROPERTIES OUTPUT_NAME openvino
                                                SOVERSION ${OpenVINO_VERSION_MAJOR}
                                                VERSION ${OpenVINO_VERSION})

list(APPEND PATH_VARS "IE_INCLUDE_DIR")

ie_cpack_add_component(core REQUIRED DEPENDS ${core_components})
ie_cpack_add_component(core_dev REQUIRED DEPENDS core ${core_dev_components})

if(BUILD_SHARED_LIBS)
    install(FILES $<TARGET_FILE_DIR:${TARGET_NAME}>/plugins.xml
            DESTINATION ${IE_CPACK_PLUGIN_PATH}
            COMPONENT core)

    # for InferenceEngineUnitTest
    # For public tests
    install(FILES $<TARGET_FILE_DIR:${TARGET_NAME}>/plugins.xml
            DESTINATION tests COMPONENT tests EXCLUDE_FROM_ALL)
    # For private tests
    if (NOT WIN32)
        install(FILES $<TARGET_FILE_DIR:${TARGET_NAME}>/plugins.xml
                DESTINATION tests/lib COMPONENT tests EXCLUDE_FROM_ALL)
    endif()
endif()

# Install cmake scripts

install(EXPORT OpenVINOTargets
        FILE OpenVINOTargets.cmake
        NAMESPACE openvino::
        DESTINATION ${IE_CPACK_LIBRARY_PATH}/cmake/openvino${OpenVINO_VERSION}
        COMPONENT core_dev)

set(PUBLIC_HEADERS_DIR "${OpenVINO_SOURCE_DIR}/src/inference/include")
set(IE_INCLUDE_DIR "${PUBLIC_HEADERS_DIR}/ie")

configure_package_config_file("${OpenVINO_SOURCE_DIR}/cmake/templates/InferenceEngineConfig.cmake.in"
                              "${CMAKE_BINARY_DIR}/InferenceEngineConfig.cmake"
                               INSTALL_DESTINATION "${CMAKE_INSTALL_PREFIX}"
                               PATH_VARS ${PATH_VARS})

configure_package_config_file("${OpenVINO_SOURCE_DIR}/cmake/templates/OpenVINOConfig.cmake.in"
                              "${CMAKE_BINARY_DIR}/OpenVINOConfig.cmake"
                              INSTALL_DESTINATION "${CMAKE_INSTALL_PREFIX}"
                              PATH_VARS ${PATH_VARS})

set(IE_INCLUDE_DIR "include/ie")
set(IE_TBB_DIR "${IE_TBB_DIR_INSTALL}")
set(IE_TBBBIND_DIR "${IE_TBBBIND_DIR_INSTALL}")

configure_package_config_file("${OpenVINO_SOURCE_DIR}/cmake/templates/InferenceEngineConfig.cmake.in"
                              "${CMAKE_BINARY_DIR}/share/InferenceEngineConfig.cmake"
                              INSTALL_DESTINATION cmake
                              PATH_VARS ${PATH_VARS})

configure_package_config_file("${OpenVINO_SOURCE_DIR}/cmake/templates/OpenVINOConfig.cmake.in"
                              "${CMAKE_BINARY_DIR}/share/OpenVINOConfig.cmake"
                              INSTALL_DESTINATION share
                              PATH_VARS ${PATH_VARS})

configure_file("${OpenVINO_SOURCE_DIR}/cmake/templates/InferenceEngineConfig-version.cmake.in"
               "${CMAKE_BINARY_DIR}/InferenceEngineConfig-version.cmake" @ONLY)
configure_file("${OpenVINO_SOURCE_DIR}/cmake/templates/OpenVINOConfig-version.cmake.in"
               "${CMAKE_BINARY_DIR}/OpenVINOConfig-version.cmake" @ONLY)

install(FILES "${CMAKE_BINARY_DIR}/share/InferenceEngineConfig.cmake"
              "${CMAKE_BINARY_DIR}/InferenceEngineConfig-version.cmake"
        DESTINATION ${IE_CPACK_LIBRARY_PATH}/cmake/inferenceengine${OpenVINO_VERSION}
        COMPONENT core_dev)

install(FILES "${CMAKE_BINARY_DIR}/share/OpenVINOConfig.cmake"
              "${CMAKE_BINARY_DIR}/OpenVINOConfig-version.cmake"
        DESTINATION ${IE_CPACK_LIBRARY_PATH}/cmake/openvino${OpenVINO_VERSION}
        COMPONENT core_dev)<|MERGE_RESOLUTION|>--- conflicted
+++ resolved
@@ -65,22 +65,14 @@
 # --------------- OpenVINO runtime library dev ------------------------------
 
 add_library(${TARGET_NAME}_dev INTERFACE)
-<<<<<<< HEAD
 add_library(openvino::runtime::dev ALIAS ${TARGET_NAME}_dev)
 
 target_include_directories(${TARGET_NAME}_dev INTERFACE
     $<BUILD_INTERFACE:${OpenVINO_SOURCE_DIR}/src/common/transformations/include>
+    $<BUILD_INTERFACE:${OpenVINO_SOURCE_DIR}/src/core/dev_api>
     $<BUILD_INTERFACE:${OpenVINO_SOURCE_DIR}/src/inference/dev_api>
     $<BUILD_INTERFACE:${OpenVINO_SOURCE_DIR}/src/common/low_precision_transformations/include>
     $<TARGET_PROPERTY:inference_engine_preproc,INTERFACE_INCLUDE_DIRECTORIES>)
-=======
-target_include_directories(${TARGET_NAME}_dev INTERFACE $<BUILD_INTERFACE:${OpenVINO_SOURCE_DIR}/src/common/transformations/include>
-                                                        $<BUILD_INTERFACE:${OpenVINO_SOURCE_DIR}/src/core/dev_api>
-                                                        $<BUILD_INTERFACE:${OpenVINO_SOURCE_DIR}/src/inference/dev_api>
-                                                        $<BUILD_INTERFACE:${OpenVINO_SOURCE_DIR}/src/common/low_precision_transformations/include>
-                                                        $<TARGET_PROPERTY:inference_engine_preproc,INTERFACE_INCLUDE_DIRECTORIES>
-                                                        )
->>>>>>> b7e8ef91
 
 target_compile_definitions(${TARGET_NAME}_dev INTERFACE
     $<TARGET_PROPERTY:inference_engine_preproc,INTERFACE_COMPILE_DEFINITIONS>)
