--- conflicted
+++ resolved
@@ -12,33 +12,16 @@
         return()
     endif()
 
-<<<<<<< HEAD
     foreach(properties INTERFACE_LINK_LIBRARIES
                        IMPORTED_LOCATION_RELEASE
                        IMPORTED_LOCATION_NONE
                        IMPORTED_LOCATION)
-        get_target_property(_tbb_lib_location ${tbb_lib} ${properties})
+        get_target_property(_tbb_lib_location ${tbb_target} ${properties})
         if(_tbb_lib_location)
-            get_filename_component(_tbb_libs_dir "${_tbb_lib_location}" DIRECTORY)
-            set(${tbb_libs_dir} "${_tbb_libs_dir}" PARENT_SCOPE)
+            set(${_tbb_lib_location_var} "${_tbb_lib_location}" PARENT_SCOPE)
             return()
         endif()
     endforeach()
-=======
-    # i.e. yocto case
-    get_target_property(_tbb_lib_location ${tbb_target} INTERFACE_LINK_LIBRARIES)
-    if(_tbb_lib_location)
-        set(${_tbb_lib_location_var} "${_tbb_lib_location}" PARENT_SCOPE)
-        return()
-    endif()
-
-    # usual imported library
-    get_target_property(_tbb_lib_location ${tbb_target} IMPORTED_LOCATION_RELEASE)
-    if(_tbb_lib_location)
-        set(${_tbb_lib_location_var} "${_tbb_lib_location}" PARENT_SCOPE)
-        return()
-    endif()
->>>>>>> 142cfd17
 
    message(FATAL_ERROR "Failed to detect TBB library location")
 endfunction()
