--- conflicted
+++ resolved
@@ -234,11 +234,7 @@
                     PATTERN "cmake" EXCLUDE)
         endif()
 
-<<<<<<< HEAD
-        set(TBB_LIB_INSTALL_DIR "${IE_TBB_DIR_INSTALL}/lib" CACHE PATH "TBB library install directory" FORCE)
-=======
-        set(pkg_config_tbb_lib_dir "${OV_TBB_DIR_INSTALL}/lib")
->>>>>>> ead4b8a0
+        set(TBB_LIB_INSTALL_DIR "${OV_TBB_DIR_INSTALL}/lib" CACHE PATH "TBB library install directory" FORCE)
     else()
         unset(TBB_LIB_INSTALL_DIR CACHE)
         message(WARNING "TBB of unknown origin. TBB files are not installed")
