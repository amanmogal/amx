# Copyright (C) 2018-2023 Intel Corporation
# SPDX-License-Identifier: Apache-2.0
#

include(cmake/ov_parallel.cmake)

# pre-find TBB: need to provide TBB_IMPORTED_TARGETS used for installation
ov_find_package_tbb()

# check whether TBB has TBBBind 2.5+ with hwloc 2.5+ or higher which is required
# to detect hybrid cores
function(_ov_detect_dynamic_tbbbind_2_5 var)
    if(NOT TBB_FOUND)
        return()
    endif()

    # try to select proper library directory
    _ov_get_tbb_location(TBB::tbb _tbb_lib_location)
    get_filename_component(_tbb_libs_dir "${_tbb_lib_location}" DIRECTORY)
    # unset for cases if user specified different TBB_DIR / TBBROOT
    unset(_ov_tbbbind_2_5 CACHE)

    find_file(_ov_tbbbind_2_5
              NAMES "${CMAKE_SHARED_LIBRARY_PREFIX}tbbbind_2_5${CMAKE_SHARED_LIBRARY_SUFFIX}"
                    # TBB versions prior 2021.4.0 name library as tbbbind_2_4
                    "${CMAKE_SHARED_LIBRARY_PREFIX}tbbbind_2_4${CMAKE_SHARED_LIBRARY_SUFFIX}"
              HINTS "${_tbb_libs_dir}"
              DOC "Path to TBBBind 2.5+ library"
              NO_DEFAULT_PATH
              NO_CMAKE_FIND_ROOT_PATH)

    if(_ov_tbbbind_2_5)
        set(${var} ON PARENT_SCOPE)
    endif()
endfunction()

_ov_detect_dynamic_tbbbind_2_5(_ov_dynamic_tbbbind_2_5_found)

if(_ov_dynamic_tbbbind_2_5_found)
    message(STATUS "Static tbbbind_2_5 package usage is disabled, since oneTBB (ver. ${TBB_VERSION}) provides dynamic TBBBind 2.5+")
    set(ENABLE_TBBBIND_2_5 OFF)
elseif(ENABLE_TBBBIND_2_5)
    # TMP: for Apple Silicon TBB does not provide TBBBind
    if(TBB_VERSION VERSION_GREATER_EQUAL 2021 AND NOT (APPLE AND AARCH64))
        message(STATUS "oneTBB (ver. ${TBB_VERSION}) is used, but dynamic TBBBind 2.5+ is not found. Use custom static TBBBind 2.5")
    endif()

    # download and find a prebuilt version of TBBBind_2_5
    ov_download_tbbbind_2_5()
    find_package(TBBBIND_2_5 QUIET)

    if(TBBBIND_2_5_FOUND)
        message(STATUS "Static tbbbind_2_5 package is found")
        set_target_properties(${TBBBIND_2_5_IMPORTED_TARGETS} PROPERTIES
            INTERFACE_COMPILE_DEFINITIONS TBBBIND_2_5_AVAILABLE)
        if(NOT BUILD_SHARED_LIBS)
            set(install_tbbbind ON)
        endif()
    else()
        message(STATUS "Prebuilt static tbbbind_2_5 package is not available for current platform (${CMAKE_SYSTEM_NAME})")
    endif()
endif()

unset(_ov_dynamic_tbbbind_2_5_found)

# install TBB

# define variables for OpenVINOConfig.cmake
if(THREADING MATCHES "^(TBB|TBB_AUTO)$")
    set(OV_TBB_DIR "${TBB_DIR}")
    list(APPEND PATH_VARS "OV_TBB_DIR")
endif()

if(install_tbbbind)
    set(OV_TBBBIND_DIR "${TBBBIND_2_5_DIR}")
    list(APPEND PATH_VARS "OV_TBBBIND_DIR")
endif()

# install only downloaded | custom TBB, system one is not installed
# - downloaded TBB should be a part of all packages
# - custom TBB provided by users, needs to be a part of wheel packages
# - system TBB also needs to be a part of wheel packages
if(THREADING MATCHES "^(TBB|TBB_AUTO)$" AND
       ( (DEFINED TBBROOT AND TBBROOT MATCHES ${TEMP}) OR
         (DEFINED TBBROOT OR DEFINED TBB_DIR OR DEFINED ENV{TBBROOT} OR
          DEFINED ENV{TBB_DIR}) OR ENABLE_SYSTEM_TBB ) )
    if(TBBROOT MATCHES ${TEMP})
        set(tbb_downloaded ON)
    elseif(DEFINED ENV{TBBROOT} OR DEFINED ENV{TBB_DIR} OR
           DEFINED TBBROOT OR DEFINED TBB_DIR)
        set(tbb_custom ON)
    endif()

    if(OV_GLIBC_VERSION VERSION_LESS_EQUAL 2.26)
        set(_ov_system_tbb_is_obsolete ON)
    endif()

    if(CPACK_GENERATOR MATCHES "^(DEB|RPM|CONDA-FORGE|BREW|CONAN|VCPKG)$" AND
        NOT ENABLE_SYSTEM_TBB AND
        NOT _ov_system_tbb_is_obsolete)
        message(FATAL_ERROR "Debian | RPM | Conda-forge | brew | vcpkg | Conan packages can be built only with system TBB. Use -DENABLE_SYSTEM_TBB=ON")
    endif()

    if(ENABLE_SYSTEM_TBB)
        # for system libraries we still need to install TBB libraries
        # so, need to take locations of actual libraries and install them
        foreach(tbb_target IN LISTS TBB_IMPORTED_TARGETS)
            _ov_get_tbb_location(${tbb_target} tbb_lib_location)
            # depending on the TBB, tbb_lib_location can be in form:
            # - libtbb.so.x.y
            # - libtbb.so.x
            # We need to install such only libtbb.so.x files
            get_filename_component(name_we "${tbb_lib_location}" NAME_WE)
            get_filename_component(dir "${tbb_lib_location}" DIRECTORY)
            # grab all tbb files matching pattern
            file(GLOB tbb_files "${dir}/${name_we}.*")

            # since the setup.py for pip installs tbb component
            # explicitly, it's OK to put EXCLUDE_FROM_ALL to such component
            # to ignore from IRC / apt / yum distribution;
            # but they will be present in .wheel
            foreach(tbb_file IN LISTS tbb_files)
                # TODO: check by what name TBB loads the libraries
                ov_install_with_name("${tbb_file}" tbb)
            endforeach()
        endforeach()

        set(TBB_LIB_INSTALL_DIR "runtime/3rdparty/tbb/lib" CACHE PATH "TBB library install directory" FORCE)
    elseif(tbb_custom)
        ov_cpack_add_component(tbb HIDDEN)
        list(APPEND core_components tbb)

        # for custom TBB we need to install it to our package
        # to simplify life for our customers
        set(IE_TBBROOT_INSTALL "runtime/3rdparty/tbb")

        # TBBROOT is not defined if ENV{TBBROOT} is not found
        # so, we have to deduce this value ourselves
        if(NOT DEFINED TBBROOT AND DEFINED ENV{TBBROOT})
            file(TO_CMAKE_PATH $ENV{TBBROOT} TBBROOT)
        endif()
        if(NOT DEFINED TBBROOT)
            get_target_property(_tbb_include_dir TBB::tbb INTERFACE_INCLUDE_DIRECTORIES)
            get_filename_component(TBBROOT ${_tbb_include_dir} PATH)
        endif()
        if(DEFINED TBBROOT)
            set(TBBROOT "${TBBROOT}" CACHE PATH "TBBROOT path" FORCE)
        else()
            message(FATAL_ERROR "Failed to deduce TBBROOT, please define env var TBBROOT")
        endif()

        if(TBB_DIR MATCHES "^${TBBROOT}.*")
            file(RELATIVE_PATH OV_TBB_DIR_INSTALL "${TBBROOT}" "${TBB_DIR}")
            set(OV_TBB_DIR_INSTALL "${IE_TBBROOT_INSTALL}/${OV_TBB_DIR_INSTALL}")
        else()
            # TBB_DIR is not a subdirectory of TBBROOT
            # example: old TBB 2017 with no cmake support at all
            # - TBBROOT point to actual root of TBB
            # - TBB_DIR points to cmake/developer_package/tbb/<lnx|mac|win>
            set(OV_TBB_DIR_INSTALL "${TBB_DIR}")
        endif()

        # try to select proper library directory
        _ov_get_tbb_location(TBB::tbb _tbb_lib_location)
        get_filename_component(_tbb_libs_dir "${_tbb_lib_location}" DIRECTORY)
        file(RELATIVE_PATH tbb_libs_dir "${TBBROOT}" "${_tbb_libs_dir}")

        # install only meaningful directories
        foreach(dir include ${tbb_libs_dir} cmake lib/cmake lib/pkgconfig lib/intel64/vc14)
            if(EXISTS "${TBBROOT}/${dir}")
                if(dir STREQUAL "include" OR dir MATCHES ".*(cmake|pkgconfig)$" OR dir STREQUAL "lib/intel64/vc14")
                    set(tbb_component tbb_dev)
                    set(core_dev_components tbb_dev)
                    unset(exclude_pattern)
                else()
                    set(tbb_component tbb)
                    set(exclude_pattern REGEX ".*(cmake|pkgconfig)$" EXCLUDE)
                endif()
                install(DIRECTORY "${TBBROOT}/${dir}/"
                        DESTINATION "${IE_TBBROOT_INSTALL}/${dir}"
                        COMPONENT ${tbb_component}
                        ${exclude_pattern})
            endif()
        endforeach()

        set(TBB_LIB_INSTALL_DIR "${IE_TBBROOT_INSTALL}/${tbb_libs_dir}" CACHE PATH "TBB library install directory" FORCE)
    elseif(tbb_downloaded)
<<<<<<< HEAD
=======
        ov_cpack_add_component(tbb HIDDEN)
        list(APPEND core_components tbb)

>>>>>>> d3219dab
        if(WIN32)
            set(_ov_tbb_libs_path "${TBBROOT}/bin")
        else()
            set(_ov_tbb_libs_path "${TBBROOT}/lib")
            set(ov_tbb_exclude PATTERN "cmake" EXCLUDE)
        endif()

        if(CPACK_GENERATOR STREQUAL "NPM")
            # we need to install TBB libs to the same directory as other
            set(OV_TBB_DIR_INSTALL ${OV_CPACK_RUNTIMEDIR})
            # install content instead of whole directory
            set(_ov_tbb_libs_path "${_ov_tbb_libs_path}/")
        else()
            set(OV_TBB_DIR_INSTALL "runtime/3rdparty/tbb")
        endif()

        install(DIRECTORY "${_ov_tbb_libs_path}"
                DESTINATION "${OV_TBB_DIR_INSTALL}"
                COMPONENT tbb
                ${OV_CPACK_COMP_TBB_EXCLUDE_ALL}
                ${ov_tbb_exclude})

        install(FILES "${TBBROOT}/LICENSE"
                DESTINATION "${OV_TBB_DIR_INSTALL}"
                ${OV_CPACK_COMP_TBB_EXCLUDE_ALL}
                RENAME "TBB-LICENSE"
                COMPONENT tbb)

        # install development files

        ov_cpack_add_component(tbb_dev
                               HIDDEN
                               DEPENDS tbb)
        list(APPEND core_dev_components tbb_dev)

        if(EXISTS "${TBBROOT}/lib/cmake")
            # oneTBB case
            install(DIRECTORY "${TBBROOT}/lib/cmake"
                    DESTINATION "${OV_TBB_DIR_INSTALL}/lib"
                    ${OV_CPACK_COMP_TBB_DEV_EXCLUDE_ALL}
                    COMPONENT tbb_dev)
        else()
            # tbb2020 case
            install(FILES "${TBBROOT}/cmake/TBBConfig.cmake"
                          "${TBBROOT}/cmake/TBBConfigVersion.cmake"
                    DESTINATION "${OV_TBB_DIR_INSTALL}/cmake"
                    ${OV_CPACK_COMP_TBB_DEV_EXCLUDE_ALL}
                    COMPONENT tbb_dev)
        endif()

        install(DIRECTORY "${TBBROOT}/include"
                DESTINATION "${OV_TBB_DIR_INSTALL}"
                ${OV_CPACK_COMP_TBB_DEV_EXCLUDE_ALL}
                COMPONENT tbb_dev)

        if(WIN32)
            # .lib files are needed only for Windows
            install(DIRECTORY "${TBBROOT}/lib"
                    DESTINATION "${OV_TBB_DIR_INSTALL}"
                    COMPONENT tbb_dev
                    ${OV_CPACK_COMP_TBB_DEV_EXCLUDE_ALL}
                    PATTERN "cmake" EXCLUDE)
        endif()

        set(TBB_LIB_INSTALL_DIR "${OV_TBB_DIR_INSTALL}/lib" CACHE PATH "TBB library install directory" FORCE)
    else()
        unset(TBB_LIB_INSTALL_DIR CACHE)
        message(WARNING "TBB of unknown origin. TBB files are not installed")
    endif()

    unset(tbb_downloaded)
    unset(tbb_custom)
else()
    unset(TBB_LIB_INSTALL_DIR CACHE)
endif()

# install tbbbind for static OpenVINO case
if(install_tbbbind)
    set(OV_TBBBIND_DIR_INSTALL "runtime/3rdparty/tbb_bind_2_5")

    install(DIRECTORY "${TBBBIND_2_5_ROOT}/lib"
            DESTINATION "${OV_TBBBIND_DIR_INSTALL}"
            COMPONENT tbb)
    install(FILES "${TBBBIND_2_5_ROOT}/LICENSE"
            DESTINATION "${OV_TBBBIND_DIR_INSTALL}"
            COMPONENT tbb)

    install(FILES "${TBBBIND_2_5_ROOT}/cmake/TBBBIND_2_5Config.cmake"
            DESTINATION "${OV_TBBBIND_DIR_INSTALL}/cmake"
            COMPONENT tbb_dev)
endif()<|MERGE_RESOLUTION|>--- conflicted
+++ resolved
@@ -185,12 +185,9 @@
 
         set(TBB_LIB_INSTALL_DIR "${IE_TBBROOT_INSTALL}/${tbb_libs_dir}" CACHE PATH "TBB library install directory" FORCE)
     elseif(tbb_downloaded)
-<<<<<<< HEAD
-=======
         ov_cpack_add_component(tbb HIDDEN)
         list(APPEND core_components tbb)
 
->>>>>>> d3219dab
         if(WIN32)
             set(_ov_tbb_libs_path "${TBBROOT}/bin")
         else()
