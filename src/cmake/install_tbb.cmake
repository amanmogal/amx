# Copyright (C) 2018-2022 Intel Corporation
# SPDX-License-Identifier: Apache-2.0
#

include(cmake/ie_parallel.cmake)

# pre-find TBB: need to provide TBB_IMPORTED_TARGETS used for installation
ov_find_package_tbb()

# check whether TBB has TBBBind 2.5+ with hwloc 2.5+ or higher which is required
# to detect hybrid cores
function(_ov_detect_dynamic_tbbbind_2_5 var)
    if(NOT TBB_FOUND)
        return()
    endif()

    # try to select proper library directory
    _ov_get_tbb_location(TBB::tbb _tbb_lib_location)
    get_filename_component(_tbb_libs_dir "${_tbb_lib_location}" DIRECTORY)

    # unset for cases if user specified different TBB_DIR / TBBROOT
    unset(_ov_tbbbind_2_5 CACHE)

    find_library(_ov_tbbbind_2_5
                 NAMES tbbbind_2_5
                 HINTS "${_tbb_libs_dir}"
                 "Path to TBBBind 2.5+ library"
                 NO_DEFAULT_PATH
                 NO_CMAKE_FIND_ROOT_PATH)

    if(_ov_tbbbind_2_5)
        set(${var} ON PARENT_SCOPE)
    endif()
endfunction()

_ov_detect_dynamic_tbbbind_2_5(_ov_dynamic_tbbbind_2_5_found)

if(_ov_dynamic_tbbbind_2_5_found)
    message(STATUS "Static tbbbind_2_5 package usage is disabled, since oneTBB (ver. ${TBB_VERSION}) provides dynamic TBBBind 2.5+")
    set(ENABLE_TBBBIND_2_5 OFF)
elseif(ENABLE_TBBBIND_2_5)
    # TMP: for Apple Silicon TBB does not provide TBBBind
    if(TBB_VERSION VERSION_GREATER_EQUAL 2021 AND NOT (APPLE AND AARCH64))
        message(STATUS "oneTBB (ver. ${TBB_VERSION}) is used, but dynamic TBBBind 2.5+ is not found. Use custom static TBBBind 2.5")
    endif()

    # download and find a prebuilt version of TBBBind_2_5
    ov_download_tbbbind_2_5()
    find_package(TBBBIND_2_5 QUIET)

    if(TBBBIND_2_5_FOUND)
        message(STATUS "Static tbbbind_2_5 package is found")
        set_target_properties(${TBBBIND_2_5_IMPORTED_TARGETS} PROPERTIES
            INTERFACE_COMPILE_DEFINITIONS TBBBIND_2_5_AVAILABLE)
        if(NOT BUILD_SHARED_LIBS)
            set(install_tbbbind ON)
        endif()
    else()
        message(STATUS "Prebuilt static tbbbind_2_5 package is not available for current platform (${CMAKE_SYSTEM_NAME})")
    endif()
endif()

unset(_ov_dynamic_tbbbind_2_5_found)

# install TBB

# define variables for OpenVINOConfig.cmake
if(THREADING MATCHES "^(TBB|TBB_AUTO)$")
    set(IE_TBB_DIR "${TBB_DIR}")
    list(APPEND PATH_VARS "IE_TBB_DIR")
endif()

if(install_tbbbind)
    set(IE_TBBBIND_DIR "${TBBBIND_2_5_DIR}")
    list(APPEND PATH_VARS "IE_TBBBIND_DIR")
endif()

# install only downloaded | custom TBB, system one is not installed
# - downloaded TBB should be a part of all packages
# - custom TBB provided by users, needs to be a part of wheel packages
# - system TBB also needs to be a part of wheel packages
if(THREADING MATCHES "^(TBB|TBB_AUTO)$" AND
       ( (DEFINED TBBROOT AND TBBROOT MATCHES ${TEMP}) OR
         (DEFINED TBBROOT OR DEFINED TBB_DIR OR DEFINED ENV{TBBROOT} OR
          DEFINED ENV{TBB_DIR}) OR ENABLE_SYSTEM_TBB ) )
    ie_cpack_add_component(tbb HIDDEN)
    list(APPEND core_components tbb)

    if(TBBROOT MATCHES ${TEMP})
        set(tbb_downloaded ON)
    elseif(DEFINED ENV{TBBROOT} OR DEFINED ENV{TBB_DIR} OR
           DEFINED TBBROOT OR DEFINED TBB_DIR)
        set(tbb_custom ON)
    endif()

    if(CPACK_GENERATOR MATCHES "^(DEB|RPM|CONDA-FORGE|BREW)$" AND NOT ENABLE_SYSTEM_TBB AND NOT LINUX_OS_NAME STREQUAL "CentOS 7")
        message(FATAL_ERROR "Debian | RPM | Conda-forge | Brew packages can be built only with system TBB. Use -DENABLE_SYSTEM_TBB=ON")
    endif()

    if(ENABLE_SYSTEM_TBB)
        # TODO: what's about tbbbind for cases U22 with >= TBB 20221
        # it seems that oneTBB from U22 distro does not contains tbbbind library
        # the same situation for conda-forge distribution of TBB / oneTBB

        # for system libraries we still need to install TBB libraries
        # so, need to take locations of actual libraries and install them
        foreach(tbb_target IN LISTS TBB_IMPORTED_TARGETS)
            _ov_get_tbb_location(${tbb_target} tbb_lib_location)
            # depending on the TBB, tbb_lib_location can be in form:
            # - libtbb.so.x.y
            # - libtbb.so.x
            # We need to install such only libtbb.so.x files
            get_filename_component(name_we "${tbb_lib_location}" NAME_WE)
            get_filename_component(dir "${tbb_lib_location}" DIRECTORY)
            # grab all tbb files matching pattern
            file(GLOB tbb_files "${dir}/${name_we}.*")

            # since the setup.py for pip installs tbb component
            # explicitly, it's OK to put EXCLUDE_FROM_ALL to such component
            # to ignore from IRC / apt / yum distribution;
            # but they will be present in .wheel
            foreach(tbb_file IN LISTS tbb_files)
<<<<<<< HEAD
                ov_install_with_name("${tbb_file}" tbb)
=======
                if(tbb_file MATCHES "^.*\.${CMAKE_SHARED_LIBRARY_SUFFIX}(\.[0-9]+)*$")
                    # since the setup.py for pip installs tbb component
                    # explicitly, it's OK to put EXCLUDE_FROM_ALL to such component
                    # to ignore from IRC / apt / yum / brew distribution;
                    # but they will be present in .wheel
                    install(FILES "${tbb_file}"
                            DESTINATION runtime/3rdparty/tbb/lib
                            COMPONENT tbb EXCLUDE_FROM_ALL)
                endif()
>>>>>>> af9724e8
            endforeach()
        endforeach()

        set(pkg_config_tbb_lib_dir "runtime/3rdparty/tbb/lib")
    elseif(tbb_custom)
        # for custom TBB we need to install it to our package
        # to simplify life for our customers
        set(IE_TBBROOT_INSTALL "runtime/3rdparty/tbb")

        # TBBROOT is not defined if ENV{TBBROOT} is not found
        # so, we have to deduce this value outselves
        if(NOT DEFINED TBBROOT AND DEFINED ENV{TBBROOT})
            file(TO_CMAKE_PATH $ENV{TBBROOT} TBBROOT)
        endif()
        if(NOT DEFINED TBBROOT)
            get_target_property(_tbb_include_dir TBB::tbb INTERFACE_INCLUDE_DIRECTORIES)
            get_filename_component(TBBROOT ${_tbb_include_dir} PATH)
        endif()
        if(DEFINED TBBROOT)
            set(TBBROOT "${TBBROOT}" CACHE PATH "TBBROOT path" FORCE)
        else()
            message(FATAL_ERROR "Failed to deduce TBBROOT, please define env var TBBROOT")
        endif()

        if(TBB_DIR MATCHES "^${TBBROOT}.*")
            file(RELATIVE_PATH IE_TBB_DIR_INSTALL "${TBBROOT}" "${TBB_DIR}")
            set(IE_TBB_DIR_INSTALL "${IE_TBBROOT_INSTALL}/${IE_TBB_DIR_INSTALL}")
        else()
            # TBB_DIR is not a subdirectory of TBBROOT
            # example: old TBB 2017 with no cmake support at all
            # - TBBROOT point to actual root of TBB
            # - TBB_DIR points to cmake/developer_package/tbb/<lnx|mac|win>
            set(IE_TBB_DIR_INSTALL "${TBB_DIR}")
        endif()

        # try to select proper library directory
        _ov_get_tbb_location(TBB::tbb _tbb_lib_location)
        get_filename_component(_tbb_libs_dir "${_tbb_lib_location}" DIRECTORY)
        file(RELATIVE_PATH tbb_libs_dir "${TBBROOT}" "${_tbb_libs_dir}")

        # install only meaningful directories
        foreach(dir include ${tbb_libs_dir} cmake lib/cmake lib/pkgconfig)
            if(EXISTS "${TBBROOT}/${dir}")
                if(dir STREQUAL "include" OR dir MATCHES ".*(cmake|pkgconfig)$")
                    set(tbb_component tbb_dev)
                    set(core_dev_components tbb_dev)
                    unset(exclude_pattern)
                else()
                    set(tbb_component tbb)
                    set(exclude_pattern REGEX ".*(cmake|pkgconfig)$" EXCLUDE)
                endif()
                install(DIRECTORY "${TBBROOT}/${dir}/"
                        DESTINATION "${IE_TBBROOT_INSTALL}/${dir}"
                        COMPONENT ${tbb_component}
                        ${exclude_pattern})
            endif()
        endforeach()

        set(pkg_config_tbb_lib_dir "${IE_TBBROOT_INSTALL}/${tbb_libs_dir}")
    elseif(tbb_downloaded)
        set(IE_TBB_DIR_INSTALL "runtime/3rdparty/tbb/")

        if(WIN32)
            install(DIRECTORY "${TBBROOT}/bin"
                    DESTINATION "${IE_TBB_DIR_INSTALL}"
                    COMPONENT tbb)
        else()
            install(DIRECTORY "${TBBROOT}/lib"
                    DESTINATION "${IE_TBB_DIR_INSTALL}"
                    COMPONENT tbb)
        endif()

        install(FILES "${TBBROOT}/LICENSE"
                DESTINATION "${IE_TBB_DIR_INSTALL}"
                COMPONENT tbb)

        # install development files

        ie_cpack_add_component(tbb_dev
                               HIDDEN
                               DEPENDS tbb)
        list(APPEND core_dev_components tbb_dev)

        install(FILES "${TBBROOT}/cmake/TBBConfig.cmake"
                      "${TBBROOT}/cmake/TBBConfigVersion.cmake"
                DESTINATION "${IE_TBB_DIR_INSTALL}/cmake"
                COMPONENT tbb_dev)
        install(DIRECTORY "${TBBROOT}/include"
                DESTINATION "${IE_TBB_DIR_INSTALL}"
                COMPONENT tbb_dev)

        if(WIN32)
            # .lib files are needed only for Windows
            install(DIRECTORY "${TBBROOT}/lib"
                    DESTINATION "${IE_TBB_DIR_INSTALL}"
                    COMPONENT tbb_dev)
        endif()

        set(pkg_config_tbb_lib_dir "${IE_TBB_DIR_INSTALL}/lib")
    else()
        message(WARNING "TBB of unknown origin. TBB files are not installed")
    endif()

    unset(tbb_downloaded)
    unset(tbb_custom)
endif()

# install tbbbind for static OpenVINO case
if(install_tbbbind)
    set(IE_TBBBIND_DIR_INSTALL "runtime/3rdparty/tbb_bind_2_5")

    install(DIRECTORY "${TBBBIND_2_5_ROOT}/lib"
            DESTINATION "${IE_TBBBIND_DIR_INSTALL}"
            COMPONENT tbb)
    install(FILES "${TBBBIND_2_5_ROOT}/LICENSE"
            DESTINATION "${IE_TBBBIND_DIR_INSTALL}"
            COMPONENT tbb)

    install(FILES "${TBBBIND_2_5_ROOT}/cmake/TBBBIND_2_5Config.cmake"
            DESTINATION "${IE_TBBBIND_DIR_INSTALL}/cmake"
            COMPONENT tbb_dev)
endif()<|MERGE_RESOLUTION|>--- conflicted
+++ resolved
@@ -120,19 +120,7 @@
             # to ignore from IRC / apt / yum distribution;
             # but they will be present in .wheel
             foreach(tbb_file IN LISTS tbb_files)
-<<<<<<< HEAD
                 ov_install_with_name("${tbb_file}" tbb)
-=======
-                if(tbb_file MATCHES "^.*\.${CMAKE_SHARED_LIBRARY_SUFFIX}(\.[0-9]+)*$")
-                    # since the setup.py for pip installs tbb component
-                    # explicitly, it's OK to put EXCLUDE_FROM_ALL to such component
-                    # to ignore from IRC / apt / yum / brew distribution;
-                    # but they will be present in .wheel
-                    install(FILES "${tbb_file}"
-                            DESTINATION runtime/3rdparty/tbb/lib
-                            COMPONENT tbb EXCLUDE_FROM_ALL)
-                endif()
->>>>>>> af9724e8
             endforeach()
         endforeach()
 
