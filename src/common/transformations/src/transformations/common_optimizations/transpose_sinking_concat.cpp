--- conflicted
+++ resolved
@@ -54,25 +54,13 @@
 ov::pass::TransposeSinkingConcatBackward::TransposeSinkingConcatBackward() {
     MATCHER_SCOPE(TransposeSinkingConcatBackward);
 
-<<<<<<< HEAD
     auto IfSinkingEnabled = [](const Output<Node>& output) -> bool {
-        static auto consumers_check = consumers_count(1);
         static auto rank_check = has_static_rank();
-        return consumers_check(output) && rank_check(output) && is_sinking_node(output.get_node_shared_ptr());
-=======
-    auto main_node_label = wrap_type<Concat>();
-
-    auto transpose_const_label = wrap_type<Constant>();
-
-    auto IfSinkingEnabled = [](const Output<Node>& output) -> bool {
-        return is_sinking_node(output.get_node_shared_ptr());
->>>>>>> a9ff396a
+        return rank_check(output) && is_sinking_node(output.get_node_shared_ptr());
     };
 
-    auto main_node_label = wrap_type<Concat>(IfSinkingEnabled);
-
-    auto transpose_const_label = wrap_type<Constant>(consumers_count(1));
-
+    auto main_node_label = wrap_type<Concat>(has_static_rank());
+    auto transpose_const_label = wrap_type<Constant>();
     auto transpose_label = wrap_type<Transpose>({main_node_label, transpose_const_label}, IfSinkingEnabled);
 
     matcher_pass_callback matcher_pass_callback = [=](Matcher& m) {
