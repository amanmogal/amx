--- conflicted
+++ resolved
@@ -50,7 +50,6 @@
     register_matcher(m, matcher_pass_callback);
 }
 
-<<<<<<< HEAD
 namespace {
 bool IfSinkingEnable(const Output<Node>& output) {
     static auto consumers_check = consumers_count(1);
@@ -58,10 +57,7 @@
 }
 } // namespace
 
-pass::TransposeSinkingConcatBackward::TransposeSinkingConcatBackward() {
-=======
 ov::pass::TransposeSinkingConcatBackward::TransposeSinkingConcatBackward() {
->>>>>>> 0e37ae32
     MATCHER_SCOPE(TransposeSinkingConcatBackward);
 
     auto main_node_label = wrap_type<Concat>(consumers_count(1));
