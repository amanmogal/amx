--- conflicted
+++ resolved
@@ -23,7 +23,6 @@
 namespace ov {
 namespace pass {
 
-<<<<<<< HEAD
 void mark_reduceop_path(const std::shared_ptr<Node>& node) {
     node->get_rt_info().emplace("reduceop_path", true);
 }
@@ -48,39 +47,7 @@
     rt_info.erase("fq_path");
 }
 
-/*
- * MarkNormalizationOps marks MVN and NormalizeL2 to be kept in f32 precision.
- */
-class MarkNormalizationOps : public MatcherPass {
-public:
-    OPENVINO_RTTI("MarkNormalizationOps", "0");
-
-    MarkNormalizationOps() {
-        MATCHER_SCOPE(MarkNormalizationOps);
-        auto ops_to_be_kept_fp32 = pattern::wrap_type<opset2::MVN, opset10::MVN, NormalizeL2>();
-
-        matcher_pass_callback callback = [=](pattern::Matcher& m) {
-            const auto& node = m.get_match_root();
-            if (!node)
-                return false;
-
-            for (const auto& input_val : node->input_values()) {
-                if (is_fq_path(input_val.get_node_shared_ptr())) {
-                    enable_fp16_compression(node);
-                    return true;
-                }
-            }
-
-            disable_fp16_compression(node);
-            return true;
-        };
-        auto m = make_shared<pattern::Matcher>(ops_to_be_kept_fp32, matcher_name);
-        register_matcher(m, callback);
-    }
-};
-
-=======
->>>>>>> 63c00891
+
 // Marking continues to propagate through these ops.
 std::shared_ptr<Node> propagate_through_ops = pattern::wrap_type<Squeeze,
                                                                  Unsqueeze,
