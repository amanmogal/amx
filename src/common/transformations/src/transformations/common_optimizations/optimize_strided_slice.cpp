// Copyright (C) 2018-2022 Intel Corporation
// SPDX-License-Identifier: Apache-2.0
//

#include <memory>
#include <ngraph/pass/manager.hpp>
#include <ngraph/rt_info.hpp>
#include <openvino/opsets/opset1.hpp>
#include <transformations/common_optimizations/optimize_strided_slice.hpp>
#include <vector>

#include "itt.hpp"
#include "transformations/op_conversions/convert_slice_to_strided_slice.hpp"

using namespace ov;

bool ov::pass::UselessStridedSliceEraser::run_on_model(const std::shared_ptr<ngraph::Function>& f) {
    RUN_ON_FUNCTION_SCOPE(UselessStridedSliceEraser);
    bool rewritten = false;
    for (auto& node : f->get_ordered_ops()) {
        // Recursively apply transformation for sub-graph based operations
        if (auto sub_graph_node = std::dynamic_pointer_cast<op::util::SubGraphOp>(node)) {
            if (auto sub_graph = sub_graph_node->get_function()) {
                rewritten |= run_on_model(sub_graph);
            }
        }
        auto ss = std::dynamic_pointer_cast<opset1::StridedSlice>(node);
        if (!ss || ss->get_output_partial_shape(0).is_dynamic() || ss->get_input_partial_shape(0).is_dynamic())
            continue;
        if (ss->input(0).get_shape() != ss->output(0).get_shape())
            continue;

        auto stridesNode = std::dynamic_pointer_cast<opset1::Constant>(ss->input_value(3).get_node_shared_ptr());
        if (stridesNode) {
            auto strides = stridesNode->cast_vector<int64_t>();
            if (!std::any_of(strides.begin(), strides.end(), [](int64_t strd) {
                    return strd < 0;
                }))
                rewritten |= replace_output_update_name(ss->output(0), ss->input_value(0));
        }
    }
    return rewritten;
}

namespace {

ngraph::SlicePlan get_slice_plan(std::shared_ptr<opset1::StridedSlice> slice) {
    auto convert_mask_to_axis_set = [](const std::vector<int64_t>& mask) {
        ngraph::AxisSet axis_set{};
        for (size_t i = 0; i < static_cast<size_t>(mask.size()); ++i) {
            if (mask[i] == 1)
                axis_set.emplace(i);
        }
        return axis_set;
    };

    auto data = slice->input_value(0).get_node_shared_ptr();
    auto begin = std::dynamic_pointer_cast<opset1::Constant>(slice->input_value(1).get_node_shared_ptr());
    auto end = std::dynamic_pointer_cast<opset1::Constant>(slice->input_value(2).get_node_shared_ptr());
    auto strides = std::dynamic_pointer_cast<opset1::Constant>(slice->input_value(3).get_node_shared_ptr());
    if (!begin || !end || !strides || slice->input(0).get_partial_shape().is_dynamic())
        return ngraph::SlicePlan();

    auto begin_vec = begin->cast_vector<int64_t>();
    auto end_vec = end->cast_vector<int64_t>();
    auto strides_vec = strides->cast_vector<int64_t>();
    const auto begin_mask = convert_mask_to_axis_set(slice->get_begin_mask());
    const auto end_mask = convert_mask_to_axis_set(slice->get_end_mask());

    ngraph::SlicePlan plan = ngraph::make_slice_plan(slice->input(0).get_shape(),
                                                     begin_vec,
                                                     end_vec,
                                                     strides_vec,
                                                     begin_mask,
                                                     end_mask,
                                                     convert_mask_to_axis_set(slice->get_new_axis_mask()),
                                                     convert_mask_to_axis_set(slice->get_shrink_axis_mask()),
                                                     convert_mask_to_axis_set(slice->get_ellipsis_mask()));
    return plan;
}

bool strided_slices_perform_the_same(std::shared_ptr<opset1::StridedSlice> lhs,
                                     std::shared_ptr<opset1::StridedSlice> rhs) {
    auto lhs_plan = get_slice_plan(lhs);
    auto rhs_plan = get_slice_plan(rhs);

    auto empty_plan = ngraph::SlicePlan();
    if (lhs_plan == empty_plan || rhs_plan == empty_plan)
        return false;
    return lhs_plan == rhs_plan;
}

}  // namespace

bool ov::pass::SharedStridedSliceEraser::run_on_model(const std::shared_ptr<ngraph::Function>& f) {
    RUN_ON_FUNCTION_SCOPE(SharedStridedSliceEraser);
    bool graph_rewritten = false;

    std::map<ngraph::Output<Node>, std::vector<std::shared_ptr<opset1::StridedSlice>>> source_to_ss;
    for (const auto& node : f->get_ordered_ops()) {
        // Recursively apply transformation for sub-graph based operations
        if (auto sub_graph_node = std::dynamic_pointer_cast<op::util::SubGraphOp>(node)) {
            if (auto sub_graph = sub_graph_node->get_function()) {
                graph_rewritten |= run_on_model(sub_graph);
            }
        }
        if (auto ss = std::dynamic_pointer_cast<opset1::StridedSlice>(node)) {
            source_to_ss[ss->input_value(0)].push_back(ss);
        }
    }

    for (auto& pair : source_to_ss) {
        if (pair.second.size() < 2)
            continue;
        auto root_ss = pair.second[0];
        for (auto& child_ss : pair.second) {
            if (root_ss->get_instance_id() != child_ss->get_instance_id() &&
                strided_slices_perform_the_same(root_ss, child_ss)) {
                graph_rewritten |= replace_output_update_name(child_ss->output(0), root_ss->output(0));
            }
        }
    }
    return graph_rewritten;
}

bool ov::pass::GroupedStridedSliceOptimizer::run_on_model(const std::shared_ptr<ngraph::Function>& f) {
    RUN_ON_FUNCTION_SCOPE(GroupedStridedSliceOptimizer);
    bool graph_rewritten = false;
    using planned_slice = std::pair<std::shared_ptr<opset1::StridedSlice>, ngraph::SlicePlan>;

    std::map<ngraph::Output<Node>, std::vector<planned_slice>> source_to_ss_with_plan;
    for (const auto& node : f->get_ordered_ops()) {
        // Recursively apply transformation for sub-graph based operations
        if (auto sub_graph_node = std::dynamic_pointer_cast<op::util::SubGraphOp>(node)) {
            if (auto sub_graph = sub_graph_node->get_function()) {
                graph_rewritten |= run_on_model(sub_graph);
            }
        }
        if (auto ss = std::dynamic_pointer_cast<opset1::StridedSlice>(node)) {
            auto slice_plan = get_slice_plan(ss);
            if (slice_plan == ngraph::SlicePlan())
                continue;
            source_to_ss_with_plan[ss->input_value(0)].push_back({ss, slice_plan});
        }
    }

    for (auto& pair : source_to_ss_with_plan) {
        if (pair.second.size() < 2)
            continue;

        bool valid_for_replacement = true;

        auto root_plan = pair.second[0].second;
        for (const auto& ss_plan : pair.second) {
            valid_for_replacement &= (ss_plan.second.begins.size() == root_plan.begins.size());
            valid_for_replacement &=
                (ss_plan.first->get_ellipsis_mask().empty() && ss_plan.first->get_new_axis_mask().empty() &&
                 ss_plan.first->get_shrink_axis_mask().empty());
        }

        if (!valid_for_replacement)
            continue;

        auto input_shape = pair.first.get_shape();
        auto axis = -1;

        using OutputToPatrition = struct {
            Output<Node> output;
            int64_t begin;
            int64_t end;
        };

        std::vector<OutputToPatrition> output_to_partition;
        for (size_t i = 0; i < input_shape.size(); ++i) {
            for (const auto& ss_plan : pair.second) {
                if (ss_plan.second.begins[i] != 0 || ss_plan.second.ends[i] != static_cast<int64_t>(input_shape[i])) {
                    if (axis == -1 || axis == static_cast<int>(i))
                        axis = static_cast<int>(i);
                    else
                        valid_for_replacement = false;
                    if (ss_plan.second.strides[i] != 1)
                        valid_for_replacement = false;

                    for (auto& target_input : ss_plan.first->output(0).get_target_inputs()) {
                        if (is_type<opset1::Result>(target_input.get_node())) {
                            valid_for_replacement = false;
                            break;
                        }
                    }
                    output_to_partition.push_back(
                        {ss_plan.first->output(0), ss_plan.second.begins[i], ss_plan.second.ends[i]});
                }
                if (!valid_for_replacement)
                    break;
            }
            if (!valid_for_replacement)
                break;
        }

        if (!valid_for_replacement || output_to_partition.size() < 2 || axis == -1)
            continue;

        std::sort(output_to_partition.begin(),
                  output_to_partition.end(),
                  [](OutputToPatrition lhs, OutputToPatrition rhs) {
                      return lhs.begin < rhs.begin;
                  });

        std::vector<std::pair<Output<Node>, uint64_t>> output_to_size;
        int64_t prev_r = 0;
        for (auto& record : output_to_partition) {
            valid_for_replacement &= (record.begin >= prev_r);
            prev_r = record.end;
        }
        valid_for_replacement &= (static_cast<size_t>(prev_r) <= input_shape[axis]);
        if (!valid_for_replacement)
            continue;

        prev_r = 0;
        Output<Node> fake_output;
        for (auto& record : output_to_partition) {
            if (record.begin > prev_r)
                output_to_size.emplace_back(fake_output, record.begin - prev_r);
            prev_r = record.end;
            output_to_size.emplace_back(record.output, record.end - record.begin);
        }
        if (static_cast<size_t>(prev_r) < input_shape[axis]) {
            output_to_size.emplace_back(fake_output, input_shape[axis] - prev_r);
        }

        auto axis_const = opset1::Constant::create(ngraph::element::i64, ngraph::Shape{}, {axis});

        std::vector<int64_t> size_splits;
        for (const auto& item : output_to_size)
            size_splits.push_back(item.second);
        auto size_splits_const =
            opset1::Constant::create(ngraph::element::i64, ngraph::Shape{size_splits.size()}, size_splits);
        auto variadic_split = std::make_shared<opset1::VariadicSplit>(pair.first, axis_const, size_splits_const);

        auto i = 0;
        NodeVector ops_to_replace;
        for (auto& record : output_to_size) {
            if (record.first != fake_output) {
                record.first.replace(variadic_split->output(i));
                ops_to_replace.push_back(record.first.get_node_shared_ptr());
            }
            ++i;
        }
        copy_runtime_info(ops_to_replace, variadic_split);
    }
    return graph_rewritten;
}

ov::pass::StridedSliceOptimization::StridedSliceOptimization(bool use_shapes) {
    m_use_shapes = use_shapes;
}

bool ov::pass::StridedSliceOptimization::run_on_model(const std::shared_ptr<ngraph::Function>& f) {
    RUN_ON_FUNCTION_SCOPE(StridedSliceOptimization);
<<<<<<< HEAD
    ngraph::pass::Manager manager(get_pass_config());
    using namespace ngraph::pass;
    REGISTER_PASS(manager, SliceToStridedSlice, , m_use_shapes)
=======
    ov::pass::Manager manager(get_pass_config());
    manager.register_pass<ngraph::pass::SliceToStridedSlice>(m_use_shapes);
>>>>>>> fce64834
    manager.run_passes(f);

    bool rewritten = false;
    if (m_use_shapes) {
        rewritten = UselessStridedSliceEraser().run_on_model(f);
        // Execution of other passes is also needed even if 'rewritten' is already 'true'
        rewritten = SharedStridedSliceEraser().run_on_model(f) || rewritten;
        rewritten = GroupedStridedSliceOptimizer().run_on_model(f) || rewritten;
    }
    return rewritten;
}<|MERGE_RESOLUTION|>--- conflicted
+++ resolved
@@ -257,14 +257,10 @@
 
 bool ov::pass::StridedSliceOptimization::run_on_model(const std::shared_ptr<ngraph::Function>& f) {
     RUN_ON_FUNCTION_SCOPE(StridedSliceOptimization);
-<<<<<<< HEAD
-    ngraph::pass::Manager manager(get_pass_config());
+
+    ov::pass::Manager manager(get_pass_config());
     using namespace ngraph::pass;
     REGISTER_PASS(manager, SliceToStridedSlice, , m_use_shapes)
-=======
-    ov::pass::Manager manager(get_pass_config());
-    manager.register_pass<ngraph::pass::SliceToStridedSlice>(m_use_shapes);
->>>>>>> fce64834
     manager.run_passes(f);
 
     bool rewritten = false;
