--- conflicted
+++ resolved
@@ -228,15 +228,6 @@
         const auto& config = rope_node->get_config();
         if (config.rotary_ndims != ndims)
             return false;
-<<<<<<< HEAD
-        auto concat_axis = concat_node->get_axis();
-        auto split_axis = value[0];
-        if (concat_axis != split_axis) {
-            if (input.get_partial_shape().rank().is_static()) {
-                auto rank = input.get_partial_shape().rank().get_length();
-                concat_axis = ov::util::normalize(concat_axis, rank);
-                split_axis = ov::util::normalize(split_axis, rank);
-=======
 
         // remove slice & concat
         rope_node->set_argument(0, pattern_map.at(data));
@@ -342,7 +333,6 @@
             auto v_end = end->cast_vector<int32_t>();
             if (v_begin.size() != v_end.size()) {
                 return false;
->>>>>>> 31fccc80
             }
 
             auto& begin_mask = s1->get_begin_mask();
