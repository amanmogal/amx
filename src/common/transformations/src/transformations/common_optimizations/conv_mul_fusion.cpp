--- conflicted
+++ resolved
@@ -234,13 +234,6 @@
     register_matcher(m, callback);
 }
 
-<<<<<<< HEAD
-=======
-NGRAPH_RTTI_DEFINITION(ngraph::pass::GroupConvolutionBackpropDataMultiplyFusion,
-                       "GroupConvolutionBackpropDataMultiplyFusion",
-                       0);
-
->>>>>>> 4746d088
 ngraph::pass::GroupConvolutionBackpropDataMultiplyFusion::GroupConvolutionBackpropDataMultiplyFusion() {
     MATCHER_SCOPE(GroupConvolutionBackpropDataMultiplyFusion);
     auto input = pattern::any_input();
