--- conflicted
+++ resolved
@@ -16,13 +16,6 @@
 
 using namespace ngraph;
 
-<<<<<<< HEAD
-=======
-NGRAPH_RTTI_DEFINITION(ngraph::pass::DisableConvertConstantFoldingOnConstPath,
-                       "DisableConvertConstantFoldingOnConstPath",
-                       0);
-
->>>>>>> 4746d088
 ngraph::pass::DisableConvertConstantFoldingOnConstPath::DisableConvertConstantFoldingOnConstPath(
     const element::TypeVector& inputPrecisions) {
     auto matcherData = ngraph::pattern::any_input();
