// Copyright (C) 2018-2023 Intel Corporation
// SPDX-License-Identifier: Apache-2.0
//

#include "transformations/transpose_sinking/ts_unsqueeze.hpp"

#include <memory>
#include <vector>

#include "itt.hpp"
#include "openvino/core/validation_util.hpp"
#include "openvino/opsets/opset10.hpp"
#include "openvino/pass/pattern/op/wrap_type.hpp"
#include "transformations/rt_info/transpose_sinking_attr.hpp"
#include "transformations/transpose_sinking/ts_utils.hpp"
#include "transformations/utils/utils.hpp"

using namespace ov;
using namespace opset10;
using namespace ov::pass::pattern;
using namespace ov::pass::transpose_sinking;
using namespace ov::pass::transpose_sinking::utils;

namespace {

/**
 * @brief Checks that Reshape operation is equal to Unsqueeze:
 * Only 1 dims are inserted, all other dims must be the same.
 * Converts these 1 dims to axes format.
 * @arg reshape Reshape operation.
 * @arg reshape_to_shape 2nd input to Reshape op as a constant.
 * @arg result_axes contains axes which will be unsqueezed.
 */
bool shape_to_unsqueeze_axes(const std::shared_ptr<Node>& reshape,
                             const std::shared_ptr<Constant>& reshape_to_shape,
                             std::vector<size_t>& result_axes) {
    result_axes.clear();
    auto reduction_axes_values = reshape_to_shape->cast_vector<int64_t>();
    // supported the case if Reshape is equal to Unsqueeze
    const auto& new_shape = reduction_axes_values;
    const auto& input_pshape = reshape->get_input_partial_shape(0);
    // todo: support dynamic case
    if (input_pshape.is_dynamic()) {
        return false;
    }

    const auto input_shape = input_pshape.to_shape();
    if (new_shape.size() > input_shape.size()) {
        size_t j = 0;
        for (size_t i = 0; i < new_shape.size(); ++i) {
            if (j < input_shape.size() && static_cast<int64_t>(input_shape[j]) == new_shape[i]) {
                j++;
            } else if (new_shape[i] != 1) {
                return false;
            } else {
                result_axes.push_back(i);
            }
        }
        if (j != input_shape.size()) {
            // not all input_shape values are in new_shape
            return false;
        }
    } else {
        // another reshape type, not Unsqueeze
        // todo: move this checks in the pattern
        return false;
    }
    return true;
}

/**
 * @brief Converts unsqueeze_axes to actual shape (2nd input) for Reshape operation
 * using the shape of the 1st input to Reshape.
 * @arg input_node 1st input to Reshape op.
 * @arg unsqueeze_axes In case of Reshape op is equal to Unsqueeze, these axes indicate the places where 1 dims have
 * to be inserted.
 */
bool unsqueeze_axes_to_shape(const Output<Node>& input_node,
                             std::vector<size_t> unsqueeze_axes,
                             std::vector<size_t>& to_shape) {
    to_shape.clear();
    const auto& input_pshape = input_node.get_partial_shape();
    if (input_pshape.is_dynamic()) {
        return false;
    }
    const auto& input_shape = input_pshape.get_shape();
    to_shape.resize(input_shape.size() + unsqueeze_axes.size());
    std::sort(unsqueeze_axes.begin(), unsqueeze_axes.end());
    for (size_t i = 0, j = 0, k = 0; i < to_shape.size(); ++i) {
        if (j < unsqueeze_axes.size() && i == unsqueeze_axes[j]) {
            to_shape[i] = 1;
            j++;
        } else if (k < input_shape.size()) {
            to_shape[i] = input_shape[k];
            k++;
        }
    }
    return true;
}
}  // namespace

TSUnsqueezeForward::TSUnsqueezeForward() {
    MATCHER_SCOPE(TSUnsqueezeForward);

    auto transpose_label = wrap_type<Transpose>({any_input(), wrap_type<Constant>()});
    auto unsqueeze_label = wrap_type<Unsqueeze, Reshape>({transpose_label, wrap_type<Constant>()});

    ov::matcher_pass_callback matcher_pass_callback = [=](pattern::Matcher& m) {
        const auto& pattern_to_output = m.get_pattern_map();

<<<<<<< HEAD
        auto transpose = as_type_ptr<Transpose>(pattern_to_output.at(transpose_label));
        auto main_node = pattern_to_output.at(unsqueeze_label);
        if (!transpose) {
=======
        auto transpose = pattern_to_output.at(transpose_label);
        auto unsqueeze = pattern_to_output.at(unsqueeze_label);
        if (transformation_callback(unsqueeze)) {
>>>>>>> 4ade0e55
            return false;
        }

        auto transpose_order = as_type_ptr<Constant>(transpose->get_input_node_shared_ptr(1));
        auto unsqueeze_axes = as_type_ptr<Constant>(main_node->get_input_node_shared_ptr(1));
        if (!transpose_order || !unsqueeze_axes) {
            return false;
        }

        std::vector<size_t> non_negative_axes;
        if (as_type_ptr<Reshape>(main_node)) {
            auto success = shape_to_unsqueeze_axes(main_node, unsqueeze_axes, non_negative_axes);
            if (!success) {
                return false;
            }
        } else {
            auto rank = main_node->get_output_partial_shape(0).rank();
            OPENVINO_SUPPRESS_DEPRECATED_START
            non_negative_axes =
                normalize_axes(main_node->get_friendly_name(), unsqueeze_axes->cast_vector<int64_t>(), rank);
            OPENVINO_SUPPRESS_DEPRECATED_END
        }
        auto ts_order_values = transpose_order->cast_vector<size_t>();

        ts_order_values = GetOrderBeforeReduction(non_negative_axes, ts_order_values);
        auto new_transpose_order =
            Constant::create(transpose_order->get_element_type(), {ts_order_values.size()}, ts_order_values);

        std::shared_ptr<Node> new_unsqueeze;
        if (as_type_ptr<Reshape>(main_node)) {
            std::vector<size_t> new_values;
            auto success = unsqueeze_axes_to_shape(transpose->input_value(0), non_negative_axes, new_values);
            if (!success) {
                return false;
            }
            auto new_const = Constant::create(unsqueeze_axes->get_element_type(), {new_values.size()}, new_values);
            main_node->input(1).replace_source_output(new_const);
            copy_runtime_info(unsqueeze_axes, new_const);
        }

        TransposeInputsInfo transpose_input_info = {transpose, new_transpose_order, 0};
        // deletes Transpose from 0 input
        auto success = sink_forward::UpdateInputTransposes(main_node, transpose_input_info, {0});
        if (!success) {
            return false;
        }

        main_node->validate_and_infer_types();
        for (auto& new_node : sink_forward::InsertOutputTransposes(main_node, transpose_input_info)) {
            register_new_node(new_node);
            UpdateForwardSinkingAbility(new_node);
        }

        return true;
    };

    auto m = std::make_shared<pattern::Matcher>(unsqueeze_label, matcher_name);
    register_matcher(m, matcher_pass_callback);
}

TSUnsqueezeBackward::TSUnsqueezeBackward() {
    MATCHER_SCOPE(TSUnsqueezeBackward);

    auto unsqueeze_label =
        wrap_type<Unsqueeze, Reshape>({any_input(), wrap_type<Constant>()}, HasSameOutputTransposeNodes);
    auto transpose_label =
        wrap_type<Transpose>({unsqueeze_label, wrap_type<Constant>()}, [](const Output<Node>& output) -> bool {
            return has_static_rank()(output) && is_sinking_node(output);
        });

    ov::matcher_pass_callback matcher_pass_callback = [=](pattern::Matcher& m) {
        const auto& pattern_to_output = m.get_pattern_map();

        auto transpose = pattern_to_output.at(transpose_label);
<<<<<<< HEAD
        auto main_node = pattern_to_output.at(unsqueeze_label);
=======
        auto unsqueeze = pattern_to_output.at(unsqueeze_label);
        if (transformation_callback(unsqueeze)) {
            return false;
        }
>>>>>>> 4ade0e55

        auto transpose_order = std::dynamic_pointer_cast<Constant>(transpose->get_input_node_shared_ptr(1));
        auto unsqueeze_axes = std::dynamic_pointer_cast<Constant>(main_node->get_input_node_shared_ptr(1));
        if (!transpose_order || !unsqueeze_axes)
            return false;

        std::vector<size_t> non_negative_axes;
        if (as_type_ptr<Reshape>(main_node)) {
            auto success = shape_to_unsqueeze_axes(main_node, unsqueeze_axes, non_negative_axes);
            if (!success) {
                return false;
            }
        } else {
            auto rank = main_node->get_output_partial_shape(0).rank();
            OPENVINO_SUPPRESS_DEPRECATED_START
            non_negative_axes =
                normalize_axes(main_node->get_friendly_name(), unsqueeze_axes->cast_vector<int64_t>(), rank);
            OPENVINO_SUPPRESS_DEPRECATED_END
        }

        auto transpose_order_values = transpose_order->cast_vector<size_t>();
        auto old_transpose_order_values = transpose_order_values;
        std::vector<size_t> new_values;

        if (non_negative_axes.size() == transpose_order_values.size()) {
            // input is a scalar, we main_node all dims
            // it's enough to eliminate such Transpose
            transpose->output(0).replace(main_node);
            return true;
        }

        for (const auto& axis : non_negative_axes) {
            auto it = std::find(old_transpose_order_values.begin(), old_transpose_order_values.end(), axis);
            if (it != old_transpose_order_values.end()) {
                new_values.push_back(it - old_transpose_order_values.begin());
            }
        }

        transpose_order_values = GetOrderAfterReduction(new_values, transpose_order_values);
        auto new_transpose_order = std::make_shared<Constant>(transpose_order->get_element_type(),
                                                              Shape{transpose_order_values.size()},
                                                              transpose_order_values);

        for (auto& new_node : sink_backward::InsertTransposeBeforeNode(main_node, new_transpose_order, {0})) {
            register_new_node(new_node);
        }
        if (as_type_ptr<Reshape>(main_node)) {
            std::vector<size_t> to_shape;
            auto success = unsqueeze_axes_to_shape(main_node->input_value(0), new_values, to_shape);
            if (!success) {
                return false;
            }
            new_values = to_shape;
        }
        auto new_const = Constant::create(unsqueeze_axes->get_element_type(), {new_values.size()}, new_values);
        main_node->input(1).replace_source_output(new_const);

        main_node->validate_and_infer_types();
        RemoveSingleOutputConsumers(main_node);
        SwapNames(transpose, main_node);
        copy_runtime_info(unsqueeze_axes, new_const);
        return true;
    };

    auto m = std::make_shared<pattern::Matcher>(transpose_label, matcher_name);
    register_matcher(m, matcher_pass_callback);
}<|MERGE_RESOLUTION|>--- conflicted
+++ resolved
@@ -108,15 +108,9 @@
     ov::matcher_pass_callback matcher_pass_callback = [=](pattern::Matcher& m) {
         const auto& pattern_to_output = m.get_pattern_map();
 
-<<<<<<< HEAD
         auto transpose = as_type_ptr<Transpose>(pattern_to_output.at(transpose_label));
         auto main_node = pattern_to_output.at(unsqueeze_label);
-        if (!transpose) {
-=======
-        auto transpose = pattern_to_output.at(transpose_label);
-        auto unsqueeze = pattern_to_output.at(unsqueeze_label);
-        if (transformation_callback(unsqueeze)) {
->>>>>>> 4ade0e55
+        if (!transpose || transformation_callback(main_node)) {
             return false;
         }
 
@@ -191,14 +185,10 @@
         const auto& pattern_to_output = m.get_pattern_map();
 
         auto transpose = pattern_to_output.at(transpose_label);
-<<<<<<< HEAD
         auto main_node = pattern_to_output.at(unsqueeze_label);
-=======
-        auto unsqueeze = pattern_to_output.at(unsqueeze_label);
-        if (transformation_callback(unsqueeze)) {
-            return false;
-        }
->>>>>>> 4ade0e55
+        if (transformation_callback(main_node)) {
+            return false;
+        }
 
         auto transpose_order = std::dynamic_pointer_cast<Constant>(transpose->get_input_node_shared_ptr(1));
         auto unsqueeze_axes = std::dynamic_pointer_cast<Constant>(main_node->get_input_node_shared_ptr(1));
