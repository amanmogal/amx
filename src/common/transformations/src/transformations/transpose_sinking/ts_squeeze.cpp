// Copyright (C) 2018-2023 Intel Corporation
// SPDX-License-Identifier: Apache-2.0
//

#include "transformations/transpose_sinking/ts_squeeze.hpp"

#include <memory>
#include <vector>

#include "itt.hpp"
#include "openvino/core/validation_util.hpp"
#include "openvino/opsets/opset10.hpp"
#include "openvino/pass/pattern/op/or.hpp"
#include "openvino/pass/pattern/op/wrap_type.hpp"
#include "transformations/rt_info/transpose_sinking_attr.hpp"
#include "transformations/transpose_sinking/ts_utils.hpp"
#include "transformations/utils/utils.hpp"

using namespace ov;
using namespace opset10;
using namespace ov::pass::pattern;
using namespace ov::pass::transpose_sinking;
using namespace ov::pass::transpose_sinking::utils;

namespace {

/**
 * @brief Checks that Reshape operation is equal to Squeeze:
 * Only 1 dims are deleted, all other dims must be the same.
 * Converts these 1 dims to axes format.
 * @arg reshape Reshape operation.
 * @arg reshape_to_shape 2nd input to Reshape op as a constant.
 * @arg result_axes Contains axes which will be squeezed.
 */
bool shape_to_squeeze_axes(const std::shared_ptr<Node>& reshape,
                           const std::shared_ptr<Constant>& reshape_to_shape,
                           std::vector<size_t>& result_axes) {
    result_axes.clear();
    auto reduction_axes_values = reshape_to_shape->cast_vector<int64_t>();
    // supported the case if Reshape is equal to Squeeze
    const auto& new_shape = reduction_axes_values;
    const auto& input_pshape = reshape->get_input_partial_shape(0);
    // todo: support dynamic case
    if (input_pshape.is_dynamic()) {
        return false;
    }

    const auto input_shape = input_pshape.to_shape();
    if (new_shape.size() < input_shape.size()) {
        size_t j = 0;
        for (size_t i = 0; i < input_shape.size(); i++) {
            const auto input_dim = static_cast<int64_t>(input_shape[i]);
            if (j < new_shape.size() && new_shape[j] == input_dim) {
                j++;
            } else if (input_dim != 1) {
                return false;
            } else {
                result_axes.push_back(i);
            }
        }
        if (j != new_shape.size()) {
            // not all new_shape values are in input_shape
            return false;
        }
    } else {
        // another reshape type, not Squeeze
        // todo: move this checks in the pattern
        return false;
    }
    return true;
}

/**
 * @brief Converts squeezed_axes to actual shape (2nd input) for Reshape operation
 * using the shape of the 1st input to Reshape.
 * @arg input_node 1st input to Reshape op.
 * @arg squeeze_axes In case of Reshape op is equal to squeeze, these axes indicate the places where 1 dims have
 * to be deleted.
 */
bool squeeze_axes_to_shape(const Output<Node>& input_node,
                           std::vector<size_t> squeeze_axes,
                           std::vector<size_t>& to_shape) {
    to_shape.clear();
    std::sort(squeeze_axes.begin(), squeeze_axes.end());
    const auto& input_pshape = input_node.get_partial_shape();
    if (input_pshape.is_dynamic()) {
        return false;
    }
    const auto& input_shape = input_pshape.get_shape();
    for (size_t i = 0, j = 0; i < input_shape.size(); ++i) {
        if (j < squeeze_axes.size() && i == squeeze_axes[j]) {
            ++j;
            continue;
        }
        to_shape.push_back(input_shape[i]);
    }
    return true;
}

}  // namespace

TSSqueezeForward::TSSqueezeForward() {
    MATCHER_SCOPE(TSSqueezeForward);

    auto transpose_label = wrap_type<Transpose>({any_input(), wrap_type<Constant>()});
    auto squeeze_with_1_input = wrap_type<Squeeze>({transpose_label});
    auto squeeze_label = wrap_type<Squeeze, Reshape>({transpose_label, wrap_type<Constant>()});
    auto pattern = std::make_shared<pattern::op::Or>(OutputVector{squeeze_with_1_input, squeeze_label});

    ov::matcher_pass_callback matcher_pass_callback = [=](Matcher& m) {
        const auto& pattern_to_output = m.get_pattern_map();

<<<<<<< HEAD
        auto transpose = as_type_ptr<Transpose>(pattern_to_output.at(transpose_label));
        std::shared_ptr<Node> main_node;
        if (pattern_to_output.count(squeeze_label)) {
            main_node = pattern_to_output.at(squeeze_label);
        } else {
            main_node = pattern_to_output.at(squeeze_with_1_input);
        }
        if (!transpose) {
=======
        auto transpose = pattern_to_output.at(transpose_label);
        auto squeeze = pattern_to_output.at(squeeze_label);
        if (transformation_callback(squeeze)) {
>>>>>>> 4ade0e55
            return false;
        }

        auto transpose_order = as_type_ptr<Constant>(transpose->get_input_node_shared_ptr(1));

        if (!transpose_order) {
            return false;
        }

        std::vector<size_t> non_negative_axes;
        std::shared_ptr<Constant> squeeze_axes;
        if (main_node->get_input_size() > 1) {
            squeeze_axes = as_type_ptr<Constant>(main_node->get_input_node_shared_ptr(1));
            if (!squeeze_axes) {
                return false;
            }
            if (as_type_ptr<Reshape>(main_node)) {
                auto success = shape_to_squeeze_axes(main_node, squeeze_axes, non_negative_axes);
                if (!success) {
                    return false;
                }
            } else {
                auto rank = main_node->get_input_partial_shape(0).rank();
                OPENVINO_SUPPRESS_DEPRECATED_START
                non_negative_axes =
                    normalize_axes(main_node->get_friendly_name(), squeeze_axes->cast_vector<int64_t>(), rank);
                OPENVINO_SUPPRESS_DEPRECATED_END
            }
        }

        // if 2nd input to main_node is empty then all '1' dims will be deleted.
        if (non_negative_axes.empty()) {
            auto input_pshape = transpose->output(0).get_partial_shape();
            if (input_pshape.is_dynamic()) {
                return false;
            }
            for (size_t i = 0; i < input_pshape.size(); ++i) {
                if (input_pshape[i].get_length() == 1) {
                    non_negative_axes.push_back(i);
                }
            }
        }

        auto transpose_order_values = transpose_order->cast_vector<size_t>();
        std::vector<size_t> new_values;
        new_values.reserve(non_negative_axes.size());
        for (const auto& axis : non_negative_axes) {
            new_values.push_back(transpose_order_values[axis]);
        }

        transpose_order_values = GetOrderAfterReduction(non_negative_axes, transpose_order_values);
        auto new_transpose_order = Constant::create(transpose_order->get_element_type(),
                                                    {transpose_order_values.size()},
                                                    transpose_order_values);

        if (as_type_ptr<Reshape>(main_node)) {
            std::vector<size_t> to_shape;
            auto success = squeeze_axes_to_shape(transpose->input_value(0), new_values, to_shape);
            if (!success) {
                return false;
            }
            new_values = to_shape;
        }

        if (squeeze_axes) {
            auto new_const = Constant::create(squeeze_axes->get_element_type(), {new_values.size()}, new_values);
            main_node->input(1).replace_source_output(new_const);
            copy_runtime_info(squeeze_axes, new_const);
        }

        TransposeInputsInfo transpose_input_info = {transpose, new_transpose_order, 0};
        // deletes Transpose from 0 input
        auto success = sink_forward::UpdateInputTransposes(main_node, transpose_input_info, {0});
        if (!success) {
            return false;
        }

        main_node->validate_and_infer_types();
        for (auto& new_node : sink_forward::InsertOutputTransposes(main_node, transpose_input_info)) {
            register_new_node(new_node);
            UpdateForwardSinkingAbility(new_node);
        }

        return true;
    };

    auto m = std::make_shared<pattern::Matcher>(pattern, matcher_name);
    register_matcher(m, matcher_pass_callback);
}

TSSqueezeBackward::TSSqueezeBackward() {
    MATCHER_SCOPE(TSSqueezeBackward);
    auto squeeze_with_1_input = wrap_type<Squeeze>({any_input()}, HasSameOutputTransposeNodes);
    auto squeeze_label = wrap_type<Squeeze, Reshape>({any_input(), wrap_type<Constant>()}, HasSameOutputTransposeNodes);
    auto pattern = std::make_shared<pattern::op::Or>(OutputVector{squeeze_with_1_input, squeeze_label});
    auto transpose_label =
        wrap_type<Transpose>({pattern, wrap_type<Constant>()}, [](const Output<Node>& output) -> bool {
            return has_static_rank()(output) && is_sinking_node(output);
        });

    ov::matcher_pass_callback matcher_pass_callback = [=](Matcher& m) {
        const auto& pattern_to_output = m.get_pattern_map();

        auto transpose = pattern_to_output.at(transpose_label);
<<<<<<< HEAD
        std::shared_ptr<Node> main_node;
        if (pattern_to_output.count(squeeze_label)) {
            main_node = pattern_to_output.at(squeeze_label);
        } else {
            main_node = pattern_to_output.at(squeeze_with_1_input);
=======
        auto squeeze = pattern_to_output.at(squeeze_label);
        if (transformation_callback(squeeze)) {
            return false;
>>>>>>> 4ade0e55
        }

        auto transpose_order = as_type_ptr<Constant>(transpose->get_input_node_shared_ptr(1));

        if (!transpose_order) {
            return false;
        }

        std::vector<size_t> non_negative_axes;
        std::shared_ptr<Constant> squeeze_axes;
        if (main_node->get_input_size() > 1) {
            squeeze_axes = as_type_ptr<Constant>(main_node->get_input_node_shared_ptr(1));
            if (!squeeze_axes) {
                return false;
            }
            if (as_type_ptr<Reshape>(main_node)) {
                auto success = shape_to_squeeze_axes(main_node, squeeze_axes, non_negative_axes);
                if (!success) {
                    return false;
                }
            } else {
                auto rank = main_node->get_input_partial_shape(0).rank();
                OPENVINO_SUPPRESS_DEPRECATED_START
                non_negative_axes =
                    normalize_axes(main_node->get_friendly_name(), squeeze_axes->cast_vector<int64_t>(), rank);
                OPENVINO_SUPPRESS_DEPRECATED_END
            }
        }

        bool squeeze_all_dims = false;
        if (non_negative_axes.empty()) {
            auto input_pshape = main_node->input_value(0).get_partial_shape();
            if (input_pshape.is_dynamic()) {
                return false;
            }
            for (size_t i = 0; i < input_pshape.size(); ++i) {
                if (input_pshape[i] == 1) {
                    non_negative_axes.push_back(i);
                }
            }
            squeeze_all_dims = true;
        }

        auto transpose_order_values = transpose_order->cast_vector<size_t>();
        transpose_order_values = GetOrderBeforeReduction(non_negative_axes, transpose_order_values);
        auto reversed_order_values = ReverseTransposeOrder(transpose_order_values);

        std::vector<size_t> new_values;
        for (const auto& axis : non_negative_axes) {
            new_values.push_back(reversed_order_values[axis]);
        }

        auto new_transpose_order = Constant::create(transpose_order->get_element_type(),
                                                    {transpose_order_values.size()},
                                                    transpose_order_values);
        auto new_transpose = transpose->clone_with_new_inputs({main_node->input_value(0), new_transpose_order});
        if (as_type_ptr<Reshape>(main_node)) {
            std::vector<size_t> to_shape;
            auto success = squeeze_axes_to_shape(new_transpose->output(0), new_values, to_shape);
            if (!success) {
                return false;
            }
            new_values = to_shape;
        }

        std::shared_ptr<Node> new_squeeze;
        if (!squeeze_all_dims) {
            auto new_const = Constant::create(squeeze_axes->get_element_type(), {new_values.size()}, new_values);
            main_node->input(1).replace_source_output(new_const);
            copy_runtime_info(squeeze_axes, new_const);
        }

        for (auto& new_node : sink_backward::InsertTransposeBeforeNode(main_node, new_transpose_order, {0})) {
            register_new_node(new_node);
        }
        main_node->validate_and_infer_types();
        RemoveSingleOutputConsumers(main_node);
        SwapNames(transpose, main_node);

        return true;
    };

    auto m = std::make_shared<pattern::Matcher>(transpose_label, matcher_name);
    register_matcher(m, matcher_pass_callback);
}<|MERGE_RESOLUTION|>--- conflicted
+++ resolved
@@ -110,7 +110,6 @@
     ov::matcher_pass_callback matcher_pass_callback = [=](Matcher& m) {
         const auto& pattern_to_output = m.get_pattern_map();
 
-<<<<<<< HEAD
         auto transpose = as_type_ptr<Transpose>(pattern_to_output.at(transpose_label));
         std::shared_ptr<Node> main_node;
         if (pattern_to_output.count(squeeze_label)) {
@@ -118,12 +117,7 @@
         } else {
             main_node = pattern_to_output.at(squeeze_with_1_input);
         }
-        if (!transpose) {
-=======
-        auto transpose = pattern_to_output.at(transpose_label);
-        auto squeeze = pattern_to_output.at(squeeze_label);
-        if (transformation_callback(squeeze)) {
->>>>>>> 4ade0e55
+        if (!transpose || transformation_callback(main_node)) {
             return false;
         }
 
@@ -228,17 +222,15 @@
         const auto& pattern_to_output = m.get_pattern_map();
 
         auto transpose = pattern_to_output.at(transpose_label);
-<<<<<<< HEAD
         std::shared_ptr<Node> main_node;
         if (pattern_to_output.count(squeeze_label)) {
             main_node = pattern_to_output.at(squeeze_label);
         } else {
             main_node = pattern_to_output.at(squeeze_with_1_input);
-=======
-        auto squeeze = pattern_to_output.at(squeeze_label);
-        if (transformation_callback(squeeze)) {
-            return false;
->>>>>>> 4ade0e55
+        }
+
+        if (transformation_callback(main_node)) {
+            return false;
         }
 
         auto transpose_order = as_type_ptr<Constant>(transpose->get_input_node_shared_ptr(1));
