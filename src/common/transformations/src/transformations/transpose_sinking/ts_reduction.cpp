// Copyright (C) 2018-2023 Intel Corporation
// SPDX-License-Identifier: Apache-2.0
//

#include "transformations/transpose_sinking/ts_reduction.hpp"

#include <memory>
#include <vector>

#include "itt.hpp"
#include "openvino/core/validation_util.hpp"
#include "openvino/op/util/arithmetic_reductions_keep_dims.hpp"
#include "openvino/op/util/logical_reduction_keep_dims.hpp"
#include "openvino/opsets/opset10.hpp"
#include "openvino/pass/pattern/op/wrap_type.hpp"
#include "transformations/rt_info/transpose_sinking_attr.hpp"
#include "transformations/transpose_sinking/ts_utils.hpp"
#include "transformations/utils/utils.hpp"

using namespace ov;
using namespace opset10;
using namespace ov::pass::pattern;
using namespace ov::pass::transpose_sinking;
using namespace ov::pass::transpose_sinking::utils;

namespace {

bool get_keep_dims(const std::shared_ptr<Node>& main_node) {
    auto arithmetic_reduce = as_type_ptr<ov::op::util::ArithmeticReductionKeepDims>(main_node);
    auto logical_reduce = as_type_ptr<ov::op::util::LogicalReductionKeepDims>(main_node);

    bool keep_dims = false;  // squeeze/unsqueeze always reduces number of output dimensions
    if (logical_reduce)
        keep_dims = logical_reduce->get_keep_dims();
    else if (arithmetic_reduce)
        keep_dims = arithmetic_reduce->get_keep_dims();
    return keep_dims;
}

}  // namespace

TSReductionForward::TSReductionForward() {
    MATCHER_SCOPE(TSReductionForward);

    auto transpose_label = wrap_type<Transpose>({any_input(), wrap_type<Constant>()});
    auto reduce_label = wrap_type<op::util::ArithmeticReductionKeepDims, op::util::LogicalReductionKeepDims>(
        {transpose_label, wrap_type<Constant>()});

    ov::matcher_pass_callback matcher_pass_callback = [=](pattern::Matcher& m) {
        const auto& pattern_to_output = m.get_pattern_map();
        auto transpose = as_type_ptr<Transpose>(pattern_to_output.at(transpose_label));
        auto main_node = pattern_to_output.at(reduce_label);
        if (!transpose || transformation_callback(main_node)) {
            return false;
        }

<<<<<<< HEAD
        auto transpose = as_type_ptr<Transpose>(pattern_to_output.at(transpose_label));
        auto main_node = pattern_to_output.at(reduce_label);
        if (!transpose || transformation_callback(main_node)) {
            return false;
        }

        auto keep_dims = get_keep_dims(main_node);

=======
        auto keep_dims = get_keep_dims(main_node);
>>>>>>> bdd79fe9
        auto transpose_order = as_type_ptr<Constant>(transpose->get_input_node_shared_ptr(1));
        auto reduction_axes = as_type_ptr<Constant>(main_node->get_input_node_shared_ptr(1));
        if (!transpose_order || !reduction_axes)
            return false;

        auto rank = main_node->get_input_partial_shape(0).rank();
<<<<<<< HEAD
        auto non_negative_axes =
            normalize_axes(main_node->get_friendly_name(), reduction_axes->cast_vector<int64_t>(), rank);
=======
        OPENVINO_SUPPRESS_DEPRECATED_START
        auto non_negative_axes =
            normalize_axes(main_node->get_friendly_name(), reduction_axes->cast_vector<int64_t>(), rank);
        OPENVINO_SUPPRESS_DEPRECATED_END
>>>>>>> bdd79fe9

        auto transpose_order_values = transpose_order->cast_vector<size_t>();
        std::vector<size_t> new_values;
        new_values.reserve(non_negative_axes.size());
        for (const auto& axis : non_negative_axes) {
            new_values.push_back(transpose_order_values[axis]);
        }

        if (!keep_dims) {
            transpose_order_values = GetOrderAfterReduction(non_negative_axes, transpose_order_values);
        }

        auto new_transpose_order = Constant::create(transpose_order->get_element_type(),
                                                    {transpose_order_values.size()},
                                                    transpose_order_values);

        auto new_const = Constant::create(reduction_axes->get_element_type(), {new_values.size()}, new_values);
        main_node->input(1).replace_source_output(new_const);
        TransposeInputsInfo transpose_input_info = {transpose, new_transpose_order, 0};
        // deletes Transpose from 0 input
        auto success = sink_forward::UpdateInputTransposes(main_node, transpose_input_info, {0});
        if (!success) {
            return false;
        }

        copy_runtime_info(reduction_axes, new_const);
        main_node->validate_and_infer_types();
        for (auto& new_node : sink_forward::InsertOutputTransposes(main_node, transpose_input_info)) {
            register_new_node(new_node);
            UpdateForwardSinkingAbility(new_node);
        }
        return true;
    };

    auto m = std::make_shared<pattern::Matcher>(reduce_label, matcher_name);
    register_matcher(m, matcher_pass_callback);
}

TSReductionBackward::TSReductionBackward() {
    MATCHER_SCOPE(TSReductionBackward);

    auto reduce_label = wrap_type<op::util::ArithmeticReductionKeepDims, op::util::LogicalReductionKeepDims>(
        {any_input(), wrap_type<Constant>()},
        HasSameOutputTransposeNodes);
    auto transpose_label =
        wrap_type<Transpose>({reduce_label, wrap_type<Constant>()}, [](const Output<Node>& output) -> bool {
            return has_static_rank()(output) && is_sinking_node(output);
        });

    ov::matcher_pass_callback matcher_pass_callback = [=](pattern::Matcher& m) {
        const auto& pattern_to_output = m.get_pattern_map();
        auto transpose = pattern_to_output.at(transpose_label);
        auto main_node = pattern_to_output.at(reduce_label);
        if (transformation_callback(main_node)) {
            return false;
        }

        auto keep_dims = get_keep_dims(main_node);

        auto transpose_order = as_type_ptr<Constant>(transpose->get_input_node_shared_ptr(1));
        auto reduction_axes = as_type_ptr<Constant>(main_node->get_input_node_shared_ptr(1));
        if (!transpose_order || !reduction_axes)
            return false;

        auto rank = main_node->get_input_partial_shape(0).rank();
<<<<<<< HEAD
        auto non_negative_axes =
            normalize_axes(main_node->get_friendly_name(), reduction_axes->cast_vector<int64_t>(), rank);
=======
        OPENVINO_SUPPRESS_DEPRECATED_START
        auto non_negative_axes =
            normalize_axes(main_node->get_friendly_name(), reduction_axes->cast_vector<int64_t>(), rank);
        OPENVINO_SUPPRESS_DEPRECATED_END

>>>>>>> bdd79fe9
        auto transpose_order_values = transpose_order->cast_vector<size_t>();
        if (!keep_dims) {
            transpose_order_values = GetOrderBeforeReduction(non_negative_axes, transpose_order_values);
        }
        auto reversed_order_values = ReverseTransposeOrder(transpose_order_values);
        auto new_transpose_order = Constant::create(transpose_order->get_element_type(),
                                                    {transpose_order_values.size()},
                                                    transpose_order_values);

        std::vector<size_t> new_values;
        for (const auto& axis : non_negative_axes) {
            new_values.push_back(reversed_order_values[axis]);
        }

        auto new_const = Constant::create(reduction_axes->get_element_type(), {new_values.size()}, new_values);
        main_node->input(1).replace_source_output(new_const);
        for (auto& new_node : sink_backward::InsertTransposeBeforeNode(main_node, new_transpose_order, {0})) {
            register_new_node(new_node);
        }
        main_node->validate_and_infer_types();
        RemoveSingleOutputConsumers(main_node);
        SwapNames(transpose, main_node);
        copy_runtime_info(reduction_axes, new_const);
        return true;
    };

    auto m = std::make_shared<pattern::Matcher>(transpose_label, matcher_name);
    register_matcher(m, matcher_pass_callback);
}<|MERGE_RESOLUTION|>--- conflicted
+++ resolved
@@ -54,33 +54,17 @@
             return false;
         }
 
-<<<<<<< HEAD
-        auto transpose = as_type_ptr<Transpose>(pattern_to_output.at(transpose_label));
-        auto main_node = pattern_to_output.at(reduce_label);
-        if (!transpose || transformation_callback(main_node)) {
-            return false;
-        }
-
         auto keep_dims = get_keep_dims(main_node);
-
-=======
-        auto keep_dims = get_keep_dims(main_node);
->>>>>>> bdd79fe9
         auto transpose_order = as_type_ptr<Constant>(transpose->get_input_node_shared_ptr(1));
         auto reduction_axes = as_type_ptr<Constant>(main_node->get_input_node_shared_ptr(1));
         if (!transpose_order || !reduction_axes)
             return false;
 
         auto rank = main_node->get_input_partial_shape(0).rank();
-<<<<<<< HEAD
-        auto non_negative_axes =
-            normalize_axes(main_node->get_friendly_name(), reduction_axes->cast_vector<int64_t>(), rank);
-=======
         OPENVINO_SUPPRESS_DEPRECATED_START
         auto non_negative_axes =
             normalize_axes(main_node->get_friendly_name(), reduction_axes->cast_vector<int64_t>(), rank);
         OPENVINO_SUPPRESS_DEPRECATED_END
->>>>>>> bdd79fe9
 
         auto transpose_order_values = transpose_order->cast_vector<size_t>();
         std::vector<size_t> new_values;
@@ -146,16 +130,11 @@
             return false;
 
         auto rank = main_node->get_input_partial_shape(0).rank();
-<<<<<<< HEAD
-        auto non_negative_axes =
-            normalize_axes(main_node->get_friendly_name(), reduction_axes->cast_vector<int64_t>(), rank);
-=======
         OPENVINO_SUPPRESS_DEPRECATED_START
         auto non_negative_axes =
             normalize_axes(main_node->get_friendly_name(), reduction_axes->cast_vector<int64_t>(), rank);
         OPENVINO_SUPPRESS_DEPRECATED_END
 
->>>>>>> bdd79fe9
         auto transpose_order_values = transpose_order->cast_vector<size_t>();
         if (!keep_dims) {
             transpose_order_values = GetOrderBeforeReduction(non_negative_axes, transpose_order_values);
