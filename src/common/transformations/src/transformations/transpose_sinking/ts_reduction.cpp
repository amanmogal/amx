--- conflicted
+++ resolved
@@ -62,17 +62,11 @@
         if (!transpose_order || !reduction_axes)
             return false;
 
-<<<<<<< HEAD
         auto rank = main_node->get_input_partial_shape(0).rank();
+        OPENVINO_SUPPRESS_DEPRECATED_START
         auto non_negative_axes =
             normalize_axes(main_node->get_friendly_name(), reduction_axes->cast_vector<int64_t>(), rank);
-=======
-        auto rank = reduction->get_input_partial_shape(0).rank();
-        OPENVINO_SUPPRESS_DEPRECATED_START
-        auto non_negative_axes =
-            normalize_axes(reduction->get_friendly_name(), reduction_axes->cast_vector<int64_t>(), rank);
         OPENVINO_SUPPRESS_DEPRECATED_END
->>>>>>> bc0c8374
 
         auto transpose_order_values = transpose_order->cast_vector<size_t>();
         std::vector<size_t> new_values;
@@ -134,17 +128,12 @@
         if (!transpose_order || !reduction_axes)
             return false;
 
-<<<<<<< HEAD
         auto rank = main_node->get_input_partial_shape(0).rank();
+        OPENVINO_SUPPRESS_DEPRECATED_START
         auto non_negative_axes =
             normalize_axes(main_node->get_friendly_name(), reduction_axes->cast_vector<int64_t>(), rank);
-=======
-        auto rank = reduction->get_input_partial_shape(0).rank();
-        OPENVINO_SUPPRESS_DEPRECATED_START
-        auto non_negative_axes =
-            normalize_axes(reduction->get_friendly_name(), reduction_axes->cast_vector<int64_t>(), rank);
         OPENVINO_SUPPRESS_DEPRECATED_END
->>>>>>> bc0c8374
+
         auto transpose_order_values = transpose_order->cast_vector<size_t>();
         if (!keep_dims) {
             transpose_order_values = GetOrderBeforeReduction(non_negative_axes, transpose_order_values);
