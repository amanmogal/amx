--- conflicted
+++ resolved
@@ -108,20 +108,11 @@
     output2.set_names(output1.get_names());
     output1.set_names(node2_output_names);
 
-<<<<<<< HEAD
-    NGRAPH_SUPPRESS_DEPRECATED_START
-    const auto node2_output_legacy_name = ov::descriptor::get_ov_tensor_legacy_name(output2.get_tensor());
-    ov::descriptor::set_ov_tensor_legacy_name(output2.get_tensor(),
-                                              ov::descriptor::get_ov_tensor_legacy_name(output1.get_tensor()));
-    ov::descriptor::set_ov_tensor_legacy_name(output1.get_tensor(), node2_output_legacy_name);
-    NGRAPH_SUPPRESS_DEPRECATED_END
-=======
     OPENVINO_SUPPRESS_DEPRECATED_START
     const auto node2_legacy_output_names = get_ov_tensor_legacy_name(output2.get_tensor());
     set_ov_tensor_legacy_name(output2.get_tensor(), get_ov_tensor_legacy_name(output1.get_tensor()));
     set_ov_tensor_legacy_name(output1.get_tensor(), node2_legacy_output_names);
     OPENVINO_SUPPRESS_DEPRECATED_END
->>>>>>> 4a2cf02d
 }
 
 void SwapFriendlyNames(const NodePtr& node1, const NodePtr& node2) {
