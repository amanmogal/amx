--- conflicted
+++ resolved
@@ -68,14 +68,10 @@
                                                          ParameterVector& parameters_to_remove,
                                                          int& layer_index,
                                                          Output<Node> max_context_len,
-<<<<<<< HEAD
-                                                         ResultVector& score_results) {
-=======
                                                          ParameterVector& block_indices_inputs,
                                                          ResultVector& score_results,
                                                          bool use_block_indices_inputs,
                                                          bool use_score_outputs) {
->>>>>>> 554e6fe9
     MATCHER_SCOPE(StateManagementPattern);
 
     auto k_current = pattern::any_input();
@@ -170,10 +166,7 @@
                                           &model_remaining_params,
                                           &sliding_window,
                                           &parameters_to_remove,
-<<<<<<< HEAD
-=======
                                           &block_indices_inputs,
->>>>>>> 554e6fe9
                                           &score_results,
                                           &layer_index](ov::pass::pattern::Matcher& m) {
         const auto& pattern_map = m.get_pattern_value_map();
@@ -362,17 +355,11 @@
             0);
         auto pa_reshape = std::make_shared<v1::Reshape>(paged_attention->output(0), pa_shape, true);
         auto pa_transpose = std::make_shared<v1::Transpose>(pa_reshape, kv_transpose_order);
-<<<<<<< HEAD
-        auto score_result = std::make_shared<v0::Result>(paged_attention->output(1));
-        paged_attention->output(1).get_tensor().set_names({"paged_attn." + std::to_string(layer_index - 1) + "/score"});
-        score_results.push_back(score_result);
-=======
         if (use_score_outputs) {
             auto score_result = std::make_shared<v0::Result>(paged_attention->output(1));
             score_result->get_output_tensor(0).set_names({"scores." + std::to_string(layer_index - 1)});
             score_results.push_back(score_result);
         }
->>>>>>> 554e6fe9
 
         // TODO: Complete this part to work with stateless models as well as will stateful
         //  def add_kv_parameter(past_node):
