--- conflicted
+++ resolved
@@ -74,15 +74,9 @@
             // TODO: change in the future when we start supporting dynamic shapes here
             replacement = ov::util::get_constant_from_source(gather->output(0));
             OPENVINO_ASSERT(replacement,
-<<<<<<< HEAD
-                            "TotalSequenceLengthPattern transformation failed to determine the dimension value after "
+                            "TotalSequenceLengthPattern transformation failed to determine the dimension value after ",
                             "the Gather operation. Most probably, the required dimension is dynamic: ",
                             concat);
-=======
-            "TotalSequenceLengthPattern transformation failed to determine the dimension value after "
-            "the Gather operation. Most probably, the required dimension is dynamic: ",
-            concat);
->>>>>>> cdfb6a9c
         }
 
         replace_node(gather, replacement);
