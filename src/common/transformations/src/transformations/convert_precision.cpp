--- conflicted
+++ resolved
@@ -31,13 +31,9 @@
 
 using namespace ov;
 
-<<<<<<< HEAD
-bool fuse_type_to_parameter(const std::shared_ptr<ngraph::Node>& node, const precisions_map& precisions, bool convert_input_precision);
-=======
 bool fuse_type_to_parameter(const std::shared_ptr<ngraph::Node>& node,
                             const precisions_map& precisions,
                             bool convert_input_precision);
->>>>>>> 155c58a7
 
 bool fuse_type_to_constant(const std::shared_ptr<ngraph::Node>& node,
                            const precisions_map& precisions,
@@ -187,13 +183,6 @@
     bool convert_input_output_precision) {
     bool is_output_precision_changed = false;
 
-<<<<<<< HEAD
-    for (const auto& param : f->get_parameters()) {
-        is_changed |= fuse_type_to_parameter(param, precisions, convert_input_output_precision);
-    }
-
-=======
->>>>>>> 155c58a7
     ov::element::TypeVector orig_result_types;
     if (!convert_input_output_precision) {
         const auto& results = f->get_results();
@@ -290,11 +279,6 @@
             if (result->get_input_element_type(0) != orig_result_types[i]) {
                 auto result_input = result->input_value(0);
                 const auto convert = std::make_shared<ov::op::v0::Convert>(result_input, orig_result_types[i]);
-<<<<<<< HEAD
-                convert->output(0).set_names(result_input.get_names());
-                convert->set_friendly_name(ov::op::util::get_ie_output_name(result_input));
-                result_input.get_node()->set_friendly_name("");
-=======
                 if (result_input.get_node()->get_output_size() > 1) {
                     convert->set_friendly_name(result_input.get_node()->get_friendly_name() + "." +
                                                std::to_string(result_input.get_index()));
@@ -311,8 +295,6 @@
                     ov::descriptor::set_ov_tensor_legacy_name(convert_output_tensor, legacy_name);
                 }
                 OPENVINO_SUPPRESS_DEPRECATED_END
-
->>>>>>> 155c58a7
                 result_input.set_names({});
                 result->input(0).replace_source_output(convert->output(0));
                 result->revalidate_and_infer_types();
@@ -540,13 +522,9 @@
     return false;
 }
 
-<<<<<<< HEAD
-bool fuse_type_to_parameter(const std::shared_ptr<ngraph::Node>& node, const precisions_map& precisions, bool convert_input_precision) {
-=======
 bool fuse_type_to_parameter(const std::shared_ptr<ngraph::Node>& node,
                             const precisions_map& precisions,
                             bool convert_input_precision) {
->>>>>>> 155c58a7
     auto it = precisions.find(node->get_output_element_type(0));
     if (it == precisions.end())
         return false;
@@ -556,26 +534,12 @@
         if (convert_input_precision) {
             param->set_element_type(to);
             param->validate_and_infer_types();
-<<<<<<< HEAD
-=======
             changed = true;
->>>>>>> 155c58a7
         } else {
             auto param_consumers = param->output(0).get_target_inputs();
             auto convert = std::make_shared<opset4::Convert>(param, to);
             for (auto& input : param_consumers) {
                 const auto consumer = input.get_node();
-<<<<<<< HEAD
-                if (ov::is_type<ov::op::v0::Result>(consumer) ||
-                    (ov::is_type<ov::op::v0::Convert>(consumer) &&
-                     consumer->get_output_element_type(0) == to)) {
-                    continue;
-                }
-                input.replace_source_output(convert);
-            }
-        }
-        return true;
-=======
                 if (ov::is_type<ov::op::v0::Result>(consumer) || ov::is_type<ov::op::v0::Convert>(consumer)) {
                     continue;
                 }
@@ -583,7 +547,6 @@
                 changed = true;
             }
         }
->>>>>>> 155c58a7
     }
     return changed;
 }
