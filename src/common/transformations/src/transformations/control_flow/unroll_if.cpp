--- conflicted
+++ resolved
@@ -31,13 +31,7 @@
             continue;
         }
         Output<Node> cond = if_node->input_value(0);
-<<<<<<< HEAD
-        OPENVINO_SUPPRESS_DEPRECATED_START
         const auto cond_is_const = ov::util::constantfold_subgraph(cond);
-        OPENVINO_SUPPRESS_DEPRECATED_END
-=======
-        const auto cond_is_const = ov::util::get_constant_from_source(cond);
->>>>>>> e5a60778
         if (!cond_is_const) {
             continue;
         }
