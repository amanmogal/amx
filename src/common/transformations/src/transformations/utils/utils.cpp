// Copyright (C) 2018-2021 Intel Corporation
// SPDX-License-Identifier: Apache-2.0
//

#include "transformations/utils/utils.hpp"

#include <assert.h>

#include <functional>
#include <memory>
#include <ngraph/opsets/opset1.hpp>
#include <ngraph/op/broadcast.hpp>
#include <ngraph/op/constant.hpp>
#include <ngraph/op/reshape.hpp>
#include <ngraph/op/gather.hpp>
#include <ngraph/op/util/op_annotations.hpp>

namespace ngraph {
namespace op {
namespace util {

bool get_single_value(const std::shared_ptr<op::Constant>& const_node, float& value) {
    switch (const_node->get_element_type()) {
    case element::Type_t::f16:
        return util::normalize_single_value(const_node->get_vector<float16>(), value);
    case element::Type_t::f32:
        return util::normalize_single_value(const_node->get_vector<float>(), value);
    case element::Type_t::bf16:
        return util::normalize_single_value(const_node->get_vector<bfloat16>(), value);
    case element::Type_t::f64:
        return util::normalize_single_value(const_node->get_vector<double>(), value);
    case element::Type_t::i8:
        return util::normalize_single_value(const_node->get_vector<int8_t>(), value);
    case element::Type_t::i16:
        return util::normalize_single_value(const_node->get_vector<int16_t>(), value);
    case element::Type_t::i32:
        return util::normalize_single_value(const_node->get_vector<int32_t>(), value);
    case element::Type_t::i64:
        return util::normalize_single_value(const_node->get_vector<int64_t>(), value);
    case element::Type_t::u8:
        return util::normalize_single_value(const_node->get_vector<uint8_t>(), value);
    case element::Type_t::u16:
        return util::normalize_single_value(const_node->get_vector<uint16_t>(), value);
    case element::Type_t::u32:
        return util::normalize_single_value(const_node->get_vector<uint32_t>(), value);
    case element::Type_t::u64:
        return util::normalize_single_value(const_node->get_vector<uint64_t>(), value);
    default:
        throw ngraph_error("Unsupported precision for const operation: " + const_node->get_friendly_name());
    }
}

std::shared_ptr<Node> normalize_constant(const std::shared_ptr<op::Constant>& constant,
                                         const PartialShape& shape) {
    auto const_shape = constant->get_shape();
    if (static_cast<int64_t>(const_shape.size()) == shape.rank().get_length()) {
        return constant;
    }
    int64_t cnt = shape.rank().get_length() - const_shape.size();
    for (int i = 0; i < cnt; ++i) {
        const_shape.insert(const_shape.begin(), 1);
    }

    return reshapeTo(constant, const_shape);
}

std::shared_ptr<Node> broadcastTo(const Output<Node>& input, const ngraph::Shape& shape) {
    return std::make_shared<op::v1::Broadcast>(input, op::Constant::create(ngraph::element::i64, Shape {shape.size()}, shape));
}

std::shared_ptr<ngraph::Node> reshapeTo(const Output<Node> & input, const Shape& shape) {
    return std::make_shared<op::v1::Reshape>(input, op::Constant::create(element::i64, Shape{shape.size()}, shape), true);
}

bool constantIsEqualTo(const std::shared_ptr<ngraph::op::Constant>& const_node, float value, float eps) {
    float res(0);
    if (!get_single_value(const_node, res)) {
        return false;
    }

    return std::abs(res - value) < eps;
}

bool has_f16_constants(const std::shared_ptr<const ngraph::Function> &function) {
    for (auto & layer : function->get_ops()) {
        if (std::dynamic_pointer_cast<ngraph::op::Constant>(layer) && layer->output(0).get_element_type() == ngraph::element::f16) {
            return true;
        }
    }
    return false;
}

bool check_for_broadcast(const ngraph::Shape &ref_shape, const ngraph::Shape &other_shape) {
    // Check that other_shape doesn't broadcast ref_shape
    if (other_shape.size() > ref_shape.size()) {
        return true;
    }
    auto ref_it = ref_shape.rbegin();
    auto other_it = other_shape.rbegin();
    // Check that other_shape dims are equal to ref_shape dims
    // In case if other_shape rank is less than ref_shape rank
    // we stop comparision and return true
    while (other_it != other_shape.rend()) {
        if (*other_it != *ref_it && *other_it != 1) {
            return true;
        }
        ++other_it;
        ++ref_it;
    }
    return false;
}

std::shared_ptr<ngraph::Node> activation(const std::string& activation_name, const ngraph::Output<ngraph::Node>& apply_to) {
    if (activation_name == "relu") {
        return std::make_shared<ngraph::opset4::Relu>(apply_to);
    } else if (activation_name == "sigmoid") {
        return std::make_shared<ngraph::opset4::Sigmoid>(apply_to);
    } else if (activation_name == "tanh") {
        return std::make_shared<ngraph::opset4::Tanh>(apply_to);
    } else {
        throw ngraph_error("Unsupported activation function");
    }
}

bool is_seq_len_provided(const std::shared_ptr<Node> &seq_len_input, int64_t max_seq_len) {
    if (const auto &seq_len_const = std::dynamic_pointer_cast<ngraph::op::Constant>(seq_len_input)) {
        const auto &seq_len_values = seq_len_const->cast_vector<int64_t>();
        return std::any_of(seq_len_values.begin(), seq_len_values.end(), [max_seq_len](const int64_t val) {
            return val != max_seq_len;
        });
    }
    return true;
}

std::shared_ptr<Node> try_fold_unary_output(const std::shared_ptr<Node>& node) {
    const auto& num_outputs = node->get_output_size();
    NGRAPH_CHECK(num_outputs == 1, "Unary has unexpected number of outputs:" + std::to_string(num_outputs));
    OutputVector output(num_outputs);
    return node->constant_fold(output, node->input_values()) ? output[0].get_node_shared_ptr() : node;
}

std::shared_ptr<Node> clone_try_fold(const std::shared_ptr<Node>& node, const OutputVector& inputs) {
    auto unary_output_node = node->clone_with_new_inputs(inputs);
    return try_fold_unary_output(unary_output_node);
}

std::vector<Input<Node>> get_node_target_inputs(const std::shared_ptr<Node>& node) {
    std::vector<Input<Node>> result;
    for (auto output : node->outputs()) {
        for (auto input : output.get_target_inputs()) {
            result.push_back(input);
        }
    }
    return result;
}

std::shared_ptr<ngraph::Node> node_to_get_shape_value_of_indices_from_shape_node(const std::shared_ptr<ngraph::Node>& shape_node,
                                                                                 const std::vector<size_t>& indices) {
    return make_try_fold<v7::Gather>(
            shape_node,
            v0::Constant::create(ngraph::element::i64, {indices.size()}, indices),
            v0::Constant::create(ngraph::element::i64, {}, {0}));
}

std::shared_ptr<ngraph::Node> node_to_get_shape_value_of_indices_from_shape_source(const ngraph::Output<ngraph::Node>& shape_source,
    const std::vector<size_t>& indices) {
    const auto& shape_node = make_try_fold<v3::ShapeOf>(shape_source);
    return node_to_get_shape_value_of_indices_from_shape_node(shape_node, indices);
}

bool shapes_equal_except_dynamic_expected_batch(const ngraph::PartialShape& expected, const ngraph::PartialShape& actual) {
    if (expected[0].is_static()) {
        return actual == expected;
    } else {
        auto actual_with_dynamic_batch = actual;
        actual_with_dynamic_batch[0] = expected[0];
        return actual_with_dynamic_batch == expected;
    }
}

<<<<<<< HEAD
bool is_dequantization_subgraph(const Output<Node>& node) {
    if (!is_type<opset8::Multiply>(node.get_node())) {
        return false;
    }

    auto mul_inputs = node.get_node()->input_values();
    Node* sub = nullptr;
    Node* convert = nullptr;

    if (is_type<opset8::Subtract>(mul_inputs[0].get_node())) {
        sub = mul_inputs[0].get_node();
    } else if (is_type<opset8::Convert>(mul_inputs[0].get_node())) {
        convert = mul_inputs[0].get_node();
    } else {
        return false;
    }

    if (sub) {
        auto sub_inputs = sub->input_values();
        if (is_type<opset8::Convert>(sub_inputs[0].get_node())) {
            convert = sub_inputs[0].get_node();
        }
    }

    if (!convert) {
        return false;
    }

    auto input_type = convert->get_input_element_type(0);
    auto output_type = convert->get_output_element_type(0);
    return input_type.is_integral() && output_type.is_real();
}

bool can_eliminate_eltwise_node(const std::shared_ptr<Node>& eltwise, const Output<Node>& constant, const Output<Node>& non_constant_input) {
    if (!is_type<opset8::Add>(eltwise) &&
        !is_type<opset8::Subtract>(eltwise) &&
        !is_type<opset8::Multiply>(eltwise) &&
        !is_type<opset8::Divide>(eltwise)) {
        return false;
    }

    if (is_dequantization_subgraph(eltwise)) {
        return false;
    }

    // check if constant has a single value with either 0 (for Add, Subtract) or 1 (for Multiply, Divide)
    auto constant_ptr = std::dynamic_pointer_cast<opset8::Constant>(constant.get_node_shared_ptr());
    if (!constant_ptr) {
        return false;
    }
    if (!constant_ptr->get_all_data_elements_bitwise_identical()) {
        return false;
    }
    float actual_const = 0;
    const void* data_ptr = constant_ptr->get_data_ptr();
    switch (constant_ptr->get_element_type()) {
        case element::f32:
            actual_const = reinterpret_cast<const float*>(data_ptr)[0];
            break;
        case element::i32:
            actual_const = static_cast<float>(reinterpret_cast<const int32_t*>(data_ptr)[0]);
            break;
        case element::u32:
            actual_const = static_cast<float>(reinterpret_cast<const uint32_t*>(data_ptr)[0]);
            break;
        case element::i64:
            actual_const = static_cast<float>(reinterpret_cast<const int64_t*>(data_ptr)[0]);
            break;
        case element::u64:
            actual_const = static_cast<float>(reinterpret_cast<const uint64_t*>(data_ptr)[0]);
            break;
        case element::i8:
            actual_const = static_cast<float>(reinterpret_cast<const int8_t*>(data_ptr)[0]);
            break;
        case element::u8:
            actual_const = static_cast<float>(reinterpret_cast<const uint8_t*>(data_ptr)[0]);
            break;
        case element::i16:
            actual_const = static_cast<float>(reinterpret_cast<const int16_t*>(data_ptr)[0]);
            break;
        case element::u16:
            actual_const = static_cast<float>(reinterpret_cast<const uint16_t*>(data_ptr)[0]);
            break;
        case element::f64:
            actual_const = static_cast<float>(reinterpret_cast<const double*>(data_ptr)[0]);
            break;
        default:
            return false;
    }
    float expected_const = 0;
    if (is_type<opset8::Multiply>(eltwise) ||
        is_type<opset8::Divide>(eltwise)) {
        expected_const = 1;
    }
    if (actual_const != expected_const) {
        return false;
    }

    // fuse uncoditionally if constant is a scalar
    const auto& constant_shape = constant.get_shape();
    if (ov::is_scalar(constant_shape)) {
        return true;
    }

    const auto& input_shape = non_constant_input.get_partial_shape();
    if (input_shape.rank().is_dynamic()) {
        return false;
    }

    // cannot fuse if constant extends input's rank
    auto input_rank = static_cast<size_t>(input_shape.rank().get_length());
    auto constant_rank = constant_shape.size();
    if (input_rank < constant_rank) {
        return false;
    }

    // cannot fuse if constant makes input to be broadcasted, e.g.
    // Multiply(input{2, 1, 5}, constant{1, 5, 1}) -> {2, 5, 5}
    for (size_t i = 0; i < constant_rank; i++) {
        auto constant_dim = constant_shape[constant_rank - i - 1];
        if (constant_dim != 1 && input_shape[input_rank - i - 1] != constant_dim) {
            return false;
        }
    }
    return true;
=======
void visit_shape_path(const std::shared_ptr<ov::Node>& node,
                      std::unordered_set<std::shared_ptr<ov::Node>>& visited,
                      std::function<void(std::shared_ptr<ov::Node>)> func) {
    if (!node)
        return;
    visited.insert(node);
    std::deque<std::shared_ptr<ov::Node>> nodes{node};
    while (!nodes.empty()) {
        auto curr_node = nodes.front();
        nodes.pop_front();
        // Do not check if already visited
        if (ngraph::is_type<ngraph::opset1::ShapeOf>(curr_node) || ngraph::is_type<ngraph::opset3::ShapeOf>(curr_node)) {
            continue;
        }

        visited.insert(curr_node);
        func(curr_node);
        for (auto& input_value : curr_node->input_values()) {
            // continue searching
            const auto& input_node = input_value.get_node_shared_ptr();
            nodes.push_front(input_node);
        }
    }
>>>>>>> 6ae0ba48
}

}  // namespace util
}  // namespace op
}  // namespace ngraph<|MERGE_RESOLUTION|>--- conflicted
+++ resolved
@@ -178,133 +178,6 @@
     }
 }
 
-<<<<<<< HEAD
-bool is_dequantization_subgraph(const Output<Node>& node) {
-    if (!is_type<opset8::Multiply>(node.get_node())) {
-        return false;
-    }
-
-    auto mul_inputs = node.get_node()->input_values();
-    Node* sub = nullptr;
-    Node* convert = nullptr;
-
-    if (is_type<opset8::Subtract>(mul_inputs[0].get_node())) {
-        sub = mul_inputs[0].get_node();
-    } else if (is_type<opset8::Convert>(mul_inputs[0].get_node())) {
-        convert = mul_inputs[0].get_node();
-    } else {
-        return false;
-    }
-
-    if (sub) {
-        auto sub_inputs = sub->input_values();
-        if (is_type<opset8::Convert>(sub_inputs[0].get_node())) {
-            convert = sub_inputs[0].get_node();
-        }
-    }
-
-    if (!convert) {
-        return false;
-    }
-
-    auto input_type = convert->get_input_element_type(0);
-    auto output_type = convert->get_output_element_type(0);
-    return input_type.is_integral() && output_type.is_real();
-}
-
-bool can_eliminate_eltwise_node(const std::shared_ptr<Node>& eltwise, const Output<Node>& constant, const Output<Node>& non_constant_input) {
-    if (!is_type<opset8::Add>(eltwise) &&
-        !is_type<opset8::Subtract>(eltwise) &&
-        !is_type<opset8::Multiply>(eltwise) &&
-        !is_type<opset8::Divide>(eltwise)) {
-        return false;
-    }
-
-    if (is_dequantization_subgraph(eltwise)) {
-        return false;
-    }
-
-    // check if constant has a single value with either 0 (for Add, Subtract) or 1 (for Multiply, Divide)
-    auto constant_ptr = std::dynamic_pointer_cast<opset8::Constant>(constant.get_node_shared_ptr());
-    if (!constant_ptr) {
-        return false;
-    }
-    if (!constant_ptr->get_all_data_elements_bitwise_identical()) {
-        return false;
-    }
-    float actual_const = 0;
-    const void* data_ptr = constant_ptr->get_data_ptr();
-    switch (constant_ptr->get_element_type()) {
-        case element::f32:
-            actual_const = reinterpret_cast<const float*>(data_ptr)[0];
-            break;
-        case element::i32:
-            actual_const = static_cast<float>(reinterpret_cast<const int32_t*>(data_ptr)[0]);
-            break;
-        case element::u32:
-            actual_const = static_cast<float>(reinterpret_cast<const uint32_t*>(data_ptr)[0]);
-            break;
-        case element::i64:
-            actual_const = static_cast<float>(reinterpret_cast<const int64_t*>(data_ptr)[0]);
-            break;
-        case element::u64:
-            actual_const = static_cast<float>(reinterpret_cast<const uint64_t*>(data_ptr)[0]);
-            break;
-        case element::i8:
-            actual_const = static_cast<float>(reinterpret_cast<const int8_t*>(data_ptr)[0]);
-            break;
-        case element::u8:
-            actual_const = static_cast<float>(reinterpret_cast<const uint8_t*>(data_ptr)[0]);
-            break;
-        case element::i16:
-            actual_const = static_cast<float>(reinterpret_cast<const int16_t*>(data_ptr)[0]);
-            break;
-        case element::u16:
-            actual_const = static_cast<float>(reinterpret_cast<const uint16_t*>(data_ptr)[0]);
-            break;
-        case element::f64:
-            actual_const = static_cast<float>(reinterpret_cast<const double*>(data_ptr)[0]);
-            break;
-        default:
-            return false;
-    }
-    float expected_const = 0;
-    if (is_type<opset8::Multiply>(eltwise) ||
-        is_type<opset8::Divide>(eltwise)) {
-        expected_const = 1;
-    }
-    if (actual_const != expected_const) {
-        return false;
-    }
-
-    // fuse uncoditionally if constant is a scalar
-    const auto& constant_shape = constant.get_shape();
-    if (ov::is_scalar(constant_shape)) {
-        return true;
-    }
-
-    const auto& input_shape = non_constant_input.get_partial_shape();
-    if (input_shape.rank().is_dynamic()) {
-        return false;
-    }
-
-    // cannot fuse if constant extends input's rank
-    auto input_rank = static_cast<size_t>(input_shape.rank().get_length());
-    auto constant_rank = constant_shape.size();
-    if (input_rank < constant_rank) {
-        return false;
-    }
-
-    // cannot fuse if constant makes input to be broadcasted, e.g.
-    // Multiply(input{2, 1, 5}, constant{1, 5, 1}) -> {2, 5, 5}
-    for (size_t i = 0; i < constant_rank; i++) {
-        auto constant_dim = constant_shape[constant_rank - i - 1];
-        if (constant_dim != 1 && input_shape[input_rank - i - 1] != constant_dim) {
-            return false;
-        }
-    }
-    return true;
-=======
 void visit_shape_path(const std::shared_ptr<ov::Node>& node,
                       std::unordered_set<std::shared_ptr<ov::Node>>& visited,
                       std::function<void(std::shared_ptr<ov::Node>)> func) {
@@ -328,9 +201,134 @@
             nodes.push_front(input_node);
         }
     }
->>>>>>> 6ae0ba48
-}
-
+}
+
+bool is_dequantization_subgraph(const Output<Node>& node) {
+    if (!is_type<opset8::Multiply>(node.get_node())) {
+        return false;
+    }
+
+    auto mul_inputs = node.get_node()->input_values();
+    Node* sub = nullptr;
+    Node* convert = nullptr;
+
+    if (is_type<opset8::Subtract>(mul_inputs[0].get_node())) {
+        sub = mul_inputs[0].get_node();
+    } else if (is_type<opset8::Convert>(mul_inputs[0].get_node())) {
+        convert = mul_inputs[0].get_node();
+    } else {
+        return false;
+    }
+
+    if (sub) {
+        auto sub_inputs = sub->input_values();
+        if (is_type<opset8::Convert>(sub_inputs[0].get_node())) {
+            convert = sub_inputs[0].get_node();
+        }
+    }
+
+    if (!convert) {
+        return false;
+    }
+
+    auto input_type = convert->get_input_element_type(0);
+    auto output_type = convert->get_output_element_type(0);
+    return input_type.is_integral() && output_type.is_real();
+}
+
+bool can_eliminate_eltwise_node(const std::shared_ptr<Node>& eltwise, const Output<Node>& constant, const Output<Node>& non_constant_input) {
+    if (!is_type<opset8::Add>(eltwise) &&
+        !is_type<opset8::Subtract>(eltwise) &&
+        !is_type<opset8::Multiply>(eltwise) &&
+        !is_type<opset8::Divide>(eltwise)) {
+        return false;
+    }
+
+    if (is_dequantization_subgraph(eltwise)) {
+        return false;
+    }
+
+    // check if constant has a single value with either 0 (for Add, Subtract) or 1 (for Multiply, Divide)
+    auto constant_ptr = std::dynamic_pointer_cast<opset8::Constant>(constant.get_node_shared_ptr());
+    if (!constant_ptr) {
+        return false;
+    }
+    if (!constant_ptr->get_all_data_elements_bitwise_identical()) {
+        return false;
+    }
+    float actual_const = 0;
+    const void* data_ptr = constant_ptr->get_data_ptr();
+    switch (constant_ptr->get_element_type()) {
+        case element::f32:
+            actual_const = reinterpret_cast<const float*>(data_ptr)[0];
+            break;
+        case element::i32:
+            actual_const = static_cast<float>(reinterpret_cast<const int32_t*>(data_ptr)[0]);
+            break;
+        case element::u32:
+            actual_const = static_cast<float>(reinterpret_cast<const uint32_t*>(data_ptr)[0]);
+            break;
+        case element::i64:
+            actual_const = static_cast<float>(reinterpret_cast<const int64_t*>(data_ptr)[0]);
+            break;
+        case element::u64:
+            actual_const = static_cast<float>(reinterpret_cast<const uint64_t*>(data_ptr)[0]);
+            break;
+        case element::i8:
+            actual_const = static_cast<float>(reinterpret_cast<const int8_t*>(data_ptr)[0]);
+            break;
+        case element::u8:
+            actual_const = static_cast<float>(reinterpret_cast<const uint8_t*>(data_ptr)[0]);
+            break;
+        case element::i16:
+            actual_const = static_cast<float>(reinterpret_cast<const int16_t*>(data_ptr)[0]);
+            break;
+        case element::u16:
+            actual_const = static_cast<float>(reinterpret_cast<const uint16_t*>(data_ptr)[0]);
+            break;
+        case element::f64:
+            actual_const = static_cast<float>(reinterpret_cast<const double*>(data_ptr)[0]);
+            break;
+        default:
+            return false;
+    }
+    float expected_const = 0;
+    if (is_type<opset8::Multiply>(eltwise) ||
+        is_type<opset8::Divide>(eltwise)) {
+        expected_const = 1;
+    }
+    if (actual_const != expected_const) {
+        return false;
+    }
+
+    // fuse uncoditionally if constant is a scalar
+    const auto& constant_shape = constant.get_shape();
+    if (ov::is_scalar(constant_shape)) {
+        return true;
+    }
+
+    const auto& input_shape = non_constant_input.get_partial_shape();
+    if (input_shape.rank().is_dynamic()) {
+        return false;
+    }
+
+    // cannot fuse if constant extends input's rank
+    auto input_rank = static_cast<size_t>(input_shape.rank().get_length());
+    auto constant_rank = constant_shape.size();
+    if (input_rank < constant_rank) {
+        return false;
+    }
+
+    // cannot fuse if constant makes input to be broadcasted, e.g.
+    // Multiply(input{2, 1, 5}, constant{1, 5, 1}) -> {2, 5, 5}
+    for (size_t i = 0; i < constant_rank; i++) {
+        auto constant_dim = constant_shape[constant_rank - i - 1];
+        if (constant_dim != 1 && input_shape[input_rank - i - 1] != constant_dim) {
+            return false;
+        }
+    }
+    return true;
+}
 }  // namespace util
 }  // namespace op
 }  // namespace ngraph