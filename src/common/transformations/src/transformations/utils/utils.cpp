// Copyright (C) 2018-2023 Intel Corporation
// SPDX-License-Identifier: Apache-2.0
//

#include "transformations/utils/utils.hpp"

#include <assert.h>

#include <functional>
#include <memory>
#include <ngraph/op/util/op_annotations.hpp>
#include <openvino/core/validation_util.hpp>
#include <openvino/op/broadcast.hpp>
#include <openvino/op/constant.hpp>
#include <openvino/op/gather.hpp>
#include <openvino/op/reshape.hpp>
#include <openvino/opsets/opset1.hpp>
#include <openvino/opsets/opset3.hpp>

namespace ov {
namespace op {
namespace util {

bool get_single_value(const std::shared_ptr<op::v0::Constant>& const_node, float& value) {
    switch (const_node->get_element_type()) {
    case element::Type_t::f16:
        return util::normalize_single_value(const_node->get_vector<float16>(), value);
    case element::Type_t::f32:
        return util::normalize_single_value(const_node->get_vector<float>(), value);
    case element::Type_t::bf16:
        return util::normalize_single_value(const_node->get_vector<bfloat16>(), value);
    case element::Type_t::f64:
        return util::normalize_single_value(const_node->get_vector<double>(), value);
    case element::Type_t::i8:
        return util::normalize_single_value(const_node->get_vector<int8_t>(), value);
    case element::Type_t::i16:
        return util::normalize_single_value(const_node->get_vector<int16_t>(), value);
    case element::Type_t::i32:
        return util::normalize_single_value(const_node->get_vector<int32_t>(), value);
    case element::Type_t::i64:
        return util::normalize_single_value(const_node->get_vector<int64_t>(), value);
    case element::Type_t::u8:
        return util::normalize_single_value(const_node->get_vector<uint8_t>(), value);
    case element::Type_t::u16:
        return util::normalize_single_value(const_node->get_vector<uint16_t>(), value);
    case element::Type_t::u32:
        return util::normalize_single_value(const_node->get_vector<uint32_t>(), value);
    case element::Type_t::u64:
        return util::normalize_single_value(const_node->get_vector<uint64_t>(), value);
    default:
        OPENVINO_THROW("Unsupported precision for const operation: ", const_node->get_friendly_name());
    }
}

std::shared_ptr<Node> normalize_constant(const std::shared_ptr<op::v0::Constant>& constant, const PartialShape& shape) {
    auto const_shape = constant->get_shape();
    if (static_cast<int64_t>(const_shape.size()) == shape.rank().get_length()) {
        return constant;
    }
    int64_t cnt = shape.rank().get_length() - const_shape.size();
    for (int i = 0; i < cnt; ++i) {
        const_shape.insert(const_shape.begin(), 1);
    }

    return reshapeTo(constant, const_shape);
}

std::shared_ptr<Node> broadcastTo(const Output<Node>& input, const ngraph::Shape& shape) {
    return std::make_shared<op::v1::Broadcast>(
        input,
        op::v0::Constant::create(ngraph::element::i64, Shape{shape.size()}, shape));
}

std::shared_ptr<ngraph::Node> reshapeTo(const Output<Node>& input, const Shape& shape) {
    return std::make_shared<op::v1::Reshape>(input,
                                             op::v0::Constant::create(element::i64, Shape{shape.size()}, shape),
                                             true);
}

bool constantIsEqualTo(const std::shared_ptr<op::v0::Constant>& const_node, float value, float eps) {
    float res(0);
    if (!get_single_value(const_node, res)) {
        return false;
    }

    return std::abs(res - value) < eps;
}

bool has_f16_constants(const std::shared_ptr<const ngraph::Function>& function) {
    for (auto& layer : function->get_ops()) {
        if (std::dynamic_pointer_cast<op::v0::Constant>(layer) &&
            layer->output(0).get_element_type() == ngraph::element::f16) {
            return true;
        }
    }
    return false;
}

bool check_for_broadcast(const ngraph::PartialShape& ref_shape, const ngraph::PartialShape& other_shape) {
    // Check that other_shape doesn't broadcast ref_shape
    if (ref_shape.rank().is_dynamic() || other_shape.rank().is_dynamic() || other_shape.size() > ref_shape.size()) {
        return true;
    }
    auto ref_it = ref_shape.rbegin();
    auto other_it = other_shape.rbegin();
    // Check that other_shape dims are equal to ref_shape dims
    // In case if other_shape rank is less than ref_shape rank
    // we stop comparison and return true
    while (other_it != other_shape.rend()) {
        if ((other_it->is_dynamic() || other_it->get_length() != 1) &&
            (ref_it->is_dynamic() || ref_it->get_length() == 1)) {
            return true;
        }
        ++other_it;
        ++ref_it;
    }
    return false;
}

std::shared_ptr<ngraph::Node> activation(const std::string& activation_name,
                                         const ngraph::Output<ngraph::Node>& apply_to) {
    if (activation_name == "relu") {
        return std::make_shared<opset4::Relu>(apply_to);
    } else if (activation_name == "sigmoid") {
        return std::make_shared<opset4::Sigmoid>(apply_to);
    } else if (activation_name == "tanh") {
        return std::make_shared<opset4::Tanh>(apply_to);
    } else {
        OPENVINO_THROW("Unsupported activation function");
    }
}

bool is_seq_len_provided(const std::shared_ptr<Node>& seq_len_input, int64_t max_seq_len) {
    if (const auto& seq_len_const = std::dynamic_pointer_cast<op::v0::Constant>(seq_len_input)) {
        const auto& seq_len_values = seq_len_const->cast_vector<int64_t>();
        return std::any_of(seq_len_values.begin(), seq_len_values.end(), [max_seq_len](const int64_t val) {
            return val != max_seq_len;
        });
    }
    return true;
}

std::shared_ptr<Node> try_fold_unary_output(const std::shared_ptr<Node>& node) {
    const auto& num_outputs = node->get_output_size();
    NGRAPH_CHECK(num_outputs == 1, "Unary has unexpected number of outputs:" + std::to_string(num_outputs));
    OutputVector output(num_outputs);
    return node->constant_fold(output, node->input_values()) ? output[0].get_node_shared_ptr() : node;
}

std::shared_ptr<Node> clone_try_fold(const std::shared_ptr<Node>& node, const OutputVector& inputs) {
    auto unary_output_node = node->clone_with_new_inputs(inputs);
    return try_fold_unary_output(unary_output_node);
}

std::vector<Input<Node>> get_node_target_inputs(const std::shared_ptr<Node>& node) {
    std::vector<Input<Node>> result;
    for (auto output : node->outputs()) {
        for (auto input : output.get_target_inputs()) {
            result.push_back(input);
        }
    }
    return result;
}

std::shared_ptr<ngraph::Node> node_to_get_shape_value_of_indices_from_shape_node(
    const std::shared_ptr<ngraph::Node>& shape_node,
    const std::vector<size_t>& indices) {
    return make_try_fold<v7::Gather>(shape_node,
                                     v0::Constant::create(ngraph::element::i64, {indices.size()}, indices),
                                     v0::Constant::create(ngraph::element::i64, {}, {0}));
}

std::shared_ptr<ngraph::Node> node_to_get_shape_value_of_indices_from_shape_source(
    const ngraph::Output<ngraph::Node>& shape_source,
    const std::vector<size_t>& indices) {
    const auto& shape_node = make_try_fold<v3::ShapeOf>(shape_source);
    return node_to_get_shape_value_of_indices_from_shape_node(shape_node, indices);
}

bool shapes_equal_except_dynamic_expected_batch(const ngraph::PartialShape& expected,
                                                const ngraph::PartialShape& actual) {
    if (expected[0].is_static()) {
        return actual == expected;
    } else {
        auto actual_with_dynamic_batch = actual;
        actual_with_dynamic_batch[0] = expected[0];
        return actual_with_dynamic_batch == expected;
    }
}

void visit_shape_path(Node* node, std::unordered_set<ov::Node*>& visited, std::function<void(ov::Node*)> func) {
    if (!node)
        return;
    visited.insert(node);
    std::deque<ov::Node*> nodes{node};
    while (!nodes.empty()) {
        auto curr_node = nodes.front();
        nodes.pop_front();
        // Do not check if already visited
        if (ngraph::is_type<opset1::ShapeOf>(curr_node) || ngraph::is_type<opset3::ShapeOf>(curr_node)) {
            continue;
        }

        func(curr_node);
        for (auto& input_value : curr_node->input_values()) {
            // continue searching
            const auto& input_node = input_value.get_node();
            if (visited.count(input_node))
                continue;
            nodes.push_front(input_node);
            visited.insert(input_node);
        }
    }
}

bool is_dequantization_subgraph(const Output<Node>& node) {
    if (!is_type<opset8::Multiply>(node.get_node())) {
        return false;
    }

    auto mul_inputs = node.get_node()->input_values();
    Node* sub = nullptr;
    Node* convert = nullptr;

    if (is_type<opset8::Subtract>(mul_inputs[0].get_node())) {
        sub = mul_inputs[0].get_node();
    } else if (is_type<opset8::Convert>(mul_inputs[0].get_node())) {
        convert = mul_inputs[0].get_node();
    } else {
        return false;
    }

    if (sub) {
        auto sub_inputs = sub->input_values();
        if (is_type<opset8::Convert>(sub_inputs[0].get_node())) {
            convert = sub_inputs[0].get_node();
        }
    }

    if (!convert) {
        return false;
    }

    auto input_type = convert->get_input_element_type(0);
    auto output_type = convert->get_output_element_type(0);
    return input_type.is_integral() && output_type.is_real();
}

bool can_eliminate_eltwise_node(const std::shared_ptr<Node>& eltwise,
                                const Output<Node>& constant,
                                const Output<Node>& non_constant_input) {
    if (!is_type<opset8::Add>(eltwise) && !is_type<opset8::Subtract>(eltwise) && !is_type<opset8::Multiply>(eltwise) &&
        !is_type<opset8::Divide>(eltwise)) {
        return false;
    }

    if (is_dequantization_subgraph(eltwise)) {
        return false;
    }

    // check if constant has a single value with either 0 (for Add, Subtract) or 1 (for Multiply, Divide)
    auto constant_ptr = std::dynamic_pointer_cast<opset8::Constant>(constant.get_node_shared_ptr());
    if (!constant_ptr) {
        return false;
    }
    if (!constant_ptr->get_all_data_elements_bitwise_identical()) {
        return false;
    }
    float actual_const = 0;
    const void* data_ptr = constant_ptr->get_data_ptr();
    switch (constant_ptr->get_element_type()) {
    case element::f32:
        actual_const = reinterpret_cast<const float*>(data_ptr)[0];
        break;
    case element::f16:
        actual_const = reinterpret_cast<const ov::float16*>(data_ptr)[0];
        break;
    case element::i32:
        actual_const = static_cast<float>(reinterpret_cast<const int32_t*>(data_ptr)[0]);
        break;
    case element::u32:
        actual_const = static_cast<float>(reinterpret_cast<const uint32_t*>(data_ptr)[0]);
        break;
    case element::i64:
        actual_const = static_cast<float>(reinterpret_cast<const int64_t*>(data_ptr)[0]);
        break;
    case element::u64:
        actual_const = static_cast<float>(reinterpret_cast<const uint64_t*>(data_ptr)[0]);
        break;
    case element::i8:
        actual_const = static_cast<float>(reinterpret_cast<const int8_t*>(data_ptr)[0]);
        break;
    case element::u8:
        actual_const = static_cast<float>(reinterpret_cast<const uint8_t*>(data_ptr)[0]);
        break;
    case element::i16:
        actual_const = static_cast<float>(reinterpret_cast<const int16_t*>(data_ptr)[0]);
        break;
    case element::u16:
        actual_const = static_cast<float>(reinterpret_cast<const uint16_t*>(data_ptr)[0]);
        break;
    case element::f64:
        actual_const = static_cast<float>(reinterpret_cast<const double*>(data_ptr)[0]);
        break;
    default:
        return false;
    }
    float expected_const = 0;
    if (is_type<opset8::Multiply>(eltwise) || is_type<opset8::Divide>(eltwise)) {
        expected_const = 1;
    }
    if (actual_const != expected_const) {
        return false;
    }

    // fuse uncoditionally if constant is a scalar
    const auto& constant_shape = constant.get_shape();
    if (ov::is_scalar(constant_shape)) {
        return true;
    }

    const auto& input_shape = non_constant_input.get_partial_shape();
    if (input_shape.rank().is_dynamic()) {
        return false;
    }

    // cannot fuse if constant extends input's rank
    auto input_rank = static_cast<size_t>(input_shape.rank().get_length());
    auto constant_rank = constant_shape.size();
    if (input_rank < constant_rank) {
        return false;
    }

    // cannot fuse if constant makes input to be broadcasted, e.g.
    // Multiply(input{2, 1, 5}, constant{1, 5, 1}) -> {2, 5, 5}
    for (size_t i = 0; i < constant_rank; i++) {
        auto constant_dim = constant_shape[constant_rank - i - 1];
        if (constant_dim != 1 && input_shape[input_rank - i - 1] != constant_dim) {
            return false;
        }
    }
    return true;
}

float cast_eps_to_float(double eps_d) {
    auto eps_f = static_cast<float>(eps_d);
    if (eps_d > 0.) {  // zero is fine; negative values have no sense
        if (std::nextafter(eps_d, 0) < static_cast<double>(std::numeric_limits<float>::min()))
            eps_f = std::numeric_limits<float>::min();
        else if (std::nextafter(eps_d, std::numeric_limits<double>::max()) >
                 static_cast<double>(std::numeric_limits<float>::max()))
            eps_f = std::numeric_limits<float>::max();
    }
    return eps_f;
}

<<<<<<< HEAD
bool is_on_constant_path(const ov::Output<ov::Node>& output) {
    auto status = true;
    std::deque<ov::Node*> nodes_to_calculate = {output.get_node()};

    while (status && !nodes_to_calculate.empty()) {
        auto current_node = nodes_to_calculate.front();
        nodes_to_calculate.pop_front();

        if (current_node->get_input_size() == 0 && !ov::is_type<ov::op::v0::Constant>(current_node)) {
            status = false;
        } else {
            // not a leaf - continue to search
            for (const auto& input_value : current_node->input_values()) {
                const auto& input_node = input_value.get_node();
                nodes_to_calculate.push_front(input_node);
            }
        }
    }
    return status;
=======
bool is_constant_and_all_values_equal_int(const Output<Node>& output, const int64_t& v) {
    OPENVINO_SUPPRESS_DEPRECATED_START
    if (const auto& constant = ov::get_constant_from_source(output)) {
        OPENVINO_SUPPRESS_DEPRECATED_END
        const auto& values = constant->cast_vector<int64_t>();
        return std::all_of(values.begin(), values.end(), [&](const int64_t& i) {
            return i == v;
        });
    }
    return false;
>>>>>>> 04cb55c3
}

}  // namespace util
}  // namespace op
}  // namespace ov<|MERGE_RESOLUTION|>--- conflicted
+++ resolved
@@ -354,7 +354,18 @@
     return eps_f;
 }
 
-<<<<<<< HEAD
+bool is_constant_and_all_values_equal_int(const Output<Node>& output, const int64_t& v) {
+    OPENVINO_SUPPRESS_DEPRECATED_START
+    if (const auto& constant = ov::get_constant_from_source(output)) {
+        OPENVINO_SUPPRESS_DEPRECATED_END
+        const auto& values = constant->cast_vector<int64_t>();
+        return std::all_of(values.begin(), values.end(), [&](const int64_t& i) {
+            return i == v;
+        });
+    }
+    return false;
+}
+
 bool is_on_constant_path(const ov::Output<ov::Node>& output) {
     auto status = true;
     std::deque<ov::Node*> nodes_to_calculate = {output.get_node()};
@@ -374,18 +385,6 @@
         }
     }
     return status;
-=======
-bool is_constant_and_all_values_equal_int(const Output<Node>& output, const int64_t& v) {
-    OPENVINO_SUPPRESS_DEPRECATED_START
-    if (const auto& constant = ov::get_constant_from_source(output)) {
-        OPENVINO_SUPPRESS_DEPRECATED_END
-        const auto& values = constant->cast_vector<int64_t>();
-        return std::all_of(values.begin(), values.end(), [&](const int64_t& i) {
-            return i == v;
-        });
-    }
-    return false;
->>>>>>> 04cb55c3
 }
 
 }  // namespace util
