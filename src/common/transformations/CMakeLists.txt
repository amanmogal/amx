--- conflicted
+++ resolved
@@ -34,19 +34,11 @@
 
 ie_mark_target_as_cc(${TARGET_NAME}_obj)
 
-# LTO
-
-set_target_properties(${TARGET_NAME}_obj PROPERTIES INTERPROCEDURAL_OPTIMIZATION_RELEASE ${ENABLE_LTO})
-
-<<<<<<< HEAD
-set_target_properties(${TARGET_NAME} PROPERTIES SOVERSION 2022.1.1)
-
-# LTO
-=======
 if(NOT BUILD_SHARED_LIBS)
     target_compile_definitions(${TARGET_NAME}_obj PUBLIC OPENVINO_STATIC_LIBRARY)
 endif()
->>>>>>> 4188dbbf
+
+# INTERFACE library for BW compatibility
 
 add_library(${TARGET_NAME} INTERFACE)
 
@@ -56,14 +48,10 @@
 
 target_link_libraries(${TARGET_NAME} INTERFACE openvino::runtime)
 
+# LTO
+
+set_target_properties(${TARGET_NAME}_obj PROPERTIES INTERPROCEDURAL_OPTIMIZATION_RELEASE ${ENABLE_LTO})
+
 # developer package
 
-<<<<<<< HEAD
-install(TARGETS ${TARGET_NAME} EXPORT OpenVINOTargets
-        RUNTIME DESTINATION ${IE_CPACK_RUNTIME_PATH} COMPONENT core
-        ARCHIVE DESTINATION ${IE_CPACK_ARCHIVE_PATH} COMPONENT core
-        LIBRARY DESTINATION ${IE_CPACK_LIBRARY_PATH} COMPONENT core
-        NAMELINK_COMPONENT core_dev)
-=======
-openvino_developer_export_targets(COMPONENT core_legacy TARGETS ${TARGET_NAME})
->>>>>>> 4188dbbf
+openvino_developer_export_targets(COMPONENT core_legacy TARGETS ${TARGET_NAME})