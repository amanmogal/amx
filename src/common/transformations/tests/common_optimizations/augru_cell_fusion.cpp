// Copyright (C) 2018-2022 Intel Corporation
// SPDX-License-Identifier: Apache-2.0
//

#include "transformations/common_optimizations/augru_cell_fusion.hpp"

#include <gtest/gtest.h>

#include <queue>

#include "common_test_utils/ngraph_test_utils.hpp"
#include "openvino/op/parameter.hpp"
#include "openvino/opsets/opset9.hpp"
#include "ov_ops/augru_cell.hpp"

using namespace std;
using namespace testing;

using namespace ov;
using namespace opset9;
using namespace element;

namespace {
shared_ptr<Model> gen_model(size_t batch, size_t hidden_size, size_t input_size, bool use_dyn_shapes) {
    auto X = make_shared<Parameter>(f32, Shape{batch, input_size});
    if (use_dyn_shapes) {
        X = make_shared<Parameter>(f32, PartialShape{static_cast<int64_t>(batch), Dimension::dynamic()});
    }
    auto H = make_shared<Parameter>(f32, Shape{batch, hidden_size});
    auto WRzr = make_shared<Parameter>(f32, Shape{2 * hidden_size, input_size + hidden_size});
    auto Bzr = make_shared<Parameter>(f32, Shape{1, 2 * hidden_size});
    auto WRh = make_shared<Parameter>(f32, Shape{hidden_size, input_size + hidden_size});
    auto Bh = make_shared<Parameter>(f32, Shape{1, hidden_size});
    auto A = make_shared<Parameter>(f32, Shape{batch, 1});
    auto concat_1 = make_shared<Concat>(OutputVector{X, H}, 1);
    auto matmul_1 = make_shared<MatMul>(concat_1, WRzr, false, true);
    auto in_to_activation_1 = make_shared<Add>(matmul_1, Bzr);

    auto sigmoid = make_shared<Sigmoid>(in_to_activation_1);
    auto axis_1 = make_shared<Constant>(i64, Shape{}, 1);
    auto split = make_shared<Split>(sigmoid, axis_1, 2);

    auto multiply_1 = make_shared<Multiply>(split, H);
    auto concat_2 = make_shared<Concat>(OutputVector{X, multiply_1}, 1);
    auto matmul_2 = make_shared<MatMul>(concat_2, WRh, false, true);
    auto in_to_activation_2 = make_shared<Add>(matmul_2, Bh);
    auto tanh = make_shared<Tanh>(in_to_activation_2);

    auto one = make_shared<Constant>(f32, Shape{1}, 1);
    auto subtract_1 = make_shared<Subtract>(one, A);
    auto multiply_2 = make_shared<Multiply>(subtract_1, split->output(1));
    auto subtract_2 = make_shared<Subtract>(one, multiply_2);
    auto multiply_3 = make_shared<Multiply>(subtract_2, tanh);

    auto multiply_4 = make_shared<Multiply>(multiply_2, H);
    auto add = make_shared<Add>(multiply_4, multiply_3);
    return make_shared<Model>(OutputVector{add}, ParameterVector{X, H, WRzr, WRh, Bzr, Bh, A});
}

shared_ptr<Model> gen_reference(size_t batch, size_t hidden_size, size_t input_size) {
    auto X = make_shared<Parameter>(f32, Shape{batch, input_size});
    auto H = make_shared<Parameter>(f32, Shape{batch, hidden_size});
    auto WRrz = make_shared<Parameter>(f32, Shape{2 * hidden_size, input_size + hidden_size});
    auto WRh = make_shared<Parameter>(f32, Shape{hidden_size, input_size + hidden_size});
    auto Brz = make_shared<Parameter>(f32, Shape{1, 2 * hidden_size});
    auto Bh = make_shared<Parameter>(f32, Shape{1, hidden_size});
    auto A = make_shared<Parameter>(f32, Shape{batch, 1});
    ParameterVector params = {X, H, WRrz, WRh, Brz, Bh, A};

    auto axis_0 = make_shared<Constant>(i64, Shape{}, 0);
    auto axis_1 = make_shared<Constant>(i64, Shape{}, 1);
    auto split_lenghts = make_shared<Constant>(i64, Shape{2}, vector<size_t>{input_size, hidden_size});
    auto split_WRrz = make_shared<VariadicSplit>(WRrz, axis_1, split_lenghts);
    auto split_W_r_z = make_shared<Split>(split_WRrz->output(0), axis_0, 2);
    auto split_R_r_z = make_shared<Split>(split_WRrz->output(1), axis_0, 2);
    auto split_WRh = make_shared<VariadicSplit>(WRh, axis_1, split_lenghts);
    auto Wzrh =
        make_shared<Concat>(OutputVector{split_W_r_z->output(1), split_W_r_z->output(0), split_WRh->output(0)}, 0);
    auto Rzrh =
        make_shared<Concat>(OutputVector{split_R_r_z->output(1), split_R_r_z->output(0), split_WRh->output(1)}, 0);

    auto split_bias_r_z = make_shared<Split>(Brz, axis_1, 2);
    auto B = make_shared<Concat>(OutputVector{split_bias_r_z->output(1), split_bias_r_z->output(0), Bh}, 1);

    auto squeeze_B = make_shared<Squeeze>(B, axis_0);
<<<<<<< HEAD
    auto cell = make_shared<ov::op::internal::AUGRUCell>(X, H, Wzrh, Rzrh, squeeze_B, A, hidden_size);
    return make_shared<Model>(OutputVector {cell}, params);
=======
    auto cell = make_shared<op::internal::AUGRUCell>(X, H, Wzrh, Rzrh, squeeze_B, A, hidden_size);
    return make_shared<Model>(OutputVector{cell}, params);
>>>>>>> 2c20b9a1
}
}  // namespace

struct AUGRUFusionParams {
    size_t batch;
    size_t hidden_size;
    size_t input_size;
};

class AUGRUFusionTest : public WithParamInterface<AUGRUFusionParams>, public TransformationTestsF {};

TEST_P(AUGRUFusionTest, AUGRUCellPattern) {
    const auto& p = GetParam();
    {
        model = gen_model(p.batch, p.hidden_size, p.input_size, false);
        manager.register_pass<ov::pass::AUGRUCellFusion>();
    }

    { model_ref = gen_reference(p.batch, p.hidden_size, p.input_size); }
    comparator.enable(FunctionsComparator::CmpValues::ACCURACY);
    comparator.enable(FunctionsComparator::CmpValues::CONST_VALUES);
    comparator.enable(FunctionsComparator::CmpValues::ATTRIBUTES);
}

class AUGRUFusionTestDyn : public WithParamInterface<AUGRUFusionParams>, public TransformationTestsF {};

TEST_P(AUGRUFusionTestDyn, AUGRUCellPatternDynamicShapes) {
    const auto& p = GetParam();
    {
        model = gen_model(p.batch, p.hidden_size, p.input_size, true);
        // the transformation won't be applied because we can't determine hidden_size/input_size,
        // they are dynamic.
        manager.register_pass<ov::pass::AUGRUCellFusion>();
    }
}

static const std::vector<AUGRUFusionParams> params = {
    AUGRUFusionParams{1, 1, 1},
    AUGRUFusionParams{2, 128, 32},
};

INSTANTIATE_TEST_SUITE_P(AUGRUFusionTest, AUGRUFusionTest, ValuesIn(params));
INSTANTIATE_TEST_SUITE_P(AUGRUFusionTestDyn, AUGRUFusionTestDyn, ValuesIn(params));<|MERGE_RESOLUTION|>--- conflicted
+++ resolved
@@ -83,13 +83,8 @@
     auto B = make_shared<Concat>(OutputVector{split_bias_r_z->output(1), split_bias_r_z->output(0), Bh}, 1);
 
     auto squeeze_B = make_shared<Squeeze>(B, axis_0);
-<<<<<<< HEAD
     auto cell = make_shared<ov::op::internal::AUGRUCell>(X, H, Wzrh, Rzrh, squeeze_B, A, hidden_size);
-    return make_shared<Model>(OutputVector {cell}, params);
-=======
-    auto cell = make_shared<op::internal::AUGRUCell>(X, H, Wzrh, Rzrh, squeeze_B, A, hidden_size);
     return make_shared<Model>(OutputVector{cell}, params);
->>>>>>> 2c20b9a1
 }
 }  // namespace
 
