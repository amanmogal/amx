--- conflicted
+++ resolved
@@ -41,20 +41,10 @@
 
 class IBinaryFactory {
 public:
-<<<<<<< HEAD
-    IBinaryFactory(const std::string& type_name) : type_name_(type_name) {}
-    virtual ~IBinaryFactory() = default;
-    virtual NodePtr create(NodePtr parent_left_node, NodePtr parent_right_node) const = 0;
-    const std::string& getTypeName() const {
-        return type_name_;
-    }
-
-=======
     IBinaryFactory(const std::string & type_name) : type_name_(type_name) {}
     virtual ~IBinaryFactory() = default;
     virtual NodePtr create(NodePtr parent_left_node, NodePtr parent_right_node) const = 0;
     const std::string & getTypeName() const { return type_name_; }
->>>>>>> a9ff396a
 private:
     const std::string type_name_;
 };
@@ -64,22 +54,14 @@
 template <typename BinaryT>
 class BinaryFactory : public IBinaryFactory {
 public:
-<<<<<<< HEAD
-    BinaryFactory(const std::string& type_name) : IBinaryFactory(type_name) {}
-=======
     BinaryFactory(const std::string & type_name) : IBinaryFactory(type_name) {}
->>>>>>> a9ff396a
     NodePtr create(NodePtr parent_left_node, NodePtr parent_right_node) const override {
         return std::make_shared<BinaryT>(parent_left_node, parent_right_node);
     }
 };
 
 template <typename BinaryT>
-<<<<<<< HEAD
-BinaryFactoryPtr CreateBinaryFactory(const std::string& type_name) {
-=======
 BinaryFactoryPtr CreateBinaryFactory(const std::string & type_name) {
->>>>>>> a9ff396a
     return std::make_shared<BinaryFactory<BinaryT>>(type_name);
 }
 
@@ -87,20 +69,10 @@
 
 class IPassFactory {
 public:
-<<<<<<< HEAD
-    IPassFactory(const std::string& type_name) : type_name_(type_name) {}
-    virtual ~IPassFactory() = default;
-    virtual void registerPass(ov::pass::Manager& pass_manager) const = 0;
-    const std::string& getTypeName() const {
-        return type_name_;
-    }
-
-=======
     IPassFactory(const std::string & type_name) : type_name_(type_name) {}
     virtual ~IPassFactory() = default;
     virtual void registerPass(ov::pass::Manager& pass_manager) const = 0;
     const std::string & getTypeName() const { return type_name_; }
->>>>>>> a9ff396a
 private:
     const std::string type_name_;
 };
@@ -110,11 +82,7 @@
 template <typename PassT>
 class PassFactory : public IPassFactory {
 public:
-<<<<<<< HEAD
-    PassFactory(const std::string& type_name) : IPassFactory(type_name) {}
-=======
     PassFactory(const std::string & type_name) : IPassFactory(type_name) {}
->>>>>>> a9ff396a
     void registerPass(ov::pass::Manager& pass_manager) const override {
         pass_manager.register_pass<PassT>();
     }
@@ -124,17 +92,6 @@
 
 #undef CREATE_BINARY_FACTORY
 #define CREATE_BINARY_FACTORY(type_name) CreateBinaryFactory<ov::opset9::type_name>(#type_name)
-<<<<<<< HEAD
-std::vector<BinaryFactoryPtr> binary_factories = {CREATE_BINARY_FACTORY(Add),
-                                                  CREATE_BINARY_FACTORY(Divide),
-                                                  CREATE_BINARY_FACTORY(Maximum),
-                                                  CREATE_BINARY_FACTORY(Minimum),
-                                                  CREATE_BINARY_FACTORY(Mod),
-                                                  CREATE_BINARY_FACTORY(Multiply),
-                                                  CREATE_BINARY_FACTORY(Power),
-                                                  CREATE_BINARY_FACTORY(SquaredDifference),
-                                                  CREATE_BINARY_FACTORY(Subtract)};
-=======
 std::vector<BinaryFactoryPtr> binary_factories = {
     CREATE_BINARY_FACTORY(Add),
     CREATE_BINARY_FACTORY(Divide),
@@ -147,7 +104,6 @@
     CREATE_BINARY_FACTORY(Subtract),
     CREATE_BINARY_FACTORY(PRelu)
 };
->>>>>>> a9ff396a
 #undef CREATE_BINARY_FACTORY
 
 std::vector<size_t> binary_operations_numbers = {1, 10};
@@ -405,17 +361,6 @@
         size_t num_binary_ops;
         CreateGraphBinaryF model_factory;
         CreateGraphBinaryF reference_model_factory;
-<<<<<<< HEAD
-        ov::element::Type input_type;
-        size_t binary_transpose_input_idx;
-        std::tie(binary_factory,
-                 pass_factory,
-                 num_binary_ops,
-                 model_factory,
-                 reference_model_factory,
-                 input_type,
-                 binary_transpose_input_idx) = obj.param;
-=======
         element::Type input_type;
         size_t binary_transpose_input_idx;
 
@@ -427,7 +372,6 @@
              input_type,
              binary_transpose_input_idx) =
             obj.param;
->>>>>>> a9ff396a
 
         std::ostringstream test_name;
         test_name << "binary_factory=" << binary_factory->getTypeName() << "_";
@@ -461,20 +405,6 @@
     pass_factory->registerPass(manager);
 }
 
-<<<<<<< HEAD
-INSTANTIATE_TEST_SUITE_P(
-    TransposeSinkingBinaryForwardTestSuite,
-    TransposeSinkingBinaryTestFixture,
-    ::testing::Combine(
-        ::testing::ValuesIn(binary_factories),
-        ::testing::Values(CREATE_PASS_FACTORY(TransposeSinkingBinaryElementwiseForward)),
-        ::testing::ValuesIn(binary_operations_numbers),
-        ::testing::Values(binary::single_consumer::forward::one_input_transpose::CreateFunction),
-        ::testing::Values(binary::single_consumer::forward::one_input_transpose::CreateReferenceFunction),
-        ::testing::Values(ov::element::f32),
-        ::testing::ValuesIn(binary_transpose_input_indexes)),
-    TransposeSinkingBinaryTestFixture::get_test_name);
-=======
 INSTANTIATE_TEST_SUITE_P(TransposeSinkingBinaryForwardTestSuite, TransposeSinkingBinaryTestFixture,
                          ::testing::Combine(::testing::ValuesIn(binary_factories),
                                             ::testing::Values(CREATE_PASS_FACTORY(TransposeSinkingBinaryForward)),
@@ -484,22 +414,10 @@
                                             ::testing::Values(element::f32),
                                             ::testing::ValuesIn(binary_transpose_input_indexes)),
                                             TransposeSinkingBinaryTestFixture::get_test_name);
->>>>>>> a9ff396a
 
 INSTANTIATE_TEST_SUITE_P(
     TransposeSinkingBinaryBackwardTestSuite,
     TransposeSinkingBinaryTestFixture,
-<<<<<<< HEAD
-    ::testing::Combine(
-        ::testing::ValuesIn(binary_factories),
-        ::testing::Values(CREATE_PASS_FACTORY(TransposeSinkingBinaryElementwiseBackward)),
-        ::testing::ValuesIn(binary_operations_numbers),
-        ::testing::Values(binary::single_consumer::backward::one_input_transpose::CreateFunction),
-        ::testing::Values(binary::single_consumer::backward::one_input_transpose::CreateReferenceFunction),
-        ::testing::Values(ov::element::f32),
-        ::testing::ValuesIn(binary_transpose_input_indexes)),
-    TransposeSinkingBinaryTestFixture::get_test_name);
-=======
                          ::testing::Combine(::testing::ValuesIn(binary_factories),
                                             ::testing::Values(CREATE_PASS_FACTORY(TransposeSinkingBinaryBackward)),
                                             ::testing::ValuesIn(binary_operations_numbers),
@@ -516,7 +434,6 @@
 namespace mult_consumers {
 namespace forward {
 namespace input_transpose_consumers {
->>>>>>> a9ff396a
 
 std::shared_ptr<Model> CreateFunction(BinaryFactoryPtr binary_factory,
                                           element::Type input_type,
@@ -524,155 +441,6 @@
     const Shape input_shape{1, 96, 55, 55};
     const Shape const_shape{1, 55, 55, 96};
 
-<<<<<<< HEAD
-using CreateGraphBinaryIncompatShapesF = std::function<std::shared_ptr<ov::Model>(BinaryFactoryPtr unary_factory,
-                                                                                  ov::element::Type input_type,
-                                                                                  ov::Shape input_shape,
-                                                                                  ov::Shape constant_shape,
-                                                                                  size_t binary_transpose_input_idx)>;
-
-using TestBinaryIncompatShapesParams = std::tuple<BinaryFactoryPtr,
-                                                  PassFactoryPtr,
-                                                  ov::Shape,                        /* input shape */
-                                                  ov::Shape,                        /* constant_shape */
-                                                  CreateGraphBinaryIncompatShapesF, /* model_factory */
-                                                  CreateGraphBinaryIncompatShapesF, /* reference_model_factory */
-                                                  ov::element::Type,                /* input type */
-                                                  size_t>;                          /* binary_transpose_input_idx */
-
-class TransposeSinkingBinaryIncompatShapesTestFixture
-    : public ::testing::WithParamInterface<TestBinaryIncompatShapesParams>,
-      public TransformationTestsF {
-public:
-    static std::string get_test_name(const testing::TestParamInfo<TestBinaryIncompatShapesParams>& obj) {
-        BinaryFactoryPtr binary_factory;
-        PassFactoryPtr pass_factory;
-        ov::Shape input_shape;
-        ov::Shape constant_shape;
-        CreateGraphBinaryIncompatShapesF model_factory;
-        CreateGraphBinaryIncompatShapesF reference_model_factory;
-        ov::element::Type input_type;
-        size_t binary_transpose_input_idx;
-        std::tie(binary_factory,
-                 pass_factory,
-                 input_shape,
-                 constant_shape,
-                 model_factory,
-                 reference_model_factory,
-                 input_type,
-                 binary_transpose_input_idx) = obj.param;
-
-        std::ostringstream test_name;
-        test_name << "binary_factory=" << binary_factory->getTypeName() << "_";
-        test_name << "pass_factory=" << pass_factory->getTypeName() << "_";
-        test_name << "input_shape=" << to_string(input_shape) << "_";
-        test_name << "constant_shape=" << to_string(constant_shape) << "_";
-        test_name << "input_type=" << input_type << "_";
-        test_name << "binary_transpose_input_idx=" << binary_transpose_input_idx;
-
-        return test_name.str();
-    }
-};
-
-TEST_P(TransposeSinkingBinaryIncompatShapesTestFixture, CompareFunctions) {
-    BinaryFactoryPtr binary_factory;
-    PassFactoryPtr pass_factory;
-    ov::Shape input_shape;
-    ov::Shape constant_shape;
-    CreateGraphBinaryIncompatShapesF model_factory;
-    CreateGraphBinaryIncompatShapesF reference_model_factory;
-    ov::element::Type input_type;
-    size_t binary_transpose_input_idx;
-    std::tie(binary_factory,
-             pass_factory,
-             input_shape,
-             constant_shape,
-             model_factory,
-             reference_model_factory,
-             input_type,
-             binary_transpose_input_idx) = this->GetParam();
-
-    model = model_factory(binary_factory, input_type, input_shape, constant_shape, binary_transpose_input_idx);
-    model_ref =
-        reference_model_factory(binary_factory, input_type, input_shape, constant_shape, binary_transpose_input_idx);
-    pass_factory->registerPass(manager);
-}
-
-namespace binary {
-namespace single_consumer {
-namespace backward {
-namespace incompat_shapes {
-
-std::shared_ptr<ov::Model> CreateFunction(BinaryFactoryPtr binary_factory,
-                                          ov::element::Type input_type,
-                                          ov::Shape input_shape,
-                                          ov::Shape constant_shape,
-                                          size_t binary_transpose_input_idx) {
-    auto X = std::make_shared<ov::opset9::Parameter>(input_type, input_shape);
-
-    auto in_constant = std::make_shared<ov::opset9::Constant>(input_type, constant_shape, ov::Shape{1});
-
-    NodePtr binary_op;
-    if (!binary_transpose_input_idx)
-        binary_op = binary_factory->create(X, in_constant);
-    else
-        binary_op = binary_factory->create(in_constant, X);
-
-    auto ng_order0 = std::make_shared<ov::opset9::Constant>(ov::element::u64, ov::Shape{4}, ov::Shape{0, 2, 3, 1});
-    auto transpose0 = std::make_shared<ov::opset9::Transpose>(binary_op, ng_order0);
-
-    return std::make_shared<ov::Model>(ov::OutputVector{transpose0}, ov::ParameterVector{X});
-}
-
-std::shared_ptr<ov::Model> CreateReferenceFunction(BinaryFactoryPtr binary_factory,
-                                                   ov::element::Type input_type,
-                                                   ov::Shape input_shape,
-                                                   ov::Shape constant_shape,
-                                                   size_t binary_transpose_input_idx) {
-    auto X = std::make_shared<ov::opset9::Parameter>(input_type, input_shape);
-
-    auto ng_order0 = std::make_shared<ov::opset9::Constant>(ov::element::u64, ov::Shape{4}, ov::Shape{0, 2, 3, 1});
-    auto transpose0 = std::make_shared<ov::opset9::Transpose>(X, ng_order0);
-
-    auto in_constant = std::make_shared<ov::opset9::Constant>(input_type, constant_shape, ov::Shape{1});
-
-    std::vector<size_t> dims(input_shape.size() - constant_shape.size());
-    std::iota(dims.begin(), dims.end(), 0);
-    auto unsqueeze_const = std::make_shared<ov::opset9::Constant>(ov::element::u64, ov::Shape{dims.size()}, dims);
-    auto unsqeeze = std::make_shared<ov::opset9::Unsqueeze>(in_constant, unsqueeze_const);
-
-    auto ng_order1 = std::make_shared<ov::opset9::Constant>(ov::element::u64, ov::Shape{4}, ov::Shape{0, 2, 3, 1});
-    auto transpose1 = std::make_shared<ov::opset9::Transpose>(unsqeeze, ng_order1);
-
-    NodePtr binary_op;
-    if (!binary_transpose_input_idx)
-        binary_op = binary_factory->create(transpose0, transpose1);
-    else
-        binary_op = binary_factory->create(transpose1, transpose0);
-
-    return std::make_shared<ov::Model>(ov::OutputVector{binary_op}, ov::ParameterVector{X});
-}
-
-std::vector<ov::Shape> constant_shapes = {ov::Shape{96, 55, 55}, ov::Shape{1}};
-
-}  // namespace incompat_shapes
-}  // namespace backward
-}  // namespace single_consumer
-}  // namespace binary
-
-INSTANTIATE_TEST_SUITE_P(
-    TransposeSinkingBinaryIncompatShapesTestSuite,
-    TransposeSinkingBinaryIncompatShapesTestFixture,
-    ::testing::Combine(::testing::ValuesIn(binary_factories),
-                       ::testing::Values(CREATE_PASS_FACTORY(TransposeSinkingBinaryElementwiseBackward)),
-                       ::testing::Values(ov::Shape{1, 96, 55, 55}),
-                       ::testing::ValuesIn(binary::single_consumer::backward::incompat_shapes::constant_shapes),
-                       ::testing::Values(binary::single_consumer::backward::incompat_shapes::CreateFunction),
-                       ::testing::Values(binary::single_consumer::backward::incompat_shapes::CreateReferenceFunction),
-                       ::testing::Values(ov::element::f32),
-                       ::testing::ValuesIn(binary_transpose_input_indexes)),
-    TransposeSinkingBinaryIncompatShapesTestFixture::get_test_name);
-=======
     auto X = std::make_shared<Parameter>(input_type, input_shape);
 
     auto ng_order0 = std::make_shared<Constant>(element::u64, Shape{4}, Shape{0, 2, 3, 1});
@@ -1194,5 +962,4 @@
 
 } // namespace mult_consumers
 
-} // namespace transpose_sinking_binary_eltwise
->>>>>>> a9ff396a
+} // namespace transpose_sinking_binary_eltwise