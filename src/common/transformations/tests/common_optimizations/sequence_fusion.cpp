--- conflicted
+++ resolved
@@ -76,46 +76,6 @@
     return outputs;
 }
 
-<<<<<<< HEAD
-    OutputVector create_cell(RNN_TYPE rnn_type,
-                             const shared_ptr<Node>& X,
-                             const shared_ptr<Node>& H,
-                             const shared_ptr<Node>& C,
-                             const shared_ptr<Node>& W,
-                             const shared_ptr<Node>& R,
-                             const shared_ptr<Node>& B,
-                             const shared_ptr<Node>& A,
-                             size_t hidden_size,
-                             int64_t cells_cnt) {
-        shared_ptr<Node> cell;
-        Output<Node> cur_H = H;
-        Output<Node> cur_C = C;
-        OutputVector hidden_vec;
-        auto axis_1 = make_shared<Constant>(i64, Shape{}, 1);
-
-        for (int i = 0; i < cells_cnt; ++i) {
-            if (rnn_type == RNN_TYPE::LSTM_v4) {
-                cell = make_shared<LSTMCell>(X, cur_H, cur_C, W, R, B, hidden_size);
-                cur_C = cell->output(1);
-            } else if (rnn_type == RNN_TYPE::LSTM_v0) {
-                cell = make_shared<opset3::LSTMCell>(X, cur_H, cur_C, W, R, B, hidden_size, ov::op::LSTMWeightsFormat::FICO);
-                cur_C = cell->output(1);
-            } else if (rnn_type == RNN_TYPE::GRU) {
-                cell = make_shared<GRUCell>(X, cur_H, W, R, B, hidden_size);
-            } else if (rnn_type == RNN_TYPE::RNN) {
-                cell = make_shared<RNNCell>(X, cur_H, W, R, B, hidden_size);
-            } else if (rnn_type == RNN_TYPE::AUGRU) {
-                cell = make_shared<ov::op::internal::AUGRUCell>(X, cur_H, W, R, B, A, hidden_size);
-            }
-            cur_H = cell->output(0);
-            hidden_vec.push_back(make_shared<Unsqueeze>(cur_H, axis_1));
-        }
-        auto concat = make_shared<Concat>(hidden_vec, 1);
-        OutputVector outputs = {concat->output(0)};
-        auto cell_outputs = cell->outputs();
-        outputs.insert(outputs.end(), cell_outputs.begin(), cell_outputs.end());
-        return outputs;
-=======
 shared_ptr<Model> gen_model(RNN_TYPE rnn_type, size_t batch, size_t hidden_size, size_t input_size, int64_t cells_cnt) {
     int gate = get_gate_by_rnn_type(rnn_type);
     auto X = make_shared<Parameter>(f32, Shape{batch, input_size});
@@ -132,7 +92,6 @@
         params.push_back(C);
     } else if (rnn_type == RNN_TYPE::AUGRU) {
         params.push_back(A);
->>>>>>> 2c20b9a1
     }
     return make_shared<Model>(outputs, params);
 }
@@ -209,62 +168,9 @@
         seq = make_shared<op::internal::AUGRUSequence>(concat_X, unH, seq_len, unW, unR, unB, concat_A, hidden_size);
     }
 
-<<<<<<< HEAD
-    shared_ptr<Model> gen_reference(RNN_TYPE rnn_type, size_t batch, size_t hidden_size, size_t input_size,
-                                    int64_t cells_cnt) {
-        int gate = get_gate_by_rnn_type(rnn_type);
-        auto axis_0 = make_shared<Constant>(i64, Shape{}, 0);
-        auto axis_1 = make_shared<Constant>(i64, Shape{}, 1);
-        auto seq_len = make_shared<Constant>(i64, Shape{batch}, cells_cnt);
-
-        auto X = make_shared<Parameter>(f32, Shape{batch, input_size});
-        auto H = make_shared<Parameter>(f32, Shape{batch, hidden_size});
-        auto C = make_shared<Parameter>(f32, Shape{batch, hidden_size});
-        auto W = make_shared<Parameter>(f32, Shape{gate * hidden_size, input_size});
-        auto R = make_shared<Parameter>(f32, Shape{gate * hidden_size, hidden_size});
-        auto B = make_shared<Parameter>(f32, Shape{gate * hidden_size});
-        auto A = make_shared<Parameter>(f32, Shape{batch, 1});
-
-        ParameterVector params = {X, H, W, R, B};
-        if (rnn_type == RNN_TYPE::LSTM_v4 || rnn_type == RNN_TYPE::LSTM_v0) {
-            params.push_back(C);
-        } else if (rnn_type == RNN_TYPE::AUGRU) {
-            params.push_back(A);
-        }
-        auto unH = make_shared<Unsqueeze>(H, axis_1);
-        auto unC = make_shared<Unsqueeze>(C, axis_1);
-        auto unW = make_shared<Unsqueeze>(W, axis_0);
-        auto unR = make_shared<Unsqueeze>(R, axis_0);
-        auto unB = make_shared<Unsqueeze>(B, axis_0);
-
-        OutputVector in_X;
-        OutputVector in_A;
-        for (int i = 0; i < cells_cnt; ++i) {
-            in_X.push_back(make_shared<Unsqueeze>(X, axis_1));
-            in_A.push_back(make_shared<Unsqueeze>(A, axis_1));
-        }
-        auto concat_X = make_shared<Concat>(in_X, 1);
-        auto concat_A = make_shared<Concat>(in_A, 1);
-
-        shared_ptr<Node> seq;
-        if (rnn_type == RNN_TYPE::LSTM_v4 || rnn_type == RNN_TYPE::LSTM_v0) {
-            seq = make_shared<LSTMSequence>(concat_X, unH, unC, seq_len, unW, unR, unB, hidden_size, op::RecurrentSequenceDirection::FORWARD);
-        } else if (rnn_type == RNN_TYPE::GRU) {
-            seq = make_shared<GRUSequence>(concat_X, unH, seq_len, unW, unR, unB, hidden_size, op::RecurrentSequenceDirection::FORWARD);
-        } else if (rnn_type == RNN_TYPE::RNN) {
-            seq = make_shared<RNNSequence>(concat_X, unH, seq_len, unW, unR, unB, hidden_size, op::RecurrentSequenceDirection::FORWARD);
-        } else if (rnn_type == RNN_TYPE::AUGRU) {
-            seq = make_shared<ov::op::internal::AUGRUSequence>(concat_X, unH, seq_len, unW, unR, unB, concat_A, hidden_size);
-        }
-
-        auto squeeze_H = make_shared<Squeeze>(seq->output(0), axis_1);
-        auto _axis_1 = make_shared<Constant>(i64, Shape{}, 1);
-        auto split = make_shared<Split>(squeeze_H, axis_1, cells_cnt);
-=======
     auto squeeze_H = make_shared<Squeeze>(seq->output(0), axis_1);
     auto _axis_1 = make_shared<Constant>(i64, Shape{}, 1);
     auto split = make_shared<Split>(squeeze_H, axis_1, cells_cnt);
->>>>>>> 2c20b9a1
 
     OutputVector in_vec;
     for (int i = 0; i < split->outputs().size(); ++i) {
@@ -296,14 +202,8 @@
 TEST_P(SequenceFusionTest, SequencePattern) {
     const auto& p = GetParam();
     {
-<<<<<<< HEAD
-        function = gen_model(p.rnn_type, p.batch,
-                             p.hidden_size, p.input_size, p.cell_cnt);
-        manager.register_pass<ov::pass::SequenceFusion>();
-=======
         function = gen_model(p.rnn_type, p.batch, p.hidden_size, p.input_size, p.cell_cnt);
         manager.register_pass<pass::SequenceFusion>();
->>>>>>> 2c20b9a1
     }
 
     // the transformation won't be applied for single cell
