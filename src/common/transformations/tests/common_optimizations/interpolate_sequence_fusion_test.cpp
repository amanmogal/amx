// Copyright (C) 2018-2022 Intel Corporation
// SPDX-License-Identifier: Apache-2.0
//

#include <gtest/gtest.h>

#include <memory>
#include <ngraph/function.hpp>
#include <ngraph/opsets/opset8.hpp>
#include <ngraph/pass/manager.hpp>
#include <ngraph/pass/visualize_tree.hpp>
#include <string>
#include <transformations/common_optimizations/interpolate_sequence_fusion.hpp>
#include <transformations/init_node_info.hpp>
#include <transformations/utils/utils.hpp>

#include "common_test_utils/ngraph_test_utils.hpp"

using namespace testing;

using Attrs = ngraph::opset8::Interpolate::InterpolateAttrs;
using ShapeCalcMode = ngraph::opset8::Interpolate::ShapeCalcMode;
using InterpolateMode = ngraph::opset8::Interpolate::InterpolateMode;
using CoordinateTransformMode = ngraph::opset8::Interpolate::CoordinateTransformMode;
using NearestMode = ngraph::opset8::Interpolate::NearestMode;

TEST_F(TransformationTestsF, InterpolateSequenceFusion4D1) {
    ngraph::Shape input_shape{1, 4, 220, 350};
    std::vector<Attrs> attributes = {Attrs{InterpolateMode::NEAREST,
                                           ShapeCalcMode::SCALES,
                                           std::vector<size_t>{0},
                                           std::vector<size_t>{0},
                                           CoordinateTransformMode::HALF_PIXEL,
                                           NearestMode::ROUND_PREFER_FLOOR,
                                           false,
                                           -0.75f},
                                     Attrs{InterpolateMode::NEAREST,
                                           ShapeCalcMode::SCALES,
                                           std::vector<size_t>{0},
                                           std::vector<size_t>{0},
                                           CoordinateTransformMode::HALF_PIXEL,
                                           NearestMode::ROUND_PREFER_FLOOR,
                                           false,
                                           -0.75f}};
    std::vector<std::vector<int64_t>> sizes_vector = {{660}, {700}};
    std::vector<std::vector<float>> scales_vector = {{3.0f}, {2.0f}};
    std::vector<std::vector<int64_t>> axes_vector = {{2}, {3}};
    Attrs ref_attrs{InterpolateMode::NEAREST,
                    ShapeCalcMode::SCALES,
                    std::vector<size_t>{0},
                    std::vector<size_t>{0},
                    CoordinateTransformMode::HALF_PIXEL,
                    NearestMode::ROUND_PREFER_FLOOR,
                    false,
                    -0.75f};
    {
        auto input = std::make_shared<ngraph::opset8::Parameter>(ngraph::element::f32, input_shape);

<<<<<<< HEAD
        auto fst_sizes_node = ngraph::opset8::Constant::create(ngraph::element::i64, ngraph::Shape{sizes_vector[0].size()}, sizes_vector[0]);
        auto fst_scales_node = ngraph::opset8::Constant::create(ngraph::element::f32, ngraph::Shape{scales_vector[0].size()}, scales_vector[0]);
        auto fst_axis_node = ngraph::opset8::Constant::create(ngraph::element::i64, ngraph::Shape{axes_vector[0].size()}, axes_vector[0]);
        auto fst_interpolate = std::make_shared<ngraph::opset8::Interpolate>(input, fst_sizes_node, fst_scales_node, fst_axis_node, attributes[0]);

        auto snd_sizes_node = ngraph::opset8::Constant::create(ngraph::element::i64, ngraph::Shape{sizes_vector[1].size()}, sizes_vector[1]);
        auto snd_scales_node = ngraph::opset8::Constant::create(ngraph::element::f32, ngraph::Shape{scales_vector[1].size()}, scales_vector[1]);
        auto snd_axis_node = ngraph::opset8::Constant::create(ngraph::element::i64, ngraph::Shape{axes_vector[1].size()}, axes_vector[1]);
        auto snd_interpolate = std::make_shared<ngraph::opset8::Interpolate>(fst_interpolate, snd_sizes_node, snd_scales_node, snd_axis_node, attributes[1]);

        function = std::make_shared<ngraph::Function>(ngraph::NodeVector{ snd_interpolate }, ngraph::ParameterVector{ input });
        manager.register_pass<ov::pass::InterpolateSequenceFusion>();
=======
        auto fst_sizes_node = ngraph::opset8::Constant::create(ngraph::element::i64,
                                                               ngraph::Shape{sizes_vector[0].size()},
                                                               sizes_vector[0]);
        auto fst_scales_node = ngraph::opset8::Constant::create(ngraph::element::f32,
                                                                ngraph::Shape{scales_vector[0].size()},
                                                                scales_vector[0]);
        auto fst_axis_node = ngraph::opset8::Constant::create(ngraph::element::i64,
                                                              ngraph::Shape{axes_vector[0].size()},
                                                              axes_vector[0]);
        auto fst_interpolate = std::make_shared<ngraph::opset8::Interpolate>(input,
                                                                             fst_sizes_node,
                                                                             fst_scales_node,
                                                                             fst_axis_node,
                                                                             attributes[0]);

        auto snd_sizes_node = ngraph::opset8::Constant::create(ngraph::element::i64,
                                                               ngraph::Shape{sizes_vector[1].size()},
                                                               sizes_vector[1]);
        auto snd_scales_node = ngraph::opset8::Constant::create(ngraph::element::f32,
                                                                ngraph::Shape{scales_vector[1].size()},
                                                                scales_vector[1]);
        auto snd_axis_node = ngraph::opset8::Constant::create(ngraph::element::i64,
                                                              ngraph::Shape{axes_vector[1].size()},
                                                              axes_vector[1]);
        auto snd_interpolate = std::make_shared<ngraph::opset8::Interpolate>(fst_interpolate,
                                                                             snd_sizes_node,
                                                                             snd_scales_node,
                                                                             snd_axis_node,
                                                                             attributes[1]);

        function =
            std::make_shared<ngraph::Function>(ngraph::NodeVector{snd_interpolate}, ngraph::ParameterVector{input});
        manager.register_pass<ngraph::pass::InterpolateSequenceFusion>();
>>>>>>> 2c20b9a1
    }
    {
        auto input = std::make_shared<ngraph::opset8::Parameter>(ngraph::element::f32, input_shape);
        auto scales_node =
            ngraph::opset8::Constant::create(ngraph::element::f32, ngraph::Shape{2}, std::vector<float>{3.0f, 2.0f});
        auto axes_node =
            ngraph::opset8::Constant::create(ngraph::element::i64, ngraph::Shape{2}, std::vector<int64_t>{2, 3});

        auto shape_node = std::make_shared<ngraph::opset8::ShapeOf>(input);
        auto gather_axis_node = ngraph::opset8::Constant::create(ngraph::element::i64, {1}, std::vector<int64_t>{0});
        auto gather_node = std::make_shared<ngraph::opset8::Gather>(shape_node, axes_node, gather_axis_node);
        auto cast_shape_to_float = std::make_shared<ngraph::opset8::Convert>(gather_node, ngraph::element::f32);

        auto mul_node = std::make_shared<ngraph::opset8::Multiply>(cast_shape_to_float, scales_node);
        auto eps_node = ngraph::opset8::Constant::create(ngraph::element::f32, {}, std::vector<float>{1.0e-5f});
        auto add_node = std::make_shared<ngraph::opset8::Multiply>(mul_node, eps_node);
        auto floor_node = std::make_shared<ngraph::opset8::Floor>(add_node);
        auto cast_mul_result_to_int = std::make_shared<ngraph::opset8::Convert>(floor_node, ngraph::element::i64);

        auto interpolate = std::make_shared<ngraph::opset8::Interpolate>(input,
                                                                         cast_mul_result_to_int,
                                                                         scales_node,
                                                                         axes_node,
                                                                         ref_attrs);
        function_ref =
            std::make_shared<ngraph::Function>(ngraph::NodeVector{interpolate}, ngraph::ParameterVector{input});
    }
}

TEST_F(TransformationTestsF, InterpolateSequenceFusion4D2) {
    ngraph::Shape input_shape{1, 4, 220, 350};
    std::vector<Attrs> attributes = {Attrs{InterpolateMode::NEAREST,
                                           ShapeCalcMode::SCALES,
                                           std::vector<size_t>{0},
                                           std::vector<size_t>{0},
                                           CoordinateTransformMode::HALF_PIXEL,
                                           NearestMode::ROUND_PREFER_FLOOR,
                                           false,
                                           -0.75f},
                                     Attrs{InterpolateMode::NEAREST,
                                           ShapeCalcMode::SCALES,
                                           std::vector<size_t>{0},
                                           std::vector<size_t>{0},
                                           CoordinateTransformMode::HALF_PIXEL,
                                           NearestMode::ROUND_PREFER_FLOOR,
                                           false,
                                           -0.75f},
                                     Attrs{InterpolateMode::NEAREST,
                                           ShapeCalcMode::SCALES,
                                           std::vector<size_t>{0},
                                           std::vector<size_t>{0},
                                           CoordinateTransformMode::HALF_PIXEL,
                                           NearestMode::ROUND_PREFER_FLOOR,
                                           false,
                                           -0.75f}};
    std::vector<std::vector<int64_t>> sizes_vector = {{660}, {700}, {1320}};
    std::vector<std::vector<float>> scales_vector = {{3.0f}, {2.0f}, {2.0f}};
    std::vector<std::vector<int64_t>> axes_vector = {{2}, {3}, {2}};
    Attrs ref_attrs{InterpolateMode::NEAREST,
                    ShapeCalcMode::SCALES,
                    std::vector<size_t>{0},
                    std::vector<size_t>{0},
                    CoordinateTransformMode::HALF_PIXEL,
                    NearestMode::ROUND_PREFER_FLOOR,
                    false,
                    -0.75f};
    {
        auto input = std::make_shared<ngraph::opset8::Parameter>(ngraph::element::f32, input_shape);

        auto fst_sizes_node = ngraph::opset8::Constant::create(ngraph::element::i64,
                                                               ngraph::Shape{sizes_vector[0].size()},
                                                               sizes_vector[0]);
        auto fst_scales_node = ngraph::opset8::Constant::create(ngraph::element::f32,
                                                                ngraph::Shape{scales_vector[0].size()},
                                                                scales_vector[0]);
        auto fst_axis_node = ngraph::opset8::Constant::create(ngraph::element::i64,
                                                              ngraph::Shape{axes_vector[0].size()},
                                                              axes_vector[0]);
        auto fst_interpolate = std::make_shared<ngraph::opset8::Interpolate>(input,
                                                                             fst_sizes_node,
                                                                             fst_scales_node,
                                                                             fst_axis_node,
                                                                             attributes[0]);

        auto snd_sizes_node = ngraph::opset8::Constant::create(ngraph::element::i64,
                                                               ngraph::Shape{sizes_vector[1].size()},
                                                               sizes_vector[1]);
        auto snd_scales_node = ngraph::opset8::Constant::create(ngraph::element::f32,
                                                                ngraph::Shape{scales_vector[1].size()},
                                                                scales_vector[1]);
        auto snd_axis_node = ngraph::opset8::Constant::create(ngraph::element::i64,
                                                              ngraph::Shape{axes_vector[1].size()},
                                                              axes_vector[1]);
        auto snd_interpolate = std::make_shared<ngraph::opset8::Interpolate>(fst_interpolate,
                                                                             snd_sizes_node,
                                                                             snd_scales_node,
                                                                             snd_axis_node,
                                                                             attributes[1]);

        auto third_sizes_node = ngraph::opset8::Constant::create(ngraph::element::i64,
                                                                 ngraph::Shape{sizes_vector[2].size()},
                                                                 sizes_vector[2]);
        auto third_scales_node = ngraph::opset8::Constant::create(ngraph::element::f32,
                                                                  ngraph::Shape{scales_vector[2].size()},
                                                                  scales_vector[2]);
        auto third_axis_node = ngraph::opset8::Constant::create(ngraph::element::i64,
                                                                ngraph::Shape{axes_vector[2].size()},
                                                                axes_vector[2]);
        auto third_interpolate = std::make_shared<ngraph::opset8::Interpolate>(snd_interpolate,
                                                                               third_sizes_node,
                                                                               third_scales_node,
                                                                               third_axis_node,
                                                                               attributes[2]);

<<<<<<< HEAD
        function = std::make_shared<ngraph::Function>(ngraph::NodeVector{ third_interpolate }, ngraph::ParameterVector{ input });
        manager.register_pass<ov::pass::InterpolateSequenceFusion>();
=======
        function =
            std::make_shared<ngraph::Function>(ngraph::NodeVector{third_interpolate}, ngraph::ParameterVector{input});
        manager.register_pass<ngraph::pass::InterpolateSequenceFusion>();
>>>>>>> 2c20b9a1
    }
    {
        auto input = std::make_shared<ngraph::opset8::Parameter>(ngraph::element::f32, input_shape);
        auto scales_node =
            ngraph::opset8::Constant::create(ngraph::element::f32, ngraph::Shape{2}, std::vector<float>{3.0f, 2.0f});
        auto axes_node =
            ngraph::opset8::Constant::create(ngraph::element::i64, ngraph::Shape{2}, std::vector<int64_t>{2, 3});

        auto shape_node = std::make_shared<ngraph::opset8::ShapeOf>(input);
        auto gather_axis_node = ngraph::opset8::Constant::create(ngraph::element::i64, {1}, std::vector<int64_t>{0});
        auto gather_node = std::make_shared<ngraph::opset8::Gather>(shape_node, axes_node, gather_axis_node);
        auto cast_shape_to_float = std::make_shared<ngraph::opset8::Convert>(gather_node, ngraph::element::f32);

        auto mul_node = std::make_shared<ngraph::opset8::Multiply>(cast_shape_to_float, scales_node);
        auto eps_node = ngraph::opset8::Constant::create(ngraph::element::f32, {}, std::vector<float>{1.0e-5f});
        auto add_node = std::make_shared<ngraph::opset8::Multiply>(mul_node, eps_node);
        auto floor_node = std::make_shared<ngraph::opset8::Floor>(add_node);
        auto cast_mul_result_to_int = std::make_shared<ngraph::opset8::Convert>(floor_node, ngraph::element::i64);

        auto fst_interpolate = std::make_shared<ngraph::opset8::Interpolate>(input,
                                                                             cast_mul_result_to_int,
                                                                             scales_node,
                                                                             axes_node,
                                                                             ref_attrs);

        auto snd_sizes_node = ngraph::opset8::Constant::create(ngraph::element::i64,
                                                               ngraph::Shape{sizes_vector[2].size()},
                                                               sizes_vector[2]);
        auto snd_scales_node = ngraph::opset8::Constant::create(ngraph::element::f32,
                                                                ngraph::Shape{scales_vector[2].size()},
                                                                scales_vector[2]);
        auto snd_axis_node = ngraph::opset8::Constant::create(ngraph::element::i64,
                                                              ngraph::Shape{axes_vector[2].size()},
                                                              axes_vector[2]);

        auto interpolate = std::make_shared<ngraph::opset8::Interpolate>(fst_interpolate,
                                                                         snd_sizes_node,
                                                                         snd_scales_node,
                                                                         snd_axis_node,
                                                                         ref_attrs);
        function_ref =
            std::make_shared<ngraph::Function>(ngraph::NodeVector{interpolate}, ngraph::ParameterVector{input});
    }
}

TEST_F(TransformationTestsF, InterpolateSequenceFusion4D3) {
    ngraph::Shape input_shape{1, 4, 220, 350};
    std::vector<Attrs> attributes = {Attrs{InterpolateMode::NEAREST,
                                           ShapeCalcMode::SIZES,
                                           std::vector<size_t>{0},
                                           std::vector<size_t>{0},
                                           CoordinateTransformMode::HALF_PIXEL,
                                           NearestMode::ROUND_PREFER_FLOOR,
                                           false,
                                           -0.75f},
                                     Attrs{InterpolateMode::NEAREST,
                                           ShapeCalcMode::SIZES,
                                           std::vector<size_t>{0},
                                           std::vector<size_t>{0},
                                           CoordinateTransformMode::HALF_PIXEL,
                                           NearestMode::ROUND_PREFER_FLOOR,
                                           false,
                                           -0.75f}};
    std::vector<std::vector<int64_t>> sizes_vector = {{700}, {660}};
    std::vector<std::vector<float>> scales_vector = {{2.0f}, {3.0f}};
    std::vector<std::vector<int64_t>> axes_vector = {{3}, {2}};
    Attrs ref_attrs{InterpolateMode::NEAREST,
                    ShapeCalcMode::SIZES,
                    std::vector<size_t>{0},
                    std::vector<size_t>{0},
                    CoordinateTransformMode::HALF_PIXEL,
                    NearestMode::ROUND_PREFER_FLOOR,
                    false,
                    -0.75f};
    {
        auto input = std::make_shared<ngraph::opset8::Parameter>(ngraph::element::f32, input_shape);

<<<<<<< HEAD
        auto fst_sizes_node = ngraph::opset8::Constant::create(ngraph::element::i64, ngraph::Shape{sizes_vector[0].size()}, sizes_vector[0]);
        auto fst_scales_node = ngraph::opset8::Constant::create(ngraph::element::f32, ngraph::Shape{scales_vector[0].size()}, scales_vector[0]);
        auto fst_axis_node = ngraph::opset8::Constant::create(ngraph::element::i64, ngraph::Shape{axes_vector[0].size()}, axes_vector[0]);
        auto fst_interpolate = std::make_shared<ngraph::opset8::Interpolate>(input, fst_sizes_node, fst_scales_node, fst_axis_node, attributes[0]);

        auto snd_sizes_node = ngraph::opset8::Constant::create(ngraph::element::i64, ngraph::Shape{sizes_vector[1].size()}, sizes_vector[1]);
        auto snd_scales_node = ngraph::opset8::Constant::create(ngraph::element::f32, ngraph::Shape{scales_vector[1].size()}, scales_vector[1]);
        auto snd_axis_node = ngraph::opset8::Constant::create(ngraph::element::i64, ngraph::Shape{axes_vector[1].size()}, axes_vector[1]);
        auto snd_interpolate = std::make_shared<ngraph::opset8::Interpolate>(fst_interpolate, snd_sizes_node, snd_scales_node, snd_axis_node, attributes[1]);

        function = std::make_shared<ngraph::Function>(ngraph::NodeVector{ snd_interpolate }, ngraph::ParameterVector{ input });
        manager.register_pass<ov::pass::InterpolateSequenceFusion>();
=======
        auto fst_sizes_node = ngraph::opset8::Constant::create(ngraph::element::i64,
                                                               ngraph::Shape{sizes_vector[0].size()},
                                                               sizes_vector[0]);
        auto fst_scales_node = ngraph::opset8::Constant::create(ngraph::element::f32,
                                                                ngraph::Shape{scales_vector[0].size()},
                                                                scales_vector[0]);
        auto fst_axis_node = ngraph::opset8::Constant::create(ngraph::element::i64,
                                                              ngraph::Shape{axes_vector[0].size()},
                                                              axes_vector[0]);
        auto fst_interpolate = std::make_shared<ngraph::opset8::Interpolate>(input,
                                                                             fst_sizes_node,
                                                                             fst_scales_node,
                                                                             fst_axis_node,
                                                                             attributes[0]);

        auto snd_sizes_node = ngraph::opset8::Constant::create(ngraph::element::i64,
                                                               ngraph::Shape{sizes_vector[1].size()},
                                                               sizes_vector[1]);
        auto snd_scales_node = ngraph::opset8::Constant::create(ngraph::element::f32,
                                                                ngraph::Shape{scales_vector[1].size()},
                                                                scales_vector[1]);
        auto snd_axis_node = ngraph::opset8::Constant::create(ngraph::element::i64,
                                                              ngraph::Shape{axes_vector[1].size()},
                                                              axes_vector[1]);
        auto snd_interpolate = std::make_shared<ngraph::opset8::Interpolate>(fst_interpolate,
                                                                             snd_sizes_node,
                                                                             snd_scales_node,
                                                                             snd_axis_node,
                                                                             attributes[1]);

        function =
            std::make_shared<ngraph::Function>(ngraph::NodeVector{snd_interpolate}, ngraph::ParameterVector{input});
        manager.register_pass<ngraph::pass::InterpolateSequenceFusion>();
>>>>>>> 2c20b9a1
    }
    {
        auto input = std::make_shared<ngraph::opset8::Parameter>(ngraph::element::f32, input_shape);

        auto sizes_node = ngraph::opset8::Constant::create(ngraph::element::i64, {2}, std::vector<int64_t>{660, 700});
        auto axes_node = ngraph::opset8::Constant::create(ngraph::element::i64, {2}, std::vector<int64_t>{2, 3});
        auto sizes_cast = std::make_shared<ngraph::opset8::Convert>(sizes_node, ngraph::element::f32);
        auto shape_node = std::make_shared<ngraph::opset8::ShapeOf>(input);

        auto gather_axis_node = ngraph::opset8::Constant::create(ngraph::element::i64, {1}, std::vector<int64_t>{0});
        auto gather_node = std::make_shared<ngraph::opset8::Gather>(shape_node, axes_node, gather_axis_node);
        auto cast_shape_to_float = std::make_shared<ngraph::opset8::Convert>(gather_node, ngraph::element::f32);
        auto div_node = std::make_shared<ngraph::opset8::Divide>(sizes_cast, cast_shape_to_float);

        auto interpolate =
            std::make_shared<ngraph::opset8::Interpolate>(input, sizes_node, div_node, axes_node, ref_attrs);
        function_ref =
            std::make_shared<ngraph::Function>(ngraph::NodeVector{interpolate}, ngraph::ParameterVector{input});
    }
}

TEST_F(TransformationTestsF, InterpolateSequenceFusion5D1) {
    ngraph::Shape input_shape{1, 5, 417, 256, 800};
    std::vector<Attrs> attributes = {Attrs{InterpolateMode::NEAREST,
                                           ShapeCalcMode::SCALES,
                                           std::vector<size_t>{0},
                                           std::vector<size_t>{0},
                                           CoordinateTransformMode::HALF_PIXEL,
                                           NearestMode::ROUND_PREFER_FLOOR,
                                           false,
                                           -0.75f},
                                     Attrs{InterpolateMode::NEAREST,
                                           ShapeCalcMode::SCALES,
                                           std::vector<size_t>{0},
                                           std::vector<size_t>{0},
                                           CoordinateTransformMode::HALF_PIXEL,
                                           NearestMode::ROUND_PREFER_FLOOR,
                                           false,
                                           -0.75f},
                                     Attrs{InterpolateMode::NEAREST,
                                           ShapeCalcMode::SCALES,
                                           std::vector<size_t>{0},
                                           std::vector<size_t>{0},
                                           CoordinateTransformMode::HALF_PIXEL,
                                           NearestMode::ROUND_PREFER_FLOOR,
                                           false,
                                           -0.75f}};
    std::vector<std::vector<int64_t>> sizes_vector = {{600}, {100}, {834}};
    std::vector<std::vector<float>> scales_vector = {{0.75f}, {20.0f}, {2.0f}};
    std::vector<std::vector<int64_t>> axes_vector = {{4}, {1}, {2}};
    Attrs ref_attrs{InterpolateMode::NEAREST,
                    ShapeCalcMode::SCALES,
                    std::vector<size_t>{0},
                    std::vector<size_t>{0},
                    CoordinateTransformMode::HALF_PIXEL,
                    NearestMode::ROUND_PREFER_FLOOR,
                    false,
                    -0.75f};
    {
        auto input = std::make_shared<ngraph::opset8::Parameter>(ngraph::element::f32, input_shape);

        auto fst_sizes_node = ngraph::opset8::Constant::create(ngraph::element::i64,
                                                               ngraph::Shape{sizes_vector[0].size()},
                                                               sizes_vector[0]);
        auto fst_scales_node = ngraph::opset8::Constant::create(ngraph::element::f32,
                                                                ngraph::Shape{scales_vector[0].size()},
                                                                scales_vector[0]);
        auto fst_axis_node = ngraph::opset8::Constant::create(ngraph::element::i64,
                                                              ngraph::Shape{axes_vector[0].size()},
                                                              axes_vector[0]);
        auto fst_interpolate = std::make_shared<ngraph::opset8::Interpolate>(input,
                                                                             fst_sizes_node,
                                                                             fst_scales_node,
                                                                             fst_axis_node,
                                                                             attributes[0]);

        auto snd_sizes_node = ngraph::opset8::Constant::create(ngraph::element::i64,
                                                               ngraph::Shape{sizes_vector[1].size()},
                                                               sizes_vector[1]);
        auto snd_scales_node = ngraph::opset8::Constant::create(ngraph::element::f32,
                                                                ngraph::Shape{scales_vector[1].size()},
                                                                scales_vector[1]);
        auto snd_axis_node = ngraph::opset8::Constant::create(ngraph::element::i64,
                                                              ngraph::Shape{axes_vector[1].size()},
                                                              axes_vector[1]);
        auto snd_interpolate = std::make_shared<ngraph::opset8::Interpolate>(fst_interpolate,
                                                                             snd_sizes_node,
                                                                             snd_scales_node,
                                                                             snd_axis_node,
                                                                             attributes[1]);

        auto third_sizes_node = ngraph::opset8::Constant::create(ngraph::element::i64,
                                                                 ngraph::Shape{sizes_vector[2].size()},
                                                                 sizes_vector[2]);
        auto third_scales_node = ngraph::opset8::Constant::create(ngraph::element::f32,
                                                                  ngraph::Shape{scales_vector[2].size()},
                                                                  scales_vector[2]);
        auto third_axis_node = ngraph::opset8::Constant::create(ngraph::element::i64,
                                                                ngraph::Shape{axes_vector[2].size()},
                                                                axes_vector[2]);
        auto third_interpolate = std::make_shared<ngraph::opset8::Interpolate>(snd_interpolate,
                                                                               third_sizes_node,
                                                                               third_scales_node,
                                                                               third_axis_node,
                                                                               attributes[2]);

<<<<<<< HEAD
        function = std::make_shared<ngraph::Function>(ngraph::NodeVector{ third_interpolate }, ngraph::ParameterVector{ input });
        manager.register_pass<ov::pass::InterpolateSequenceFusion>();
=======
        function =
            std::make_shared<ngraph::Function>(ngraph::NodeVector{third_interpolate}, ngraph::ParameterVector{input});
        manager.register_pass<ngraph::pass::InterpolateSequenceFusion>();
>>>>>>> 2c20b9a1
    }
    {
        auto input = std::make_shared<ngraph::opset8::Parameter>(ngraph::element::f32, input_shape);
        auto scales_node = ngraph::opset8::Constant::create(ngraph::element::f32,
                                                            ngraph::Shape{3},
                                                            std::vector<float>{20.0f, 2.0f, 0.75f});
        auto axes_node =
            ngraph::opset8::Constant::create(ngraph::element::i64, ngraph::Shape{3}, std::vector<int64_t>{1, 2, 4});

        auto shape_node = std::make_shared<ngraph::opset8::ShapeOf>(input);
        auto gather_axis_node = ngraph::opset8::Constant::create(ngraph::element::i64, {1}, std::vector<int64_t>{0});
        auto gather_node = std::make_shared<ngraph::opset8::Gather>(shape_node, axes_node, gather_axis_node);
        auto cast_shape_to_float = std::make_shared<ngraph::opset8::Convert>(gather_node, ngraph::element::f32);

        auto mul_node = std::make_shared<ngraph::opset8::Multiply>(cast_shape_to_float, scales_node);
        auto eps_node = ngraph::opset8::Constant::create(ngraph::element::f32, {}, std::vector<float>{1.0e-5f});
        auto add_node = std::make_shared<ngraph::opset8::Multiply>(mul_node, eps_node);
        auto floor_node = std::make_shared<ngraph::opset8::Floor>(add_node);
        auto cast_mul_result_to_int = std::make_shared<ngraph::opset8::Convert>(floor_node, ngraph::element::i64);

        auto interpolate = std::make_shared<ngraph::opset8::Interpolate>(input,
                                                                         cast_mul_result_to_int,
                                                                         scales_node,
                                                                         axes_node,
                                                                         ref_attrs);
        function_ref =
            std::make_shared<ngraph::Function>(ngraph::NodeVector{interpolate}, ngraph::ParameterVector{input});
    }
}

TEST_F(TransformationTestsF, InterpolateSequenceFusion5D2) {
    ngraph::Shape input_shape{1, 5, 417, 256, 800};
    std::vector<Attrs> attributes = {Attrs{InterpolateMode::NEAREST,
                                           ShapeCalcMode::SIZES,
                                           std::vector<size_t>{0},
                                           std::vector<size_t>{0},
                                           CoordinateTransformMode::HALF_PIXEL,
                                           NearestMode::ROUND_PREFER_FLOOR,
                                           false,
                                           -0.75f},
                                     Attrs{InterpolateMode::NEAREST,
                                           ShapeCalcMode::SIZES,
                                           std::vector<size_t>{0},
                                           std::vector<size_t>{0},
                                           CoordinateTransformMode::HALF_PIXEL,
                                           NearestMode::ROUND_PREFER_FLOOR,
                                           false,
                                           -0.75f},
                                     Attrs{InterpolateMode::NEAREST,
                                           ShapeCalcMode::SIZES,
                                           std::vector<size_t>{0},
                                           std::vector<size_t>{0},
                                           CoordinateTransformMode::HALF_PIXEL,
                                           NearestMode::ROUND_PREFER_FLOOR,
                                           false,
                                           -0.75f}};
    std::vector<std::vector<int64_t>> sizes_vector = {{600}, {100}, {834}};
    std::vector<std::vector<float>> scales_vector = {{0.75f}, {20.0f}, {2.0f}};
    std::vector<std::vector<int64_t>> axes_vector = {{4}, {1}, {2}};
    Attrs ref_attrs{InterpolateMode::NEAREST,
                    ShapeCalcMode::SIZES,
                    std::vector<size_t>{0},
                    std::vector<size_t>{0},
                    CoordinateTransformMode::HALF_PIXEL,
                    NearestMode::ROUND_PREFER_FLOOR,
                    false,
                    -0.75f};
    {
        auto input = std::make_shared<ngraph::opset8::Parameter>(ngraph::element::f32, input_shape);

        auto fst_sizes_node = ngraph::opset8::Constant::create(ngraph::element::i64,
                                                               ngraph::Shape{sizes_vector[0].size()},
                                                               sizes_vector[0]);
        auto fst_scales_node = ngraph::opset8::Constant::create(ngraph::element::f32,
                                                                ngraph::Shape{scales_vector[0].size()},
                                                                scales_vector[0]);
        auto fst_axis_node = ngraph::opset8::Constant::create(ngraph::element::i64,
                                                              ngraph::Shape{axes_vector[0].size()},
                                                              axes_vector[0]);
        auto fst_interpolate = std::make_shared<ngraph::opset8::Interpolate>(input,
                                                                             fst_sizes_node,
                                                                             fst_scales_node,
                                                                             fst_axis_node,
                                                                             attributes[0]);

        auto snd_sizes_node = ngraph::opset8::Constant::create(ngraph::element::i64,
                                                               ngraph::Shape{sizes_vector[1].size()},
                                                               sizes_vector[1]);
        auto snd_scales_node = ngraph::opset8::Constant::create(ngraph::element::f32,
                                                                ngraph::Shape{scales_vector[1].size()},
                                                                scales_vector[1]);
        auto snd_axis_node = ngraph::opset8::Constant::create(ngraph::element::i64,
                                                              ngraph::Shape{axes_vector[1].size()},
                                                              axes_vector[1]);
        auto snd_interpolate = std::make_shared<ngraph::opset8::Interpolate>(fst_interpolate,
                                                                             snd_sizes_node,
                                                                             snd_scales_node,
                                                                             snd_axis_node,
                                                                             attributes[1]);

        auto third_sizes_node = ngraph::opset8::Constant::create(ngraph::element::i64,
                                                                 ngraph::Shape{sizes_vector[2].size()},
                                                                 sizes_vector[2]);
        auto third_scales_node = ngraph::opset8::Constant::create(ngraph::element::f32,
                                                                  ngraph::Shape{scales_vector[2].size()},
                                                                  scales_vector[2]);
        auto third_axis_node = ngraph::opset8::Constant::create(ngraph::element::i64,
                                                                ngraph::Shape{axes_vector[2].size()},
                                                                axes_vector[2]);
        auto third_interpolate = std::make_shared<ngraph::opset8::Interpolate>(snd_interpolate,
                                                                               third_sizes_node,
                                                                               third_scales_node,
                                                                               third_axis_node,
                                                                               attributes[2]);

<<<<<<< HEAD
        function = std::make_shared<ngraph::Function>(ngraph::NodeVector{ third_interpolate }, ngraph::ParameterVector{ input });
        manager.register_pass<ov::pass::InterpolateSequenceFusion>();
=======
        function =
            std::make_shared<ngraph::Function>(ngraph::NodeVector{third_interpolate}, ngraph::ParameterVector{input});
        manager.register_pass<ngraph::pass::InterpolateSequenceFusion>();
>>>>>>> 2c20b9a1
    }
    {
        auto input = std::make_shared<ngraph::opset8::Parameter>(ngraph::element::f32, input_shape);

        auto sizes_node =
            ngraph::opset8::Constant::create(ngraph::element::i64, {3}, std::vector<int64_t>{100, 834, 600});
        auto axes_node = ngraph::opset8::Constant::create(ngraph::element::i64, {3}, std::vector<int64_t>{1, 2, 4});
        auto sizes_cast = std::make_shared<ngraph::opset8::Convert>(sizes_node, ngraph::element::f32);
        auto shape_node = std::make_shared<ngraph::opset8::ShapeOf>(input);

        auto gather_axis_node = ngraph::opset8::Constant::create(ngraph::element::i64, {1}, std::vector<int64_t>{0});
        auto gather_node = std::make_shared<ngraph::opset8::Gather>(shape_node, axes_node, gather_axis_node);
        auto cast_shape_to_float = std::make_shared<ngraph::opset8::Convert>(gather_node, ngraph::element::f32);
        auto div_node = std::make_shared<ngraph::opset8::Divide>(sizes_cast, cast_shape_to_float);

        auto interpolate =
            std::make_shared<ngraph::opset8::Interpolate>(input, sizes_node, div_node, axes_node, ref_attrs);
        function_ref =
            std::make_shared<ngraph::Function>(ngraph::NodeVector{interpolate}, ngraph::ParameterVector{input});
    }
}<|MERGE_RESOLUTION|>--- conflicted
+++ resolved
@@ -56,20 +56,6 @@
     {
         auto input = std::make_shared<ngraph::opset8::Parameter>(ngraph::element::f32, input_shape);
 
-<<<<<<< HEAD
-        auto fst_sizes_node = ngraph::opset8::Constant::create(ngraph::element::i64, ngraph::Shape{sizes_vector[0].size()}, sizes_vector[0]);
-        auto fst_scales_node = ngraph::opset8::Constant::create(ngraph::element::f32, ngraph::Shape{scales_vector[0].size()}, scales_vector[0]);
-        auto fst_axis_node = ngraph::opset8::Constant::create(ngraph::element::i64, ngraph::Shape{axes_vector[0].size()}, axes_vector[0]);
-        auto fst_interpolate = std::make_shared<ngraph::opset8::Interpolate>(input, fst_sizes_node, fst_scales_node, fst_axis_node, attributes[0]);
-
-        auto snd_sizes_node = ngraph::opset8::Constant::create(ngraph::element::i64, ngraph::Shape{sizes_vector[1].size()}, sizes_vector[1]);
-        auto snd_scales_node = ngraph::opset8::Constant::create(ngraph::element::f32, ngraph::Shape{scales_vector[1].size()}, scales_vector[1]);
-        auto snd_axis_node = ngraph::opset8::Constant::create(ngraph::element::i64, ngraph::Shape{axes_vector[1].size()}, axes_vector[1]);
-        auto snd_interpolate = std::make_shared<ngraph::opset8::Interpolate>(fst_interpolate, snd_sizes_node, snd_scales_node, snd_axis_node, attributes[1]);
-
-        function = std::make_shared<ngraph::Function>(ngraph::NodeVector{ snd_interpolate }, ngraph::ParameterVector{ input });
-        manager.register_pass<ov::pass::InterpolateSequenceFusion>();
-=======
         auto fst_sizes_node = ngraph::opset8::Constant::create(ngraph::element::i64,
                                                                ngraph::Shape{sizes_vector[0].size()},
                                                                sizes_vector[0]);
@@ -102,8 +88,7 @@
 
         function =
             std::make_shared<ngraph::Function>(ngraph::NodeVector{snd_interpolate}, ngraph::ParameterVector{input});
-        manager.register_pass<ngraph::pass::InterpolateSequenceFusion>();
->>>>>>> 2c20b9a1
+        manager.register_pass<ov::pass::InterpolateSequenceFusion>();
     }
     {
         auto input = std::make_shared<ngraph::opset8::Parameter>(ngraph::element::f32, input_shape);
@@ -218,14 +203,9 @@
                                                                                third_axis_node,
                                                                                attributes[2]);
 
-<<<<<<< HEAD
-        function = std::make_shared<ngraph::Function>(ngraph::NodeVector{ third_interpolate }, ngraph::ParameterVector{ input });
-        manager.register_pass<ov::pass::InterpolateSequenceFusion>();
-=======
         function =
             std::make_shared<ngraph::Function>(ngraph::NodeVector{third_interpolate}, ngraph::ParameterVector{input});
-        manager.register_pass<ngraph::pass::InterpolateSequenceFusion>();
->>>>>>> 2c20b9a1
+        manager.register_pass<ov::pass::InterpolateSequenceFusion>();
     }
     {
         auto input = std::make_shared<ngraph::opset8::Parameter>(ngraph::element::f32, input_shape);
@@ -303,20 +283,6 @@
     {
         auto input = std::make_shared<ngraph::opset8::Parameter>(ngraph::element::f32, input_shape);
 
-<<<<<<< HEAD
-        auto fst_sizes_node = ngraph::opset8::Constant::create(ngraph::element::i64, ngraph::Shape{sizes_vector[0].size()}, sizes_vector[0]);
-        auto fst_scales_node = ngraph::opset8::Constant::create(ngraph::element::f32, ngraph::Shape{scales_vector[0].size()}, scales_vector[0]);
-        auto fst_axis_node = ngraph::opset8::Constant::create(ngraph::element::i64, ngraph::Shape{axes_vector[0].size()}, axes_vector[0]);
-        auto fst_interpolate = std::make_shared<ngraph::opset8::Interpolate>(input, fst_sizes_node, fst_scales_node, fst_axis_node, attributes[0]);
-
-        auto snd_sizes_node = ngraph::opset8::Constant::create(ngraph::element::i64, ngraph::Shape{sizes_vector[1].size()}, sizes_vector[1]);
-        auto snd_scales_node = ngraph::opset8::Constant::create(ngraph::element::f32, ngraph::Shape{scales_vector[1].size()}, scales_vector[1]);
-        auto snd_axis_node = ngraph::opset8::Constant::create(ngraph::element::i64, ngraph::Shape{axes_vector[1].size()}, axes_vector[1]);
-        auto snd_interpolate = std::make_shared<ngraph::opset8::Interpolate>(fst_interpolate, snd_sizes_node, snd_scales_node, snd_axis_node, attributes[1]);
-
-        function = std::make_shared<ngraph::Function>(ngraph::NodeVector{ snd_interpolate }, ngraph::ParameterVector{ input });
-        manager.register_pass<ov::pass::InterpolateSequenceFusion>();
-=======
         auto fst_sizes_node = ngraph::opset8::Constant::create(ngraph::element::i64,
                                                                ngraph::Shape{sizes_vector[0].size()},
                                                                sizes_vector[0]);
@@ -349,8 +315,7 @@
 
         function =
             std::make_shared<ngraph::Function>(ngraph::NodeVector{snd_interpolate}, ngraph::ParameterVector{input});
-        manager.register_pass<ngraph::pass::InterpolateSequenceFusion>();
->>>>>>> 2c20b9a1
+        manager.register_pass<ov::pass::InterpolateSequenceFusion>();
     }
     {
         auto input = std::make_shared<ngraph::opset8::Parameter>(ngraph::element::f32, input_shape);
@@ -457,14 +422,9 @@
                                                                                third_axis_node,
                                                                                attributes[2]);
 
-<<<<<<< HEAD
-        function = std::make_shared<ngraph::Function>(ngraph::NodeVector{ third_interpolate }, ngraph::ParameterVector{ input });
-        manager.register_pass<ov::pass::InterpolateSequenceFusion>();
-=======
         function =
             std::make_shared<ngraph::Function>(ngraph::NodeVector{third_interpolate}, ngraph::ParameterVector{input});
-        manager.register_pass<ngraph::pass::InterpolateSequenceFusion>();
->>>>>>> 2c20b9a1
+        manager.register_pass<ov::pass::InterpolateSequenceFusion>();
     }
     {
         auto input = std::make_shared<ngraph::opset8::Parameter>(ngraph::element::f32, input_shape);
@@ -580,14 +540,9 @@
                                                                                third_axis_node,
                                                                                attributes[2]);
 
-<<<<<<< HEAD
-        function = std::make_shared<ngraph::Function>(ngraph::NodeVector{ third_interpolate }, ngraph::ParameterVector{ input });
-        manager.register_pass<ov::pass::InterpolateSequenceFusion>();
-=======
         function =
             std::make_shared<ngraph::Function>(ngraph::NodeVector{third_interpolate}, ngraph::ParameterVector{input});
-        manager.register_pass<ngraph::pass::InterpolateSequenceFusion>();
->>>>>>> 2c20b9a1
+        manager.register_pass<ov::pass::InterpolateSequenceFusion>();
     }
     {
         auto input = std::make_shared<ngraph::opset8::Parameter>(ngraph::element::f32, input_shape);
