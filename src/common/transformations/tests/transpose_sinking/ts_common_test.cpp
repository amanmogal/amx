--- conflicted
+++ resolved
@@ -862,8 +862,6 @@
         new_out_vec[0] = make_shared<Transpose>(out_vec[0], order);
         return new_out_vec;
     };
-<<<<<<< HEAD
-=======
     auto new_constant = [](const vector<size_t>& idxs, const OutputVector& out_vec) -> OutputVector {
         OutputVector new_out_vec(out_vec.size());
         new_out_vec[0] = out_vec[0];
@@ -873,7 +871,6 @@
         return new_out_vec;
     };
     test_case.model_ref.preprocess_inputs_to_main = {{new_constant}, {{1}}};
->>>>>>> aaba7740
     test_case.model_ref.main_op = {CREATE_RESHAPE_FACTORY(Reshape)};
     test_case.model_ref.preprocess_outputs_of_main = {{new_transpose}, {{0}}};
     test_case.model_ref.model_template = create_model;
@@ -1295,9 +1292,6 @@
         new_out_vec[1] = out_vec[1];
         return new_out_vec;
     };
-<<<<<<< HEAD
-    test_case.model_ref.preprocess_inputs_to_main = {{new_transpose}, {{0}}};
-=======
     auto new_constant = [](const vector<size_t>& idxs, const OutputVector& out_vec) -> OutputVector {
         OutputVector new_out_vec(out_vec.size());
         new_out_vec[0] = out_vec[0];
@@ -1306,7 +1300,6 @@
         return new_out_vec;
     };
     test_case.model_ref.preprocess_inputs_to_main = {{new_transpose, new_constant}, {{0}, {1}}};
->>>>>>> aaba7740
     test_case.model_ref.main_op = {CREATE_RESHAPE_FACTORY(Reshape)};
     test_case.model_ref.model_template = create_model;
 
