--- conflicted
+++ resolved
@@ -20,10 +20,6 @@
     const ov::Strides strides{1, 1}, dilations{1, 1};
     const ov::Shape pads_begin{1, 1}, pads_end{1, 1}, kernel{2, 2};
 
-<<<<<<< HEAD
-    const auto max_pool_v14 =
-        std::make_shared<ov::opset14::MaxPool>(input, strides, dilations, pads_begin, pads_end, kernel, rounding_type);
-=======
     const auto max_pool_v14 = std::make_shared<ov::opset14::MaxPool>(input,
                                                                      strides,
                                                                      dilations,
@@ -34,7 +30,6 @@
                                                                      ov::op::PadType::EXPLICIT,
                                                                      ov::element::i64,
                                                                      2);
->>>>>>> d9caaae8
 
     max_pool_v14->set_friendly_name("max_pool_v14");
 
@@ -46,10 +41,6 @@
     const ov::Strides strides{1, 1}, dilations{1, 1};
     const ov::Shape pads_begin{1, 1}, pads_end{1, 1}, kernel{2, 2};
 
-<<<<<<< HEAD
-    const auto max_pool_v8 =
-        std::make_shared<ov::opset8::MaxPool>(input, strides, dilations, pads_begin, pads_end, kernel, rounding_type);
-=======
     const auto max_pool_v8 = std::make_shared<ov::opset8::MaxPool>(input,
                                                                    strides,
                                                                    dilations,
@@ -60,15 +51,12 @@
                                                                    ov::op::PadType::EXPLICIT,
                                                                    ov::element::i64,
                                                                    2);
->>>>>>> d9caaae8
 
     max_pool_v8->set_friendly_name("max_pool_v8");
 
     return std::make_shared<ov::Model>(max_pool_v8->outputs(), ov::ParameterVector{input});
 }
 
-<<<<<<< HEAD
-=======
 std::shared_ptr<ov::Model> create_ceil_torch_workaround_model(const ov::op::RoundingType rounding_type) {
     const auto input = std::make_shared<ov::opset8::Parameter>(ov::element::f32, ov::Shape{1, 3, 64, 64});
     const ov::Strides strides{1, 1}, dilations{1, 1};
@@ -138,7 +126,6 @@
     return std::make_shared<ov::Model>(max_pool_v8->outputs(), ov::ParameterVector{input});
 }
 
->>>>>>> d9caaae8
 }  // namespace
 
 TEST_F(TransformationTestsF, ConvertMaxPool8ToMaxPool1) {
@@ -165,17 +152,10 @@
 }
 
 TEST_F(TransformationTestsF, ConvertMaxPool14ToMaxPool8_ceil_torch_to_ceil) {
-<<<<<<< HEAD
-    manager.register_pass<ov::pass::ConvertMaxPool14ToMaxPool8>();
-    model = create_v14_model(ov::op::RoundingType::CEIL_TORCH);
-    model_ref = create_v8_model(ov::op::RoundingType::CEIL);
-    comparator.enable(FunctionsComparator::CmpValues::CONST_VALUES);
-=======
     model = create_v14_model(ov::op::RoundingType::CEIL_TORCH);
     model_ref = create_ceil_torch_workaround_model(ov::op::RoundingType::CEIL);
     manager.register_pass<ov::pass::ConvertMaxPool14ToMaxPool8>();
     comparator.disable(FunctionsComparator::CmpValues::ACCURACY);
->>>>>>> d9caaae8
     comparator.enable(FunctionsComparator::CmpValues::ATTRIBUTES);
 }
 
@@ -188,13 +168,8 @@
 }
 
 TEST_F(TransformationTestsF, ConvertMaxPool14ToMaxPool8_floor_to_floor) {
-<<<<<<< HEAD
-    manager.register_pass<ov::pass::ConvertMaxPool14ToMaxPool8>();
-    model = create_v14_model(ov::op::RoundingType::FLOOR);
-=======
     model = create_v14_model(ov::op::RoundingType::FLOOR);
     manager.register_pass<ov::pass::ConvertMaxPool14ToMaxPool8>();
->>>>>>> d9caaae8
     model_ref = create_v8_model(ov::op::RoundingType::FLOOR);
     comparator.enable(FunctionsComparator::CmpValues::CONST_VALUES);
     comparator.enable(FunctionsComparator::CmpValues::ATTRIBUTES);
