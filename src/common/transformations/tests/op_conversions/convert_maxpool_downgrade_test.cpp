// Copyright (C) 2018-2024 Intel Corporation
// SPDX-License-Identifier: Apache-2.0
//

#include "transformations/op_conversions/convert_maxpool_downgrade.hpp"

#include <gtest/gtest.h>

#include "common_test_utils/ov_test_utils.hpp"
<<<<<<< HEAD
#include "openvino/op/max_pool.hpp"
#include "openvino/opsets/opset1.hpp"
#include "openvino/opsets/opset14.hpp"
#include "openvino/opsets/opset8.hpp"
=======
#include "openvino/op/add.hpp"
#include "openvino/op/concat.hpp"
#include "openvino/op/convert_like.hpp"
#include "openvino/op/gather.hpp"
#include "openvino/op/greater.hpp"
#include "openvino/op/max_pool.hpp"
#include "openvino/op/multiply.hpp"
#include "openvino/op/pad.hpp"
#include "openvino/op/parameter.hpp"
#include "openvino/op/range.hpp"
#include "openvino/op/result.hpp"
#include "openvino/op/select.hpp"
#include "openvino/op/shape_of.hpp"
#include "openvino/op/subtract.hpp"
>>>>>>> c4d93eba
#include "openvino/pass/manager.hpp"

namespace {

<<<<<<< HEAD
std::shared_ptr<ov::Model> create_v14_model(const ov::op::RoundingType rounding_type) {
    const auto input = std::make_shared<ov::opset14::Parameter>(ov::element::f32, ov::Shape{1, 3, 64, 64});
    const ov::Strides strides{1, 1}, dilations{1, 1};
    const ov::Shape pads_begin{1, 1}, pads_end{1, 1}, kernel{2, 2};

    const auto max_pool_v14 = std::make_shared<ov::opset14::MaxPool>(input,
=======
std::shared_ptr<ov::Model> create_v14_model(const ov::op::RoundingType rounding_type, const ov::Shape input_shape) {
    const auto input = std::make_shared<ov::op::v0::Parameter>(ov::element::f32, input_shape);
    const ov::Strides strides{2, 2}, dilations{1, 1};
    const ov::Shape pads_begin{1, 1}, pads_end{1, 1}, kernel{2, 2};

    const auto max_pool_v14 = std::make_shared<ov::op::v14::MaxPool>(input,
>>>>>>> c4d93eba
                                                                     strides,
                                                                     dilations,
                                                                     pads_begin,
                                                                     pads_end,
                                                                     kernel,
                                                                     rounding_type,
                                                                     ov::op::PadType::EXPLICIT,
                                                                     ov::element::i64,
                                                                     2);

    max_pool_v14->set_friendly_name("max_pool_v14");

    return std::make_shared<ov::Model>(max_pool_v14->outputs(), ov::ParameterVector{input});
}

std::shared_ptr<ov::Model> create_v8_model(const ov::op::RoundingType rounding_type) {
<<<<<<< HEAD
    const auto input = std::make_shared<ov::opset8::Parameter>(ov::element::f32, ov::Shape{1, 3, 64, 64});
    const ov::Strides strides{1, 1}, dilations{1, 1};
    const ov::Shape pads_begin{1, 1}, pads_end{1, 1}, kernel{2, 2};

    const auto max_pool_v8 = std::make_shared<ov::opset8::MaxPool>(input,
=======
    const auto input = std::make_shared<ov::op::v0::Parameter>(ov::element::f32, ov::Shape{1, 3, 64, 64});
    const ov::Strides strides{2, 2}, dilations{1, 1};
    const ov::Shape pads_begin{1, 1}, pads_end{1, 1}, kernel{2, 2};

    const auto max_pool_v8 = std::make_shared<ov::op::v8::MaxPool>(input,
>>>>>>> c4d93eba
                                                                   strides,
                                                                   dilations,
                                                                   pads_begin,
                                                                   pads_end,
                                                                   kernel,
                                                                   rounding_type,
                                                                   ov::op::PadType::EXPLICIT,
                                                                   ov::element::i64,
                                                                   2);

    max_pool_v8->set_friendly_name("max_pool_v8");

    return std::make_shared<ov::Model>(max_pool_v8->outputs(), ov::ParameterVector{input});
}

std::shared_ptr<ov::Model> create_ceil_torch_workaround_model(const ov::op::RoundingType rounding_type) {
<<<<<<< HEAD
    const auto input = std::make_shared<ov::opset8::Parameter>(ov::element::f32, ov::Shape{1, 3, 64, 64});
    const ov::Strides strides{1, 1}, dilations{1, 1};
    ov::Shape pads_begin{1, 1}, pads_end{1, 1}, kernel{2, 2};

    const auto padding_begin_node =
        ov::op::v0::Constant::create(ov::element::i64, ov::Shape{pads_begin.size()}, pads_begin);
    const auto padding_end_node = ov::op::v0::Constant::create(ov::element::i64, ov::Shape{pads_end.size()}, pads_end);
    const auto zero = ov::op::v0::Constant::create(ov::element::i64, ov::Shape{}, {0});
    const auto one = ov::op::v0::Constant::create(ov::element::i64, ov::Shape{}, {1});
    const auto two = ov::op::v0::Constant::create(ov::element::i64, ov::Shape{}, {2});

    const auto pads_size = pads_begin.size();
    const auto pads_len = ov::op::v0::Constant::create(ov::element::i64, ov::Shape{}, {pads_size});
    const auto pads_remaining = ov::op::v0::Constant::create(ov::element::i64, ov::Shape{2}, {0, 0});

    // gather input spatial dims and prepare for compare as values (in_dim + pad)
    const auto end = ov::op::v0::Constant::create(ov::element::i64, ov::Shape{}, {pads_size + 2});
    const auto dim_idxs = std::make_shared<ov::op::v4::Range>(two, end, one, ov::element::i64);
    const auto shape = std::make_shared<ov::op::v3::ShapeOf>(input, ov::element::i64);
    const auto gth_in_dims = std::make_shared<ov::op::v8::Gather>(shape, dim_idxs, zero);
    const auto in_left_padded = std::make_shared<ov::op::v1::Add>(gth_in_dims, padding_begin_node);
=======
    using ov::op::v0::Concat;
    using ov::op::v0::Constant;
    using ov::op::v0::Parameter;
    using ov::op::v1::Add;
    using ov::op::v1::ConvertLike;
    using ov::op::v1::Greater;
    using ov::op::v1::Multiply;
    using ov::op::v1::Select;
    using ov::op::v1::Subtract;
    using ov::op::v12::Pad;
    using ov::op::v3::ShapeOf;
    using ov::op::v4::Range;
    using ov::op::v8::Gather;

    const auto input = std::make_shared<Parameter>(ov::element::f32, ov::Shape{1, 3, 64, 64});
    const ov::Strides strides{2, 2}, dilations{1, 1};
    ov::Shape pads_begin{1, 1}, pads_end{1, 1}, kernel{2, 2};

    const auto padding_begin_node = Constant::create(ov::element::i64, ov::Shape{pads_begin.size()}, pads_begin);
    const auto padding_end_node = Constant::create(ov::element::i64, ov::Shape{pads_end.size()}, pads_end);
    const auto zero = Constant::create(ov::element::i64, ov::Shape{}, {0});
    const auto one = Constant::create(ov::element::i64, ov::Shape{}, {1});
    const auto two = Constant::create(ov::element::i64, ov::Shape{}, {2});

    const auto pads_size = pads_begin.size();
    const auto pads_len = Constant::create(ov::element::i64, ov::Shape{}, {pads_size});
    const auto pads_remaining = Constant::create(ov::element::i64, ov::Shape{2}, {0, 0});

    // gather input spatial dims and prepare for compare as values (in_dim + pad)
    const auto end = Constant::create(ov::element::i64, ov::Shape{}, {pads_size + 2});
    const auto dim_idxs = std::make_shared<Range>(two, end, one, ov::element::i64);
    const auto shape = std::make_shared<ShapeOf>(input, ov::element::i64);
    const auto gth_in_dims = std::make_shared<Gather>(shape, dim_idxs, zero);
    const auto in_left_padded = std::make_shared<Add>(gth_in_dims, padding_begin_node);
>>>>>>> c4d93eba

    // gather output spatial dims and prepare it for compare as values (out_dim - 1) * stride
    const auto mp = std::make_shared<ov::op::v8::MaxPool>(input,
                                                          strides,
                                                          dilations,
                                                          pads_begin,
                                                          pads_end,
                                                          kernel,
                                                          ov::op::RoundingType::CEIL);
<<<<<<< HEAD
    const auto shape_of_mp = std::make_shared<ov::op::v3::ShapeOf>(mp, ov::element::i64);
    const auto gth_out_dims = std::make_shared<ov::op::v8::Gather>(shape_of_mp, dim_idxs, zero);
    const auto out_sub_one = std::make_shared<ov::op::v1::Subtract>(gth_out_dims, one);
    const auto stride_node = ov::op::v0::Constant::create(ov::element::i64, ov::Shape{strides.size()}, strides);
    const auto out_mul_stride = std::make_shared<ov::op::v1::Multiply>(out_sub_one, stride_node);

    // if (in_dim + pad) < ((out_dim - 1) * stride) sliding window in bound use end padding.
    const auto in_gt_out = std::make_shared<ov::op::v1::Greater>(out_mul_stride, in_left_padded);
    const auto selected_pads = std::make_shared<ov::op::v1::Select>(in_gt_out, padding_end_node, zero);

    // apply padding on input clear pads attribute
    const auto pb =
        std::make_shared<ov::op::v0::Concat>(ov::OutputVector{pads_remaining->output(0), padding_end_node}, 0);
    const auto pe = std::make_shared<ov::op::v0::Concat>(ov::OutputVector{pads_remaining, selected_pads}, 0);
    auto minus_inf =
        ov::op::v0::Constant::create(ov::element::f32, ov::Shape{}, {-std::numeric_limits<float>::infinity()});
    std::shared_ptr<ov::Node> convert_like_node = std::make_shared<ov::op::v1::ConvertLike>(minus_inf, input);
    const auto pad_node =
        std::make_shared<ov::op::v12::Pad>(input, pb, pe, convert_like_node, ov::op::PadMode::CONSTANT);
=======
    const auto shape_of_mp = std::make_shared<ShapeOf>(mp, ov::element::i64);
    const auto gth_out_dims = std::make_shared<Gather>(shape_of_mp, dim_idxs, zero);
    const auto out_sub_one = std::make_shared<Subtract>(gth_out_dims, one);
    const auto stride_node = Constant::create(ov::element::i64, ov::Shape{strides.size()}, strides);
    const auto out_mul_stride = std::make_shared<Multiply>(out_sub_one, stride_node);

    // if (in_dim + pad) > ((out_dim - 1) * stride) sliding window in bound use end padding.
    const auto in_gt_out = std::make_shared<Greater>(in_left_padded, out_mul_stride);
    const auto selected_pads = std::make_shared<Select>(in_gt_out, padding_end_node, zero);

    // apply padding on input clear pads attribute
    const auto pb = std::make_shared<Concat>(ov::OutputVector{pads_remaining, padding_end_node}, 0);
    const auto pe = std::make_shared<Concat>(ov::OutputVector{pads_remaining, selected_pads}, 0);
    auto minus_inf = Constant::create(ov::element::f32, ov::Shape{}, {-std::numeric_limits<float>::infinity()});
    std::shared_ptr<ov::Node> convert_like_node = std::make_shared<ConvertLike>(minus_inf, input);
    const auto pad_node = std::make_shared<Pad>(input, pb, pe, convert_like_node, ov::op::PadMode::CONSTANT);
>>>>>>> c4d93eba
    std::fill_n(pads_begin.begin(), pads_begin.size(), 0);
    std::fill_n(pads_end.begin(), pads_end.size(), 0);

    const auto max_pool_v8 = std::make_shared<ov::op::v8::MaxPool>(pad_node,
                                                                   strides,
                                                                   dilations,
                                                                   pads_begin,
                                                                   pads_end,
                                                                   kernel,
                                                                   ov::op::RoundingType::CEIL,
                                                                   ov::op::PadType::EXPLICIT,
                                                                   ov::element::i64,
                                                                   2);
<<<<<<< HEAD

=======
>>>>>>> c4d93eba
    max_pool_v8->set_friendly_name("max_pool_v8_ceil_torch_workaround");

    return std::make_shared<ov::Model>(max_pool_v8->outputs(), ov::ParameterVector{input});
}

}  // namespace

TEST_F(TransformationTestsF, ConvertMaxPool8ToMaxPool1) {
    {
<<<<<<< HEAD
        auto data = std::make_shared<ov::opset1::Parameter>(ov::element::f32, ov::Shape{1, 2, 3});
        ov::Strides strides{1}, dilations{1};
        ov::Shape pads_begin{0}, pads_end{0}, kernel{1};
        auto maxpool_8 = std::make_shared<ov::opset8::MaxPool>(data, strides, dilations, pads_begin, pads_end, kernel);
        auto result = std::make_shared<ov::opset1::Result>(maxpool_8->output(0));

=======
        auto data = std::make_shared<ov::op::v0::Parameter>(ov::element::f32, ov::Shape{1, 2, 3});
        ov::Strides strides{1}, dilations{1};
        ov::Shape pads_begin{0}, pads_end{0}, kernel{1};
        auto maxpool_8 = std::make_shared<ov::op::v8::MaxPool>(data, strides, dilations, pads_begin, pads_end, kernel);
        auto result = std::make_shared<ov::op::v0::Result>(maxpool_8->output(0));
>>>>>>> c4d93eba
        model = std::make_shared<ov::Model>(ov::NodeVector{result}, ov::ParameterVector{data});
        manager.register_pass<ov::pass::ConvertMaxPool8ToMaxPool1>();
    }

    {
<<<<<<< HEAD
        auto data = std::make_shared<ov::opset1::Parameter>(ov::element::f32, ov::Shape{1, 2, 3});
        ov::Strides strides{1};
        ov::Shape pads_begin{0}, pads_end{0}, kernel{1};
        auto maxpool_1 = std::make_shared<ov::opset1::MaxPool>(data, strides, pads_begin, pads_end, kernel);
        auto result = std::make_shared<ov::opset1::Result>(maxpool_1->output(0));

=======
        auto data = std::make_shared<ov::op::v0::Parameter>(ov::element::f32, ov::Shape{1, 2, 3});
        ov::Strides strides{1};
        ov::Shape pads_begin{0}, pads_end{0}, kernel{1};
        auto maxpool_1 = std::make_shared<ov::op::v1::MaxPool>(data, strides, pads_begin, pads_end, kernel);
        auto result = std::make_shared<ov::op::v0::Result>(maxpool_1->output(0));
>>>>>>> c4d93eba
        model_ref = std::make_shared<ov::Model>(ov::NodeVector{result}, ov::ParameterVector{data});
    }
}

TEST_F(TransformationTestsF, ConvertMaxPool14ToMaxPool8_ceil_torch_to_ceil) {
<<<<<<< HEAD
    model = create_v14_model(ov::op::RoundingType::CEIL_TORCH);
=======
    model = create_v14_model(ov::op::RoundingType::CEIL_TORCH, ov::Shape{1, 3, 64, 64});
>>>>>>> c4d93eba
    model_ref = create_ceil_torch_workaround_model(ov::op::RoundingType::CEIL);
    manager.register_pass<ov::pass::ConvertMaxPool14ToMaxPool8>();
    comparator.disable(FunctionsComparator::CmpValues::ACCURACY);
    comparator.enable(FunctionsComparator::CmpValues::ATTRIBUTES);
}

TEST_F(TransformationTestsF, ConvertMaxPool14ToMaxPool8_ceil_to_ceil) {
    manager.register_pass<ov::pass::ConvertMaxPool14ToMaxPool8>();
<<<<<<< HEAD
    model = create_v14_model(ov::op::RoundingType::CEIL);
=======
    model = create_v14_model(ov::op::RoundingType::CEIL, ov::Shape{1, 3, 64, 64});
>>>>>>> c4d93eba
    model_ref = create_v8_model(ov::op::RoundingType::CEIL);
    comparator.enable(FunctionsComparator::CmpValues::CONST_VALUES);
    comparator.enable(FunctionsComparator::CmpValues::ATTRIBUTES);
}

TEST_F(TransformationTestsF, ConvertMaxPool14ToMaxPool8_floor_to_floor) {
<<<<<<< HEAD
    model = create_v14_model(ov::op::RoundingType::FLOOR);
=======
    model = create_v14_model(ov::op::RoundingType::FLOOR, ov::Shape{1, 3, 64, 64});
>>>>>>> c4d93eba
    manager.register_pass<ov::pass::ConvertMaxPool14ToMaxPool8>();
    model_ref = create_v8_model(ov::op::RoundingType::FLOOR);
    comparator.enable(FunctionsComparator::CmpValues::CONST_VALUES);
    comparator.enable(FunctionsComparator::CmpValues::ATTRIBUTES);
}

TEST_F(TransformationTestsF, ConvertMaxPool14ToMaxPool8_incorrect_version) {
    manager.register_pass<ov::pass::ConvertMaxPool14ToMaxPool8>();
    model = create_v8_model(ov::op::RoundingType::CEIL);
}<|MERGE_RESOLUTION|>--- conflicted
+++ resolved
@@ -7,12 +7,6 @@
 #include <gtest/gtest.h>
 
 #include "common_test_utils/ov_test_utils.hpp"
-<<<<<<< HEAD
-#include "openvino/op/max_pool.hpp"
-#include "openvino/opsets/opset1.hpp"
-#include "openvino/opsets/opset14.hpp"
-#include "openvino/opsets/opset8.hpp"
-=======
 #include "openvino/op/add.hpp"
 #include "openvino/op/concat.hpp"
 #include "openvino/op/convert_like.hpp"
@@ -27,26 +21,16 @@
 #include "openvino/op/select.hpp"
 #include "openvino/op/shape_of.hpp"
 #include "openvino/op/subtract.hpp"
->>>>>>> c4d93eba
 #include "openvino/pass/manager.hpp"
 
 namespace {
 
-<<<<<<< HEAD
-std::shared_ptr<ov::Model> create_v14_model(const ov::op::RoundingType rounding_type) {
-    const auto input = std::make_shared<ov::opset14::Parameter>(ov::element::f32, ov::Shape{1, 3, 64, 64});
-    const ov::Strides strides{1, 1}, dilations{1, 1};
-    const ov::Shape pads_begin{1, 1}, pads_end{1, 1}, kernel{2, 2};
-
-    const auto max_pool_v14 = std::make_shared<ov::opset14::MaxPool>(input,
-=======
 std::shared_ptr<ov::Model> create_v14_model(const ov::op::RoundingType rounding_type, const ov::Shape input_shape) {
     const auto input = std::make_shared<ov::op::v0::Parameter>(ov::element::f32, input_shape);
     const ov::Strides strides{2, 2}, dilations{1, 1};
     const ov::Shape pads_begin{1, 1}, pads_end{1, 1}, kernel{2, 2};
 
     const auto max_pool_v14 = std::make_shared<ov::op::v14::MaxPool>(input,
->>>>>>> c4d93eba
                                                                      strides,
                                                                      dilations,
                                                                      pads_begin,
@@ -63,19 +47,11 @@
 }
 
 std::shared_ptr<ov::Model> create_v8_model(const ov::op::RoundingType rounding_type) {
-<<<<<<< HEAD
-    const auto input = std::make_shared<ov::opset8::Parameter>(ov::element::f32, ov::Shape{1, 3, 64, 64});
-    const ov::Strides strides{1, 1}, dilations{1, 1};
-    const ov::Shape pads_begin{1, 1}, pads_end{1, 1}, kernel{2, 2};
-
-    const auto max_pool_v8 = std::make_shared<ov::opset8::MaxPool>(input,
-=======
     const auto input = std::make_shared<ov::op::v0::Parameter>(ov::element::f32, ov::Shape{1, 3, 64, 64});
     const ov::Strides strides{2, 2}, dilations{1, 1};
     const ov::Shape pads_begin{1, 1}, pads_end{1, 1}, kernel{2, 2};
 
     const auto max_pool_v8 = std::make_shared<ov::op::v8::MaxPool>(input,
->>>>>>> c4d93eba
                                                                    strides,
                                                                    dilations,
                                                                    pads_begin,
@@ -92,29 +68,6 @@
 }
 
 std::shared_ptr<ov::Model> create_ceil_torch_workaround_model(const ov::op::RoundingType rounding_type) {
-<<<<<<< HEAD
-    const auto input = std::make_shared<ov::opset8::Parameter>(ov::element::f32, ov::Shape{1, 3, 64, 64});
-    const ov::Strides strides{1, 1}, dilations{1, 1};
-    ov::Shape pads_begin{1, 1}, pads_end{1, 1}, kernel{2, 2};
-
-    const auto padding_begin_node =
-        ov::op::v0::Constant::create(ov::element::i64, ov::Shape{pads_begin.size()}, pads_begin);
-    const auto padding_end_node = ov::op::v0::Constant::create(ov::element::i64, ov::Shape{pads_end.size()}, pads_end);
-    const auto zero = ov::op::v0::Constant::create(ov::element::i64, ov::Shape{}, {0});
-    const auto one = ov::op::v0::Constant::create(ov::element::i64, ov::Shape{}, {1});
-    const auto two = ov::op::v0::Constant::create(ov::element::i64, ov::Shape{}, {2});
-
-    const auto pads_size = pads_begin.size();
-    const auto pads_len = ov::op::v0::Constant::create(ov::element::i64, ov::Shape{}, {pads_size});
-    const auto pads_remaining = ov::op::v0::Constant::create(ov::element::i64, ov::Shape{2}, {0, 0});
-
-    // gather input spatial dims and prepare for compare as values (in_dim + pad)
-    const auto end = ov::op::v0::Constant::create(ov::element::i64, ov::Shape{}, {pads_size + 2});
-    const auto dim_idxs = std::make_shared<ov::op::v4::Range>(two, end, one, ov::element::i64);
-    const auto shape = std::make_shared<ov::op::v3::ShapeOf>(input, ov::element::i64);
-    const auto gth_in_dims = std::make_shared<ov::op::v8::Gather>(shape, dim_idxs, zero);
-    const auto in_left_padded = std::make_shared<ov::op::v1::Add>(gth_in_dims, padding_begin_node);
-=======
     using ov::op::v0::Concat;
     using ov::op::v0::Constant;
     using ov::op::v0::Parameter;
@@ -149,7 +102,6 @@
     const auto shape = std::make_shared<ShapeOf>(input, ov::element::i64);
     const auto gth_in_dims = std::make_shared<Gather>(shape, dim_idxs, zero);
     const auto in_left_padded = std::make_shared<Add>(gth_in_dims, padding_begin_node);
->>>>>>> c4d93eba
 
     // gather output spatial dims and prepare it for compare as values (out_dim - 1) * stride
     const auto mp = std::make_shared<ov::op::v8::MaxPool>(input,
@@ -159,27 +111,6 @@
                                                           pads_end,
                                                           kernel,
                                                           ov::op::RoundingType::CEIL);
-<<<<<<< HEAD
-    const auto shape_of_mp = std::make_shared<ov::op::v3::ShapeOf>(mp, ov::element::i64);
-    const auto gth_out_dims = std::make_shared<ov::op::v8::Gather>(shape_of_mp, dim_idxs, zero);
-    const auto out_sub_one = std::make_shared<ov::op::v1::Subtract>(gth_out_dims, one);
-    const auto stride_node = ov::op::v0::Constant::create(ov::element::i64, ov::Shape{strides.size()}, strides);
-    const auto out_mul_stride = std::make_shared<ov::op::v1::Multiply>(out_sub_one, stride_node);
-
-    // if (in_dim + pad) < ((out_dim - 1) * stride) sliding window in bound use end padding.
-    const auto in_gt_out = std::make_shared<ov::op::v1::Greater>(out_mul_stride, in_left_padded);
-    const auto selected_pads = std::make_shared<ov::op::v1::Select>(in_gt_out, padding_end_node, zero);
-
-    // apply padding on input clear pads attribute
-    const auto pb =
-        std::make_shared<ov::op::v0::Concat>(ov::OutputVector{pads_remaining->output(0), padding_end_node}, 0);
-    const auto pe = std::make_shared<ov::op::v0::Concat>(ov::OutputVector{pads_remaining, selected_pads}, 0);
-    auto minus_inf =
-        ov::op::v0::Constant::create(ov::element::f32, ov::Shape{}, {-std::numeric_limits<float>::infinity()});
-    std::shared_ptr<ov::Node> convert_like_node = std::make_shared<ov::op::v1::ConvertLike>(minus_inf, input);
-    const auto pad_node =
-        std::make_shared<ov::op::v12::Pad>(input, pb, pe, convert_like_node, ov::op::PadMode::CONSTANT);
-=======
     const auto shape_of_mp = std::make_shared<ShapeOf>(mp, ov::element::i64);
     const auto gth_out_dims = std::make_shared<Gather>(shape_of_mp, dim_idxs, zero);
     const auto out_sub_one = std::make_shared<Subtract>(gth_out_dims, one);
@@ -196,7 +127,6 @@
     auto minus_inf = Constant::create(ov::element::f32, ov::Shape{}, {-std::numeric_limits<float>::infinity()});
     std::shared_ptr<ov::Node> convert_like_node = std::make_shared<ConvertLike>(minus_inf, input);
     const auto pad_node = std::make_shared<Pad>(input, pb, pe, convert_like_node, ov::op::PadMode::CONSTANT);
->>>>>>> c4d93eba
     std::fill_n(pads_begin.begin(), pads_begin.size(), 0);
     std::fill_n(pads_end.begin(), pads_end.size(), 0);
 
@@ -210,10 +140,6 @@
                                                                    ov::op::PadType::EXPLICIT,
                                                                    ov::element::i64,
                                                                    2);
-<<<<<<< HEAD
-
-=======
->>>>>>> c4d93eba
     max_pool_v8->set_friendly_name("max_pool_v8_ceil_torch_workaround");
 
     return std::make_shared<ov::Model>(max_pool_v8->outputs(), ov::ParameterVector{input});
@@ -223,49 +149,27 @@
 
 TEST_F(TransformationTestsF, ConvertMaxPool8ToMaxPool1) {
     {
-<<<<<<< HEAD
-        auto data = std::make_shared<ov::opset1::Parameter>(ov::element::f32, ov::Shape{1, 2, 3});
-        ov::Strides strides{1}, dilations{1};
-        ov::Shape pads_begin{0}, pads_end{0}, kernel{1};
-        auto maxpool_8 = std::make_shared<ov::opset8::MaxPool>(data, strides, dilations, pads_begin, pads_end, kernel);
-        auto result = std::make_shared<ov::opset1::Result>(maxpool_8->output(0));
-
-=======
         auto data = std::make_shared<ov::op::v0::Parameter>(ov::element::f32, ov::Shape{1, 2, 3});
         ov::Strides strides{1}, dilations{1};
         ov::Shape pads_begin{0}, pads_end{0}, kernel{1};
         auto maxpool_8 = std::make_shared<ov::op::v8::MaxPool>(data, strides, dilations, pads_begin, pads_end, kernel);
         auto result = std::make_shared<ov::op::v0::Result>(maxpool_8->output(0));
->>>>>>> c4d93eba
         model = std::make_shared<ov::Model>(ov::NodeVector{result}, ov::ParameterVector{data});
         manager.register_pass<ov::pass::ConvertMaxPool8ToMaxPool1>();
     }
 
     {
-<<<<<<< HEAD
-        auto data = std::make_shared<ov::opset1::Parameter>(ov::element::f32, ov::Shape{1, 2, 3});
-        ov::Strides strides{1};
-        ov::Shape pads_begin{0}, pads_end{0}, kernel{1};
-        auto maxpool_1 = std::make_shared<ov::opset1::MaxPool>(data, strides, pads_begin, pads_end, kernel);
-        auto result = std::make_shared<ov::opset1::Result>(maxpool_1->output(0));
-
-=======
         auto data = std::make_shared<ov::op::v0::Parameter>(ov::element::f32, ov::Shape{1, 2, 3});
         ov::Strides strides{1};
         ov::Shape pads_begin{0}, pads_end{0}, kernel{1};
         auto maxpool_1 = std::make_shared<ov::op::v1::MaxPool>(data, strides, pads_begin, pads_end, kernel);
         auto result = std::make_shared<ov::op::v0::Result>(maxpool_1->output(0));
->>>>>>> c4d93eba
         model_ref = std::make_shared<ov::Model>(ov::NodeVector{result}, ov::ParameterVector{data});
     }
 }
 
 TEST_F(TransformationTestsF, ConvertMaxPool14ToMaxPool8_ceil_torch_to_ceil) {
-<<<<<<< HEAD
-    model = create_v14_model(ov::op::RoundingType::CEIL_TORCH);
-=======
     model = create_v14_model(ov::op::RoundingType::CEIL_TORCH, ov::Shape{1, 3, 64, 64});
->>>>>>> c4d93eba
     model_ref = create_ceil_torch_workaround_model(ov::op::RoundingType::CEIL);
     manager.register_pass<ov::pass::ConvertMaxPool14ToMaxPool8>();
     comparator.disable(FunctionsComparator::CmpValues::ACCURACY);
@@ -274,22 +178,14 @@
 
 TEST_F(TransformationTestsF, ConvertMaxPool14ToMaxPool8_ceil_to_ceil) {
     manager.register_pass<ov::pass::ConvertMaxPool14ToMaxPool8>();
-<<<<<<< HEAD
-    model = create_v14_model(ov::op::RoundingType::CEIL);
-=======
     model = create_v14_model(ov::op::RoundingType::CEIL, ov::Shape{1, 3, 64, 64});
->>>>>>> c4d93eba
     model_ref = create_v8_model(ov::op::RoundingType::CEIL);
     comparator.enable(FunctionsComparator::CmpValues::CONST_VALUES);
     comparator.enable(FunctionsComparator::CmpValues::ATTRIBUTES);
 }
 
 TEST_F(TransformationTestsF, ConvertMaxPool14ToMaxPool8_floor_to_floor) {
-<<<<<<< HEAD
-    model = create_v14_model(ov::op::RoundingType::FLOOR);
-=======
     model = create_v14_model(ov::op::RoundingType::FLOOR, ov::Shape{1, 3, 64, 64});
->>>>>>> c4d93eba
     manager.register_pass<ov::pass::ConvertMaxPool14ToMaxPool8>();
     model_ref = create_v8_model(ov::op::RoundingType::FLOOR);
     comparator.enable(FunctionsComparator::CmpValues::CONST_VALUES);
