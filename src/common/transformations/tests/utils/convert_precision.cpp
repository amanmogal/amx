--- conflicted
+++ resolved
@@ -66,11 +66,7 @@
 
         static const precisions_array precisions = {{element::i64, element::i32}, {element::f16, element::f32}};
 
-<<<<<<< HEAD
-        manager.register_pass<ov::pass::ConvertPrecision>(precisions);
-=======
-        manager.register_pass<pass::ConvertPrecision>(precisions);
->>>>>>> efa5c511
+        manager.register_pass<pass::ConvertPrecision>(precisions);
         manager.run_passes(f);
     }
 
@@ -100,11 +96,7 @@
 
         static const precisions_array precisions = {{element::i64, element::i32}, {element::f16, element::f32}};
 
-<<<<<<< HEAD
-        manager.register_pass<ov::pass::ConvertPrecision>(precisions);
-=======
-        manager.register_pass<pass::ConvertPrecision>(precisions);
->>>>>>> efa5c511
+        manager.register_pass<pass::ConvertPrecision>(precisions);
         manager.run_passes(f);
     }
 
@@ -135,14 +127,8 @@
     }
 
     pass::Manager manager;
-<<<<<<< HEAD
-    static const precisions_array precisions = {{ngraph::element::i64, ngraph::element::i32},
-                                                {ngraph::element::f32, ngraph::element::f16}};
-    manager.register_pass<ov::pass::ConvertPrecision>(precisions);
-=======
     static const precisions_array precisions = {{element::i64, element::i32}, {element::f32, element::f16}};
     manager.register_pass<pass::ConvertPrecision>(precisions);
->>>>>>> efa5c511
     manager.run_passes(f);
     ASSERT_FALSE(has_type<element::Type_t::i64>(f));
     ASSERT_FALSE(has_type<element::Type_t::f32>(f));
@@ -164,14 +150,8 @@
     }
 
     pass::Manager manager;
-<<<<<<< HEAD
-    static const precisions_array precisions = {{ngraph::element::i64, ngraph::element::i32},
-                                                {ngraph::element::f16, ngraph::element::f32}};
-    manager.register_pass<ov::pass::ConvertPrecision>(precisions);
-=======
     static const precisions_array precisions = {{element::i64, element::i32}, {element::f16, element::f32}};
     manager.register_pass<pass::ConvertPrecision>(precisions);
->>>>>>> efa5c511
     manager.run_passes(f);
     ASSERT_FALSE(has_type<element::Type_t::i64>(f));
     ASSERT_FALSE(has_type<element::Type_t::f16>(f));
@@ -193,14 +173,8 @@
     }
 
     pass::Manager manager;
-<<<<<<< HEAD
-    static const precisions_array precisions = {{ngraph::element::i64, ngraph::element::i32},
-                                                {ngraph::element::f16, ngraph::element::f32}};
-    manager.register_pass<ov::pass::ConvertPrecision>(precisions);
-=======
     static const precisions_array precisions = {{element::i64, element::i32}, {element::f16, element::f32}};
     manager.register_pass<pass::ConvertPrecision>(precisions);
->>>>>>> efa5c511
     manager.run_passes(f);
     ASSERT_FALSE(has_type<element::Type_t::i64>(f));
     ASSERT_FALSE(has_type<element::Type_t::f16>(f));
@@ -218,11 +192,7 @@
 
         static const precisions_array precisions = {{element::i64, element::i32}, {element::f16, element::f32}};
 
-<<<<<<< HEAD
-        manager.register_pass<ov::pass::ConvertPrecision>(precisions);
-=======
-        manager.register_pass<pass::ConvertPrecision>(precisions);
->>>>>>> efa5c511
+        manager.register_pass<pass::ConvertPrecision>(precisions);
         manager.run_passes(f);
     }
 
@@ -244,11 +214,7 @@
 
         static const precisions_array precisions = {{element::i64, element::i32}, {element::f16, element::f32}};
 
-<<<<<<< HEAD
-        manager.register_pass<ov::pass::ConvertPrecision>(precisions);
-=======
-        manager.register_pass<pass::ConvertPrecision>(precisions);
->>>>>>> efa5c511
+        manager.register_pass<pass::ConvertPrecision>(precisions);
         manager.run_passes(f);
     }
 
@@ -269,11 +235,7 @@
 
         static const precisions_array precisions = {{element::f16, element::f32}};
 
-<<<<<<< HEAD
-        manager.register_pass<ov::pass::ConvertPrecision>(precisions);
-=======
-        manager.register_pass<pass::ConvertPrecision>(precisions);
->>>>>>> efa5c511
+        manager.register_pass<pass::ConvertPrecision>(precisions);
         manager.run_passes(f);
     }
 
@@ -293,11 +255,7 @@
 
         static const precisions_array precisions = {{element::i64, element::i32}, {element::f16, element::f32}};
 
-<<<<<<< HEAD
-        manager.register_pass<ov::pass::ConvertPrecision>(precisions);
-=======
-        manager.register_pass<pass::ConvertPrecision>(precisions);
->>>>>>> efa5c511
+        manager.register_pass<pass::ConvertPrecision>(precisions);
         manager.run_passes(f);
     }
 
@@ -315,12 +273,7 @@
         f = std::make_shared<Model>(NodeVector{convert}, ParameterVector{input});
 
         pass::Manager manager;
-<<<<<<< HEAD
-        manager.register_pass<ov::pass::ConvertPrecision>(
-            precisions_array{{ngraph::element::f16, ngraph::element::f32}});
-=======
         manager.register_pass<pass::ConvertPrecision>(precisions_array{{element::f16, element::f32}});
->>>>>>> efa5c511
         manager.run_passes(f);
         ASSERT_FALSE(has_type<element::Type_t::f16>(f));
     }
@@ -349,11 +302,7 @@
 
         static const precisions_array precisions = {{element::i64, element::i32}, {element::f16, element::f32}};
 
-<<<<<<< HEAD
-        manager.register_pass<ov::pass::ConvertPrecision>(precisions);
-=======
-        manager.register_pass<pass::ConvertPrecision>(precisions);
->>>>>>> efa5c511
+        manager.register_pass<pass::ConvertPrecision>(precisions);
         manager.run_passes(f);
     }
 
@@ -401,11 +350,7 @@
 
         static const precisions_array precisions = {{element::i64, element::i32}, {element::f16, element::f32}};
 
-<<<<<<< HEAD
-        manager.register_pass<ov::pass::ConvertPrecision>(precisions);
-=======
-        manager.register_pass<pass::ConvertPrecision>(precisions);
->>>>>>> efa5c511
+        manager.register_pass<pass::ConvertPrecision>(precisions);
         manager.run_passes(f);
     }
 
@@ -426,11 +371,7 @@
 
         static const precisions_array precisions = {{element::i64, element::i32}, {element::f16, element::f32}};
 
-<<<<<<< HEAD
-        manager.register_pass<ov::pass::ConvertPrecision>(precisions);
-=======
-        manager.register_pass<pass::ConvertPrecision>(precisions);
->>>>>>> efa5c511
+        manager.register_pass<pass::ConvertPrecision>(precisions);
         manager.run_passes(f);
     }
 
@@ -460,11 +401,7 @@
 
         static const precisions_array precisions = {{element::i64, element::i32}, {element::f16, element::f32}};
 
-<<<<<<< HEAD
-        manager.register_pass<ov::pass::ConvertPrecision>(precisions);
-=======
-        manager.register_pass<pass::ConvertPrecision>(precisions);
->>>>>>> efa5c511
+        manager.register_pass<pass::ConvertPrecision>(precisions);
         manager.run_passes(f);
 
         auto casted_end = std::dynamic_pointer_cast<opset1::Constant>(ss->input_value(2).get_node_shared_ptr());
@@ -521,11 +458,7 @@
 
         static const precisions_array precisions = {{element::i64, element::i32}, {element::f16, element::f32}};
 
-<<<<<<< HEAD
-        manager.register_pass<ov::pass::ConvertPrecision>(precisions);
-=======
-        manager.register_pass<pass::ConvertPrecision>(precisions);
->>>>>>> efa5c511
+        manager.register_pass<pass::ConvertPrecision>(precisions);
         manager.run_passes(f);
 
         ASSERT_FALSE(has_type<element::Type_t::f16>(f));
@@ -548,11 +481,7 @@
 
         static const precisions_array precisions = {{element::boolean, element::u8}, {element::f16, element::f32}};
 
-<<<<<<< HEAD
-        manager.register_pass<ov::pass::ConvertPrecision>(precisions);
-=======
-        manager.register_pass<pass::ConvertPrecision>(precisions);
->>>>>>> efa5c511
+        manager.register_pass<pass::ConvertPrecision>(precisions);
         manager.run_passes(f);
     }
 
@@ -574,11 +503,7 @@
 
         static const precisions_array precisions = {{element::boolean, element::u8}, {element::f16, element::f32}};
 
-<<<<<<< HEAD
-        manager.register_pass<ov::pass::ConvertPrecision>(precisions);
-=======
-        manager.register_pass<pass::ConvertPrecision>(precisions);
->>>>>>> efa5c511
+        manager.register_pass<pass::ConvertPrecision>(precisions);
         manager.run_passes(f);
     }
 
@@ -600,11 +525,7 @@
 
         static const precisions_array precisions = {{element::boolean, element::u8}, {element::f16, element::f32}};
 
-<<<<<<< HEAD
-        manager.register_pass<ov::pass::ConvertPrecision>(precisions);
-=======
-        manager.register_pass<pass::ConvertPrecision>(precisions);
->>>>>>> efa5c511
+        manager.register_pass<pass::ConvertPrecision>(precisions);
         manager.run_passes(f);
     }
 
@@ -626,11 +547,7 @@
 
         static const precisions_array precisions = {{element::boolean, element::u8}, {element::f16, element::f32}};
 
-<<<<<<< HEAD
-        manager.register_pass<ov::pass::ConvertPrecision>(precisions);
-=======
-        manager.register_pass<pass::ConvertPrecision>(precisions);
->>>>>>> efa5c511
+        manager.register_pass<pass::ConvertPrecision>(precisions);
         manager.run_passes(f);
     }
 
@@ -652,11 +569,7 @@
 
         static const precisions_array precisions = {{element::boolean, element::u8}, {element::f16, element::f32}};
 
-<<<<<<< HEAD
-        manager.register_pass<ov::pass::ConvertPrecision>(precisions);
-=======
-        manager.register_pass<pass::ConvertPrecision>(precisions);
->>>>>>> efa5c511
+        manager.register_pass<pass::ConvertPrecision>(precisions);
         manager.run_passes(f);
     }
 
@@ -678,11 +591,7 @@
 
         static const precisions_array precisions = {{element::boolean, element::u8}, {element::f16, element::f32}};
 
-<<<<<<< HEAD
-        manager.register_pass<ov::pass::ConvertPrecision>(precisions);
-=======
-        manager.register_pass<pass::ConvertPrecision>(precisions);
->>>>>>> efa5c511
+        manager.register_pass<pass::ConvertPrecision>(precisions);
         manager.run_passes(f);
     }
 
@@ -701,12 +610,7 @@
         f = std::make_shared<Model>(OutputVector{node}, ParameterVector{input1, input2});
 
         pass::Manager manager;
-<<<<<<< HEAD
-        manager.register_pass<ov::pass::ConvertPrecision>(
-            precisions_array{{ngraph::element::boolean, ngraph::element::u8}});
-=======
         manager.register_pass<pass::ConvertPrecision>(precisions_array{{element::boolean, element::u8}});
->>>>>>> efa5c511
         manager.run_passes(f);
     }
 
@@ -724,12 +628,7 @@
         f = std::make_shared<Model>(OutputVector{node}, ParameterVector{input1, input2});
 
         pass::Manager manager;
-<<<<<<< HEAD
-        manager.register_pass<ov::pass::ConvertPrecision>(
-            precisions_array{{ngraph::element::boolean, ngraph::element::u8}});
-=======
         manager.register_pass<pass::ConvertPrecision>(precisions_array{{element::boolean, element::u8}});
->>>>>>> efa5c511
         manager.run_passes(f);
     }
 
@@ -747,12 +646,7 @@
         f = std::make_shared<Model>(OutputVector{node}, ParameterVector{input1, input2});
 
         pass::Manager manager;
-<<<<<<< HEAD
-        manager.register_pass<ov::pass::ConvertPrecision>(
-            precisions_array{{ngraph::element::boolean, ngraph::element::u8}});
-=======
         manager.register_pass<pass::ConvertPrecision>(precisions_array{{element::boolean, element::u8}});
->>>>>>> efa5c511
         manager.run_passes(f);
     }
 
@@ -769,12 +663,7 @@
         f = std::make_shared<Model>(OutputVector{node}, ParameterVector{input1});
 
         pass::Manager manager;
-<<<<<<< HEAD
-        manager.register_pass<ov::pass::ConvertPrecision>(
-            precisions_array{{ngraph::element::boolean, ngraph::element::u8}});
-=======
         manager.register_pass<pass::ConvertPrecision>(precisions_array{{element::boolean, element::u8}});
->>>>>>> efa5c511
         manager.run_passes(f);
     }
 
@@ -792,12 +681,7 @@
         f = std::make_shared<Model>(OutputVector{select}, ParameterVector{input1});
 
         pass::Manager manager;
-<<<<<<< HEAD
-        manager.register_pass<ov::pass::ConvertPrecision>(
-            precisions_array{{ngraph::element::boolean, ngraph::element::u8}});
-=======
         manager.register_pass<pass::ConvertPrecision>(precisions_array{{element::boolean, element::u8}});
->>>>>>> efa5c511
         manager.run_passes(f);
     }
 
@@ -815,15 +699,8 @@
         f = std::make_shared<Model>(OutputVector{select}, ParameterVector{input1});
 
         pass::Manager manager;
-<<<<<<< HEAD
-        manager.register_pass<ov::pass::ConvertPrecision>(
-            precisions_array{{ngraph::element::boolean, ngraph::element::i32}});
-        manager.register_pass<ov::pass::ConvertPrecision>(
-            precisions_array{{ngraph::element::i32, ngraph::element::i64}});
-=======
         manager.register_pass<pass::ConvertPrecision>(precisions_array{{element::boolean, element::i32}});
         manager.register_pass<pass::ConvertPrecision>(precisions_array{{element::i32, element::i64}});
->>>>>>> efa5c511
         manager.run_passes(f);
     }
 
@@ -835,32 +712,17 @@
 TEST(TransformationTests, ConvertPrecision_TypeRelaxed) {
     std::shared_ptr<Model> f(nullptr);
     {
-<<<<<<< HEAD
-        auto input1 = std::make_shared<ngraph::opset4::Parameter>(ngraph::element::boolean, ngraph::Shape{15, 20, 3});
-        auto select = std::make_shared<ngraph::opset4::Select>(input1, input1, input1);
-        auto type_relaxed = std::make_shared<ov::op::TypeRelaxed<opset4::Select>>(*select,
-                                                                                  element::TypeVector{},
-                                                                                  element::TypeVector{element::i64});
-=======
         auto input1 = std::make_shared<opset4::Parameter>(element::boolean, Shape{15, 20, 3});
         auto select = std::make_shared<opset4::Select>(input1, input1, input1);
         auto type_relaxed = std::make_shared<op::TypeRelaxed<opset4::Select>>(*select,
                                                                               element::TypeVector{},
                                                                               element::TypeVector{element::i64});
->>>>>>> efa5c511
 
         f = std::make_shared<Model>(OutputVector{type_relaxed}, ParameterVector{input1});
 
         pass::Manager manager;
-<<<<<<< HEAD
-        manager.register_pass<ov::pass::ConvertPrecision>(
-            precisions_array{{ngraph::element::boolean, ngraph::element::i32}});
-        manager.register_pass<ov::pass::ConvertPrecision>(
-            precisions_array{{ngraph::element::i32, ngraph::element::i64}});
-=======
         manager.register_pass<pass::ConvertPrecision>(precisions_array{{element::boolean, element::i32}});
         manager.register_pass<pass::ConvertPrecision>(precisions_array{{element::i32, element::i64}});
->>>>>>> efa5c511
         manager.run_passes(f);
 
         ASSERT_FALSE(has_type<element::Type_t::boolean>(f));
@@ -885,12 +747,7 @@
         f = std::make_shared<Model>(NodeVector{mul}, ParameterVector{inp});
 
         pass::Manager manager;
-<<<<<<< HEAD
-        manager.register_pass<ov::pass::ConvertPrecision>(
-            precisions_array{{ngraph::element::f16, ngraph::element::f32}});
-=======
         manager.register_pass<pass::ConvertPrecision>(precisions_array{{element::f16, element::f32}});
->>>>>>> efa5c511
         manager.run_passes(f);
     }
 
@@ -919,23 +776,12 @@
         model = std::make_shared<Model>(NodeVector{interpolate}, ParameterVector{input});
 
         pass::Manager manager;
-<<<<<<< HEAD
-
-        manager.register_pass<ov::pass::MarkPrecisionSensitiveSubgraphs>();
-        manager.get_pass_config()->set_callback<ov::pass::ConvertPrecision>(
-            [](const std::shared_ptr<const Node>& node) -> bool {
-                return ov::fp16_compression_is_disabled(node) && node->get_element_type() == element::f32;
-            });
-
-        manager.register_pass<ov::pass::ConvertPrecision>(precisions_array{{element::f32, element::f16}});
-=======
         manager.register_pass<pass::MarkPrecisionSensitiveShapeOfSubgraphs>();
         type_to_fuse_map empty_type_to_fuse_map = {};
         bool keep_precision_sensitive_in_fp32 = true;
         manager.register_pass<pass::ConvertPrecision>(precisions_array{{element::f32, element::f16}},
                                                       empty_type_to_fuse_map,
                                                       keep_precision_sensitive_in_fp32);
->>>>>>> efa5c511
         manager.run_passes(model);
     }
 
@@ -1217,10 +1063,6 @@
     ASSERT_TRUE(res.valid) << res.message;
 }
 
-<<<<<<< HEAD
-        manager.register_pass<ov::pass::MarkPrecisionSensitiveSubgraphs>();
-        manager.register_pass<ov::pass::ConvertPrecision>(precisions_array{{element::f32, element::f16}});
-=======
 TEST(TransformationTests, ConvertCompressedToMixedPrecission_do_not_keep_in_fp32) {
     // negative test: check that without keeping sensitive nodes in FP32 the whole Model is converted to f16
     // including ShapeOf subgraph and we get wrong output shape [1, 3, 287, 511] instead of correct one [1, 3, 288, 512]
@@ -1251,7 +1093,6 @@
         manager.register_pass<pass::ConvertPrecision>(precisions_array{{element::f32, element::f16}},
                                                       empty_type_to_fuse_map,
                                                       keep_precision_sensitive_in_fp32);
->>>>>>> efa5c511
         manager.run_passes(model);
     }
 
@@ -1274,11 +1115,7 @@
         f = std::make_shared<Model>(NodeVector{c}, ParameterVector{});
 
         pass::Manager manager;
-<<<<<<< HEAD
-        manager.register_pass<ov::pass::ConvertPrecision>(precisions_array{{type_from, type_to}});
-=======
         manager.register_pass<pass::ConvertPrecision>(precisions_array{{type_from, type_to}});
->>>>>>> efa5c511
         manager.run_passes(f);
     }
     auto ops = f->get_ordered_ops();
@@ -1308,11 +1145,7 @@
         f = std::make_shared<Model>(NodeVector{c}, ParameterVector{});
 
         pass::Manager manager;
-<<<<<<< HEAD
-        manager.register_pass<ov::pass::ConvertPrecision>(precisions_array{{type_from, type_to}});
-=======
         manager.register_pass<pass::ConvertPrecision>(precisions_array{{type_from, type_to}});
->>>>>>> efa5c511
         manager.run_passes(f);
     }
     auto ops = f->get_ordered_ops();
