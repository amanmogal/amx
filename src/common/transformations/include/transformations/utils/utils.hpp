// Copyright (C) 2018-2023 Intel Corporation
// SPDX-License-Identifier: Apache-2.0
//

#pragma once

#include <assert.h>

#include <functional>
#include <limits>
#include <memory>
#include <openvino/core/rt_info.hpp>
#include <openvino/opsets/opset4.hpp>
#include <openvino/opsets/opset8.hpp>
#include <openvino/pass/graph_rewrite.hpp>
#include <transformations/rt_info/attributes.hpp>
#include <transformations_visibility.hpp>
#include <vector>

namespace ov {
namespace op {
namespace util {

template <class T>
bool normalize_single_value(std::vector<T> vec, float& value) {
    for (const auto& val : vec) {
        if (val != *vec.begin())
            return false;
    }

    float ref_val = static_cast<float>(*vec.begin());

    if (ref_val < std::numeric_limits<float>::lowest() || ref_val > std::numeric_limits<float>::max()) {
        return false;
    }

    value = ref_val;
    return true;
}

template <class T>
bool has_op_with_type(const std::shared_ptr<const ov::Model>& function) {
    for (const auto& op : function->get_ops()) {
        if (std::dynamic_pointer_cast<T>(op)) {
            return true;
        }
    }
    return false;
}

inline bool has_decompression_converts(const std::shared_ptr<const ov::Model>& function) {
    for (const auto& op : function->get_ops()) {
        if (std::dynamic_pointer_cast<opset8::Convert>(op)) {
            if (ov::is_decompression(op))
                return true;
        }
    }
    return false;
}

inline std::string create_ie_output_name(const Output<const Node>& output) {
    std::string out_name;
    NGRAPH_SUPPRESS_DEPRECATED_START
    auto tensor_name = ov::descriptor::get_ov_tensor_legacy_name(output.get_tensor());
    NGRAPH_SUPPRESS_DEPRECATED_END
    if (!tensor_name.empty()) {
        out_name = std::move(tensor_name);
    } else {
        const auto& prev_layer = output.get_node_shared_ptr();
        out_name = prev_layer->get_friendly_name();
        if (prev_layer->get_output_size() != 1) {
            out_name += "." + std::to_string(output.get_index());
        }
    }
    return out_name;
}

inline std::string create_ie_output_name(const Output<Node>& output) {
    return create_ie_output_name(ov::Output<const Node>(output.get_node(), output.get_index()));
}

inline std::string get_ie_output_name(const Output<const Node>& output) {
    return create_ie_output_name(output);
}

inline std::string get_ie_output_name(const Output<Node>& output) {
    return get_ie_output_name(ov::Output<const Node>(output.get_node(), output.get_index()));
}

/**
 * \brief Convert epsilon value from double to float type.
 *
 * If the value is too large, the epsilon is converted to std::numeric_limits<float>::min() or
 * std::numeric_limits<float>::min(), otherwise static cast to float is called.
 * The adjustment is made for positive values only, for negative it works as static cast.
 *
 * \param eps  Original value of the epsilon (double).
 *
 * \return Epsilon value as float.
 */
float cast_eps_to_float(double eps_d);

template <typename T>
bool has_constant_value(const std::shared_ptr<Node>& node,
                        const T value,
                        T epsilon = std::numeric_limits<T>::epsilon()) {
    if (!node) {
        return false;
    }

    auto constant = std::dynamic_pointer_cast<opset4::Constant>(node);
    if (!constant) {
        return false;
    }

    const bool is_scalar_or_single_elem = is_scalar(constant->get_shape()) || shape_size(constant->get_shape()) == 1;
    if (!is_scalar_or_single_elem) {
        return false;
    }

    if (constant->get_element_type() == element::f16 || constant->get_element_type() == element::f32 ||
        constant->get_element_type() == element::f64 || constant->get_element_type() == element::bf16) {
        const auto data = constant->cast_vector<T>();
        if (std::fabs(data[0] - value) > epsilon) {
            return false;
        }
    } else {
        const auto data = constant->cast_vector<T>();
        if (data[0] != value) {
            return false;
        }
    }

    return true;
}

template <typename T>
bool has_constant_value(const std::shared_ptr<Node>& node,
                        const std::vector<T> values,
                        T epsilon = std::numeric_limits<T>::epsilon()) {
    if (!node) {
        return false;
    }

    auto constant = std::dynamic_pointer_cast<opset4::Constant>(node);
    if (!constant) {
        return false;
    }

    const auto const_values = constant->cast_vector<T>();

    if (constant->get_element_type() == element::f16 || constant->get_element_type() == element::f32 ||
        constant->get_element_type() == element::f64 || constant->get_element_type() == element::bf16) {
        return std::equal(const_values.cbegin(), const_values.cend(), values.cbegin(), [&](T lhs, T rhs) {
            return std::fabs(lhs - rhs) < epsilon;
        });
    }

    return const_values == values;
}

TRANSFORMATIONS_API bool get_single_value(const std::shared_ptr<opset4::Constant>& const_node, float& value);

TRANSFORMATIONS_API std::shared_ptr<Node> normalize_constant(const std::shared_ptr<opset4::Constant>& constant,
                                                             const PartialShape& shape);

TRANSFORMATIONS_API std::shared_ptr<Node> broadcastTo(const Output<Node>& input, const Shape& shape);

TRANSFORMATIONS_API std::shared_ptr<Node> reshapeTo(const Output<Node>& input, const Shape& shape);

TRANSFORMATIONS_API bool constantIsEqualTo(const std::shared_ptr<opset4::Constant>& const_node,
                                           float value,
                                           float eps = 1e-5);

TRANSFORMATIONS_API bool has_f16_constants(const std::shared_ptr<const ov::Model>& function);

TRANSFORMATIONS_API bool check_for_broadcast(const PartialShape& ref_shape, const PartialShape& other_shape);

TRANSFORMATIONS_API std::shared_ptr<Node> activation(const std::string& activation_name, const Output<Node>& apply_to);

TRANSFORMATIONS_API bool is_seq_len_provided(const std::shared_ptr<Node>& seq_len_input, int64_t max_seq_len);

TRANSFORMATIONS_API std::shared_ptr<Node> try_fold_unary_output(const std::shared_ptr<Node>& node);

TRANSFORMATIONS_API std::shared_ptr<Node> clone_try_fold(const std::shared_ptr<Node>& node, const OutputVector& inputs);

TRANSFORMATIONS_API bool shapes_equal_except_dynamic_expected_batch(const PartialShape& expected,
                                                                    const PartialShape& actual);

TRANSFORMATIONS_API void visit_shape_path(ov::Node* node,
                                          std::unordered_set<ov::Node*>& visited,
                                          std::function<void(ov::Node*)> func);

template <typename T, typename... Args>
std::shared_ptr<Node> make_try_fold(Args&&... args) {
    auto unary_output_node = std::make_shared<T>(std::forward<Args>(args)...);
    return try_fold_unary_output(unary_output_node);
}

template <class T>
Output<Node> eltwise_fold(const Output<Node>& input0, const Output<Node>& input1) {
    auto eltwise = std::make_shared<T>(input0, input1);
    OutputVector output(eltwise->get_output_size());
    OPENVINO_ASSERT(eltwise->constant_fold(output, {input0, input1}), "Can not constant fold eltwise node");
    OPENVINO_ASSERT(output.size() == 1, "Eltwise constant fold has unexpected number of outputs: ", output.size());
    return output[0];
}

TRANSFORMATIONS_API std::vector<Input<Node>> get_node_target_inputs(const std::shared_ptr<Node>& node);

TRANSFORMATIONS_API std::shared_ptr<Node> node_to_get_shape_value_of_indices_from_shape_node(
    const std::shared_ptr<Node>& shape_node,
    const std::vector<size_t>& indices);

TRANSFORMATIONS_API std::shared_ptr<Node> node_to_get_shape_value_of_indices_from_shape_source(
    const Output<Node>& shape_source,
    const std::vector<size_t>& indices);

TRANSFORMATIONS_API bool is_dequantization_subgraph(const Output<Node>& node);

TRANSFORMATIONS_API bool can_eliminate_eltwise_node(const std::shared_ptr<Node>& eltwise,
                                                    const Output<Node>& constant,
                                                    const Output<Node>& non_constant_input);
<<<<<<< HEAD

TRANSFORMATIONS_API bool is_on_constant_path(const ov::Output<ov::Node>& output);

=======
TRANSFORMATIONS_API bool is_constant_and_all_values_equal_int(const Output<Node>& output, const int64_t& v);
>>>>>>> 04cb55c3
}  // namespace util
}  // namespace op
}  // namespace ov<|MERGE_RESOLUTION|>--- conflicted
+++ resolved
@@ -221,13 +221,11 @@
 TRANSFORMATIONS_API bool can_eliminate_eltwise_node(const std::shared_ptr<Node>& eltwise,
                                                     const Output<Node>& constant,
                                                     const Output<Node>& non_constant_input);
-<<<<<<< HEAD
+
+TRANSFORMATIONS_API bool is_constant_and_all_values_equal_int(const Output<Node>& output, const int64_t& v);
 
 TRANSFORMATIONS_API bool is_on_constant_path(const ov::Output<ov::Node>& output);
 
-=======
-TRANSFORMATIONS_API bool is_constant_and_all_values_equal_int(const Output<Node>& output, const int64_t& v);
->>>>>>> 04cb55c3
 }  // namespace util
 }  // namespace op
 }  // namespace ov