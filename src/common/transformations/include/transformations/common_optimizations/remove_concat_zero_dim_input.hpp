// Copyright (C) 2018-2022 Intel Corporation
// SPDX-License-Identifier: Apache-2.0
//

#pragma once

#include <memory>
#include <openvino/pass/graph_rewrite.hpp>
#include <transformations_visibility.hpp>
#include <vector>

namespace ov {
namespace pass {

class TRANSFORMATIONS_API RemoveConcatZeroDimInput;
class TRANSFORMATIONS_API DisableRemoveConcatZeroDimInput;

/**
 * @ingroup ie_transformation_common_api
 * @brief RemoveConcatZeroDimInput transformation
 * removes input of Concat if the tensor size is equal to 0
 */

<<<<<<< HEAD
class RemoveConcatZeroDimInput: public ov::pass::MatcherPass {
=======
class ov::pass::RemoveConcatZeroDimInput : public ov::pass::MatcherPass {
>>>>>>> 3e7e0d56
public:
    NGRAPH_RTTI_DECLARATION;
    RemoveConcatZeroDimInput();
};

TRANSFORMATIONS_API void disable_remove_concat_zerodim_input(const std::shared_ptr<Node>& node);

TRANSFORMATIONS_API void enable_remove_concat_zerodim_input(const std::shared_ptr<Node>& node);

TRANSFORMATIONS_API bool remove_concat_zerodim_input_is_disabled(const std::shared_ptr<Node>& node);

class DisableRemoveConcatZeroDimInput : public ov::RuntimeAttribute {
public:
    NGRAPH_RTTI_DECLARATION;
    DisableRemoveConcatZeroDimInput() = default;
    bool is_copyable() const override {
        return false;
    }
};

}  // namespace pass
}  // namespace ov<|MERGE_RESOLUTION|>--- conflicted
+++ resolved
@@ -21,11 +21,7 @@
  * removes input of Concat if the tensor size is equal to 0
  */
 
-<<<<<<< HEAD
 class RemoveConcatZeroDimInput: public ov::pass::MatcherPass {
-=======
-class ov::pass::RemoveConcatZeroDimInput : public ov::pass::MatcherPass {
->>>>>>> 3e7e0d56
 public:
     NGRAPH_RTTI_DECLARATION;
     RemoveConcatZeroDimInput();
