// Copyright (C) 2018-2024 Intel Corporation
// SPDX-License-Identifier: Apache-2.0
//

#pragma once

#include "openvino/pass/graph_rewrite.hpp"
#include "transformations_visibility.hpp"

namespace ov {
namespace pass {

class TRANSFORMATIONS_API EliminateConcat;
class TRANSFORMATIONS_API EliminateConvert;
class TRANSFORMATIONS_API EliminateConvertNonZero;
class TRANSFORMATIONS_API EliminateEltwise;
class TRANSFORMATIONS_API EliminateScatterUpdate;
class TRANSFORMATIONS_API EliminatePad;
class TRANSFORMATIONS_API EliminateSplit;
class TRANSFORMATIONS_API EliminateSplitConcat;
class TRANSFORMATIONS_API EliminateSqueeze;
class TRANSFORMATIONS_API EliminateTranspose;
class TRANSFORMATIONS_API EliminateNopBroadcast;
class TRANSFORMATIONS_API EliminateSliceBeforeGatherElements;
class TRANSFORMATIONS_API EliminateStridedSlice;
class TRANSFORMATIONS_API EliminateSlice;
class TRANSFORMATIONS_API EliminateStridedSliceByShape;
class TRANSFORMATIONS_API NopElimination;
class TRANSFORMATIONS_API PrepareShapeOpsForEliminationAroundBE;

}  // namespace pass
}  // namespace ov

/**
 * @ingroup ov_transformation_common_api
 * @brief EliminatePad eliminates pad that does nothing
 */
class ov::pass::EliminatePad : public ov::pass::MatcherPass {
public:
    OPENVINO_RTTI("EliminatePad", "0");
    EliminatePad();
};

/**
 * @ingroup ov_transformation_common_api
 * @brief EliminateConvert eliminates convert that does nothing
 */
class ov::pass::EliminateConvert : public ov::pass::MatcherPass {
public:
    OPENVINO_RTTI("EliminateConvert", "0");
    EliminateConvert();
};

/**
 * @ingroup ov_transformation_common_api
 * @brief EliminateConvertNonZero eliminates convert before NonZero
 */
class ov::pass::EliminateConvertNonZero : public ov::pass::MatcherPass {
public:
    OPENVINO_RTTI("EliminateConvertNonZero", "0");
    EliminateConvertNonZero();
};

/**
 * @ingroup ov_transformation_common_api
 * @brief EliminateConcat eliminates concat that does nothing
 */
class ov::pass::EliminateConcat : public ov::pass::MatcherPass {
public:
    OPENVINO_RTTI("EliminateConcat", "0");
    EliminateConcat();
};

/**
 * @ingroup ov_transformation_common_api
 * @brief EliminateSplit eliminates split that does nothing
 */
class ov::pass::EliminateSplit : public ov::pass::MatcherPass {
public:
    OPENVINO_RTTI("EliminateSplit", "0");
    EliminateSplit();
};

/**
 * @ingroup ov_transformation_common_api
 * @brief EliminateSqueeze eliminates squeeze that does nothing
 */
class ov::pass::EliminateSqueeze : public ov::pass::MatcherPass {
public:
    OPENVINO_RTTI("EliminateSqueeze", "0");
    EliminateSqueeze();
};

/**
 * @ingroup ov_transformation_common_api
 * @brief EliminateTranspose eliminates transpose that does nothing
 */
class ov::pass::EliminateTranspose : public ov::pass::MatcherPass {
public:
    OPENVINO_RTTI("EliminateTranspose", "0");
    EliminateTranspose();
};

/**
 * @ingroup ov_transformation_common_api
 * @brief EliminateEltwise eliminates eltwise ops that do nothing
 */
class ov::pass::EliminateEltwise : public ov::pass::MatcherPass {
public:
    OPENVINO_RTTI("EliminateEltwise", "0");
    EliminateEltwise();
};

/**
 * @ingroup ov_transformation_common_api
 * @brief EliminateScatterUpdate eliminates scatter ops that do nothing (updates/indices are empty)
 */
class ov::pass::EliminateScatterUpdate : public ov::pass::MatcherPass {
public:
    OPENVINO_RTTI("EliminateScatterUpdate", "0");
    EliminateScatterUpdate();
};

class ov::pass::NopElimination : public GraphRewrite {
public:
    OPENVINO_RTTI("NopElimination", "0");
    NopElimination(bool use_shape_for_elimination = true);
};

/**
 * @ingroup ov_transformation_common_api
 * @brief EliminateSplit eliminates split+concat pairs which do nothing
 */
class ov::pass::EliminateSplitConcat : public ov::pass::MatcherPass {
public:
    OPENVINO_RTTI("EliminateSplitConcat", "0");
    EliminateSplitConcat();
};

/**
 * @ingroup ov_transformation_common_api
 * @brief EliminateNopBroadcast eliminates broadcast or tile with all ones on the second input
 */
class ov::pass::EliminateNopBroadcast : public ov::pass::MatcherPass {
public:
    OPENVINO_RTTI("EliminateNopBroadcast", "0");
    EliminateNopBroadcast();
};

/**
 * @ingroup ov_transformation_common_api
 * @brief EliminateSliceBeforeGatherElements eliminates slice before GElements if slicing from 0
 * It is valid since GatherElements doesn't support negative indices and Slice won't affect
 * indexing of elements in the original tensor that GatherElements would like to take
 */
class ov::pass::EliminateSliceBeforeGatherElements : public ov::pass::MatcherPass {
public:
    OPENVINO_RTTI("EliminateSliceBeforeGatherElements", "0");
    EliminateSliceBeforeGatherElements();
};

/**
<<<<<<< HEAD
 * @ingroup ie_transformation_common_api
 * @brief EliminateStridedSlice eliminates Strided Slice in case
=======
 * @ingroup ov_transformation_common_api
 * @brief NopStridedSlice eliminates Strided Slice in case
>>>>>>> eededc2a
 * tensors were not changed
 */
class ov::pass::EliminateStridedSlice : public ov::pass::MatcherPass {
public:
    OPENVINO_RTTI("EliminateStridedSlice", "0");
    EliminateStridedSlice();
};

/**
<<<<<<< HEAD
 * @ingroup ie_transformation_common_api
 * @brief EliminateSlice eliminates Slice in case
=======
 * @ingroup ov_transformation_common_api
 * @brief NopStridedSlice eliminates Strided Slice in case
>>>>>>> eededc2a
 * tensors were not changed
 */
class ov::pass::EliminateSlice : public ov::pass::MatcherPass {
public:
    OPENVINO_RTTI("EliminateSlice", "0");
    EliminateSlice();
};

/**
 * @ingroup ie_transformation_common_api
 * @brief EliminateStridedSlice eliminates Strided Slice in case
 * tensors were not changed
 */
class ov::pass::EliminateStridedSliceByShape : public ov::pass::MatcherPass {
public:
    OPENVINO_RTTI("EliminateStridedSliceByShape", "0");
    EliminateStridedSliceByShape();
};

/**
 * @ingroup ov_transformation_common_api
 * @brief PrepareShapeOpsForEliminationAroundBE works on the subgraph like
 *  Reshape/Squeeze/Unsqueeze -> BinaryElementwiseOperation -> Reshape/Squeeze/Unsqueeze
 *  and prepares it for the following optimizations by moving bottom op up through Binary op
 */
class ov::pass::PrepareShapeOpsForEliminationAroundBE : public ov::pass::MatcherPass {
public:
    OPENVINO_RTTI("PrepareShapeOpsForEliminationAroundBE", "0");
    PrepareShapeOpsForEliminationAroundBE();
};<|MERGE_RESOLUTION|>--- conflicted
+++ resolved
@@ -160,13 +160,8 @@
 };
 
 /**
-<<<<<<< HEAD
- * @ingroup ie_transformation_common_api
+ * @ingroup ov_transformation_common_api
  * @brief EliminateStridedSlice eliminates Strided Slice in case
-=======
- * @ingroup ov_transformation_common_api
- * @brief NopStridedSlice eliminates Strided Slice in case
->>>>>>> eededc2a
  * tensors were not changed
  */
 class ov::pass::EliminateStridedSlice : public ov::pass::MatcherPass {
@@ -176,13 +171,8 @@
 };
 
 /**
-<<<<<<< HEAD
- * @ingroup ie_transformation_common_api
+ * @ingroup ov_transformation_common_api
  * @brief EliminateSlice eliminates Slice in case
-=======
- * @ingroup ov_transformation_common_api
- * @brief NopStridedSlice eliminates Strided Slice in case
->>>>>>> eededc2a
  * tensors were not changed
  */
 class ov::pass::EliminateSlice : public ov::pass::MatcherPass {
@@ -192,7 +182,7 @@
 };
 
 /**
- * @ingroup ie_transformation_common_api
+ * @ingroup ov_transformation_common_api
  * @brief EliminateStridedSlice eliminates Strided Slice in case
  * tensors were not changed
  */
