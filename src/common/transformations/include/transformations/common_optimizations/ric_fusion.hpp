// Copyright (C) 2018-2022 Intel Corporation
// SPDX-License-Identifier: Apache-2.0
//

#pragma once

#include <ngraph/pass/graph_rewrite.hpp>
#include <openvino/core/model.hpp>
#include <openvino/pass/pass.hpp>
#include <transformations_visibility.hpp>

namespace ngraph {
namespace pass {

class TRANSFORMATIONS_API ReverseInputChannelsFusion;

}  // namespace pass
}  // namespace ngraph

/**
 * @ingroup ie_transformation_common_api
 * @brief ReverseInputChannelsFusion
 */

class ngraph::pass::ReverseInputChannelsFusion : public ov::pass::ModelPass {
public:
<<<<<<< HEAD
    OPENVINO_RTTI("ReverseInputChannelsFusion", "0");
    bool run_on_model(const std::shared_ptr<ov::Model> &) override;
=======
    NGRAPH_RTTI_DECLARATION;
    bool run_on_model(const std::shared_ptr<ov::Model>&) override;
>>>>>>> 4746d088
};<|MERGE_RESOLUTION|>--- conflicted
+++ resolved
@@ -24,11 +24,6 @@
 
 class ngraph::pass::ReverseInputChannelsFusion : public ov::pass::ModelPass {
 public:
-<<<<<<< HEAD
     OPENVINO_RTTI("ReverseInputChannelsFusion", "0");
-    bool run_on_model(const std::shared_ptr<ov::Model> &) override;
-=======
-    NGRAPH_RTTI_DECLARATION;
     bool run_on_model(const std::shared_ptr<ov::Model>&) override;
->>>>>>> 4746d088
 };