--- conflicted
+++ resolved
@@ -37,15 +37,10 @@
 }
 
 TEST_P(InsertMoveBroadcastTests, AddBroadcast) {
-<<<<<<< HEAD
     PartialShape scheduler_shape({master_shape[master_shape.size() - 2],
                                   master_shape[master_shape.size() - 1]});
     auto subgraph = getLoweredSubgraph(snippets_function->getOriginal(), scheduler_shape);
-    function = subgraph->get_body();
-=======
-    auto subgraph = getLoweredSubgraph(snippets_function->getOriginal());
     function = subgraph->body_ptr();
->>>>>>> 893da358
     function_ref = snippets_function->getLowered();
 }
 
