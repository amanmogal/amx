// Copyright (C) 2023 Intel Corporation
// SPDX-License-Identifier: Apache-2.0
//

#include "snippets/lowered/port_descriptor.hpp"
#include <snippets/utils.hpp>

namespace ov {
namespace snippets {
namespace lowered {

size_t PortDescriptor::ServiceDimensions::FULL_DIM = SIZE_MAX;

PortDescriptor::PortDescriptor(const ov::Input<ov::Node>& in, VectorDims subtensor_shape, std::vector<size_t> layout)
        : PortDescriptor(ov::Input<const Node>(in.get_node(), in.get_index()), std::move(subtensor_shape), std::move(layout)) {}
<<<<<<< HEAD
PortDescriptor::PortDescriptor(const ov::Input<const ov::Node>& in, VectorDims subtensor_shape, std::vector<size_t> layout)
        : PortDescriptor(in.get_partial_shape().to_shape(), std::move(subtensor_shape), std::move(layout)) {}

PortDescriptor::PortDescriptor(const ov::Output<ov::Node>& out, VectorDims subtensor_shape, std::vector<size_t> layout)
        : PortDescriptor(ov::Output<const Node>(out.get_node(), out.get_index()), std::move(subtensor_shape), std::move(layout)) {}
PortDescriptor::PortDescriptor(const ov::Output<const ov::Node>& out, VectorDims subtensor_shape, std::vector<size_t> layout)
        : PortDescriptor(out.get_partial_shape().to_shape(), std::move(subtensor_shape), std::move(layout)) {}
=======

PortDescriptor::PortDescriptor(const ov::Input<const ov::Node>& in, std::vector<size_t> subtensor_shape, std::vector<size_t> layout)
        : PortDescriptor(utils::pshape_to_vdims(in.get_partial_shape()), std::move(subtensor_shape), std::move(layout)) {}

PortDescriptor::PortDescriptor(const ov::Output<ov::Node>& out, VectorDims subtensor_shape, std::vector<size_t> layout)
        : PortDescriptor(ov::Output<const Node>(out.get_node(), out.get_index()), std::move(subtensor_shape), std::move(layout)) {}

PortDescriptor::PortDescriptor(const ov::Output<const ov::Node>& out, std::vector<size_t> subtensor_shape, std::vector<size_t> layout)
        : PortDescriptor(utils::pshape_to_vdims(out.get_partial_shape()), std::move(subtensor_shape), std::move(layout)) {}
>>>>>>> bc82ba44

PortDescriptor::PortDescriptor(VectorDims shape, VectorDims subtensor_shape, std::vector<size_t> layout)
    : m_tensor_shape(std::move(shape)), m_layout(std::move(layout)), m_subtensor_shape(std::move(subtensor_shape)) {
    validate_arguments();
}

void PortDescriptor::validate_arguments() {
    if (!m_tensor_shape.empty() && m_layout.empty()) {
        m_layout.resize(m_tensor_shape.size());
        // NCHW layout by default
        std::iota(m_layout.begin(), m_layout.end(), 0);
    }
    OPENVINO_ASSERT(m_layout.size() == m_tensor_shape.size(), "Snippets tensor descriptor: Layout size must be equal to the shape size");
}

PortDescriptorPtr PortDescriptor::clone() const {
    auto desc = std::make_shared<PortDescriptor>(m_tensor_shape, m_subtensor_shape, m_layout);
    desc->set_reg(m_reg);
    return desc;
}

std::string  PortDescriptor::serialize() const {
    std::stringstream ss;
    ss << m_tensor_shape.size() << " ";
    for (auto val : m_tensor_shape)
        ss << val << " ";
    ss << m_subtensor_shape.size() << " ";
    for (auto val : m_subtensor_shape)
        ss << val << " ";
    ss << m_layout.size() << " ";
    for (auto val : m_layout)
        ss << val << " ";
    return ss.str();
}
bool operator==(const PortDescriptor& lhs, const PortDescriptor& rhs) {
    return lhs.m_tensor_shape == rhs.m_tensor_shape &&
           lhs.m_layout == rhs.m_layout &&
           lhs.m_subtensor_shape == rhs.m_subtensor_shape;
}

void PortDescriptorUtils::init_default(std::vector<PortDescriptorPtr>& in_descs,
                                       std::vector<PortDescriptorPtr>& out_descs,
                                       const std::shared_ptr<ov::Node>& node) {
    in_descs.resize(node->get_input_size());
    out_descs.resize(node->get_output_size());
    for (size_t i = 0; i < node->get_input_size(); ++i) {
        in_descs[i] = std::make_shared<PortDescriptor>(node->input(i));
    }
    for (size_t i = 0; i < node->get_output_size(); ++i) {
        out_descs[i] = std::make_shared<PortDescriptor>(node->output(i));
    }
}

void PortDescriptorUtils::set_port_descriptor_ptr(const ov::Input<ov::Node>& in, const PortDescriptorPtr& desc) {
    const auto& node = in.get_node()->shared_from_this();
    auto& rt_info = node->get_rt_info();
    const auto& key = PortDescriptorVectorAttribute::get_type_info_static();
    const auto& found = rt_info.find(key);
    if (found == rt_info.end()) {
        std::vector<PortDescriptorPtr> in_descs, out_descs;
        init_default(in_descs, out_descs, node);
        in_descs[in.get_index()] = desc;
        rt_info[key] = PortDescriptorVectorAttribute(in_descs, out_descs);
    } else {
        auto& in_descs = found->second.as<PortDescriptorVectorAttribute>().inputs;
        if (in_descs.size() != node->get_input_size())
            OPENVINO_THROW("Set input port descriptor is failed: incorrect count");
        in_descs[in.get_index()] = desc;
    }
}

void PortDescriptorUtils::set_port_descriptor_ptr(const ov::Output<ov::Node>& out, const PortDescriptorPtr& desc) {
    const auto& node = out.get_node_shared_ptr();
    auto& rt_info = node->get_rt_info();
    const auto& key = PortDescriptorVectorAttribute::get_type_info_static();
    const auto& found = rt_info.find(key);
    if (found == rt_info.end()) {
        std::vector<PortDescriptorPtr> in_descs, out_descs;
        init_default(in_descs, out_descs, node);
        out_descs[out.get_index()] = desc;
        rt_info[key] = PortDescriptorVectorAttribute(in_descs, out_descs);
    } else {
        auto& out_descs = found->second.as<PortDescriptorVectorAttribute>().outputs;
        if (out_descs.size() != node->get_output_size())
            OPENVINO_THROW("Set output port descriptor is failed: incorrect count");
        out_descs[out.get_index()] = desc;
    }
}

PortDescriptorPtr PortDescriptorUtils::get_port_descriptor_ptr(const ov::Input<ov::Node>& in) {
    return get_port_descriptor_ptr(ov::Input<const Node>(in.get_node(), in.get_index()));
}
PortDescriptorPtr PortDescriptorUtils::get_port_descriptor_ptr(const ov::Input<const ov::Node>& in) {
    const auto& node = in.get_node();
    auto& rt_info = node->get_rt_info();
    const auto& key = PortDescriptorVectorAttribute::get_type_info_static();
    const auto& found = rt_info.find(key);
    if (found == rt_info.end()) {
        return std::make_shared<PortDescriptor>(in);
    }
    const auto& in_descs = found->second.as<PortDescriptorVectorAttribute>().inputs;
    if (in_descs.size() != node->get_input_size())
        OPENVINO_THROW("Get input port descriptor is failed: incorrect count");
    return in_descs[in.get_index()];
}

PortDescriptorPtr PortDescriptorUtils::get_port_descriptor_ptr(const Output<ov::Node>& out) {
    return get_port_descriptor_ptr(ov::Output<const Node>(out.get_node(), out.get_index()));
}
PortDescriptorPtr PortDescriptorUtils::get_port_descriptor_ptr(const Output<const ov::Node>& out) {
    const auto& node = out.get_node();
    const auto& rt_info = node->get_rt_info();
    const auto& key = PortDescriptorVectorAttribute::get_type_info_static();
    const auto& found = rt_info.find(key);
    if (found == rt_info.end()) {
        return std::make_shared<PortDescriptor>(out);
    }
    const auto& out_descs = found->second.as<PortDescriptorVectorAttribute>().outputs;
    if (out_descs.size() != node->get_output_size())
        OPENVINO_THROW("Get output port descriptor is failed: incorrect count");
    return out_descs[out.get_index()];
}

void PortDescriptorUtils::clean(const std::shared_ptr<ov::Node>& node) {
    auto& rt_info = node->get_rt_info();
    rt_info.erase(PortDescriptorVectorAttribute::get_type_info_static());
}
} // namespace lowered
} // namespace snippets
} // namespace ov<|MERGE_RESOLUTION|>--- conflicted
+++ resolved
@@ -3,6 +3,7 @@
 //
 
 #include "snippets/lowered/port_descriptor.hpp"
+
 #include <snippets/utils.hpp>
 
 namespace ov {
@@ -12,29 +13,29 @@
 size_t PortDescriptor::ServiceDimensions::FULL_DIM = SIZE_MAX;
 
 PortDescriptor::PortDescriptor(const ov::Input<ov::Node>& in, VectorDims subtensor_shape, std::vector<size_t> layout)
-        : PortDescriptor(ov::Input<const Node>(in.get_node(), in.get_index()), std::move(subtensor_shape), std::move(layout)) {}
-<<<<<<< HEAD
-PortDescriptor::PortDescriptor(const ov::Input<const ov::Node>& in, VectorDims subtensor_shape, std::vector<size_t> layout)
-        : PortDescriptor(in.get_partial_shape().to_shape(), std::move(subtensor_shape), std::move(layout)) {}
+    : PortDescriptor(ov::Input<const Node>(in.get_node(), in.get_index()),
+                     std::move(subtensor_shape),
+                     std::move(layout)) {}
+
+PortDescriptor::PortDescriptor(const ov::Input<const ov::Node>& in,
+                               std::vector<size_t> subtensor_shape,
+                               std::vector<size_t> layout)
+    : PortDescriptor(utils::pshape_to_vdims(in.get_partial_shape()), std::move(subtensor_shape), std::move(layout)) {}
 
 PortDescriptor::PortDescriptor(const ov::Output<ov::Node>& out, VectorDims subtensor_shape, std::vector<size_t> layout)
-        : PortDescriptor(ov::Output<const Node>(out.get_node(), out.get_index()), std::move(subtensor_shape), std::move(layout)) {}
-PortDescriptor::PortDescriptor(const ov::Output<const ov::Node>& out, VectorDims subtensor_shape, std::vector<size_t> layout)
-        : PortDescriptor(out.get_partial_shape().to_shape(), std::move(subtensor_shape), std::move(layout)) {}
-=======
+    : PortDescriptor(ov::Output<const Node>(out.get_node(), out.get_index()),
+                     std::move(subtensor_shape),
+                     std::move(layout)) {}
 
-PortDescriptor::PortDescriptor(const ov::Input<const ov::Node>& in, std::vector<size_t> subtensor_shape, std::vector<size_t> layout)
-        : PortDescriptor(utils::pshape_to_vdims(in.get_partial_shape()), std::move(subtensor_shape), std::move(layout)) {}
-
-PortDescriptor::PortDescriptor(const ov::Output<ov::Node>& out, VectorDims subtensor_shape, std::vector<size_t> layout)
-        : PortDescriptor(ov::Output<const Node>(out.get_node(), out.get_index()), std::move(subtensor_shape), std::move(layout)) {}
-
-PortDescriptor::PortDescriptor(const ov::Output<const ov::Node>& out, std::vector<size_t> subtensor_shape, std::vector<size_t> layout)
-        : PortDescriptor(utils::pshape_to_vdims(out.get_partial_shape()), std::move(subtensor_shape), std::move(layout)) {}
->>>>>>> bc82ba44
+PortDescriptor::PortDescriptor(const ov::Output<const ov::Node>& out,
+                               std::vector<size_t> subtensor_shape,
+                               std::vector<size_t> layout)
+    : PortDescriptor(utils::pshape_to_vdims(out.get_partial_shape()), std::move(subtensor_shape), std::move(layout)) {}
 
 PortDescriptor::PortDescriptor(VectorDims shape, VectorDims subtensor_shape, std::vector<size_t> layout)
-    : m_tensor_shape(std::move(shape)), m_layout(std::move(layout)), m_subtensor_shape(std::move(subtensor_shape)) {
+    : m_tensor_shape(std::move(shape)),
+      m_layout(std::move(layout)),
+      m_subtensor_shape(std::move(subtensor_shape)) {
     validate_arguments();
 }
 
@@ -44,7 +45,8 @@
         // NCHW layout by default
         std::iota(m_layout.begin(), m_layout.end(), 0);
     }
-    OPENVINO_ASSERT(m_layout.size() == m_tensor_shape.size(), "Snippets tensor descriptor: Layout size must be equal to the shape size");
+    OPENVINO_ASSERT(m_layout.size() == m_tensor_shape.size(),
+                    "Snippets tensor descriptor: Layout size must be equal to the shape size");
 }
 
 PortDescriptorPtr PortDescriptor::clone() const {
@@ -53,7 +55,7 @@
     return desc;
 }
 
-std::string  PortDescriptor::serialize() const {
+std::string PortDescriptor::serialize() const {
     std::stringstream ss;
     ss << m_tensor_shape.size() << " ";
     for (auto val : m_tensor_shape)
@@ -67,8 +69,7 @@
     return ss.str();
 }
 bool operator==(const PortDescriptor& lhs, const PortDescriptor& rhs) {
-    return lhs.m_tensor_shape == rhs.m_tensor_shape &&
-           lhs.m_layout == rhs.m_layout &&
+    return lhs.m_tensor_shape == rhs.m_tensor_shape && lhs.m_layout == rhs.m_layout &&
            lhs.m_subtensor_shape == rhs.m_subtensor_shape;
 }
 
@@ -159,6 +160,6 @@
     auto& rt_info = node->get_rt_info();
     rt_info.erase(PortDescriptorVectorAttribute::get_type_info_static());
 }
-} // namespace lowered
-} // namespace snippets
-} // namespace ov+}  // namespace lowered
+}  // namespace snippets
+}  // namespace ov