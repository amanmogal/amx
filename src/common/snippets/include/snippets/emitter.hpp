--- conflicted
+++ resolved
@@ -4,11 +4,6 @@
 
 #pragma once
 
-<<<<<<< HEAD
-#include <snippets/snippets_visibility.hpp>
-
-=======
->>>>>>> 576471cc
 #include <vector>
 #include <cstdint>
 
@@ -23,11 +18,7 @@
  * @brief Base class for all target specific code emitters used by generator.
  * @ingroup snippets
  */
-<<<<<<< HEAD
-class SNIPPETS_API Emitter {
-=======
 class Emitter {
->>>>>>> 576471cc
 public:
     /**
      * @brief Default constructor
