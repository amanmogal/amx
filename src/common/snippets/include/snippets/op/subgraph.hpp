// Copyright (C) 2018-2022 Intel Corporation
// SPDX-License-Identifier: Apache-2.0
//

#pragma once

#include <memory>

#include <openvino/core/model.hpp>
#include <openvino/op/util/sub_graph_base.hpp>
#include <ngraph/op/op.hpp>
#include <ngraph/rt_info.hpp>
#include <ngraph/pass/manager.hpp>

#include "snippets/generator.hpp"

namespace ngraph {
namespace snippets {
namespace op {

/**
 * @interface Subgraph
 * @brief An operation that is implemented by a model
 * @ingroup snippets
 */
class Subgraph : public ov::op::util::SubGraphOp {
public:
<<<<<<< HEAD
    OPENVINO_OP("Subgraph", "SnippetsOpset");
    enum {DYNAMIC_DIMENSION = 0xffffffffffffffff};
=======
    OPENVINO_OP("Subgraph", "SnippetsOpset", ov::op::util::SubGraphOp);
    BWDCMP_RTTI_DECLARATION;
>>>>>>> 893da358

    // < 1, 42, 17, 15, 16> < 0, 1, 2, 3, 1>
    // should be:
    // A = < 1, 42, 17, 15> -> < 1, 3, 17, 15, 16> < 0, 1, 2, 3, 1>
    // B = < 1,  1, 17, 15> -> < 1, 1, 17, 15, 16> < 0, 1, 2, 3, 1>
    // D = < 1, 42,  1, 1 > -> < 1, 3,  1,  1, 16> < 0, 1, 2, 3, 1> ???
    // C = A + B
    // C = < 1, 42, 17, 15> -> < 1, 3, 17, 15, 16> < 0, 1, 2, 3, 1>
    //
    // how it works now (multi-demention broadcast):
    // [BroadcastLoad] doesn't perform post increment
    // [Load] performs += vlan
    // [ScalarLoad] performs += 1
    // A = < 1, 42, 17, 15> -> < 1, 3, 17, 15, 16> < 0, 1, 2, 3, 1>
    // B = < 1,  1, 17, 15> -> < 1, 1, 17, 15,  1> < 0, 1, 2, 3, 1>
    // [A]     [B]
    // [Load]  [ScalarLoad] <- should consider AxisVector to choose right type of load
    //         [Broadcast]
    //   [Add]
    //  [Store]
    //    [C]
    // C = A + B
    // C = < 1, 42, 17, 15> -> < 1, 3, 17, 15, 16> < 0, 1, 2, 3, 1>
    //
    // Multiple-dimension broadcasts support?
    // A = < 1, 42, 17, 15> -> < 1, 3, 17, 15, 16> < 0, 1, 2, 3, 4>
    // B = < 1,  1, 17, 15> -> < 1, 1, 17, 15,  1> < 0, 1, 2, 3, 4>
    //
    // A = < 1, 42, 17, 15> -> < 1, 3, 17, 15, 16> < 0, 1, 2, 3, 4>
    // B = < 1,  1, 17, 15> -> < 1, 3, 17, 15,  1> < 0, 1, 2, 3, 4>
    //
    // Collapse moat varying dimensions with broadcast
    // A = < 1, 42, 17, 15> -> < 1, 3, 17, 15, 16> < 0, 1, 2, 3, 1>
    // B = < 1,  1, 17, 15> -> < 1, 3, 17, 15,  1> < 0, 1, 2, 3, 1>
    //
    // Collapse for mixed broadcast
    // A = < 1, 3, 17, 15, 32> < 0, 1, 2, 3, 4>
    // B = < 1, 3, 17,  1, 32> < 0, 1, 2, 3, 4>
    // C = < 1, 3,  1, 15, 32> < 0, 1, 2, 3, 4>
    //
    // D = < 1, 3, 17, 15, 32> < 0, 1, 2, 3, 4>
    // E = < 1, 3, 17,  1, 32> < 0, 1, 2, 3, 4>
    using BlockedShape = std::tuple<ngraph::PartialShape, ngraph::AxisVector, ngraph::element::Type>;
    using BlockedShapeVector = std::vector<BlockedShape>;

    Subgraph() = default;

    Subgraph(const OutputVector& args, std::shared_ptr<ov::Model> body);

    Subgraph(const NodeVector& args, std::shared_ptr<ov::Model> body);

    bool visit_attributes(AttributeVisitor& visitor) override;

    void validate_and_infer_types() override;

    std::shared_ptr<Node> clone_with_new_inputs(const OutputVector& inputs) const override;

    // we introduce this method instead of using SubGraphOp::get_function()
    // to align naming with other methods
    const std::shared_ptr<ov::Model> & body_ptr() const {
        return m_bodies[0];
    }

    std::shared_ptr<ov::Model> & body_ptr() {
        return m_bodies[0];
    }

    const ov::Model & body() const {
        return *m_bodies[0];
    }

    ov::Model & body() {
        return *m_bodies[0];
    }

    const std::shared_ptr<ngraph::snippets::Generator> & get_generator() const {
        return m_generator;
    }

    std::shared_ptr<ngraph::snippets::Generator> & get_generator() {
        return m_generator;
    }

    size_t get_buffer_scratchpad_size() const { return m_buffer_scratchpad; }
    size_t get_virtual_port_count() const { return m_virtual_port_count; }
    bool is_buffer_needed() const { return m_buffer_needed; }
    bool is_quantized() const { return config.m_is_quantized; }
    bool has_type_relaxed_ops() const { return config.m_has_type_relaxed_ops; }
    bool has_domain_sensitive_ops() const { return config.m_has_domain_sensitive_ops; }

    snippets::Schedule generate(const BlockedShapeVector& output_shapes, const BlockedShapeVector& input_shapes, ngraph::pass::Manager& opt,
                                const void* compile_params = nullptr);
    snippets::Schedule generate(const BlockedShapeVector& output_shapes, const BlockedShapeVector& input_shapes, const void* compile_params = nullptr);
    snippets::Schedule generate(ngraph::pass::Manager &opt, const void* compile_params = nullptr);
    snippets::Schedule generate(const void* compile_params = nullptr);
    ov::PartialShape canonicalize(const BlockedShapeVector& output_shapes, const BlockedShapeVector& input_shapes);
    std::vector<PartialShape> reshape_body(const std::vector<PartialShape>& input_shapes);
    std::vector<Shape> reshape_body(const std::vector<Shape>& input_shapes);

    // plugin sets generator for a snippet to some specific generator.
    // it's going to be replaced with Jitters table later
    void set_generator(std::shared_ptr<ngraph::snippets::Generator> generator);
    void set_tile_rank(size_t newRank) {tileRank = newRank;}
    void set_virtual_port_count(const size_t count);
    void set_buffer_needed(const bool need);

    void print() const;
    void print_statistics(bool verbose);

    void serialize() const;
    void set_master_shape(ov::PartialShape new_shape) {master_shape = std::move(new_shape);}

    static auto wrap_node_as_subgraph(const std::shared_ptr<ngraph::Node>& node) -> std::shared_ptr<Subgraph>;
    static void fill_empty_output_names(const Output<Node>& target_output_node, const Output<Node>& replacement_output_node);

    // Non-scalar Constants are tokenized as Parameters inside Subgraph body but some operations with constant inputs
    // should have explicit Constants even if they're non-scalar (Reshape, Transpose, Broadcast)
    // This check returns True if Constant op which is input of this op should be inside Subgraph body
    static auto constant_input_should_be_inside_body(const std::shared_ptr<ov::Node>& node) -> bool;

private:
    void align_element_types(const BlockedShapeVector& outputShapes, const BlockedShapeVector& inputShapes);
    void convert_to_snippet_dialect();
<<<<<<< HEAD
    void init_config();
    void initialize_buffer_scratchpad_size();
    // Count of Subgraph virtual ports:
    //  - Potential non-scalar Constants that will be created after some transformations (At the moment it's relevant only for FakeQuantize decomposition)
    // Need Buffer op or not
    //  - Buffers. All Buffers are considered as one common additional virtual port. So we cannot summarize them as potential non-scalar Constants
    // NOTE: To avoid overheads in each calculation of this count (for example, in validate_and_type_infer()),
=======

    // Count of potentional non-scalar Consants that will be created after some tranformations
    // At the moment it's relevant only for FakeQuantize decomposition
    // NOTE: To avoid overheads in each calcution of this count (for example, in validate_and_type_infer()),
>>>>>>> 893da358
    //       we should MANUALLY calculate it where it needed.
    size_t m_virtual_port_count = 0;
    bool m_buffer_needed = false;
    size_t m_buffer_scratchpad = 0lu;
    Shape exec_domain = {};
    std::shared_ptr<ngraph::snippets::Generator> m_generator = nullptr;

    // TODO: Change logic of insert Converts. This exec element type can be different for plugins
    const ov::element::Type execution_element_type = ov::element::f32;

    ov::PartialShape master_shape;
    size_t tileRank = 0; // set by plugin to specify the number of dimensions processed in a single kernel call

    /**
    * @interface SubgraphConfig
    * @brief Config to optimize IR transformation pipeline. It indicates which transformations are necessary
    *       so the irrelevant ones could be skipped.
    */
    class SubgraphConfig {
    public:
        // True if Subgraph contains FakeQuantize -> FQ decomposition should be called
        bool m_is_quantized = false;
        // True if we should align element types indise body
        bool m_is_needed_to_align_precision = false;
        // True if Subgraph contains TypeRelaxed nodes -> for several streams in tp mode we should copy body using mutexes
        // because TypeRelaxed::copy_with_new_inputs() isn't save-thread method
        bool m_has_type_relaxed_ops = false;
        // True if body has operations that don't support plugin-side domain optimizations
        // (e.g. Transpose, Softmax, MatMul in general doesn't support dimensions collapsing)
        bool m_has_domain_sensitive_ops = false;
        // True if we should go through whole body to check for where loops should be explicitly inserted.
        // Otherwise, we insert Loops on Parameters and Results - for example, it's optimized out for subgraph with only Eltwise ops
        bool m_explicit_loop_insertion = false;
    } config;
};

static inline std::ostream& operator<<(std::ostream& os, const op::Subgraph::BlockedShape& blocked_shape) {
    os << std::get<0>(blocked_shape) << " " << std::get<1>(blocked_shape) << " " << std::get<2>(blocked_shape);
    return os;
}

static inline auto create_body(std::string name, const ngraph::ResultVector& results, const ngraph::ParameterVector& parameters) ->
    std::shared_ptr<ov::Model> {
    auto body = std::make_shared<ov::Model>(results, parameters, name);
    return body;
};

static inline auto build_subgraph(const std::shared_ptr<ngraph::Node>& node, const ngraph::OutputVector& inputs,
                                  const std::shared_ptr<ov::Model>& body, const std::string name = "")
    -> std::shared_ptr<Subgraph>{
    auto subgraph = std::make_shared<Subgraph>(inputs, body);
    copy_runtime_info(node, subgraph);
    subgraph->set_friendly_name(name.empty() ? node->get_friendly_name() : name);
    return subgraph;
};

// Need to update tensor name manually, since intel_cpu::Graph::Replicate() looks at input.get_tensor().get_name();
// If subgraph->get_output_size() == 1, then the name will be restored correctly from the node name
auto inline update_out_tensor_name(const std::shared_ptr<ngraph::snippets::op::Subgraph>& subgraph) -> void {
    bool not_set = true;
    for (unsigned int i = 0; i < subgraph->get_output_size() && not_set; i++) {
        for (const auto &in : subgraph->get_output_target_inputs(i)) {
            if (ov::is_type<ov::op::v0::Result>(in.get_node())) {
                const auto& body_result = subgraph->get_body()->get_output_op(i);
                const auto& body_result_input = body_result->get_input_source_output(0);
                ngraph::snippets::op::Subgraph::fill_empty_output_names(
                        subgraph->output(i), body_result_input);
                not_set = false;
                break;
            }
        }
    }
}

}  // namespace op
}  // namespace snippets
}  // namespace ngraph<|MERGE_RESOLUTION|>--- conflicted
+++ resolved
@@ -25,13 +25,8 @@
  */
 class Subgraph : public ov::op::util::SubGraphOp {
 public:
-<<<<<<< HEAD
-    OPENVINO_OP("Subgraph", "SnippetsOpset");
+    OPENVINO_OP("Subgraph", "SnippetsOpset", ov::op::util::SubGraphOp);
     enum {DYNAMIC_DIMENSION = 0xffffffffffffffff};
-=======
-    OPENVINO_OP("Subgraph", "SnippetsOpset", ov::op::util::SubGraphOp);
-    BWDCMP_RTTI_DECLARATION;
->>>>>>> 893da358
 
     // < 1, 42, 17, 15, 16> < 0, 1, 2, 3, 1>
     // should be:
@@ -91,29 +86,14 @@
 
     // we introduce this method instead of using SubGraphOp::get_function()
     // to align naming with other methods
-    const std::shared_ptr<ov::Model> & body_ptr() const {
-        return m_bodies[0];
-    }
-
-    std::shared_ptr<ov::Model> & body_ptr() {
-        return m_bodies[0];
-    }
-
-    const ov::Model & body() const {
-        return *m_bodies[0];
-    }
-
-    ov::Model & body() {
-        return *m_bodies[0];
-    }
-
-    const std::shared_ptr<ngraph::snippets::Generator> & get_generator() const {
-        return m_generator;
-    }
-
-    std::shared_ptr<ngraph::snippets::Generator> & get_generator() {
-        return m_generator;
-    }
+    const std::shared_ptr<ov::Model>& body_ptr() const { return m_bodies[0]; }
+    std::shared_ptr<ov::Model>& body_ptr() { return m_bodies[0]; }
+
+    const ov::Model& body() const { return *m_bodies[0]; }
+    ov::Model& body() { return *m_bodies[0]; }
+
+    const std::shared_ptr<ngraph::snippets::Generator>& get_generator() const { return m_generator; }
+    std::shared_ptr<ngraph::snippets::Generator> & get_generator() { return m_generator; }
 
     size_t get_buffer_scratchpad_size() const { return m_buffer_scratchpad; }
     size_t get_virtual_port_count() const { return m_virtual_port_count; }
@@ -155,7 +135,6 @@
 private:
     void align_element_types(const BlockedShapeVector& outputShapes, const BlockedShapeVector& inputShapes);
     void convert_to_snippet_dialect();
-<<<<<<< HEAD
     void init_config();
     void initialize_buffer_scratchpad_size();
     // Count of Subgraph virtual ports:
@@ -163,12 +142,6 @@
     // Need Buffer op or not
     //  - Buffers. All Buffers are considered as one common additional virtual port. So we cannot summarize them as potential non-scalar Constants
     // NOTE: To avoid overheads in each calculation of this count (for example, in validate_and_type_infer()),
-=======
-
-    // Count of potentional non-scalar Consants that will be created after some tranformations
-    // At the moment it's relevant only for FakeQuantize decomposition
-    // NOTE: To avoid overheads in each calcution of this count (for example, in validate_and_type_infer()),
->>>>>>> 893da358
     //       we should MANUALLY calculate it where it needed.
     size_t m_virtual_port_count = 0;
     bool m_buffer_needed = false;
@@ -232,7 +205,7 @@
     for (unsigned int i = 0; i < subgraph->get_output_size() && not_set; i++) {
         for (const auto &in : subgraph->get_output_target_inputs(i)) {
             if (ov::is_type<ov::op::v0::Result>(in.get_node())) {
-                const auto& body_result = subgraph->get_body()->get_output_op(i);
+                const auto& body_result = subgraph->body_ptr()->get_output_op(i);
                 const auto& body_result_input = body_result->get_input_source_output(0);
                 ngraph::snippets::op::Subgraph::fill_empty_output_names(
                         subgraph->output(i), body_result_input);
