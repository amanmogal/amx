--- conflicted
+++ resolved
@@ -39,39 +39,25 @@
 
 #    define RUN_ON_MODEL_SCOPE(region) MATCHER_SCOPE_(ov_pass, OV_PP_CAT(region, _run_on_model))
 
-<<<<<<< HEAD
-#    define ADD_MATCHER_SCOPE(region) if (OV_CC_SCOPE_IS_ENABLED(OV_PP_CAT3(ov_pass, _, region)) == 1)
-// #    define CC_TRANSFORMATIONS_MATCH_SCOPE(region)                                        \
-//         if (OV_CC_SCOPE_IS_ENABLED(OV_PP_CAT3(ov_pass, _, region)) == 1)
+#    define ADD_MATCHER_SCOPE(region)              if (OV_CC_SCOPE_IS_ENABLED(OV_PP_CAT3(ov_pass, _, region)) == 1)
 
-// #    define CC_TRANSFORMATIONS_MODEL_SCOPE(region)                                        \
-//         if (OV_CC_SCOPE_IS_ENABLED(OV_PP_CAT3(ov_pass, _, OV_PP_CAT(region, _run_on_model))) == 1)
+// #    define CC_TRANSFORMATIONS_MATCH_SCOPE(region)
+// #    define CC_TRANSFORMATIONS_MODEL_SCOPE(region)
+// #    define CC_TRANSFORMATIONS_FUNCTION_SCOPE(region)
+#    define CC_TRANSFORMATIONS_MATCH_SCOPE(region) if (OV_CC_SCOPE_IS_ENABLED(OV_PP_CAT3(ov_pass, _, region)) == 1)
 
-// #    define CC_TRANSFORMATIONS_FUNCTION_SCOPE(region)                                        \
-//         if (OV_CC_SCOPE_IS_ENABLED(OV_PP_CAT3(ov_pass, _, OV_PP_CAT(region, _run_on_function))) == 1)
-#    define CC_TRANSFORMATIONS_MATCH_SCOPE(region)
-#    define CC_TRANSFORMATIONS_MODEL_SCOPE(region)
-#    define CC_TRANSFORMATIONS_FUNCTION_SCOPE(region)
-=======
-#    define CC_TRANSFORMATIONS_MATCH_SCOPE(region)                                        \
-        if (OV_CC_SCOPE_IS_ENABLED(OV_PP_CAT3(ov_pass, _, region)) == 1)
-
-#    define CC_TRANSFORMATIONS_MODEL_SCOPE(region)                                        \
+#    define CC_TRANSFORMATIONS_MODEL_SCOPE(region) \
         if (OV_CC_SCOPE_IS_ENABLED(OV_PP_CAT3(ov_pass, _, OV_PP_CAT(region, _run_on_model))) == 1)
 
-#    define CC_TRANSFORMATIONS_FUNCTION_SCOPE(region)                                        \
+#    define CC_TRANSFORMATIONS_FUNCTION_SCOPE(region) \
         if (OV_CC_SCOPE_IS_ENABLED(OV_PP_CAT3(ov_pass, _, OV_PP_CAT(region, _run_on_function))) == 1)
->>>>>>> 14c676a1
 #else
 
 #    define MATCHER_SCOPE(region) const std::string matcher_name(OV_PP_TOSTRING(region))
 #    define RUN_ON_FUNCTION_SCOPE(region)
 #    define RUN_ON_MODEL_SCOPE(region)
-<<<<<<< HEAD
 #    define ADD_MATCHER_SCOPE(region)
-=======
 
->>>>>>> 14c676a1
 #    define CC_TRANSFORMATIONS_MATCH_SCOPE(region)
 #    define CC_TRANSFORMATIONS_MODEL_SCOPE(region)
 #    define CC_TRANSFORMATIONS_FUNCTION_SCOPE(region)
