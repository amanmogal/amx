# Copyright (C) 2018-2021 Intel Corporation
# SPDX-License-Identifier: Apache-2.0
#

set (TARGET_NAME "inference_engine_lp_transformations")

set(PUBLIC_HEADERS_DIR "${CMAKE_CURRENT_SOURCE_DIR}/include")

file(GLOB_RECURSE LIBRARY_SRC ${CMAKE_CURRENT_SOURCE_DIR}/src/*.cpp)
file(GLOB_RECURSE PUBLIC_HEADERS ${PUBLIC_HEADERS_DIR}/low_precision/*.hpp)

# Create named folders for the sources within the .vcproj
# Empty name lists them directly under the .vcproj

source_group("src" FILES ${LIBRARY_SRC})
source_group("include" FILES ${PUBLIC_HEADERS})

# Create library

add_library(${TARGET_NAME}_obj OBJECT
            ${LIBRARY_SRC}
            ${PUBLIC_HEADERS})

target_compile_definitions(${TARGET_NAME}_obj PRIVATE IMPLEMENT_OPENVINO_API)

ie_faster_build(${TARGET_NAME}_obj UNITY)

target_link_libraries(${TARGET_NAME}_obj PRIVATE openvino::itt)

target_include_directories(${TARGET_NAME}_obj PRIVATE $<BUILD_INTERFACE:${PUBLIC_HEADERS_DIR}>
    $<BUILD_INTERFACE:$<TARGET_PROPERTY:ngraph,INTERFACE_INCLUDE_DIRECTORIES>>
    $<BUILD_INTERFACE:$<TARGET_PROPERTY:inference_engine_transformations,INTERFACE_INCLUDE_DIRECTORIES>>)

add_cpplint_target(${TARGET_NAME}_cpplint FOR_TARGETS ${TARGET_NAME}_obj)

set_target_properties(${TARGET_NAME} PROPERTIES SOVERSION 2022.1.1)

# LTO

set_target_properties(${TARGET_NAME}_obj PROPERTIES INTERPROCEDURAL_OPTIMIZATION_RELEASE ${ENABLE_LTO})

if(NOT BUILD_SHARED_LIBS)
    target_compile_definitions(${TARGET_NAME}_obj PUBLIC OPENVINO_STATIC_LIBRARY)
endif()

add_library(${TARGET_NAME} INTERFACE)
target_link_libraries(${TARGET_NAME} INTERFACE openvino::runtime)

target_include_directories(${TARGET_NAME} INTERFACE
    $<BUILD_INTERFACE:${CMAKE_CURRENT_SOURCE_DIR}/include>
    $<BUILD_INTERFACE:$<TARGET_PROPERTY:ngraph,INTERFACE_INCLUDE_DIRECTORIES>>
    $<BUILD_INTERFACE:$<TARGET_PROPERTY:inference_engine_transformations,INTERFACE_INCLUDE_DIRECTORIES>>)

# developer package

<<<<<<< HEAD
if(BUILD_SHARED_LIBS)
    install(TARGETS ${TARGET_NAME}
            RUNTIME DESTINATION ${IE_CPACK_RUNTIME_PATH} COMPONENT core
            LIBRARY DESTINATION ${IE_CPACK_LIBRARY_PATH} COMPONENT core
            NAMELINK_COMPONENT core_dev)
else()
    ov_install_static_lib(${TARGET_NAME} core)
endif()
=======
openvino_developer_export_targets(COMPONENT core_legacy TARGETS ${TARGET_NAME})
>>>>>>> 4188dbbf
<|MERGE_RESOLUTION|>--- conflicted
+++ resolved
@@ -33,15 +33,11 @@
 
 add_cpplint_target(${TARGET_NAME}_cpplint FOR_TARGETS ${TARGET_NAME}_obj)
 
-set_target_properties(${TARGET_NAME} PROPERTIES SOVERSION 2022.1.1)
-
-# LTO
-
-set_target_properties(${TARGET_NAME}_obj PROPERTIES INTERPROCEDURAL_OPTIMIZATION_RELEASE ${ENABLE_LTO})
-
 if(NOT BUILD_SHARED_LIBS)
     target_compile_definitions(${TARGET_NAME}_obj PUBLIC OPENVINO_STATIC_LIBRARY)
 endif()
+
+# INTERFACE library for BW compatibility
 
 add_library(${TARGET_NAME} INTERFACE)
 target_link_libraries(${TARGET_NAME} INTERFACE openvino::runtime)
@@ -51,17 +47,10 @@
     $<BUILD_INTERFACE:$<TARGET_PROPERTY:ngraph,INTERFACE_INCLUDE_DIRECTORIES>>
     $<BUILD_INTERFACE:$<TARGET_PROPERTY:inference_engine_transformations,INTERFACE_INCLUDE_DIRECTORIES>>)
 
+# LTO
+
+set_target_properties(${TARGET_NAME}_obj PROPERTIES INTERPROCEDURAL_OPTIMIZATION_RELEASE ${ENABLE_LTO})
+
 # developer package
 
-<<<<<<< HEAD
-if(BUILD_SHARED_LIBS)
-    install(TARGETS ${TARGET_NAME}
-            RUNTIME DESTINATION ${IE_CPACK_RUNTIME_PATH} COMPONENT core
-            LIBRARY DESTINATION ${IE_CPACK_LIBRARY_PATH} COMPONENT core
-            NAMELINK_COMPONENT core_dev)
-else()
-    ov_install_static_lib(${TARGET_NAME} core)
-endif()
-=======
-openvino_developer_export_targets(COMPONENT core_legacy TARGETS ${TARGET_NAME})
->>>>>>> 4188dbbf
+openvino_developer_export_targets(COMPONENT core_legacy TARGETS ${TARGET_NAME})