--- conflicted
+++ resolved
@@ -17,11 +17,7 @@
 
 # Create library
 
-<<<<<<< HEAD
-add_library(${TARGET_NAME}_obj OBJECT EXCLUDE_FROM_ALL
-=======
-add_library(${TARGET_NAME}
->>>>>>> a64d694d
+add_library(${TARGET_NAME}_obj OBJECT
             ${LIBRARY_SRC}
             ${PUBLIC_HEADERS})
 
