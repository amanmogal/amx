# Copyright (C) 2018-2021 Intel Corporation
# SPDX-License-Identifier: Apache-2.0
#

set (TARGET_NAME "inference_engine_preproc")

file(GLOB LIBRARY_SRC ${CMAKE_CURRENT_SOURCE_DIR}/*.cpp)
file(GLOB LIBRARY_HEADERS ${CMAKE_CURRENT_SOURCE_DIR}/*.hpp)

#
# Provides compilation flags for AVX512F, AVX512BW, AVX512DQ
# instructions support depending on an OS and a compiler
#
function(ie_avx512_core_optimization_flags flags)
    if(WIN32)
        if(CMAKE_CXX_COMPILER_ID STREQUAL "Intel")
            set(${flags} /QxCORE-AVX512 PARENT_SCOPE)
        elseif(CMAKE_CXX_COMPILER_ID STREQUAL "MSVC")
            set(${flags} /arch:AVX512 PARENT_SCOPE)
        else()
            message(WARNING "Unsupported CXX compiler ${CMAKE_CXX_COMPILER_ID}")
        endif()
    else()
        if(CMAKE_CXX_COMPILER_ID STREQUAL "Intel")
            set(${flags} -xCORE-AVX512 PARENT_SCOPE)
        else()
            set(${flags} -mavx512f -mavx512bw -mavx512dq -mfma PARENT_SCOPE)
        endif()
    endif()
endfunction()

if(ENABLE_SSE42)
    file(GLOB SSE_SRC ${CMAKE_CURRENT_SOURCE_DIR}/cpu_x86_sse42/*.cpp)
    file(GLOB SSE_HEADERS ${CMAKE_CURRENT_SOURCE_DIR}/cpu_x86_sse42/*.hpp)

    list(APPEND LIBRARY_HEADERS ${SSE_HEADERS})
    list(APPEND LIBRARY_SRC ${SSE_SRC})

    ie_sse42_optimization_flags(sse4_2_flags)
    set_source_files_properties(${SSE_SRC} PROPERTIES COMPILE_OPTIONS "${sse4_2_flags}")
    add_definitions(-DHAVE_SSE=1)
endif()

if(ENABLE_AVX2)
    file(GLOB AVX2_SRC ${CMAKE_CURRENT_SOURCE_DIR}/cpu_x86_avx2/*.cpp)
    file(GLOB AVX2_HEADERS ${CMAKE_CURRENT_SOURCE_DIR}/cpu_x86_avx2/*.hpp)

    list(APPEND LIBRARY_HEADERS ${AVX2_HEADERS})
    list(APPEND LIBRARY_SRC ${AVX2_SRC})

    ie_avx2_optimization_flags(avx2_flags)
    set_source_files_properties(${AVX2_SRC} PROPERTIES COMPILE_OPTIONS "${avx2_flags}")
    add_definitions(-DHAVE_AVX2=1)
endif()


# Workaround for GCC version 5.4 and 5.5 bugs in Debug configuration.
if ((CMAKE_CXX_COMPILER_ID STREQUAL "GNU") AND
    (CMAKE_CXX_COMPILER_VERSION VERSION_LESS_EQUAL 5.5) AND
    (CMAKE_BUILD_TYPE STREQUAL Debug))
    set(GNU_5_DEBUG_CASE ON)
endif()

if(ENABLE_AVX512F AND NOT GNU_5_DEBUG_CASE)
    file(GLOB AVX512_SRC ${CMAKE_CURRENT_SOURCE_DIR}/cpu_x86_avx512/*.cpp)
    file(GLOB AVX512_HEADERS ${CMAKE_CURRENT_SOURCE_DIR}/cpu_x86_avx512/*.hpp)

    list(APPEND LIBRARY_HEADERS ${AVX512_HEADERS})
    list(APPEND LIBRARY_SRC ${AVX512_SRC})

    ie_avx512_core_optimization_flags(avx512_flags)
    set_source_files_properties(${AVX512_SRC} PROPERTIES COMPILE_OPTIONS "${avx512_flags}")
    add_definitions(-DHAVE_AVX512=1)
endif()

if(ARM OR AARCH64)
    ie_arm_neon_optimization_flags(neon_flags)

    if(neon_flags)
        file(GLOB NEON_HEADERS ${CMAKE_CURRENT_SOURCE_DIR}/arm_neon/*.hpp)
        file(GLOB NEON_SRC ${CMAKE_CURRENT_SOURCE_DIR}/arm_neon/*.cpp)

        list(APPEND LIBRARY_HEADERS ${NEON_HEADERS})
        list(APPEND LIBRARY_SRC ${NEON_SRC})

        set_source_files_properties(${NEON_SRC} PROPERTIES COMPILE_OPTIONS "${neon_flags}")
        add_definitions(-DHAVE_NEON=1)
    endif()
endif()

# Create object library

add_library(${TARGET_NAME}_obj OBJECT
            ${LIBRARY_SRC}
            ${LIBRARY_HEADERS})

ie_faster_build(${TARGET_NAME}_obj
    UNITY
)

target_compile_definitions(${TARGET_NAME}_obj PRIVATE IMPLEMENT_INFERENCE_ENGINE_PLUGIN
                                                      $<TARGET_PROPERTY:inference_engine,INTERFACE_COMPILE_DEFINITIONS>
                                                      $<TARGET_PROPERTY:fluid,INTERFACE_COMPILE_DEFINITIONS>
                                                      $<$<BOOL:${ENABLE_GAPI_PREPROCESSING}>:ENABLE_GAPI_PREPROCESSING>)

target_include_directories(${TARGET_NAME}_obj SYSTEM PRIVATE $<TARGET_PROPERTY:ocv_hal,INTERFACE_INCLUDE_DIRECTORIES>
                                                             $<TARGET_PROPERTY:fluid,INTERFACE_INCLUDE_DIRECTORIES>
                                                             $<TARGET_PROPERTY:inference_engine_plugin_api,INTERFACE_INCLUDE_DIRECTORIES>)

target_include_directories(${TARGET_NAME}_obj PRIVATE "${CMAKE_CURRENT_SOURCE_DIR}"
                                                      $<TARGET_PROPERTY:openvino::util,INTERFACE_INCLUDE_DIRECTORIES>
                                                      $<TARGET_PROPERTY:openvino::itt,INTERFACE_INCLUDE_DIRECTORIES>)

set_ie_threading_interface_for(${TARGET_NAME}_obj)

add_cpplint_target(${TARGET_NAME}_obj_cpplint FOR_TARGETS ${TARGET_NAME}_obj)

# Create module library file from object library

set(library_sources $<TARGET_OBJECTS:${TARGET_NAME}_obj>)

<<<<<<< HEAD
if(BUILD_SHARED_LIBS)
    set(library_type SHARED)
else()
    if(ENABLE_GAPI_PREPROCESSING)
        set(library_type STATIC)
=======
if(ENABLE_GAPI_PREPROCESSING)
    if(BUILD_SHARED_LIBS)
        set(library_type MODULE)
>>>>>>> 0c68574a
    else()
        set(library_type STATIC)
    endif()
else()
    set(library_type INTERFACE)
    unset(library_sources)
endif()

add_library(${TARGET_NAME} ${library_type} ${library_sources})

set_ie_threading_interface_for(${TARGET_NAME})

if(ENABLE_GAPI_PREPROCESSING)
    target_compile_definitions(${TARGET_NAME} PUBLIC ENABLE_GAPI_PREPROCESSING)
    target_link_libraries(${TARGET_NAME} PRIVATE fluid openvino::itt openvino::util)

    if(BUILD_SHARED_LIBS)
        target_link_libraries(${TARGET_NAME} PRIVATE inference_engine)
    else()
        # for static linkage the dependencies are in opposite order
        target_link_libraries(inference_engine PRIVATE ${TARGET_NAME})
    endif()

<<<<<<< HEAD
set_target_properties(${TARGET_NAME} PROPERTIES SOVERSION 2022.1.1)

target_include_directories(${TARGET_NAME} INTERFACE
    $<BUILD_INTERFACE:${CMAKE_CURRENT_SOURCE_DIR}>
    $<TARGET_PROPERTY:inference_engine,INTERFACE_INCLUDE_DIRECTORIES>)
=======
    # Workaround to avoid warnings caused with bug in the avx512intrin.h of GCC5
    if((CMAKE_CXX_COMPILER_ID STREQUAL "GNU") AND
       (CMAKE_CXX_COMPILER_VERSION VERSION_LESS_EQUAL 5.5))
        set_target_properties(${TARGET_NAME} PROPERTIES LINK_FLAGS_RELEASE "-Wno-error=maybe-uninitialized -Wno-maybe-uninitialized")
    endif()
>>>>>>> 0c68574a

    if(WIN32 AND NOT library_type STREQUAL "INTERFACE")
        set_target_properties(${TARGET_NAME} PROPERTIES COMPILE_PDB_NAME ${TARGET_NAME})
    endif()

    ie_add_api_validator_post_build_step(TARGET ${TARGET_NAME})
    
    ie_add_vs_version_file(NAME ${TARGET_NAME}
                           FILEDESCRIPTION "Inference Engine Preprocessing plugin")
endif()

target_include_directories(${TARGET_NAME} INTERFACE
    $<BUILD_INTERFACE:${CMAKE_CURRENT_SOURCE_DIR}>
    $<TARGET_PROPERTY:inference_engine,INTERFACE_INCLUDE_DIRECTORIES>)

# Static library used for unit tests which are always built

add_library(${TARGET_NAME}_s STATIC EXCLUDE_FROM_ALL
            $<TARGET_OBJECTS:${TARGET_NAME}_obj>)

set_ie_threading_interface_for(${TARGET_NAME}_s)

target_include_directories(${TARGET_NAME}_s INTERFACE "${CMAKE_CURRENT_SOURCE_DIR}")

if(WIN32)
    set_target_properties(${TARGET_NAME}_s PROPERTIES COMPILE_PDB_NAME ${TARGET_NAME}_s)
endif()

target_link_libraries(${TARGET_NAME}_s PRIVATE fluid openvino::itt
                                       INTERFACE inference_engine_s)

target_compile_definitions(${TARGET_NAME}_s INTERFACE USE_STATIC_IE)

set_target_properties(${TARGET_NAME}_s PROPERTIES EXCLUDE_FROM_ALL ON)

# LTO

set_target_properties(${TARGET_NAME}_obj ${TARGET_NAME}_s
                      PROPERTIES INTERPROCEDURAL_OPTIMIZATION_RELEASE ${ENABLE_LTO})

if(NOT library_type STREQUAL "INTERFACE")
    set_target_properties(${TARGET_NAME}
                          PROPERTIES INTERPROCEDURAL_OPTIMIZATION_RELEASE ${ENABLE_LTO})
endif()

# developer package

openvino_developer_export_targets(COMPONENT core TARGETS ${TARGET_NAME})

# install

if(BUILD_SHARED_LIBS)
    install(TARGETS ${TARGET_NAME}
            LIBRARY DESTINATION ${IE_CPACK_RUNTIME_PATH} COMPONENT core
            NAMELINK_COMPONENT core_dev)
else()
    ov_install_static_lib(${TARGET_NAME} core)
endif()<|MERGE_RESOLUTION|>--- conflicted
+++ resolved
@@ -119,17 +119,9 @@
 
 set(library_sources $<TARGET_OBJECTS:${TARGET_NAME}_obj>)
 
-<<<<<<< HEAD
-if(BUILD_SHARED_LIBS)
-    set(library_type SHARED)
-else()
-    if(ENABLE_GAPI_PREPROCESSING)
-        set(library_type STATIC)
-=======
 if(ENABLE_GAPI_PREPROCESSING)
     if(BUILD_SHARED_LIBS)
-        set(library_type MODULE)
->>>>>>> 0c68574a
+        set(library_type SHARED)
     else()
         set(library_type STATIC)
     endif()
@@ -153,19 +145,13 @@
         target_link_libraries(inference_engine PRIVATE ${TARGET_NAME})
     endif()
 
-<<<<<<< HEAD
-set_target_properties(${TARGET_NAME} PROPERTIES SOVERSION 2022.1.1)
-
-target_include_directories(${TARGET_NAME} INTERFACE
-    $<BUILD_INTERFACE:${CMAKE_CURRENT_SOURCE_DIR}>
-    $<TARGET_PROPERTY:inference_engine,INTERFACE_INCLUDE_DIRECTORIES>)
-=======
+    set_target_properties(${TARGET_NAME} PROPERTIES SOVERSION 2022.1.1)
+
     # Workaround to avoid warnings caused with bug in the avx512intrin.h of GCC5
     if((CMAKE_CXX_COMPILER_ID STREQUAL "GNU") AND
        (CMAKE_CXX_COMPILER_VERSION VERSION_LESS_EQUAL 5.5))
         set_target_properties(${TARGET_NAME} PROPERTIES LINK_FLAGS_RELEASE "-Wno-error=maybe-uninitialized -Wno-maybe-uninitialized")
     endif()
->>>>>>> 0c68574a
 
     if(WIN32 AND NOT library_type STREQUAL "INTERFACE")
         set_target_properties(${TARGET_NAME} PROPERTIES COMPILE_PDB_NAME ${TARGET_NAME})
