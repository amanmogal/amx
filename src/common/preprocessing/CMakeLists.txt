--- conflicted
+++ resolved
@@ -138,21 +138,12 @@
     target_compile_definitions(${TARGET_NAME} PUBLIC ENABLE_GAPI_PREPROCESSING)
     target_link_libraries(${TARGET_NAME} PRIVATE fluid openvino::itt openvino::util)
 
-<<<<<<< HEAD
-if(BUILD_SHARED_LIBS)
-    target_link_libraries(${TARGET_NAME} PRIVATE inference_engine)
-else()
-    # for static linkage the dependencies are in opposite order
-    target_link_libraries(ov_runtime PRIVATE ${TARGET_NAME})
-endif()
-=======
     if(BUILD_SHARED_LIBS)
         target_link_libraries(${TARGET_NAME} PRIVATE inference_engine)
     else()
         # for static linkage the dependencies are in opposite order
-        target_link_libraries(inference_engine PRIVATE ${TARGET_NAME})
-    endif()
->>>>>>> ca0cdb89
+        target_link_libraries(ov_runtime PRIVATE ${TARGET_NAME})
+    endif()
 
     # Workaround to avoid warnings caused with bug in the avx512intrin.h of GCC5
     if((CMAKE_CXX_COMPILER_ID STREQUAL "GNU") AND
