// Copyright (C) 2018-2024 Intel Corporation
// SPDX-License-Identifier: Apache-2.0
//

#include "behavior/compiled_model/properties.hpp"

#include "openvino/runtime/properties.hpp"

using namespace ov::test::behavior;

namespace {

const std::vector<ov::AnyMap> inproperties = {
    {ov::device::id("UNSUPPORTED_DEVICE_ID_STRING")},
};

INSTANTIATE_TEST_SUITE_P(smoke_BehaviorTests,
                         OVClassCompiledModelPropertiesIncorrectTests,
                         ::testing::Combine(::testing::Values(ov::test::utils::DEVICE_TEMPLATE),
                                            ::testing::ValuesIn(inproperties)),
                         OVClassCompiledModelPropertiesIncorrectTests::getTestCaseName);

const std::vector<ov::AnyMap> default_properties = {
    {ov::enable_profiling(false)},
    {{ov::loaded_from_cache.name(), false}},
    {ov::device::id("0")},
};

INSTANTIATE_TEST_SUITE_P(smoke_BehaviorTests,
                         OVClassCompiledModelPropertiesDefaultTests,
                         ::testing::Combine(::testing::Values(ov::test::utils::DEVICE_TEMPLATE),
                                            ::testing::ValuesIn(default_properties)),
                         OVClassCompiledModelPropertiesDefaultTests::getTestCaseName);

INSTANTIATE_TEST_SUITE_P(smoke_BehaviorTests,
                         OVCompiledModelPropertiesDefaultSupportedTests,
                         ::testing::Values(ov::test::utils::DEVICE_TEMPLATE),
                         OVCompiledModelPropertiesDefaultSupportedTests::getTestCaseName);

const std::vector<ov::AnyMap> properties = {
    {ov::enable_profiling(true)},
    {ov::device::id("0")},
};

<<<<<<< HEAD
const std::vector<ov::AnyMap> hetero_properties = {
    {ov::device::priorities(ov::test::utils::DEVICE_TEMPLATE), ov::enable_profiling(true)},
    {ov::device::priorities(ov::test::utils::DEVICE_TEMPLATE), ov::device::id("0")},
};

const std::vector<ov::AnyMap> multi_properties = {
    {ov::device::priorities(ov::test::utils::DEVICE_TEMPLATE), ov::enable_profiling(true)},
    {ov::device::priorities(ov::test::utils::DEVICE_TEMPLATE), ov::device::id("0")},
};

const std::vector<ov::AnyMap> auto_batch_properties = {
    {{ov::device::priorities.name(), ov::test::utils::DEVICE_TEMPLATE},
     ov::device::properties(ov::test::utils::DEVICE_TEMPLATE, ov::hint::num_requests(4))},
    {{ov::device::priorities.name(), ov::test::utils::DEVICE_TEMPLATE},
     ov::device::properties(ov::test::utils::DEVICE_TEMPLATE, ov::hint::num_requests(4)),
     {ov::auto_batch_timeout(1)}},
    {{ov::device::priorities.name(), ov::test::utils::DEVICE_TEMPLATE},
     ov::device::properties(ov::test::utils::DEVICE_TEMPLATE, ov::hint::num_requests(4)),
     {ov::auto_batch_timeout(10)}},
};

=======
>>>>>>> d740de6e
INSTANTIATE_TEST_SUITE_P(smoke_BehaviorTests,
                         OVClassCompiledModelPropertiesTests,
                         ::testing::Combine(::testing::Values(ov::test::utils::DEVICE_TEMPLATE),
                                            ::testing::ValuesIn(properties)),
                         OVClassCompiledModelPropertiesTests::getTestCaseName);

INSTANTIATE_TEST_SUITE_P(smoke_OVClassCompiledModelEmptyPropertiesTests,
                         OVClassCompiledModelEmptyPropertiesTests,
                         ::testing::Values(ov::test::utils::DEVICE_TEMPLATE));

// OV Class Load network

INSTANTIATE_TEST_SUITE_P(smoke_OVCompiledModelIncorrectDevice,
                         OVCompiledModelIncorrectDevice,
                         ::testing::Values(ov::test::utils::DEVICE_TEMPLATE));

const std::vector<std::tuple<std::string, std::pair<ov::AnyMap, std::string>>> GetMetricTest_ExecutionDevice_TEMPLATE =
    {{ov::test::utils::DEVICE_TEMPLATE, std::make_pair(ov::AnyMap{}, "TEMPLATE.0")}};

INSTANTIATE_TEST_SUITE_P(smoke_OVClassCompiledModelGetPropertyTest,
                         OVClassCompiledModelGetPropertyTest_EXEC_DEVICES,
                         ::testing::ValuesIn(GetMetricTest_ExecutionDevice_TEMPLATE));

}  // namespace<|MERGE_RESOLUTION|>--- conflicted
+++ resolved
@@ -42,30 +42,6 @@
     {ov::device::id("0")},
 };
 
-<<<<<<< HEAD
-const std::vector<ov::AnyMap> hetero_properties = {
-    {ov::device::priorities(ov::test::utils::DEVICE_TEMPLATE), ov::enable_profiling(true)},
-    {ov::device::priorities(ov::test::utils::DEVICE_TEMPLATE), ov::device::id("0")},
-};
-
-const std::vector<ov::AnyMap> multi_properties = {
-    {ov::device::priorities(ov::test::utils::DEVICE_TEMPLATE), ov::enable_profiling(true)},
-    {ov::device::priorities(ov::test::utils::DEVICE_TEMPLATE), ov::device::id("0")},
-};
-
-const std::vector<ov::AnyMap> auto_batch_properties = {
-    {{ov::device::priorities.name(), ov::test::utils::DEVICE_TEMPLATE},
-     ov::device::properties(ov::test::utils::DEVICE_TEMPLATE, ov::hint::num_requests(4))},
-    {{ov::device::priorities.name(), ov::test::utils::DEVICE_TEMPLATE},
-     ov::device::properties(ov::test::utils::DEVICE_TEMPLATE, ov::hint::num_requests(4)),
-     {ov::auto_batch_timeout(1)}},
-    {{ov::device::priorities.name(), ov::test::utils::DEVICE_TEMPLATE},
-     ov::device::properties(ov::test::utils::DEVICE_TEMPLATE, ov::hint::num_requests(4)),
-     {ov::auto_batch_timeout(10)}},
-};
-
-=======
->>>>>>> d740de6e
 INSTANTIATE_TEST_SUITE_P(smoke_BehaviorTests,
                          OVClassCompiledModelPropertiesTests,
                          ::testing::Combine(::testing::Values(ov::test::utils::DEVICE_TEMPLATE),
