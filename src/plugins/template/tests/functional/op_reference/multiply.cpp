// Copyright (C) 2018-2024 Intel Corporation
// SPDX-License-Identifier: Apache-2.0
//

#include "openvino/op/multiply.hpp"

#include <gtest/gtest.h>

#include "base_reference_test.hpp"

using namespace ov;
using namespace reference_tests;

namespace {

struct MultiplyParams {
    template <class IT>
    MultiplyParams(const Shape& iShape1,
                   const Shape& iShape2,
                   const Shape& oShape,
                   const element::Type& iType,
                   const std::vector<IT>& iValues1,
                   const std::vector<IT>& iValues2,
                   const std::vector<IT>& oValues)
        : pshape1(iShape1),
          pshape2(iShape2),
          inType(iType),
          outType(iType),
          inputData1(CreateTensor(iShape1, iType, iValues1)),
          inputData2(CreateTensor(iShape2, iType, iValues2)),
          refData(CreateTensor(oShape, iType, oValues)) {}

    Shape pshape1;
    Shape pshape2;
    element::Type inType;
    element::Type outType;
    ov::Tensor inputData1;
    ov::Tensor inputData2;
    ov::Tensor refData;
};

class ReferenceMultiplyLayerTest : public testing::TestWithParam<MultiplyParams>, public CommonReferenceTest {
public:
    void SetUp() override {
        auto params = GetParam();
        function = CreateFunction(params.pshape1, params.pshape2, params.inType, params.outType);
        inputData = {params.inputData1, params.inputData2};
        refOutData = {params.refData};
    }

    static std::string getTestCaseName(const testing::TestParamInfo<MultiplyParams>& obj) {
        auto param = obj.param;
        std::ostringstream result;
        result << "iShape1=" << param.pshape1 << "_";
        result << "iShape2=" << param.pshape2 << "_";
        result << "iType=" << param.inType << "_";
        result << "oType=" << param.outType;
        return result.str();
    }

private:
    static std::shared_ptr<Model> CreateFunction(const Shape& input_shape1,
                                                 const Shape& input_shape2,
                                                 const element::Type& input_type,
                                                 const element::Type& expected_output_type) {
        const auto in1 = std::make_shared<op::v0::Parameter>(input_type, input_shape1);
        const auto in2 = std::make_shared<op::v0::Parameter>(input_type, input_shape2);
        const auto multiply = std::make_shared<op::v1::Multiply>(in1, in2);

        return std::make_shared<Model>(NodeVector{multiply}, ParameterVector{in1, in2});
    }
};

TEST_P(ReferenceMultiplyLayerTest, MultiplyWithHardcodedRefs) {
    Exec();
}

template <element::Type_t IN_ET>
std::vector<MultiplyParams> generateParamsForMultiply() {
    using T = typename element_type_traits<IN_ET>::value_type;

<<<<<<< HEAD
    std::vector<MultiplyParams> params{
        MultiplyParams(ov::Shape{2, 2},
                       ov::Shape{2, 2},
                       ov::Shape{2, 2},
                       IN_ET,
                       std::vector<T>{1, 2, 3, 4},
                       std::vector<T>{5, 6, 7, 8},
                       std::vector<T>{5, 12, 21, 32}),
        MultiplyParams(
            ov::Shape{3, 2, 1},
            ov::Shape{1, 6},
            ov::Shape{3, 2, 6},
            IN_ET,
            std::vector<T>{12, 24, 36, 48, 60, 72},
            std::vector<T>{1, 2, 3, 4, 6, 1},
            std::vector<T>{12, 24, 36,  48,  72,  12, 24, 48,  72,  96,  144, 24, 36, 72,  108, 144, 216, 36,
                           48, 96, 144, 192, 288, 48, 60, 120, 180, 240, 360, 60, 72, 144, 216, 288, 432, 72}),
        MultiplyParams(ov::Shape{1},
                       ov::Shape{1},
                       ov::Shape{1},
                       IN_ET,
                       std::vector<T>{2},
                       std::vector<T>{8},
                       std::vector<T>{16})};
=======
    std::vector<MultiplyParams> params{MultiplyParams(ov::PartialShape{2, 2},
                                                      ov::PartialShape{2, 2},
                                                      IN_ET,
                                                      std::vector<T>{1, 2, 3, 4},
                                                      std::vector<T>{5, 6, 7, 8},
                                                      std::vector<T>{5, 12, 21, 32}),
                                       MultiplyParams(ov::PartialShape{1},
                                                      ov::PartialShape{1},
                                                      IN_ET,
                                                      std::vector<T>{2},
                                                      std::vector<T>{8},
                                                      std::vector<T>{16})};
>>>>>>> 5f205254
    return params;
}

template <element::Type_t IN_ET>
std::vector<MultiplyParams> generateParamsForMultiplyFloat() {
    using T = typename element_type_traits<IN_ET>::value_type;

    std::vector<MultiplyParams> params{MultiplyParams(ov::Shape{1},
                                                      ov::Shape{1},
                                                      ov::Shape{1},
                                                      IN_ET,
                                                      std::vector<T>{3.1},
                                                      std::vector<T>{8},
                                                      std::vector<T>{24.8})};
    return params;
}

template <element::Type_t IN_ET>
std::vector<MultiplyParams> generateParamsForMultiplyWithBroadcast() {
    using T = typename element_type_traits<IN_ET>::value_type;

    std::vector<MultiplyParams> params{MultiplyParams(
        ov::PartialShape{3, 2, 1},
        ov::PartialShape{1, 6},
        IN_ET,
        std::vector<T>{12, 24, 36, 48, 60, 72},
        std::vector<T>{1, 2, 3, 4, 6, 1},
        std::vector<T>{12, 24, 36,  48,  72,  12, 24, 48,  72,  96,  144, 24, 36, 72,  108, 144, 216, 36,
                       48, 96, 144, 192, 288, 48, 60, 120, 180, 240, 360, 60, 72, 144, 216, 288, 432, 72})};

    return params;
}

template <>
std::vector<MultiplyParams> generateParamsForMultiplyWithBroadcast<element::Type_t::i8>() {
    constexpr auto IN_ET = element::Type_t::i8;
    using T = typename element_type_traits<IN_ET>::value_type;

    std::vector<MultiplyParams> params{MultiplyParams(
        ov::PartialShape{3, 2, 1},
        ov::PartialShape{1, 6},
        IN_ET,
        std::vector<T>{-12, -6, 4, 14, 18, 20},
        std::vector<T>{1, 2, 3, 4, 6, 1},
        std::vector<T>{-12, -24, -36, -48, -72, -12, -6, -12, -18, -24, -36, -6, 4,  8,  12, 16, 24,  4,
                       14,  28,  42,  56,  84,  14,  18, 36,  54,  72,  108, 18, 20, 40, 60, 80, 120, 20})};

    return params;
}

template <>
std::vector<MultiplyParams> generateParamsForMultiplyWithBroadcast<element::Type_t::u8>() {
    constexpr auto IN_ET = element::Type_t::u8;
    using T = typename element_type_traits<IN_ET>::value_type;

    std::vector<MultiplyParams> params{MultiplyParams(
        ov::PartialShape{3, 2, 1},
        ov::PartialShape{1, 6},
        IN_ET,
        std::vector<T>{12, 24, 36, 38, 40, 42},
        std::vector<T>{1, 2, 3, 4, 6, 1},
        std::vector<T>{12, 24, 36,  48,  72,  12, 24, 48, 72,  96,  144, 24, 36, 72, 108, 144, 216, 36,
                       38, 76, 114, 152, 228, 38, 40, 80, 120, 160, 240, 40, 42, 84, 126, 168, 252, 42})};

    return params;
}

std::vector<MultiplyParams> generateCombinedParamsForMultiply() {
    const std::vector<std::vector<MultiplyParams>> allTypeParams{
        generateParamsForMultiplyWithBroadcast<element::Type_t::i8>(),
        generateParamsForMultiplyWithBroadcast<element::Type_t::u8>(),
        generateParamsForMultiplyWithBroadcast<element::Type_t::f32>(),
        generateParamsForMultiplyWithBroadcast<element::Type_t::f64>(),
        generateParamsForMultiplyWithBroadcast<element::Type_t::f16>(),
        generateParamsForMultiplyWithBroadcast<element::Type_t::bf16>(),
        generateParamsForMultiplyWithBroadcast<element::Type_t::i64>(),
        generateParamsForMultiplyWithBroadcast<element::Type_t::i32>(),
        generateParamsForMultiplyWithBroadcast<element::Type_t::u64>(),
        generateParamsForMultiplyWithBroadcast<element::Type_t::u32>(),
        generateParamsForMultiply<element::Type_t::i8>(),
        generateParamsForMultiply<element::Type_t::u8>(),
        generateParamsForMultiply<element::Type_t::f32>(),
        generateParamsForMultiply<element::Type_t::f64>(),
        generateParamsForMultiply<element::Type_t::f16>(),
        generateParamsForMultiply<element::Type_t::bf16>(),
        generateParamsForMultiply<element::Type_t::i64>(),
        generateParamsForMultiply<element::Type_t::i32>(),
        generateParamsForMultiply<element::Type_t::u64>(),
        generateParamsForMultiply<element::Type_t::u32>(),
    };

    std::vector<MultiplyParams> combinedParams;

    for (const auto& params : allTypeParams) {
        combinedParams.insert(combinedParams.end(), params.begin(), params.end());
    }

    return combinedParams;
}

std::vector<MultiplyParams> generateCombinedParamsForMultiplyFloat() {
    const std::vector<std::vector<MultiplyParams>> allTypeParams{
        generateParamsForMultiplyFloat<element::Type_t::f32>(),
        generateParamsForMultiplyFloat<element::Type_t::f16>()};

    std::vector<MultiplyParams> combinedParams;

    for (const auto& params : allTypeParams) {
        combinedParams.insert(combinedParams.end(), params.begin(), params.end());
    }

    return combinedParams;
}

INSTANTIATE_TEST_SUITE_P(smoke_Multiply_With_Hardcoded_Refs,
                         ReferenceMultiplyLayerTest,
                         ::testing::ValuesIn(generateCombinedParamsForMultiply()),
                         ReferenceMultiplyLayerTest::getTestCaseName);

INSTANTIATE_TEST_SUITE_P(smoke_Multiply_Float_With_Hardcoded_Refs,
                         ReferenceMultiplyLayerTest,
                         ::testing::ValuesIn(generateCombinedParamsForMultiplyFloat()),
                         ReferenceMultiplyLayerTest::getTestCaseName);

}  // namespace<|MERGE_RESOLUTION|>--- conflicted
+++ resolved
@@ -42,14 +42,14 @@
 class ReferenceMultiplyLayerTest : public testing::TestWithParam<MultiplyParams>, public CommonReferenceTest {
 public:
     void SetUp() override {
-        auto params = GetParam();
+        const auto& params = GetParam();
         function = CreateFunction(params.pshape1, params.pshape2, params.inType, params.outType);
         inputData = {params.inputData1, params.inputData2};
         refOutData = {params.refData};
     }
 
     static std::string getTestCaseName(const testing::TestParamInfo<MultiplyParams>& obj) {
-        auto param = obj.param;
+        const auto& param = obj.param;
         std::ostringstream result;
         result << "iShape1=" << param.pshape1 << "_";
         result << "iShape2=" << param.pshape2 << "_";
@@ -79,45 +79,20 @@
 std::vector<MultiplyParams> generateParamsForMultiply() {
     using T = typename element_type_traits<IN_ET>::value_type;
 
-<<<<<<< HEAD
-    std::vector<MultiplyParams> params{
-        MultiplyParams(ov::Shape{2, 2},
-                       ov::Shape{2, 2},
-                       ov::Shape{2, 2},
-                       IN_ET,
-                       std::vector<T>{1, 2, 3, 4},
-                       std::vector<T>{5, 6, 7, 8},
-                       std::vector<T>{5, 12, 21, 32}),
-        MultiplyParams(
-            ov::Shape{3, 2, 1},
-            ov::Shape{1, 6},
-            ov::Shape{3, 2, 6},
-            IN_ET,
-            std::vector<T>{12, 24, 36, 48, 60, 72},
-            std::vector<T>{1, 2, 3, 4, 6, 1},
-            std::vector<T>{12, 24, 36,  48,  72,  12, 24, 48,  72,  96,  144, 24, 36, 72,  108, 144, 216, 36,
-                           48, 96, 144, 192, 288, 48, 60, 120, 180, 240, 360, 60, 72, 144, 216, 288, 432, 72}),
-        MultiplyParams(ov::Shape{1},
-                       ov::Shape{1},
-                       ov::Shape{1},
-                       IN_ET,
-                       std::vector<T>{2},
-                       std::vector<T>{8},
-                       std::vector<T>{16})};
-=======
-    std::vector<MultiplyParams> params{MultiplyParams(ov::PartialShape{2, 2},
-                                                      ov::PartialShape{2, 2},
+    std::vector<MultiplyParams> params{MultiplyParams(ov::Shape{2, 2},
+                                                      ov::Shape{2, 2},
+                                                      ov::Shape{2, 2},
                                                       IN_ET,
                                                       std::vector<T>{1, 2, 3, 4},
                                                       std::vector<T>{5, 6, 7, 8},
                                                       std::vector<T>{5, 12, 21, 32}),
-                                       MultiplyParams(ov::PartialShape{1},
-                                                      ov::PartialShape{1},
+                                       MultiplyParams(ov::Shape{1},
+                                                      ov::Shape{1},
+                                                      ov::Shape{1},
                                                       IN_ET,
                                                       std::vector<T>{2},
                                                       std::vector<T>{8},
                                                       std::vector<T>{16})};
->>>>>>> 5f205254
     return params;
 }
 
@@ -140,8 +115,9 @@
     using T = typename element_type_traits<IN_ET>::value_type;
 
     std::vector<MultiplyParams> params{MultiplyParams(
-        ov::PartialShape{3, 2, 1},
-        ov::PartialShape{1, 6},
+        ov::Shape{3, 2, 1},
+        ov::Shape{1, 6},
+        ov::Shape{3, 2, 6},
         IN_ET,
         std::vector<T>{12, 24, 36, 48, 60, 72},
         std::vector<T>{1, 2, 3, 4, 6, 1},
@@ -157,8 +133,9 @@
     using T = typename element_type_traits<IN_ET>::value_type;
 
     std::vector<MultiplyParams> params{MultiplyParams(
-        ov::PartialShape{3, 2, 1},
-        ov::PartialShape{1, 6},
+        ov::Shape{3, 2, 1},
+        ov::Shape{1, 6},
+        ov::Shape{3, 2, 6},
         IN_ET,
         std::vector<T>{-12, -6, 4, 14, 18, 20},
         std::vector<T>{1, 2, 3, 4, 6, 1},
@@ -174,8 +151,9 @@
     using T = typename element_type_traits<IN_ET>::value_type;
 
     std::vector<MultiplyParams> params{MultiplyParams(
-        ov::PartialShape{3, 2, 1},
-        ov::PartialShape{1, 6},
+        ov::Shape{3, 2, 1},
+        ov::Shape{1, 6},
+        ov::Shape{3, 2, 6},
         IN_ET,
         std::vector<T>{12, 24, 36, 38, 40, 42},
         std::vector<T>{1, 2, 3, 4, 6, 1},
