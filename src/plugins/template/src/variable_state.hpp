--- conflicted
+++ resolved
@@ -23,11 +23,6 @@
         m_state = get_tensor_impl(variable_value->get_state());
     }
     void set_state(const ov::SoPtr<ov::ITensor>& state) override {
-<<<<<<< HEAD
-        m_state->set_shape(state->get_shape());
-        OPENVINO_ASSERT(state->get_element_type() == m_state->get_element_type(), "Wrong tensor type.");
-        OPENVINO_ASSERT(state->get_byte_size() == m_state->get_byte_size(), "Blob size of tensors are not equal.");
-=======
         OPENVINO_ASSERT(m_data_shape.compatible(state->get_shape()),
                         "Wrong tensor shape: ",
                         state->get_shape(),
@@ -46,7 +41,6 @@
         OPENVINO_ASSERT(state->get_byte_size() == m_state->get_byte_size(),
                         "Blob size of tensors are not equal. Variable with ID: ",
                         this->get_name());
->>>>>>> 874bf8a1
         std::memcpy(m_state->data(), state->data(), state->get_byte_size());
         m_variable_value->set_reset(false);
     }
