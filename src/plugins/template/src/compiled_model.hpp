--- conflicted
+++ resolved
@@ -46,17 +46,9 @@
     void compile_model(const std::shared_ptr<ov::Model>& model);
     std::shared_ptr<const Plugin> get_template_plugin() const;
 
-<<<<<<< HEAD
     std::atomic<std::size_t> _requestId = {0};
     std::shared_ptr<ov::Model> m_model;
-    std::map<std::string, std::size_t> _inputIndex;
-    std::map<std::string, std::size_t> _outputIndex;
     RwProperties m_rw_properties;
-=======
-    mutable std::atomic<std::size_t> _requestId = {0};
-    Configuration _cfg;
-    std::shared_ptr<ov::Model> m_model;
->>>>>>> 86b50044
 };
 // ! [executable_network:header]
 
