--- conflicted
+++ resolved
@@ -18,11 +18,7 @@
 
 /**
  * @class CompiledModel
-<<<<<<< HEAD
- * @brief Interface of compiled model
-=======
  * @brief Implementation of compiled model
->>>>>>> e6ceed0b
  */
 // ! [compiled_model:header]
 class CompiledModel : public ov::ICompiledModel {
