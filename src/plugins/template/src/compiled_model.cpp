--- conflicted
+++ resolved
@@ -22,14 +22,9 @@
                                                   const Configuration& cfg,
                                                   bool loaded_from_cache)
     : ov::ICompiledModel(model, plugin, task_executor),  // Disable default threads creation
-<<<<<<< HEAD
       m_cfg(cfg),
-      m_model(model) {
-=======
-      _cfg(cfg),
       m_model(model),
       m_loaded_from_cache(loaded_from_cache) {
->>>>>>> 790f74c0
     // TODO: if your plugin supports device ID (more that single instance of device can be on host machine)
     // you should select proper device based on KEY_DEVICE_ID or automatic behavior
     // In this case, m_wait_executor should also be created per device.
