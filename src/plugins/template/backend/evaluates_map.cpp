--- conflicted
+++ resolved
@@ -4200,7 +4200,6 @@
     return true;
 }
 
-<<<<<<< HEAD
 template <element::Type_t ET>
 bool evaluate(const shared_ptr<op::v10::IsFinite>& op,
               const HostTensorVector& outputs,
@@ -4290,7 +4289,13 @@
         ngraph::runtime::reference::is_nan(inputs[0]->get_data_ptr<bfloat16>(),
                                            outputs[0]->get_data_ptr<element::Type_t::boolean>(),
                                            shape_size(inputs[0]->get_shape()));
-=======
+        break;
+    default:
+        return false;
+    }
+    return true;
+}
+
 template <element::Type_t DATA_ET>
 bool evaluate(const shared_ptr<op::v9::GridSample>& op,
               const HostTensorVector& outputs,
@@ -4307,7 +4312,6 @@
                                                 attributes.align_corners,
                                                 attributes.mode,
                                                 attributes.padding_mode);
->>>>>>> 6f2eab44
         break;
     default:
         return false;
