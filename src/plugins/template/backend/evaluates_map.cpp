// Copyright (C) 2018-2023 Intel Corporation
// SPDX-License-Identifier: Apache-2.0
//

#include "evaluates_map.hpp"

#include "ops/ops_evaluates.hpp"

std::vector<float> get_floats(const std::shared_ptr<ngraph::HostTensor>& input, const ngraph::Shape& shape) {
    size_t input_size = ngraph::shape_size(shape);
    std::vector<float> result(input_size);

    switch (input->get_element_type()) {
    case ngraph::element::Type_t::bf16: {
        ngraph::bfloat16* p = input->get_data_ptr<ngraph::bfloat16>();
        for (size_t i = 0; i < input_size; ++i) {
            result[i] = float(p[i]);
        }
    } break;
    case ngraph::element::Type_t::f16: {
        ngraph::float16* p = input->get_data_ptr<ngraph::float16>();
        for (size_t i = 0; i < input_size; ++i) {
            result[i] = float(p[i]);
        }
    } break;
    case ngraph::element::Type_t::f32: {
        float* p = input->get_data_ptr<float>();
        memcpy(result.data(), p, input_size * sizeof(float));
    } break;
    default:
        throw std::runtime_error("Unsupported data type.");
        break;
    }

    return result;
}

std::vector<int64_t> get_integers(const std::shared_ptr<ngraph::HostTensor>& input, const ngraph::Shape& shape) {
    size_t input_size = ngraph::shape_size(shape);
    std::vector<int64_t> result(input_size);

    switch (input->get_element_type()) {
    case ngraph::element::Type_t::i8: {
        auto p = input->get_data_ptr<int8_t>();
        for (size_t i = 0; i < input_size; ++i) {
            result[i] = int64_t(p[i]);
        }
    } break;
    case ngraph::element::Type_t::i16: {
        auto p = input->get_data_ptr<int16_t>();
        for (size_t i = 0; i < input_size; ++i) {
            result[i] = int64_t(p[i]);
        }
    } break;
    case ngraph::element::Type_t::i32: {
        auto p = input->get_data_ptr<int32_t>();
        for (size_t i = 0; i < input_size; ++i) {
            result[i] = int64_t(p[i]);
        }
    } break;
    case ngraph::element::Type_t::i64: {
        auto p = input->get_data_ptr<int64_t>();
        for (size_t i = 0; i < input_size; ++i) {
            result[i] = int64_t(p[i]);
        }
    } break;
    case ngraph::element::Type_t::u8: {
        auto p = input->get_data_ptr<uint8_t>();
        for (size_t i = 0; i < input_size; ++i) {
            result[i] = int64_t(p[i]);
        }
    } break;
    case ngraph::element::Type_t::u16: {
        auto p = input->get_data_ptr<uint16_t>();
        for (size_t i = 0; i < input_size; ++i) {
            result[i] = int64_t(p[i]);
        }
    } break;
    case ngraph::element::Type_t::u32: {
        auto p = input->get_data_ptr<uint32_t>();
        for (size_t i = 0; i < input_size; ++i) {
            result[i] = int64_t(p[i]);
        }
    } break;
    case ngraph::element::Type_t::u64: {
        auto p = input->get_data_ptr<uint64_t>();
        for (size_t i = 0; i < input_size; ++i) {
            result[i] = int64_t(p[i]);
        }
    } break;
    default:
        throw std::runtime_error("Unsupported data type in op NonMaxSuppression-5");
        break;
    }

    return result;
}

std::vector<int64_t> get_signal_size(const std::vector<std::shared_ptr<ngraph::HostTensor>>& inputs,
                                     size_t num_of_axes) {
    if (inputs.size() == 3) {
        return get_integers(inputs[2], inputs[2]->get_shape());
    }

<<<<<<< HEAD
            result[0] = std::min(num_boxes, max_output_boxes_per_class) * num_classes * scores_ps[0].get_length();
        }
    }
    return result;
}

void normalize_corner(float* boxes, const Shape& boxes_shape) {
    size_t total_num_of_boxes = shape_size(boxes_shape) / 4;
    for (size_t i = 0; i < total_num_of_boxes; ++i) {
        float* current_box = boxes + 4 * i;

        float y1 = current_box[0];
        float x1 = current_box[1];
        float y2 = current_box[2];
        float x2 = current_box[3];

        float ymin = std::min(y1, y2);
        float ymax = std::max(y1, y2);
        float xmin = std::min(x1, x2);
        float xmax = std::max(x1, x2);

        current_box[0] = ymin;
        current_box[1] = xmin;
        current_box[2] = ymax;
        current_box[3] = xmax;
    }
}

void normalize_center(float* boxes, const Shape& boxes_shape) {
    size_t total_num_of_boxes = shape_size(boxes_shape) / 4;
    for (size_t i = 0; i < total_num_of_boxes; ++i) {
        float* current_box = boxes + 4 * i;

        float x_center = current_box[0];
        float y_center = current_box[1];
        float width = current_box[2];
        float height = current_box[3];

        float y1 = y_center - height / 2.0f;
        float x1 = x_center - width / 2.0f;
        float y2 = y_center + height / 2.0f;
        float x2 = x_center + width / 2.0f;

        current_box[0] = y1;
        current_box[1] = x1;
        current_box[2] = y2;
        current_box[3] = x2;
    }
}

void normalize_box_encoding(float* boxes, const Shape& boxes_shape, const V4BoxEncoding box_encoding) {
    if (box_encoding == V4BoxEncoding::CORNER) {
        normalize_corner(boxes, boxes_shape);
    } else {
        normalize_center(boxes, boxes_shape);
    }
}

std::vector<float> prepare_boxes_data(const std::shared_ptr<HostTensor>& boxes,
                                      const Shape& boxes_shape,
                                      const V4BoxEncoding box_encoding) {
    auto result = get_floats(boxes, boxes_shape);
    normalize_box_encoding(result.data(), boxes_shape, box_encoding);
    return result;
}

std::vector<float> prepare_scores_data(const std::shared_ptr<HostTensor>& scores, const Shape& scores_shape) {
    auto result = get_floats(scores, scores_shape);
    return result;
}

InfoForNMS4 get_info_for_nms4_eval(const std::shared_ptr<op::v4::NonMaxSuppression>& nms4,
                                   const std::vector<std::shared_ptr<HostTensor>>& inputs) {
    InfoForNMS4 result;

    result.max_output_boxes_per_class = inputs.size() > 2 ? get_integers(inputs[2], Shape({}))[0] : 0;
    result.iou_threshold = inputs.size() > 3 ? get_floats(inputs[3], Shape({}))[0] : 0.0f;
    result.score_threshold = inputs.size() > 4 ? get_floats(inputs[4], Shape({}))[0] : 0.0f;
    result.soft_nms_sigma = inputs.size() > 5 ? get_floats(inputs[5], Shape({}))[0] : 0.0f;

    auto selected_indices_shape = infer_selected_indices_shape(inputs, result.max_output_boxes_per_class);
    result.out_shape = selected_indices_shape.to_shape();

    result.boxes_shape = inputs[boxes_port]->get_shape();
    result.scores_shape = inputs[scores_port]->get_shape();

    result.boxes_data = prepare_boxes_data(inputs[boxes_port], result.boxes_shape, nms4->get_box_encoding());
    result.scores_data = prepare_scores_data(inputs[scores_port], result.scores_shape);

    result.out_shape_size = shape_size(result.out_shape);

    result.sort_result_descending = nms4->get_sort_result_descending();

    result.output_type = nms4->get_output_type();

    return result;
}
}  // namespace nms_v4

template <element::Type_t ET>
bool evaluate(const shared_ptr<op::v4::NonMaxSuppression>& op,
              const HostTensorVector& outputs,
              const HostTensorVector& inputs) {
    auto info = nms_v4::get_info_for_nms4_eval(op, inputs);

    std::vector<int64_t> selected_indices(info.out_shape_size);
    std::vector<float> selected_scores(info.out_shape_size);
    int64_t valid_outputs = 0;

    runtime::reference::non_max_suppression(info.boxes_data.data(),
                                            info.boxes_shape,
                                            info.scores_data.data(),
                                            info.scores_shape,
                                            info.max_output_boxes_per_class,
                                            info.iou_threshold,
                                            info.score_threshold,
                                            info.soft_nms_sigma,
                                            selected_indices.data(),
                                            info.out_shape,
                                            selected_scores.data(),
                                            info.out_shape,
                                            &valid_outputs,
                                            info.sort_result_descending);

    auto selected_scores_type = (inputs.size() < 4) ? element::f32 : inputs[3]->get_element_type();

    runtime::reference::nms_postprocessing(outputs,
                                           info.output_type,
                                           selected_indices,
                                           selected_scores,
                                           valid_outputs,
                                           selected_scores_type);
    return true;
}

namespace nms_v3 {
using V3BoxEncoding = op::v3::NonMaxSuppression::BoxEncodingType;

struct InfoForNMS3 {
    int64_t max_output_boxes_per_class;
    float iou_threshold;
    float score_threshold;
    float soft_nms_sigma;
    Shape out_shape;
    Shape boxes_shape;
    Shape scores_shape;
    std::vector<float> boxes_data;
    std::vector<float> scores_data;
    size_t out_shape_size;
    bool sort_result_descending;
    ngraph::element::Type output_type;
};

constexpr size_t boxes_port = 0;
constexpr size_t scores_port = 1;

PartialShape infer_selected_indices_shape(const std::vector<std::shared_ptr<HostTensor>>& inputs,
                                          int64_t max_output_boxes_per_class) {
    const auto boxes_ps = inputs[boxes_port]->get_partial_shape();
    const auto scores_ps = inputs[scores_port]->get_partial_shape();

    // NonMaxSuppression produces triplets
    // that have the following format: [batch_index, class_index, box_index]
    PartialShape result = {Dimension::dynamic(), 3};

    if (boxes_ps.rank().is_static() && scores_ps.rank().is_static()) {
        const auto num_boxes_boxes = boxes_ps[1];
        if (num_boxes_boxes.is_static() && scores_ps[0].is_static() && scores_ps[1].is_static()) {
            const auto num_boxes = num_boxes_boxes.get_length();
            const auto num_classes = scores_ps[1].get_length();

            result[0] = std::min(num_boxes, max_output_boxes_per_class * num_classes);
        }
    }
    return result;
}

void normalize_corner(float* boxes, const Shape& boxes_shape) {
    size_t total_num_of_boxes = shape_size(boxes_shape) / 4;
    for (size_t i = 0; i < total_num_of_boxes; ++i) {
        float* current_box = boxes + 4 * i;

        float y1 = current_box[0];
        float x1 = current_box[1];
        float y2 = current_box[2];
        float x2 = current_box[3];

        float ymin = std::min(y1, y2);
        float ymax = std::max(y1, y2);
        float xmin = std::min(x1, x2);
        float xmax = std::max(x1, x2);

        current_box[0] = ymin;
        current_box[1] = xmin;
        current_box[2] = ymax;
        current_box[3] = xmax;
    }
}

void normalize_center(float* boxes, const Shape& boxes_shape) {
    size_t total_num_of_boxes = shape_size(boxes_shape) / 4;
    for (size_t i = 0; i < total_num_of_boxes; ++i) {
        float* current_box = boxes + 4 * i;

        float x_center = current_box[0];
        float y_center = current_box[1];
        float width = current_box[2];
        float height = current_box[3];

        float y1 = y_center - height / 2.0f;
        float x1 = x_center - width / 2.0f;
        float y2 = y_center + height / 2.0f;
        float x2 = x_center + width / 2.0f;

        current_box[0] = y1;
        current_box[1] = x1;
        current_box[2] = y2;
        current_box[3] = x2;
    }
}

void normalize_box_encoding(float* boxes, const Shape& boxes_shape, const V3BoxEncoding box_encoding) {
    if (box_encoding == V3BoxEncoding::CORNER) {
        normalize_corner(boxes, boxes_shape);
    } else {
        normalize_center(boxes, boxes_shape);
    }
}

std::vector<float> prepare_boxes_data(const std::shared_ptr<HostTensor>& boxes,
                                      const Shape& boxes_shape,
                                      const V3BoxEncoding box_encoding) {
    auto result = get_floats(boxes, boxes_shape);
    normalize_box_encoding(result.data(), boxes_shape, box_encoding);
    return result;
}

std::vector<float> prepare_scores_data(const std::shared_ptr<HostTensor>& scores, const Shape& scores_shape) {
    auto result = get_floats(scores, scores_shape);
    return result;
}

InfoForNMS3 get_info_for_nms3_eval(const std::shared_ptr<op::v3::NonMaxSuppression>& nms3,
                                   const std::vector<std::shared_ptr<HostTensor>>& inputs) {
    InfoForNMS3 result;

    result.max_output_boxes_per_class = inputs.size() > 2 ? get_integers(inputs[2], Shape({}))[0] : 0;
    result.iou_threshold = inputs.size() > 3 ? get_floats(inputs[3], Shape({}))[0] : 0.0f;
    result.score_threshold = inputs.size() > 4 ? get_floats(inputs[4], Shape({}))[0] : 0.0f;
    result.soft_nms_sigma = inputs.size() > 5 ? get_floats(inputs[5], Shape({}))[0] : 0.0f;

    auto selected_indices_shape = infer_selected_indices_shape(inputs, result.max_output_boxes_per_class);
    result.out_shape = selected_indices_shape.to_shape();

    result.boxes_shape = inputs[boxes_port]->get_shape();
    result.scores_shape = inputs[scores_port]->get_shape();

    result.boxes_data = prepare_boxes_data(inputs[boxes_port], result.boxes_shape, nms3->get_box_encoding());
    result.scores_data = prepare_scores_data(inputs[scores_port], result.scores_shape);

    result.out_shape_size = shape_size(result.out_shape);

    result.sort_result_descending = nms3->get_sort_result_descending();

    result.output_type = nms3->get_output_type();

    return result;
}
}  // namespace nms_v3

template <element::Type_t ET>
bool evaluate(const shared_ptr<op::v3::NonMaxSuppression>& op,
              const HostTensorVector& outputs,
              const HostTensorVector& inputs) {
    auto info = nms_v3::get_info_for_nms3_eval(op, inputs);

    std::vector<int64_t> selected_indices(info.out_shape_size);
    std::vector<float> selected_scores(info.out_shape_size);
    int64_t valid_outputs = 0;

    runtime::reference::non_max_suppression(info.boxes_data.data(),
                                            info.boxes_shape,
                                            info.scores_data.data(),
                                            info.scores_shape,
                                            info.max_output_boxes_per_class,
                                            info.iou_threshold,
                                            info.score_threshold,
                                            info.soft_nms_sigma,
                                            selected_indices.data(),
                                            info.out_shape,
                                            selected_scores.data(),
                                            info.out_shape,
                                            &valid_outputs,
                                            info.sort_result_descending);

    auto selected_scores_type = (inputs.size() < 4) ? element::f32 : inputs[3]->get_element_type();

    runtime::reference::nms_postprocessing(outputs,
                                           info.output_type,
                                           selected_indices,
                                           selected_scores,
                                           valid_outputs,
                                           selected_scores_type);
    return true;
}

namespace nms_v1 {
using V1BoxEncoding = op::v1::NonMaxSuppression::BoxEncodingType;

struct InfoForNMS1 {
    int64_t max_output_boxes_per_class;
    float iou_threshold;
    float score_threshold;
    float soft_nms_sigma;
    Shape out_shape;
    Shape boxes_shape;
    Shape scores_shape;
    std::vector<float> boxes_data;
    std::vector<float> scores_data;
    size_t out_shape_size;
    bool sort_result_descending;
    ngraph::element::Type output_type;
};

constexpr size_t boxes_port = 0;
constexpr size_t scores_port = 1;

PartialShape infer_selected_indices_shape(const std::vector<std::shared_ptr<HostTensor>>& inputs,
                                          int64_t max_output_boxes_per_class) {
    const auto boxes_ps = inputs[boxes_port]->get_partial_shape();
    const auto scores_ps = inputs[scores_port]->get_partial_shape();

    // NonMaxSuppression produces triplets
    // that have the following format: [batch_index, class_index, box_index]
    PartialShape result = {Dimension::dynamic(), 3};

    if (boxes_ps.rank().is_static() && scores_ps.rank().is_static()) {
        const auto num_boxes_boxes = boxes_ps[1];
        if (num_boxes_boxes.is_static() && scores_ps[0].is_static() && scores_ps[1].is_static()) {
            const auto num_boxes = num_boxes_boxes.get_length();
            const auto num_classes = scores_ps[1].get_length();

            result[0] = std::min(num_boxes, max_output_boxes_per_class * num_classes);
        }
    }
    return result;
}

void normalize_corner(float* boxes, const Shape& boxes_shape) {
    size_t total_num_of_boxes = shape_size(boxes_shape) / 4;
    for (size_t i = 0; i < total_num_of_boxes; ++i) {
        float* current_box = boxes + 4 * i;

        float y1 = current_box[0];
        float x1 = current_box[1];
        float y2 = current_box[2];
        float x2 = current_box[3];

        float ymin = std::min(y1, y2);
        float ymax = std::max(y1, y2);
        float xmin = std::min(x1, x2);
        float xmax = std::max(x1, x2);

        current_box[0] = ymin;
        current_box[1] = xmin;
        current_box[2] = ymax;
        current_box[3] = xmax;
    }
}

void normalize_center(float* boxes, const Shape& boxes_shape) {
    size_t total_num_of_boxes = shape_size(boxes_shape) / 4;
    for (size_t i = 0; i < total_num_of_boxes; ++i) {
        float* current_box = boxes + 4 * i;

        float x_center = current_box[0];
        float y_center = current_box[1];
        float width = current_box[2];
        float height = current_box[3];

        float y1 = y_center - height / 2.0f;
        float x1 = x_center - width / 2.0f;
        float y2 = y_center + height / 2.0f;
        float x2 = x_center + width / 2.0f;

        current_box[0] = y1;
        current_box[1] = x1;
        current_box[2] = y2;
        current_box[3] = x2;
    }
}

void normalize_box_encoding(float* boxes, const Shape& boxes_shape, const V1BoxEncoding box_encoding) {
    if (box_encoding == V1BoxEncoding::CORNER) {
        normalize_corner(boxes, boxes_shape);
    } else {
        normalize_center(boxes, boxes_shape);
    }
}

std::vector<float> prepare_boxes_data(const std::shared_ptr<HostTensor>& boxes,
                                      const Shape& boxes_shape,
                                      const V1BoxEncoding box_encoding) {
    auto result = get_floats(boxes, boxes_shape);
    normalize_box_encoding(result.data(), boxes_shape, box_encoding);
    return result;
}

std::vector<float> prepare_scores_data(const std::shared_ptr<HostTensor>& scores, const Shape& scores_shape) {
    auto result = get_floats(scores, scores_shape);
    return result;
}

InfoForNMS1 get_info_for_nms1_eval(const std::shared_ptr<op::v1::NonMaxSuppression>& nms1,
                                   const std::vector<std::shared_ptr<HostTensor>>& inputs) {
    InfoForNMS1 result;

    result.max_output_boxes_per_class = inputs.size() > 2 ? get_integers(inputs[2], Shape({}))[0] : 0;
    result.iou_threshold = inputs.size() > 3 ? get_floats(inputs[3], Shape({}))[0] : 0.0f;
    result.score_threshold = inputs.size() > 4 ? get_floats(inputs[4], Shape({}))[0] : 0.0f;
    result.soft_nms_sigma = inputs.size() > 5 ? get_floats(inputs[5], Shape({}))[0] : 0.0f;

    auto selected_indices_shape = infer_selected_indices_shape(inputs, result.max_output_boxes_per_class);
    result.out_shape = selected_indices_shape.to_shape();

    result.boxes_shape = inputs[boxes_port]->get_shape();
    result.scores_shape = inputs[scores_port]->get_shape();

    result.boxes_data = prepare_boxes_data(inputs[boxes_port], result.boxes_shape, nms1->get_box_encoding());
    result.scores_data = prepare_scores_data(inputs[scores_port], result.scores_shape);

    result.out_shape_size = shape_size(result.out_shape);

    result.sort_result_descending = nms1->get_sort_result_descending();

    result.output_type = ov::element::i64;

    return result;
}
}  // namespace nms_v1

template <element::Type_t ET>
bool evaluate(const shared_ptr<op::v1::NonMaxSuppression>& op,
              const HostTensorVector& outputs,
              const HostTensorVector& inputs) {
    auto info = nms_v1::get_info_for_nms1_eval(op, inputs);

    std::vector<int64_t> selected_indices(info.out_shape_size);
    std::vector<float> selected_scores(info.out_shape_size);
    int64_t valid_outputs = 0;

    runtime::reference::non_max_suppression(info.boxes_data.data(),
                                            info.boxes_shape,
                                            info.scores_data.data(),
                                            info.scores_shape,
                                            info.max_output_boxes_per_class,
                                            info.iou_threshold,
                                            info.score_threshold,
                                            info.soft_nms_sigma,
                                            selected_indices.data(),
                                            info.out_shape,
                                            selected_scores.data(),
                                            info.out_shape,
                                            &valid_outputs,
                                            info.sort_result_descending);

    auto selected_scores_type = (inputs.size() < 4) ? element::f32 : inputs[3]->get_element_type();

    runtime::reference::nms_postprocessing(outputs,
                                           info.output_type,
                                           selected_indices,
                                           selected_scores,
                                           valid_outputs,
                                           selected_scores_type);
    return true;
}

namespace matrix_nms_v8 {
using SortResultType = op::v8::MatrixNms::SortResultType;
struct InfoForNMS {
    Shape selected_outputs_shape;
    Shape selected_indices_shape;
    Shape boxes_shape;
    Shape scores_shape;
    std::vector<float> boxes_data;
    std::vector<float> scores_data;
    size_t selected_outputs_shape_size;
    size_t selected_indices_shape_size;
};

constexpr size_t boxes_port = 0;
constexpr size_t scores_port = 1;

PartialShape infer_selected_outputs_shape(const std::vector<std::shared_ptr<HostTensor>>& inputs,
                                          int nms_top_k,
                                          int keep_top_k) {
    const auto boxes_ps = inputs[boxes_port]->get_partial_shape();
    const auto scores_ps = inputs[scores_port]->get_partial_shape();

    PartialShape result = {Dimension::dynamic(), 6};

    if (boxes_ps.rank().is_static() && scores_ps.rank().is_static()) {
        const auto num_boxes_boxes = boxes_ps[1];
        if (num_boxes_boxes.is_static() && scores_ps[0].is_static() && scores_ps[1].is_static()) {
            const auto num_boxes = num_boxes_boxes.get_length();
            const auto num_classes = scores_ps[1].get_length();
            int64_t max_output_boxes_per_class = 0;
            if (nms_top_k >= 0)
                max_output_boxes_per_class = std::min(num_boxes, (int64_t)nms_top_k);
            else
                max_output_boxes_per_class = num_boxes;

            auto max_output_boxes_per_batch = max_output_boxes_per_class * num_classes;
            if (keep_top_k >= 0)
                max_output_boxes_per_batch = std::min(max_output_boxes_per_batch, (int64_t)keep_top_k);

            result[0] = max_output_boxes_per_batch * scores_ps[0].get_length();
        }
    }

    return result;
}

std::vector<float> prepare_boxes_data(const std::shared_ptr<HostTensor>& boxes, const Shape& boxes_shape) {
    auto result = get_floats(boxes, boxes_shape);
    return result;
}

std::vector<float> prepare_scores_data(const std::shared_ptr<HostTensor>& scores, const Shape& scores_shape) {
    auto result = get_floats(scores, scores_shape);
    return result;
}

InfoForNMS get_info_for_nms_eval(const std::shared_ptr<op::v8::MatrixNms>& nms,
                                 const std::vector<std::shared_ptr<HostTensor>>& inputs) {
    InfoForNMS result;
    const auto& nms_attrs = nms->get_attrs();
    const auto nms_top_k = nms_attrs.nms_top_k;
    const auto keep_top_k = nms_attrs.keep_top_k;

    auto selected_outputs_shape = infer_selected_outputs_shape(inputs, nms_top_k, keep_top_k);
    result.selected_outputs_shape = selected_outputs_shape.to_shape();
    result.selected_indices_shape = {result.selected_outputs_shape[0], 1};

    result.boxes_shape = inputs[boxes_port]->get_shape();
    result.scores_shape = inputs[scores_port]->get_shape();

    result.boxes_data = prepare_boxes_data(inputs[boxes_port], result.boxes_shape);
    result.scores_data = prepare_scores_data(inputs[scores_port], result.scores_shape);

    result.selected_outputs_shape_size = shape_size(result.selected_outputs_shape);
    result.selected_indices_shape_size = shape_size(result.selected_indices_shape);

    return result;
}
}  // namespace matrix_nms_v8

template <element::Type_t ET>
bool evaluate(const shared_ptr<op::v8::MatrixNms>& op,
              const HostTensorVector& outputs,
              const HostTensorVector& inputs) {
    auto info = matrix_nms_v8::get_info_for_nms_eval(op, inputs);

    std::vector<float> selected_outputs(info.selected_outputs_shape_size);
    std::vector<int64_t> selected_indices(info.selected_indices_shape_size);
    std::vector<int64_t> valid_outputs(info.boxes_shape[0]);

    runtime::reference::matrix_nms(info.boxes_data.data(),
                                   info.boxes_shape,
                                   info.scores_data.data(),
                                   info.scores_shape,
                                   op->get_attrs(),
                                   selected_outputs.data(),
                                   info.selected_outputs_shape,
                                   selected_indices.data(),
                                   info.selected_indices_shape,
                                   valid_outputs.data());

    void* pscores = nullptr;
    void* pselected_num = nullptr;
    void* prois;
    size_t num_selected = static_cast<size_t>(std::accumulate(valid_outputs.begin(), valid_outputs.end(), size_t(0)));

    outputs[0]->set_shape({num_selected, 6});
    prois = outputs[0]->get_data_ptr();

    if (outputs.size() >= 2) {
        outputs[1]->set_shape({num_selected, 1});
        pscores = outputs[1]->get_data_ptr();
    }
    if (outputs.size() >= 3) {
        pselected_num = outputs[2]->get_data_ptr();
    }

    runtime::reference::nms_common::nms_common_postprocessing(prois,
                                                              pscores,
                                                              pselected_num,
                                                              op->get_attrs().output_type,
                                                              selected_outputs,
                                                              selected_indices,
                                                              valid_outputs,
                                                              op->get_input_element_type(0));
    return true;
}

template <element::Type_t ET>
bool evaluate(const shared_ptr<op::v8::MulticlassNms>& op,
              const HostTensorVector& outputs,
              const HostTensorVector& inputs) {
    auto info = runtime::reference::multiclass_nms_impl::get_info_for_nms_eval(op, inputs);

    std::vector<float> selected_outputs(info.selected_outputs_shape_size);
    std::vector<int64_t> selected_indices(info.selected_indices_shape_size);
    std::vector<int64_t> valid_outputs(info.selected_numrois_shape_size);

    runtime::reference::multiclass_nms(info.boxes_data.data(),
                                       info.boxes_shape,
                                       info.scores_data.data(),
                                       info.scores_shape,
                                       nullptr,
                                       Shape(),  // won't be used
                                       op->get_attrs(),
                                       selected_outputs.data(),
                                       info.selected_outputs_shape,
                                       selected_indices.data(),
                                       info.selected_indices_shape,
                                       valid_outputs.data());

    void* pscores = nullptr;
    void* pselected_num = nullptr;
    void* prois;
    size_t num_selected = static_cast<size_t>(std::accumulate(valid_outputs.begin(), valid_outputs.end(), int64_t(0)));

    outputs[0]->set_shape({num_selected, 6});
    prois = outputs[0]->get_data_ptr();

    if (outputs.size() >= 2) {
        outputs[1]->set_shape({num_selected, 1});
        pscores = outputs[1]->get_data_ptr();
    }
    if (outputs.size() >= 3) {
        pselected_num = outputs[2]->get_data_ptr();
    }

    runtime::reference::nms_common::nms_common_postprocessing(prois,
                                                              pscores,
                                                              pselected_num,
                                                              op->get_attrs().output_type,
                                                              selected_outputs,
                                                              selected_indices,
                                                              valid_outputs,
                                                              op->get_input_element_type(0));

    return true;
}

template <element::Type_t ET>
bool evaluate(const shared_ptr<op::v9::MulticlassNms>& op,
              const HostTensorVector& outputs,
              const HostTensorVector& inputs) {
    auto info = runtime::reference::multiclass_nms_impl::get_info_for_nms_eval(op, inputs);

    std::vector<float> selected_outputs(info.selected_outputs_shape_size);
    std::vector<int64_t> selected_indices(info.selected_indices_shape_size);
    std::vector<int64_t> valid_outputs(info.selected_numrois_shape_size);

    runtime::reference::multiclass_nms(info.boxes_data.data(),
                                       info.boxes_shape,
                                       info.scores_data.data(),
                                       info.scores_shape,
                                       info.roisnum_data.data(),
                                       info.roisnum_shape,
                                       op->get_attrs(),
                                       selected_outputs.data(),
                                       info.selected_outputs_shape,
                                       selected_indices.data(),
                                       info.selected_indices_shape,
                                       valid_outputs.data());

    void* pscores = nullptr;
    void* pselected_num = nullptr;
    void* prois;
    size_t num_selected = static_cast<size_t>(std::accumulate(valid_outputs.begin(), valid_outputs.end(), 0));

    outputs[0]->set_shape({num_selected, 6});
    prois = outputs[0]->get_data_ptr();

    if (outputs.size() >= 2) {
        outputs[1]->set_shape({num_selected, 1});
        pscores = outputs[1]->get_data_ptr();
    }
    if (outputs.size() >= 3) {
        pselected_num = outputs[2]->get_data_ptr();
    }

    runtime::reference::nms_common::nms_common_postprocessing(prois,
                                                              pscores,
                                                              pselected_num,
                                                              op->get_attrs().output_type,
                                                              selected_outputs,
                                                              selected_indices,
                                                              valid_outputs,
                                                              op->get_input_element_type(0));

    return true;
}

namespace experimental_prior_grid {
struct InfoForEDPriorGrid {
    Shape output_shape;
    int64_t grid_h;
    int64_t grid_w;
    float stride_h;
    float stride_w;
};

constexpr size_t priors_port = 0;
constexpr size_t feature_map_port = 1;

PartialShape infer_output_shape(const std::vector<std::shared_ptr<HostTensor>>& inputs, bool flatten) {
    PartialShape out_shape = {Dimension::dynamic(), Dimension::dynamic(), Dimension::dynamic(), 4};

    if (flatten) {
        out_shape = PartialShape{Dimension::dynamic(), 4};
    }

    const auto priors_shape = inputs[priors_port]->get_partial_shape();
    const auto feature_map_shape = inputs[feature_map_port]->get_partial_shape();

    if (priors_shape.rank().is_dynamic() || feature_map_shape.rank().is_dynamic()) {
        return out_shape;
    }

    auto num_priors = priors_shape[0];
    auto featmap_height = feature_map_shape[2];
    auto featmap_width = feature_map_shape[3];

    if (flatten) {
        out_shape = PartialShape{featmap_height * featmap_width * num_priors, 4};
    } else {
        out_shape = PartialShape{featmap_height, featmap_width, num_priors, 4};
    }

    return out_shape;
}

InfoForEDPriorGrid get_info_for_ed_prior_grid_eval(
    const std::shared_ptr<op::v6::ExperimentalDetectronPriorGridGenerator>& prior_grid,
    const std::vector<std::shared_ptr<HostTensor>>& inputs) {
    InfoForEDPriorGrid result;

    auto attrs = prior_grid->get_attrs();

    result.grid_h = attrs.h;
    result.grid_w = attrs.w;
    result.stride_h = attrs.stride_y;
    result.stride_w = attrs.stride_x;

    auto output_rois_shape = infer_output_shape(inputs, attrs.flatten);
    result.output_shape = output_rois_shape.to_shape();

    return result;
}
}  // namespace experimental_prior_grid

template <element::Type_t ET>
bool evaluate(const shared_ptr<op::v6::ExperimentalDetectronPriorGridGenerator>& op,
              const HostTensorVector& outputs,
              const HostTensorVector& inputs) {
    auto info = experimental_prior_grid::get_info_for_ed_prior_grid_eval(op, inputs);

    using T = typename element_type_traits<ET>::value_type;
    outputs[0]->set_shape(info.output_shape);
    runtime::reference::experimental_detectron_prior_grid_generator<T>(inputs[0]->get_data_ptr<const T>(),
                                                                       inputs[0]->get_shape(),
                                                                       inputs[1]->get_shape(),
                                                                       inputs[2]->get_shape(),
                                                                       outputs[0]->get_data_ptr<T>(),
                                                                       info.grid_h,
                                                                       info.grid_w,
                                                                       info.stride_h,
                                                                       info.stride_w);

    return true;
}

template <element::Type_t ET>
bool evaluate(const shared_ptr<op::v6::ExperimentalDetectronDetectionOutput>& op,
              const HostTensorVector& outputs,
              const HostTensorVector& inputs) {
    const auto attrs = op->get_attrs();
    size_t rois_num = attrs.max_detections_per_image;

    const Shape output_boxes_shape = Shape{rois_num, 4};
    const Shape output_classes_shape = Shape{rois_num};
    const Shape output_scores_shape = Shape{rois_num};

    const auto output_type = op->get_input_element_type(0);

    const auto boxes_data = get_floats(inputs[0], inputs[0]->get_shape());
    const auto input_deltas_data = get_floats(inputs[1], inputs[1]->get_shape());
    const auto input_scores_data = get_floats(inputs[2], inputs[2]->get_shape());
    const auto input_im_info_data = get_floats(inputs[3], inputs[3]->get_shape());

    std::vector<float> output_boxes(shape_size(output_boxes_shape));
    std::vector<int32_t> output_classes(shape_size(output_classes_shape));
    std::vector<float> output_scores(shape_size(output_scores_shape));

    outputs[0]->set_element_type(output_type);
    outputs[0]->set_shape(output_boxes_shape);
    outputs[1]->set_element_type(element::Type_t::i32);
    outputs[1]->set_shape(output_classes_shape);
    outputs[2]->set_element_type(output_type);
    outputs[2]->set_shape(output_scores_shape);

    runtime::reference::experimental_detectron_detection_output(boxes_data.data(),
                                                                input_deltas_data.data(),
                                                                input_scores_data.data(),
                                                                input_im_info_data.data(),
                                                                attrs,
                                                                output_boxes.data(),
                                                                output_scores.data(),
                                                                output_classes.data());

    runtime::reference::experimental_detectron_detection_output_postprocessing(outputs[0]->get_data_ptr(),
                                                                               outputs[1]->get_data_ptr(),
                                                                               outputs[2]->get_data_ptr(),
                                                                               output_type,
                                                                               output_boxes,
                                                                               output_classes,
                                                                               output_scores,
                                                                               output_boxes_shape,
                                                                               output_classes_shape,
                                                                               output_scores_shape);

    return true;
}

namespace experimental_roi_feature {
struct InfoForEDROIFeature {
    Shape output_rois_features_shape;
    Shape output_rois_shape;
};

InfoForEDROIFeature get_info_for_ed_roi_feature(
    const std::vector<Shape> input_shapes,
    const op::v6::ExperimentalDetectronROIFeatureExtractor::Attributes& attrs) {
    InfoForEDROIFeature result;

    size_t output_size = static_cast<size_t>(attrs.output_size);
    auto out_shape = Shape{0, 0, output_size, output_size};
    auto out_rois_shape = Shape{0, 4};

    auto rois_shape = input_shapes[0];

    out_shape[0] = rois_shape[0];
    out_rois_shape[0] = rois_shape[0];

    out_shape[1] = input_shapes[1][1];

    result.output_rois_features_shape = out_shape;
    result.output_rois_shape = out_rois_shape;

    return result;
}
}  // namespace experimental_roi_feature

template <element::Type_t ET>
bool evaluate(const shared_ptr<op::v6::ExperimentalDetectronROIFeatureExtractor>& op,
              const HostTensorVector& outputs,
              const HostTensorVector& inputs) {
    const auto attrs = op->get_attrs();

    std::vector<std::vector<float>> input_data;
    std::vector<Shape> input_shapes;
    for (const auto& input : inputs) {
        const auto current_shape = input->get_shape();
        input_data.push_back(get_floats(input, current_shape));
        input_shapes.push_back(current_shape);
    }

    const auto info = experimental_roi_feature::get_info_for_ed_roi_feature(input_shapes, attrs);
    const auto& output_rois_features_shape = info.output_rois_features_shape;
    const auto& output_rois_shape = info.output_rois_shape;

    const auto output_type = op->get_input_element_type(0);

    outputs[0]->set_element_type(output_type);
    outputs[0]->set_shape(output_rois_features_shape);
    outputs[1]->set_element_type(output_type);
    outputs[1]->set_shape(output_rois_shape);

    std::vector<float> output_rois_features(shape_size(output_rois_features_shape));
    std::vector<float> output_rois(shape_size(output_rois_shape));

    runtime::reference::experimental_detectron_roi_feature_extractor(input_data,
                                                                     input_shapes,
                                                                     attrs,
                                                                     output_rois_features.data(),
                                                                     output_rois.data());

    runtime::reference::experimental_detectron_roi_feature_extractor_postprocessing(outputs[0]->get_data_ptr(),
                                                                                    outputs[1]->get_data_ptr(),
                                                                                    output_type,
                                                                                    output_rois_features,
                                                                                    output_rois,
                                                                                    output_rois_features_shape,
                                                                                    output_rois_shape);

    return true;
}

namespace fft_v7 {
struct InfoForFFT7 {
    std::vector<float> input_data;
    std::vector<int64_t> axes_data;
    Shape input_data_shape;
    Shape axes_data_shape;
    Shape output_shape;
};

std::vector<int64_t> get_signal_size(const std::vector<std::shared_ptr<HostTensor>>& inputs, size_t num_of_axes) {
    if (inputs.size() == 3) {
        return get_integers(inputs[2], inputs[2]->get_shape());
    }

    return std::vector<int64_t>(num_of_axes, static_cast<int64_t>(-1));
}

InfoForFFT7 get_info_for_fft7_eval(const std::vector<std::shared_ptr<HostTensor>>& inputs) {
    InfoForFFT7 result;

    result.input_data_shape = inputs[0]->get_shape();
    result.axes_data_shape = inputs[1]->get_shape();
    result.input_data = get_floats(inputs[0], result.input_data_shape);
    result.axes_data = get_integers(inputs[1], result.axes_data_shape);

    auto output_shape = result.input_data_shape;

    int64_t input_rank = static_cast<int64_t>(result.input_data_shape.size());
    int64_t complex_data_rank = input_rank - 1;
    auto canonicalized_axes =
        runtime::reference::canonicalize_axes(result.axes_data.data(), result.axes_data_shape, complex_data_rank);

    size_t num_of_axes = result.axes_data.size();
    auto signal_size = get_signal_size(inputs, num_of_axes);

    for (size_t i = 0; i < num_of_axes; ++i) {
        int64_t current_axis = canonicalized_axes[i];
        int64_t current_signal_size = signal_size[i];
        if (current_signal_size != -1) {
            output_shape[current_axis] = current_signal_size;
        }
    }

    result.output_shape = output_shape;

    return result;
}
}  // namespace fft_v7

template <element::Type_t ET>
bool evaluate(const shared_ptr<op::v7::DFT>& op, const HostTensorVector& outputs, const HostTensorVector& inputs) {
    auto info = fft_v7::get_info_for_fft7_eval(inputs);
    outputs[0]->set_shape(info.output_shape);

    std::vector<float> fft_result(shape_size(info.output_shape), 0.0f);
    runtime::reference::fft(info.input_data.data(),
                            info.input_data_shape,
                            info.axes_data.data(),
                            info.axes_data_shape,
                            fft_result.data(),
                            info.output_shape,
                            runtime::reference::FFTKind::Forward);

    const auto output_type = op->get_input_element_type(0);
    runtime::reference::fft_postprocessing(outputs, output_type, fft_result);
    return true;
}

template <element::Type_t ET>
bool evaluate(const shared_ptr<op::v7::IDFT>& op, const HostTensorVector& outputs, const HostTensorVector& inputs) {
    auto info = fft_v7::get_info_for_fft7_eval(inputs);
    outputs[0]->set_shape(info.output_shape);

    std::vector<float> fft_result(shape_size(info.output_shape), 0.0f);
    runtime::reference::fft(info.input_data.data(),
                            info.input_data_shape,
                            info.axes_data.data(),
                            info.axes_data_shape,
                            fft_result.data(),
                            info.output_shape,
                            runtime::reference::FFTKind::Inverse);

    const auto output_type = op->get_input_element_type(0);
    runtime::reference::fft_postprocessing(outputs, output_type, fft_result);
    return true;
}

namespace rfft_v9 {
struct InfoForRFFT9 {
    std::vector<float> input_data;
    std::vector<int64_t> axes_data;
    Shape input_data_shape;
    Shape axes_data_shape;
    Shape fft_output_shape;
    Shape output_shape;
};

InfoForRFFT9 get_info_for_rfft9_eval(const std::vector<std::shared_ptr<HostTensor>>& inputs) {
    InfoForRFFT9 result;

    result.input_data_shape = inputs[0]->get_shape();
    result.axes_data_shape = inputs[1]->get_shape();
    result.input_data = get_floats(inputs[0], result.input_data_shape);
    result.axes_data = get_integers(inputs[1], result.axes_data_shape);

    auto fft_output_shape = result.input_data_shape;
    auto output_shape = result.input_data_shape;

    int64_t input_rank = static_cast<int64_t>(result.input_data_shape.size());
    auto canonicalized_axes =
        runtime::reference::canonicalize_axes(result.axes_data.data(), result.axes_data_shape, input_rank);

    size_t num_of_axes = result.axes_data.size();
    auto signal_size = fft_v7::get_signal_size(inputs, num_of_axes);

    const auto last_axis = canonicalized_axes.back();
    for (size_t i = 0; i < num_of_axes; ++i) {
        int64_t current_axis = canonicalized_axes[i];
        int64_t current_signal_size = signal_size[i];
        if (current_signal_size != -1) {
            fft_output_shape[current_axis] = current_signal_size;
            output_shape[current_axis] = current_signal_size;
        }
    }
    output_shape[last_axis] = fft_output_shape[last_axis] / 2 + 1;
    output_shape.push_back(2);
    fft_output_shape.push_back(2);

    result.fft_output_shape = fft_output_shape;
    result.output_shape = output_shape;

    result.axes_data = canonicalized_axes;

    return result;
}
}  // namespace rfft_v9

template <element::Type_t ET>
bool evaluate(const shared_ptr<op::v9::RDFT>& op, const HostTensorVector& outputs, const HostTensorVector& inputs) {
    auto info = rfft_v9::get_info_for_rfft9_eval(inputs);
    outputs[0]->set_shape(info.output_shape);

    std::vector<float> rfft_result(shape_size(info.output_shape), 0.0f);
    runtime::reference::rdft(info.input_data,
                             info.input_data_shape,
                             info.axes_data,
                             info.fft_output_shape,
                             rfft_result.data());

    const auto output_type = op->get_input_element_type(0);
    runtime::reference::fft_postprocessing(outputs, output_type, rfft_result);
    return true;
}

namespace irfft_v9 {
struct InfoForIRFFT9 {
    std::vector<float> input_data;
    std::vector<int64_t> axes_data;
    Shape input_data_shape;
    Shape axes_data_shape;
    Shape fft_output_shape;
    Shape output_shape;
    int64_t last_signal_size;
};

InfoForIRFFT9 get_info_for_irfft9_eval(const std::vector<std::shared_ptr<HostTensor>>& inputs) {
    InfoForIRFFT9 result;

    result.input_data_shape = inputs[0]->get_shape();
    result.axes_data_shape = inputs[1]->get_shape();
    result.input_data = get_floats(inputs[0], result.input_data_shape);
    result.axes_data = get_integers(inputs[1], result.axes_data_shape);

    auto fft_output_shape = result.input_data_shape;
    auto output_shape = result.input_data_shape;

    int64_t input_rank = static_cast<int64_t>(result.input_data_shape.size());
    int64_t complex_data_rank = input_rank - 1;
    auto canonicalized_axes =
        runtime::reference::canonicalize_axes(result.axes_data.data(), result.axes_data_shape, complex_data_rank);

    size_t num_of_axes = result.axes_data.size();
    auto signal_size = fft_v7::get_signal_size(inputs, num_of_axes);

    const auto last_axis = canonicalized_axes.back();
    for (size_t i = 0; i < num_of_axes; ++i) {
        int64_t current_axis = canonicalized_axes[i];
        int64_t current_signal_size = signal_size[i];
        if (current_signal_size != -1) {
            fft_output_shape[current_axis] = static_cast<size_t>(current_signal_size);
            output_shape[current_axis] = static_cast<size_t>(current_signal_size);
        }
    }
    result.last_signal_size = signal_size.back();
    if (signal_size.back() == -1) {
        output_shape[last_axis] = 2 * (result.input_data_shape[last_axis] - 1);
        fft_output_shape[last_axis] = 2 * (result.input_data_shape[last_axis] - 1);
        result.last_signal_size = 2 * (result.input_data_shape[last_axis] - 1);
    }

    output_shape.pop_back();

    result.fft_output_shape = fft_output_shape;
    result.output_shape = output_shape;
    result.axes_data = canonicalized_axes;

    return result;
}
}  // namespace irfft_v9

template <element::Type_t ET>
bool evaluate(const shared_ptr<op::v9::IRDFT>& op, const HostTensorVector& outputs, const HostTensorVector& inputs) {
    auto info = irfft_v9::get_info_for_irfft9_eval(inputs);
    outputs[0]->set_shape(info.output_shape);

    std::vector<float> irfft_result(shape_size(info.output_shape), 0.0f);
    runtime::reference::irdft(info.input_data,
                              info.input_data_shape,
                              info.axes_data,
                              irfft_result.data(),
                              info.fft_output_shape,
                              info.output_shape,
                              info.last_signal_size);

    const auto output_type = op->get_input_element_type(0);
    runtime::reference::fft_postprocessing(outputs, output_type, irfft_result);
    return true;
}

template <element::Type_t ET>
bool evaluate(const shared_ptr<op::v0::LRN>& op, const HostTensorVector& outputs, const HostTensorVector& inputs) {
    using T = typename element_type_traits<ET>::value_type;
    runtime::reference::lrn<T>(inputs[0]->get_data_ptr<ET>(),
                               op->get_reduction_axes(),
                               outputs[0]->get_data_ptr<ET>(),
                               inputs[0]->get_shape(),
                               op->get_alpha(),
                               op->get_beta(),
                               op->get_bias(),
                               op->get_nsize());
    return true;
}

template <element::Type_t ET>
bool evaluate(const shared_ptr<op::v0::GRN>& op, const HostTensorVector& outputs, const HostTensorVector& inputs) {
    using T = typename element_type_traits<ET>::value_type;
    runtime::reference::grn<T>(inputs[0]->get_data_ptr<ET>(),
                               outputs[0]->get_data_ptr<ET>(),
                               op->get_bias(),
                               inputs[0]->get_shape());
    return true;
}

template <element::Type_t ET>
bool evaluate(const shared_ptr<op::v0::DetectionOutput>& op,
              const HostTensorVector& outputs,
              const HostTensorVector& inputs) {
    using T = typename element_type_traits<ET>::value_type;
    runtime::reference::referenceDetectionOutput<T> refDetOut(op->get_attrs(),
                                                              op->get_input_shape(0),
                                                              op->get_input_shape(1),
                                                              op->get_input_shape(2),
                                                              op->get_output_shape(0));
    if (op->get_input_size() == 3) {
        refDetOut.run(inputs[0]->get_data_ptr<const T>(),
                      inputs[1]->get_data_ptr<const T>(),
                      inputs[2]->get_data_ptr<const T>(),
                      nullptr,
                      nullptr,
                      outputs[0]->get_data_ptr<T>());
    } else if (op->get_input_size() == 5) {
        refDetOut.run(inputs[0]->get_data_ptr<const T>(),
                      inputs[1]->get_data_ptr<const T>(),
                      inputs[2]->get_data_ptr<const T>(),
                      inputs[3]->get_data_ptr<const T>(),
                      inputs[4]->get_data_ptr<const T>(),
                      outputs[0]->get_data_ptr<T>());
    } else {
        throw ngraph_error("DetectionOutput layer supports only 3 or 5 inputs");
    }
    return true;
}

template <element::Type_t ET>
bool evaluate(const shared_ptr<op::v8::DetectionOutput>& op,
              const HostTensorVector& outputs,
              const HostTensorVector& inputs) {
    using T = typename element_type_traits<ET>::value_type;
    runtime::reference::referenceDetectionOutput<T> refDetOut(op->get_attrs(),
                                                              op->get_input_shape(0),
                                                              op->get_input_shape(1),
                                                              op->get_input_shape(2),
                                                              op->get_output_shape(0));
    if (op->get_input_size() == 3) {
        refDetOut.run(inputs[0]->get_data_ptr<const T>(),
                      inputs[1]->get_data_ptr<const T>(),
                      inputs[2]->get_data_ptr<const T>(),
                      nullptr,
                      nullptr,
                      outputs[0]->get_data_ptr<T>());
    } else if (op->get_input_size() == 5) {
        refDetOut.run(inputs[0]->get_data_ptr<const T>(),
                      inputs[1]->get_data_ptr<const T>(),
                      inputs[2]->get_data_ptr<const T>(),
                      inputs[3]->get_data_ptr<const T>(),
                      inputs[4]->get_data_ptr<const T>(),
                      outputs[0]->get_data_ptr<T>());
    } else {
        throw ngraph_error("DetectionOutput layer supports only 3 or 5 inputs");
    }
    return true;
}

template <element::Type_t ET>
bool evaluate(const shared_ptr<op::v3::ScatterNDUpdate>& op,
              const HostTensorVector& outputs,
              const HostTensorVector& inputs) {
    using T = typename element_type_traits<ET>::value_type;
    auto idxType = op->get_input_element_type(1);
    if (idxType == element::i32) {
        runtime::reference::scatterNdUpdate<T, int32_t>(inputs[0]->get_data_ptr<const T>(),
                                                        inputs[1]->get_data_ptr<const int32_t>(),
                                                        inputs[2]->get_data_ptr<const T>(),
                                                        outputs[0]->get_data_ptr<T>(),
                                                        op->get_input_shape(0),
                                                        op->get_input_shape(1),
                                                        op->get_input_shape(2));
    } else if (idxType == element::i64) {
        runtime::reference::scatterNdUpdate<T, int64_t>(inputs[0]->get_data_ptr<const T>(),
                                                        inputs[1]->get_data_ptr<const int64_t>(),
                                                        inputs[2]->get_data_ptr<const T>(),
                                                        outputs[0]->get_data_ptr<T>(),
                                                        op->get_input_shape(0),
                                                        op->get_input_shape(1),
                                                        op->get_input_shape(2));
    } else {
        throw ngraph_error("ScatterNDUpdate layer support only i32 and i64 'indices' input precision!");
    }
    return true;
}

template <element::Type_t ET>
bool evaluate(const shared_ptr<op::v1::AvgPool>& op, const HostTensorVector& outputs, const HostTensorVector& inputs) {
    using T = typename element_type_traits<ET>::value_type;
    runtime::reference::avg_pool<T>(inputs[0]->get_data_ptr<T>(),
                                    outputs[0]->get_data_ptr<T>(),
                                    inputs[0]->get_shape(),
                                    op->get_output_shape(0),
                                    op->get_kernel(),
                                    op->get_strides(),
                                    op->get_pads_begin(),
                                    op->get_pads_end(),
                                    !op->get_exclude_pad());
    return true;
}

template <element::Type_t ET>
bool evaluate(const shared_ptr<op::v0::HardSigmoid>& op,
              const HostTensorVector& outputs,
              const HostTensorVector& inputs) {
    using T = typename element_type_traits<ET>::value_type;
    runtime::reference::hard_sigmoid<T>(inputs[0]->get_data_ptr<T>(),
                                        inputs[1]->get_data_ptr<const T>()[0],
                                        inputs[2]->get_data_ptr<const T>()[0],
                                        outputs[0]->get_data_ptr<T>(),
                                        shape_size(outputs[0]->get_shape()));
    return true;
}

template <element::Type_t ET>
bool evaluate(const shared_ptr<op::v0::Elu>& op, const HostTensorVector& outputs, const HostTensorVector& inputs) {
    using T = typename element_type_traits<ET>::value_type;
    runtime::reference::elu<T>(inputs[0]->get_data_ptr<T>(),
                               outputs[0]->get_data_ptr<T>(),
                               shape_size(inputs[0]->get_shape()),
                               op->get_alpha());
    return true;
}

template <element::Type_t ET>
bool evaluate(const shared_ptr<op::v0::Proposal>& op, const HostTensorVector& outputs, const HostTensorVector& inputs) {
    using T = typename element_type_traits<ET>::value_type;
    runtime::reference::proposal_v0<T>(inputs[0]->get_data_ptr<T>(),
                                       inputs[1]->get_data_ptr<T>(),
                                       inputs[2]->get_data_ptr<T>(),
                                       outputs[0]->get_data_ptr<T>(),
                                       inputs[0]->get_shape(),
                                       inputs[1]->get_shape(),
                                       inputs[2]->get_shape(),
                                       outputs[0]->get_shape(),
                                       op.get()->get_attrs());
    return true;
}

template <element::Type_t ET>
bool evaluate(const shared_ptr<op::v4::Proposal>& op, const HostTensorVector& outputs, const HostTensorVector& inputs) {
    using T = typename element_type_traits<ET>::value_type;
    runtime::reference::proposal_v4<T>(inputs[0]->get_data_ptr<T>(),
                                       inputs[1]->get_data_ptr<T>(),
                                       inputs[2]->get_data_ptr<T>(),
                                       outputs[0]->get_data_ptr<T>(),
                                       outputs[1]->get_data_ptr<T>(),
                                       inputs[0]->get_shape(),
                                       inputs[1]->get_shape(),
                                       inputs[2]->get_shape(),
                                       outputs[0]->get_shape(),
                                       outputs[1]->get_shape(),
                                       op.get()->get_attrs());
    return true;
}

template <element::Type_t ET>
bool evaluate(const shared_ptr<op::v1::Mod>& op, const HostTensorVector& outputs, const HostTensorVector& inputs) {
    using T = typename element_type_traits<ET>::value_type;
    runtime::reference::mod<T>(inputs[0]->get_data_ptr<T>(),
                               inputs[1]->get_data_ptr<T>(),
                               outputs[0]->get_data_ptr<T>(),
                               inputs[0]->get_shape(),
                               inputs[1]->get_shape(),
                               op->get_autob());
    return true;
}

template <element::Type_t ET>
bool evaluate(const shared_ptr<op::v0::Selu>& op, const HostTensorVector& outputs, const HostTensorVector& inputs) {
    using T = typename element_type_traits<ET>::value_type;
    runtime::reference::selu<T>(inputs[0]->get_data_ptr<T>(),
                                inputs[1]->get_data_ptr<T>(),
                                inputs[2]->get_data_ptr<T>(),
                                outputs[0]->get_data_ptr<T>(),
                                shape_size(inputs[0]->get_shape()),
                                shape_size(inputs[1]->get_shape()),
                                shape_size(inputs[2]->get_shape()));
    return true;
}

template <element::Type_t ET>
bool evaluate(const shared_ptr<op::v0::Ceiling>& op, const HostTensorVector& outputs, const HostTensorVector& inputs) {
    using T = typename element_type_traits<ET>::value_type;
    runtime::reference::ceiling<T>(inputs[0]->get_data_ptr<T>(),
                                   outputs[0]->get_data_ptr<T>(),
                                   shape_size(inputs[0]->get_shape()));
    return true;
}

template <element::Type_t ET>
bool evaluate(const shared_ptr<op::v0::Gelu>& op, const HostTensorVector& outputs, const HostTensorVector& inputs) {
    using T = typename element_type_traits<ET>::value_type;
    runtime::reference::gelu<T>(inputs[0]->get_data_ptr<T>(),
                                outputs[0]->get_data_ptr<T>(),
                                op::GeluApproximationMode::ERF,
                                shape_size(inputs[0]->get_shape()));
    return true;
}

template <element::Type_t ET>
bool evaluate(const shared_ptr<op::v7::Gelu>& op, const HostTensorVector& outputs, const HostTensorVector& inputs) {
    using T = typename element_type_traits<ET>::value_type;
    runtime::reference::gelu<T>(inputs[0]->get_data_ptr<T>(),
                                outputs[0]->get_data_ptr<T>(),
                                op->get_approximation_mode(),
                                shape_size(inputs[0]->get_shape()));
    return true;
}

template <element::Type_t ET>
bool evaluate(const shared_ptr<op::v0::Relu>& op, const HostTensorVector& outputs, const HostTensorVector& inputs) {
    using T = typename element_type_traits<ET>::value_type;
    runtime::reference::relu<T>(inputs[0]->get_data_ptr<T>(),
                                outputs[0]->get_data_ptr<T>(),
                                shape_size(inputs[0]->get_shape()));
    return true;
}

template <element::Type_t ET>
bool evaluate(const shared_ptr<op::v0::PRelu>& op, const HostTensorVector& outputs, const HostTensorVector& inputs) {
    using T = typename element_type_traits<ET>::value_type;
    runtime::reference::prelu<T>(inputs[0]->get_data_ptr<T>(),
                                 inputs[1]->get_data_ptr<T>(),
                                 outputs[0]->get_data_ptr<T>(),
                                 inputs[0]->get_shape(),
                                 inputs[1]->get_shape());
    return true;
}

template <element::Type_t ET>
bool evaluate(const shared_ptr<op::v0::Sign>& op, const HostTensorVector& outputs, const HostTensorVector& inputs) {
    using T = typename element_type_traits<ET>::value_type;
    runtime::reference::sign<T>(inputs[0]->get_data_ptr<T>(),
                                outputs[0]->get_data_ptr<T>(),
                                shape_size(inputs[0]->get_shape()));
    return true;
}

template <element::Type_t ET>
bool evaluate(const shared_ptr<op::v0::Abs>& op, const HostTensorVector& outputs, const HostTensorVector& inputs) {
    using T = typename element_type_traits<ET>::value_type;
    runtime::reference::abs<T>(inputs[0]->get_data_ptr<T>(),
                               outputs[0]->get_data_ptr<T>(),
                               shape_size(inputs[0]->get_shape()));
    return true;
}

template <element::Type_t ET>
bool evaluate(const shared_ptr<op::v0::Sigmoid>& op, const HostTensorVector& outputs, const HostTensorVector& inputs) {
    using T = typename element_type_traits<ET>::value_type;
    runtime::reference::sigmoid<T>(inputs[0]->get_data_ptr<T>(),
                                   outputs[0]->get_data_ptr<T>(),
                                   shape_size(inputs[0]->get_shape()));
    return true;
}

template <element::Type_t ET>
bool evaluate(const shared_ptr<op::v0::Exp>& op, const HostTensorVector& outputs, const HostTensorVector& inputs) {
    using T = typename element_type_traits<ET>::value_type;
    runtime::reference::exp<T>(inputs[0]->get_data_ptr<T>(),
                               outputs[0]->get_data_ptr<T>(),
                               shape_size(inputs[0]->get_shape()));
    return true;
}

template <element::Type_t ET>
bool evaluate(const shared_ptr<op::v0::Tanh>& op, const HostTensorVector& outputs, const HostTensorVector& inputs) {
    using T = typename element_type_traits<ET>::value_type;
    runtime::reference::tanh<T>(inputs[0]->get_data_ptr<T>(),
                                outputs[0]->get_data_ptr<T>(),
                                shape_size(inputs[0]->get_shape()));
    return true;
}

template <element::Type_t ET>
bool evaluate(const shared_ptr<op::v0::Log>& op, const HostTensorVector& outputs, const HostTensorVector& inputs) {
    using T = typename element_type_traits<ET>::value_type;
    runtime::reference::log<T>(inputs[0]->get_data_ptr<T>(),
                               outputs[0]->get_data_ptr<T>(),
                               shape_size(inputs[0]->get_shape()));
    return true;
}

namespace ctc_loss_v4 {
template <element::Type_t t1,
          element::Type_t t2,
          typename std::enable_if<!std::is_floating_point<typename element_type_traits<t1>::value_type>::value &&
                                      !std::is_same<typename element_type_traits<t1>::value_type, bfloat16>::value &&
                                      !std::is_same<typename element_type_traits<t1>::value_type, float16>::value,
                                  bool>::type = true>
inline void evaluate(const shared_ptr<op::v4::CTCLoss>& op,
                     const HostTensorVector& outputs,
                     const HostTensorVector& inputs) {
    OPENVINO_ASSERT(false, "The data type for logits is expected to be a floating point type. Got:", element::Type(t1));
}

template <element::Type_t t1,
          element::Type_t t2,
          typename std::enable_if<std::is_floating_point<typename element_type_traits<t1>::value_type>::value ||
                                      std::is_same<typename element_type_traits<t1>::value_type, bfloat16>::value ||
                                      std::is_same<typename element_type_traits<t1>::value_type, float16>::value,
                                  bool>::type = true>
inline void evaluate(const shared_ptr<op::v4::CTCLoss>& op,
                     const HostTensorVector& outputs,
                     const HostTensorVector& inputs) {
    using T1 = typename element_type_traits<t1>::value_type;
    using T2 = typename element_type_traits<t2>::value_type;
    runtime::reference::CTCLoss<T1, T2>(inputs[0]->get_data_ptr<T1>(),
                                        inputs[0]->get_shape(),
                                        inputs[1]->get_data_ptr<T2>(),
                                        inputs[2]->get_data_ptr<T2>(),
                                        inputs[3]->get_data_ptr<T2>(),
                                        inputs[4]->get_data_ptr<T2>(),
                                        op->get_preprocess_collapse_repeated(),
                                        op->get_ctc_merge_repeated(),
                                        op->get_unique(),
                                        outputs[0]->get_data_ptr<T1>());
}
}  // namespace ctc_loss_v4

template <element::Type_t ET>
bool evaluate(const shared_ptr<op::v4::CTCLoss>& op, const HostTensorVector& outputs, const HostTensorVector& inputs) {
    switch (inputs[1]->get_element_type()) {
    case element::Type_t::i32:
        ctc_loss_v4::evaluate<ET, element::Type_t::i32>(op, outputs, inputs);
        break;
    case element::Type_t::i64:
        ctc_loss_v4::evaluate<ET, element::Type_t::i64>(op, outputs, inputs);
        break;
    default:
        return false;
    }
    return true;
}

template <element::Type_t ET>
bool evaluate(const shared_ptr<op::v0::BatchNormInference>& op,
              const HostTensorVector& outputs,
              const HostTensorVector& inputs) {
    using T = typename element_type_traits<ET>::value_type;
    runtime::reference::batch_norm_inference<T>(static_cast<float>(op->get_eps_value()),
                                                inputs[2]->get_data_ptr<T>(),
                                                inputs[0]->get_data_ptr<T>(),
                                                inputs[1]->get_data_ptr<T>(),
                                                inputs[3]->get_data_ptr<T>(),
                                                inputs[4]->get_data_ptr<T>(),
                                                outputs[0]->get_data_ptr<T>(),
                                                inputs[2]->get_shape());
    return true;
}

template <element::Type_t ET>
bool evaluate(const shared_ptr<op::v5::BatchNormInference>& op,
              const HostTensorVector& outputs,
              const HostTensorVector& inputs) {
    using T = typename element_type_traits<ET>::value_type;
    runtime::reference::batch_norm_inference<T>(static_cast<float>(static_cast<float>(op->get_eps_value())),
                                                inputs[0]->get_data_ptr<const T>(),
                                                inputs[1]->get_data_ptr<const T>(),
                                                inputs[2]->get_data_ptr<const T>(),
                                                inputs[3]->get_data_ptr<const T>(),
                                                inputs[4]->get_data_ptr<const T>(),
                                                outputs[0]->get_data_ptr<T>(),
                                                op->get_input_shape(0));
    return true;
}

namespace reverse_sequence_v0 {
template <element::Type_t t1, element::Type_t t2>
inline void evaluate(const shared_ptr<op::v0::ReverseSequence>& op,
                     const HostTensorVector& outputs,
                     const HostTensorVector& inputs) {
    using T1 = typename element_type_traits<t1>::value_type;
    using T2 = typename element_type_traits<t2>::value_type;
    runtime::reference::reverse_sequence<T1, T2>(inputs[0]->get_data_ptr<T1>(),
                                                 outputs[0]->get_data_ptr<T1>(),
                                                 inputs[0]->get_shape(),
                                                 op->get_batch_axis(),
                                                 op->get_sequence_axis(),
                                                 inputs[1]->get_data_ptr<T2>());
}
}  // namespace reverse_sequence_v0

template <element::Type_t ET>
bool evaluate(const shared_ptr<op::v0::ReverseSequence>& op,
              const HostTensorVector& outputs,
              const HostTensorVector& inputs) {
    switch (inputs[1]->get_element_type()) {
    case element::Type_t::boolean:
        reverse_sequence_v0::evaluate<ET, element::Type_t::boolean>(op, outputs, inputs);
        break;
    case element::Type_t::i8:
        reverse_sequence_v0::evaluate<ET, element::Type_t::i8>(op, outputs, inputs);
        break;
    case element::Type_t::i16:
        reverse_sequence_v0::evaluate<ET, element::Type_t::i16>(op, outputs, inputs);
        break;
    case element::Type_t::i32:
        reverse_sequence_v0::evaluate<ET, element::Type_t::i32>(op, outputs, inputs);
        break;
    case element::Type_t::i64:
        reverse_sequence_v0::evaluate<ET, element::Type_t::i64>(op, outputs, inputs);
        break;
    case element::Type_t::u8:
        reverse_sequence_v0::evaluate<ET, element::Type_t::u8>(op, outputs, inputs);
        break;
    case element::Type_t::u16:
        reverse_sequence_v0::evaluate<ET, element::Type_t::u16>(op, outputs, inputs);
        break;
    case element::Type_t::u32:
        reverse_sequence_v0::evaluate<ET, element::Type_t::u32>(op, outputs, inputs);
        break;
    case element::Type_t::u64:
        reverse_sequence_v0::evaluate<ET, element::Type_t::u64>(op, outputs, inputs);
        break;
    case element::Type_t::f16:
        reverse_sequence_v0::evaluate<ET, element::Type_t::f16>(op, outputs, inputs);
        break;
    case element::Type_t::f32:
        reverse_sequence_v0::evaluate<ET, element::Type_t::f32>(op, outputs, inputs);
        break;
    case element::Type_t::f64:
        reverse_sequence_v0::evaluate<ET, element::Type_t::f64>(op, outputs, inputs);
        break;
    default:
        return false;
    }
    return true;
}

template <element::Type_t ET>
bool evaluate(const shared_ptr<op::v3::ExtractImagePatches>& op,
              const HostTensorVector& outputs,
              const HostTensorVector& inputs) {
    using T = typename element_type_traits<ET>::value_type;
    runtime::reference::extract_image_patches<T>(op,
                                                 inputs[0]->get_data_ptr<T>(),
                                                 outputs[0]->get_data_ptr<T>(),
                                                 inputs[0]->get_shape(),
                                                 outputs[0]->get_shape());
    return true;
}

namespace convert_like_v1 {
template <element::Type_t ti, element::Type_t to>
inline void evaluate(const shared_ptr<op::v1::ConvertLike>& op,
                     const HostTensorVector& outputs,
                     const HostTensorVector& inputs) {
    outputs[0]->set_shape(inputs[0]->get_shape());
    size_t element_count = shape_size(outputs[0]->get_shape());

    if (((ti == element::u1) || (to == element::u1)) || ((ti == element::u4) || (to == element::u4)) ||
        ((ti == element::i4) || (to == element::i4))) {
        runtime::reference::detail::lp_convert(inputs[0]->get_data_ptr<ti>(),
                                               outputs[0]->get_data_ptr<to>(),
                                               element_count,
                                               ti,
                                               to);
    } else {
        runtime::reference::convert(inputs[0]->get_data_ptr<ti>(), outputs[0]->get_data_ptr<to>(), element_count);
    }
}
}  // namespace convert_like_v1

template <element::Type_t OUT_ET>
bool evaluate(const shared_ptr<op::v1::ConvertLike>& op,
              const HostTensorVector& outputs,
              const HostTensorVector& inputs) {
    switch (inputs[0]->get_element_type()) {
    case element::Type_t::boolean:
        convert_like_v1::evaluate<element::Type_t::boolean, OUT_ET>(op, outputs, inputs);
        break;
    case element::Type_t::u1:
        convert_like_v1::evaluate<element::Type_t::u1, OUT_ET>(op, outputs, inputs);
        break;
    case element::Type_t::u4:
        convert_like_v1::evaluate<element::Type_t::u4, OUT_ET>(op, outputs, inputs);
        break;
    case element::Type_t::u8:
        convert_like_v1::evaluate<element::Type_t::u8, OUT_ET>(op, outputs, inputs);
        break;
    case element::Type_t::u16:
        convert_like_v1::evaluate<element::Type_t::u16, OUT_ET>(op, outputs, inputs);
        break;
    case element::Type_t::u32:
        convert_like_v1::evaluate<element::Type_t::u32, OUT_ET>(op, outputs, inputs);
        break;
    case element::Type_t::u64:
        convert_like_v1::evaluate<element::Type_t::u64, OUT_ET>(op, outputs, inputs);
        break;
    case element::Type_t::i4:
        convert_like_v1::evaluate<element::Type_t::i4, OUT_ET>(op, outputs, inputs);
        break;
    case element::Type_t::i8:
        convert_like_v1::evaluate<element::Type_t::i8, OUT_ET>(op, outputs, inputs);
        break;
    case element::Type_t::i16:
        convert_like_v1::evaluate<element::Type_t::i16, OUT_ET>(op, outputs, inputs);
        break;
    case element::Type_t::i32:
        convert_like_v1::evaluate<element::Type_t::i32, OUT_ET>(op, outputs, inputs);
        break;
    case element::Type_t::i64:
        convert_like_v1::evaluate<element::Type_t::i64, OUT_ET>(op, outputs, inputs);
        break;
    case element::Type_t::bf16:
        convert_like_v1::evaluate<element::Type_t::bf16, OUT_ET>(op, outputs, inputs);
        break;
    case element::Type_t::f16:
        convert_like_v1::evaluate<element::Type_t::f16, OUT_ET>(op, outputs, inputs);
        break;
    case element::Type_t::f32:
        convert_like_v1::evaluate<element::Type_t::f32, OUT_ET>(op, outputs, inputs);
        break;
    case element::Type_t::f64:
        convert_like_v1::evaluate<element::Type_t::f64, OUT_ET>(op, outputs, inputs);
        break;
    default:
        return false;
    }
    return true;
}
template <element::Type_t ET>
bool evaluate(const shared_ptr<op::v0::RNNCell>& op, const HostTensorVector& outputs, const HostTensorVector& inputs) {
    using T = typename element_type_traits<ET>::value_type;
    runtime::reference::rnn_cell<T>(inputs[0]->get_data_ptr<ET>(),
                                    inputs[0]->get_shape(),
                                    inputs[1]->get_data_ptr<ET>(),
                                    inputs[1]->get_shape(),
                                    inputs[2]->get_data_ptr<ET>(),
                                    inputs[2]->get_shape(),
                                    inputs[3]->get_data_ptr<ET>(),
                                    inputs[3]->get_shape(),
                                    inputs[4]->get_data_ptr<ET>(),
                                    inputs[4]->get_shape(),
                                    outputs[0]->get_data_ptr<ET>(),
                                    op->get_activations().front(),
                                    op->get_clip());
    return true;
}

template <element::Type_t ET>
bool evaluate(const shared_ptr<op::v0::LSTMCell>& op, const HostTensorVector& outputs, const HostTensorVector& inputs) {
    using T = typename element_type_traits<ET>::value_type;
    runtime::reference::lstm_cell_v1<T>(inputs[0]->get_data_ptr<ET>(),
                                        inputs[0]->get_shape(),
                                        inputs[1]->get_data_ptr<ET>(),
                                        inputs[1]->get_shape(),
                                        inputs[2]->get_data_ptr<ET>(),
                                        inputs[2]->get_shape(),
                                        inputs[3]->get_data_ptr<ET>(),
                                        inputs[3]->get_shape(),
                                        inputs[4]->get_data_ptr<ET>(),
                                        inputs[4]->get_shape(),
                                        inputs[5]->get_data_ptr<ET>(),
                                        inputs[5]->get_shape(),
                                        inputs[6]->get_data_ptr<ET>(),
                                        inputs[6]->get_shape(),
                                        outputs[0]->get_data_ptr<ET>(),
                                        outputs[1]->get_data_ptr<ET>(),
                                        op->get_activations()[0],
                                        op->get_activations()[1],
                                        op->get_activations()[2],
                                        op->get_clip(),
                                        op->get_weights_format(),
                                        op->get_input_forget());
    return true;
}

template <element::Type_t ET>
bool evaluate(const shared_ptr<op::v4::LSTMCell>& op, const HostTensorVector& outputs, const HostTensorVector& inputs) {
    using T = typename element_type_traits<ET>::value_type;
    runtime::reference::lstm_cell<T>(inputs[0]->get_data_ptr<ET>(),
                                     inputs[0]->get_shape(),
                                     inputs[1]->get_data_ptr<ET>(),
                                     inputs[1]->get_shape(),
                                     inputs[2]->get_data_ptr<ET>(),
                                     inputs[2]->get_shape(),
                                     inputs[3]->get_data_ptr<ET>(),
                                     inputs[3]->get_shape(),
                                     inputs[4]->get_data_ptr<ET>(),
                                     inputs[4]->get_shape(),
                                     inputs[5]->get_data_ptr<ET>(),
                                     inputs[5]->get_shape(),
                                     outputs[0]->get_data_ptr<ET>(),
                                     outputs[1]->get_data_ptr<ET>(),
                                     op->get_activations()[0],
                                     op->get_activations()[1],
                                     op->get_activations()[2],
                                     op->get_clip());
    return true;
}

template <element::Type_t ET>
bool evaluate(const shared_ptr<op::v3::GRUCell>& op, const HostTensorVector& outputs, const HostTensorVector& inputs) {
    using T = typename element_type_traits<ET>::value_type;
    runtime::reference::gru_cell<T>(inputs[0]->get_data_ptr<ET>(),
                                    inputs[0]->get_shape(),
                                    inputs[1]->get_data_ptr<ET>(),
                                    inputs[1]->get_shape(),
                                    inputs[2]->get_data_ptr<ET>(),
                                    inputs[2]->get_shape(),
                                    inputs[3]->get_data_ptr<ET>(),
                                    inputs[3]->get_shape(),
                                    inputs[4]->get_data_ptr<ET>(),
                                    inputs[4]->get_shape(),
                                    outputs[0]->get_data_ptr<ET>(),
                                    op->get_activations()[0],
                                    op->get_activations()[1],
                                    op->get_clip(),
                                    op->get_linear_before_reset());
    return true;
}

template <element::Type_t ET>
bool evaluate(const shared_ptr<ov::op::internal::AUGRUCell>& op,
              const HostTensorVector& outputs,
              const HostTensorVector& inputs) {
    using T = typename element_type_traits<ET>::value_type;
    runtime::reference::gru_cell<T>(inputs[0]->get_data_ptr<ET>(),
                                    inputs[0]->get_shape(),
                                    inputs[1]->get_data_ptr<ET>(),
                                    inputs[1]->get_shape(),
                                    inputs[2]->get_data_ptr<ET>(),
                                    inputs[2]->get_shape(),
                                    inputs[3]->get_data_ptr<ET>(),
                                    inputs[3]->get_shape(),
                                    inputs[4]->get_data_ptr<ET>(),
                                    inputs[4]->get_shape(),
                                    outputs[0]->get_data_ptr<ET>(),
                                    op->get_activations()[0],
                                    op->get_activations()[1],
                                    op->get_clip(),
                                    op->get_linear_before_reset(),
                                    inputs[5]->get_data_ptr<ET>());
    return true;
}

namespace rnn_seq_v5 {
template <element::Type_t t1, element::Type_t t2>
inline void evaluate(const shared_ptr<op::v5::RNNSequence>& op,
                     const HostTensorVector& outputs,
                     const HostTensorVector& inputs) {
    using T1 = typename element_type_traits<t1>::value_type;
    using T2 = typename element_type_traits<t2>::value_type;
    runtime::reference::rnn_sequence<T1, T2>(inputs[0]->get_data_ptr<char>(),
                                             inputs[0]->get_shape(),
                                             inputs[1]->get_data_ptr<char>(),
                                             inputs[1]->get_shape(),
                                             inputs[2]->get_data_ptr<char>(),
                                             inputs[2]->get_shape(),
                                             inputs[3]->get_data_ptr<char>(),
                                             inputs[3]->get_shape(),
                                             inputs[4]->get_data_ptr<char>(),
                                             inputs[4]->get_shape(),
                                             inputs[5]->get_data_ptr<char>(),
                                             inputs[5]->get_shape(),
                                             outputs[0]->get_data_ptr<char>(),
                                             outputs[1]->get_data_ptr<char>(),
                                             op->get_activations()[0],
                                             op->get_clip(),
                                             op->get_direction());
}
}  // namespace rnn_seq_v5

template <element::Type_t ET>
bool evaluate(const shared_ptr<op::v5::RNNSequence>& op,
              const HostTensorVector& outputs,
              const HostTensorVector& inputs) {
    switch (inputs[2]->get_element_type()) {
    case element::Type_t::i64:
    case element::Type_t::u64:
        rnn_seq_v5::evaluate<ET, element::Type_t::i64>(op, outputs, inputs);
        break;
    case element::Type_t::i32:
    case element::Type_t::u32:
        rnn_seq_v5::evaluate<ET, element::Type_t::i32>(op, outputs, inputs);
        break;
    default:
        return false;
    }
    return true;
}

namespace lstm_seq_v1 {
template <element::Type_t t1, element::Type_t t2>
inline void evaluate(const shared_ptr<op::v0::LSTMSequence>& op,
                     const HostTensorVector& outputs,
                     const HostTensorVector& inputs) {
    using T1 = typename element_type_traits<t1>::value_type;
    using T2 = typename element_type_traits<t2>::value_type;
    runtime::reference::lstm_sequence_v1<T1, T2>(inputs[0]->get_data_ptr<char>(),
                                                 inputs[0]->get_shape(),
                                                 inputs[1]->get_data_ptr<char>(),
                                                 inputs[1]->get_shape(),
                                                 inputs[2]->get_data_ptr<char>(),
                                                 inputs[2]->get_shape(),
                                                 inputs[3]->get_data_ptr<char>(),
                                                 inputs[3]->get_shape(),
                                                 inputs[4]->get_data_ptr<char>(),
                                                 inputs[4]->get_shape(),
                                                 inputs[5]->get_data_ptr<char>(),
                                                 inputs[5]->get_shape(),
                                                 inputs[6]->get_data_ptr<char>(),
                                                 inputs[6]->get_shape(),
                                                 inputs[7]->get_data_ptr<char>(),
                                                 inputs[7]->get_shape(),
                                                 outputs[0]->get_data_ptr<char>(),
                                                 outputs[1]->get_data_ptr<char>(),
                                                 outputs[2]->get_data_ptr<char>(),
                                                 op->get_activations()[0],
                                                 op->get_activations()[1],
                                                 op->get_activations()[2],
                                                 op->get_clip_threshold(),
                                                 op->get_weights_format(),
                                                 op->get_input_forget(),
                                                 op->get_direction());
}
}  // namespace lstm_seq_v1

namespace lstm_seq_v5 {
template <element::Type_t t1, element::Type_t t2>
inline void evaluate(const shared_ptr<op::v5::LSTMSequence>& op,
                     const HostTensorVector& outputs,
                     const HostTensorVector& inputs) {
    using T1 = typename element_type_traits<t1>::value_type;
    using T2 = typename element_type_traits<t2>::value_type;
    runtime::reference::lstm_sequence<T1, T2>(inputs[0]->get_data_ptr<char>(),
                                              inputs[0]->get_shape(),
                                              inputs[1]->get_data_ptr<char>(),
                                              inputs[1]->get_shape(),
                                              inputs[2]->get_data_ptr<char>(),
                                              inputs[2]->get_shape(),
                                              inputs[3]->get_data_ptr<char>(),
                                              inputs[3]->get_shape(),
                                              inputs[4]->get_data_ptr<char>(),
                                              inputs[4]->get_shape(),
                                              inputs[5]->get_data_ptr<char>(),
                                              inputs[5]->get_shape(),
                                              inputs[6]->get_data_ptr<char>(),
                                              inputs[6]->get_shape(),
                                              outputs[0]->get_data_ptr<char>(),
                                              outputs[1]->get_data_ptr<char>(),
                                              outputs[2]->get_data_ptr<char>(),
                                              op->get_activations()[0],
                                              op->get_activations()[1],
                                              op->get_activations()[2],
                                              op->get_clip(),
                                              op->get_direction());
}
}  // namespace lstm_seq_v5

template <element::Type_t ET>
bool evaluate(const shared_ptr<op::v0::LSTMSequence>& op,
              const HostTensorVector& outputs,
              const HostTensorVector& inputs) {
    switch (inputs[3]->get_element_type()) {
    case element::Type_t::i64:
    case element::Type_t::u64:
        lstm_seq_v1::evaluate<ET, element::Type_t::i64>(op, outputs, inputs);
        break;
    case element::Type_t::i32:
    case element::Type_t::u32:
        lstm_seq_v1::evaluate<ET, element::Type_t::i32>(op, outputs, inputs);
        break;
    default:
        return false;
    }
    return true;
}

template <element::Type_t ET>
bool evaluate(const shared_ptr<op::v5::LSTMSequence>& op,
              const HostTensorVector& outputs,
              const HostTensorVector& inputs) {
    switch (inputs[3]->get_element_type()) {
    case element::Type_t::i64:
    case element::Type_t::u64:
        lstm_seq_v5::evaluate<ET, element::Type_t::i64>(op, outputs, inputs);
        break;
    case element::Type_t::i32:
    case element::Type_t::u32:
        lstm_seq_v5::evaluate<ET, element::Type_t::i32>(op, outputs, inputs);
        break;
    default:
        return false;
    }
    return true;
}

namespace ti_v0 {
runtime::reference::custom_evaluate_function evaluate = [](const std::shared_ptr<ngraph::Function>& function,
                                                           const HostTensorVector& inputs,
                                                           HostTensorVector& outputs) -> void {
    const auto& parameters = function->get_parameters();
    const auto& parametersNumber = parameters.size();
    const auto& inputsNumber = inputs.size();
    NGRAPH_CHECK(parametersNumber == inputsNumber,
                 "Got function (",
                 function->get_friendly_name(),
                 ") with ",
                 parametersNumber,
                 " parameters, but ",
                 inputsNumber,
                 " input blobs");

    const auto& results = function->get_results();
    outputs.reserve(results.size());
    for (size_t i = 0; i < results.size(); ++i) {
        outputs.push_back(std::make_shared<HostTensor>(results[i]->output(0)));
    }

    auto backend = ov::runtime::Backend::create();
    auto handle = backend->compile(function);
    OPENVINO_SUPPRESS_DEPRECATED_START
    auto outputTensors = ov::util::wrap_tensors(outputs);
    auto inputTensors = ov::util::wrap_tensors(inputs);
    handle->call_with_validate(outputTensors, inputTensors);

    ov::util::update_output_host_tensors(outputs, outputTensors);
    OPENVINO_SUPPRESS_DEPRECATED_END
};
}  // namespace ti_v0

template <element::Type_t ET>
bool evaluate(const shared_ptr<op::v0::TensorIterator>& op,
              const HostTensorVector& outputs,
              const HostTensorVector& inputs) {
    runtime::reference::tensor_iterator(op->get_num_iterations(),
                                        op->get_function(),
                                        op->get_output_descriptions(),
                                        op->get_input_descriptions(),
                                        outputs,
                                        inputs,
                                        ti_v0::evaluate);
    return true;
}

namespace gru_seq_v5 {
template <element::Type_t t1, element::Type_t t2>
inline void evaluate(const shared_ptr<op::v5::GRUSequence>& op,
                     const HostTensorVector& outputs,
                     const HostTensorVector& inputs) {
    using T1 = typename element_type_traits<t1>::value_type;
    using T2 = typename element_type_traits<t2>::value_type;
    runtime::reference::gru_sequence<T1, T2>(inputs[0]->get_data_ptr<char>(),
                                             inputs[0]->get_shape(),
                                             inputs[1]->get_data_ptr<char>(),
                                             inputs[1]->get_shape(),
                                             inputs[2]->get_data_ptr<char>(),
                                             inputs[2]->get_shape(),
                                             inputs[3]->get_data_ptr<char>(),
                                             inputs[3]->get_shape(),
                                             inputs[4]->get_data_ptr<char>(),
                                             inputs[4]->get_shape(),
                                             inputs[5]->get_data_ptr<char>(),
                                             inputs[5]->get_shape(),
                                             outputs[0]->get_data_ptr<char>(),
                                             outputs[1]->get_data_ptr<char>(),
                                             op->get_activations()[0],
                                             op->get_activations()[1],
                                             op->get_clip(),
                                             op->get_direction(),
                                             op->get_linear_before_reset());
}
}  // namespace gru_seq_v5

template <element::Type_t ET>
bool evaluate(const shared_ptr<op::v5::GRUSequence>& op,
              const HostTensorVector& outputs,
              const HostTensorVector& inputs) {
    switch (inputs[2]->get_element_type()) {
    case element::Type_t::i64:
    case element::Type_t::u64:
        gru_seq_v5::evaluate<ET, element::Type_t::i64>(op, outputs, inputs);
        break;
    case element::Type_t::i32:
    case element::Type_t::u32:
        gru_seq_v5::evaluate<ET, element::Type_t::i32>(op, outputs, inputs);
        break;
    default:
        return false;
    }
    return true;
}

namespace augru_seq {
template <element::Type_t t1, element::Type_t t2>
inline void evaluate(const shared_ptr<ov::op::internal::AUGRUSequence>& op,
                     const HostTensorVector& outputs,
                     const HostTensorVector& inputs) {
    using T1 = typename element_type_traits<t1>::value_type;
    using T2 = typename element_type_traits<t2>::value_type;
    runtime::reference::gru_sequence<T1, T2>(inputs[0]->get_data_ptr<char>(),
                                             inputs[0]->get_shape(),
                                             inputs[1]->get_data_ptr<char>(),
                                             inputs[1]->get_shape(),
                                             inputs[2]->get_data_ptr<char>(),
                                             inputs[2]->get_shape(),
                                             inputs[3]->get_data_ptr<char>(),
                                             inputs[3]->get_shape(),
                                             inputs[4]->get_data_ptr<char>(),
                                             inputs[4]->get_shape(),
                                             inputs[5]->get_data_ptr<char>(),
                                             inputs[5]->get_shape(),
                                             outputs[0]->get_data_ptr<char>(),
                                             outputs[1]->get_data_ptr<char>(),
                                             op->get_activations()[0],
                                             op->get_activations()[1],
                                             op->get_clip(),
                                             op->get_direction(),
                                             op->get_linear_before_reset(),
                                             inputs[6]->get_data_ptr<char>());
}
}  // namespace augru_seq

template <element::Type_t ET>
bool evaluate(const shared_ptr<ov::op::internal::AUGRUSequence>& op,
              const HostTensorVector& outputs,
              const HostTensorVector& inputs) {
    switch (inputs[2]->get_element_type()) {
    case element::Type_t::i64:
    case element::Type_t::u64:
        augru_seq::evaluate<ET, element::Type_t::i64>(op, outputs, inputs);
        break;
    case element::Type_t::i32:
    case element::Type_t::u32:
        augru_seq::evaluate<ET, element::Type_t::i32>(op, outputs, inputs);
        break;
    default:
        return false;
    }
    return true;
}

template <element::Type_t ET>
bool evaluate(const shared_ptr<op::v9::ROIAlign>& op, const HostTensorVector& outputs, const HostTensorVector& inputs) {
    using T = typename element_type_traits<ET>::value_type;
    std::vector<int64_t> batch_indices_vec_scaled_up = host_tensor_2_vector<int64_t>(inputs[2]);
    op::v3::ROIAlign::PoolingMode m_mode_v3;
    switch (op->get_mode()) {
    case op::v9::ROIAlign::PoolingMode::AVG: {
        m_mode_v3 = op::v3::ROIAlign::PoolingMode::AVG;
        break;
    }
    case op::v9::ROIAlign::PoolingMode::MAX: {
        m_mode_v3 = op::v3::ROIAlign::PoolingMode::MAX;
        break;
    }
    default: {
        NGRAPH_CHECK(false, "unsupported PoolingMode ");
    }
    }
    runtime::reference::roi_align<T>(inputs[0]->get_data_ptr<const T>(),
                                     inputs[1]->get_data_ptr<const T>(),
                                     batch_indices_vec_scaled_up.data(),
                                     outputs[0]->get_data_ptr<T>(),
                                     op->get_input_shape(0),
                                     op->get_input_shape(1),
                                     op->get_input_shape(2),
                                     op->get_output_shape(0),
                                     op->get_pooled_h(),
                                     op->get_pooled_w(),
                                     op->get_sampling_ratio(),
                                     op->get_spatial_scale(),
                                     m_mode_v3,
                                     op->get_aligned_mode());
    return true;
}
template <element::Type_t ET>
bool evaluate(const shared_ptr<op::v0::ROIPooling>& op,
              const HostTensorVector& outputs,
              const HostTensorVector& inputs) {
    using T = typename element_type_traits<ET>::value_type;
    runtime::reference::roi_pooling<T>(inputs[0]->get_data_ptr<const T>(),
                                       inputs[1]->get_data_ptr<const T>(),
                                       outputs[0]->get_data_ptr<T>(),
                                       op->get_input_shape(0),
                                       op->get_input_shape(1),
                                       op->get_output_shape(0),
                                       op->get_spatial_scale(),
                                       op->get_method());
    return true;
}
template <element::Type_t ET>
bool evaluate(const shared_ptr<op::v0::ReorgYolo>& op,
              const HostTensorVector& outputs,
              const HostTensorVector& inputs) {
    runtime::reference::reorg_yolo(inputs[0]->get_data_ptr<char>(),
                                   outputs[0]->get_data_ptr<char>(),
                                   inputs[0]->get_shape(),
                                   op->get_strides().at(0),
                                   inputs[0]->get_element_type().size());
    return true;
}

template <element::Type_t ET>
bool evaluate(const shared_ptr<op::v0::RegionYolo>& op,
              const HostTensorVector& outputs,
              const HostTensorVector& inputs) {
    using T = typename element_type_traits<ET>::value_type;
    runtime::reference::region_yolo<T>(inputs[0]->get_data_ptr<const T>(),
                                       outputs[0]->get_data_ptr<T>(),
                                       inputs[0]->get_shape(),
                                       static_cast<int>(op->get_num_coords()),
                                       static_cast<int>(op->get_num_classes()),
                                       static_cast<int>(op->get_num_regions()),
                                       op->get_do_softmax(),
                                       op->get_mask());
    return true;
}

template <element::Type_t ET>
bool evaluate(const shared_ptr<op::v1::Pad>& op, const HostTensorVector& outputs, const HostTensorVector& inputs) {
    runtime::reference::pad(inputs[0]->get_data_ptr<char>(),
                            inputs[1]->get_data_ptr<char>(),
                            outputs[0]->get_data_ptr<char>(),
                            shape_size(inputs[0]->get_shape()),
                            inputs[1]->get_shape(),
                            outputs[0]->get_shape(),
                            op->get_pads_end(),
                            op->get_pads_begin(),
                            op->get_pad_mode());
    return true;
}

template <element::Type_t ET>
bool evaluate(const shared_ptr<op::v1::GatherTree>& op,
              const HostTensorVector& outputs,
              const HostTensorVector& inputs) {
    runtime::reference::gather_tree(inputs[0]->get_data_ptr<const char>(),
                                    inputs[1]->get_data_ptr<const char>(),
                                    inputs[2]->get_data_ptr<const char>(),
                                    inputs[3]->get_data_ptr<const char>(),
                                    outputs[0]->get_data_ptr<char>(),
                                    op->get_input_shape(0),
                                    op->get_input_shape(1),
                                    op->get_input_shape(2),
                                    op->get_input_shape(3),
                                    inputs[1]->get_element_type());
    return true;
}

template <element::Type_t ET>
bool evaluate(const shared_ptr<op::v0::NormalizeL2>& op,
              const HostTensorVector& outputs,
              const HostTensorVector& inputs) {
    using T = typename element_type_traits<ET>::value_type;
    runtime::reference::normalize_l2<T>(inputs[0]->get_data_ptr<const T>(),
                                        outputs[0]->get_data_ptr<T>(),
                                        op->get_input_shape(0),
                                        op->get_reduction_axes(),
                                        op->get_eps(),
                                        op->get_eps_mode());
    return true;
}

template <element::Type_t ET>
bool evaluate(const shared_ptr<op::v0::CTCGreedyDecoder>& op,
              const HostTensorVector& outputs,
              const HostTensorVector& inputs) {
    using T = typename element_type_traits<ET>::value_type;
    runtime::reference::ctc_greedy_decoder<T>(inputs[0]->get_data_ptr<const T>(),
                                              inputs[1]->get_data_ptr<const T>(),
                                              outputs[0]->get_data_ptr<T>(),
                                              inputs[0]->get_shape(),
                                              inputs[1]->get_shape(),
                                              outputs[0]->get_shape(),
                                              op->get_ctc_merge_repeated());
    return true;
}

namespace ctc_greedy_decoder_v6 {
template <element::Type_t T1, element::Type_t T2, element::Type_t TOUT>
inline void evaluate(const shared_ptr<op::v6::CTCGreedyDecoderSeqLen>& op,
                     const HostTensorVector& outputs,
                     const HostTensorVector& inputs) {
    using TF = typename element_type_traits<T1>::value_type;
    using TI = typename element_type_traits<T2>::value_type;
    using TIND1 = typename element_type_traits<TOUT>::value_type;
    TI blank_index_val = static_cast<TI>(inputs[0]->get_shape().back() - 1);
    const TI* blank_index = &blank_index_val;
    if (inputs.size() == 3) {
        blank_index = inputs[2]->get_data_ptr<const TI>();
    }
    if (op->get_sequence_length_type() == element::i32) {
        runtime::reference::ctc_greedy_decoder_seq_len<TF>(inputs[0]->get_data_ptr<const TF>(),
                                                           inputs[1]->get_data_ptr<const TI>(),
                                                           blank_index,
                                                           outputs[0]->get_data_ptr<TIND1>(),
                                                           outputs[1]->get_data_ptr<int32_t>(),
                                                           inputs[0]->get_shape(),
                                                           outputs[0]->get_shape(),
                                                           op->get_merge_repeated());
    } else if (op->get_sequence_length_type() == element::i64) {
        runtime::reference::ctc_greedy_decoder_seq_len<TF>(inputs[0]->get_data_ptr<const TF>(),
                                                           inputs[1]->get_data_ptr<const TI>(),
                                                           blank_index,
                                                           outputs[0]->get_data_ptr<TIND1>(),
                                                           outputs[1]->get_data_ptr<int64_t>(),
                                                           inputs[0]->get_shape(),
                                                           outputs[0]->get_shape(),
                                                           op->get_merge_repeated());
    }
}
}  // namespace ctc_greedy_decoder_v6
template <element::Type_t ET>
bool evaluate(const shared_ptr<op::v6::CTCGreedyDecoderSeqLen>& op,
              const HostTensorVector& outputs,
              const HostTensorVector& inputs) {
    const auto& dataType = inputs[0]->get_element_type();
    const auto& seqLenType = inputs[1]->get_element_type();
    if (dataType == element::Type_t::f16 && seqLenType == element::Type_t::i32) {
        ctc_greedy_decoder_v6::evaluate<element::Type_t::f16, element::Type_t::i32, ET>(op, outputs, inputs);
    } else if (dataType == element::Type_t::f32 && seqLenType == element::Type_t::i32) {
        ctc_greedy_decoder_v6::evaluate<element::Type_t::f32, element::Type_t::i32, ET>(op, outputs, inputs);
    } else if (dataType == element::Type_t::f64 && seqLenType == element::Type_t::i32) {
        ctc_greedy_decoder_v6::evaluate<element::Type_t::f64, element::Type_t::i32, ET>(op, outputs, inputs);
    } else if (dataType == element::Type_t::f16 && seqLenType == element::Type_t::i64) {
        ctc_greedy_decoder_v6::evaluate<element::Type_t::f16, element::Type_t::i64, ET>(op, outputs, inputs);
    } else if (dataType == element::Type_t::f32 && seqLenType == element::Type_t::i64) {
        ctc_greedy_decoder_v6::evaluate<element::Type_t::f32, element::Type_t::i64, ET>(op, outputs, inputs);
    } else if (dataType == element::Type_t::f64 && seqLenType == element::Type_t::i64) {
        ctc_greedy_decoder_v6::evaluate<element::Type_t::f64, element::Type_t::i64, ET>(op, outputs, inputs);
    } else {
        return false;
    }
    return true;
}

template <element::Type_t ET>
bool evaluate(const shared_ptr<op::v6::ExperimentalDetectronTopKROIs>& op,
              const HostTensorVector& outputs,
              const HostTensorVector& inputs) {
    using T = typename element_type_traits<ET>::value_type;
    size_t max_rois = op->get_max_rois();
    outputs[0]->set_shape(Shape{max_rois, 4});
    runtime::reference::experimental_detectron_topk_rois<T>(inputs[0]->get_data_ptr<const T>(),
                                                            inputs[1]->get_data_ptr<const T>(),
                                                            inputs[0]->get_shape(),
                                                            inputs[1]->get_shape(),
                                                            max_rois,
                                                            outputs[0]->get_data_ptr<T>());
    return true;
}

template <element::Type_t ET>
bool evaluate(const shared_ptr<op::v9::GenerateProposals>& op,
              const HostTensorVector& outputs,
              const HostTensorVector& inputs) {
    const auto& attrs = op->get_attrs();

    if (attrs.post_nms_count < 0) {
        throw ngraph_error("The attribute post_nms_count of the operation "
                           "GenerateProposals must be a "
                           "nonnegative integer.");
    }

    const auto& output_type = op->get_input_element_type(0);

    const auto& im_info_shape = inputs[0]->get_shape();
    const auto& anchors_shape = inputs[1]->get_shape();
    const auto& deltas_shape = inputs[2]->get_shape();
    const auto& scores_shape = inputs[3]->get_shape();

    const auto im_info_data = get_floats(inputs[0], im_info_shape);
    const auto anchors_data = get_floats(inputs[1], anchors_shape);
    const auto deltas_data = get_floats(inputs[2], deltas_shape);
    const auto scores_data = get_floats(inputs[3], scores_shape);

    std::vector<float> output_rois;
    std::vector<float> output_scores;
    std::vector<int64_t> output_num;

    runtime::reference::generate_proposals(im_info_data,
                                           anchors_data,
                                           deltas_data,
                                           scores_data,
                                           attrs,
                                           im_info_shape,
                                           anchors_shape,
                                           deltas_shape,
                                           scores_shape,
                                           output_rois,
                                           output_scores,
                                           output_num);

    size_t num_selected = static_cast<size_t>(std::accumulate(output_num.begin(), output_num.end(), 0));

    Shape output_rois_shape = Shape{num_selected, 4};
    Shape output_scores_shape = Shape{num_selected};

    outputs[0]->set_element_type(output_type);
    outputs[0]->set_shape(output_rois_shape);
    outputs[1]->set_element_type(output_type);
    outputs[1]->set_shape(output_scores_shape);

    const auto& roi_num_type = op->get_output_element_type(2);
    Shape output_roi_num_shape = Shape{im_info_shape[0]};
    outputs[2]->set_element_type(roi_num_type);
    outputs[2]->set_shape(output_roi_num_shape);

    runtime::reference::generate_proposals_postprocessing(outputs[0]->get_data_ptr(),
                                                          outputs[1]->get_data_ptr(),
                                                          outputs[2]->get_data_ptr(),
                                                          output_type,
                                                          roi_num_type,
                                                          output_rois,
                                                          output_scores,
                                                          output_num,
                                                          output_rois_shape,
                                                          output_scores_shape);

    return true;
}

template <element::Type_t ET>
bool evaluate(const shared_ptr<op::v6::ExperimentalDetectronGenerateProposalsSingleImage>& op,
              const HostTensorVector& outputs,
              const HostTensorVector& inputs) {
    const auto attrs = op->get_attrs();

    size_t post_nms_count = 0;
    if (attrs.post_nms_count < 0) {
        throw ngraph_error("The attribute post_nms_count of the operation "
                           "ExperimentalDetectronGenerateProposalsSingleImage must be a "
                           "nonnegative integer.");
    } else {
        post_nms_count = static_cast<size_t>(attrs.post_nms_count);
    }

    const Shape output_rois_shape = Shape{post_nms_count, 4};
    const Shape output_scores_shape = Shape{post_nms_count};

    const auto output_type = op->get_input_element_type(0);

    const auto im_info_shape = inputs[0]->get_shape();
    const auto anchors_shape = inputs[1]->get_shape();
    const auto deltas_shape = inputs[2]->get_shape();
    const auto scores_shape = inputs[3]->get_shape();

    const auto im_info_data = get_floats(inputs[0], im_info_shape);
    const auto anchors_data = get_floats(inputs[1], anchors_shape);
    const auto deltas_data = get_floats(inputs[2], deltas_shape);
    const auto scores_data = get_floats(inputs[3], scores_shape);

    std::vector<float> output_rois(shape_size(output_rois_shape));
    std::vector<float> output_scores(shape_size(output_scores_shape));

    outputs[0]->set_element_type(output_type);
    outputs[0]->set_shape(output_rois_shape);
    outputs[1]->set_element_type(output_type);
    outputs[1]->set_shape(output_scores_shape);

    runtime::reference::experimental_detectron_proposals_single_image(im_info_data.data(),
                                                                      anchors_data.data(),
                                                                      deltas_data.data(),
                                                                      scores_data.data(),
                                                                      attrs,
                                                                      im_info_shape,
                                                                      anchors_shape,
                                                                      deltas_shape,
                                                                      scores_shape,
                                                                      output_rois.data(),
                                                                      output_scores.data());
    runtime::reference::experimental_detectron_proposals_single_image_postprocessing(outputs[0]->get_data_ptr(),
                                                                                     outputs[1]->get_data_ptr(),
                                                                                     output_type,
                                                                                     output_rois,
                                                                                     output_scores,
                                                                                     output_rois_shape,
                                                                                     output_scores_shape);

    return true;
}

template <element::Type_t ET>
bool evaluate(const shared_ptr<op::v0::SquaredDifference>& op,
              const HostTensorVector& outputs,
              const HostTensorVector& inputs) {
    using T = typename element_type_traits<ET>::value_type;
    runtime::reference::squared_difference<T>(inputs[0]->get_data_ptr<const T>(),
                                              inputs[1]->get_data_ptr<const T>(),
                                              outputs[0]->get_data_ptr<T>(),
                                              inputs[0]->get_shape(),
                                              inputs[1]->get_shape(),
                                              op->get_autob());
    return true;
}

template <element::Type_t ET>
bool evaluate(const shared_ptr<op::v6::GatherElements>& op,
              const HostTensorVector& outputs,
              const HostTensorVector& inputs) {
    using T = typename element_type_traits<ET>::value_type;
    Shape params_shape = inputs[0]->get_shape();
    Shape indices_shape = inputs[1]->get_shape();

    outputs[0]->set_shape(indices_shape);

    if (inputs[1]->get_element_type() == element::i64) {
        runtime::reference::gather_elements<T, int64_t>(inputs[0]->get_data_ptr<ET>(),
                                                        inputs[1]->get_data_ptr<int64_t>(),
                                                        outputs[0]->get_data_ptr<ET>(),
                                                        inputs[0]->get_shape(),
                                                        inputs[1]->get_shape(),
                                                        outputs[0]->get_shape(),
                                                        op->get_axis());
    } else if (inputs[1]->get_element_type() == element::i32) {
        runtime::reference::gather_elements<T, int32_t>(inputs[0]->get_data_ptr<ET>(),
                                                        inputs[1]->get_data_ptr<int32_t>(),
                                                        outputs[0]->get_data_ptr<ET>(),
                                                        inputs[0]->get_shape(),
                                                        inputs[1]->get_shape(),
                                                        outputs[0]->get_shape(),
                                                        op->get_axis());
    } else {
        throw ngraph_error("Unexpected indices type");
    }

    return true;
}

template <element::Type_t ET>
bool evaluate(const shared_ptr<op::v5::GatherND>& op, const HostTensorVector& outputs, const HostTensorVector& inputs) {
    using T = typename element_type_traits<ET>::value_type;
    if (op->get_input_element_type(1) == element::i64) {
        runtime::reference::gather_nd<T, int64_t>(inputs[0]->get_data_ptr<T>(),
                                                  inputs[1]->get_data_ptr<int64_t>(),
                                                  outputs[0]->get_data_ptr<T>(),
                                                  inputs[0]->get_shape(),
                                                  inputs[1]->get_shape(),
                                                  outputs[0]->get_shape(),
                                                  static_cast<int>(op->get_batch_dims()));
    } else if (op->get_input_element_type(1) == element::i32) {
        runtime::reference::gather_nd<T, int32_t>(inputs[0]->get_data_ptr<T>(),
                                                  inputs[1]->get_data_ptr<int32_t>(),
                                                  outputs[0]->get_data_ptr<T>(),
                                                  inputs[0]->get_shape(),
                                                  inputs[1]->get_shape(),
                                                  outputs[0]->get_shape(),
                                                  static_cast<int>(op->get_batch_dims()));
    } else {
        throw ngraph_error("Unexpected indices type for GatherND operation");
    }
    return true;
}

template <element::Type_t ET>
bool evaluate(const shared_ptr<op::v8::GatherND>& op, const HostTensorVector& outputs, const HostTensorVector& inputs) {
    using T = typename element_type_traits<ET>::value_type;
    if (op->get_input_element_type(1) == element::i64) {
        runtime::reference::gather_nd<T, int64_t>(inputs[0]->get_data_ptr<T>(),
                                                  inputs[1]->get_data_ptr<int64_t>(),
                                                  outputs[0]->get_data_ptr<T>(),
                                                  inputs[0]->get_shape(),
                                                  inputs[1]->get_shape(),
                                                  outputs[0]->get_shape(),
                                                  static_cast<int>(op->get_batch_dims()));
    } else if (op->get_input_element_type(1) == element::i32) {
        runtime::reference::gather_nd<T, int32_t>(inputs[0]->get_data_ptr<T>(),
                                                  inputs[1]->get_data_ptr<int32_t>(),
                                                  outputs[0]->get_data_ptr<T>(),
                                                  inputs[0]->get_shape(),
                                                  inputs[1]->get_shape(),
                                                  outputs[0]->get_shape(),
                                                  static_cast<int>(op->get_batch_dims()));
    } else {
        throw ngraph_error("Unexpected indices type for GatherND operation");
    }
    return true;
}

template <element::Type_t ET>
bool evaluate(const shared_ptr<op::v5::LogSoftmax>& op,
              const HostTensorVector& outputs,
              const HostTensorVector& inputs) {
    using T = typename element_type_traits<ET>::value_type;
    int64_t i_axis = op->get_axis();
    if (i_axis < 0) {
        i_axis += inputs[0]->get_partial_shape().rank().get_length();
    }
    runtime::reference::log_softmax<T>(inputs[0]->get_data_ptr<const T>(),
                                       outputs[0]->get_data_ptr<T>(),
                                       op->get_output_shape(0),
                                       AxisSet{(size_t)i_axis});
    return true;
}

template <element::Type_t ET>
bool evaluate(const shared_ptr<op::PSROIPooling>& op, const HostTensorVector& outputs, const HostTensorVector& inputs) {
    using T = typename element_type_traits<ET>::value_type;
    runtime::reference::psroi_pooling<T>(inputs[0]->get_data_ptr<T>(),
                                         inputs[0]->get_shape(),
                                         inputs[1]->get_data_ptr<T>(),
                                         inputs[1]->get_shape(),
                                         outputs[0]->get_data_ptr<T>(),
                                         outputs[0]->get_shape(),
                                         op->get_mode(),
                                         op->get_spatial_scale(),
                                         op->get_spatial_bins_x(),
                                         op->get_spatial_bins_y());

    return true;
}
template <element::Type_t ET>
bool evaluate(const shared_ptr<op::v1::DeformablePSROIPooling>& op,
              const HostTensorVector& outputs,
              const HostTensorVector& inputs) {
    using T = typename element_type_traits<ET>::value_type;
    NGRAPH_CHECK(inputs.size() > 1 && inputs[1]->get_shape().size() == 2,
                 "2D tensor must be provided as second input. ");
    outputs[0]->set_shape({inputs[1]->get_shape()[0],
                           static_cast<size_t>(op->get_output_dim()),
                           static_cast<size_t>(op->get_group_size()),
                           static_cast<size_t>(op->get_group_size())});

    const bool has_offset_intput = inputs.size() == 3;
    if (has_offset_intput) {
        runtime::reference::deformable_psroi_pooling<T>(inputs[0]->get_data_ptr<T>(),
                                                        inputs[0]->get_shape(),
                                                        inputs[1]->get_data_ptr<T>(),
                                                        inputs[1]->get_shape(),
                                                        inputs[2]->get_data_ptr<T>(),
                                                        inputs[2]->get_shape(),
                                                        outputs[0]->get_data_ptr<T>(),
                                                        outputs[0]->get_shape(),
                                                        op->get_mode(),
                                                        op->get_spatial_scale(),
                                                        op->get_spatial_bins_x(),
                                                        op->get_spatial_bins_y(),
                                                        op->get_trans_std(),
                                                        op->get_part_size());
    } else {
        runtime::reference::deformable_psroi_pooling<T>(inputs[0]->get_data_ptr<T>(),
                                                        inputs[0]->get_shape(),
                                                        inputs[1]->get_data_ptr<T>(),
                                                        inputs[1]->get_shape(),
                                                        nullptr,
                                                        ngraph::Shape(),
                                                        outputs[0]->get_data_ptr<T>(),
                                                        outputs[0]->get_shape(),
                                                        op->get_mode(),
                                                        op->get_spatial_scale(),
                                                        op->get_spatial_bins_x(),
                                                        op->get_spatial_bins_y(),
                                                        op->get_trans_std(),
                                                        op->get_part_size());
    }
    return true;
}

template <element::Type_t ET>
bool evaluate(const shared_ptr<op::v7::Roll>& op, const HostTensorVector& outputs, const HostTensorVector& inputs) {
    const auto& shiftType = inputs[1]->get_element_type();
    std::vector<int64_t> shift_int64;
    if (shiftType == element::Type_t::i32) {
        auto shift = inputs[1]->get_data_ptr<const int32_t>();
        shift_int64.resize(shape_size(inputs[1]->get_shape()));
        std::transform(shift, shift + shape_size(inputs[1]->get_shape()), shift_int64.begin(), [](const int32_t& elem) {
            return static_cast<int64_t>(elem);
        });
    }
    const auto& axesType = inputs[2]->get_element_type();
    std::vector<int64_t> axes_int64;
    if (axesType == element::Type_t::i32) {
        auto axes = inputs[2]->get_data_ptr<const int32_t>();
        axes_int64.resize(shape_size(inputs[2]->get_shape()));
        std::transform(axes, axes + shape_size(inputs[2]->get_shape()), axes_int64.begin(), [](const int32_t& elem) {
            return static_cast<int64_t>(elem);
        });
    }
    runtime::reference::roll(
        inputs[0]->get_data_ptr<const char>(),
        inputs[1]->get_element_type() != element::Type_t::i64 ? shift_int64.data()
                                                              : inputs[1]->get_data_ptr<const int64_t>(),
        inputs[2]->get_element_type() != element::Type_t::i64 ? axes_int64.data()
                                                              : inputs[2]->get_data_ptr<const int64_t>(),
        outputs[0]->get_data_ptr<char>(),
        inputs[0]->get_shape(),
        inputs[1]->get_shape(),
        inputs[2]->get_shape(),
        inputs[0]->get_element_type().size());
    return true;
}

template <element::Type_t ET>
bool evaluate(const shared_ptr<op::v7::Einsum>& op, const HostTensorVector& outputs, const HostTensorVector& inputs) {
    const auto equation = op->get_equation();
    runtime::reference::einsum(outputs, inputs, equation);
    return true;
}

template <element::Type_t ET>
bool evaluate(const shared_ptr<op::v8::AdaptiveAvgPool>& op,
              const HostTensorVector& outputs,
              const HostTensorVector& inputs) {
    using T = typename element_type_traits<ET>::value_type;
    runtime::reference::adaptive_avg_pool(inputs[0]->get_data_ptr<T>(),
                                          outputs[0]->get_data_ptr<T>(),
                                          inputs[0]->get_shape(),
                                          op->get_output_shape(0));
    return true;
}

template <element::Type_t ET>
bool evaluate(const shared_ptr<op::v8::AdaptiveMaxPool>& op,
              const HostTensorVector& outputs,
              const HostTensorVector& inputs) {
    using T = typename element_type_traits<ET>::value_type;
    if (op->get_index_element_type() == element::i32) {
        runtime::reference::adaptive_max_pool(inputs[0]->get_data_ptr<T>(),
                                              outputs[0]->get_data_ptr<T>(),
                                              outputs[1]->get_data_ptr<int32_t>(),
                                              inputs[0]->get_shape(),
                                              op->get_output_shape(0));
    } else if (op->get_index_element_type() == element::i64) {
        runtime::reference::adaptive_max_pool(inputs[0]->get_data_ptr<T>(),
                                              outputs[0]->get_data_ptr<T>(),
                                              outputs[1]->get_data_ptr<int64_t>(),
                                              inputs[0]->get_shape(),
                                              op->get_output_shape(0));
    }
    return true;
}

template <element::Type_t ET>
bool evaluate(const shared_ptr<op::v8::Gather>& op, const HostTensorVector& outputs, const HostTensorVector& inputs) {
    using T = typename element_type_traits<ET>::value_type;
    if (op->get_input_element_type(1) == element::i64) {
        runtime::reference::gather<T, int64_t>(inputs[0]->get_data_ptr<T>(),
                                               inputs[1]->get_data_ptr<int64_t>(),
                                               outputs[0]->get_data_ptr<T>(),
                                               op->get_input_shape(0),
                                               op->get_input_shape(1),
                                               op->get_output_shape(0),
                                               op->get_axis(),
                                               op->get_batch_dims());
    } else if (op->get_input_element_type(1) == element::i32) {
        runtime::reference::gather<T, int32_t>(inputs[0]->get_data_ptr<T>(),
                                               inputs[1]->get_data_ptr<int32_t>(),
                                               outputs[0]->get_data_ptr<T>(),
                                               op->get_input_shape(0),
                                               op->get_input_shape(1),
                                               op->get_output_shape(0),
                                               op->get_axis(),
                                               op->get_batch_dims());
    } else {
        throw ngraph_error("Unexpected indices type for Gather operation");
    }
    return true;
}

template <element::Type_t ET>
bool evaluate(const shared_ptr<op::v3::Assign>& op, const HostTensorVector& outputs, const HostTensorVector& inputs) {
    outputs[0]->set_unary(inputs[0]);
    void* input = inputs[0]->get_data_ptr();
    outputs[0]->write(input, outputs[0]->get_size_in_bytes());
    return true;
}

template <element::Type_t ET>
bool evaluate(const shared_ptr<op::v3::ReadValue>& op,
              const HostTensorVector& outputs,
              const HostTensorVector& inputs) {
    outputs[0]->set_unary(inputs[0]);
    void* input = inputs[0]->get_data_ptr();
    outputs[0]->write(input, outputs[0]->get_size_in_bytes());
    return true;
}

template <ov::element::Type_t ET>
inline bool evaluate(const shared_ptr<op::v8::NV12toRGB>& op,
                     const HostTensorVector& outputs,
                     const HostTensorVector& inputs) {
    return runtime::reference::color_convert_nv12<ET>(op,
                                                      outputs,
                                                      inputs,
                                                      ov::op::util::ConvertColorNV12Base::ColorConversion::NV12_TO_RGB);
}

template <ov::element::Type_t ET>
inline bool evaluate(const shared_ptr<op::v8::NV12toBGR>& op,
                     const HostTensorVector& outputs,
                     const HostTensorVector& inputs) {
    return runtime::reference::color_convert_nv12<ET>(op,
                                                      outputs,
                                                      inputs,
                                                      ov::op::util::ConvertColorNV12Base::ColorConversion::NV12_TO_BGR);
}

template <ov::element::Type_t ET>
inline bool evaluate(const shared_ptr<op::v8::I420toRGB>& op,
                     const HostTensorVector& outputs,
                     const HostTensorVector& inputs) {
    return runtime::reference::color_convert_i420<ET>(op,
                                                      outputs,
                                                      inputs,
                                                      ov::op::util::ConvertColorI420Base::ColorConversion::I420_TO_RGB);
}

template <ov::element::Type_t ET>
inline bool evaluate(const shared_ptr<op::v8::I420toBGR>& op,
                     const HostTensorVector& outputs,
                     const HostTensorVector& inputs) {
    return runtime::reference::color_convert_i420<ET>(op,
                                                      outputs,
                                                      inputs,
                                                      ov::op::util::ConvertColorI420Base::ColorConversion::I420_TO_BGR);
}

template <element::Type_t ET>
bool evaluate(const shared_ptr<op::v0::Interpolate>& op,
              const HostTensorVector& outputs,
              const HostTensorVector& inputs) {
    element::Type input_et = op->get_input_element_type(0);
    switch (input_et) {
    case element::Type_t::f64:
        ngraph::runtime::reference::interpolate<double>(inputs[0]->get_data_ptr<double>(),
                                                        op->get_input_partial_shape(0),
                                                        outputs[0]->get_data_ptr<double>(),
                                                        op->get_output_shape(0),
                                                        op->get_attrs());
        break;
    case element::Type_t::f32:
        ngraph::runtime::reference::interpolate<float>(inputs[0]->get_data_ptr<float>(),
                                                       op->get_input_partial_shape(0),
                                                       outputs[0]->get_data_ptr<float>(),
                                                       op->get_output_shape(0),
                                                       op->get_attrs());
        break;
    case element::Type_t::f16:
        ngraph::runtime::reference::interpolate<float16>(inputs[0]->get_data_ptr<float16>(),
                                                         op->get_input_partial_shape(0),
                                                         outputs[0]->get_data_ptr<float16>(),
                                                         op->get_output_shape(0),
                                                         op->get_attrs());
        break;
    case element::Type_t::bf16:
        ngraph::runtime::reference::interpolate<bfloat16>(inputs[0]->get_data_ptr<bfloat16>(),
                                                          op->get_input_partial_shape(0),
                                                          outputs[0]->get_data_ptr<bfloat16>(),
                                                          op->get_output_shape(0),
                                                          op->get_attrs());
        break;
    default:;
    }
    return true;
}

namespace eval {
namespace interpolate {
// The helpers below are similar to the internal utils used in evaluate method of v4::Intepolate core op
// Those functions can be unified and moved to a common place
std::vector<int64_t> get_axes_vector(const ngraph::HostTensorVector& args,
                                     size_t default_size,
                                     size_t axes_port,
                                     size_t max_num_of_ports) {
    size_t num_of_inputs = args.size();
    std::vector<int64_t> axes;

    if (num_of_inputs == max_num_of_ports) {
        auto axes_arg = args[axes_port];
        size_t num_of_axes = args[axes_port]->get_shape()[0];
        axes.reserve(num_of_axes);

        if (axes_arg->get_element_type() == ov::element::i64) {
            int64_t* axes_ptr = axes_arg->get_data_ptr<int64_t>();
            axes.insert(axes.end(), axes_ptr, axes_ptr + num_of_axes);
        } else if (axes_arg->get_element_type() == ov::element::i32) {
            int32_t* axes_ptr = axes_arg->get_data_ptr<int32_t>();
            for (size_t i = 0; i < num_of_axes; ++i)
                axes.push_back(axes_ptr[i]);
        } else {
            OPENVINO_ASSERT(false, "Failed to process ", axes_arg->get_element_type());
        }
    } else {
        for (size_t i = 0; i < default_size; ++i) {
            axes.push_back(i);
        }
    }

    return axes;
}

std::vector<int64_t> get_target_shape_vector(const ngraph::HostTensorVector& args,
                                             size_t num_of_axes,
                                             size_t target_shape_port = 1) {
    std::vector<int64_t> target_shape;
    target_shape.reserve(num_of_axes);

    auto target_shape_arg = args[target_shape_port];
    if (target_shape_arg->get_element_type() == ov::element::i64) {
        int64_t* target_shape_ptr = target_shape_arg->get_data_ptr<int64_t>();
        target_shape.insert(target_shape.end(), target_shape_ptr, target_shape_ptr + num_of_axes);
    } else if (target_shape_arg->get_element_type() == ov::element::i32) {
        int32_t* target_shape_ptr = target_shape_arg->get_data_ptr<int32_t>();
        for (size_t i = 0; i < num_of_axes; ++i)
            target_shape.push_back(target_shape_ptr[i]);
    } else {
        OPENVINO_ASSERT(false, "Failed to process ", target_shape_arg->get_element_type());
    }

    return target_shape;
}

std::vector<float> get_scales_vector(const ngraph::HostTensorVector& args,
                                     const ov::Shape& input_shape,
                                     const ov::op::util::InterpolateBase::InterpolateAttrs& attrs,
                                     std::vector<int64_t> axes,
                                     size_t scales_port) {
    std::vector<float> scales;
    size_t num_of_axes = axes.size();
    if (attrs.shape_calculation_mode == ov::op::util::InterpolateBase::ShapeCalcMode::SCALES) {
        float* scales_ptr = args[scales_port]->get_data_ptr<float>();
        scales.insert(scales.end(), scales_ptr, scales_ptr + num_of_axes);
    } else {
        auto target_shape = get_target_shape_vector(args, num_of_axes);
        for (size_t i = 0; i < num_of_axes; ++i) {
            size_t axis = axes[i];
            float scale = static_cast<float>(target_shape[i]) / static_cast<float>(input_shape[axis]);
            scales.push_back(scale);
        }
    }
    return scales;
}

static void pad_input_data(const uint8_t* data_ptr,
                           uint8_t* padded_data_ptr,
                           size_t type_size,
                           const ov::Shape& input_shape,
                           const ov::Shape& padded_input_shape,
                           const std::vector<size_t>& pads_begin) {
    NGRAPH_SUPPRESS_DEPRECATED_START
    ngraph::CoordinateTransform input_transform(input_shape);
    ngraph::CoordinateTransform padded_transform(padded_input_shape);

    for (const ngraph::Coordinate& input_coord : input_transform) {
        auto padded_coord = input_coord;
        size_t i = 0;
        for (size_t pad : pads_begin) {
            padded_coord[i] += pad;
            ++i;
        }
        uint8_t* dst_ptr = padded_data_ptr + type_size * padded_transform.index(padded_coord);
        const uint8_t* src_ptr = data_ptr + type_size * input_transform.index(input_coord);
        memcpy(dst_ptr, src_ptr, type_size);
    }
    NGRAPH_SUPPRESS_DEPRECATED_END
}

namespace v11 {
bool evaluate_interpolate(const shared_ptr<op::v11::Interpolate>& op,
                          const HostTensorVector& outputs,
                          const HostTensorVector& inputs) {
    using namespace ov::op;

    constexpr size_t data_port = 0;
    constexpr size_t scales_sizes_port = 1;
    constexpr size_t axes_port = 2;
    constexpr size_t max_num_of_ports = 3;

    element::Type input_et = inputs[0]->get_element_type();
    size_t type_size = input_et.size();

    ov::PartialShape input_shape{inputs[data_port]->get_shape()};
    auto m_attrs = op->get_attrs();
    util::correct_pads_attr(op.get(), m_attrs.pads_begin, m_attrs.pads_end, std::vector<PartialShape>{input_shape});

    ov::Shape padded_input_shape;
    for (size_t i = 0; i < input_shape.size(); ++i) {
        padded_input_shape.emplace_back(m_attrs.pads_begin[i] + m_attrs.pads_end[i] + input_shape[i].get_length());
    }

    auto axes = get_axes_vector(inputs, inputs[1]->get_shape()[0], axes_port, max_num_of_ports);
    auto scales = get_scales_vector(inputs, padded_input_shape, m_attrs, axes, scales_sizes_port);

    ov::PartialShape output_shape{padded_input_shape};
    if (m_attrs.shape_calculation_mode == util::InterpolateBase::ShapeCalcMode::SCALES) {
        util::infer_using_scales(output_shape, axes, scales);
    } else {
        auto sizes = get_target_shape_vector(inputs, axes.size(), scales_sizes_port);
        for (size_t i = 0; i < sizes.size(); ++i) {
            output_shape[axes[i]] = Dimension(sizes[i]);
        }
    }

    ov::Shape out_shape = output_shape.to_shape();
    outputs[0]->set_shape(out_shape);
    outputs[0]->set_element_type(input_et);

    size_t bytes_in_padded_input = shape_size(padded_input_shape) * type_size;
    std::vector<uint8_t> padded_input_data(bytes_in_padded_input, 0);

    const uint8_t* data_ptr = inputs[0]->get_data_ptr<uint8_t>();
    uint8_t* padded_data_ptr = padded_input_data.data();

    pad_input_data(data_ptr,
                   padded_data_ptr,
                   type_size,
                   input_shape.to_shape(),
                   padded_input_shape,
                   m_attrs.pads_begin);

    switch (input_et) {
    case element::Type_t::f32:
        ngraph::runtime::reference::interpolate<float>(reinterpret_cast<float*>(padded_data_ptr),
                                                       padded_input_shape,
                                                       scales,
                                                       axes,
                                                       outputs[0]->get_data_ptr<float>(),
                                                       out_shape,
                                                       m_attrs);
        break;
    case element::Type_t::bf16:
        ngraph::runtime::reference::interpolate<bfloat16>(reinterpret_cast<bfloat16*>(padded_data_ptr),
                                                          padded_input_shape,
                                                          scales,
                                                          axes,
                                                          outputs[0]->get_data_ptr<bfloat16>(),
                                                          out_shape,
                                                          m_attrs);
        break;
    case element::Type_t::f16:
        ngraph::runtime::reference::interpolate<float16>(reinterpret_cast<float16*>(padded_data_ptr),
                                                         padded_input_shape,
                                                         scales,
                                                         axes,
                                                         outputs[0]->get_data_ptr<float16>(),
                                                         out_shape,
                                                         m_attrs);
        break;
    case element::Type_t::u8:
        ngraph::runtime::reference::interpolate<uint8_t>(reinterpret_cast<uint8_t*>(padded_data_ptr),
                                                         padded_input_shape,
                                                         scales,
                                                         axes,
                                                         outputs[0]->get_data_ptr<uint8_t>(),
                                                         out_shape,
                                                         m_attrs);
        break;
    case element::Type_t::i8:
        ngraph::runtime::reference::interpolate<int8_t>(reinterpret_cast<int8_t*>(padded_data_ptr),
                                                        padded_input_shape,
                                                        scales,
                                                        axes,
                                                        outputs[0]->get_data_ptr<int8_t>(),
                                                        out_shape,
                                                        m_attrs);
        break;
    case element::Type_t::i32:
        ngraph::runtime::reference::interpolate<int32_t>(reinterpret_cast<int32_t*>(padded_data_ptr),
                                                         padded_input_shape,
                                                         scales,
                                                         axes,
                                                         outputs[0]->get_data_ptr<int32_t>(),
                                                         out_shape,
                                                         m_attrs);
        break;
    default:;
    }

    return true;
}
}  // namespace v11
}  // namespace interpolate
}  // namespace eval

template <element::Type_t ET>
bool evaluate(const shared_ptr<op::v11::Interpolate>& op,
              const HostTensorVector& outputs,
              const HostTensorVector& inputs) {
    return eval::interpolate::v11::evaluate_interpolate(op, outputs, inputs);
}

template <element::Type_t ET>
bool evaluate(const shared_ptr<op::v9::SoftSign>& op, const HostTensorVector& outputs, const HostTensorVector& inputs) {
    element::Type input_et = op->get_input_element_type(0);
    switch (input_et) {
    case element::Type_t::f64:
        runtime::reference::softsign<double>(inputs[0]->get_data_ptr<double>(),
                                             outputs[0]->get_data_ptr<double>(),
                                             shape_size(inputs[0]->get_shape()));
        break;
    case element::Type_t::f32:
        runtime::reference::softsign<float>(inputs[0]->get_data_ptr<float>(),
                                            outputs[0]->get_data_ptr<float>(),
                                            shape_size(inputs[0]->get_shape()));
        break;
    case element::Type_t::f16:
        runtime::reference::softsign<float16>(inputs[0]->get_data_ptr<float16>(),
                                              outputs[0]->get_data_ptr<float16>(),
                                              shape_size(inputs[0]->get_shape()));
        break;
    case element::Type_t::bf16:
        runtime::reference::softsign<bfloat16>(inputs[0]->get_data_ptr<bfloat16>(),
                                               outputs[0]->get_data_ptr<bfloat16>(),
                                               shape_size(inputs[0]->get_shape()));
        break;
    default:
        return false;
    }
    return true;
}

template <typename Data_t, typename Index_t, typename Count_t>
void execute_unique(const HostTensorVector& outputs,
                    const HostTensorVector& inputs,
                    const shared_ptr<op::v10::Unique>& op) {
    const auto maybe_extract_axis = [&op]() {
        std::unique_ptr<int64_t> axis;
        if (op->get_input_size() == 2 && ov::op::util::is_constant(op->input_value(1).get_node())) {
            const auto axis_constant =
                std::dynamic_pointer_cast<op::v0::Constant>(op->input_value(1).get_node_shared_ptr());
            const auto axis_vec = axis_constant->cast_vector<int64_t>();
            axis = std::unique_ptr<int64_t>(new int64_t{axis_vec.at(0)});
        }
        return axis;
    };

    const auto unique_elements =
        runtime::reference::find_unique_elements<Data_t, Index_t, Count_t>(inputs[0]->get_data_ptr<Data_t>(),
                                                                           inputs[0]->get_shape(),
                                                                           maybe_extract_axis(),
                                                                           op->get_sorted());
    const auto tensor_shapes =
        runtime::reference::make_tensor_shapes(unique_elements, inputs[0]->get_shape(), maybe_extract_axis());

    auto& out_unique_elements = outputs[0];
    auto& out_indices = outputs[1];
    auto& out_rev_indices = outputs[2];
    auto& out_counts = outputs[3];

    out_unique_elements->set_shape(std::get<0>(tensor_shapes));
    out_indices->set_shape(std::get<1>(tensor_shapes));
    out_rev_indices->set_shape(std::get<2>(tensor_shapes));
    out_counts->set_shape(std::get<1>(tensor_shapes));

    runtime::reference::unique(out_unique_elements->get_data_ptr<Data_t>(),
                               out_indices->get_data_ptr<Index_t>(),
                               out_rev_indices->get_data_ptr<Index_t>(),
                               out_counts->get_data_ptr<Count_t>(),
                               inputs[0]->get_data_ptr<Data_t>(),
                               inputs[0]->get_shape(),
                               std::get<0>(tensor_shapes),
                               unique_elements);
}

template <element::Type_t Data_ET>
bool evaluate(const shared_ptr<op::v10::Unique>& op, const HostTensorVector& outputs, const HostTensorVector& inputs) {
    using Data_t = typename element_type_traits<Data_ET>::value_type;
    if (op->get_index_element_type() == element::i32 && op->get_count_element_type() == element::i32) {
        execute_unique<Data_t, int32_t, int32_t>(outputs, inputs, op);
    } else if (op->get_index_element_type() == element::i64 && op->get_count_element_type() == element::i64) {
        execute_unique<Data_t, int64_t, int64_t>(outputs, inputs, op);
    } else if (op->get_index_element_type() == element::i32 && op->get_count_element_type() == element::i64) {
        execute_unique<Data_t, int32_t, int64_t>(outputs, inputs, op);
    } else if (op->get_index_element_type() == element::i64 && op->get_count_element_type() == element::i32) {
        execute_unique<Data_t, int64_t, int32_t>(outputs, inputs, op);
    } else {
        return false;
    }

    return true;
}

template <element::Type_t ET>
bool evaluate(const shared_ptr<op::v10::IsFinite>& op,
              const HostTensorVector& outputs,
              const HostTensorVector& inputs) {
    element::Type input_et = op->get_input_element_type(0);
    switch (input_et) {
    case element::Type_t::f64:
        ngraph::runtime::reference::is_finite<double>(inputs[0]->get_data_ptr<double>(),
                                                      outputs[0]->get_data_ptr<element::Type_t::boolean>(),
                                                      shape_size(inputs[0]->get_shape()));
        break;
    case element::Type_t::f32:
        ngraph::runtime::reference::is_finite<float>(inputs[0]->get_data_ptr<float>(),
                                                     outputs[0]->get_data_ptr<element::Type_t::boolean>(),
                                                     shape_size(inputs[0]->get_shape()));
        break;
    case element::Type_t::f16:
        ngraph::runtime::reference::is_finite<float16>(inputs[0]->get_data_ptr<float16>(),
                                                       outputs[0]->get_data_ptr<element::Type_t::boolean>(),
                                                       shape_size(inputs[0]->get_shape()));
        break;
    case element::Type_t::bf16:
        ngraph::runtime::reference::is_finite<bfloat16>(inputs[0]->get_data_ptr<bfloat16>(),
                                                        outputs[0]->get_data_ptr<element::Type_t::boolean>(),
                                                        shape_size(inputs[0]->get_shape()));
        break;
    default:
        return false;
    }
    return true;
}

template <element::Type_t ET>
bool evaluate(const shared_ptr<op::v10::IsInf>& op, const HostTensorVector& outputs, const HostTensorVector& inputs) {
    element::Type input_et = op->get_input_element_type(0);
    switch (input_et) {
    case element::Type_t::f64:
        ngraph::runtime::reference::is_inf(inputs[0]->get_data_ptr<double>(),
                                           outputs[0]->get_data_ptr<element::Type_t::boolean>(),
                                           shape_size(inputs[0]->get_shape()),
                                           op->get_attributes());
        break;
    case element::Type_t::f32:
        ngraph::runtime::reference::is_inf(inputs[0]->get_data_ptr<float>(),
                                           outputs[0]->get_data_ptr<element::Type_t::boolean>(),
                                           shape_size(inputs[0]->get_shape()),
                                           op->get_attributes());
        break;
    case element::Type_t::f16:
        ngraph::runtime::reference::is_inf(inputs[0]->get_data_ptr<float16>(),
                                           outputs[0]->get_data_ptr<element::Type_t::boolean>(),
                                           shape_size(inputs[0]->get_shape()),
                                           op->get_attributes());
        break;
    case element::Type_t::bf16:
        ngraph::runtime::reference::is_inf(inputs[0]->get_data_ptr<bfloat16>(),
                                           outputs[0]->get_data_ptr<element::Type_t::boolean>(),
                                           shape_size(inputs[0]->get_shape()),
                                           op->get_attributes());
        break;
    default:
        return false;
    }
    return true;
}

template <element::Type_t ET>
bool evaluate(const shared_ptr<op::v10::IsNaN>& op, const HostTensorVector& outputs, const HostTensorVector& inputs) {
    element::Type input_et = op->get_input_element_type(0);
    switch (input_et) {
    case element::Type_t::f64:
        ngraph::runtime::reference::is_nan(inputs[0]->get_data_ptr<double>(),
                                           outputs[0]->get_data_ptr<element::Type_t::boolean>(),
                                           shape_size(inputs[0]->get_shape()));
        break;
    case element::Type_t::f32:
        ngraph::runtime::reference::is_nan(inputs[0]->get_data_ptr<float>(),
                                           outputs[0]->get_data_ptr<element::Type_t::boolean>(),
                                           shape_size(inputs[0]->get_shape()));
        break;
    case element::Type_t::f16:
        ngraph::runtime::reference::is_nan(inputs[0]->get_data_ptr<float16>(),
                                           outputs[0]->get_data_ptr<element::Type_t::boolean>(),
                                           shape_size(inputs[0]->get_shape()));
        break;
    case element::Type_t::bf16:
        ngraph::runtime::reference::is_nan(inputs[0]->get_data_ptr<bfloat16>(),
                                           outputs[0]->get_data_ptr<element::Type_t::boolean>(),
                                           shape_size(inputs[0]->get_shape()));
        break;
    default:
        return false;
    }
    return true;
}

template <element::Type_t DATA_ET>
bool evaluate(const shared_ptr<op::v9::GridSample>& op,
              const HostTensorVector& outputs,
              const HostTensorVector& inputs) {
    const auto& attributes = op->get_attributes();
    element::Type grid_et = op->get_input_element_type(1);
    switch (grid_et) {
    case element::Type_t::f32:
        ngraph::runtime::reference::grid_sample(outputs[0]->get_data_ptr<DATA_ET>(),
                                                inputs[0]->get_data_ptr<DATA_ET>(),
                                                inputs[1]->get_data_ptr<element::Type_t::f32>(),
                                                inputs[0]->get_shape(),
                                                inputs[1]->get_shape(),
                                                attributes.align_corners,
                                                attributes.mode,
                                                attributes.padding_mode);
        break;
    default:
        return false;
    }
    return true;
}

template <typename T>
bool evaluate_node(std::shared_ptr<Node> node, const HostTensorVector& outputs, const HostTensorVector& inputs) {
    auto element_type = node->get_output_element_type(0);
    if (ov::is_type<op::v1::Select>(node) || ov::is_type<op::util::BinaryElementwiseComparison>(node))
        element_type = node->get_input_element_type(1);

    switch (element_type) {
    case element::Type_t::boolean:
        return evaluate<element::Type_t::boolean>(ov::as_type_ptr<T>(node), outputs, inputs);
    case element::Type_t::bf16:
        return evaluate<element::Type_t::bf16>(ov::as_type_ptr<T>(node), outputs, inputs);
    case element::Type_t::f16:
        return evaluate<element::Type_t::f16>(ov::as_type_ptr<T>(node), outputs, inputs);
    case element::Type_t::f64:
        return evaluate<element::Type_t::f64>(ov::as_type_ptr<T>(node), outputs, inputs);
    case element::Type_t::f32:
        return evaluate<element::Type_t::f32>(ov::as_type_ptr<T>(node), outputs, inputs);
    case element::Type_t::i4:
        return evaluate<element::Type_t::i4>(ov::as_type_ptr<T>(node), outputs, inputs);
    case element::Type_t::i8:
        return evaluate<element::Type_t::i8>(ov::as_type_ptr<T>(node), outputs, inputs);
    case element::Type_t::i16:
        return evaluate<element::Type_t::i16>(ov::as_type_ptr<T>(node), outputs, inputs);
    case element::Type_t::i32:
        return evaluate<element::Type_t::i32>(ov::as_type_ptr<T>(node), outputs, inputs);
    case element::Type_t::i64:
        return evaluate<element::Type_t::i64>(ov::as_type_ptr<T>(node), outputs, inputs);
    case element::Type_t::u1:
        return evaluate<element::Type_t::u1>(ov::as_type_ptr<T>(node), outputs, inputs);
    case element::Type_t::u4:
        return evaluate<element::Type_t::u4>(ov::as_type_ptr<T>(node), outputs, inputs);
    case element::Type_t::u8:
        return evaluate<element::Type_t::u8>(ov::as_type_ptr<T>(node), outputs, inputs);
    case element::Type_t::u16:
        return evaluate<element::Type_t::u16>(ov::as_type_ptr<T>(node), outputs, inputs);
    case element::Type_t::u32:
        return evaluate<element::Type_t::u32>(ov::as_type_ptr<T>(node), outputs, inputs);
    case element::Type_t::u64:
        return evaluate<element::Type_t::u64>(ov::as_type_ptr<T>(node), outputs, inputs);
    default:
        throw ngraph_error(std::string("Unhandled data type ") + node->get_element_type().get_type_name() +
                           std::string("in evaluate_node()"));
    }
=======
    return std::vector<int64_t>(num_of_axes, static_cast<int64_t>(-1));
>>>>>>> 2c7cbdb2
}

ngraph::runtime::interpreter::EvaluatorsMap& ngraph::runtime::interpreter::get_evaluators_map() {
    static runtime::interpreter::EvaluatorsMap evaluatorsMap{
#define _OPENVINO_OP_REG(NAME, NAMESPACE) {NAMESPACE::NAME::get_type_info_static(), evaluate_node<NAMESPACE::NAME>},

#include "opset_int_tbl.hpp"

#undef _OPENVINO_OP_REG
    };
    return evaluatorsMap;
}<|MERGE_RESOLUTION|>--- conflicted
+++ resolved
@@ -102,3306 +102,7 @@
         return get_integers(inputs[2], inputs[2]->get_shape());
     }
 
-<<<<<<< HEAD
-            result[0] = std::min(num_boxes, max_output_boxes_per_class) * num_classes * scores_ps[0].get_length();
-        }
-    }
-    return result;
-}
-
-void normalize_corner(float* boxes, const Shape& boxes_shape) {
-    size_t total_num_of_boxes = shape_size(boxes_shape) / 4;
-    for (size_t i = 0; i < total_num_of_boxes; ++i) {
-        float* current_box = boxes + 4 * i;
-
-        float y1 = current_box[0];
-        float x1 = current_box[1];
-        float y2 = current_box[2];
-        float x2 = current_box[3];
-
-        float ymin = std::min(y1, y2);
-        float ymax = std::max(y1, y2);
-        float xmin = std::min(x1, x2);
-        float xmax = std::max(x1, x2);
-
-        current_box[0] = ymin;
-        current_box[1] = xmin;
-        current_box[2] = ymax;
-        current_box[3] = xmax;
-    }
-}
-
-void normalize_center(float* boxes, const Shape& boxes_shape) {
-    size_t total_num_of_boxes = shape_size(boxes_shape) / 4;
-    for (size_t i = 0; i < total_num_of_boxes; ++i) {
-        float* current_box = boxes + 4 * i;
-
-        float x_center = current_box[0];
-        float y_center = current_box[1];
-        float width = current_box[2];
-        float height = current_box[3];
-
-        float y1 = y_center - height / 2.0f;
-        float x1 = x_center - width / 2.0f;
-        float y2 = y_center + height / 2.0f;
-        float x2 = x_center + width / 2.0f;
-
-        current_box[0] = y1;
-        current_box[1] = x1;
-        current_box[2] = y2;
-        current_box[3] = x2;
-    }
-}
-
-void normalize_box_encoding(float* boxes, const Shape& boxes_shape, const V4BoxEncoding box_encoding) {
-    if (box_encoding == V4BoxEncoding::CORNER) {
-        normalize_corner(boxes, boxes_shape);
-    } else {
-        normalize_center(boxes, boxes_shape);
-    }
-}
-
-std::vector<float> prepare_boxes_data(const std::shared_ptr<HostTensor>& boxes,
-                                      const Shape& boxes_shape,
-                                      const V4BoxEncoding box_encoding) {
-    auto result = get_floats(boxes, boxes_shape);
-    normalize_box_encoding(result.data(), boxes_shape, box_encoding);
-    return result;
-}
-
-std::vector<float> prepare_scores_data(const std::shared_ptr<HostTensor>& scores, const Shape& scores_shape) {
-    auto result = get_floats(scores, scores_shape);
-    return result;
-}
-
-InfoForNMS4 get_info_for_nms4_eval(const std::shared_ptr<op::v4::NonMaxSuppression>& nms4,
-                                   const std::vector<std::shared_ptr<HostTensor>>& inputs) {
-    InfoForNMS4 result;
-
-    result.max_output_boxes_per_class = inputs.size() > 2 ? get_integers(inputs[2], Shape({}))[0] : 0;
-    result.iou_threshold = inputs.size() > 3 ? get_floats(inputs[3], Shape({}))[0] : 0.0f;
-    result.score_threshold = inputs.size() > 4 ? get_floats(inputs[4], Shape({}))[0] : 0.0f;
-    result.soft_nms_sigma = inputs.size() > 5 ? get_floats(inputs[5], Shape({}))[0] : 0.0f;
-
-    auto selected_indices_shape = infer_selected_indices_shape(inputs, result.max_output_boxes_per_class);
-    result.out_shape = selected_indices_shape.to_shape();
-
-    result.boxes_shape = inputs[boxes_port]->get_shape();
-    result.scores_shape = inputs[scores_port]->get_shape();
-
-    result.boxes_data = prepare_boxes_data(inputs[boxes_port], result.boxes_shape, nms4->get_box_encoding());
-    result.scores_data = prepare_scores_data(inputs[scores_port], result.scores_shape);
-
-    result.out_shape_size = shape_size(result.out_shape);
-
-    result.sort_result_descending = nms4->get_sort_result_descending();
-
-    result.output_type = nms4->get_output_type();
-
-    return result;
-}
-}  // namespace nms_v4
-
-template <element::Type_t ET>
-bool evaluate(const shared_ptr<op::v4::NonMaxSuppression>& op,
-              const HostTensorVector& outputs,
-              const HostTensorVector& inputs) {
-    auto info = nms_v4::get_info_for_nms4_eval(op, inputs);
-
-    std::vector<int64_t> selected_indices(info.out_shape_size);
-    std::vector<float> selected_scores(info.out_shape_size);
-    int64_t valid_outputs = 0;
-
-    runtime::reference::non_max_suppression(info.boxes_data.data(),
-                                            info.boxes_shape,
-                                            info.scores_data.data(),
-                                            info.scores_shape,
-                                            info.max_output_boxes_per_class,
-                                            info.iou_threshold,
-                                            info.score_threshold,
-                                            info.soft_nms_sigma,
-                                            selected_indices.data(),
-                                            info.out_shape,
-                                            selected_scores.data(),
-                                            info.out_shape,
-                                            &valid_outputs,
-                                            info.sort_result_descending);
-
-    auto selected_scores_type = (inputs.size() < 4) ? element::f32 : inputs[3]->get_element_type();
-
-    runtime::reference::nms_postprocessing(outputs,
-                                           info.output_type,
-                                           selected_indices,
-                                           selected_scores,
-                                           valid_outputs,
-                                           selected_scores_type);
-    return true;
-}
-
-namespace nms_v3 {
-using V3BoxEncoding = op::v3::NonMaxSuppression::BoxEncodingType;
-
-struct InfoForNMS3 {
-    int64_t max_output_boxes_per_class;
-    float iou_threshold;
-    float score_threshold;
-    float soft_nms_sigma;
-    Shape out_shape;
-    Shape boxes_shape;
-    Shape scores_shape;
-    std::vector<float> boxes_data;
-    std::vector<float> scores_data;
-    size_t out_shape_size;
-    bool sort_result_descending;
-    ngraph::element::Type output_type;
-};
-
-constexpr size_t boxes_port = 0;
-constexpr size_t scores_port = 1;
-
-PartialShape infer_selected_indices_shape(const std::vector<std::shared_ptr<HostTensor>>& inputs,
-                                          int64_t max_output_boxes_per_class) {
-    const auto boxes_ps = inputs[boxes_port]->get_partial_shape();
-    const auto scores_ps = inputs[scores_port]->get_partial_shape();
-
-    // NonMaxSuppression produces triplets
-    // that have the following format: [batch_index, class_index, box_index]
-    PartialShape result = {Dimension::dynamic(), 3};
-
-    if (boxes_ps.rank().is_static() && scores_ps.rank().is_static()) {
-        const auto num_boxes_boxes = boxes_ps[1];
-        if (num_boxes_boxes.is_static() && scores_ps[0].is_static() && scores_ps[1].is_static()) {
-            const auto num_boxes = num_boxes_boxes.get_length();
-            const auto num_classes = scores_ps[1].get_length();
-
-            result[0] = std::min(num_boxes, max_output_boxes_per_class * num_classes);
-        }
-    }
-    return result;
-}
-
-void normalize_corner(float* boxes, const Shape& boxes_shape) {
-    size_t total_num_of_boxes = shape_size(boxes_shape) / 4;
-    for (size_t i = 0; i < total_num_of_boxes; ++i) {
-        float* current_box = boxes + 4 * i;
-
-        float y1 = current_box[0];
-        float x1 = current_box[1];
-        float y2 = current_box[2];
-        float x2 = current_box[3];
-
-        float ymin = std::min(y1, y2);
-        float ymax = std::max(y1, y2);
-        float xmin = std::min(x1, x2);
-        float xmax = std::max(x1, x2);
-
-        current_box[0] = ymin;
-        current_box[1] = xmin;
-        current_box[2] = ymax;
-        current_box[3] = xmax;
-    }
-}
-
-void normalize_center(float* boxes, const Shape& boxes_shape) {
-    size_t total_num_of_boxes = shape_size(boxes_shape) / 4;
-    for (size_t i = 0; i < total_num_of_boxes; ++i) {
-        float* current_box = boxes + 4 * i;
-
-        float x_center = current_box[0];
-        float y_center = current_box[1];
-        float width = current_box[2];
-        float height = current_box[3];
-
-        float y1 = y_center - height / 2.0f;
-        float x1 = x_center - width / 2.0f;
-        float y2 = y_center + height / 2.0f;
-        float x2 = x_center + width / 2.0f;
-
-        current_box[0] = y1;
-        current_box[1] = x1;
-        current_box[2] = y2;
-        current_box[3] = x2;
-    }
-}
-
-void normalize_box_encoding(float* boxes, const Shape& boxes_shape, const V3BoxEncoding box_encoding) {
-    if (box_encoding == V3BoxEncoding::CORNER) {
-        normalize_corner(boxes, boxes_shape);
-    } else {
-        normalize_center(boxes, boxes_shape);
-    }
-}
-
-std::vector<float> prepare_boxes_data(const std::shared_ptr<HostTensor>& boxes,
-                                      const Shape& boxes_shape,
-                                      const V3BoxEncoding box_encoding) {
-    auto result = get_floats(boxes, boxes_shape);
-    normalize_box_encoding(result.data(), boxes_shape, box_encoding);
-    return result;
-}
-
-std::vector<float> prepare_scores_data(const std::shared_ptr<HostTensor>& scores, const Shape& scores_shape) {
-    auto result = get_floats(scores, scores_shape);
-    return result;
-}
-
-InfoForNMS3 get_info_for_nms3_eval(const std::shared_ptr<op::v3::NonMaxSuppression>& nms3,
-                                   const std::vector<std::shared_ptr<HostTensor>>& inputs) {
-    InfoForNMS3 result;
-
-    result.max_output_boxes_per_class = inputs.size() > 2 ? get_integers(inputs[2], Shape({}))[0] : 0;
-    result.iou_threshold = inputs.size() > 3 ? get_floats(inputs[3], Shape({}))[0] : 0.0f;
-    result.score_threshold = inputs.size() > 4 ? get_floats(inputs[4], Shape({}))[0] : 0.0f;
-    result.soft_nms_sigma = inputs.size() > 5 ? get_floats(inputs[5], Shape({}))[0] : 0.0f;
-
-    auto selected_indices_shape = infer_selected_indices_shape(inputs, result.max_output_boxes_per_class);
-    result.out_shape = selected_indices_shape.to_shape();
-
-    result.boxes_shape = inputs[boxes_port]->get_shape();
-    result.scores_shape = inputs[scores_port]->get_shape();
-
-    result.boxes_data = prepare_boxes_data(inputs[boxes_port], result.boxes_shape, nms3->get_box_encoding());
-    result.scores_data = prepare_scores_data(inputs[scores_port], result.scores_shape);
-
-    result.out_shape_size = shape_size(result.out_shape);
-
-    result.sort_result_descending = nms3->get_sort_result_descending();
-
-    result.output_type = nms3->get_output_type();
-
-    return result;
-}
-}  // namespace nms_v3
-
-template <element::Type_t ET>
-bool evaluate(const shared_ptr<op::v3::NonMaxSuppression>& op,
-              const HostTensorVector& outputs,
-              const HostTensorVector& inputs) {
-    auto info = nms_v3::get_info_for_nms3_eval(op, inputs);
-
-    std::vector<int64_t> selected_indices(info.out_shape_size);
-    std::vector<float> selected_scores(info.out_shape_size);
-    int64_t valid_outputs = 0;
-
-    runtime::reference::non_max_suppression(info.boxes_data.data(),
-                                            info.boxes_shape,
-                                            info.scores_data.data(),
-                                            info.scores_shape,
-                                            info.max_output_boxes_per_class,
-                                            info.iou_threshold,
-                                            info.score_threshold,
-                                            info.soft_nms_sigma,
-                                            selected_indices.data(),
-                                            info.out_shape,
-                                            selected_scores.data(),
-                                            info.out_shape,
-                                            &valid_outputs,
-                                            info.sort_result_descending);
-
-    auto selected_scores_type = (inputs.size() < 4) ? element::f32 : inputs[3]->get_element_type();
-
-    runtime::reference::nms_postprocessing(outputs,
-                                           info.output_type,
-                                           selected_indices,
-                                           selected_scores,
-                                           valid_outputs,
-                                           selected_scores_type);
-    return true;
-}
-
-namespace nms_v1 {
-using V1BoxEncoding = op::v1::NonMaxSuppression::BoxEncodingType;
-
-struct InfoForNMS1 {
-    int64_t max_output_boxes_per_class;
-    float iou_threshold;
-    float score_threshold;
-    float soft_nms_sigma;
-    Shape out_shape;
-    Shape boxes_shape;
-    Shape scores_shape;
-    std::vector<float> boxes_data;
-    std::vector<float> scores_data;
-    size_t out_shape_size;
-    bool sort_result_descending;
-    ngraph::element::Type output_type;
-};
-
-constexpr size_t boxes_port = 0;
-constexpr size_t scores_port = 1;
-
-PartialShape infer_selected_indices_shape(const std::vector<std::shared_ptr<HostTensor>>& inputs,
-                                          int64_t max_output_boxes_per_class) {
-    const auto boxes_ps = inputs[boxes_port]->get_partial_shape();
-    const auto scores_ps = inputs[scores_port]->get_partial_shape();
-
-    // NonMaxSuppression produces triplets
-    // that have the following format: [batch_index, class_index, box_index]
-    PartialShape result = {Dimension::dynamic(), 3};
-
-    if (boxes_ps.rank().is_static() && scores_ps.rank().is_static()) {
-        const auto num_boxes_boxes = boxes_ps[1];
-        if (num_boxes_boxes.is_static() && scores_ps[0].is_static() && scores_ps[1].is_static()) {
-            const auto num_boxes = num_boxes_boxes.get_length();
-            const auto num_classes = scores_ps[1].get_length();
-
-            result[0] = std::min(num_boxes, max_output_boxes_per_class * num_classes);
-        }
-    }
-    return result;
-}
-
-void normalize_corner(float* boxes, const Shape& boxes_shape) {
-    size_t total_num_of_boxes = shape_size(boxes_shape) / 4;
-    for (size_t i = 0; i < total_num_of_boxes; ++i) {
-        float* current_box = boxes + 4 * i;
-
-        float y1 = current_box[0];
-        float x1 = current_box[1];
-        float y2 = current_box[2];
-        float x2 = current_box[3];
-
-        float ymin = std::min(y1, y2);
-        float ymax = std::max(y1, y2);
-        float xmin = std::min(x1, x2);
-        float xmax = std::max(x1, x2);
-
-        current_box[0] = ymin;
-        current_box[1] = xmin;
-        current_box[2] = ymax;
-        current_box[3] = xmax;
-    }
-}
-
-void normalize_center(float* boxes, const Shape& boxes_shape) {
-    size_t total_num_of_boxes = shape_size(boxes_shape) / 4;
-    for (size_t i = 0; i < total_num_of_boxes; ++i) {
-        float* current_box = boxes + 4 * i;
-
-        float x_center = current_box[0];
-        float y_center = current_box[1];
-        float width = current_box[2];
-        float height = current_box[3];
-
-        float y1 = y_center - height / 2.0f;
-        float x1 = x_center - width / 2.0f;
-        float y2 = y_center + height / 2.0f;
-        float x2 = x_center + width / 2.0f;
-
-        current_box[0] = y1;
-        current_box[1] = x1;
-        current_box[2] = y2;
-        current_box[3] = x2;
-    }
-}
-
-void normalize_box_encoding(float* boxes, const Shape& boxes_shape, const V1BoxEncoding box_encoding) {
-    if (box_encoding == V1BoxEncoding::CORNER) {
-        normalize_corner(boxes, boxes_shape);
-    } else {
-        normalize_center(boxes, boxes_shape);
-    }
-}
-
-std::vector<float> prepare_boxes_data(const std::shared_ptr<HostTensor>& boxes,
-                                      const Shape& boxes_shape,
-                                      const V1BoxEncoding box_encoding) {
-    auto result = get_floats(boxes, boxes_shape);
-    normalize_box_encoding(result.data(), boxes_shape, box_encoding);
-    return result;
-}
-
-std::vector<float> prepare_scores_data(const std::shared_ptr<HostTensor>& scores, const Shape& scores_shape) {
-    auto result = get_floats(scores, scores_shape);
-    return result;
-}
-
-InfoForNMS1 get_info_for_nms1_eval(const std::shared_ptr<op::v1::NonMaxSuppression>& nms1,
-                                   const std::vector<std::shared_ptr<HostTensor>>& inputs) {
-    InfoForNMS1 result;
-
-    result.max_output_boxes_per_class = inputs.size() > 2 ? get_integers(inputs[2], Shape({}))[0] : 0;
-    result.iou_threshold = inputs.size() > 3 ? get_floats(inputs[3], Shape({}))[0] : 0.0f;
-    result.score_threshold = inputs.size() > 4 ? get_floats(inputs[4], Shape({}))[0] : 0.0f;
-    result.soft_nms_sigma = inputs.size() > 5 ? get_floats(inputs[5], Shape({}))[0] : 0.0f;
-
-    auto selected_indices_shape = infer_selected_indices_shape(inputs, result.max_output_boxes_per_class);
-    result.out_shape = selected_indices_shape.to_shape();
-
-    result.boxes_shape = inputs[boxes_port]->get_shape();
-    result.scores_shape = inputs[scores_port]->get_shape();
-
-    result.boxes_data = prepare_boxes_data(inputs[boxes_port], result.boxes_shape, nms1->get_box_encoding());
-    result.scores_data = prepare_scores_data(inputs[scores_port], result.scores_shape);
-
-    result.out_shape_size = shape_size(result.out_shape);
-
-    result.sort_result_descending = nms1->get_sort_result_descending();
-
-    result.output_type = ov::element::i64;
-
-    return result;
-}
-}  // namespace nms_v1
-
-template <element::Type_t ET>
-bool evaluate(const shared_ptr<op::v1::NonMaxSuppression>& op,
-              const HostTensorVector& outputs,
-              const HostTensorVector& inputs) {
-    auto info = nms_v1::get_info_for_nms1_eval(op, inputs);
-
-    std::vector<int64_t> selected_indices(info.out_shape_size);
-    std::vector<float> selected_scores(info.out_shape_size);
-    int64_t valid_outputs = 0;
-
-    runtime::reference::non_max_suppression(info.boxes_data.data(),
-                                            info.boxes_shape,
-                                            info.scores_data.data(),
-                                            info.scores_shape,
-                                            info.max_output_boxes_per_class,
-                                            info.iou_threshold,
-                                            info.score_threshold,
-                                            info.soft_nms_sigma,
-                                            selected_indices.data(),
-                                            info.out_shape,
-                                            selected_scores.data(),
-                                            info.out_shape,
-                                            &valid_outputs,
-                                            info.sort_result_descending);
-
-    auto selected_scores_type = (inputs.size() < 4) ? element::f32 : inputs[3]->get_element_type();
-
-    runtime::reference::nms_postprocessing(outputs,
-                                           info.output_type,
-                                           selected_indices,
-                                           selected_scores,
-                                           valid_outputs,
-                                           selected_scores_type);
-    return true;
-}
-
-namespace matrix_nms_v8 {
-using SortResultType = op::v8::MatrixNms::SortResultType;
-struct InfoForNMS {
-    Shape selected_outputs_shape;
-    Shape selected_indices_shape;
-    Shape boxes_shape;
-    Shape scores_shape;
-    std::vector<float> boxes_data;
-    std::vector<float> scores_data;
-    size_t selected_outputs_shape_size;
-    size_t selected_indices_shape_size;
-};
-
-constexpr size_t boxes_port = 0;
-constexpr size_t scores_port = 1;
-
-PartialShape infer_selected_outputs_shape(const std::vector<std::shared_ptr<HostTensor>>& inputs,
-                                          int nms_top_k,
-                                          int keep_top_k) {
-    const auto boxes_ps = inputs[boxes_port]->get_partial_shape();
-    const auto scores_ps = inputs[scores_port]->get_partial_shape();
-
-    PartialShape result = {Dimension::dynamic(), 6};
-
-    if (boxes_ps.rank().is_static() && scores_ps.rank().is_static()) {
-        const auto num_boxes_boxes = boxes_ps[1];
-        if (num_boxes_boxes.is_static() && scores_ps[0].is_static() && scores_ps[1].is_static()) {
-            const auto num_boxes = num_boxes_boxes.get_length();
-            const auto num_classes = scores_ps[1].get_length();
-            int64_t max_output_boxes_per_class = 0;
-            if (nms_top_k >= 0)
-                max_output_boxes_per_class = std::min(num_boxes, (int64_t)nms_top_k);
-            else
-                max_output_boxes_per_class = num_boxes;
-
-            auto max_output_boxes_per_batch = max_output_boxes_per_class * num_classes;
-            if (keep_top_k >= 0)
-                max_output_boxes_per_batch = std::min(max_output_boxes_per_batch, (int64_t)keep_top_k);
-
-            result[0] = max_output_boxes_per_batch * scores_ps[0].get_length();
-        }
-    }
-
-    return result;
-}
-
-std::vector<float> prepare_boxes_data(const std::shared_ptr<HostTensor>& boxes, const Shape& boxes_shape) {
-    auto result = get_floats(boxes, boxes_shape);
-    return result;
-}
-
-std::vector<float> prepare_scores_data(const std::shared_ptr<HostTensor>& scores, const Shape& scores_shape) {
-    auto result = get_floats(scores, scores_shape);
-    return result;
-}
-
-InfoForNMS get_info_for_nms_eval(const std::shared_ptr<op::v8::MatrixNms>& nms,
-                                 const std::vector<std::shared_ptr<HostTensor>>& inputs) {
-    InfoForNMS result;
-    const auto& nms_attrs = nms->get_attrs();
-    const auto nms_top_k = nms_attrs.nms_top_k;
-    const auto keep_top_k = nms_attrs.keep_top_k;
-
-    auto selected_outputs_shape = infer_selected_outputs_shape(inputs, nms_top_k, keep_top_k);
-    result.selected_outputs_shape = selected_outputs_shape.to_shape();
-    result.selected_indices_shape = {result.selected_outputs_shape[0], 1};
-
-    result.boxes_shape = inputs[boxes_port]->get_shape();
-    result.scores_shape = inputs[scores_port]->get_shape();
-
-    result.boxes_data = prepare_boxes_data(inputs[boxes_port], result.boxes_shape);
-    result.scores_data = prepare_scores_data(inputs[scores_port], result.scores_shape);
-
-    result.selected_outputs_shape_size = shape_size(result.selected_outputs_shape);
-    result.selected_indices_shape_size = shape_size(result.selected_indices_shape);
-
-    return result;
-}
-}  // namespace matrix_nms_v8
-
-template <element::Type_t ET>
-bool evaluate(const shared_ptr<op::v8::MatrixNms>& op,
-              const HostTensorVector& outputs,
-              const HostTensorVector& inputs) {
-    auto info = matrix_nms_v8::get_info_for_nms_eval(op, inputs);
-
-    std::vector<float> selected_outputs(info.selected_outputs_shape_size);
-    std::vector<int64_t> selected_indices(info.selected_indices_shape_size);
-    std::vector<int64_t> valid_outputs(info.boxes_shape[0]);
-
-    runtime::reference::matrix_nms(info.boxes_data.data(),
-                                   info.boxes_shape,
-                                   info.scores_data.data(),
-                                   info.scores_shape,
-                                   op->get_attrs(),
-                                   selected_outputs.data(),
-                                   info.selected_outputs_shape,
-                                   selected_indices.data(),
-                                   info.selected_indices_shape,
-                                   valid_outputs.data());
-
-    void* pscores = nullptr;
-    void* pselected_num = nullptr;
-    void* prois;
-    size_t num_selected = static_cast<size_t>(std::accumulate(valid_outputs.begin(), valid_outputs.end(), size_t(0)));
-
-    outputs[0]->set_shape({num_selected, 6});
-    prois = outputs[0]->get_data_ptr();
-
-    if (outputs.size() >= 2) {
-        outputs[1]->set_shape({num_selected, 1});
-        pscores = outputs[1]->get_data_ptr();
-    }
-    if (outputs.size() >= 3) {
-        pselected_num = outputs[2]->get_data_ptr();
-    }
-
-    runtime::reference::nms_common::nms_common_postprocessing(prois,
-                                                              pscores,
-                                                              pselected_num,
-                                                              op->get_attrs().output_type,
-                                                              selected_outputs,
-                                                              selected_indices,
-                                                              valid_outputs,
-                                                              op->get_input_element_type(0));
-    return true;
-}
-
-template <element::Type_t ET>
-bool evaluate(const shared_ptr<op::v8::MulticlassNms>& op,
-              const HostTensorVector& outputs,
-              const HostTensorVector& inputs) {
-    auto info = runtime::reference::multiclass_nms_impl::get_info_for_nms_eval(op, inputs);
-
-    std::vector<float> selected_outputs(info.selected_outputs_shape_size);
-    std::vector<int64_t> selected_indices(info.selected_indices_shape_size);
-    std::vector<int64_t> valid_outputs(info.selected_numrois_shape_size);
-
-    runtime::reference::multiclass_nms(info.boxes_data.data(),
-                                       info.boxes_shape,
-                                       info.scores_data.data(),
-                                       info.scores_shape,
-                                       nullptr,
-                                       Shape(),  // won't be used
-                                       op->get_attrs(),
-                                       selected_outputs.data(),
-                                       info.selected_outputs_shape,
-                                       selected_indices.data(),
-                                       info.selected_indices_shape,
-                                       valid_outputs.data());
-
-    void* pscores = nullptr;
-    void* pselected_num = nullptr;
-    void* prois;
-    size_t num_selected = static_cast<size_t>(std::accumulate(valid_outputs.begin(), valid_outputs.end(), int64_t(0)));
-
-    outputs[0]->set_shape({num_selected, 6});
-    prois = outputs[0]->get_data_ptr();
-
-    if (outputs.size() >= 2) {
-        outputs[1]->set_shape({num_selected, 1});
-        pscores = outputs[1]->get_data_ptr();
-    }
-    if (outputs.size() >= 3) {
-        pselected_num = outputs[2]->get_data_ptr();
-    }
-
-    runtime::reference::nms_common::nms_common_postprocessing(prois,
-                                                              pscores,
-                                                              pselected_num,
-                                                              op->get_attrs().output_type,
-                                                              selected_outputs,
-                                                              selected_indices,
-                                                              valid_outputs,
-                                                              op->get_input_element_type(0));
-
-    return true;
-}
-
-template <element::Type_t ET>
-bool evaluate(const shared_ptr<op::v9::MulticlassNms>& op,
-              const HostTensorVector& outputs,
-              const HostTensorVector& inputs) {
-    auto info = runtime::reference::multiclass_nms_impl::get_info_for_nms_eval(op, inputs);
-
-    std::vector<float> selected_outputs(info.selected_outputs_shape_size);
-    std::vector<int64_t> selected_indices(info.selected_indices_shape_size);
-    std::vector<int64_t> valid_outputs(info.selected_numrois_shape_size);
-
-    runtime::reference::multiclass_nms(info.boxes_data.data(),
-                                       info.boxes_shape,
-                                       info.scores_data.data(),
-                                       info.scores_shape,
-                                       info.roisnum_data.data(),
-                                       info.roisnum_shape,
-                                       op->get_attrs(),
-                                       selected_outputs.data(),
-                                       info.selected_outputs_shape,
-                                       selected_indices.data(),
-                                       info.selected_indices_shape,
-                                       valid_outputs.data());
-
-    void* pscores = nullptr;
-    void* pselected_num = nullptr;
-    void* prois;
-    size_t num_selected = static_cast<size_t>(std::accumulate(valid_outputs.begin(), valid_outputs.end(), 0));
-
-    outputs[0]->set_shape({num_selected, 6});
-    prois = outputs[0]->get_data_ptr();
-
-    if (outputs.size() >= 2) {
-        outputs[1]->set_shape({num_selected, 1});
-        pscores = outputs[1]->get_data_ptr();
-    }
-    if (outputs.size() >= 3) {
-        pselected_num = outputs[2]->get_data_ptr();
-    }
-
-    runtime::reference::nms_common::nms_common_postprocessing(prois,
-                                                              pscores,
-                                                              pselected_num,
-                                                              op->get_attrs().output_type,
-                                                              selected_outputs,
-                                                              selected_indices,
-                                                              valid_outputs,
-                                                              op->get_input_element_type(0));
-
-    return true;
-}
-
-namespace experimental_prior_grid {
-struct InfoForEDPriorGrid {
-    Shape output_shape;
-    int64_t grid_h;
-    int64_t grid_w;
-    float stride_h;
-    float stride_w;
-};
-
-constexpr size_t priors_port = 0;
-constexpr size_t feature_map_port = 1;
-
-PartialShape infer_output_shape(const std::vector<std::shared_ptr<HostTensor>>& inputs, bool flatten) {
-    PartialShape out_shape = {Dimension::dynamic(), Dimension::dynamic(), Dimension::dynamic(), 4};
-
-    if (flatten) {
-        out_shape = PartialShape{Dimension::dynamic(), 4};
-    }
-
-    const auto priors_shape = inputs[priors_port]->get_partial_shape();
-    const auto feature_map_shape = inputs[feature_map_port]->get_partial_shape();
-
-    if (priors_shape.rank().is_dynamic() || feature_map_shape.rank().is_dynamic()) {
-        return out_shape;
-    }
-
-    auto num_priors = priors_shape[0];
-    auto featmap_height = feature_map_shape[2];
-    auto featmap_width = feature_map_shape[3];
-
-    if (flatten) {
-        out_shape = PartialShape{featmap_height * featmap_width * num_priors, 4};
-    } else {
-        out_shape = PartialShape{featmap_height, featmap_width, num_priors, 4};
-    }
-
-    return out_shape;
-}
-
-InfoForEDPriorGrid get_info_for_ed_prior_grid_eval(
-    const std::shared_ptr<op::v6::ExperimentalDetectronPriorGridGenerator>& prior_grid,
-    const std::vector<std::shared_ptr<HostTensor>>& inputs) {
-    InfoForEDPriorGrid result;
-
-    auto attrs = prior_grid->get_attrs();
-
-    result.grid_h = attrs.h;
-    result.grid_w = attrs.w;
-    result.stride_h = attrs.stride_y;
-    result.stride_w = attrs.stride_x;
-
-    auto output_rois_shape = infer_output_shape(inputs, attrs.flatten);
-    result.output_shape = output_rois_shape.to_shape();
-
-    return result;
-}
-}  // namespace experimental_prior_grid
-
-template <element::Type_t ET>
-bool evaluate(const shared_ptr<op::v6::ExperimentalDetectronPriorGridGenerator>& op,
-              const HostTensorVector& outputs,
-              const HostTensorVector& inputs) {
-    auto info = experimental_prior_grid::get_info_for_ed_prior_grid_eval(op, inputs);
-
-    using T = typename element_type_traits<ET>::value_type;
-    outputs[0]->set_shape(info.output_shape);
-    runtime::reference::experimental_detectron_prior_grid_generator<T>(inputs[0]->get_data_ptr<const T>(),
-                                                                       inputs[0]->get_shape(),
-                                                                       inputs[1]->get_shape(),
-                                                                       inputs[2]->get_shape(),
-                                                                       outputs[0]->get_data_ptr<T>(),
-                                                                       info.grid_h,
-                                                                       info.grid_w,
-                                                                       info.stride_h,
-                                                                       info.stride_w);
-
-    return true;
-}
-
-template <element::Type_t ET>
-bool evaluate(const shared_ptr<op::v6::ExperimentalDetectronDetectionOutput>& op,
-              const HostTensorVector& outputs,
-              const HostTensorVector& inputs) {
-    const auto attrs = op->get_attrs();
-    size_t rois_num = attrs.max_detections_per_image;
-
-    const Shape output_boxes_shape = Shape{rois_num, 4};
-    const Shape output_classes_shape = Shape{rois_num};
-    const Shape output_scores_shape = Shape{rois_num};
-
-    const auto output_type = op->get_input_element_type(0);
-
-    const auto boxes_data = get_floats(inputs[0], inputs[0]->get_shape());
-    const auto input_deltas_data = get_floats(inputs[1], inputs[1]->get_shape());
-    const auto input_scores_data = get_floats(inputs[2], inputs[2]->get_shape());
-    const auto input_im_info_data = get_floats(inputs[3], inputs[3]->get_shape());
-
-    std::vector<float> output_boxes(shape_size(output_boxes_shape));
-    std::vector<int32_t> output_classes(shape_size(output_classes_shape));
-    std::vector<float> output_scores(shape_size(output_scores_shape));
-
-    outputs[0]->set_element_type(output_type);
-    outputs[0]->set_shape(output_boxes_shape);
-    outputs[1]->set_element_type(element::Type_t::i32);
-    outputs[1]->set_shape(output_classes_shape);
-    outputs[2]->set_element_type(output_type);
-    outputs[2]->set_shape(output_scores_shape);
-
-    runtime::reference::experimental_detectron_detection_output(boxes_data.data(),
-                                                                input_deltas_data.data(),
-                                                                input_scores_data.data(),
-                                                                input_im_info_data.data(),
-                                                                attrs,
-                                                                output_boxes.data(),
-                                                                output_scores.data(),
-                                                                output_classes.data());
-
-    runtime::reference::experimental_detectron_detection_output_postprocessing(outputs[0]->get_data_ptr(),
-                                                                               outputs[1]->get_data_ptr(),
-                                                                               outputs[2]->get_data_ptr(),
-                                                                               output_type,
-                                                                               output_boxes,
-                                                                               output_classes,
-                                                                               output_scores,
-                                                                               output_boxes_shape,
-                                                                               output_classes_shape,
-                                                                               output_scores_shape);
-
-    return true;
-}
-
-namespace experimental_roi_feature {
-struct InfoForEDROIFeature {
-    Shape output_rois_features_shape;
-    Shape output_rois_shape;
-};
-
-InfoForEDROIFeature get_info_for_ed_roi_feature(
-    const std::vector<Shape> input_shapes,
-    const op::v6::ExperimentalDetectronROIFeatureExtractor::Attributes& attrs) {
-    InfoForEDROIFeature result;
-
-    size_t output_size = static_cast<size_t>(attrs.output_size);
-    auto out_shape = Shape{0, 0, output_size, output_size};
-    auto out_rois_shape = Shape{0, 4};
-
-    auto rois_shape = input_shapes[0];
-
-    out_shape[0] = rois_shape[0];
-    out_rois_shape[0] = rois_shape[0];
-
-    out_shape[1] = input_shapes[1][1];
-
-    result.output_rois_features_shape = out_shape;
-    result.output_rois_shape = out_rois_shape;
-
-    return result;
-}
-}  // namespace experimental_roi_feature
-
-template <element::Type_t ET>
-bool evaluate(const shared_ptr<op::v6::ExperimentalDetectronROIFeatureExtractor>& op,
-              const HostTensorVector& outputs,
-              const HostTensorVector& inputs) {
-    const auto attrs = op->get_attrs();
-
-    std::vector<std::vector<float>> input_data;
-    std::vector<Shape> input_shapes;
-    for (const auto& input : inputs) {
-        const auto current_shape = input->get_shape();
-        input_data.push_back(get_floats(input, current_shape));
-        input_shapes.push_back(current_shape);
-    }
-
-    const auto info = experimental_roi_feature::get_info_for_ed_roi_feature(input_shapes, attrs);
-    const auto& output_rois_features_shape = info.output_rois_features_shape;
-    const auto& output_rois_shape = info.output_rois_shape;
-
-    const auto output_type = op->get_input_element_type(0);
-
-    outputs[0]->set_element_type(output_type);
-    outputs[0]->set_shape(output_rois_features_shape);
-    outputs[1]->set_element_type(output_type);
-    outputs[1]->set_shape(output_rois_shape);
-
-    std::vector<float> output_rois_features(shape_size(output_rois_features_shape));
-    std::vector<float> output_rois(shape_size(output_rois_shape));
-
-    runtime::reference::experimental_detectron_roi_feature_extractor(input_data,
-                                                                     input_shapes,
-                                                                     attrs,
-                                                                     output_rois_features.data(),
-                                                                     output_rois.data());
-
-    runtime::reference::experimental_detectron_roi_feature_extractor_postprocessing(outputs[0]->get_data_ptr(),
-                                                                                    outputs[1]->get_data_ptr(),
-                                                                                    output_type,
-                                                                                    output_rois_features,
-                                                                                    output_rois,
-                                                                                    output_rois_features_shape,
-                                                                                    output_rois_shape);
-
-    return true;
-}
-
-namespace fft_v7 {
-struct InfoForFFT7 {
-    std::vector<float> input_data;
-    std::vector<int64_t> axes_data;
-    Shape input_data_shape;
-    Shape axes_data_shape;
-    Shape output_shape;
-};
-
-std::vector<int64_t> get_signal_size(const std::vector<std::shared_ptr<HostTensor>>& inputs, size_t num_of_axes) {
-    if (inputs.size() == 3) {
-        return get_integers(inputs[2], inputs[2]->get_shape());
-    }
-
     return std::vector<int64_t>(num_of_axes, static_cast<int64_t>(-1));
-}
-
-InfoForFFT7 get_info_for_fft7_eval(const std::vector<std::shared_ptr<HostTensor>>& inputs) {
-    InfoForFFT7 result;
-
-    result.input_data_shape = inputs[0]->get_shape();
-    result.axes_data_shape = inputs[1]->get_shape();
-    result.input_data = get_floats(inputs[0], result.input_data_shape);
-    result.axes_data = get_integers(inputs[1], result.axes_data_shape);
-
-    auto output_shape = result.input_data_shape;
-
-    int64_t input_rank = static_cast<int64_t>(result.input_data_shape.size());
-    int64_t complex_data_rank = input_rank - 1;
-    auto canonicalized_axes =
-        runtime::reference::canonicalize_axes(result.axes_data.data(), result.axes_data_shape, complex_data_rank);
-
-    size_t num_of_axes = result.axes_data.size();
-    auto signal_size = get_signal_size(inputs, num_of_axes);
-
-    for (size_t i = 0; i < num_of_axes; ++i) {
-        int64_t current_axis = canonicalized_axes[i];
-        int64_t current_signal_size = signal_size[i];
-        if (current_signal_size != -1) {
-            output_shape[current_axis] = current_signal_size;
-        }
-    }
-
-    result.output_shape = output_shape;
-
-    return result;
-}
-}  // namespace fft_v7
-
-template <element::Type_t ET>
-bool evaluate(const shared_ptr<op::v7::DFT>& op, const HostTensorVector& outputs, const HostTensorVector& inputs) {
-    auto info = fft_v7::get_info_for_fft7_eval(inputs);
-    outputs[0]->set_shape(info.output_shape);
-
-    std::vector<float> fft_result(shape_size(info.output_shape), 0.0f);
-    runtime::reference::fft(info.input_data.data(),
-                            info.input_data_shape,
-                            info.axes_data.data(),
-                            info.axes_data_shape,
-                            fft_result.data(),
-                            info.output_shape,
-                            runtime::reference::FFTKind::Forward);
-
-    const auto output_type = op->get_input_element_type(0);
-    runtime::reference::fft_postprocessing(outputs, output_type, fft_result);
-    return true;
-}
-
-template <element::Type_t ET>
-bool evaluate(const shared_ptr<op::v7::IDFT>& op, const HostTensorVector& outputs, const HostTensorVector& inputs) {
-    auto info = fft_v7::get_info_for_fft7_eval(inputs);
-    outputs[0]->set_shape(info.output_shape);
-
-    std::vector<float> fft_result(shape_size(info.output_shape), 0.0f);
-    runtime::reference::fft(info.input_data.data(),
-                            info.input_data_shape,
-                            info.axes_data.data(),
-                            info.axes_data_shape,
-                            fft_result.data(),
-                            info.output_shape,
-                            runtime::reference::FFTKind::Inverse);
-
-    const auto output_type = op->get_input_element_type(0);
-    runtime::reference::fft_postprocessing(outputs, output_type, fft_result);
-    return true;
-}
-
-namespace rfft_v9 {
-struct InfoForRFFT9 {
-    std::vector<float> input_data;
-    std::vector<int64_t> axes_data;
-    Shape input_data_shape;
-    Shape axes_data_shape;
-    Shape fft_output_shape;
-    Shape output_shape;
-};
-
-InfoForRFFT9 get_info_for_rfft9_eval(const std::vector<std::shared_ptr<HostTensor>>& inputs) {
-    InfoForRFFT9 result;
-
-    result.input_data_shape = inputs[0]->get_shape();
-    result.axes_data_shape = inputs[1]->get_shape();
-    result.input_data = get_floats(inputs[0], result.input_data_shape);
-    result.axes_data = get_integers(inputs[1], result.axes_data_shape);
-
-    auto fft_output_shape = result.input_data_shape;
-    auto output_shape = result.input_data_shape;
-
-    int64_t input_rank = static_cast<int64_t>(result.input_data_shape.size());
-    auto canonicalized_axes =
-        runtime::reference::canonicalize_axes(result.axes_data.data(), result.axes_data_shape, input_rank);
-
-    size_t num_of_axes = result.axes_data.size();
-    auto signal_size = fft_v7::get_signal_size(inputs, num_of_axes);
-
-    const auto last_axis = canonicalized_axes.back();
-    for (size_t i = 0; i < num_of_axes; ++i) {
-        int64_t current_axis = canonicalized_axes[i];
-        int64_t current_signal_size = signal_size[i];
-        if (current_signal_size != -1) {
-            fft_output_shape[current_axis] = current_signal_size;
-            output_shape[current_axis] = current_signal_size;
-        }
-    }
-    output_shape[last_axis] = fft_output_shape[last_axis] / 2 + 1;
-    output_shape.push_back(2);
-    fft_output_shape.push_back(2);
-
-    result.fft_output_shape = fft_output_shape;
-    result.output_shape = output_shape;
-
-    result.axes_data = canonicalized_axes;
-
-    return result;
-}
-}  // namespace rfft_v9
-
-template <element::Type_t ET>
-bool evaluate(const shared_ptr<op::v9::RDFT>& op, const HostTensorVector& outputs, const HostTensorVector& inputs) {
-    auto info = rfft_v9::get_info_for_rfft9_eval(inputs);
-    outputs[0]->set_shape(info.output_shape);
-
-    std::vector<float> rfft_result(shape_size(info.output_shape), 0.0f);
-    runtime::reference::rdft(info.input_data,
-                             info.input_data_shape,
-                             info.axes_data,
-                             info.fft_output_shape,
-                             rfft_result.data());
-
-    const auto output_type = op->get_input_element_type(0);
-    runtime::reference::fft_postprocessing(outputs, output_type, rfft_result);
-    return true;
-}
-
-namespace irfft_v9 {
-struct InfoForIRFFT9 {
-    std::vector<float> input_data;
-    std::vector<int64_t> axes_data;
-    Shape input_data_shape;
-    Shape axes_data_shape;
-    Shape fft_output_shape;
-    Shape output_shape;
-    int64_t last_signal_size;
-};
-
-InfoForIRFFT9 get_info_for_irfft9_eval(const std::vector<std::shared_ptr<HostTensor>>& inputs) {
-    InfoForIRFFT9 result;
-
-    result.input_data_shape = inputs[0]->get_shape();
-    result.axes_data_shape = inputs[1]->get_shape();
-    result.input_data = get_floats(inputs[0], result.input_data_shape);
-    result.axes_data = get_integers(inputs[1], result.axes_data_shape);
-
-    auto fft_output_shape = result.input_data_shape;
-    auto output_shape = result.input_data_shape;
-
-    int64_t input_rank = static_cast<int64_t>(result.input_data_shape.size());
-    int64_t complex_data_rank = input_rank - 1;
-    auto canonicalized_axes =
-        runtime::reference::canonicalize_axes(result.axes_data.data(), result.axes_data_shape, complex_data_rank);
-
-    size_t num_of_axes = result.axes_data.size();
-    auto signal_size = fft_v7::get_signal_size(inputs, num_of_axes);
-
-    const auto last_axis = canonicalized_axes.back();
-    for (size_t i = 0; i < num_of_axes; ++i) {
-        int64_t current_axis = canonicalized_axes[i];
-        int64_t current_signal_size = signal_size[i];
-        if (current_signal_size != -1) {
-            fft_output_shape[current_axis] = static_cast<size_t>(current_signal_size);
-            output_shape[current_axis] = static_cast<size_t>(current_signal_size);
-        }
-    }
-    result.last_signal_size = signal_size.back();
-    if (signal_size.back() == -1) {
-        output_shape[last_axis] = 2 * (result.input_data_shape[last_axis] - 1);
-        fft_output_shape[last_axis] = 2 * (result.input_data_shape[last_axis] - 1);
-        result.last_signal_size = 2 * (result.input_data_shape[last_axis] - 1);
-    }
-
-    output_shape.pop_back();
-
-    result.fft_output_shape = fft_output_shape;
-    result.output_shape = output_shape;
-    result.axes_data = canonicalized_axes;
-
-    return result;
-}
-}  // namespace irfft_v9
-
-template <element::Type_t ET>
-bool evaluate(const shared_ptr<op::v9::IRDFT>& op, const HostTensorVector& outputs, const HostTensorVector& inputs) {
-    auto info = irfft_v9::get_info_for_irfft9_eval(inputs);
-    outputs[0]->set_shape(info.output_shape);
-
-    std::vector<float> irfft_result(shape_size(info.output_shape), 0.0f);
-    runtime::reference::irdft(info.input_data,
-                              info.input_data_shape,
-                              info.axes_data,
-                              irfft_result.data(),
-                              info.fft_output_shape,
-                              info.output_shape,
-                              info.last_signal_size);
-
-    const auto output_type = op->get_input_element_type(0);
-    runtime::reference::fft_postprocessing(outputs, output_type, irfft_result);
-    return true;
-}
-
-template <element::Type_t ET>
-bool evaluate(const shared_ptr<op::v0::LRN>& op, const HostTensorVector& outputs, const HostTensorVector& inputs) {
-    using T = typename element_type_traits<ET>::value_type;
-    runtime::reference::lrn<T>(inputs[0]->get_data_ptr<ET>(),
-                               op->get_reduction_axes(),
-                               outputs[0]->get_data_ptr<ET>(),
-                               inputs[0]->get_shape(),
-                               op->get_alpha(),
-                               op->get_beta(),
-                               op->get_bias(),
-                               op->get_nsize());
-    return true;
-}
-
-template <element::Type_t ET>
-bool evaluate(const shared_ptr<op::v0::GRN>& op, const HostTensorVector& outputs, const HostTensorVector& inputs) {
-    using T = typename element_type_traits<ET>::value_type;
-    runtime::reference::grn<T>(inputs[0]->get_data_ptr<ET>(),
-                               outputs[0]->get_data_ptr<ET>(),
-                               op->get_bias(),
-                               inputs[0]->get_shape());
-    return true;
-}
-
-template <element::Type_t ET>
-bool evaluate(const shared_ptr<op::v0::DetectionOutput>& op,
-              const HostTensorVector& outputs,
-              const HostTensorVector& inputs) {
-    using T = typename element_type_traits<ET>::value_type;
-    runtime::reference::referenceDetectionOutput<T> refDetOut(op->get_attrs(),
-                                                              op->get_input_shape(0),
-                                                              op->get_input_shape(1),
-                                                              op->get_input_shape(2),
-                                                              op->get_output_shape(0));
-    if (op->get_input_size() == 3) {
-        refDetOut.run(inputs[0]->get_data_ptr<const T>(),
-                      inputs[1]->get_data_ptr<const T>(),
-                      inputs[2]->get_data_ptr<const T>(),
-                      nullptr,
-                      nullptr,
-                      outputs[0]->get_data_ptr<T>());
-    } else if (op->get_input_size() == 5) {
-        refDetOut.run(inputs[0]->get_data_ptr<const T>(),
-                      inputs[1]->get_data_ptr<const T>(),
-                      inputs[2]->get_data_ptr<const T>(),
-                      inputs[3]->get_data_ptr<const T>(),
-                      inputs[4]->get_data_ptr<const T>(),
-                      outputs[0]->get_data_ptr<T>());
-    } else {
-        throw ngraph_error("DetectionOutput layer supports only 3 or 5 inputs");
-    }
-    return true;
-}
-
-template <element::Type_t ET>
-bool evaluate(const shared_ptr<op::v8::DetectionOutput>& op,
-              const HostTensorVector& outputs,
-              const HostTensorVector& inputs) {
-    using T = typename element_type_traits<ET>::value_type;
-    runtime::reference::referenceDetectionOutput<T> refDetOut(op->get_attrs(),
-                                                              op->get_input_shape(0),
-                                                              op->get_input_shape(1),
-                                                              op->get_input_shape(2),
-                                                              op->get_output_shape(0));
-    if (op->get_input_size() == 3) {
-        refDetOut.run(inputs[0]->get_data_ptr<const T>(),
-                      inputs[1]->get_data_ptr<const T>(),
-                      inputs[2]->get_data_ptr<const T>(),
-                      nullptr,
-                      nullptr,
-                      outputs[0]->get_data_ptr<T>());
-    } else if (op->get_input_size() == 5) {
-        refDetOut.run(inputs[0]->get_data_ptr<const T>(),
-                      inputs[1]->get_data_ptr<const T>(),
-                      inputs[2]->get_data_ptr<const T>(),
-                      inputs[3]->get_data_ptr<const T>(),
-                      inputs[4]->get_data_ptr<const T>(),
-                      outputs[0]->get_data_ptr<T>());
-    } else {
-        throw ngraph_error("DetectionOutput layer supports only 3 or 5 inputs");
-    }
-    return true;
-}
-
-template <element::Type_t ET>
-bool evaluate(const shared_ptr<op::v3::ScatterNDUpdate>& op,
-              const HostTensorVector& outputs,
-              const HostTensorVector& inputs) {
-    using T = typename element_type_traits<ET>::value_type;
-    auto idxType = op->get_input_element_type(1);
-    if (idxType == element::i32) {
-        runtime::reference::scatterNdUpdate<T, int32_t>(inputs[0]->get_data_ptr<const T>(),
-                                                        inputs[1]->get_data_ptr<const int32_t>(),
-                                                        inputs[2]->get_data_ptr<const T>(),
-                                                        outputs[0]->get_data_ptr<T>(),
-                                                        op->get_input_shape(0),
-                                                        op->get_input_shape(1),
-                                                        op->get_input_shape(2));
-    } else if (idxType == element::i64) {
-        runtime::reference::scatterNdUpdate<T, int64_t>(inputs[0]->get_data_ptr<const T>(),
-                                                        inputs[1]->get_data_ptr<const int64_t>(),
-                                                        inputs[2]->get_data_ptr<const T>(),
-                                                        outputs[0]->get_data_ptr<T>(),
-                                                        op->get_input_shape(0),
-                                                        op->get_input_shape(1),
-                                                        op->get_input_shape(2));
-    } else {
-        throw ngraph_error("ScatterNDUpdate layer support only i32 and i64 'indices' input precision!");
-    }
-    return true;
-}
-
-template <element::Type_t ET>
-bool evaluate(const shared_ptr<op::v1::AvgPool>& op, const HostTensorVector& outputs, const HostTensorVector& inputs) {
-    using T = typename element_type_traits<ET>::value_type;
-    runtime::reference::avg_pool<T>(inputs[0]->get_data_ptr<T>(),
-                                    outputs[0]->get_data_ptr<T>(),
-                                    inputs[0]->get_shape(),
-                                    op->get_output_shape(0),
-                                    op->get_kernel(),
-                                    op->get_strides(),
-                                    op->get_pads_begin(),
-                                    op->get_pads_end(),
-                                    !op->get_exclude_pad());
-    return true;
-}
-
-template <element::Type_t ET>
-bool evaluate(const shared_ptr<op::v0::HardSigmoid>& op,
-              const HostTensorVector& outputs,
-              const HostTensorVector& inputs) {
-    using T = typename element_type_traits<ET>::value_type;
-    runtime::reference::hard_sigmoid<T>(inputs[0]->get_data_ptr<T>(),
-                                        inputs[1]->get_data_ptr<const T>()[0],
-                                        inputs[2]->get_data_ptr<const T>()[0],
-                                        outputs[0]->get_data_ptr<T>(),
-                                        shape_size(outputs[0]->get_shape()));
-    return true;
-}
-
-template <element::Type_t ET>
-bool evaluate(const shared_ptr<op::v0::Elu>& op, const HostTensorVector& outputs, const HostTensorVector& inputs) {
-    using T = typename element_type_traits<ET>::value_type;
-    runtime::reference::elu<T>(inputs[0]->get_data_ptr<T>(),
-                               outputs[0]->get_data_ptr<T>(),
-                               shape_size(inputs[0]->get_shape()),
-                               op->get_alpha());
-    return true;
-}
-
-template <element::Type_t ET>
-bool evaluate(const shared_ptr<op::v0::Proposal>& op, const HostTensorVector& outputs, const HostTensorVector& inputs) {
-    using T = typename element_type_traits<ET>::value_type;
-    runtime::reference::proposal_v0<T>(inputs[0]->get_data_ptr<T>(),
-                                       inputs[1]->get_data_ptr<T>(),
-                                       inputs[2]->get_data_ptr<T>(),
-                                       outputs[0]->get_data_ptr<T>(),
-                                       inputs[0]->get_shape(),
-                                       inputs[1]->get_shape(),
-                                       inputs[2]->get_shape(),
-                                       outputs[0]->get_shape(),
-                                       op.get()->get_attrs());
-    return true;
-}
-
-template <element::Type_t ET>
-bool evaluate(const shared_ptr<op::v4::Proposal>& op, const HostTensorVector& outputs, const HostTensorVector& inputs) {
-    using T = typename element_type_traits<ET>::value_type;
-    runtime::reference::proposal_v4<T>(inputs[0]->get_data_ptr<T>(),
-                                       inputs[1]->get_data_ptr<T>(),
-                                       inputs[2]->get_data_ptr<T>(),
-                                       outputs[0]->get_data_ptr<T>(),
-                                       outputs[1]->get_data_ptr<T>(),
-                                       inputs[0]->get_shape(),
-                                       inputs[1]->get_shape(),
-                                       inputs[2]->get_shape(),
-                                       outputs[0]->get_shape(),
-                                       outputs[1]->get_shape(),
-                                       op.get()->get_attrs());
-    return true;
-}
-
-template <element::Type_t ET>
-bool evaluate(const shared_ptr<op::v1::Mod>& op, const HostTensorVector& outputs, const HostTensorVector& inputs) {
-    using T = typename element_type_traits<ET>::value_type;
-    runtime::reference::mod<T>(inputs[0]->get_data_ptr<T>(),
-                               inputs[1]->get_data_ptr<T>(),
-                               outputs[0]->get_data_ptr<T>(),
-                               inputs[0]->get_shape(),
-                               inputs[1]->get_shape(),
-                               op->get_autob());
-    return true;
-}
-
-template <element::Type_t ET>
-bool evaluate(const shared_ptr<op::v0::Selu>& op, const HostTensorVector& outputs, const HostTensorVector& inputs) {
-    using T = typename element_type_traits<ET>::value_type;
-    runtime::reference::selu<T>(inputs[0]->get_data_ptr<T>(),
-                                inputs[1]->get_data_ptr<T>(),
-                                inputs[2]->get_data_ptr<T>(),
-                                outputs[0]->get_data_ptr<T>(),
-                                shape_size(inputs[0]->get_shape()),
-                                shape_size(inputs[1]->get_shape()),
-                                shape_size(inputs[2]->get_shape()));
-    return true;
-}
-
-template <element::Type_t ET>
-bool evaluate(const shared_ptr<op::v0::Ceiling>& op, const HostTensorVector& outputs, const HostTensorVector& inputs) {
-    using T = typename element_type_traits<ET>::value_type;
-    runtime::reference::ceiling<T>(inputs[0]->get_data_ptr<T>(),
-                                   outputs[0]->get_data_ptr<T>(),
-                                   shape_size(inputs[0]->get_shape()));
-    return true;
-}
-
-template <element::Type_t ET>
-bool evaluate(const shared_ptr<op::v0::Gelu>& op, const HostTensorVector& outputs, const HostTensorVector& inputs) {
-    using T = typename element_type_traits<ET>::value_type;
-    runtime::reference::gelu<T>(inputs[0]->get_data_ptr<T>(),
-                                outputs[0]->get_data_ptr<T>(),
-                                op::GeluApproximationMode::ERF,
-                                shape_size(inputs[0]->get_shape()));
-    return true;
-}
-
-template <element::Type_t ET>
-bool evaluate(const shared_ptr<op::v7::Gelu>& op, const HostTensorVector& outputs, const HostTensorVector& inputs) {
-    using T = typename element_type_traits<ET>::value_type;
-    runtime::reference::gelu<T>(inputs[0]->get_data_ptr<T>(),
-                                outputs[0]->get_data_ptr<T>(),
-                                op->get_approximation_mode(),
-                                shape_size(inputs[0]->get_shape()));
-    return true;
-}
-
-template <element::Type_t ET>
-bool evaluate(const shared_ptr<op::v0::Relu>& op, const HostTensorVector& outputs, const HostTensorVector& inputs) {
-    using T = typename element_type_traits<ET>::value_type;
-    runtime::reference::relu<T>(inputs[0]->get_data_ptr<T>(),
-                                outputs[0]->get_data_ptr<T>(),
-                                shape_size(inputs[0]->get_shape()));
-    return true;
-}
-
-template <element::Type_t ET>
-bool evaluate(const shared_ptr<op::v0::PRelu>& op, const HostTensorVector& outputs, const HostTensorVector& inputs) {
-    using T = typename element_type_traits<ET>::value_type;
-    runtime::reference::prelu<T>(inputs[0]->get_data_ptr<T>(),
-                                 inputs[1]->get_data_ptr<T>(),
-                                 outputs[0]->get_data_ptr<T>(),
-                                 inputs[0]->get_shape(),
-                                 inputs[1]->get_shape());
-    return true;
-}
-
-template <element::Type_t ET>
-bool evaluate(const shared_ptr<op::v0::Sign>& op, const HostTensorVector& outputs, const HostTensorVector& inputs) {
-    using T = typename element_type_traits<ET>::value_type;
-    runtime::reference::sign<T>(inputs[0]->get_data_ptr<T>(),
-                                outputs[0]->get_data_ptr<T>(),
-                                shape_size(inputs[0]->get_shape()));
-    return true;
-}
-
-template <element::Type_t ET>
-bool evaluate(const shared_ptr<op::v0::Abs>& op, const HostTensorVector& outputs, const HostTensorVector& inputs) {
-    using T = typename element_type_traits<ET>::value_type;
-    runtime::reference::abs<T>(inputs[0]->get_data_ptr<T>(),
-                               outputs[0]->get_data_ptr<T>(),
-                               shape_size(inputs[0]->get_shape()));
-    return true;
-}
-
-template <element::Type_t ET>
-bool evaluate(const shared_ptr<op::v0::Sigmoid>& op, const HostTensorVector& outputs, const HostTensorVector& inputs) {
-    using T = typename element_type_traits<ET>::value_type;
-    runtime::reference::sigmoid<T>(inputs[0]->get_data_ptr<T>(),
-                                   outputs[0]->get_data_ptr<T>(),
-                                   shape_size(inputs[0]->get_shape()));
-    return true;
-}
-
-template <element::Type_t ET>
-bool evaluate(const shared_ptr<op::v0::Exp>& op, const HostTensorVector& outputs, const HostTensorVector& inputs) {
-    using T = typename element_type_traits<ET>::value_type;
-    runtime::reference::exp<T>(inputs[0]->get_data_ptr<T>(),
-                               outputs[0]->get_data_ptr<T>(),
-                               shape_size(inputs[0]->get_shape()));
-    return true;
-}
-
-template <element::Type_t ET>
-bool evaluate(const shared_ptr<op::v0::Tanh>& op, const HostTensorVector& outputs, const HostTensorVector& inputs) {
-    using T = typename element_type_traits<ET>::value_type;
-    runtime::reference::tanh<T>(inputs[0]->get_data_ptr<T>(),
-                                outputs[0]->get_data_ptr<T>(),
-                                shape_size(inputs[0]->get_shape()));
-    return true;
-}
-
-template <element::Type_t ET>
-bool evaluate(const shared_ptr<op::v0::Log>& op, const HostTensorVector& outputs, const HostTensorVector& inputs) {
-    using T = typename element_type_traits<ET>::value_type;
-    runtime::reference::log<T>(inputs[0]->get_data_ptr<T>(),
-                               outputs[0]->get_data_ptr<T>(),
-                               shape_size(inputs[0]->get_shape()));
-    return true;
-}
-
-namespace ctc_loss_v4 {
-template <element::Type_t t1,
-          element::Type_t t2,
-          typename std::enable_if<!std::is_floating_point<typename element_type_traits<t1>::value_type>::value &&
-                                      !std::is_same<typename element_type_traits<t1>::value_type, bfloat16>::value &&
-                                      !std::is_same<typename element_type_traits<t1>::value_type, float16>::value,
-                                  bool>::type = true>
-inline void evaluate(const shared_ptr<op::v4::CTCLoss>& op,
-                     const HostTensorVector& outputs,
-                     const HostTensorVector& inputs) {
-    OPENVINO_ASSERT(false, "The data type for logits is expected to be a floating point type. Got:", element::Type(t1));
-}
-
-template <element::Type_t t1,
-          element::Type_t t2,
-          typename std::enable_if<std::is_floating_point<typename element_type_traits<t1>::value_type>::value ||
-                                      std::is_same<typename element_type_traits<t1>::value_type, bfloat16>::value ||
-                                      std::is_same<typename element_type_traits<t1>::value_type, float16>::value,
-                                  bool>::type = true>
-inline void evaluate(const shared_ptr<op::v4::CTCLoss>& op,
-                     const HostTensorVector& outputs,
-                     const HostTensorVector& inputs) {
-    using T1 = typename element_type_traits<t1>::value_type;
-    using T2 = typename element_type_traits<t2>::value_type;
-    runtime::reference::CTCLoss<T1, T2>(inputs[0]->get_data_ptr<T1>(),
-                                        inputs[0]->get_shape(),
-                                        inputs[1]->get_data_ptr<T2>(),
-                                        inputs[2]->get_data_ptr<T2>(),
-                                        inputs[3]->get_data_ptr<T2>(),
-                                        inputs[4]->get_data_ptr<T2>(),
-                                        op->get_preprocess_collapse_repeated(),
-                                        op->get_ctc_merge_repeated(),
-                                        op->get_unique(),
-                                        outputs[0]->get_data_ptr<T1>());
-}
-}  // namespace ctc_loss_v4
-
-template <element::Type_t ET>
-bool evaluate(const shared_ptr<op::v4::CTCLoss>& op, const HostTensorVector& outputs, const HostTensorVector& inputs) {
-    switch (inputs[1]->get_element_type()) {
-    case element::Type_t::i32:
-        ctc_loss_v4::evaluate<ET, element::Type_t::i32>(op, outputs, inputs);
-        break;
-    case element::Type_t::i64:
-        ctc_loss_v4::evaluate<ET, element::Type_t::i64>(op, outputs, inputs);
-        break;
-    default:
-        return false;
-    }
-    return true;
-}
-
-template <element::Type_t ET>
-bool evaluate(const shared_ptr<op::v0::BatchNormInference>& op,
-              const HostTensorVector& outputs,
-              const HostTensorVector& inputs) {
-    using T = typename element_type_traits<ET>::value_type;
-    runtime::reference::batch_norm_inference<T>(static_cast<float>(op->get_eps_value()),
-                                                inputs[2]->get_data_ptr<T>(),
-                                                inputs[0]->get_data_ptr<T>(),
-                                                inputs[1]->get_data_ptr<T>(),
-                                                inputs[3]->get_data_ptr<T>(),
-                                                inputs[4]->get_data_ptr<T>(),
-                                                outputs[0]->get_data_ptr<T>(),
-                                                inputs[2]->get_shape());
-    return true;
-}
-
-template <element::Type_t ET>
-bool evaluate(const shared_ptr<op::v5::BatchNormInference>& op,
-              const HostTensorVector& outputs,
-              const HostTensorVector& inputs) {
-    using T = typename element_type_traits<ET>::value_type;
-    runtime::reference::batch_norm_inference<T>(static_cast<float>(static_cast<float>(op->get_eps_value())),
-                                                inputs[0]->get_data_ptr<const T>(),
-                                                inputs[1]->get_data_ptr<const T>(),
-                                                inputs[2]->get_data_ptr<const T>(),
-                                                inputs[3]->get_data_ptr<const T>(),
-                                                inputs[4]->get_data_ptr<const T>(),
-                                                outputs[0]->get_data_ptr<T>(),
-                                                op->get_input_shape(0));
-    return true;
-}
-
-namespace reverse_sequence_v0 {
-template <element::Type_t t1, element::Type_t t2>
-inline void evaluate(const shared_ptr<op::v0::ReverseSequence>& op,
-                     const HostTensorVector& outputs,
-                     const HostTensorVector& inputs) {
-    using T1 = typename element_type_traits<t1>::value_type;
-    using T2 = typename element_type_traits<t2>::value_type;
-    runtime::reference::reverse_sequence<T1, T2>(inputs[0]->get_data_ptr<T1>(),
-                                                 outputs[0]->get_data_ptr<T1>(),
-                                                 inputs[0]->get_shape(),
-                                                 op->get_batch_axis(),
-                                                 op->get_sequence_axis(),
-                                                 inputs[1]->get_data_ptr<T2>());
-}
-}  // namespace reverse_sequence_v0
-
-template <element::Type_t ET>
-bool evaluate(const shared_ptr<op::v0::ReverseSequence>& op,
-              const HostTensorVector& outputs,
-              const HostTensorVector& inputs) {
-    switch (inputs[1]->get_element_type()) {
-    case element::Type_t::boolean:
-        reverse_sequence_v0::evaluate<ET, element::Type_t::boolean>(op, outputs, inputs);
-        break;
-    case element::Type_t::i8:
-        reverse_sequence_v0::evaluate<ET, element::Type_t::i8>(op, outputs, inputs);
-        break;
-    case element::Type_t::i16:
-        reverse_sequence_v0::evaluate<ET, element::Type_t::i16>(op, outputs, inputs);
-        break;
-    case element::Type_t::i32:
-        reverse_sequence_v0::evaluate<ET, element::Type_t::i32>(op, outputs, inputs);
-        break;
-    case element::Type_t::i64:
-        reverse_sequence_v0::evaluate<ET, element::Type_t::i64>(op, outputs, inputs);
-        break;
-    case element::Type_t::u8:
-        reverse_sequence_v0::evaluate<ET, element::Type_t::u8>(op, outputs, inputs);
-        break;
-    case element::Type_t::u16:
-        reverse_sequence_v0::evaluate<ET, element::Type_t::u16>(op, outputs, inputs);
-        break;
-    case element::Type_t::u32:
-        reverse_sequence_v0::evaluate<ET, element::Type_t::u32>(op, outputs, inputs);
-        break;
-    case element::Type_t::u64:
-        reverse_sequence_v0::evaluate<ET, element::Type_t::u64>(op, outputs, inputs);
-        break;
-    case element::Type_t::f16:
-        reverse_sequence_v0::evaluate<ET, element::Type_t::f16>(op, outputs, inputs);
-        break;
-    case element::Type_t::f32:
-        reverse_sequence_v0::evaluate<ET, element::Type_t::f32>(op, outputs, inputs);
-        break;
-    case element::Type_t::f64:
-        reverse_sequence_v0::evaluate<ET, element::Type_t::f64>(op, outputs, inputs);
-        break;
-    default:
-        return false;
-    }
-    return true;
-}
-
-template <element::Type_t ET>
-bool evaluate(const shared_ptr<op::v3::ExtractImagePatches>& op,
-              const HostTensorVector& outputs,
-              const HostTensorVector& inputs) {
-    using T = typename element_type_traits<ET>::value_type;
-    runtime::reference::extract_image_patches<T>(op,
-                                                 inputs[0]->get_data_ptr<T>(),
-                                                 outputs[0]->get_data_ptr<T>(),
-                                                 inputs[0]->get_shape(),
-                                                 outputs[0]->get_shape());
-    return true;
-}
-
-namespace convert_like_v1 {
-template <element::Type_t ti, element::Type_t to>
-inline void evaluate(const shared_ptr<op::v1::ConvertLike>& op,
-                     const HostTensorVector& outputs,
-                     const HostTensorVector& inputs) {
-    outputs[0]->set_shape(inputs[0]->get_shape());
-    size_t element_count = shape_size(outputs[0]->get_shape());
-
-    if (((ti == element::u1) || (to == element::u1)) || ((ti == element::u4) || (to == element::u4)) ||
-        ((ti == element::i4) || (to == element::i4))) {
-        runtime::reference::detail::lp_convert(inputs[0]->get_data_ptr<ti>(),
-                                               outputs[0]->get_data_ptr<to>(),
-                                               element_count,
-                                               ti,
-                                               to);
-    } else {
-        runtime::reference::convert(inputs[0]->get_data_ptr<ti>(), outputs[0]->get_data_ptr<to>(), element_count);
-    }
-}
-}  // namespace convert_like_v1
-
-template <element::Type_t OUT_ET>
-bool evaluate(const shared_ptr<op::v1::ConvertLike>& op,
-              const HostTensorVector& outputs,
-              const HostTensorVector& inputs) {
-    switch (inputs[0]->get_element_type()) {
-    case element::Type_t::boolean:
-        convert_like_v1::evaluate<element::Type_t::boolean, OUT_ET>(op, outputs, inputs);
-        break;
-    case element::Type_t::u1:
-        convert_like_v1::evaluate<element::Type_t::u1, OUT_ET>(op, outputs, inputs);
-        break;
-    case element::Type_t::u4:
-        convert_like_v1::evaluate<element::Type_t::u4, OUT_ET>(op, outputs, inputs);
-        break;
-    case element::Type_t::u8:
-        convert_like_v1::evaluate<element::Type_t::u8, OUT_ET>(op, outputs, inputs);
-        break;
-    case element::Type_t::u16:
-        convert_like_v1::evaluate<element::Type_t::u16, OUT_ET>(op, outputs, inputs);
-        break;
-    case element::Type_t::u32:
-        convert_like_v1::evaluate<element::Type_t::u32, OUT_ET>(op, outputs, inputs);
-        break;
-    case element::Type_t::u64:
-        convert_like_v1::evaluate<element::Type_t::u64, OUT_ET>(op, outputs, inputs);
-        break;
-    case element::Type_t::i4:
-        convert_like_v1::evaluate<element::Type_t::i4, OUT_ET>(op, outputs, inputs);
-        break;
-    case element::Type_t::i8:
-        convert_like_v1::evaluate<element::Type_t::i8, OUT_ET>(op, outputs, inputs);
-        break;
-    case element::Type_t::i16:
-        convert_like_v1::evaluate<element::Type_t::i16, OUT_ET>(op, outputs, inputs);
-        break;
-    case element::Type_t::i32:
-        convert_like_v1::evaluate<element::Type_t::i32, OUT_ET>(op, outputs, inputs);
-        break;
-    case element::Type_t::i64:
-        convert_like_v1::evaluate<element::Type_t::i64, OUT_ET>(op, outputs, inputs);
-        break;
-    case element::Type_t::bf16:
-        convert_like_v1::evaluate<element::Type_t::bf16, OUT_ET>(op, outputs, inputs);
-        break;
-    case element::Type_t::f16:
-        convert_like_v1::evaluate<element::Type_t::f16, OUT_ET>(op, outputs, inputs);
-        break;
-    case element::Type_t::f32:
-        convert_like_v1::evaluate<element::Type_t::f32, OUT_ET>(op, outputs, inputs);
-        break;
-    case element::Type_t::f64:
-        convert_like_v1::evaluate<element::Type_t::f64, OUT_ET>(op, outputs, inputs);
-        break;
-    default:
-        return false;
-    }
-    return true;
-}
-template <element::Type_t ET>
-bool evaluate(const shared_ptr<op::v0::RNNCell>& op, const HostTensorVector& outputs, const HostTensorVector& inputs) {
-    using T = typename element_type_traits<ET>::value_type;
-    runtime::reference::rnn_cell<T>(inputs[0]->get_data_ptr<ET>(),
-                                    inputs[0]->get_shape(),
-                                    inputs[1]->get_data_ptr<ET>(),
-                                    inputs[1]->get_shape(),
-                                    inputs[2]->get_data_ptr<ET>(),
-                                    inputs[2]->get_shape(),
-                                    inputs[3]->get_data_ptr<ET>(),
-                                    inputs[3]->get_shape(),
-                                    inputs[4]->get_data_ptr<ET>(),
-                                    inputs[4]->get_shape(),
-                                    outputs[0]->get_data_ptr<ET>(),
-                                    op->get_activations().front(),
-                                    op->get_clip());
-    return true;
-}
-
-template <element::Type_t ET>
-bool evaluate(const shared_ptr<op::v0::LSTMCell>& op, const HostTensorVector& outputs, const HostTensorVector& inputs) {
-    using T = typename element_type_traits<ET>::value_type;
-    runtime::reference::lstm_cell_v1<T>(inputs[0]->get_data_ptr<ET>(),
-                                        inputs[0]->get_shape(),
-                                        inputs[1]->get_data_ptr<ET>(),
-                                        inputs[1]->get_shape(),
-                                        inputs[2]->get_data_ptr<ET>(),
-                                        inputs[2]->get_shape(),
-                                        inputs[3]->get_data_ptr<ET>(),
-                                        inputs[3]->get_shape(),
-                                        inputs[4]->get_data_ptr<ET>(),
-                                        inputs[4]->get_shape(),
-                                        inputs[5]->get_data_ptr<ET>(),
-                                        inputs[5]->get_shape(),
-                                        inputs[6]->get_data_ptr<ET>(),
-                                        inputs[6]->get_shape(),
-                                        outputs[0]->get_data_ptr<ET>(),
-                                        outputs[1]->get_data_ptr<ET>(),
-                                        op->get_activations()[0],
-                                        op->get_activations()[1],
-                                        op->get_activations()[2],
-                                        op->get_clip(),
-                                        op->get_weights_format(),
-                                        op->get_input_forget());
-    return true;
-}
-
-template <element::Type_t ET>
-bool evaluate(const shared_ptr<op::v4::LSTMCell>& op, const HostTensorVector& outputs, const HostTensorVector& inputs) {
-    using T = typename element_type_traits<ET>::value_type;
-    runtime::reference::lstm_cell<T>(inputs[0]->get_data_ptr<ET>(),
-                                     inputs[0]->get_shape(),
-                                     inputs[1]->get_data_ptr<ET>(),
-                                     inputs[1]->get_shape(),
-                                     inputs[2]->get_data_ptr<ET>(),
-                                     inputs[2]->get_shape(),
-                                     inputs[3]->get_data_ptr<ET>(),
-                                     inputs[3]->get_shape(),
-                                     inputs[4]->get_data_ptr<ET>(),
-                                     inputs[4]->get_shape(),
-                                     inputs[5]->get_data_ptr<ET>(),
-                                     inputs[5]->get_shape(),
-                                     outputs[0]->get_data_ptr<ET>(),
-                                     outputs[1]->get_data_ptr<ET>(),
-                                     op->get_activations()[0],
-                                     op->get_activations()[1],
-                                     op->get_activations()[2],
-                                     op->get_clip());
-    return true;
-}
-
-template <element::Type_t ET>
-bool evaluate(const shared_ptr<op::v3::GRUCell>& op, const HostTensorVector& outputs, const HostTensorVector& inputs) {
-    using T = typename element_type_traits<ET>::value_type;
-    runtime::reference::gru_cell<T>(inputs[0]->get_data_ptr<ET>(),
-                                    inputs[0]->get_shape(),
-                                    inputs[1]->get_data_ptr<ET>(),
-                                    inputs[1]->get_shape(),
-                                    inputs[2]->get_data_ptr<ET>(),
-                                    inputs[2]->get_shape(),
-                                    inputs[3]->get_data_ptr<ET>(),
-                                    inputs[3]->get_shape(),
-                                    inputs[4]->get_data_ptr<ET>(),
-                                    inputs[4]->get_shape(),
-                                    outputs[0]->get_data_ptr<ET>(),
-                                    op->get_activations()[0],
-                                    op->get_activations()[1],
-                                    op->get_clip(),
-                                    op->get_linear_before_reset());
-    return true;
-}
-
-template <element::Type_t ET>
-bool evaluate(const shared_ptr<ov::op::internal::AUGRUCell>& op,
-              const HostTensorVector& outputs,
-              const HostTensorVector& inputs) {
-    using T = typename element_type_traits<ET>::value_type;
-    runtime::reference::gru_cell<T>(inputs[0]->get_data_ptr<ET>(),
-                                    inputs[0]->get_shape(),
-                                    inputs[1]->get_data_ptr<ET>(),
-                                    inputs[1]->get_shape(),
-                                    inputs[2]->get_data_ptr<ET>(),
-                                    inputs[2]->get_shape(),
-                                    inputs[3]->get_data_ptr<ET>(),
-                                    inputs[3]->get_shape(),
-                                    inputs[4]->get_data_ptr<ET>(),
-                                    inputs[4]->get_shape(),
-                                    outputs[0]->get_data_ptr<ET>(),
-                                    op->get_activations()[0],
-                                    op->get_activations()[1],
-                                    op->get_clip(),
-                                    op->get_linear_before_reset(),
-                                    inputs[5]->get_data_ptr<ET>());
-    return true;
-}
-
-namespace rnn_seq_v5 {
-template <element::Type_t t1, element::Type_t t2>
-inline void evaluate(const shared_ptr<op::v5::RNNSequence>& op,
-                     const HostTensorVector& outputs,
-                     const HostTensorVector& inputs) {
-    using T1 = typename element_type_traits<t1>::value_type;
-    using T2 = typename element_type_traits<t2>::value_type;
-    runtime::reference::rnn_sequence<T1, T2>(inputs[0]->get_data_ptr<char>(),
-                                             inputs[0]->get_shape(),
-                                             inputs[1]->get_data_ptr<char>(),
-                                             inputs[1]->get_shape(),
-                                             inputs[2]->get_data_ptr<char>(),
-                                             inputs[2]->get_shape(),
-                                             inputs[3]->get_data_ptr<char>(),
-                                             inputs[3]->get_shape(),
-                                             inputs[4]->get_data_ptr<char>(),
-                                             inputs[4]->get_shape(),
-                                             inputs[5]->get_data_ptr<char>(),
-                                             inputs[5]->get_shape(),
-                                             outputs[0]->get_data_ptr<char>(),
-                                             outputs[1]->get_data_ptr<char>(),
-                                             op->get_activations()[0],
-                                             op->get_clip(),
-                                             op->get_direction());
-}
-}  // namespace rnn_seq_v5
-
-template <element::Type_t ET>
-bool evaluate(const shared_ptr<op::v5::RNNSequence>& op,
-              const HostTensorVector& outputs,
-              const HostTensorVector& inputs) {
-    switch (inputs[2]->get_element_type()) {
-    case element::Type_t::i64:
-    case element::Type_t::u64:
-        rnn_seq_v5::evaluate<ET, element::Type_t::i64>(op, outputs, inputs);
-        break;
-    case element::Type_t::i32:
-    case element::Type_t::u32:
-        rnn_seq_v5::evaluate<ET, element::Type_t::i32>(op, outputs, inputs);
-        break;
-    default:
-        return false;
-    }
-    return true;
-}
-
-namespace lstm_seq_v1 {
-template <element::Type_t t1, element::Type_t t2>
-inline void evaluate(const shared_ptr<op::v0::LSTMSequence>& op,
-                     const HostTensorVector& outputs,
-                     const HostTensorVector& inputs) {
-    using T1 = typename element_type_traits<t1>::value_type;
-    using T2 = typename element_type_traits<t2>::value_type;
-    runtime::reference::lstm_sequence_v1<T1, T2>(inputs[0]->get_data_ptr<char>(),
-                                                 inputs[0]->get_shape(),
-                                                 inputs[1]->get_data_ptr<char>(),
-                                                 inputs[1]->get_shape(),
-                                                 inputs[2]->get_data_ptr<char>(),
-                                                 inputs[2]->get_shape(),
-                                                 inputs[3]->get_data_ptr<char>(),
-                                                 inputs[3]->get_shape(),
-                                                 inputs[4]->get_data_ptr<char>(),
-                                                 inputs[4]->get_shape(),
-                                                 inputs[5]->get_data_ptr<char>(),
-                                                 inputs[5]->get_shape(),
-                                                 inputs[6]->get_data_ptr<char>(),
-                                                 inputs[6]->get_shape(),
-                                                 inputs[7]->get_data_ptr<char>(),
-                                                 inputs[7]->get_shape(),
-                                                 outputs[0]->get_data_ptr<char>(),
-                                                 outputs[1]->get_data_ptr<char>(),
-                                                 outputs[2]->get_data_ptr<char>(),
-                                                 op->get_activations()[0],
-                                                 op->get_activations()[1],
-                                                 op->get_activations()[2],
-                                                 op->get_clip_threshold(),
-                                                 op->get_weights_format(),
-                                                 op->get_input_forget(),
-                                                 op->get_direction());
-}
-}  // namespace lstm_seq_v1
-
-namespace lstm_seq_v5 {
-template <element::Type_t t1, element::Type_t t2>
-inline void evaluate(const shared_ptr<op::v5::LSTMSequence>& op,
-                     const HostTensorVector& outputs,
-                     const HostTensorVector& inputs) {
-    using T1 = typename element_type_traits<t1>::value_type;
-    using T2 = typename element_type_traits<t2>::value_type;
-    runtime::reference::lstm_sequence<T1, T2>(inputs[0]->get_data_ptr<char>(),
-                                              inputs[0]->get_shape(),
-                                              inputs[1]->get_data_ptr<char>(),
-                                              inputs[1]->get_shape(),
-                                              inputs[2]->get_data_ptr<char>(),
-                                              inputs[2]->get_shape(),
-                                              inputs[3]->get_data_ptr<char>(),
-                                              inputs[3]->get_shape(),
-                                              inputs[4]->get_data_ptr<char>(),
-                                              inputs[4]->get_shape(),
-                                              inputs[5]->get_data_ptr<char>(),
-                                              inputs[5]->get_shape(),
-                                              inputs[6]->get_data_ptr<char>(),
-                                              inputs[6]->get_shape(),
-                                              outputs[0]->get_data_ptr<char>(),
-                                              outputs[1]->get_data_ptr<char>(),
-                                              outputs[2]->get_data_ptr<char>(),
-                                              op->get_activations()[0],
-                                              op->get_activations()[1],
-                                              op->get_activations()[2],
-                                              op->get_clip(),
-                                              op->get_direction());
-}
-}  // namespace lstm_seq_v5
-
-template <element::Type_t ET>
-bool evaluate(const shared_ptr<op::v0::LSTMSequence>& op,
-              const HostTensorVector& outputs,
-              const HostTensorVector& inputs) {
-    switch (inputs[3]->get_element_type()) {
-    case element::Type_t::i64:
-    case element::Type_t::u64:
-        lstm_seq_v1::evaluate<ET, element::Type_t::i64>(op, outputs, inputs);
-        break;
-    case element::Type_t::i32:
-    case element::Type_t::u32:
-        lstm_seq_v1::evaluate<ET, element::Type_t::i32>(op, outputs, inputs);
-        break;
-    default:
-        return false;
-    }
-    return true;
-}
-
-template <element::Type_t ET>
-bool evaluate(const shared_ptr<op::v5::LSTMSequence>& op,
-              const HostTensorVector& outputs,
-              const HostTensorVector& inputs) {
-    switch (inputs[3]->get_element_type()) {
-    case element::Type_t::i64:
-    case element::Type_t::u64:
-        lstm_seq_v5::evaluate<ET, element::Type_t::i64>(op, outputs, inputs);
-        break;
-    case element::Type_t::i32:
-    case element::Type_t::u32:
-        lstm_seq_v5::evaluate<ET, element::Type_t::i32>(op, outputs, inputs);
-        break;
-    default:
-        return false;
-    }
-    return true;
-}
-
-namespace ti_v0 {
-runtime::reference::custom_evaluate_function evaluate = [](const std::shared_ptr<ngraph::Function>& function,
-                                                           const HostTensorVector& inputs,
-                                                           HostTensorVector& outputs) -> void {
-    const auto& parameters = function->get_parameters();
-    const auto& parametersNumber = parameters.size();
-    const auto& inputsNumber = inputs.size();
-    NGRAPH_CHECK(parametersNumber == inputsNumber,
-                 "Got function (",
-                 function->get_friendly_name(),
-                 ") with ",
-                 parametersNumber,
-                 " parameters, but ",
-                 inputsNumber,
-                 " input blobs");
-
-    const auto& results = function->get_results();
-    outputs.reserve(results.size());
-    for (size_t i = 0; i < results.size(); ++i) {
-        outputs.push_back(std::make_shared<HostTensor>(results[i]->output(0)));
-    }
-
-    auto backend = ov::runtime::Backend::create();
-    auto handle = backend->compile(function);
-    OPENVINO_SUPPRESS_DEPRECATED_START
-    auto outputTensors = ov::util::wrap_tensors(outputs);
-    auto inputTensors = ov::util::wrap_tensors(inputs);
-    handle->call_with_validate(outputTensors, inputTensors);
-
-    ov::util::update_output_host_tensors(outputs, outputTensors);
-    OPENVINO_SUPPRESS_DEPRECATED_END
-};
-}  // namespace ti_v0
-
-template <element::Type_t ET>
-bool evaluate(const shared_ptr<op::v0::TensorIterator>& op,
-              const HostTensorVector& outputs,
-              const HostTensorVector& inputs) {
-    runtime::reference::tensor_iterator(op->get_num_iterations(),
-                                        op->get_function(),
-                                        op->get_output_descriptions(),
-                                        op->get_input_descriptions(),
-                                        outputs,
-                                        inputs,
-                                        ti_v0::evaluate);
-    return true;
-}
-
-namespace gru_seq_v5 {
-template <element::Type_t t1, element::Type_t t2>
-inline void evaluate(const shared_ptr<op::v5::GRUSequence>& op,
-                     const HostTensorVector& outputs,
-                     const HostTensorVector& inputs) {
-    using T1 = typename element_type_traits<t1>::value_type;
-    using T2 = typename element_type_traits<t2>::value_type;
-    runtime::reference::gru_sequence<T1, T2>(inputs[0]->get_data_ptr<char>(),
-                                             inputs[0]->get_shape(),
-                                             inputs[1]->get_data_ptr<char>(),
-                                             inputs[1]->get_shape(),
-                                             inputs[2]->get_data_ptr<char>(),
-                                             inputs[2]->get_shape(),
-                                             inputs[3]->get_data_ptr<char>(),
-                                             inputs[3]->get_shape(),
-                                             inputs[4]->get_data_ptr<char>(),
-                                             inputs[4]->get_shape(),
-                                             inputs[5]->get_data_ptr<char>(),
-                                             inputs[5]->get_shape(),
-                                             outputs[0]->get_data_ptr<char>(),
-                                             outputs[1]->get_data_ptr<char>(),
-                                             op->get_activations()[0],
-                                             op->get_activations()[1],
-                                             op->get_clip(),
-                                             op->get_direction(),
-                                             op->get_linear_before_reset());
-}
-}  // namespace gru_seq_v5
-
-template <element::Type_t ET>
-bool evaluate(const shared_ptr<op::v5::GRUSequence>& op,
-              const HostTensorVector& outputs,
-              const HostTensorVector& inputs) {
-    switch (inputs[2]->get_element_type()) {
-    case element::Type_t::i64:
-    case element::Type_t::u64:
-        gru_seq_v5::evaluate<ET, element::Type_t::i64>(op, outputs, inputs);
-        break;
-    case element::Type_t::i32:
-    case element::Type_t::u32:
-        gru_seq_v5::evaluate<ET, element::Type_t::i32>(op, outputs, inputs);
-        break;
-    default:
-        return false;
-    }
-    return true;
-}
-
-namespace augru_seq {
-template <element::Type_t t1, element::Type_t t2>
-inline void evaluate(const shared_ptr<ov::op::internal::AUGRUSequence>& op,
-                     const HostTensorVector& outputs,
-                     const HostTensorVector& inputs) {
-    using T1 = typename element_type_traits<t1>::value_type;
-    using T2 = typename element_type_traits<t2>::value_type;
-    runtime::reference::gru_sequence<T1, T2>(inputs[0]->get_data_ptr<char>(),
-                                             inputs[0]->get_shape(),
-                                             inputs[1]->get_data_ptr<char>(),
-                                             inputs[1]->get_shape(),
-                                             inputs[2]->get_data_ptr<char>(),
-                                             inputs[2]->get_shape(),
-                                             inputs[3]->get_data_ptr<char>(),
-                                             inputs[3]->get_shape(),
-                                             inputs[4]->get_data_ptr<char>(),
-                                             inputs[4]->get_shape(),
-                                             inputs[5]->get_data_ptr<char>(),
-                                             inputs[5]->get_shape(),
-                                             outputs[0]->get_data_ptr<char>(),
-                                             outputs[1]->get_data_ptr<char>(),
-                                             op->get_activations()[0],
-                                             op->get_activations()[1],
-                                             op->get_clip(),
-                                             op->get_direction(),
-                                             op->get_linear_before_reset(),
-                                             inputs[6]->get_data_ptr<char>());
-}
-}  // namespace augru_seq
-
-template <element::Type_t ET>
-bool evaluate(const shared_ptr<ov::op::internal::AUGRUSequence>& op,
-              const HostTensorVector& outputs,
-              const HostTensorVector& inputs) {
-    switch (inputs[2]->get_element_type()) {
-    case element::Type_t::i64:
-    case element::Type_t::u64:
-        augru_seq::evaluate<ET, element::Type_t::i64>(op, outputs, inputs);
-        break;
-    case element::Type_t::i32:
-    case element::Type_t::u32:
-        augru_seq::evaluate<ET, element::Type_t::i32>(op, outputs, inputs);
-        break;
-    default:
-        return false;
-    }
-    return true;
-}
-
-template <element::Type_t ET>
-bool evaluate(const shared_ptr<op::v9::ROIAlign>& op, const HostTensorVector& outputs, const HostTensorVector& inputs) {
-    using T = typename element_type_traits<ET>::value_type;
-    std::vector<int64_t> batch_indices_vec_scaled_up = host_tensor_2_vector<int64_t>(inputs[2]);
-    op::v3::ROIAlign::PoolingMode m_mode_v3;
-    switch (op->get_mode()) {
-    case op::v9::ROIAlign::PoolingMode::AVG: {
-        m_mode_v3 = op::v3::ROIAlign::PoolingMode::AVG;
-        break;
-    }
-    case op::v9::ROIAlign::PoolingMode::MAX: {
-        m_mode_v3 = op::v3::ROIAlign::PoolingMode::MAX;
-        break;
-    }
-    default: {
-        NGRAPH_CHECK(false, "unsupported PoolingMode ");
-    }
-    }
-    runtime::reference::roi_align<T>(inputs[0]->get_data_ptr<const T>(),
-                                     inputs[1]->get_data_ptr<const T>(),
-                                     batch_indices_vec_scaled_up.data(),
-                                     outputs[0]->get_data_ptr<T>(),
-                                     op->get_input_shape(0),
-                                     op->get_input_shape(1),
-                                     op->get_input_shape(2),
-                                     op->get_output_shape(0),
-                                     op->get_pooled_h(),
-                                     op->get_pooled_w(),
-                                     op->get_sampling_ratio(),
-                                     op->get_spatial_scale(),
-                                     m_mode_v3,
-                                     op->get_aligned_mode());
-    return true;
-}
-template <element::Type_t ET>
-bool evaluate(const shared_ptr<op::v0::ROIPooling>& op,
-              const HostTensorVector& outputs,
-              const HostTensorVector& inputs) {
-    using T = typename element_type_traits<ET>::value_type;
-    runtime::reference::roi_pooling<T>(inputs[0]->get_data_ptr<const T>(),
-                                       inputs[1]->get_data_ptr<const T>(),
-                                       outputs[0]->get_data_ptr<T>(),
-                                       op->get_input_shape(0),
-                                       op->get_input_shape(1),
-                                       op->get_output_shape(0),
-                                       op->get_spatial_scale(),
-                                       op->get_method());
-    return true;
-}
-template <element::Type_t ET>
-bool evaluate(const shared_ptr<op::v0::ReorgYolo>& op,
-              const HostTensorVector& outputs,
-              const HostTensorVector& inputs) {
-    runtime::reference::reorg_yolo(inputs[0]->get_data_ptr<char>(),
-                                   outputs[0]->get_data_ptr<char>(),
-                                   inputs[0]->get_shape(),
-                                   op->get_strides().at(0),
-                                   inputs[0]->get_element_type().size());
-    return true;
-}
-
-template <element::Type_t ET>
-bool evaluate(const shared_ptr<op::v0::RegionYolo>& op,
-              const HostTensorVector& outputs,
-              const HostTensorVector& inputs) {
-    using T = typename element_type_traits<ET>::value_type;
-    runtime::reference::region_yolo<T>(inputs[0]->get_data_ptr<const T>(),
-                                       outputs[0]->get_data_ptr<T>(),
-                                       inputs[0]->get_shape(),
-                                       static_cast<int>(op->get_num_coords()),
-                                       static_cast<int>(op->get_num_classes()),
-                                       static_cast<int>(op->get_num_regions()),
-                                       op->get_do_softmax(),
-                                       op->get_mask());
-    return true;
-}
-
-template <element::Type_t ET>
-bool evaluate(const shared_ptr<op::v1::Pad>& op, const HostTensorVector& outputs, const HostTensorVector& inputs) {
-    runtime::reference::pad(inputs[0]->get_data_ptr<char>(),
-                            inputs[1]->get_data_ptr<char>(),
-                            outputs[0]->get_data_ptr<char>(),
-                            shape_size(inputs[0]->get_shape()),
-                            inputs[1]->get_shape(),
-                            outputs[0]->get_shape(),
-                            op->get_pads_end(),
-                            op->get_pads_begin(),
-                            op->get_pad_mode());
-    return true;
-}
-
-template <element::Type_t ET>
-bool evaluate(const shared_ptr<op::v1::GatherTree>& op,
-              const HostTensorVector& outputs,
-              const HostTensorVector& inputs) {
-    runtime::reference::gather_tree(inputs[0]->get_data_ptr<const char>(),
-                                    inputs[1]->get_data_ptr<const char>(),
-                                    inputs[2]->get_data_ptr<const char>(),
-                                    inputs[3]->get_data_ptr<const char>(),
-                                    outputs[0]->get_data_ptr<char>(),
-                                    op->get_input_shape(0),
-                                    op->get_input_shape(1),
-                                    op->get_input_shape(2),
-                                    op->get_input_shape(3),
-                                    inputs[1]->get_element_type());
-    return true;
-}
-
-template <element::Type_t ET>
-bool evaluate(const shared_ptr<op::v0::NormalizeL2>& op,
-              const HostTensorVector& outputs,
-              const HostTensorVector& inputs) {
-    using T = typename element_type_traits<ET>::value_type;
-    runtime::reference::normalize_l2<T>(inputs[0]->get_data_ptr<const T>(),
-                                        outputs[0]->get_data_ptr<T>(),
-                                        op->get_input_shape(0),
-                                        op->get_reduction_axes(),
-                                        op->get_eps(),
-                                        op->get_eps_mode());
-    return true;
-}
-
-template <element::Type_t ET>
-bool evaluate(const shared_ptr<op::v0::CTCGreedyDecoder>& op,
-              const HostTensorVector& outputs,
-              const HostTensorVector& inputs) {
-    using T = typename element_type_traits<ET>::value_type;
-    runtime::reference::ctc_greedy_decoder<T>(inputs[0]->get_data_ptr<const T>(),
-                                              inputs[1]->get_data_ptr<const T>(),
-                                              outputs[0]->get_data_ptr<T>(),
-                                              inputs[0]->get_shape(),
-                                              inputs[1]->get_shape(),
-                                              outputs[0]->get_shape(),
-                                              op->get_ctc_merge_repeated());
-    return true;
-}
-
-namespace ctc_greedy_decoder_v6 {
-template <element::Type_t T1, element::Type_t T2, element::Type_t TOUT>
-inline void evaluate(const shared_ptr<op::v6::CTCGreedyDecoderSeqLen>& op,
-                     const HostTensorVector& outputs,
-                     const HostTensorVector& inputs) {
-    using TF = typename element_type_traits<T1>::value_type;
-    using TI = typename element_type_traits<T2>::value_type;
-    using TIND1 = typename element_type_traits<TOUT>::value_type;
-    TI blank_index_val = static_cast<TI>(inputs[0]->get_shape().back() - 1);
-    const TI* blank_index = &blank_index_val;
-    if (inputs.size() == 3) {
-        blank_index = inputs[2]->get_data_ptr<const TI>();
-    }
-    if (op->get_sequence_length_type() == element::i32) {
-        runtime::reference::ctc_greedy_decoder_seq_len<TF>(inputs[0]->get_data_ptr<const TF>(),
-                                                           inputs[1]->get_data_ptr<const TI>(),
-                                                           blank_index,
-                                                           outputs[0]->get_data_ptr<TIND1>(),
-                                                           outputs[1]->get_data_ptr<int32_t>(),
-                                                           inputs[0]->get_shape(),
-                                                           outputs[0]->get_shape(),
-                                                           op->get_merge_repeated());
-    } else if (op->get_sequence_length_type() == element::i64) {
-        runtime::reference::ctc_greedy_decoder_seq_len<TF>(inputs[0]->get_data_ptr<const TF>(),
-                                                           inputs[1]->get_data_ptr<const TI>(),
-                                                           blank_index,
-                                                           outputs[0]->get_data_ptr<TIND1>(),
-                                                           outputs[1]->get_data_ptr<int64_t>(),
-                                                           inputs[0]->get_shape(),
-                                                           outputs[0]->get_shape(),
-                                                           op->get_merge_repeated());
-    }
-}
-}  // namespace ctc_greedy_decoder_v6
-template <element::Type_t ET>
-bool evaluate(const shared_ptr<op::v6::CTCGreedyDecoderSeqLen>& op,
-              const HostTensorVector& outputs,
-              const HostTensorVector& inputs) {
-    const auto& dataType = inputs[0]->get_element_type();
-    const auto& seqLenType = inputs[1]->get_element_type();
-    if (dataType == element::Type_t::f16 && seqLenType == element::Type_t::i32) {
-        ctc_greedy_decoder_v6::evaluate<element::Type_t::f16, element::Type_t::i32, ET>(op, outputs, inputs);
-    } else if (dataType == element::Type_t::f32 && seqLenType == element::Type_t::i32) {
-        ctc_greedy_decoder_v6::evaluate<element::Type_t::f32, element::Type_t::i32, ET>(op, outputs, inputs);
-    } else if (dataType == element::Type_t::f64 && seqLenType == element::Type_t::i32) {
-        ctc_greedy_decoder_v6::evaluate<element::Type_t::f64, element::Type_t::i32, ET>(op, outputs, inputs);
-    } else if (dataType == element::Type_t::f16 && seqLenType == element::Type_t::i64) {
-        ctc_greedy_decoder_v6::evaluate<element::Type_t::f16, element::Type_t::i64, ET>(op, outputs, inputs);
-    } else if (dataType == element::Type_t::f32 && seqLenType == element::Type_t::i64) {
-        ctc_greedy_decoder_v6::evaluate<element::Type_t::f32, element::Type_t::i64, ET>(op, outputs, inputs);
-    } else if (dataType == element::Type_t::f64 && seqLenType == element::Type_t::i64) {
-        ctc_greedy_decoder_v6::evaluate<element::Type_t::f64, element::Type_t::i64, ET>(op, outputs, inputs);
-    } else {
-        return false;
-    }
-    return true;
-}
-
-template <element::Type_t ET>
-bool evaluate(const shared_ptr<op::v6::ExperimentalDetectronTopKROIs>& op,
-              const HostTensorVector& outputs,
-              const HostTensorVector& inputs) {
-    using T = typename element_type_traits<ET>::value_type;
-    size_t max_rois = op->get_max_rois();
-    outputs[0]->set_shape(Shape{max_rois, 4});
-    runtime::reference::experimental_detectron_topk_rois<T>(inputs[0]->get_data_ptr<const T>(),
-                                                            inputs[1]->get_data_ptr<const T>(),
-                                                            inputs[0]->get_shape(),
-                                                            inputs[1]->get_shape(),
-                                                            max_rois,
-                                                            outputs[0]->get_data_ptr<T>());
-    return true;
-}
-
-template <element::Type_t ET>
-bool evaluate(const shared_ptr<op::v9::GenerateProposals>& op,
-              const HostTensorVector& outputs,
-              const HostTensorVector& inputs) {
-    const auto& attrs = op->get_attrs();
-
-    if (attrs.post_nms_count < 0) {
-        throw ngraph_error("The attribute post_nms_count of the operation "
-                           "GenerateProposals must be a "
-                           "nonnegative integer.");
-    }
-
-    const auto& output_type = op->get_input_element_type(0);
-
-    const auto& im_info_shape = inputs[0]->get_shape();
-    const auto& anchors_shape = inputs[1]->get_shape();
-    const auto& deltas_shape = inputs[2]->get_shape();
-    const auto& scores_shape = inputs[3]->get_shape();
-
-    const auto im_info_data = get_floats(inputs[0], im_info_shape);
-    const auto anchors_data = get_floats(inputs[1], anchors_shape);
-    const auto deltas_data = get_floats(inputs[2], deltas_shape);
-    const auto scores_data = get_floats(inputs[3], scores_shape);
-
-    std::vector<float> output_rois;
-    std::vector<float> output_scores;
-    std::vector<int64_t> output_num;
-
-    runtime::reference::generate_proposals(im_info_data,
-                                           anchors_data,
-                                           deltas_data,
-                                           scores_data,
-                                           attrs,
-                                           im_info_shape,
-                                           anchors_shape,
-                                           deltas_shape,
-                                           scores_shape,
-                                           output_rois,
-                                           output_scores,
-                                           output_num);
-
-    size_t num_selected = static_cast<size_t>(std::accumulate(output_num.begin(), output_num.end(), 0));
-
-    Shape output_rois_shape = Shape{num_selected, 4};
-    Shape output_scores_shape = Shape{num_selected};
-
-    outputs[0]->set_element_type(output_type);
-    outputs[0]->set_shape(output_rois_shape);
-    outputs[1]->set_element_type(output_type);
-    outputs[1]->set_shape(output_scores_shape);
-
-    const auto& roi_num_type = op->get_output_element_type(2);
-    Shape output_roi_num_shape = Shape{im_info_shape[0]};
-    outputs[2]->set_element_type(roi_num_type);
-    outputs[2]->set_shape(output_roi_num_shape);
-
-    runtime::reference::generate_proposals_postprocessing(outputs[0]->get_data_ptr(),
-                                                          outputs[1]->get_data_ptr(),
-                                                          outputs[2]->get_data_ptr(),
-                                                          output_type,
-                                                          roi_num_type,
-                                                          output_rois,
-                                                          output_scores,
-                                                          output_num,
-                                                          output_rois_shape,
-                                                          output_scores_shape);
-
-    return true;
-}
-
-template <element::Type_t ET>
-bool evaluate(const shared_ptr<op::v6::ExperimentalDetectronGenerateProposalsSingleImage>& op,
-              const HostTensorVector& outputs,
-              const HostTensorVector& inputs) {
-    const auto attrs = op->get_attrs();
-
-    size_t post_nms_count = 0;
-    if (attrs.post_nms_count < 0) {
-        throw ngraph_error("The attribute post_nms_count of the operation "
-                           "ExperimentalDetectronGenerateProposalsSingleImage must be a "
-                           "nonnegative integer.");
-    } else {
-        post_nms_count = static_cast<size_t>(attrs.post_nms_count);
-    }
-
-    const Shape output_rois_shape = Shape{post_nms_count, 4};
-    const Shape output_scores_shape = Shape{post_nms_count};
-
-    const auto output_type = op->get_input_element_type(0);
-
-    const auto im_info_shape = inputs[0]->get_shape();
-    const auto anchors_shape = inputs[1]->get_shape();
-    const auto deltas_shape = inputs[2]->get_shape();
-    const auto scores_shape = inputs[3]->get_shape();
-
-    const auto im_info_data = get_floats(inputs[0], im_info_shape);
-    const auto anchors_data = get_floats(inputs[1], anchors_shape);
-    const auto deltas_data = get_floats(inputs[2], deltas_shape);
-    const auto scores_data = get_floats(inputs[3], scores_shape);
-
-    std::vector<float> output_rois(shape_size(output_rois_shape));
-    std::vector<float> output_scores(shape_size(output_scores_shape));
-
-    outputs[0]->set_element_type(output_type);
-    outputs[0]->set_shape(output_rois_shape);
-    outputs[1]->set_element_type(output_type);
-    outputs[1]->set_shape(output_scores_shape);
-
-    runtime::reference::experimental_detectron_proposals_single_image(im_info_data.data(),
-                                                                      anchors_data.data(),
-                                                                      deltas_data.data(),
-                                                                      scores_data.data(),
-                                                                      attrs,
-                                                                      im_info_shape,
-                                                                      anchors_shape,
-                                                                      deltas_shape,
-                                                                      scores_shape,
-                                                                      output_rois.data(),
-                                                                      output_scores.data());
-    runtime::reference::experimental_detectron_proposals_single_image_postprocessing(outputs[0]->get_data_ptr(),
-                                                                                     outputs[1]->get_data_ptr(),
-                                                                                     output_type,
-                                                                                     output_rois,
-                                                                                     output_scores,
-                                                                                     output_rois_shape,
-                                                                                     output_scores_shape);
-
-    return true;
-}
-
-template <element::Type_t ET>
-bool evaluate(const shared_ptr<op::v0::SquaredDifference>& op,
-              const HostTensorVector& outputs,
-              const HostTensorVector& inputs) {
-    using T = typename element_type_traits<ET>::value_type;
-    runtime::reference::squared_difference<T>(inputs[0]->get_data_ptr<const T>(),
-                                              inputs[1]->get_data_ptr<const T>(),
-                                              outputs[0]->get_data_ptr<T>(),
-                                              inputs[0]->get_shape(),
-                                              inputs[1]->get_shape(),
-                                              op->get_autob());
-    return true;
-}
-
-template <element::Type_t ET>
-bool evaluate(const shared_ptr<op::v6::GatherElements>& op,
-              const HostTensorVector& outputs,
-              const HostTensorVector& inputs) {
-    using T = typename element_type_traits<ET>::value_type;
-    Shape params_shape = inputs[0]->get_shape();
-    Shape indices_shape = inputs[1]->get_shape();
-
-    outputs[0]->set_shape(indices_shape);
-
-    if (inputs[1]->get_element_type() == element::i64) {
-        runtime::reference::gather_elements<T, int64_t>(inputs[0]->get_data_ptr<ET>(),
-                                                        inputs[1]->get_data_ptr<int64_t>(),
-                                                        outputs[0]->get_data_ptr<ET>(),
-                                                        inputs[0]->get_shape(),
-                                                        inputs[1]->get_shape(),
-                                                        outputs[0]->get_shape(),
-                                                        op->get_axis());
-    } else if (inputs[1]->get_element_type() == element::i32) {
-        runtime::reference::gather_elements<T, int32_t>(inputs[0]->get_data_ptr<ET>(),
-                                                        inputs[1]->get_data_ptr<int32_t>(),
-                                                        outputs[0]->get_data_ptr<ET>(),
-                                                        inputs[0]->get_shape(),
-                                                        inputs[1]->get_shape(),
-                                                        outputs[0]->get_shape(),
-                                                        op->get_axis());
-    } else {
-        throw ngraph_error("Unexpected indices type");
-    }
-
-    return true;
-}
-
-template <element::Type_t ET>
-bool evaluate(const shared_ptr<op::v5::GatherND>& op, const HostTensorVector& outputs, const HostTensorVector& inputs) {
-    using T = typename element_type_traits<ET>::value_type;
-    if (op->get_input_element_type(1) == element::i64) {
-        runtime::reference::gather_nd<T, int64_t>(inputs[0]->get_data_ptr<T>(),
-                                                  inputs[1]->get_data_ptr<int64_t>(),
-                                                  outputs[0]->get_data_ptr<T>(),
-                                                  inputs[0]->get_shape(),
-                                                  inputs[1]->get_shape(),
-                                                  outputs[0]->get_shape(),
-                                                  static_cast<int>(op->get_batch_dims()));
-    } else if (op->get_input_element_type(1) == element::i32) {
-        runtime::reference::gather_nd<T, int32_t>(inputs[0]->get_data_ptr<T>(),
-                                                  inputs[1]->get_data_ptr<int32_t>(),
-                                                  outputs[0]->get_data_ptr<T>(),
-                                                  inputs[0]->get_shape(),
-                                                  inputs[1]->get_shape(),
-                                                  outputs[0]->get_shape(),
-                                                  static_cast<int>(op->get_batch_dims()));
-    } else {
-        throw ngraph_error("Unexpected indices type for GatherND operation");
-    }
-    return true;
-}
-
-template <element::Type_t ET>
-bool evaluate(const shared_ptr<op::v8::GatherND>& op, const HostTensorVector& outputs, const HostTensorVector& inputs) {
-    using T = typename element_type_traits<ET>::value_type;
-    if (op->get_input_element_type(1) == element::i64) {
-        runtime::reference::gather_nd<T, int64_t>(inputs[0]->get_data_ptr<T>(),
-                                                  inputs[1]->get_data_ptr<int64_t>(),
-                                                  outputs[0]->get_data_ptr<T>(),
-                                                  inputs[0]->get_shape(),
-                                                  inputs[1]->get_shape(),
-                                                  outputs[0]->get_shape(),
-                                                  static_cast<int>(op->get_batch_dims()));
-    } else if (op->get_input_element_type(1) == element::i32) {
-        runtime::reference::gather_nd<T, int32_t>(inputs[0]->get_data_ptr<T>(),
-                                                  inputs[1]->get_data_ptr<int32_t>(),
-                                                  outputs[0]->get_data_ptr<T>(),
-                                                  inputs[0]->get_shape(),
-                                                  inputs[1]->get_shape(),
-                                                  outputs[0]->get_shape(),
-                                                  static_cast<int>(op->get_batch_dims()));
-    } else {
-        throw ngraph_error("Unexpected indices type for GatherND operation");
-    }
-    return true;
-}
-
-template <element::Type_t ET>
-bool evaluate(const shared_ptr<op::v5::LogSoftmax>& op,
-              const HostTensorVector& outputs,
-              const HostTensorVector& inputs) {
-    using T = typename element_type_traits<ET>::value_type;
-    int64_t i_axis = op->get_axis();
-    if (i_axis < 0) {
-        i_axis += inputs[0]->get_partial_shape().rank().get_length();
-    }
-    runtime::reference::log_softmax<T>(inputs[0]->get_data_ptr<const T>(),
-                                       outputs[0]->get_data_ptr<T>(),
-                                       op->get_output_shape(0),
-                                       AxisSet{(size_t)i_axis});
-    return true;
-}
-
-template <element::Type_t ET>
-bool evaluate(const shared_ptr<op::PSROIPooling>& op, const HostTensorVector& outputs, const HostTensorVector& inputs) {
-    using T = typename element_type_traits<ET>::value_type;
-    runtime::reference::psroi_pooling<T>(inputs[0]->get_data_ptr<T>(),
-                                         inputs[0]->get_shape(),
-                                         inputs[1]->get_data_ptr<T>(),
-                                         inputs[1]->get_shape(),
-                                         outputs[0]->get_data_ptr<T>(),
-                                         outputs[0]->get_shape(),
-                                         op->get_mode(),
-                                         op->get_spatial_scale(),
-                                         op->get_spatial_bins_x(),
-                                         op->get_spatial_bins_y());
-
-    return true;
-}
-template <element::Type_t ET>
-bool evaluate(const shared_ptr<op::v1::DeformablePSROIPooling>& op,
-              const HostTensorVector& outputs,
-              const HostTensorVector& inputs) {
-    using T = typename element_type_traits<ET>::value_type;
-    NGRAPH_CHECK(inputs.size() > 1 && inputs[1]->get_shape().size() == 2,
-                 "2D tensor must be provided as second input. ");
-    outputs[0]->set_shape({inputs[1]->get_shape()[0],
-                           static_cast<size_t>(op->get_output_dim()),
-                           static_cast<size_t>(op->get_group_size()),
-                           static_cast<size_t>(op->get_group_size())});
-
-    const bool has_offset_intput = inputs.size() == 3;
-    if (has_offset_intput) {
-        runtime::reference::deformable_psroi_pooling<T>(inputs[0]->get_data_ptr<T>(),
-                                                        inputs[0]->get_shape(),
-                                                        inputs[1]->get_data_ptr<T>(),
-                                                        inputs[1]->get_shape(),
-                                                        inputs[2]->get_data_ptr<T>(),
-                                                        inputs[2]->get_shape(),
-                                                        outputs[0]->get_data_ptr<T>(),
-                                                        outputs[0]->get_shape(),
-                                                        op->get_mode(),
-                                                        op->get_spatial_scale(),
-                                                        op->get_spatial_bins_x(),
-                                                        op->get_spatial_bins_y(),
-                                                        op->get_trans_std(),
-                                                        op->get_part_size());
-    } else {
-        runtime::reference::deformable_psroi_pooling<T>(inputs[0]->get_data_ptr<T>(),
-                                                        inputs[0]->get_shape(),
-                                                        inputs[1]->get_data_ptr<T>(),
-                                                        inputs[1]->get_shape(),
-                                                        nullptr,
-                                                        ngraph::Shape(),
-                                                        outputs[0]->get_data_ptr<T>(),
-                                                        outputs[0]->get_shape(),
-                                                        op->get_mode(),
-                                                        op->get_spatial_scale(),
-                                                        op->get_spatial_bins_x(),
-                                                        op->get_spatial_bins_y(),
-                                                        op->get_trans_std(),
-                                                        op->get_part_size());
-    }
-    return true;
-}
-
-template <element::Type_t ET>
-bool evaluate(const shared_ptr<op::v7::Roll>& op, const HostTensorVector& outputs, const HostTensorVector& inputs) {
-    const auto& shiftType = inputs[1]->get_element_type();
-    std::vector<int64_t> shift_int64;
-    if (shiftType == element::Type_t::i32) {
-        auto shift = inputs[1]->get_data_ptr<const int32_t>();
-        shift_int64.resize(shape_size(inputs[1]->get_shape()));
-        std::transform(shift, shift + shape_size(inputs[1]->get_shape()), shift_int64.begin(), [](const int32_t& elem) {
-            return static_cast<int64_t>(elem);
-        });
-    }
-    const auto& axesType = inputs[2]->get_element_type();
-    std::vector<int64_t> axes_int64;
-    if (axesType == element::Type_t::i32) {
-        auto axes = inputs[2]->get_data_ptr<const int32_t>();
-        axes_int64.resize(shape_size(inputs[2]->get_shape()));
-        std::transform(axes, axes + shape_size(inputs[2]->get_shape()), axes_int64.begin(), [](const int32_t& elem) {
-            return static_cast<int64_t>(elem);
-        });
-    }
-    runtime::reference::roll(
-        inputs[0]->get_data_ptr<const char>(),
-        inputs[1]->get_element_type() != element::Type_t::i64 ? shift_int64.data()
-                                                              : inputs[1]->get_data_ptr<const int64_t>(),
-        inputs[2]->get_element_type() != element::Type_t::i64 ? axes_int64.data()
-                                                              : inputs[2]->get_data_ptr<const int64_t>(),
-        outputs[0]->get_data_ptr<char>(),
-        inputs[0]->get_shape(),
-        inputs[1]->get_shape(),
-        inputs[2]->get_shape(),
-        inputs[0]->get_element_type().size());
-    return true;
-}
-
-template <element::Type_t ET>
-bool evaluate(const shared_ptr<op::v7::Einsum>& op, const HostTensorVector& outputs, const HostTensorVector& inputs) {
-    const auto equation = op->get_equation();
-    runtime::reference::einsum(outputs, inputs, equation);
-    return true;
-}
-
-template <element::Type_t ET>
-bool evaluate(const shared_ptr<op::v8::AdaptiveAvgPool>& op,
-              const HostTensorVector& outputs,
-              const HostTensorVector& inputs) {
-    using T = typename element_type_traits<ET>::value_type;
-    runtime::reference::adaptive_avg_pool(inputs[0]->get_data_ptr<T>(),
-                                          outputs[0]->get_data_ptr<T>(),
-                                          inputs[0]->get_shape(),
-                                          op->get_output_shape(0));
-    return true;
-}
-
-template <element::Type_t ET>
-bool evaluate(const shared_ptr<op::v8::AdaptiveMaxPool>& op,
-              const HostTensorVector& outputs,
-              const HostTensorVector& inputs) {
-    using T = typename element_type_traits<ET>::value_type;
-    if (op->get_index_element_type() == element::i32) {
-        runtime::reference::adaptive_max_pool(inputs[0]->get_data_ptr<T>(),
-                                              outputs[0]->get_data_ptr<T>(),
-                                              outputs[1]->get_data_ptr<int32_t>(),
-                                              inputs[0]->get_shape(),
-                                              op->get_output_shape(0));
-    } else if (op->get_index_element_type() == element::i64) {
-        runtime::reference::adaptive_max_pool(inputs[0]->get_data_ptr<T>(),
-                                              outputs[0]->get_data_ptr<T>(),
-                                              outputs[1]->get_data_ptr<int64_t>(),
-                                              inputs[0]->get_shape(),
-                                              op->get_output_shape(0));
-    }
-    return true;
-}
-
-template <element::Type_t ET>
-bool evaluate(const shared_ptr<op::v8::Gather>& op, const HostTensorVector& outputs, const HostTensorVector& inputs) {
-    using T = typename element_type_traits<ET>::value_type;
-    if (op->get_input_element_type(1) == element::i64) {
-        runtime::reference::gather<T, int64_t>(inputs[0]->get_data_ptr<T>(),
-                                               inputs[1]->get_data_ptr<int64_t>(),
-                                               outputs[0]->get_data_ptr<T>(),
-                                               op->get_input_shape(0),
-                                               op->get_input_shape(1),
-                                               op->get_output_shape(0),
-                                               op->get_axis(),
-                                               op->get_batch_dims());
-    } else if (op->get_input_element_type(1) == element::i32) {
-        runtime::reference::gather<T, int32_t>(inputs[0]->get_data_ptr<T>(),
-                                               inputs[1]->get_data_ptr<int32_t>(),
-                                               outputs[0]->get_data_ptr<T>(),
-                                               op->get_input_shape(0),
-                                               op->get_input_shape(1),
-                                               op->get_output_shape(0),
-                                               op->get_axis(),
-                                               op->get_batch_dims());
-    } else {
-        throw ngraph_error("Unexpected indices type for Gather operation");
-    }
-    return true;
-}
-
-template <element::Type_t ET>
-bool evaluate(const shared_ptr<op::v3::Assign>& op, const HostTensorVector& outputs, const HostTensorVector& inputs) {
-    outputs[0]->set_unary(inputs[0]);
-    void* input = inputs[0]->get_data_ptr();
-    outputs[0]->write(input, outputs[0]->get_size_in_bytes());
-    return true;
-}
-
-template <element::Type_t ET>
-bool evaluate(const shared_ptr<op::v3::ReadValue>& op,
-              const HostTensorVector& outputs,
-              const HostTensorVector& inputs) {
-    outputs[0]->set_unary(inputs[0]);
-    void* input = inputs[0]->get_data_ptr();
-    outputs[0]->write(input, outputs[0]->get_size_in_bytes());
-    return true;
-}
-
-template <ov::element::Type_t ET>
-inline bool evaluate(const shared_ptr<op::v8::NV12toRGB>& op,
-                     const HostTensorVector& outputs,
-                     const HostTensorVector& inputs) {
-    return runtime::reference::color_convert_nv12<ET>(op,
-                                                      outputs,
-                                                      inputs,
-                                                      ov::op::util::ConvertColorNV12Base::ColorConversion::NV12_TO_RGB);
-}
-
-template <ov::element::Type_t ET>
-inline bool evaluate(const shared_ptr<op::v8::NV12toBGR>& op,
-                     const HostTensorVector& outputs,
-                     const HostTensorVector& inputs) {
-    return runtime::reference::color_convert_nv12<ET>(op,
-                                                      outputs,
-                                                      inputs,
-                                                      ov::op::util::ConvertColorNV12Base::ColorConversion::NV12_TO_BGR);
-}
-
-template <ov::element::Type_t ET>
-inline bool evaluate(const shared_ptr<op::v8::I420toRGB>& op,
-                     const HostTensorVector& outputs,
-                     const HostTensorVector& inputs) {
-    return runtime::reference::color_convert_i420<ET>(op,
-                                                      outputs,
-                                                      inputs,
-                                                      ov::op::util::ConvertColorI420Base::ColorConversion::I420_TO_RGB);
-}
-
-template <ov::element::Type_t ET>
-inline bool evaluate(const shared_ptr<op::v8::I420toBGR>& op,
-                     const HostTensorVector& outputs,
-                     const HostTensorVector& inputs) {
-    return runtime::reference::color_convert_i420<ET>(op,
-                                                      outputs,
-                                                      inputs,
-                                                      ov::op::util::ConvertColorI420Base::ColorConversion::I420_TO_BGR);
-}
-
-template <element::Type_t ET>
-bool evaluate(const shared_ptr<op::v0::Interpolate>& op,
-              const HostTensorVector& outputs,
-              const HostTensorVector& inputs) {
-    element::Type input_et = op->get_input_element_type(0);
-    switch (input_et) {
-    case element::Type_t::f64:
-        ngraph::runtime::reference::interpolate<double>(inputs[0]->get_data_ptr<double>(),
-                                                        op->get_input_partial_shape(0),
-                                                        outputs[0]->get_data_ptr<double>(),
-                                                        op->get_output_shape(0),
-                                                        op->get_attrs());
-        break;
-    case element::Type_t::f32:
-        ngraph::runtime::reference::interpolate<float>(inputs[0]->get_data_ptr<float>(),
-                                                       op->get_input_partial_shape(0),
-                                                       outputs[0]->get_data_ptr<float>(),
-                                                       op->get_output_shape(0),
-                                                       op->get_attrs());
-        break;
-    case element::Type_t::f16:
-        ngraph::runtime::reference::interpolate<float16>(inputs[0]->get_data_ptr<float16>(),
-                                                         op->get_input_partial_shape(0),
-                                                         outputs[0]->get_data_ptr<float16>(),
-                                                         op->get_output_shape(0),
-                                                         op->get_attrs());
-        break;
-    case element::Type_t::bf16:
-        ngraph::runtime::reference::interpolate<bfloat16>(inputs[0]->get_data_ptr<bfloat16>(),
-                                                          op->get_input_partial_shape(0),
-                                                          outputs[0]->get_data_ptr<bfloat16>(),
-                                                          op->get_output_shape(0),
-                                                          op->get_attrs());
-        break;
-    default:;
-    }
-    return true;
-}
-
-namespace eval {
-namespace interpolate {
-// The helpers below are similar to the internal utils used in evaluate method of v4::Intepolate core op
-// Those functions can be unified and moved to a common place
-std::vector<int64_t> get_axes_vector(const ngraph::HostTensorVector& args,
-                                     size_t default_size,
-                                     size_t axes_port,
-                                     size_t max_num_of_ports) {
-    size_t num_of_inputs = args.size();
-    std::vector<int64_t> axes;
-
-    if (num_of_inputs == max_num_of_ports) {
-        auto axes_arg = args[axes_port];
-        size_t num_of_axes = args[axes_port]->get_shape()[0];
-        axes.reserve(num_of_axes);
-
-        if (axes_arg->get_element_type() == ov::element::i64) {
-            int64_t* axes_ptr = axes_arg->get_data_ptr<int64_t>();
-            axes.insert(axes.end(), axes_ptr, axes_ptr + num_of_axes);
-        } else if (axes_arg->get_element_type() == ov::element::i32) {
-            int32_t* axes_ptr = axes_arg->get_data_ptr<int32_t>();
-            for (size_t i = 0; i < num_of_axes; ++i)
-                axes.push_back(axes_ptr[i]);
-        } else {
-            OPENVINO_ASSERT(false, "Failed to process ", axes_arg->get_element_type());
-        }
-    } else {
-        for (size_t i = 0; i < default_size; ++i) {
-            axes.push_back(i);
-        }
-    }
-
-    return axes;
-}
-
-std::vector<int64_t> get_target_shape_vector(const ngraph::HostTensorVector& args,
-                                             size_t num_of_axes,
-                                             size_t target_shape_port = 1) {
-    std::vector<int64_t> target_shape;
-    target_shape.reserve(num_of_axes);
-
-    auto target_shape_arg = args[target_shape_port];
-    if (target_shape_arg->get_element_type() == ov::element::i64) {
-        int64_t* target_shape_ptr = target_shape_arg->get_data_ptr<int64_t>();
-        target_shape.insert(target_shape.end(), target_shape_ptr, target_shape_ptr + num_of_axes);
-    } else if (target_shape_arg->get_element_type() == ov::element::i32) {
-        int32_t* target_shape_ptr = target_shape_arg->get_data_ptr<int32_t>();
-        for (size_t i = 0; i < num_of_axes; ++i)
-            target_shape.push_back(target_shape_ptr[i]);
-    } else {
-        OPENVINO_ASSERT(false, "Failed to process ", target_shape_arg->get_element_type());
-    }
-
-    return target_shape;
-}
-
-std::vector<float> get_scales_vector(const ngraph::HostTensorVector& args,
-                                     const ov::Shape& input_shape,
-                                     const ov::op::util::InterpolateBase::InterpolateAttrs& attrs,
-                                     std::vector<int64_t> axes,
-                                     size_t scales_port) {
-    std::vector<float> scales;
-    size_t num_of_axes = axes.size();
-    if (attrs.shape_calculation_mode == ov::op::util::InterpolateBase::ShapeCalcMode::SCALES) {
-        float* scales_ptr = args[scales_port]->get_data_ptr<float>();
-        scales.insert(scales.end(), scales_ptr, scales_ptr + num_of_axes);
-    } else {
-        auto target_shape = get_target_shape_vector(args, num_of_axes);
-        for (size_t i = 0; i < num_of_axes; ++i) {
-            size_t axis = axes[i];
-            float scale = static_cast<float>(target_shape[i]) / static_cast<float>(input_shape[axis]);
-            scales.push_back(scale);
-        }
-    }
-    return scales;
-}
-
-static void pad_input_data(const uint8_t* data_ptr,
-                           uint8_t* padded_data_ptr,
-                           size_t type_size,
-                           const ov::Shape& input_shape,
-                           const ov::Shape& padded_input_shape,
-                           const std::vector<size_t>& pads_begin) {
-    NGRAPH_SUPPRESS_DEPRECATED_START
-    ngraph::CoordinateTransform input_transform(input_shape);
-    ngraph::CoordinateTransform padded_transform(padded_input_shape);
-
-    for (const ngraph::Coordinate& input_coord : input_transform) {
-        auto padded_coord = input_coord;
-        size_t i = 0;
-        for (size_t pad : pads_begin) {
-            padded_coord[i] += pad;
-            ++i;
-        }
-        uint8_t* dst_ptr = padded_data_ptr + type_size * padded_transform.index(padded_coord);
-        const uint8_t* src_ptr = data_ptr + type_size * input_transform.index(input_coord);
-        memcpy(dst_ptr, src_ptr, type_size);
-    }
-    NGRAPH_SUPPRESS_DEPRECATED_END
-}
-
-namespace v11 {
-bool evaluate_interpolate(const shared_ptr<op::v11::Interpolate>& op,
-                          const HostTensorVector& outputs,
-                          const HostTensorVector& inputs) {
-    using namespace ov::op;
-
-    constexpr size_t data_port = 0;
-    constexpr size_t scales_sizes_port = 1;
-    constexpr size_t axes_port = 2;
-    constexpr size_t max_num_of_ports = 3;
-
-    element::Type input_et = inputs[0]->get_element_type();
-    size_t type_size = input_et.size();
-
-    ov::PartialShape input_shape{inputs[data_port]->get_shape()};
-    auto m_attrs = op->get_attrs();
-    util::correct_pads_attr(op.get(), m_attrs.pads_begin, m_attrs.pads_end, std::vector<PartialShape>{input_shape});
-
-    ov::Shape padded_input_shape;
-    for (size_t i = 0; i < input_shape.size(); ++i) {
-        padded_input_shape.emplace_back(m_attrs.pads_begin[i] + m_attrs.pads_end[i] + input_shape[i].get_length());
-    }
-
-    auto axes = get_axes_vector(inputs, inputs[1]->get_shape()[0], axes_port, max_num_of_ports);
-    auto scales = get_scales_vector(inputs, padded_input_shape, m_attrs, axes, scales_sizes_port);
-
-    ov::PartialShape output_shape{padded_input_shape};
-    if (m_attrs.shape_calculation_mode == util::InterpolateBase::ShapeCalcMode::SCALES) {
-        util::infer_using_scales(output_shape, axes, scales);
-    } else {
-        auto sizes = get_target_shape_vector(inputs, axes.size(), scales_sizes_port);
-        for (size_t i = 0; i < sizes.size(); ++i) {
-            output_shape[axes[i]] = Dimension(sizes[i]);
-        }
-    }
-
-    ov::Shape out_shape = output_shape.to_shape();
-    outputs[0]->set_shape(out_shape);
-    outputs[0]->set_element_type(input_et);
-
-    size_t bytes_in_padded_input = shape_size(padded_input_shape) * type_size;
-    std::vector<uint8_t> padded_input_data(bytes_in_padded_input, 0);
-
-    const uint8_t* data_ptr = inputs[0]->get_data_ptr<uint8_t>();
-    uint8_t* padded_data_ptr = padded_input_data.data();
-
-    pad_input_data(data_ptr,
-                   padded_data_ptr,
-                   type_size,
-                   input_shape.to_shape(),
-                   padded_input_shape,
-                   m_attrs.pads_begin);
-
-    switch (input_et) {
-    case element::Type_t::f32:
-        ngraph::runtime::reference::interpolate<float>(reinterpret_cast<float*>(padded_data_ptr),
-                                                       padded_input_shape,
-                                                       scales,
-                                                       axes,
-                                                       outputs[0]->get_data_ptr<float>(),
-                                                       out_shape,
-                                                       m_attrs);
-        break;
-    case element::Type_t::bf16:
-        ngraph::runtime::reference::interpolate<bfloat16>(reinterpret_cast<bfloat16*>(padded_data_ptr),
-                                                          padded_input_shape,
-                                                          scales,
-                                                          axes,
-                                                          outputs[0]->get_data_ptr<bfloat16>(),
-                                                          out_shape,
-                                                          m_attrs);
-        break;
-    case element::Type_t::f16:
-        ngraph::runtime::reference::interpolate<float16>(reinterpret_cast<float16*>(padded_data_ptr),
-                                                         padded_input_shape,
-                                                         scales,
-                                                         axes,
-                                                         outputs[0]->get_data_ptr<float16>(),
-                                                         out_shape,
-                                                         m_attrs);
-        break;
-    case element::Type_t::u8:
-        ngraph::runtime::reference::interpolate<uint8_t>(reinterpret_cast<uint8_t*>(padded_data_ptr),
-                                                         padded_input_shape,
-                                                         scales,
-                                                         axes,
-                                                         outputs[0]->get_data_ptr<uint8_t>(),
-                                                         out_shape,
-                                                         m_attrs);
-        break;
-    case element::Type_t::i8:
-        ngraph::runtime::reference::interpolate<int8_t>(reinterpret_cast<int8_t*>(padded_data_ptr),
-                                                        padded_input_shape,
-                                                        scales,
-                                                        axes,
-                                                        outputs[0]->get_data_ptr<int8_t>(),
-                                                        out_shape,
-                                                        m_attrs);
-        break;
-    case element::Type_t::i32:
-        ngraph::runtime::reference::interpolate<int32_t>(reinterpret_cast<int32_t*>(padded_data_ptr),
-                                                         padded_input_shape,
-                                                         scales,
-                                                         axes,
-                                                         outputs[0]->get_data_ptr<int32_t>(),
-                                                         out_shape,
-                                                         m_attrs);
-        break;
-    default:;
-    }
-
-    return true;
-}
-}  // namespace v11
-}  // namespace interpolate
-}  // namespace eval
-
-template <element::Type_t ET>
-bool evaluate(const shared_ptr<op::v11::Interpolate>& op,
-              const HostTensorVector& outputs,
-              const HostTensorVector& inputs) {
-    return eval::interpolate::v11::evaluate_interpolate(op, outputs, inputs);
-}
-
-template <element::Type_t ET>
-bool evaluate(const shared_ptr<op::v9::SoftSign>& op, const HostTensorVector& outputs, const HostTensorVector& inputs) {
-    element::Type input_et = op->get_input_element_type(0);
-    switch (input_et) {
-    case element::Type_t::f64:
-        runtime::reference::softsign<double>(inputs[0]->get_data_ptr<double>(),
-                                             outputs[0]->get_data_ptr<double>(),
-                                             shape_size(inputs[0]->get_shape()));
-        break;
-    case element::Type_t::f32:
-        runtime::reference::softsign<float>(inputs[0]->get_data_ptr<float>(),
-                                            outputs[0]->get_data_ptr<float>(),
-                                            shape_size(inputs[0]->get_shape()));
-        break;
-    case element::Type_t::f16:
-        runtime::reference::softsign<float16>(inputs[0]->get_data_ptr<float16>(),
-                                              outputs[0]->get_data_ptr<float16>(),
-                                              shape_size(inputs[0]->get_shape()));
-        break;
-    case element::Type_t::bf16:
-        runtime::reference::softsign<bfloat16>(inputs[0]->get_data_ptr<bfloat16>(),
-                                               outputs[0]->get_data_ptr<bfloat16>(),
-                                               shape_size(inputs[0]->get_shape()));
-        break;
-    default:
-        return false;
-    }
-    return true;
-}
-
-template <typename Data_t, typename Index_t, typename Count_t>
-void execute_unique(const HostTensorVector& outputs,
-                    const HostTensorVector& inputs,
-                    const shared_ptr<op::v10::Unique>& op) {
-    const auto maybe_extract_axis = [&op]() {
-        std::unique_ptr<int64_t> axis;
-        if (op->get_input_size() == 2 && ov::op::util::is_constant(op->input_value(1).get_node())) {
-            const auto axis_constant =
-                std::dynamic_pointer_cast<op::v0::Constant>(op->input_value(1).get_node_shared_ptr());
-            const auto axis_vec = axis_constant->cast_vector<int64_t>();
-            axis = std::unique_ptr<int64_t>(new int64_t{axis_vec.at(0)});
-        }
-        return axis;
-    };
-
-    const auto unique_elements =
-        runtime::reference::find_unique_elements<Data_t, Index_t, Count_t>(inputs[0]->get_data_ptr<Data_t>(),
-                                                                           inputs[0]->get_shape(),
-                                                                           maybe_extract_axis(),
-                                                                           op->get_sorted());
-    const auto tensor_shapes =
-        runtime::reference::make_tensor_shapes(unique_elements, inputs[0]->get_shape(), maybe_extract_axis());
-
-    auto& out_unique_elements = outputs[0];
-    auto& out_indices = outputs[1];
-    auto& out_rev_indices = outputs[2];
-    auto& out_counts = outputs[3];
-
-    out_unique_elements->set_shape(std::get<0>(tensor_shapes));
-    out_indices->set_shape(std::get<1>(tensor_shapes));
-    out_rev_indices->set_shape(std::get<2>(tensor_shapes));
-    out_counts->set_shape(std::get<1>(tensor_shapes));
-
-    runtime::reference::unique(out_unique_elements->get_data_ptr<Data_t>(),
-                               out_indices->get_data_ptr<Index_t>(),
-                               out_rev_indices->get_data_ptr<Index_t>(),
-                               out_counts->get_data_ptr<Count_t>(),
-                               inputs[0]->get_data_ptr<Data_t>(),
-                               inputs[0]->get_shape(),
-                               std::get<0>(tensor_shapes),
-                               unique_elements);
-}
-
-template <element::Type_t Data_ET>
-bool evaluate(const shared_ptr<op::v10::Unique>& op, const HostTensorVector& outputs, const HostTensorVector& inputs) {
-    using Data_t = typename element_type_traits<Data_ET>::value_type;
-    if (op->get_index_element_type() == element::i32 && op->get_count_element_type() == element::i32) {
-        execute_unique<Data_t, int32_t, int32_t>(outputs, inputs, op);
-    } else if (op->get_index_element_type() == element::i64 && op->get_count_element_type() == element::i64) {
-        execute_unique<Data_t, int64_t, int64_t>(outputs, inputs, op);
-    } else if (op->get_index_element_type() == element::i32 && op->get_count_element_type() == element::i64) {
-        execute_unique<Data_t, int32_t, int64_t>(outputs, inputs, op);
-    } else if (op->get_index_element_type() == element::i64 && op->get_count_element_type() == element::i32) {
-        execute_unique<Data_t, int64_t, int32_t>(outputs, inputs, op);
-    } else {
-        return false;
-    }
-
-    return true;
-}
-
-template <element::Type_t ET>
-bool evaluate(const shared_ptr<op::v10::IsFinite>& op,
-              const HostTensorVector& outputs,
-              const HostTensorVector& inputs) {
-    element::Type input_et = op->get_input_element_type(0);
-    switch (input_et) {
-    case element::Type_t::f64:
-        ngraph::runtime::reference::is_finite<double>(inputs[0]->get_data_ptr<double>(),
-                                                      outputs[0]->get_data_ptr<element::Type_t::boolean>(),
-                                                      shape_size(inputs[0]->get_shape()));
-        break;
-    case element::Type_t::f32:
-        ngraph::runtime::reference::is_finite<float>(inputs[0]->get_data_ptr<float>(),
-                                                     outputs[0]->get_data_ptr<element::Type_t::boolean>(),
-                                                     shape_size(inputs[0]->get_shape()));
-        break;
-    case element::Type_t::f16:
-        ngraph::runtime::reference::is_finite<float16>(inputs[0]->get_data_ptr<float16>(),
-                                                       outputs[0]->get_data_ptr<element::Type_t::boolean>(),
-                                                       shape_size(inputs[0]->get_shape()));
-        break;
-    case element::Type_t::bf16:
-        ngraph::runtime::reference::is_finite<bfloat16>(inputs[0]->get_data_ptr<bfloat16>(),
-                                                        outputs[0]->get_data_ptr<element::Type_t::boolean>(),
-                                                        shape_size(inputs[0]->get_shape()));
-        break;
-    default:
-        return false;
-    }
-    return true;
-}
-
-template <element::Type_t ET>
-bool evaluate(const shared_ptr<op::v10::IsInf>& op, const HostTensorVector& outputs, const HostTensorVector& inputs) {
-    element::Type input_et = op->get_input_element_type(0);
-    switch (input_et) {
-    case element::Type_t::f64:
-        ngraph::runtime::reference::is_inf(inputs[0]->get_data_ptr<double>(),
-                                           outputs[0]->get_data_ptr<element::Type_t::boolean>(),
-                                           shape_size(inputs[0]->get_shape()),
-                                           op->get_attributes());
-        break;
-    case element::Type_t::f32:
-        ngraph::runtime::reference::is_inf(inputs[0]->get_data_ptr<float>(),
-                                           outputs[0]->get_data_ptr<element::Type_t::boolean>(),
-                                           shape_size(inputs[0]->get_shape()),
-                                           op->get_attributes());
-        break;
-    case element::Type_t::f16:
-        ngraph::runtime::reference::is_inf(inputs[0]->get_data_ptr<float16>(),
-                                           outputs[0]->get_data_ptr<element::Type_t::boolean>(),
-                                           shape_size(inputs[0]->get_shape()),
-                                           op->get_attributes());
-        break;
-    case element::Type_t::bf16:
-        ngraph::runtime::reference::is_inf(inputs[0]->get_data_ptr<bfloat16>(),
-                                           outputs[0]->get_data_ptr<element::Type_t::boolean>(),
-                                           shape_size(inputs[0]->get_shape()),
-                                           op->get_attributes());
-        break;
-    default:
-        return false;
-    }
-    return true;
-}
-
-template <element::Type_t ET>
-bool evaluate(const shared_ptr<op::v10::IsNaN>& op, const HostTensorVector& outputs, const HostTensorVector& inputs) {
-    element::Type input_et = op->get_input_element_type(0);
-    switch (input_et) {
-    case element::Type_t::f64:
-        ngraph::runtime::reference::is_nan(inputs[0]->get_data_ptr<double>(),
-                                           outputs[0]->get_data_ptr<element::Type_t::boolean>(),
-                                           shape_size(inputs[0]->get_shape()));
-        break;
-    case element::Type_t::f32:
-        ngraph::runtime::reference::is_nan(inputs[0]->get_data_ptr<float>(),
-                                           outputs[0]->get_data_ptr<element::Type_t::boolean>(),
-                                           shape_size(inputs[0]->get_shape()));
-        break;
-    case element::Type_t::f16:
-        ngraph::runtime::reference::is_nan(inputs[0]->get_data_ptr<float16>(),
-                                           outputs[0]->get_data_ptr<element::Type_t::boolean>(),
-                                           shape_size(inputs[0]->get_shape()));
-        break;
-    case element::Type_t::bf16:
-        ngraph::runtime::reference::is_nan(inputs[0]->get_data_ptr<bfloat16>(),
-                                           outputs[0]->get_data_ptr<element::Type_t::boolean>(),
-                                           shape_size(inputs[0]->get_shape()));
-        break;
-    default:
-        return false;
-    }
-    return true;
-}
-
-template <element::Type_t DATA_ET>
-bool evaluate(const shared_ptr<op::v9::GridSample>& op,
-              const HostTensorVector& outputs,
-              const HostTensorVector& inputs) {
-    const auto& attributes = op->get_attributes();
-    element::Type grid_et = op->get_input_element_type(1);
-    switch (grid_et) {
-    case element::Type_t::f32:
-        ngraph::runtime::reference::grid_sample(outputs[0]->get_data_ptr<DATA_ET>(),
-                                                inputs[0]->get_data_ptr<DATA_ET>(),
-                                                inputs[1]->get_data_ptr<element::Type_t::f32>(),
-                                                inputs[0]->get_shape(),
-                                                inputs[1]->get_shape(),
-                                                attributes.align_corners,
-                                                attributes.mode,
-                                                attributes.padding_mode);
-        break;
-    default:
-        return false;
-    }
-    return true;
-}
-
-template <typename T>
-bool evaluate_node(std::shared_ptr<Node> node, const HostTensorVector& outputs, const HostTensorVector& inputs) {
-    auto element_type = node->get_output_element_type(0);
-    if (ov::is_type<op::v1::Select>(node) || ov::is_type<op::util::BinaryElementwiseComparison>(node))
-        element_type = node->get_input_element_type(1);
-
-    switch (element_type) {
-    case element::Type_t::boolean:
-        return evaluate<element::Type_t::boolean>(ov::as_type_ptr<T>(node), outputs, inputs);
-    case element::Type_t::bf16:
-        return evaluate<element::Type_t::bf16>(ov::as_type_ptr<T>(node), outputs, inputs);
-    case element::Type_t::f16:
-        return evaluate<element::Type_t::f16>(ov::as_type_ptr<T>(node), outputs, inputs);
-    case element::Type_t::f64:
-        return evaluate<element::Type_t::f64>(ov::as_type_ptr<T>(node), outputs, inputs);
-    case element::Type_t::f32:
-        return evaluate<element::Type_t::f32>(ov::as_type_ptr<T>(node), outputs, inputs);
-    case element::Type_t::i4:
-        return evaluate<element::Type_t::i4>(ov::as_type_ptr<T>(node), outputs, inputs);
-    case element::Type_t::i8:
-        return evaluate<element::Type_t::i8>(ov::as_type_ptr<T>(node), outputs, inputs);
-    case element::Type_t::i16:
-        return evaluate<element::Type_t::i16>(ov::as_type_ptr<T>(node), outputs, inputs);
-    case element::Type_t::i32:
-        return evaluate<element::Type_t::i32>(ov::as_type_ptr<T>(node), outputs, inputs);
-    case element::Type_t::i64:
-        return evaluate<element::Type_t::i64>(ov::as_type_ptr<T>(node), outputs, inputs);
-    case element::Type_t::u1:
-        return evaluate<element::Type_t::u1>(ov::as_type_ptr<T>(node), outputs, inputs);
-    case element::Type_t::u4:
-        return evaluate<element::Type_t::u4>(ov::as_type_ptr<T>(node), outputs, inputs);
-    case element::Type_t::u8:
-        return evaluate<element::Type_t::u8>(ov::as_type_ptr<T>(node), outputs, inputs);
-    case element::Type_t::u16:
-        return evaluate<element::Type_t::u16>(ov::as_type_ptr<T>(node), outputs, inputs);
-    case element::Type_t::u32:
-        return evaluate<element::Type_t::u32>(ov::as_type_ptr<T>(node), outputs, inputs);
-    case element::Type_t::u64:
-        return evaluate<element::Type_t::u64>(ov::as_type_ptr<T>(node), outputs, inputs);
-    default:
-        throw ngraph_error(std::string("Unhandled data type ") + node->get_element_type().get_type_name() +
-                           std::string("in evaluate_node()"));
-    }
-=======
-    return std::vector<int64_t>(num_of_axes, static_cast<int64_t>(-1));
->>>>>>> 2c7cbdb2
 }
 
 ngraph::runtime::interpreter::EvaluatorsMap& ngraph::runtime::interpreter::get_evaluators_map() {
