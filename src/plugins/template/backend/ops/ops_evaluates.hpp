// Copyright (C) 2018-2023 Intel Corporation
// SPDX-License-Identifier: Apache-2.0
//

#pragma once
#include "evaluate_node.hpp"
#include "ov_ops/augru_cell.hpp"
#include "ov_ops/augru_sequence.hpp"

extern template bool evaluate_node<ov::op::v0::Abs>(std::shared_ptr<ov::Node> node,
                                                    ov::TensorVector& outputs,
                                                    const ov::TensorVector& inputs);

extern template bool evaluate_node<ov::op::v0::BatchNormInference>(std::shared_ptr<ov::Node> node,
                                                                   ov::TensorVector& outputs,
                                                                   const ov::TensorVector& inputs);

extern template bool evaluate_node<ov::op::v0::Ceiling>(std::shared_ptr<ov::Node> node,
                                                        ov::TensorVector& outputs,
                                                        const ov::TensorVector& inputs);

extern template bool evaluate_node<ov::op::v0::CTCGreedyDecoder>(std::shared_ptr<ov::Node> node,
                                                                 ov::TensorVector& outputs,
                                                                 const ov::TensorVector& inputs);

extern template bool evaluate_node<ov::op::v0::CumSum>(std::shared_ptr<ov::Node> node,
                                                       ov::TensorVector& outputs,
                                                       const ov::TensorVector& inputs);

extern template bool evaluate_node<ov::op::v0::DetectionOutput>(std::shared_ptr<ov::Node> node,
                                                                ov::TensorVector& outputs,
                                                                const ov::TensorVector& inputs);

extern template bool evaluate_node<ov::op::v0::Elu>(std::shared_ptr<ov::Node> node,
                                                    ov::TensorVector& outputs,
                                                    const ov::TensorVector& inputs);

extern template bool evaluate_node<ov::op::v0::Gelu>(std::shared_ptr<ov::Node> node,
                                                     ov::TensorVector& outputs,
                                                     const ov::TensorVector& inputs);

extern template bool evaluate_node<ov::op::v7::Gelu>(std::shared_ptr<ov::Node> node,
                                                     ov::TensorVector& outputs,
                                                     const ov::TensorVector& inputs);

extern template bool evaluate_node<ov::op::v0::GRN>(std::shared_ptr<ov::Node> node,
                                                    ov::TensorVector& outputs,
                                                    const ov::TensorVector& inputs);

extern template bool evaluate_node<ov::op::v0::HardSigmoid>(std::shared_ptr<ov::Node> node,
                                                            ov::TensorVector& outputs,
                                                            const ov::TensorVector& inputs);

extern template bool evaluate_node<ov::op::v0::Interpolate>(std::shared_ptr<ov::Node> node,
                                                            ov::TensorVector& outputs,
                                                            const ov::TensorVector& inputs);

extern template bool evaluate_node<ov::op::v11::Interpolate>(std::shared_ptr<ov::Node> node,
                                                             ov::TensorVector& outputs,
                                                             const ov::TensorVector& inputs);

extern template bool evaluate_node<ov::op::v0::LRN>(std::shared_ptr<ov::Node> node,
                                                    ov::TensorVector& outputs,
                                                    const ov::TensorVector& inputs);

extern template bool evaluate_node<ov::op::v0::LSTMCell>(std::shared_ptr<ov::Node> node,
                                                         ov::TensorVector& outputs,
                                                         const ov::TensorVector& inputs);

extern template bool evaluate_node<ov::op::v0::LSTMSequence>(std::shared_ptr<ov::Node> node,
                                                             ov::TensorVector& outputs,
                                                             const ov::TensorVector& inputs);

extern template bool evaluate_node<ov::op::v0::MVN>(std::shared_ptr<ov::Node> node,
                                                    ov::TensorVector& outputs,
                                                    const ov::TensorVector& inputs);

extern template bool evaluate_node<ov::op::v0::NormalizeL2>(std::shared_ptr<ov::Node> node,
                                                            ov::TensorVector& outputs,
                                                            const ov::TensorVector& inputs);

extern template bool evaluate_node<ov::op::v0::Proposal>(std::shared_ptr<ov::Node> node,
                                                         ov::TensorVector& outputs,
                                                         const ov::TensorVector& inputs);

extern template bool evaluate_node<ov::op::v0::PSROIPooling>(std::shared_ptr<ov::Node> node,
                                                             ov::TensorVector& outputs,
                                                             const ov::TensorVector& inputs);

extern template bool evaluate_node<ov::op::v0::RegionYolo>(std::shared_ptr<ov::Node> node,
                                                           ov::TensorVector& outputs,
                                                           const ov::TensorVector& inputs);

extern template bool evaluate_node<ov::op::v0::Relu>(std::shared_ptr<ov::Node> node,
                                                     ov::TensorVector& outputs,
                                                     const ov::TensorVector& inputs);

extern template bool evaluate_node<ov::op::v0::ReorgYolo>(std::shared_ptr<ov::Node> node,
                                                          ov::TensorVector& outputs,
                                                          const ov::TensorVector& inputs);

extern template bool evaluate_node<ov::op::v0::ReverseSequence>(std::shared_ptr<ov::Node> node,
                                                                ov::TensorVector& outputs,
                                                                const ov::TensorVector& inputs);

extern template bool evaluate_node<ov::op::v0::RNNCell>(std::shared_ptr<ov::Node> node,
                                                        ov::TensorVector& outputs,
                                                        const ov::TensorVector& inputs);

extern template bool evaluate_node<ov::op::v0::Selu>(std::shared_ptr<ov::Node> node,
                                                     ov::TensorVector& outputs,
                                                     const ov::TensorVector& inputs);

extern template bool evaluate_node<ov::op::v0::Sign>(std::shared_ptr<ov::Node> node,
                                                     ov::TensorVector& outputs,
                                                     const ov::TensorVector& inputs);

extern template bool evaluate_node<ov::op::v0::SquaredDifference>(std::shared_ptr<ov::Node> node,
                                                                  ov::TensorVector& outputs,
                                                                  const ov::TensorVector& inputs);

extern template bool evaluate_node<ov::op::v0::TensorIterator>(std::shared_ptr<ov::Node> node,
                                                               ov::TensorVector& outputs,
                                                               const ov::TensorVector& inputs);

extern template bool evaluate_node<ov::op::v0::ROIPooling>(std::shared_ptr<ov::Node> node,
                                                           ov::TensorVector& outputs,
                                                           const ov::TensorVector& inputs);

extern template bool evaluate_node<ov::op::v1::AvgPool>(std::shared_ptr<ov::Node> node,
                                                        ov::TensorVector& outputs,
                                                        const ov::TensorVector& inputs);

extern template bool evaluate_node<ov::op::v1::BinaryConvolution>(std::shared_ptr<ov::Node> node,
                                                                  ov::TensorVector& outputs,
                                                                  const ov::TensorVector& inputs);

extern template bool evaluate_node<ov::op::v1::ConvertLike>(std::shared_ptr<ov::Node> node,
                                                            ov::TensorVector& outputs,
                                                            const ov::TensorVector& inputs);

extern template bool evaluate_node<ov::op::v1::Convolution>(std::shared_ptr<ov::Node> node,
                                                            ov::TensorVector& outputs,
                                                            const ov::TensorVector& inputs);

extern template bool evaluate_node<ov::op::v1::ConvolutionBackpropData>(std::shared_ptr<ov::Node> node,
                                                                        ov::TensorVector& outputs,
                                                                        const ov::TensorVector& inputs);

extern template bool evaluate_node<ov::op::v1::DeformablePSROIPooling>(std::shared_ptr<ov::Node> node,
                                                                       ov::TensorVector& outputs,
                                                                       const ov::TensorVector& inputs);

extern template bool evaluate_node<ov::op::v1::Equal>(std::shared_ptr<ov::Node> node,
                                                      ov::TensorVector& outputs,
                                                      const ov::TensorVector& inputs);

extern template bool evaluate_node<ov::op::v1::Greater>(std::shared_ptr<ov::Node> node,
                                                        ov::TensorVector& outputs,
                                                        const ov::TensorVector& inputs);

extern template bool evaluate_node<ov::op::v1::GroupConvolution>(std::shared_ptr<ov::Node> node,
                                                                 ov::TensorVector& outputs,
                                                                 const ov::TensorVector& inputs);

extern template bool evaluate_node<ov::op::v1::GroupConvolutionBackpropData>(std::shared_ptr<ov::Node> node,
                                                                             ov::TensorVector& outputs,
                                                                             const ov::TensorVector& inputs);

extern template bool evaluate_node<ov::op::v1::DeformableConvolution>(std::shared_ptr<ov::Node> node,
                                                                      ov::TensorVector& outputs,
                                                                      const ov::TensorVector& inputs);

extern template bool evaluate_node<ov::op::v1::Mod>(std::shared_ptr<ov::Node> node,
                                                    ov::TensorVector& outputs,
                                                    const ov::TensorVector& inputs);

extern template bool evaluate_node<ov::op::v1::NonMaxSuppression>(std::shared_ptr<ov::Node> node,
                                                                  ov::TensorVector& outputs,
                                                                  const ov::TensorVector& inputs);

extern template bool evaluate_node<ov::op::v1::Pad>(std::shared_ptr<ov::Node> node,
                                                    ov::TensorVector& outputs,
                                                    const ov::TensorVector& inputs);

extern template bool evaluate_node<ov::op::v1::GatherTree>(std::shared_ptr<ov::Node> node,
                                                           ov::TensorVector& outputs,
                                                           const ov::TensorVector& inputs);

extern template bool evaluate_node<ov::op::v3::Assign>(std::shared_ptr<ov::Node> node,
                                                       ov::TensorVector& outputs,
                                                       const ov::TensorVector& inputs);

extern template bool evaluate_node<ov::op::v3::Bucketize>(std::shared_ptr<ov::Node> node,
                                                          ov::TensorVector& outputs,
                                                          const ov::TensorVector& inputs);

extern template bool evaluate_node<ov::op::v3::EmbeddingBagOffsetsSum>(std::shared_ptr<ov::Node> node,
                                                                       ov::TensorVector& outputs,
                                                                       const ov::TensorVector& inputs);

extern template bool evaluate_node<ov::op::v3::EmbeddingBagPackedSum>(std::shared_ptr<ov::Node> node,
                                                                      ov::TensorVector& outputs,
                                                                      const ov::TensorVector& inputs);

extern template bool evaluate_node<ov::op::v3::ExtractImagePatches>(std::shared_ptr<ov::Node> node,
                                                                    ov::TensorVector& outputs,
                                                                    const ov::TensorVector& inputs);

extern template bool evaluate_node<ov::op::v3::EmbeddingSegmentsSum>(std::shared_ptr<ov::Node> node,
                                                                     ov::TensorVector& outputs,
                                                                     const ov::TensorVector& inputs);

extern template bool evaluate_node<ov::op::v3::GRUCell>(std::shared_ptr<ov::Node> node,
                                                        ov::TensorVector& outputs,
                                                        const ov::TensorVector& inputs);

extern template bool evaluate_node<ov::op::v3::NonMaxSuppression>(std::shared_ptr<ov::Node> node,
                                                                  ov::TensorVector& outputs,
                                                                  const ov::TensorVector& inputs);

extern template bool evaluate_node<ov::op::v3::ReadValue>(std::shared_ptr<ov::Node> node,
                                                          ov::TensorVector& outputs,
                                                          const ov::TensorVector& inputs);

extern template bool evaluate_node<ov::op::v3::ScatterNDUpdate>(std::shared_ptr<ov::Node> node,
                                                                ov::TensorVector& outputs,
                                                                const ov::TensorVector& inputs);

extern template bool evaluate_node<ov::op::v4::CTCLoss>(std::shared_ptr<ov::Node> node,
                                                        ov::TensorVector& outputs,
                                                        const ov::TensorVector& inputs);

extern template bool evaluate_node<ov::op::v4::LSTMCell>(std::shared_ptr<ov::Node> node,
                                                         ov::TensorVector& outputs,
                                                         const ov::TensorVector& inputs);

extern template bool evaluate_node<ov::op::v4::NonMaxSuppression>(std::shared_ptr<ov::Node> node,
                                                                  ov::TensorVector& outputs,
                                                                  const ov::TensorVector& inputs);

extern template bool evaluate_node<ov::op::v4::Proposal>(std::shared_ptr<ov::Node> node,
                                                         ov::TensorVector& outputs,
                                                         const ov::TensorVector& inputs);

extern template bool evaluate_node<ov::op::v5::BatchNormInference>(std::shared_ptr<ov::Node> node,
                                                                   ov::TensorVector& outputs,
                                                                   const ov::TensorVector& inputs);

extern template bool evaluate_node<ov::op::v5::GatherND>(std::shared_ptr<ov::Node> node,
                                                         ov::TensorVector& outputs,
                                                         const ov::TensorVector& inputs);

extern template bool evaluate_node<ov::op::v5::GRUSequence>(std::shared_ptr<ov::Node> node,
                                                            ov::TensorVector& outputs,
                                                            const ov::TensorVector& inputs);

extern template bool evaluate_node<ov::op::v5::LogSoftmax>(std::shared_ptr<ov::Node> node,
                                                           ov::TensorVector& outputs,
                                                           const ov::TensorVector& inputs);

extern template bool evaluate_node<ov::op::v5::LSTMSequence>(std::shared_ptr<ov::Node> node,
                                                             ov::TensorVector& outputs,
                                                             const ov::TensorVector& inputs);

extern template bool evaluate_node<ov::op::v5::NonMaxSuppression>(std::shared_ptr<ov::Node> node,
                                                                  ov::TensorVector& outputs,
                                                                  const ov::TensorVector& inputs);

extern template bool evaluate_node<ov::op::v5::RNNSequence>(std::shared_ptr<ov::Node> node,
                                                            ov::TensorVector& outputs,
                                                            const ov::TensorVector& inputs);

extern template bool evaluate_node<ov::op::v6::CTCGreedyDecoderSeqLen>(std::shared_ptr<ov::Node> node,
                                                                       ov::TensorVector& outputs,
                                                                       const ov::TensorVector& inputs);

extern template bool evaluate_node<ov::op::v6::ExperimentalDetectronDetectionOutput>(std::shared_ptr<ov::Node> node,
                                                                                     ov::TensorVector& outputs,
                                                                                     const ov::TensorVector& inputs);

extern template bool evaluate_node<ov::op::v6::ExperimentalDetectronGenerateProposalsSingleImage>(
    std::shared_ptr<ov::Node> node,
    ov::TensorVector& outputs,
    const ov::TensorVector& inputs);

extern template bool evaluate_node<ov::op::v9::GenerateProposals>(std::shared_ptr<ov::Node> node,
                                                                  ov::TensorVector& outputs,
                                                                  const ov::TensorVector& inputs);

extern template bool evaluate_node<ov::op::v6::ExperimentalDetectronPriorGridGenerator>(std::shared_ptr<ov::Node> node,
                                                                                        ov::TensorVector& outputs,
                                                                                        const ov::TensorVector& inputs);

extern template bool evaluate_node<ov::op::v6::ExperimentalDetectronROIFeatureExtractor>(
    std::shared_ptr<ov::Node> node,
    ov::TensorVector& outputs,
    const ov::TensorVector& inputs);

extern template bool evaluate_node<ov::op::v6::ExperimentalDetectronTopKROIs>(std::shared_ptr<ov::Node> node,
                                                                              ov::TensorVector& outputs,
                                                                              const ov::TensorVector& inputs);

extern template bool evaluate_node<ov::op::v6::GatherElements>(std::shared_ptr<ov::Node> node,
                                                               ov::TensorVector& outputs,
                                                               const ov::TensorVector& inputs);

extern template bool evaluate_node<ov::op::v6::MVN>(std::shared_ptr<ov::Node> node,
                                                    ov::TensorVector& outputs,
                                                    const ov::TensorVector& inputs);

extern template bool evaluate_node<ov::op::v7::DFT>(std::shared_ptr<ov::Node> node,
                                                    ov::TensorVector& outputs,
                                                    const ov::TensorVector& inputs);

extern template bool evaluate_node<ov::op::v7::Einsum>(std::shared_ptr<ov::Node> node,
                                                       ov::TensorVector& outputs,
                                                       const ov::TensorVector& inputs);

extern template bool evaluate_node<ov::op::v7::IDFT>(std::shared_ptr<ov::Node> node,
                                                     ov::TensorVector& outputs,
                                                     const ov::TensorVector& inputs);

extern template bool evaluate_node<ov::op::v7::Roll>(std::shared_ptr<ov::Node> node,
                                                     ov::TensorVector& outputs,
                                                     const ov::TensorVector& inputs);

extern template bool evaluate_node<ov::op::v8::AdaptiveAvgPool>(std::shared_ptr<ov::Node> node,
                                                                ov::TensorVector& outputs,
                                                                const ov::TensorVector& inputs);

extern template bool evaluate_node<ov::op::v8::AdaptiveMaxPool>(std::shared_ptr<ov::Node> node,
                                                                ov::TensorVector& outputs,
                                                                const ov::TensorVector& inputs);

extern template bool evaluate_node<ov::op::v8::Gather>(std::shared_ptr<ov::Node> node,
                                                       ov::TensorVector& outputs,
                                                       const ov::TensorVector& inputs);

extern template bool evaluate_node<ov::op::v8::MatrixNms>(std::shared_ptr<ov::Node> node,
                                                          ov::TensorVector& outputs,
                                                          const ov::TensorVector& inputs);

extern template bool evaluate_node<ov::op::v8::MulticlassNms>(std::shared_ptr<ov::Node> node,
                                                              ov::TensorVector& outputs,
                                                              const ov::TensorVector& inputs);

extern template bool evaluate_node<ov::op::v8::DeformableConvolution>(std::shared_ptr<ov::Node> node,
                                                                      ov::TensorVector& outputs,
                                                                      const ov::TensorVector& inputs);

extern template bool evaluate_node<ov::op::v8::If>(std::shared_ptr<ov::Node> node,
                                                   ov::TensorVector& outputs,
                                                   const ov::TensorVector& inputs);

extern template bool evaluate_node<ov::op::v8::GatherND>(std::shared_ptr<ov::Node> node,
                                                         ov::TensorVector& outputs,
                                                         const ov::TensorVector& inputs);

extern template bool evaluate_node<ov::op::v8::DetectionOutput>(std::shared_ptr<ov::Node> node,
                                                                ov::TensorVector& outputs,
                                                                const ov::TensorVector& inputs);

extern template bool evaluate_node<ov::op::v8::NV12toRGB>(std::shared_ptr<ov::Node> node,
                                                          ov::TensorVector& outputs,
                                                          const ov::TensorVector& inputs);

extern template bool evaluate_node<ov::op::v8::NV12toBGR>(std::shared_ptr<ov::Node> node,
                                                          ov::TensorVector& outputs,
                                                          const ov::TensorVector& inputs);

extern template bool evaluate_node<ov::op::v8::I420toRGB>(std::shared_ptr<ov::Node> node,
                                                          ov::TensorVector& outputs,
                                                          const ov::TensorVector& inputs);

extern template bool evaluate_node<ov::op::v8::I420toBGR>(std::shared_ptr<ov::Node> node,
                                                          ov::TensorVector& outputs,
                                                          const ov::TensorVector& inputs);

extern template bool evaluate_node<ov::op::v0::Sigmoid>(std::shared_ptr<ov::Node> node,
                                                        ov::TensorVector& outputs,
                                                        const ov::TensorVector& inputs);

extern template bool evaluate_node<ov::op::v0::Tanh>(std::shared_ptr<ov::Node> node,
                                                     ov::TensorVector& outputs,
                                                     const ov::TensorVector& inputs);

extern template bool evaluate_node<ov::op::v0::Exp>(std::shared_ptr<ov::Node> node,
                                                    ov::TensorVector& outputs,
                                                    const ov::TensorVector& inputs);

extern template bool evaluate_node<ov::op::v0::Log>(std::shared_ptr<ov::Node> node,
                                                    ov::TensorVector& outputs,
                                                    const ov::TensorVector& inputs);

extern template bool evaluate_node<ov::op::v0::PRelu>(std::shared_ptr<ov::Node> node,
                                                      ov::TensorVector& outputs,
                                                      const ov::TensorVector& inputs);

extern template bool evaluate_node<ov::op::v9::GridSample>(std::shared_ptr<ov::Node> node,
                                                           ov::TensorVector& outputs,
                                                           const ov::TensorVector& inputs);

extern template bool evaluate_node<ov::op::v9::RDFT>(std::shared_ptr<ov::Node> node,
                                                     ov::TensorVector& outputs,
                                                     const ov::TensorVector& inputs);

extern template bool evaluate_node<ov::op::v9::NonMaxSuppression>(std::shared_ptr<ov::Node> node,
                                                                  ov::TensorVector& outputs,
                                                                  const ov::TensorVector& inputs);

extern template bool evaluate_node<ov::op::v9::IRDFT>(std::shared_ptr<ov::Node> node,
                                                      ov::TensorVector& outputs,
                                                      const ov::TensorVector& inputs);

extern template bool evaluate_node<ov::op::v9::ROIAlign>(std::shared_ptr<ov::Node> node,
                                                         ov::TensorVector& outputs,
                                                         const ov::TensorVector& inputs);

extern template bool evaluate_node<ov::op::v9::SoftSign>(std::shared_ptr<ov::Node> node,
                                                         ov::TensorVector& outputs,
                                                         const ov::TensorVector& inputs);

extern template bool evaluate_node<ov::op::v9::MulticlassNms>(std::shared_ptr<ov::Node> node,
                                                              ov::TensorVector& outputs,
                                                              const ov::TensorVector& inputs);

extern template bool evaluate_node<ov::op::v10::IsFinite>(std::shared_ptr<ov::Node> node,
                                                          ov::TensorVector& outputs,
                                                          const ov::TensorVector& inputs);

extern template bool evaluate_node<ov::op::v10::IsInf>(std::shared_ptr<ov::Node> node,
                                                       ov::TensorVector& outputs,
                                                       const ov::TensorVector& inputs);

extern template bool evaluate_node<ov::op::v10::IsNaN>(std::shared_ptr<ov::Node> node,
                                                       ov::TensorVector& outputs,
                                                       const ov::TensorVector& inputs);

extern template bool evaluate_node<ov::op::v10::Unique>(std::shared_ptr<ov::Node> node,
                                                        ov::TensorVector& outputs,
                                                        const ov::TensorVector& inputs);

extern template bool evaluate_node<ov::op::v12::GroupNormalization>(std::shared_ptr<ov::Node> node,
                                                                    ov::TensorVector& outputs,
                                                                    const ov::TensorVector& inputs);

<<<<<<< HEAD
extern template bool evaluate_node<ov::op::v13::Multinomial>(std::shared_ptr<ov::Node> node,
                                                             const ov::HostTensorVector& outputs,
                                                             const ov::HostTensorVector& inputs);
=======
extern template bool evaluate_node<ov::op::v13::BitwiseNot>(std::shared_ptr<ov::Node> node,
                                                            ov::TensorVector& outputs,
                                                            const ov::TensorVector& inputs);
>>>>>>> 3de13328

extern template bool evaluate_node<ov::op::internal::AUGRUCell>(std::shared_ptr<ov::Node> node,
                                                                ov::TensorVector& outputs,
                                                                const ov::TensorVector& inputs);

extern template bool evaluate_node<ov::op::internal::AUGRUSequence>(std::shared_ptr<ov::Node> node,
                                                                    ov::TensorVector& outputs,
                                                                    const ov::TensorVector& inputs);<|MERGE_RESOLUTION|>--- conflicted
+++ resolved
@@ -445,15 +445,13 @@
                                                                     ov::TensorVector& outputs,
                                                                     const ov::TensorVector& inputs);
 
-<<<<<<< HEAD
+extern template bool evaluate_node<ov::op::v13::BitwiseNot>(std::shared_ptr<ov::Node> node,
+                                                            ov::TensorVector& outputs,
+                                                            const ov::TensorVector& inputs);
+
 extern template bool evaluate_node<ov::op::v13::Multinomial>(std::shared_ptr<ov::Node> node,
-                                                             const ov::HostTensorVector& outputs,
-                                                             const ov::HostTensorVector& inputs);
-=======
-extern template bool evaluate_node<ov::op::v13::BitwiseNot>(std::shared_ptr<ov::Node> node,
-                                                            ov::TensorVector& outputs,
-                                                            const ov::TensorVector& inputs);
->>>>>>> 3de13328
+                                                            ov::HostTensorVector& outputs,
+                                                            const ov::HostTensorVector& inputs);
 
 extern template bool evaluate_node<ov::op::internal::AUGRUCell>(std::shared_ptr<ov::Node> node,
                                                                 ov::TensorVector& outputs,
