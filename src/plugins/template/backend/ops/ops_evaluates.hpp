--- conflicted
+++ resolved
@@ -448,16 +448,13 @@
 extern template bool evaluate_node<ov::op::v13::BitwiseNot>(std::shared_ptr<ov::Node> node,
                                                             ov::TensorVector& outputs,
                                                             const ov::TensorVector& inputs);
-
-<<<<<<< HEAD
+extern template bool evaluate_node<ov::op::v13::NMSRotated>(std::shared_ptr<ov::Node> node,
+                                                            ov::TensorVector& outputs,
+                                                            const ov::TensorVector& inputs);
+
 extern template bool evaluate_node<ov::op::v13::Multinomial>(std::shared_ptr<ov::Node> node,
                                                              ov::TensorVector& outputs,
                                                              const ov::TensorVector& inputs);
-=======
-extern template bool evaluate_node<ov::op::v13::NMSRotated>(std::shared_ptr<ov::Node> node,
-                                                            ov::TensorVector& outputs,
-                                                            const ov::TensorVector& inputs);
->>>>>>> 86bf0384
 
 extern template bool evaluate_node<ov::op::internal::AUGRUCell>(std::shared_ptr<ov::Node> node,
                                                                 ov::TensorVector& outputs,
