--- conflicted
+++ resolved
@@ -445,19 +445,13 @@
                                                                     ov::TensorVector& outputs,
                                                                     const ov::TensorVector& inputs);
 
-<<<<<<< HEAD
 extern template bool evaluate_node<ov::op::v13::Multinomial>(std::shared_ptr<ov::Node> node,
                                                              const ov::HostTensorVector& outputs,
                                                              const ov::HostTensorVector& inputs);
 
-extern template bool evaluate_node<ov::op::internal::AUGRUCell>(std::shared_ptr<ngraph::Node> node,
-                                                                const ngraph::HostTensorVector& outputs,
-                                                                const ngraph::HostTensorVector& inputs);
-=======
 extern template bool evaluate_node<ov::op::internal::AUGRUCell>(std::shared_ptr<ov::Node> node,
                                                                 ov::TensorVector& outputs,
                                                                 const ov::TensorVector& inputs);
->>>>>>> 3e82849f
 
 extern template bool evaluate_node<ov::op::internal::AUGRUSequence>(std::shared_ptr<ov::Node> node,
                                                                     ov::TensorVector& outputs,
