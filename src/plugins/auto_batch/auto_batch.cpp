--- conflicted
+++ resolved
@@ -772,13 +772,8 @@
     if (deviceName.find("GPU") != std::string::npos) {
         batch1_footprint = report_footprint(GetCore(), deviceName) - batch1_footprint;
         if (batch1_footprint) {
-<<<<<<< HEAD
-            const uint64_t total_mem =
-                GetCore()->GetMetric(deviceName, GPU_METRIC_KEY(DEVICE_TOTAL_MEM_SIZE)).as<size_t>();
-=======
             const auto total_mem =
                 GetCore()->GetMetric(deviceName, GPU_METRIC_KEY(DEVICE_TOTAL_MEM_SIZE)).as<uint64_t>();
->>>>>>> b3a990b0
             const int estimated_batch = (total_mem - batch1_footprint) / batch1_footprint;
             int closest = pow(2, floor(log(estimated_batch) / log(2)));
             closest = std::max(1, closest);
