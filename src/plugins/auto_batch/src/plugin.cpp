--- conflicted
+++ resolved
@@ -103,6 +103,8 @@
         return std::vector<ov::PropertyName>{
             ov::PropertyName{ov::supported_properties.name(), ov::PropertyMutability::RO},
             ov::PropertyName{ov::device::full_name.name(), ov::PropertyMutability::RO}};
+    } else if (name == ov::internal::supported_properties.name()) {
+        return decltype(ov::internal::supported_properties)::value_type{};
     } else if (name == ov::device::full_name.name()) {
         return get_device_name();
     } else if (name == METRIC_KEY(SUPPORTED_CONFIG_KEYS)) {
@@ -147,30 +149,9 @@
     m_plugin_config.insert(ov::auto_batch_timeout(1000));  // default value (ms)
 }
 
-<<<<<<< HEAD
 std::shared_ptr<ov::ICompiledModel> Plugin::compile_model(const std::shared_ptr<const ov::Model>& model,
                                                           const ov::AnyMap& properties) const {
     return compile_model(model, properties, {});
-=======
-InferenceEngine::Parameter Plugin::GetMetric(
-    const std::string& name,
-    const std::map<std::string, InferenceEngine::Parameter>& user_options) const {
-    if (name == METRIC_KEY(SUPPORTED_METRICS)) {
-        std::vector<std::string> metrics;
-        metrics.push_back(METRIC_KEY(SUPPORTED_METRICS));
-        metrics.push_back(METRIC_KEY(FULL_DEVICE_NAME));
-        metrics.push_back(METRIC_KEY(SUPPORTED_CONFIG_KEYS));
-        IE_SET_METRIC_RETURN(SUPPORTED_METRICS, metrics);
-    } else if (name == ov::internal::supported_properties.name()) {
-        return decltype(ov::internal::supported_properties)::value_type{};
-    } else if (name == METRIC_KEY(FULL_DEVICE_NAME)) {
-        IE_SET_METRIC_RETURN(FULL_DEVICE_NAME, _pluginName);
-    } else if (name == METRIC_KEY(SUPPORTED_CONFIG_KEYS)) {
-        IE_SET_METRIC_RETURN(SUPPORTED_CONFIG_KEYS, supported_configKeys);
-    } else {
-        IE_THROW(NotFound) << "Unsupported metric key " << name;
-    }
->>>>>>> 7bdaedf4
 }
 
 std::shared_ptr<ov::ICompiledModel> Plugin::compile_model(const std::shared_ptr<const ov::Model>& model,
