// Copyright (C) 2018-2023 Intel Corporation
// SPDX-License-Identifier: Apache-2.0
//

#define NOMINMAX

#include "gna_graph_compiler.hpp"

#include <debug.h>
#include <legacy/ie_layers.h>

#include <algorithm>
#include <cstring>
#include <ie_algorithm.hpp>
#include <limits>
#include <list>
#include <memory>
#include <string>
#include <unordered_map>
#include <utility>
#include <vector>

#include "backend/am_intel_dnn.hpp"
#include "backend/gna_limitations.hpp"
#include "caseless.hpp"
#include "common/numerical_utils.hpp"
#include "descriptions/gna_desc.hpp"
#include "frontend/layer_quantizer.hpp"
#include "frontend/scale_factor_calc.hpp"
#include "gna_data_types.hpp"
#include "gna_graph_tools.hpp"
#include "gna_groups.hpp"
#include "ie_memcpy.h"
#include "layers/gna_concat_layer.hpp"
#include "layers/gna_convolution_layer.hpp"
#include "layers/gna_crop_layer.hpp"
#include "layers/gna_fake_quantize_layer.hpp"
#include "layers/gna_layer_info.hpp"
#include "layers/layers_builder.hpp"
#include "log/log.hpp"
#include "ops/pwl.hpp"
#include "runtime/pwl.h"

using namespace InferenceEngine;
using namespace std;

namespace ov {
namespace intel_gna {
using namespace frontend;
using namespace common;
using namespace memory;
using namespace limitations;

static bool CheckIFLastComponentIsPrecededByConv2D(const backend::DnnComponents::storage_type& components,
                                                   bool verify_with_pooling = true) {
    bool proceded_by_conv2D = false;
    auto last_element = components.rbegin();
    if (components.size() > 1) {
        last_element++;
        if (last_element->dnnComponent.operation == kDnnConvolutional2dOp) {
            proceded_by_conv2D = true;
        } else if (verify_with_pooling && components.size() > 2) {
            auto prev_operation = last_element->dnnComponent.operation;
            last_element++;
            if (last_element->dnnComponent.operation == kDnnConvolutional2dOp) {
                proceded_by_conv2D = (prev_operation == kDnnMaxPoolOp);
            }
        }
    }
    return proceded_by_conv2D;
}

#define CREATE(name)                         \
    [](GNAGraphCompiler* p, CNNLayerPtr l) { \
        p->name(l);                          \
    }

static uint32_t count_conv2D_input_width_for_expected_output_width(uint32_t expected_ouput_width,
                                                                   uint32_t kernel_width,
                                                                   uint32_t stride_width,
                                                                   uint32_t padding_width) {
    return (expected_ouput_width - 1) * stride_width - 2 * padding_width + kernel_width;
};

GNAGraphCompiler::GNAGraphCompiler(const Config& gna_config,
                                   std::shared_ptr<backend::AMIntelDNN> dnn_ptr,
                                   std::shared_ptr<GnaInputs> inputs_ptr,
                                   std::shared_ptr<limitations::cnn2d::AbstractValidator> cnn2d_validator_ptr,
                                   std::shared_ptr<gna_memory_type> gna_mem_ptr)
    : gna_config(gna_config) {
    dnn = std::move(dnn_ptr);
    inputs_ptr_ = std::move(inputs_ptr);
    m_cnn2d_validator = std::move(cnn2d_validator_ptr);
    gnamem = std::move(gna_mem_ptr);
}

void GNAGraphCompiler::setGNAMemoryPtr(std::shared_ptr<gna_memory_type> gnaMemPtr) {
    this->gnamem = std::move(gnaMemPtr);
}

intel_dnn_component_t* GNAGraphCompiler::find_first_unused_input(InferenceEngine::CNNLayerPtr current) {
    if (current->insData.empty())
        return nullptr;
    auto inData = current->insData.front().lock();
    if (inData == nullptr)
        return nullptr;

    auto prev_layer = getCreatorLayer(inData).lock();

    return dnnComponents.findComponent(prev_layer);
}

void GNAGraphCompiler::fillMemoryConnections(
    std::unordered_map<std::string, std::vector<InferenceEngine::CNNLayerPtr>>& memoryPairs) {
    for (auto& memory : memoryPairs) {
        auto inputLayer = memory.second[1];
        auto outputLayer = memory.second[0];

        IE_ASSERT_F(1 == outputLayer->insData.size());

        // creating connection for layers output as form of extramap
        memory_connection.emplace_back(memory.first,
                                       GNAMemoryLayer(inputLayer, outputLayer, gna_config.gnaFlags.sw_fp32 ? 4 : 2));
    }
}

void GNAGraphCompiler::fillConcatConnections(InferenceEngine::CNNLayerPtr layer) {
    // creating connection for each layer outputs as form of extramap
    GNAConcatLayer layerInfoItem(layer);
    size_t concat_size = 0;
    std::string& id = layer->name;

    for (size_t i = 0; i < layer->insData.size(); ++i) {
        auto ptrConcatLayerInput = CNNNetPrevLayerSkipCertain(layer, static_cast<int>(i), [](CNNLayerPtr lp) {
            LayerInfo info(lp);
            return info.isNonFunctional();
        });
        auto dataInput = layer->insData[i].lock();
        if (!dataInput) {
            THROW_GNA_EXCEPTION << "Input layer pointer for concat is unexpectedly absent";
        }

        if (!ptrConcatLayerInput) {
            THROW_GNA_EXCEPTION << "Input layer for concat is unexpectedly absent";
        }

        size_t layer_size = InferenceEngine::details::product(begin(dataInput->getDims()), end(dataInput->getDims())) *
                            dataInput->getPrecision().size();

        // concat align layer can have additional padding, so the size of layer needs to be calculated
        // based on original number of rows
        if (ptrConcatLayerInput->CheckParamPresence("original_num_rows")) {
            layer_size = ptrConcatLayerInput->GetParamAsInt("original_num_rows") * dataInput->getPrecision().size();
        }

        layerInfoItem.concatInputLayers.emplace_back(
            GNAConcatLayer::ConcatConnectedLayerInfo{ptrConcatLayerInput->name, concat_size, layer_size});

        concat_size += layer_size;
    }
    layerInfoItem.reserved_size = concat_size;
    concat_connection.emplace(id, layerInfoItem);
}

void GNAGraphCompiler::fillSplitConnections(InferenceEngine::CNNLayerPtr layer) {
    // creating connection for each layer inputs as form of extramap
    GNASplitLayer layerInfoItem(layer);
    size_t split_size = 0;
    std::string& id = layer->name;
    IE_ASSERT_F(!layer->insData.empty());

    auto dataInput = layer->insData.begin()->lock();
    if (!dataInput) {
        THROW_GNA_LAYER_EXCEPTION(layer) << "Input layer pointer is unexpectedly absent";
    }
    auto ptrSplitLayerInput = getCreatorLayer(dataInput).lock();
    if (!ptrSplitLayerInput) {
        THROW_GNA_LAYER_EXCEPTION(layer) << "Input layer for is unexpectedly absent";
    }

    for (size_t i = 0; i < layer->outData.size(); ++i) {
        size_t padding = 0;
        size_t output_layer_size = 0;

        for (int j = 0; j != static_cast<int>(getInputTo(layer->outData[i]).size()); j++) {
            auto outFunctionalLayer =
                CNNNetCheckNextLayerSkipCertain(layer, static_cast<int>(i), j, true, [](CNNLayerPtr l) {
                    return LayerInfo(l).isNonFunctional();
                });

            if (!outFunctionalLayer.first) {
                output_layer_size = InferenceEngine::details::product(begin(layer->outData[i]->getDims()),
                                                                      end(layer->outData[i]->getDims())) *
                                    layer->outData[i]->getPrecision().size();
                continue;
            }

            for (int idx : outFunctionalLayer.second) {
                auto dataOutput = outFunctionalLayer.first->insData[idx].lock();

                padding = std::max(padding, LayerInfo(outFunctionalLayer.first).paddingSize()) *
                          dataOutput->getPrecision().size();
                output_layer_size =
                    InferenceEngine::details::product(begin(dataOutput->getDims()), end(dataOutput->getDims())) *
                    dataOutput->getPrecision().size();

                if (LayerInfo(outFunctionalLayer.first).isConvolutionFilter()) {
                    size_t aligned64_offset = outFunctionalLayer.first->GetParamAsInt("offset");
                    layerInfoItem.splitOutputLayers.emplace_back(outFunctionalLayer.first,
                                                                 idx,
                                                                 aligned64_offset * dataOutput->getPrecision().size(),
                                                                 output_layer_size);
                } else {
                    layerInfoItem.splitOutputLayers.emplace_back(outFunctionalLayer.first,
                                                                 idx,
                                                                 split_size,
                                                                 output_layer_size);
                }
            }
        }

        // in case of unconnected split - we need properly increment size
        if (getInputTo(layer->outData[i]).empty()) {
            output_layer_size = InferenceEngine::details::product(begin(layer->outData[i]->getDims()),
                                                                  end(layer->outData[i]->getDims())) *
                                layer->outData[i]->getPrecision().size();
        }

        split_size += padding + output_layer_size;
    }
    layerInfoItem.reserved_size = split_size;
    split_connection.emplace(id, layerInfoItem);
}

bool GNAGraphCompiler::ShouldUseOnlyConv2DGnaIface() const {
    return m_cnn2d_validator && m_cnn2d_validator->ShouldUseOnlyConv2DGnaIface();
}

void GNAGraphCompiler::ValidateCnn2D(const std::string& name,
                                     const uint32_t inHeight,
                                     const uint32_t inWidth,
                                     const uint32_t inChannels,
                                     const uint32_t kH,
                                     const uint32_t kW,
                                     const uint32_t kN,
                                     const uint32_t strideH,
                                     const uint32_t strideW,
                                     const uint32_t dilH,
                                     const uint32_t dilW,
                                     OvGnaType inPrecision) const {
    if (m_cnn2d_validator) {
        if (m_cnn2d_validator->ValidateCnn1D(name,
                                             inHeight,
                                             inWidth,
                                             inChannels,
                                             kH,
                                             kW,
                                             kN,
                                             strideH,
                                             strideW,
                                             dilH,
                                             dilW,
                                             inPrecision,
                                             false)) {
            return;
        }
        m_cnn2d_validator
            ->ValidateCnn2D(name, inHeight, inWidth, inChannels, kH, kW, kN, strideH, strideW, dilH, dilW, inPrecision);
    } else {
        THROW_GNA_EXCEPTION << "No Cnn2D validator found for layer " << name;
    }
}

void GNAGraphCompiler::ValidatePooling2D(const std::string& name,
                                         const uint32_t windowH,
                                         const uint32_t windowW,
                                         const uint32_t strideH,
                                         const uint32_t strideW) const {
    if (m_cnn2d_validator) {
        m_cnn2d_validator->ValidatePooling2D(name, windowH, windowW, strideH, strideW);
    } else {
        THROW_GNA_EXCEPTION << "No Pooling2D validator found for layer " << name;
    }
}

void GNAGraphCompiler::DiagonalPrimitive(InferenceEngine::CNNLayerPtr layer) {
    AffinePrimitive(layer, true);
}

void GNAGraphCompiler::ConstPrimitive(InferenceEngine::CNNLayerPtr constLayer) {
    if (constLayer->blobs.find("custom") == constLayer->blobs.end()) {
        THROW_GNA_EXCEPTION << "const layer: " << constLayer->name << "doesn't have custom in blobs section";
    }
    auto const_blob = constLayer->blobs["custom"];

    const_connections[constLayer->name] = &const_connections[constLayer->name];
    void* ptr_for_const_blob = &const_connections[constLayer->name];

    connectOutput(constLayer, ptr_for_const_blob, const_blob->byteSize());

    // TODO: segment type for bind, bind initializer not used - need refactor to separate bind and allocation requests
    // dont see practical use case when bind storage type need to be different that allocation type
    gnamem->getQueue(REGION_AUTO)->bind_initializer(nullptr, ptr_for_const_blob, [const_blob](void* data, size_t size) {
        ie_memcpy(data, size, const_blob->buffer(), const_blob->byteSize());
    });
}

void GNAGraphCompiler::assertConvolutionLayoutProper(const InferenceEngine::DataPtr& data) {
    if (data->getLayout() != InferenceEngine::Layout::NHWC && data->getLayout() != InferenceEngine::Layout::NCHW &&
        data->getLayout() != InferenceEngine::Layout::NC) {
        THROW_GNA_EXCEPTION << "layer: \"Convolution\" with layout " << data->getLayout()
                            << " isn't currently supported on GNA";
    }
}

/**
 * Create AMIntelDNN Convolutional1DComponent from ConvolutionLayer
 *
 * GNA Convolution input is NHCW and output is transposed to NHWC
 *
 * OpenVINO default layout is NCHW
 * TensorFlow default layout is NHWC
 *
 * There is option in ModelOptimizer
 * --disable_nhwc_to_nchw
 *                      Disables default translation from NHWC to NCHW
 * By default MO converts TensorFlow default NHWC to OpenVino default NCHW
 * So when MR was created with this option layout will be NHWC
 *
 * @param layer Pointer to ConvolutionLayer
 */
void GNAGraphCompiler::ConvolutionPrimitive(InferenceEngine::CNNLayerPtr layer) {
    auto& convolution = dynamic_cast<ConvolutionLayer&>(*layer.get());
    IE_ASSERT_F(!layer->insData.empty());
    IE_ASSERT_F(!layer->outData.empty());

    const auto inputs = layer->insData.front().lock();
    const auto outputs = layer->outData.front();
    assertConvolutionLayoutProper(inputs);

    const auto in_batch = InferenceEngine::GetDataDimByName(inputs, InferenceEngine::DataDimName::N);
    const auto in_channels = InferenceEngine::GetDataDimByName(inputs, InferenceEngine::DataDimName::C);
    auto in_height = InferenceEngine::GetDataDimByName(inputs, InferenceEngine::DataDimName::H);
    auto in_width = InferenceEngine::GetDataDimByName(inputs, InferenceEngine::DataDimName::W);

    const auto out_batch = InferenceEngine::GetDataDimByName(outputs, InferenceEngine::DataDimName::N);
    const auto out_channels = InferenceEngine::GetDataDimByName(outputs, InferenceEngine::DataDimName::C);
    auto out_height = InferenceEngine::GetDataDimByName(outputs, InferenceEngine::DataDimName::H);
    auto out_width = InferenceEngine::GetDataDimByName(outputs, InferenceEngine::DataDimName::W);

    if (in_height > 1 && in_width == 1 && !ShouldUseOnlyConv2DGnaIface()) {
        std::swap(in_height, in_width);
        std::swap(out_height, out_width);
        std::swap(convolution._kernel_x, convolution._kernel_y);
        std::swap(convolution._padding_x, convolution._padding_y);
        std::swap(convolution._pads_end_x, convolution._pads_end_y);
        std::swap(convolution._stride_x, convolution._stride_y);
        std::swap(convolution._dilation_x, convolution._dilation_y);
    }

    auto in_kernel_w = convolution._kernel_x;
    auto in_kernel_h = convolution._kernel_y;
    bool transpose_h_w = false;

    // Map 2d convolution to 1d if it's possible.
    if (!ShouldUseOnlyConv2DGnaIface() && gna_convolution_layer::isMappableFrom2DTo1D(in_height,
                                                                                      in_width,
                                                                                      in_channels,
                                                                                      convolution._kernel_y,
                                                                                      convolution._kernel_x,
                                                                                      convolution._stride_y,
                                                                                      convolution._stride_x)) {
        transpose_h_w = gna_convolution_layer::should_transpose_h_w(in_height,
                                                                    convolution._kernel_y,
                                                                    in_channels,
                                                                    convolution._stride_y);
        in_width *= in_height;
        in_height = 1;
        out_width *= out_height;
        out_height = 1;
        convolution._stride_x *= transpose_h_w ? (convolution._stride_y * convolution._kernel_y)
                                               : (convolution._stride_y * convolution._kernel_x);
        convolution._kernel_x *= convolution._kernel_y;
        convolution._kernel_y = 1;
        // since _kernel_y = 1 && in_height = 1
        // it will be finalized with finalizeConvolution1DPrimitive()
        // unless some other exception thrown
    }

    if (in_batch != 1 || out_batch != 1) {
        THROW_GNA_LAYER_EXCEPTION(layer) << "with batch size not equals 1 is not supported";
    }

    if (convolution._kernel_x > in_width * in_height) {
        THROW_GNA_LAYER_EXCEPTION(layer) << "Kernel dimensions X (" << convolution._kernel_x << ")"
                                         << " is bigger than total input dimensions WxH (" << in_width << "x"
                                         << in_height << ")";
    }

    if (out_channels != convolution._out_depth) {
        THROW_GNA_LAYER_EXCEPTION(layer) << "Output channels do not equal output depth. " << out_channels << " vs "
                                         << convolution._out_depth;
    }

    if (dnn->new_num_conv_columns) {
        dnn->new_num_conv_columns = 0;
    }

    if (ShouldUseOnlyConv2DGnaIface() ||
        gna_convolution_layer::is3DInputOr2DKernel(in_height,
                                                   in_width,
                                                   in_channels,
                                                   convolution._kernel_y,
                                                   convolution._kernel_x) ||
        in_height != 1) {
        // TensorFlow default layout is NHWC
        // OpenVino Default layout is   NCHW
        // GNA Convolution input is     NHCW (old) or NHWC (new)
        // When layer layout is in NHWC it means that is was created by PassManager
        return finalizeConvolution2DPrimitive(layer,
                                              in_batch,
                                              in_channels,
                                              in_height,
                                              in_width,
                                              out_batch,
                                              out_channels,
                                              out_height,
                                              out_width);
    }
    finalizeConvolution1DPrimitive(layer,
                                   in_batch,
                                   in_channels,
                                   in_width,
                                   out_batch,
                                   out_channels,
                                   out_width,
                                   in_kernel_w,
                                   in_kernel_h,
                                   transpose_h_w);
}

void GNAGraphCompiler::finalizeConvolution1DPrimitive(InferenceEngine::CNNLayerPtr layer,
                                                      uint32_t in_batch,
                                                      uint32_t in_channels,
                                                      uint32_t in_width,
                                                      uint32_t out_batch,
                                                      uint32_t out_channels,
                                                      uint32_t out_width,
                                                      uint32_t in_kernel_w,
                                                      uint32_t in_kernel_h,
                                                      bool transpose_h_w) {
    auto& convolution = dynamic_cast<ConvolutionLayer&>(*layer.get());
    printConvolutionLayer(convolution);

    const auto inputs = convolution.insData.front().lock();
    const auto outputs = convolution.outData.front();

    if (layer->GetParamAsString("auto_pad", "explicit") != "valid" &&
        (convolution._padding[0] != 0 || convolution._padding[0] != 0 || convolution._pads_end[0] != 0 ||
         convolution._pads_end[1] != 0)) {
        THROW_GNA_LAYER_EXCEPTION(&convolution) << "Padding isn't supported by GNA";
    }

    std::size_t calculated_out_width =
        (in_width - convolution._kernel_x + 2 * convolution._padding_x) / convolution._stride_x + 1;
    if (out_width != calculated_out_width) {
        THROW_GNA_LAYER_EXCEPTION(&convolution)
            << "Invalid output configuration. " << calculated_out_width << " != " << out_width;
    }

    IE_ASSERT_F(convolution._kernel_y == 1);
    uint32_t total_conv_kernel_size = convolution._kernel_x * convolution._out_depth * in_channels;
    const uint32_t single_conv_kernel_size = convolution._kernel_x * in_channels;
    auto actual_kernel_size = details::product(convolution._weights->getTensorDesc().getDims());
    if (total_conv_kernel_size != actual_kernel_size) {
        THROW_GNA_LAYER_EXCEPTION(&convolution)
            << "Weights size does not equal kernel size " << actual_kernel_size << " vs " << total_conv_kernel_size;
    }

    // GNA HW Convolution 1D layer natively supports single channel input and filter
    // to use it for multiple channels input and filter
    // the convolution stride must be multiplied accordingly
    auto effectiveStride = in_channels * convolution._stride_x;

    if (convolution._stride_y == 1 && in_width == 1 && convolution._stride_x != 1) {
        // TODO: investigate whether this condition is needed at all
        // seams that if in_width == 1, then convolution._stride_x == 1 as well
        THROW_GNA_LAYER_EXCEPTION(&convolution)
            << "Convolution 1D Layer has horizontal stride != 1 despite input width == 1\n";
    }

    // padding of convolution kernel to be multiply of 8
    // additionally have to pad filter for stride > filter since
    // GNA HW supports CNN1D with convolution stride not greater than filter length
    const auto num_filter_coefficients = ALIGN(std::max(single_conv_kernel_size, effectiveStride), 8);
    const auto num_conv_kernel_padding = num_filter_coefficients - single_conv_kernel_size;
    if (num_conv_kernel_padding == 0) {
        log::debug() << LAYER_NAME(&convolution) << "Kernel is aligned \n";
    } else {
        log::debug() << LAYER_NAME(&convolution) << "Kernel padding is " << num_conv_kernel_padding << "\n";
    }

    // have to pad input to let last kernel meet its corresponding input
    const auto num_inputs = in_width * in_channels;

    uint32_t num_input_padding = ALIGN(num_inputs, 8) - num_inputs;
    uint32_t num_columns_in = num_inputs + num_input_padding;

    const uint32_t num_filters = convolution._out_depth;
    uint32_t num_columns_out = (((num_inputs - num_filter_coefficients) / effectiveStride) + 1) * num_filters;
    uint32_t num_columns_out_unpadded = (((num_inputs - single_conv_kernel_size) / effectiveStride) + 1) * num_filters;

    uint32_t original_input_padding = num_input_padding;
    uint32_t additional_padding = 0;

    // if kernel padding to multiple of 8 will cause missed outputs, need to pad further
    while (num_columns_out < out_batch * out_channels * out_width) {
        num_input_padding = original_input_padding + additional_padding;
        num_columns_in = num_inputs + num_input_padding;
        num_columns_out =
            (((num_inputs + num_input_padding - num_filter_coefficients) / effectiveStride) + 1) * num_filters;
        dnn->new_num_conv_columns = num_columns_out;
        additional_padding += 8;
    }

    if (num_input_padding == 0) {
        log::debug() << LAYER_NAME(&convolution) << "Inputs are aligned \n";
    } else {
        log::debug() << LAYER_NAME(&convolution) << "Inputs padding is " << num_input_padding << "\n";
    }

    if (num_columns_out_unpadded != out_batch * out_channels * out_width) {
        THROW_GNA_LAYER_EXCEPTION(&convolution)
            << "Number of output columns does not equal output tensor size " << num_columns_out_unpadded << " vs "
            << out_batch * out_channels * out_width;
    }

    void* ptr_inputs = nullptr;
    void* ptr_outputs = nullptr;
    void* ptr_weights = nullptr;
    void* ptr_biases = nullptr;

    // TODO: questionable why for biases that are not in IR we inventing precision
    auto biasPrecision =
        convolution._biases ? convolution._biases->getTensorDesc().getPrecision() : outputs->getPrecision();

    uint32_t num_bytes_per_input = static_cast<uint32_t>(inputs->getPrecision().size());
    uint32_t num_bytes_per_output = static_cast<uint32_t>(outputs->getPrecision().size());
    uint32_t num_bytes_per_weight = static_cast<uint32_t>(convolution._weights->getTensorDesc().getPrecision().size());
    uint32_t num_bytes_per_bias = static_cast<uint32_t>(biasPrecision.size());

    float weight_scale_factor = GetScaleFactor(layer, QuantizedDataType::weights);
    float output_scale_factor = GetScaleFactor(layer, QuantizedDataType::output);

    auto& currentComponent = dnnComponents.addComponent(convolution.name, "convolution");
    dnn->InitConvolutional1DComponent(currentComponent,
                                      num_columns_in,
                                      num_columns_out,
                                      num_bytes_per_input,
                                      num_bytes_per_output,
                                      num_bytes_per_weight,
                                      num_bytes_per_bias,
                                      num_filters,
                                      num_filter_coefficients,
                                      effectiveStride,
                                      weight_scale_factor,
                                      output_scale_factor,
                                      ptr_inputs,
                                      ptr_outputs,
                                      ptr_weights,
                                      ptr_biases);

    // Keep both variants of kaldi models working:
    // Old one has layout which is different from NHWC
    // New one has layout NHWC, but it is mapped from 2d by H
    if (inputs->getLayout() == InferenceEngine::Layout::NHWC && !transpose_h_w) {
        currentComponent.orientation_in = kDnnInterleavedOrientation;
        currentComponent.orientation_out = kDnnInterleavedOrientation;
    }

    size_t num_data_bytes_out = num_columns_out * outputs->getPrecision().size();
    size_t num_data_bytes_in = (num_inputs + num_input_padding) * inputs->getPrecision().size();

    auto connectedInputLayer = connectInput(layer, ptr_inputs, num_data_bytes_in).input;
    // Skip FakeQuantize and ScaleShift between Convolution and Input
    if (LayerInfo(connectedInputLayer).isFakeQuantize()) {
        connectedInputLayer = CNNNetPrevLayerSkipCertain(connectedInputLayer, 0, [](CNNLayerPtr l) {
            return LayerInfo(l).isScaleShift();
        });
    }

    // TODO: convolution might be not the first layer in sorted order but connected via split for example - dont know
    // how kaldi will handle that
    if (!dnn->do_rotate_input) {
        if ((inputs->getLayout() != InferenceEngine::Layout::NHWC || transpose_h_w) &&
            LayerInfo(connectedInputLayer).isInput()) {
            //  Kaldi features are opposite orientation
            dnn->do_rotate_input = true;
            dnn->num_rotate_rows = effectiveStride;
            dnn->num_rotate_columns = num_inputs / effectiveStride;
        } else {
            dnn->do_rotate_input = false;
        }
    }

    connectOutput(layer, ptr_outputs, num_data_bytes_out);

    // Transpose H with W or C with HW
    auto A = transpose_h_w ? in_kernel_h : in_channels;
    auto B = transpose_h_w ? in_kernel_w : convolution._kernel[X_AXIS];

    std::vector<uint8_t> transposedWeights;
    for (uint32_t k = 0; k < num_filters; k++) {
        uint8_t* ptr_filt_current =
            convolution._weights->cbuffer().as<uint8_t*>() + k * A * B * convolution.precision.size();
        auto transposedPart = transposeMatrix(ptr_filt_current, convolution.precision.size(), A, B);
        transposedWeights.insert(transposedWeights.end(), transposedPart.begin(), transposedPart.end());
    }
    if (transposedWeights.size() != convolution._weights->byteSize()) {
        THROW_GNA_LAYER_EXCEPTION(&convolution) << "weights was transposed incorrectly. " << transposedWeights.size()
                                                << ' ' << convolution._weights->byteSize();
    }

    if (num_conv_kernel_padding == 0) {
        gnamem->getQueue(REGION_RO)->push_local_ptr(layer,
                                                    ptr_weights,
                                                    transposedWeights.data(),
                                                    convolution._weights->byteSize());
    } else {
        auto paddedWeights = num_filter_coefficients * num_filters;
        auto paddedWeightsSize = paddedWeights * convolution.precision.size();
        std::string layerName = (layer)->type + " layer : \"" + (layer)->name + "\" ";
        const auto cpSize = convolution.precision.size();

        auto initializer = [paddedWeightsSize,
                            layerName,
                            num_conv_kernel_padding,
                            cpSize,
                            transposedWeights,
                            num_filters,
                            single_conv_kernel_size](void* data, std::size_t size) {
            if (paddedWeightsSize > size) {
                THROW_GNA_EXCEPTION << layerName << "size is less than paddedWeightsSize";
            }
            std::size_t offset = 0;
            std::vector<uint8_t> padding_zeros(num_conv_kernel_padding * cpSize, 0);
            uint8_t* dstPtr = reinterpret_cast<uint8_t*>(data);
            for (uint32_t i = 0; i < num_filters; i++) {
                ie_memcpy(dstPtr + offset,
                          size - offset,
                          transposedWeights.data() + single_conv_kernel_size * i * cpSize,
                          single_conv_kernel_size * cpSize);
                offset += single_conv_kernel_size * cpSize;
                ie_memcpy(dstPtr + offset, size - offset, &padding_zeros[0], padding_zeros.size());
                offset += padding_zeros.size();
            }
        };

        gnamem->getQueue(REGION_RO)->push_initializer(layer, ptr_weights, paddedWeightsSize, initializer);
    }

    if (convolution._biases) {
        gnamem->getQueue(REGION_RO)->push_ptr(layer,
                                              ptr_biases,
                                              convolution._biases->cbuffer().as<const void*>(),
                                              convolution._biases->byteSize());
    } else {
        gnamem->getQueue(REGION_RO)->push_value(layer, ptr_biases, 0.0f, out_channels);
    }
}

void GNAGraphCompiler::finalizeConvolution2DPrimitive(InferenceEngine::CNNLayerPtr layer,
                                                      uint32_t in_batch,
                                                      uint32_t in_channels,
                                                      uint32_t in_height,
                                                      uint32_t in_width,
                                                      uint32_t out_batch,
                                                      uint32_t out_channels,
                                                      uint32_t out_height,
                                                      uint32_t out_width) {
    auto& convolution = dynamic_cast<ConvolutionLayer&>(*layer.get());

    // TODO add function
    // printConvolution2DLayer(convolution);

    if (!m_cnn2d_validator) {
        THROW_GNA_EXCEPTION << "No Cnn2D validator found for layer " << convolution.name;
    }

    m_cnn2d_validator->ValidateInputPadding(convolution.name,
                                            convolution._padding_y,
                                            convolution._pads_end_y,
                                            convolution._padding_x,
                                            convolution._pads_end_x,
                                            convolution._kernel_y,
                                            convolution._kernel_x);

    // Check if kernel width needs to be extended to stride width.
    const auto effective_kernel_width = std::max(convolution._kernel_x, convolution._stride_x);

    // Check if convolution input needs to be extended to accommodate for new stride
    const auto temp_effective_input_width = count_conv2D_input_width_for_expected_output_width(out_width,
                                                                                               effective_kernel_width,
                                                                                               convolution._stride_x,
                                                                                               convolution._padding_x);

    const auto effective_input_width = std::max(in_width, temp_effective_input_width);

    const auto inputs = convolution.insData.front().lock();
    const auto outputs = convolution.outData.front();

    // have to pad input to let last kernel meets it's corresponding input
    const auto num_inputs = in_batch * effective_input_width * in_height * in_channels;

    uint32_t num_input_padding = ALIGN(num_inputs, Limitations::kNoOfInputsDivisor) - num_inputs;

    const uint32_t filter_n = convolution._out_depth;

    // if kernel padding to multiple of 8 will cause missed outputs, need to pad further
    if (num_input_padding == 0) {
        log::debug() << LAYER_NAME(&convolution) << "Inputs are aligned \n";
    } else {
        log::debug() << LAYER_NAME(&convolution) << "Inputs padding is " << num_input_padding << "\n";
    }

    void* ptr_inputs = nullptr;
    void* ptr_outputs = nullptr;
    void* ptr_weights = nullptr;
    void* ptr_biases = nullptr;

    // TODO: questionable why for biases that are not in IR we inventing precision
    auto biasPrecision =
        convolution._biases ? convolution._biases->getTensorDesc().getPrecision() : outputs->getPrecision();

    const auto inputPrec = OvGnaTypeIntFromBytes(inputs->getPrecision().size());
    const auto outputPrec = OvGnaTypeIntFromBytes(outputs->getPrecision().size());
    const auto weightPrec = OvGnaTypeIntFromBytes(convolution._weights->getTensorDesc().getPrecision().size());
    const auto biasPrec = OvGnaTypeIntFromBytes(biasPrecision.size());

    ValidateCnn2D(layer->name,
                  in_height,
                  effective_input_width,
                  in_channels,
                  convolution._kernel_y,
                  effective_kernel_width,
                  filter_n,
                  convolution._stride_y,
                  convolution._stride_x,
                  convolution._dilation_y,
                  convolution._dilation_x,
                  inputPrec);

    float weight_scale_factor = GetScaleFactor(layer, QuantizedDataType::weights);
    float output_scale_factor = GetScaleFactor(layer, QuantizedDataType::output);

    auto& currentComponent = dnnComponents.addComponent(convolution.name, "convolution");
    dnn->InitConvolutional2DComponent(
        currentComponent,
        {{in_batch, in_height, effective_input_width, in_channels}, inputPrec, {}},  // NHWC for GNA
        {{out_batch, out_height, out_width, out_channels}, outputPrec, {}},
        {{filter_n, convolution._kernel_y, effective_kernel_width, in_channels}, weightPrec, {}},
        {{filter_n}, biasPrec, {}},
        {convolution._stride_y, convolution._stride_x},
        {convolution._padding_y, convolution._padding_x},
        weight_scale_factor,
        output_scale_factor,
        ptr_inputs,
        ptr_outputs,
        ptr_weights,
        ptr_biases);
    currentComponent.num_bytes_per_input = static_cast<uint32_t>(inputs->getPrecision().size());
    currentComponent.num_bytes_per_output = static_cast<uint32_t>(outputs->getPrecision().size());

    if (inputs->getLayout() == InferenceEngine::Layout::NHWC) {
        currentComponent.orientation_in = kDnnInterleavedOrientation;
        currentComponent.orientation_out = kDnnInterleavedOrientation;
    }

    size_t num_data_bytes_out = InferenceEngine::details::product(begin(outputs->getDims()), end(outputs->getDims())) *
                                outputs->getPrecision().size();

    size_t num_data_bytes_in = (num_inputs + num_input_padding) * inputs->getPrecision().size();

    auto connectedInputLayer = connectInput(layer, ptr_inputs, num_data_bytes_in).input;

    // TODO: convolution might be not the first layer in sorted order but connected via split for example - dont know
    // how kaldi will handle that
    if (!dnn->do_rotate_input && inputs->getLayout() != InferenceEngine::Layout::NHWC &&
        LayerInfo(connectedInputLayer).isInput()) {
        //  Kaldi features are opposite orientation
        dnn->do_rotate_input = true;
        dnn->num_rotate_rows = in_channels;
        if (in_height != 1) {
            dnn->num_rotate_rows *= convolution._stride_y;
        }
        if (in_width != 1) {
            dnn->num_rotate_rows *= convolution._stride_x;
        }
        dnn->num_rotate_columns = num_inputs / dnn->num_rotate_rows;
    }

    connectOutput(layer, ptr_outputs, num_data_bytes_out);

    const auto convolution_precision = convolution.precision.size();
    const auto kernelHW = convolution._kernel_y * convolution._kernel_x;
    const auto single_kernel_size = in_channels * kernelHW * convolution_precision;

    const auto effective_kernel_h_w = convolution._kernel_y * effective_kernel_width;
    const auto effective_single_kernel_size = in_channels * effective_kernel_h_w * convolution_precision;

    std::vector<uint8_t> transposed_weights;

    // Kernel is extended only for 1D case which allows to add 0-s at the end of the kernel.
    const auto kernel_pad =
        ALIGN(effective_single_kernel_size, Limitations::kConvEachKernelByteAlignment) - effective_single_kernel_size;
    for (uint32_t k = 0; k < convolution._out_depth; k++) {
        uint8_t* ptr_filt_current = convolution._weights->cbuffer().as<uint8_t*>() + k * single_kernel_size;
        auto transposed_part = transposeMatrix(ptr_filt_current, convolution_precision, in_channels, kernelHW);
        transposed_weights.insert(transposed_weights.end(), transposed_part.begin(), transposed_part.end());
        transposed_weights.resize(transposed_weights.size() + effective_single_kernel_size - single_kernel_size +
                                  kernel_pad);
    }

    gnamem->getQueue(REGION_RO)->push_local_ptr(layer,
                                                ptr_weights,
                                                transposed_weights.data(),
                                                transposed_weights.size());

    if (convolution._biases) {
        gnamem->getQueue(REGION_RO)->push_ptr(layer,
                                              ptr_biases,
                                              convolution._biases->cbuffer().as<const void*>(),
                                              convolution._biases->byteSize());
    } else {
        gnamem->getQueue(REGION_RO)->push_value(layer, ptr_biases, 0.0f, out_channels);
    }
}

void GNAGraphCompiler::PowerPrimitive(InferenceEngine::CNNLayerPtr layer) {
    auto& power = dynamic_cast<PowerLayer&>(*layer.get());
    if (power.power < 0.0f || power.power > 2.8f) {
        IE_THROW() << "[GNA plugin] unsupported power factor, expected be in <0, 2.8> range but was " << power.power;
    }

    auto input = layer->insData[0].lock();

    auto outputs = *layer->outData.begin();
    auto reshaped_dims = Get2DReshapedData(input, Limitations::get_min_batch_to_fit_in_buffer(input), 8)->getDims();
    const uint32_t num_of_inputs_divisor = gna_config.gnaFlags.input_low_precision
                                               ? Limitations::kNoOfInputsLowPrecDivisor
                                               : Limitations::kNoOfInputsDivisor;
    uint32_t num_rows_in = static_cast<uint32_t>(reshaped_dims[1]);
    uint32_t num_columns_in = static_cast<uint32_t>(reshaped_dims[0]);
    uint32_t num_rows_out = num_rows_in;
    uint32_t num_columns_out = num_columns_in;
    uint32_t num_padding = ALIGN(num_rows_in, num_of_inputs_divisor) - num_rows_in;

    size_t num_data_bytes_out = num_columns_out * (num_rows_out + num_padding) * outputs->getPrecision().size();
    size_t num_data_bytes_in = num_columns_in * (num_rows_in + num_padding) * input->getPrecision().size();

    if (power.power == 1.0f) {
        void* ptr_inputs = nullptr;
        void* ptr_outputs = nullptr;
        void* ptr_weights = nullptr;
        void* ptr_biases = nullptr;

        auto& currentComponent = dnnComponents.addComponent(layer->name, "power");

        auto quantized = InferenceEngine::getInjectedData<QuantizedLayerParams>(layer);
<<<<<<< HEAD
        IE_ASSERT_F(gna_config.gnaFlags.sw_fp32 ? (quantized == nullptr) : (quantized != nullptr));
        dnn->InitAffineComponent(
            currentComponent,
            num_rows_in + num_padding,
            num_columns_in,
            num_rows_out + num_padding,
            input->getPrecision().size(),
            outputs->getPrecision().size(),
            // TODO: only fp32 and Int16 tested
            quantized == nullptr ? input->getPrecision().size() : (gna_config.gnaFlags.input_low_precision ? 1 : 2),
            quantized == nullptr ? input->getPrecision().size() : (gna_config.gnaFlags.input_low_precision ? 1 : 4),
            quantized == nullptr ? 1 : quantized->_weights_quant.GetScale(),
            quantized == nullptr ? 1 : quantized->_dst_quant.GetScale(),
            ptr_inputs,
            ptr_outputs,
            ptr_weights,
            ptr_biases,
            true);
=======
        IE_ASSERT(gna_config.gnaFlags.sw_fp32 ? (quantized == nullptr) : (quantized != nullptr));
        dnn->InitAffineComponent(currentComponent,
                                 num_rows_in + num_padding,
                                 num_columns_in,
                                 num_rows_out + num_padding,
                                 static_cast<uint32_t>(input->getPrecision().size()),
                                 static_cast<uint32_t>(outputs->getPrecision().size()),
                                 // TODO: only fp32 and Int16 tested
                                 quantized == nullptr ? static_cast<uint32_t>(input->getPrecision().size())
                                                      : (gna_config.gnaFlags.input_low_precision ? 1 : 2),
                                 quantized == nullptr ? static_cast<uint32_t>(input->getPrecision().size())
                                                      : (gna_config.gnaFlags.input_low_precision ? 1 : 4),
                                 quantized == nullptr ? 1 : quantized->_weights_quant.GetScale(),
                                 quantized == nullptr ? 1 : quantized->_dst_quant.GetScale(),
                                 ptr_inputs,
                                 ptr_outputs,
                                 ptr_weights,
                                 ptr_biases,
                                 true);
>>>>>>> 92fbf963
        connectOutput(layer, ptr_outputs, num_data_bytes_out);
        connectInput(layer, ptr_inputs, num_data_bytes_in, 0, 0);

        if (gna_config.gnaFlags.sw_fp32) {
            IE_ASSERT_F(quantized == nullptr);
            gnamem->getQueue(REGION_RO)->push_value(layer, ptr_weights, power.scale, num_rows_out + num_padding);
            gnamem->getQueue(REGION_RO)->push_value(layer, ptr_biases, power.offset, num_rows_out + num_padding);
        } else {
            IE_ASSERT_F(quantized != nullptr);
            if (!gna_config.gnaFlags.input_low_precision) {
                auto quantizedScale = FloatToInt16(
                    std::min(quantized->_weights_quant.GetScale() * power.scale, static_cast<float>(INT16_MAX)));
                auto quantizedOffset = FloatToInt32(
                    std::min(quantized->_dst_quant.GetScale() * power.offset, static_cast<float>(INT32_MAX)));
                gnamem->getQueue(REGION_RO)->push_value<int16_t>(layer,
                                                                 ptr_weights,
                                                                 quantizedScale,
                                                                 num_rows_out + num_padding);
                gnamem->getQueue(REGION_RO)->push_value<int32_t>(layer,
                                                                 ptr_biases,
                                                                 quantizedOffset,
                                                                 num_rows_out + num_padding);
            } else {
                auto quantizedScale = FloatToInt8(
                    std::min(quantized->_weights_quant.GetScale() * power.scale, static_cast<float>(INT8_MAX)));
                auto quantizedOffset = FloatToInt8(
                    std::min(quantized->_dst_quant.GetScale() * power.offset, static_cast<float>(INT8_MAX)));
                gnamem->getQueue(REGION_RO)->push_value<int8_t>(layer,
                                                                ptr_weights,
                                                                quantizedScale,
                                                                num_rows_out + num_padding);
                gnamem->getQueue(REGION_RO)->push_value<int8_t>(layer,
                                                                ptr_biases,
                                                                quantizedOffset,
                                                                num_rows_out + num_padding);
            }
        }
    } else {
        // use PWL to calculate power
        std::vector<gna_pwl_segment_t> ptr_pwl_segments;

        auto orientation = kDnnInterleavedOrientation;

        auto activation_type = DnnActivation::fromType(kActPow);
        activation_type.fqParams.set = false;
        activation_type.srcFQParams.set = false;
        activation_type.args.pow.exponent = power.power;
        activation_type.args.pow.scale = power.scale;
        activation_type.args.pow.offset = power.offset;

        auto& pwlComponent = dnnComponents.addComponent(layer->name, "power");

        gna_pwl_segment_t* ptr_pwl_segments_target = nullptr;

        float output_pwl_scale_factor = GetScaleFactor(layer, QuantizedDataType::output);
        float input_pwl_scale_factor = GetScaleFactor(layer, QuantizedDataType::input);

        if (!gna_config.gnaFlags.sw_fp32 && gna_config.gnaFlags.uniformPwlDesign) {
            uint32_t num_segments = POW_NUM_SEGMENTS;
            if (activation_type.args.pow.exponent == 0.0f) {
                num_segments = 3;
            }
            ptr_pwl_segments.resize(num_segments);

            PwlDesign(activation_type,
                      &*ptr_pwl_segments.begin(),
                      static_cast<uint32_t>(ptr_pwl_segments.size()),
                      input_pwl_scale_factor,
                      output_pwl_scale_factor,
                      gna_config.gnaFlags.input_low_precision);
        }

        ptr_pwl_segments_target = reinterpret_cast<gna_pwl_segment_t*>(&ptr_pwl_segments_target);

        void* ptr_pwl_input = nullptr;
        void* ptr_pwl_outputs = nullptr;
        dnn->InitPiecewiseLinearComponent(pwlComponent,
                                          activation_type,
                                          orientation,
                                          num_rows_in + num_padding,
                                          num_columns_in,
                                          static_cast<uint32_t>(input->getPrecision().size()),
                                          static_cast<uint32_t>(outputs->getPrecision().size()),
                                          static_cast<uint32_t>(ptr_pwl_segments.size()),
                                          output_pwl_scale_factor,
                                          output_pwl_scale_factor,
                                          ptr_pwl_input,
                                          ptr_pwl_outputs,
                                          ptr_pwl_segments_target);
        connectOutput(layer, ptr_pwl_outputs, num_data_bytes_out);
        connectInput(layer, ptr_pwl_input, num_data_bytes_in, 0, 0);

        if (ptr_pwl_segments_target != nullptr) {
            gnamem->getQueue(REGION_RO)->push_local_ptr(layer,
                                                        ptr_pwl_segments_target,
                                                        &ptr_pwl_segments.front(),
                                                        ptr_pwl_segments.size() * sizeof(gna_pwl_segment_t));
        }
    }
}

void GNAGraphCompiler::PoolingPrimitive(InferenceEngine::CNNLayerPtr layer) {
    auto& pooling = dynamic_cast<PoolingLayer&>(*layer.get());

    IE_ASSERT_F(!layer->insData.empty());
    IE_ASSERT_F(!layer->outData.empty());
    printPoolingLayer(pooling);

    auto inputs = layer->insData.begin()->lock();
    auto outputs = *layer->outData.begin();

    uint32_t w_dim_in = InferenceEngine::GetDataDimByName(inputs, InferenceEngine::DataDimName::W);
    uint32_t h_dim_in = InferenceEngine::GetDataDimByName(inputs, InferenceEngine::DataDimName::H);
    const uint32_t c_dim_in = InferenceEngine::GetDataDimByName(inputs, InferenceEngine::DataDimName::C);

    uint32_t w_dim_out = InferenceEngine::GetDataDimByName(outputs, InferenceEngine::DataDimName::W);
    uint32_t h_dim_out = InferenceEngine::GetDataDimByName(outputs, InferenceEngine::DataDimName::H);
    const uint32_t c_dim_out = InferenceEngine::GetDataDimByName(outputs, InferenceEngine::DataDimName::C);

    void* ptr_inputs = nullptr;
    void* ptr_outputs = nullptr;

    bool is2DPooling = false;
    if (dnnComponents.components.size() > 0) {
        const auto last = dnnComponents.components.back();
        if (last.dnnComponent.operation == kDnnConvolutional2dOp) {
            is2DPooling = true;
        } else if (last.dnnComponent.operation == kDnnPiecewiselinearOp && dnnComponents.components.size() > 1) {
            const auto& prev2 = *std::prev(dnnComponents.components.cend(), 2);
            is2DPooling = prev2.dnnComponent.operation == kDnnConvolutional2dOp;
        }
    }

    if (w_dim_in == 1 && !ShouldUseOnlyConv2DGnaIface()) {  // swap dimensions if needed to support swapped 1D case
        std::swap(h_dim_in, w_dim_in);
        std::swap(h_dim_out, w_dim_out);
        std::swap(pooling._kernel[X_AXIS], pooling._kernel[Y_AXIS]);
        std::swap(pooling._stride[X_AXIS], pooling._stride[Y_AXIS]);
    }

    if (is2DPooling) {
        ValidatePooling2D(layer->name, pooling._kernel_y, pooling._kernel_x, pooling._stride_y, pooling._stride_x);
    }

    auto& currentComponent = dnnComponents.addComponent(layer->name, "pooling");

    switch (pooling._type) {
    case PoolingLayer::MAX:
        break;
        // we are loosing precision here
    case PoolingLayer::AVG:
    default:
        // TODO: convert to SUMM pooling
        THROW_GNA_EXCEPTION << "Layer :" << layer->name << " not supported";
    }

    dnn->InitMaxpoolComponent(currentComponent,
                              {c_dim_in, h_dim_in, w_dim_in},
                              {c_dim_out, h_dim_out, w_dim_out},
                              static_cast<uint32_t>(inputs->getPrecision().size()),
                              static_cast<uint32_t>(outputs->getPrecision().size()),
                              {pooling._kernel[X_AXIS], pooling._kernel[Y_AXIS]},
                              {pooling._stride[X_AXIS], pooling._stride[Y_AXIS]},
                              GetScaleFactor(layer, QuantizedDataType::output),
                              ptr_inputs,
                              ptr_outputs);
    size_t num_data_bytes_out = InferenceEngine::details::product(begin(outputs->getDims()), end(outputs->getDims()));

    // Need to reserve more memory otherwise the compiled model would not be
    // backward compatible with GNA 2.0
    // GNA 2.0 produces more outputs from 1D pooling than later GNA generations (including GNA 3.0)
    // When the model is compiled for some newer GNA generation (than GNA 2.0)
    // but it does not use any specific new GNA features it should be correct to import and run using previous GNA HW
    if (!is2DPooling) {
        const auto hLegacy = gna_convolution_layer::outputFromPoolingLegacy(h_dim_in, pooling._stride[X_AXIS]);
        const auto wLegacy = gna_convolution_layer::outputFromPoolingLegacy(w_dim_in, pooling._stride[Y_AXIS]);
        if (num_data_bytes_out < hLegacy * wLegacy * c_dim_out) {
            num_data_bytes_out = hLegacy * wLegacy * c_dim_out;
        }
    }

    num_data_bytes_out *= outputs->getPrecision().size();
    const auto hw_in = h_dim_in * w_dim_in;

    // TODO: Is this really needed?, find out why
    uint32_t num_padding = ALIGN(hw_in, 8) - hw_in;
    size_t num_data_bytes_in = c_dim_in * (hw_in + num_padding) * inputs->getPrecision().size();

    if (dnn->new_num_conv_columns) {
        uint32_t num_rows = 1;
        uint32_t num_columns = c_dim_in * w_dim_in + (ALIGN(c_dim_in * w_dim_in, 8) - c_dim_in * w_dim_in);
        if (dnn->new_num_conv_columns % num_columns == 0) {
            num_rows = dnn->new_num_conv_columns / num_columns;
        } else {
            num_columns = dnn->new_num_conv_columns;
        }
        dnn->new_num_conv_columns = 0;
        num_data_bytes_in = num_rows * num_columns * inputs->getPrecision().size();
    }

    auto fused_to_layer = connectInput(layer, ptr_inputs, num_data_bytes_in);
    // Pooling will be fused with the previous layer and we need to use it's order id
    layer->userValue.v_int = fused_to_layer.input->userValue.v_int;
    connectOutput(layer, ptr_outputs, num_data_bytes_out);
}

void GNAGraphCompiler::CopyPrimitive(InferenceEngine::CNNLayerPtr layer) {
    IE_ASSERT_F(!layer->insData.empty());
    IE_ASSERT_F(!layer->outData.empty());
    auto inputs = layer->insData.begin()->lock();
    auto outputs = *layer->outData.begin();

    auto reshaped_dims = Get2DReshapedData(inputs, Limitations::get_min_batch_to_fit_in_buffer(inputs), 8)->getDims();
    uint32_t num_rows_in = static_cast<uint32_t>(reshaped_dims[1]);
    uint32_t num_columns_in = static_cast<uint32_t>(reshaped_dims[0]);
    uint32_t num_rows_out = num_rows_in;
    uint32_t num_columns_out = num_columns_in;
    uint32_t num_padding_out = ALIGN(num_rows_out, 8) - num_rows_out;
    void* ptr_inputs = nullptr;
    void* ptr_outputs = nullptr;
    auto orientation = kDnnInterleavedOrientation;

    auto& currentComponent = dnnComponents.addComponent(layer->name, layer->type);

    dnn->InitCopyComponent(currentComponent,
                           orientation,
                           ALIGN(num_rows_in, 8),
                           num_columns_in,
                           ALIGN(num_rows_out, 8),
                           num_columns_out,
                           static_cast<uint32_t>(inputs->getPrecision().size()),
                           static_cast<uint32_t>(outputs->getPrecision().size()),
                           GetScaleFactor(layer, QuantizedDataType::output),
                           num_rows_out + num_padding_out,
                           num_columns_out,
                           ptr_inputs,
                           ptr_outputs);
    size_t num_data_bytes_out =
        ALIGN(InferenceEngine::details::product(begin(outputs->getDims()), end(outputs->getDims())), 8) *
        outputs->getPrecision().size();
    size_t num_data_bytes_in = num_columns_in * ALIGN(num_rows_in, 8) * inputs->getPrecision().size();

    connectInput(layer, ptr_inputs, num_data_bytes_in);
    connectOutput(layer, ptr_outputs, num_data_bytes_out);
}

void GNAGraphCompiler::ConcatPrimitive(InferenceEngine::CNNLayerPtr layer) {
    auto concatLayer = dynamic_cast<InferenceEngine::ConcatLayer*>(layer.get());
    if (concatLayer == nullptr) {
        return;
    }
    if (concatLayer->insData.size() < 2) {
        THROW_GNA_EXCEPTION << "Concat layer has unsupported number of incoming layers.";
    }

    for (std::size_t layerIndex = 0; layerIndex < concatLayer->insData.size(); layerIndex++) {
        auto input = concatLayer->insData[layerIndex].lock();
        if (!input) {
            THROW_GNA_EXCEPTION << "Input layer " << layerIndex << " for concat is unexpectedly absent";
        }
    }

    std::size_t layerPrecisionSize = concatLayer->insData[0].lock()->getPrecision().size();
    for (std::size_t layerIndex = 0; layerIndex < concatLayer->insData.size(); layerIndex++) {
        auto currentSize = concatLayer->insData[layerIndex].lock()->getPrecision().size();
        if (layerPrecisionSize != currentSize) {
            THROW_GNA_EXCEPTION << "Different precision for Concat Layer '" << concatLayer->name << "' input layers."
                                << "input 0 precision is '" << concatLayer->insData[0].lock()->getPrecision().name()
                                << "' but input " << layerIndex << " precision is '"
                                << concatLayer->insData[layerIndex].lock()->getPrecision().name() << "'";
        }
    }

    // Concat axis validation
    if (!Limitations::validate_conv_concat_axis(concatLayer)) {
        std::ostringstream in_dims_oss;
        auto in_dims = concatLayer->insData[0].lock()->getDims();
        std::copy(in_dims.begin(), in_dims.end(), std::ostream_iterator<size_t>(in_dims_oss, ","));
        THROW_GNA_EXCEPTION << "Topology with layer: " + layer->name + ", type: " + layer->type +
                                   ", and concatenation axis(" + std::to_string(concatLayer->_axis) +
                                   ") for input dimensions(" + in_dims_oss.str() + ") not supported\n";
    }

    auto& concatLayerInfo = concat_connection.find(concatLayer->name)->second;
    std::function<InferenceEngine::CNNLayerPtr(InferenceEngine::CNNLayerPtr)> find_cascaded_concat_recursively =
        [&find_cascaded_concat_recursively](InferenceEngine::CNNLayerPtr concat_candidate) {
            if (LayerInfo(concat_candidate).isConcat()) {
                return concat_candidate;
            }

            if (!LayerInfo(concat_candidate).isNonFunctional()) {
                return InferenceEngine::CNNLayerPtr(nullptr);
            }

            for (auto&& child_layer : getInputTo(concat_candidate->outData.front())) {
                auto child_concat = find_cascaded_concat_recursively(child_layer.second);
                if (child_concat)
                    return child_concat;
            }

            return InferenceEngine::CNNLayerPtr(nullptr);
        };

    for (auto&& outLayer : getInputTo(concatLayer->outData.front())) {
        auto concatCandidate = find_cascaded_concat_recursively(outLayer.second);
        if (!concatCandidate)
            continue;
        log::debug() << "Cascaded concat connection found from: " << layer->name << ", to: " << concatCandidate->name
                     << std::endl;
        connectOutput(layer, &concatLayerInfo.gna_ptr, concatLayerInfo.reserved_size);
    }

    size_t idx = 0;
    for (auto&& inputLayer : concatLayerInfo.concatInputLayers) {
        auto concatLayerInput = concat_connection.find(concatLayer->name)->second.getConcat();
        CNNLayerPtr concatParent;
        int it = 0;

        for (; it != static_cast<int>(concatLayerInput->insData.size()); it++) {
            concatParent = CNNNetPrevLayerSkipCertain(concatLayerInput, it, [](CNNLayerPtr l) {
                return LayerInfo(l).isNonFunctional();
            });
            if (concatParent->name.find(inputLayer.name) != std::string::npos) {
                break;
            }
        }
<<<<<<< HEAD
        IE_ASSERT_F(it != concatLayerInput->insData.size());
=======
        IE_ASSERT(it != static_cast<int>(concatLayerInput->insData.size()));
>>>>>>> 92fbf963
        auto layerInfo = LayerInfo(concatParent);
        // auto layerInfo = LayerInfo(getCreatorLayer(concatLayerInput->insData[it].lock()).lock());
        if (layerInfo.isInput()) {
            connectInput(layer,
                         &concatLayerInfo.gna_ptr,
                         inputLayer.tensorSize,
                         static_cast<int32_t>(inputLayer.offset),
                         static_cast<int>(idx),
                         false);
            concatLayerInfo.input_allocated = true;
        } else if (layerInfo.isMemory()) {
            connectInput(layer,
                         &concatLayerInfo.gna_ptr,
                         concatLayerInfo.reserved_size,
                         static_cast<int32_t>(inputLayer.offset),
                         static_cast<int>(idx),
                         false);
            concatLayerInfo.input_allocated = true;
        }
        ++idx;
    }
}

void GNAGraphCompiler::CropPrimitive(InferenceEngine::CNNLayerPtr layer) {
    auto cropLayer = dynamic_cast<InferenceEngine::CropLayer*>(layer.get());

    if (cropLayer == nullptr) {
        return;
    }

    IE_ASSERT_F(!layer->insData.empty());
    auto inputs = layer->insData.begin()->lock();

    const auto crop_params = GetCropParams(cropLayer);
    size_t cropOffsetBytes = crop_params.start_offset * cropLayer->precision.size();
    size_t cropOutputSizeBytes = crop_params.crop_size * cropLayer->precision.size();

    if (!LayerInfo(cropLayer).isCropAffined()) {
        // leave crop as it is
        GNACropLayer cropLayerInfoItem(layer);
        std::string& id = layer->name;
        crop_connection.emplace(id, cropLayerInfoItem);
        auto cropLayerInfo = crop_connection.find(cropLayer->name);

        if (cropLayerInfo == crop_connection.end()) {
            THROW_GNA_EXCEPTION << "Item is not in the storage but it was added recently...\n";
        }

        // calculate index idx for connectInput last parameter
        connectInput(layer,
                     &cropLayerInfo->second.gna_ptr,
                     static_cast<int32_t>(cropOutputSizeBytes + cropOffsetBytes),
                     static_cast<int>(cropOffsetBytes),
                     0);

        // cases for certain output layers
        for (auto&& outLayer : getInputTo(layer->outData.front())) {
            auto& nextLayer = outLayer.second;
            if (LayerInfo(nextLayer).isConcat()) {
                connectOutput(layer, &cropLayerInfo->second.gna_ptr, cropOutputSizeBytes);
            }
        }
    } else {
        log::debug() << "Crop " << layer->name << " is being replaced by Affine layer...\n";
        IE_ASSERT_F(!layer->outData.empty());
        auto outputs = *layer->outData.begin();

        // TODO: add unit tests for 4d crops blobs
        uint32_t num_rows_in =
            static_cast<uint32_t>(InferenceEngine::details::product(begin(inputs->getDims()), end(inputs->getDims())));
        uint32_t num_columns_in = 1;

        uint32_t num_rows_out = static_cast<uint32_t>(
            InferenceEngine::details::product(begin(outputs->getDims()), end(outputs->getDims())));
        const uint32_t num_of_inputs_divisor = gna_config.gnaFlags.input_low_precision
                                                   ? Limitations::kNoOfInputsLowPrecDivisor
                                                   : Limitations::kNoOfInputsDivisor;
        uint32_t num_padding = ALIGN(num_rows_in, num_of_inputs_divisor) - num_rows_in;

        void* ptr_inputs = nullptr;
        void* ptr_outputs = nullptr;
        void* ptr_weights = nullptr;
        void* ptr_biases = nullptr;

        auto& currentComponent = dnnComponents.addComponent(layer->name, "crop");

        auto quantized = InferenceEngine::getInjectedData<QuantizedLayerParams>(layer);
        dnn->InitAffineComponent(currentComponent,
                                 num_rows_in + num_padding,
                                 num_columns_in,
                                 num_rows_out,
                                 static_cast<uint32_t>(inputs->getPrecision().size()),
                                 static_cast<uint32_t>(outputs->getPrecision().size()),
                                 quantized == nullptr ? static_cast<uint32_t>(inputs->getPrecision().size())
                                                      : (gna_config.gnaFlags.input_low_precision ? 1 : 2),
                                 gna_config.gnaFlags.input_low_precision ? 1 : 4,
                                 GetScaleFactor(layer, QuantizedDataType::weights),
                                 GetScaleFactor(layer, QuantizedDataType::output),
                                 ptr_inputs,
                                 ptr_outputs,
                                 ptr_weights,
                                 ptr_biases,
                                 false);
        size_t num_data_bytes_out =
            InferenceEngine::details::product(begin(outputs->getDims()), end(outputs->getDims())) * 4;

        size_t num_data_bytes_in =
            num_columns_in * ALIGN(num_rows_in, num_of_inputs_divisor) * inputs->getPrecision().size();

        connectInput(layer, ptr_inputs, num_data_bytes_in, 0, 0);
        connectOutput(layer, ptr_outputs, num_data_bytes_out);

        FillWeightOfAligningFilter(layer, ptr_weights, crop_params.start_offset, (quantized == nullptr) ? false : true);

        (quantized == nullptr) ? gnamem->getQueue(REGION_RO)->push_value(layer, ptr_biases, 0.0f, num_rows_out)
                               : gnamem->getQueue(REGION_RO)->push_value<int32_t>(layer, ptr_biases, 0, num_rows_out);
    }
}

void GNAGraphCompiler::SplitPrimitive(InferenceEngine::CNNLayerPtr layer) {
    //  Nothing to do
}

void GNAGraphCompiler::SlicePrimitive(InferenceEngine::CNNLayerPtr layer) {
    //  Nothing to do
}

void GNAGraphCompiler::EltwisePrimitive(InferenceEngine::CNNLayerPtr layer) {
    auto& eltwise = dynamic_cast<EltwiseLayer&>(*layer.get());
    auto quantized = InferenceEngine::getInjectedData<QuantizedLayerParams>(layer);
    const uint32_t num_of_inputs_divisor = gna_config.gnaFlags.input_low_precision
                                               ? Limitations::kNoOfInputsLowPrecDivisor
                                               : Limitations::kNoOfInputsDivisor;

    // for eltwise sum/sub in 16-bit precision one input should be 4 bytes and one 2 bytes - detecting that below
    // the names of variables are left for clarity although not always reflecting the real precision/size
    auto inputs2Bytes = layer->insData[0].lock();
    auto inputs4Bytes = layer->insData[1].lock();
    auto nonFunctional = [](CNNLayerPtr ptr) {
        return LayerInfo(ptr).isNonFunctional();
    };
    auto inputFunc2Bytes = CNNNetPrevLayerSkipCertain(layer, 0, nonFunctional)->outData[0];
    auto inputFunc4Bytes = CNNNetPrevLayerSkipCertain(layer, 1, nonFunctional)->outData[0];

    int biasesLayerIdx = 1;

    if (quantized) {
        switch (eltwise._operation) {
        case InferenceEngine::EltwiseLayer::Sum:
        case InferenceEngine::EltwiseLayer::Sub: {
            if (gna_config.gnaFlags.input_low_precision == false) {
                if (inputFunc4Bytes->getPrecision().size() != 4) {
                    std::swap(inputFunc4Bytes, inputFunc2Bytes);
                    std::swap(inputs4Bytes, inputs2Bytes);
                    biasesLayerIdx = 0;
                }
                GNA_LAYER_ASSERT(layer, inputFunc2Bytes->getPrecision().size() == 2);
                GNA_LAYER_ASSERT(layer, inputFunc4Bytes->getPrecision().size() == 4);
            } else {
                // for low precision both inputs should be 1 bytes in size
                GNA_LAYER_ASSERT(layer, inputFunc2Bytes->getPrecision().size() == 1);
                GNA_LAYER_ASSERT(layer, inputFunc4Bytes->getPrecision().size() == 1);
            }
            break;
        }
        case InferenceEngine::EltwiseLayer::Prod: {
            if (gna_config.gnaFlags.input_low_precision == false) {
                // for mul both inputs should be 2 bytes precision
                GNA_LAYER_ASSERT(layer, inputFunc2Bytes->getPrecision().size() == 2);
                GNA_LAYER_ASSERT(layer, inputFunc4Bytes->getPrecision().size() == 2);
            } else {
                // for mul both inputs should be 1 byte precision
                GNA_LAYER_ASSERT(layer, inputFunc2Bytes->getPrecision().size() == 1);
                GNA_LAYER_ASSERT(layer, inputFunc4Bytes->getPrecision().size() == 1);
            }

            break;
        }
        default:
            THROW_GNA_EXCEPTION << "Unsupported eltwise operation for quantization: " << eltwise._operation;
        }
    }

    auto outputs = *layer->outData.begin();

    auto in_4b_batch = InferenceEngine::GetDataDimByName(inputs4Bytes, InferenceEngine::DataDimName::N);
    auto in_4b_channels = InferenceEngine::GetDataDimByName(inputs4Bytes, InferenceEngine::DataDimName::C);
    auto in_4b_height = InferenceEngine::GetDataDimByName(inputs4Bytes, InferenceEngine::DataDimName::H);
    auto in_4b_width = InferenceEngine::GetDataDimByName(inputs4Bytes, InferenceEngine::DataDimName::W);
    auto in_4b_total_size = in_4b_batch * in_4b_channels * in_4b_height * in_4b_width;

    auto in_2b_batch = InferenceEngine::GetDataDimByName(inputs2Bytes, InferenceEngine::DataDimName::N);
    auto in_2b_channels = InferenceEngine::GetDataDimByName(inputs2Bytes, InferenceEngine::DataDimName::C);
    auto in_2b_height = InferenceEngine::GetDataDimByName(inputs2Bytes, InferenceEngine::DataDimName::H);
    auto in_2b_width = InferenceEngine::GetDataDimByName(inputs2Bytes, InferenceEngine::DataDimName::W);
    auto in_2b_total_size = in_2b_batch * in_2b_channels * in_2b_height * in_2b_width;

    if (in_2b_batch != in_4b_batch) {
        THROW_GNA_LAYER_EXCEPTION(layer) << " Inputs with different batch sizes " << in_2b_batch << " and "
                                         << in_4b_batch << " are not supported";
    }

    if (in_4b_total_size != in_2b_total_size) {
        THROW_GNA_LAYER_EXCEPTION(layer)
            << " Inputs size mismatch "
            << "(note: For Multiply, Add and Subtract layers, auto broadcasting is only supported for constant inputs) "
            << in_4b_total_size << " != " << in_2b_total_size;
    }

    // If batch size > 1 the data is reshaped to one with batch size = 1
    uint32_t num_rows_in = in_4b_total_size;
    uint32_t num_columns_in = 1;
    uint32_t num_rows_out = num_rows_in;
    uint32_t num_columns_out = num_columns_in;
    uint32_t num_padding = ALIGN(num_rows_in, num_of_inputs_divisor) - num_rows_in;

    void* ptr_inputs = nullptr;
    void* ptr_outputs = nullptr;
    void* ptr_weights = nullptr;
    void* ptr_biases = nullptr;

    auto& currentComponent = dnnComponents.addComponent(layer->name, "diagonal");
    dnn->InitAffineComponent(currentComponent,
                             num_rows_in + num_padding,
                             num_columns_in,
                             num_rows_out + num_padding,
                             static_cast<uint32_t>(inputs2Bytes->getPrecision().size()),
                             static_cast<uint32_t>(outputs->getPrecision().size()),
                             // TODO: only fp32 and Int16 tested
                             quantized == nullptr ? static_cast<uint32_t>(inputs2Bytes->getPrecision().size())
                                                  : (gna_config.gnaFlags.input_low_precision ? 1 : 2),
                             quantized == nullptr ? static_cast<uint32_t>(inputs4Bytes->getPrecision().size())
                                                  : (gna_config.gnaFlags.input_low_precision ? 1 : 4),
                             GetScaleFactor(layer, QuantizedDataType::weights),
                             GetScaleFactor(layer, QuantizedDataType::output),
                             ptr_inputs,
                             ptr_outputs,
                             ptr_weights,
                             ptr_biases,
                             true);
    size_t num_data_bytes_out = num_columns_out * (num_rows_out + num_padding) * outputs->getPrecision().size();
    size_t num_data_bytes_in = num_columns_in * (num_rows_in + num_padding) * inputs2Bytes->getPrecision().size();

    connectOutput(layer, ptr_outputs, num_data_bytes_out);
    connectInput(layer, ptr_inputs, num_data_bytes_in, 0, 1 - biasesLayerIdx);

    switch (eltwise._operation) {
    case EltwiseLayer::Sub:
        if (quantized == nullptr) {
            gnamem->getQueue(REGION_RO)->push_value(layer, ptr_weights, -1.0f, num_rows_out + num_padding);
        } else {
            auto scaledIdentity = -quantized->_weights_quant.GetScale();

            if (gna_config.gnaFlags.input_low_precision == false) {
                auto quantizedIdentity = FloatToInt16(std::min(scaledIdentity, static_cast<float>(INT16_MAX)));
                gnamem->getQueue(REGION_RO)->push_value<int16_t>(layer,
                                                                 ptr_weights,
                                                                 quantizedIdentity,
                                                                 num_rows_out + num_padding);
            } else {
                auto quantizedIdentity = FloatToInt8(std::min(scaledIdentity, static_cast<float>(INT8_MAX)));

                gnamem->getQueue(REGION_RO)->push_value<int8_t>(layer,
                                                                ptr_weights,
                                                                quantizedIdentity,
                                                                num_rows_out + num_padding);
            }
        }
        connectInput(layer, ptr_biases, num_data_bytes_in, 0, biasesLayerIdx);
        break;
    case EltwiseLayer::Sum:
        if (quantized == nullptr) {
            gnamem->getQueue(REGION_RO)->push_value(layer, ptr_weights, 1.0f, num_rows_out + num_padding);
        } else {
            auto scaledIdentity = quantized->_weights_quant.GetScale();

            if (gna_config.gnaFlags.input_low_precision == false) {
                auto quantizedIdentity = FloatToInt16(std::min(scaledIdentity, static_cast<float>(INT16_MAX)));

                gnamem->getQueue(REGION_RO)->push_value<int16_t>(layer,
                                                                 ptr_weights,
                                                                 quantizedIdentity,
                                                                 num_rows_out + num_padding);
            } else {
                auto quantizedIdentity = FloatToInt8(std::min(scaledIdentity, static_cast<float>(INT8_MAX)));

                gnamem->getQueue(REGION_RO)->push_value<int8_t>(layer,
                                                                ptr_weights,
                                                                quantizedIdentity,
                                                                num_rows_out + num_padding);
            }
        }
        connectInput(layer, ptr_biases, num_data_bytes_in, 0, biasesLayerIdx);
        break;

    case EltwiseLayer::Prod:
        if (quantized == nullptr) {
            gnamem->getQueue(REGION_RO)->push_value(layer, ptr_biases, 0.0f, num_rows_out + num_padding);
        } else {
            if (gna_config.gnaFlags.input_low_precision == false) {
                gnamem->getQueue(REGION_RO)->push_value<int32_t>(layer, ptr_biases, 0, num_rows_out + num_padding);
            } else {
                gnamem->getQueue(REGION_RO)->push_value<int8_t>(layer, ptr_biases, 0, num_rows_out + num_padding);
            }
        }
        connectInput(layer, ptr_weights, num_data_bytes_in, 0, biasesLayerIdx);
        break;

    default:
        THROW_GNA_EXCEPTION << "Unsupported eltwise operation: " << eltwise._operation;
    }
}

void GNAGraphCompiler::GemmPrimitive(InferenceEngine::CNNLayerPtr layer) {
    auto quantized = InferenceEngine::getInjectedData<QuantizedLayerParams>(layer);

    IE_ASSERT_F(!layer->insData.empty());
    IE_ASSERT_F(!layer->outData.empty());
    IE_ASSERT_F(layer->insData.size() == 2);
    auto input_1 = layer->insData[0].lock();
    auto input_2 = layer->insData[1].lock();  // the second input corresponds to ptr_weights in component
    auto outputs = *layer->outData.begin();
    auto input1_precision = quantized ? Precision(Precision::I16) : input_1->getPrecision();
    auto input2_precision = quantized ? Precision(Precision::I16) : input_2->getPrecision();

    auto in_dims = input_1->getDims();
    auto batch_size = (in_dims.size() == 1) ? 1 : in_dims.front();
    uint32_t num_rows_in = static_cast<uint32_t>(InferenceEngine::details::product(in_dims) / batch_size);
    uint32_t num_columns_in = static_cast<uint32_t>(batch_size);
    const auto out_dims = outputs->getDims();
    const auto out_dims_size = ngraph::shape_size(out_dims);
    uint32_t num_rows_out = InferenceEngine::GetDimFromBack(out_dims, 1);
    uint32_t num_padding = ALIGN(num_rows_in, Limitations::kNoOfInputsDivisor) - num_rows_in;

    // Gemm gets two inputs
    void* ptr_input_1 = nullptr;  // the first input
    void* ptr_outputs = nullptr;
    void* ptr_input_2 = nullptr;  // the second input corresponds to ptr_weights in component
    void* ptr_biases = nullptr;

    auto& currentComponent = dnnComponents.addComponent(layer->name, ("affine"));

    dnn->InitAffineComponent(currentComponent,
                             num_rows_in + num_padding,
                             num_columns_in,
                             num_rows_out,
                             static_cast<uint32_t>(input1_precision.size()),
                             static_cast<uint32_t>(outputs->getPrecision().size()),
                             static_cast<uint32_t>(input2_precision.size()),
                             quantized == nullptr ? static_cast<uint32_t>(input_2->getPrecision().size()) : 4,
                             GetScaleFactor(layer, QuantizedDataType::weights),
                             GetScaleFactor(layer, QuantizedDataType::output),
                             ptr_input_1,
                             ptr_outputs,
                             ptr_input_2,
                             ptr_biases,
                             false);

    size_t num_data_bytes_out = out_dims_size * outputs->getPrecision().size();
    size_t num_data_bytes_in_1 = (num_rows_in + num_padding) * num_columns_in * input1_precision.size();
    size_t num_data_bytes_in_2 = (num_rows_in + num_padding) * num_columns_in * num_rows_out * input2_precision.size();

    connectOutput(layer, ptr_outputs, num_data_bytes_out);
    connectInput(layer, ptr_input_1, num_data_bytes_in_1);
    connectInput(layer, ptr_input_2, num_data_bytes_in_2, 0, 1);
    if (gna_config.gnaFlags.sw_fp32) {
<<<<<<< HEAD
        IE_ASSERT_F(quantized == nullptr);
        gnamem->getQueue(REGION_RO)->push_value(layer, ptr_biases, 0.0f, num_rows_out);
=======
        IE_ASSERT(quantized == nullptr);
        gnamem->getQueue(REGION_RO)->push_value(layer, ptr_biases, 0, num_rows_out);
>>>>>>> 92fbf963
    } else {
        gnamem->getQueue(REGION_RO)->push_value<int32_t>(layer, ptr_biases, 0, num_rows_out);
    }
}

void GNAGraphCompiler::AffinePrimitive(InferenceEngine::CNNLayerPtr layer, bool isDiag) {
    auto& weightable = dynamic_cast<WeightableLayer&>(*layer.get());
    auto quantized = InferenceEngine::getInjectedData<QuantizedLayerParams>(layer);

    IE_ASSERT_F(!layer->insData.empty());
    IE_ASSERT_F(!layer->outData.empty());
    auto inputs = layer->insData.begin()->lock();
    auto outputs = *layer->outData.begin();
    const auto out_dims = outputs->getDims();
    Precision inputPrecision;
    uint32_t num_of_inputs_divisor = Limitations::kNoOfInputsDivisor;

    if (!quantized) {
        inputPrecision = inputs->getPrecision();
    } else if (gna_config.gnaFlags.input_low_precision == false) {
        inputPrecision = Precision(Precision::I16);
    } else {
        inputPrecision = Precision(Precision::I8);
        num_of_inputs_divisor = Limitations::kNoOfInputsLowPrecDivisor;
    }

    auto input_data = HasTo2DReshapeData(layer)
                          ? Get2DReshapedData(inputs, Limitations::get_min_batch_to_fit_in_buffer(inputs), 8)
                          : inputs;
    auto in_dims = input_data->getDims();
    auto batch_size = (in_dims.size() == 1) ? 1 : in_dims.front();
    uint32_t num_rows_in = static_cast<uint32_t>(InferenceEngine::details::product(in_dims) / batch_size);
    uint32_t num_columns_in = static_cast<uint32_t>(batch_size);
    uint32_t num_rows_out = isDiag ? num_rows_in : InferenceEngine::GetDimFromBack(out_dims, 1);
    uint32_t num_columns_out = num_columns_in;
    uint32_t num_padding = ALIGN(num_rows_in, num_of_inputs_divisor) - num_rows_in;
    uint32_t num_padding_out = isDiag ? num_padding : 0;

    void* ptr_inputs = nullptr;
    void* ptr_outputs = nullptr;
    void* ptr_weights = nullptr;
    void* ptr_biases = nullptr;

    // TODO: questionable why for biases that are not in IR we inventing precision
    auto biasPrecisionSize = weightable._biases ? weightable._biases->getTensorDesc().getPrecision().size()
                                                : (gna_config.gnaFlags.input_low_precision ? 1 : 4);

    // layer without biases might be connected to functional layer without activations
    auto prevLayer = CNNNetPrevLayer(layer);
    bool useBiasConnection = false;
    if (LayerInfo(prevLayer).has32BOutput()) {
        if (weightable._biases) {
            THROW_GNA_EXCEPTION << "Layer: " << layer->name
                                << ", cannot be connected to its parent: " << prevLayer->name
                                << " due to precision mismatch";
        }
        log::debug() << "Connection " << prevLayer->name << " to " << layer->name << " is using BIAS as input"
                     << std::endl;
        useBiasConnection = true;
    }

    auto& currentComponent = dnnComponents.addComponent(layer->name, (isDiag ? "diagonal" : "affine"));

    dnn->InitAffineComponent(currentComponent,
                             num_rows_in + num_padding,
                             num_columns_in,
                             num_rows_out + num_padding_out,
                             static_cast<uint32_t>(inputPrecision.size()),
                             static_cast<uint32_t>(outputs->getPrecision().size()),
                             static_cast<uint32_t>(weightable._weights->getTensorDesc().getPrecision().size()),
                             static_cast<uint32_t>(biasPrecisionSize),
                             GetScaleFactor(layer, QuantizedDataType::weights),
                             GetScaleFactor(layer, QuantizedDataType::output),
                             ptr_inputs,
                             ptr_outputs,
                             ptr_weights,
                             ptr_biases,
                             isDiag);

    size_t num_data_bytes_out = num_columns_out * (num_rows_out + num_padding_out) * outputs->getPrecision().size();

    size_t num_data_bytes_in = num_columns_in * (num_rows_in + num_padding) * inputs->getPrecision().size();

    auto connectionInfo = connectInput(layer, useBiasConnection ? ptr_biases : ptr_inputs, num_data_bytes_in);
    connectOutput(layer, ptr_outputs, num_data_bytes_out);

    auto transpose = false;
    size_t transposedRows = 0;
    size_t transposedCols = 0;

    if (0 && connectionInfo.needTransposeWeights) {
        // direct order is 0, 1, 2, 3, supported order is only 0,3,2,1 where dim 2 is usually equals to 1
        auto permuteOrder = connectionInfo.permute->GetParamAsInts("order");
        if (permuteOrder != vector<int>({0, 3, 2, 1})) {
            IE_THROW() << "[GNA plugin] Unsupported permute order: was " << layer->GetParamAsString("order")
                       << ", but only support 0, 3, 2, 1";
        }

        /**
         * TODO: weights transpose happened after quantisation might result in poor quality for in 8 - move this to
         * passes
         */
        if (weightable._weights->getTensorDesc().getPrecision() == Precision::I8) {
            IE_THROW() << "[GNA plugin] Unsupported permute operation for 8 bit weights for layer: " << layer->name;
        }

        // this affine connected to convolution via pool or activation
        log::debug() << "Transposing weights for layer: " << layer->name << "\n";

        transpose = !isDiag;
        transposedRows = connectionInfo.permute->input()->getDims()[3];
        transposedCols = connectionInfo.permute->input()->getDims()[1];
    }

    auto wpSize = weightable.precision.size();
    const auto weightsBuffer = weightable._weights->cbuffer().as<const uint8_t*>();

    if (num_padding == 0) {
        if (!transpose) {
            gnamem->getQueue(REGION_RO)->push_ptr(layer,
                                                  ptr_weights,
                                                  weightable._weights->cbuffer().as<const void*>(),
                                                  weightable._weights->byteSize());
        } else {
            gnamem->getQueue(REGION_RO)->push_initializer(
                layer,
                ptr_weights,
                weightable._weights->byteSize(),
                [isDiag, num_rows_out, transposedRows, transposedCols, weightsBuffer, wpSize](void* data, size_t size) {
                    for (uint32_t k = 0; k < (isDiag ? 1 : num_rows_out); k++) {
                        auto rowOffset = k * transposedRows * transposedCols * wpSize;
                        auto cbuffer = weightsBuffer + rowOffset;
                        auto u8Data = reinterpret_cast<uint8_t*>(data) + rowOffset;
                        for (size_t j = 0; j < transposedCols; j++) {
                            for (size_t i = 0; i < transposedRows; i++) {
                                auto offsetWrite = (transposedRows * j + i) * wpSize;
                                auto offsetRead = (i * transposedCols + j) * wpSize;
                                if (size < rowOffset + offsetWrite) {
                                    // zero out dest if error detected
                                    memset(data, 0, size);
                                    THROW_GNA_EXCEPTION << "Size error";
                                }
                                ie_memcpy(u8Data + offsetWrite,
                                          size - rowOffset - offsetWrite,
                                          cbuffer + offsetRead,
                                          wpSize);
                            }
                        }
                    }
                });
        }
    } else {
        if (transpose) {
            THROW_GNA_EXCEPTION << "transposed weights with non zero padding not yet supported";
        }
        auto elementsIn = (num_rows_in + num_padding) * num_columns_in;
        auto paddedWeights = isDiag ? elementsIn : elementsIn * num_rows_out;
        auto paddedWeightsSize = paddedWeights * weightable.precision.size();

        gnamem->getQueue(REGION_RO)->push_initializer(
            layer,
            ptr_weights,
            paddedWeightsSize,
            [isDiag, num_rows_in, num_rows_out, num_padding, weightsBuffer, wpSize](void* data, size_t size) {
                for (uint32_t i = 0; i < (isDiag ? 1 : num_rows_out); i++) {
                    ie_memcpy(data, size, weightsBuffer + num_rows_in * i * wpSize, num_rows_in * wpSize);
                    data = reinterpret_cast<uint8_t*>(data) + (num_rows_in + num_padding) * wpSize;
                }
            });
    }

    if (weightable._biases) {
        gnamem->getQueue(REGION_RO)->push_ptr(layer,
                                              ptr_biases,
                                              weightable._biases->cbuffer().as<const void*>(),
                                              weightable._biases->byteSize());
    } else {
        // in that case input from previous layer goes into biases, so we have to initialize input pointer by zero
        if (useBiasConnection) {
            gnamem->getQueue(REGION_RO)->push_value(layer, ptr_inputs, 0.0f, num_rows_in + num_padding);
        } else {
            gnamem->getQueue(REGION_RO)->push_value(layer, ptr_biases, 0.0f, num_rows_out + num_padding_out);
        }
    }
}

void GNAGraphCompiler::FillWeightOfAligningFilter(InferenceEngine::CNNLayerPtr layer,
                                                  void* ptrWeights,
                                                  size_t offset,
                                                  bool isQuantized) {
    IE_ASSERT_F(!layer->outData.empty());
    IE_ASSERT_F(!layer->insData.empty());
    auto outputs = *layer->outData.begin();
    auto inputs = layer->insData.begin()->lock();

    uint32_t num_rows_in =
        static_cast<uint32_t>(InferenceEngine::details::product(begin(inputs->getDims()), end(inputs->getDims())));
    uint32_t num_rows_out =
        static_cast<uint32_t>(InferenceEngine::details::product(begin(outputs->getDims()), end(outputs->getDims())));

    if (!ptrWeights) {
        THROW_GNA_EXCEPTION << "Weights memory is not allocated!!!";
    }

    gnamem->getQueue(REGION_RO)->push_initializer(
        layer,
        ptrWeights,
        num_rows_out * ALIGN(num_rows_in, 8) * layer->precision.size(),
        [=](void* data, size_t size) {
            int out = 0;
            for (size_t input = offset; input < num_rows_out + offset; ++input) {
                auto mem_ptr = reinterpret_cast<uint8_t*>(data) + input * layer->precision.size() +
                               out * ALIGN(num_rows_in, 8) * layer->precision.size();
                if (!isQuantized) {
                    auto float_ptr = reinterpret_cast<float*>(mem_ptr);
                    *float_ptr = 1.0f;
                } else {
                    auto int_ptr = reinterpret_cast<uint16_t*>(mem_ptr);
                    *int_ptr = 1;
                }
                ++out;
            }
        });
}

void GNAGraphCompiler::ConcatAlignFilterPrimitive(InferenceEngine::CNNLayerPtr layer) {
    auto filterLayer = dynamic_cast<InferenceEngine::WeightableLayer*>(layer.get());

    if (filterLayer == nullptr) {
        return;
    }

    void* ptr_inputs = nullptr;
    void* ptr_outputs = nullptr;
    void* ptr_weights = nullptr;
    void* ptr_biases = nullptr;

    IE_ASSERT_F(!layer->outData.empty());
    IE_ASSERT_F(!layer->insData.empty());
    auto outputs = *layer->outData.begin();
    auto inputs = layer->insData.begin()->lock();

    const uint32_t num_of_inputs_divisor = gna_config.gnaFlags.input_low_precision
                                               ? Limitations::kNoOfInputsLowPrecDivisor
                                               : Limitations::kNoOfInputsDivisor;
    uint32_t num_columns_in = GetDimFromBack(inputs->getDims(), 2);
    uint32_t num_rows_out = GetDimFromBack(outputs->getDims(), 1);
    uint32_t num_rows_in = static_cast<uint32_t>(filterLayer->_weights->size()) / num_rows_out;
    uint32_t num_padding = ALIGN(num_rows_in, num_of_inputs_divisor) - num_rows_in;

    auto numRowsPadded = filterLayer->GetParamAsInt("num_rows_padded");
    // number of rows we handled by inserting copy layer
    uint32_t num_rows_copied = 0;
    // in case of left alignment succeed, but due to number of elements not multiple of 8 we need to insert align_filter
    // we are improving it by inserting copy layer of size that covers most of elements - remained max of 32x31 affine
    // filter
    if (0 == numRowsPadded && ALIGN(num_rows_in, 32) > 32) {
        // can we use copy at all
        num_rows_copied = ALIGN(num_rows_in, 32) - 32;

        auto orientation = kDnnInterleavedOrientation;

        auto& copyComponent = dnnComponents.addComponent(layer->name + "_synthetic_copy", CopyLayerName);

        dnn->InitCopyComponent(copyComponent,
                               orientation,
                               num_rows_copied,
                               num_columns_in,
                               num_rows_copied,
                               num_columns_in,
                               static_cast<uint32_t>(inputs->getPrecision().size()),
                               static_cast<uint32_t>(inputs->getPrecision().size()),
                               GetScaleFactor(layer, QuantizedDataType::output),
                               num_rows_copied,
                               num_columns_in,
                               ptr_inputs,
                               ptr_outputs);

        size_t num_data_bytes_in = num_rows_copied * num_rows_copied * num_columns_in * inputs->getPrecision().size();
        // need to reserve full tensor so using original size with assumption of identity activation attached to filter
        // lateron
        size_t num_data_bytes_out = num_rows_out * num_columns_in * inputs->getPrecision().size();

        connectInput(layer, ptr_inputs, num_data_bytes_in);
        auto isNonFunctional = [](CNNLayerPtr l) {
            return LayerInfo(l).isNonFunctional();
        };
        auto identity = CNNNetGetNextLayerSkipCertain(layer, 0, 0, isNonFunctional);
        connectOutput(identity.first, ptr_outputs, num_data_bytes_out);

        num_rows_in -= num_rows_copied;
        num_rows_out -= num_rows_copied;
    }
    filterLayer->params["rows_copied_offset"] = std::to_string(num_rows_copied * inputs->getPrecision().size());

    // TODO: questionable why for biases that are not in IR we inventing precision
    auto biasPrecisionSize = filterLayer->_biases ? filterLayer->_biases->getTensorDesc().getPrecision().size()
                                                  : (gna_config.gnaFlags.input_low_precision ? 1 : 4);
    auto& currentComponent = dnnComponents.addComponent(layer->name, "affine");

    dnn->InitAffineComponent(currentComponent,
                             num_rows_in + num_padding,
                             num_columns_in,
                             num_rows_out,
                             static_cast<uint32_t>(inputs->getPrecision().size()),
                             static_cast<uint32_t>(outputs->getPrecision().size()),
                             static_cast<uint32_t>(filterLayer->_weights->getTensorDesc().getPrecision().size()),
                             static_cast<uint32_t>(biasPrecisionSize),
                             GetScaleFactor(layer, QuantizedDataType::weights),
                             GetScaleFactor(layer, QuantizedDataType::output),
                             ptr_inputs,
                             ptr_outputs,
                             ptr_weights,
                             ptr_biases,
                             false);

    size_t num_data_bytes_out = num_rows_out * num_columns_in * outputs->getPrecision().size();
    size_t num_data_bytes_in =
        num_columns_in * ALIGN(num_rows_in, num_of_inputs_divisor) * inputs->getPrecision().size();

    connectInput(layer,
                 ptr_inputs,
                 num_data_bytes_in,
                 static_cast<int32_t>(num_rows_copied * inputs->getPrecision().size()),
                 0);
    connectOutput(layer, ptr_outputs, num_data_bytes_out);

    {
        auto weightsElementSize = filterLayer->_weights->getTensorDesc().getPrecision().size();
        auto elementsIn = (num_rows_in + num_padding) * num_columns_in;
        auto paddedWeights = elementsIn * num_rows_out;
        auto paddedWeightsSize = paddedWeights * weightsElementSize;

        // TODO: this can be improved to not generate unneeded weights at all

        size_t weights_stride = (num_rows_in + num_rows_copied) * weightsElementSize;
        size_t weights_offset = weights_stride * num_rows_copied + num_rows_copied * weightsElementSize;

        gnamem->getQueue(REGION_RO)
            ->push_initializer(layer, ptr_weights, paddedWeightsSize, [=](void* data, size_t size) {
                size_t roffset = weights_offset;
                size_t woffset = 0;
                for (uint32_t i = 0; i < num_rows_out && size >= woffset; i++) {
                    ie_memcpy(reinterpret_cast<uint8_t*>(data) + woffset,
                              size - woffset,
                              filterLayer->_weights->cbuffer().as<const uint8_t*>() + roffset,
                              num_rows_in * weightsElementSize);
                    roffset += weights_stride;
                    woffset += elementsIn * weightsElementSize;
                }
            });
    }

    if (filterLayer->_biases) {
        gnamem->getQueue(REGION_RO)->push_ptr(layer,
                                              ptr_biases,
                                              filterLayer->_biases->cbuffer().as<const void*>(),
                                              filterLayer->_biases->byteSize());
    } else {
        gnamem->getQueue(REGION_RO)->push_value(layer, ptr_biases, 0.0f, num_rows_out);
    }
}

void GNAGraphCompiler::ConvolutionFilterPrimitive(InferenceEngine::CNNLayerPtr layer) {
    auto filterLayer = dynamic_cast<InferenceEngine::ConvolutionLayer*>(layer.get());

    if (filterLayer == nullptr) {
        return;
    }

    auto prevLayer = CNNNetPrevLayer(layer.get(), 0);
    if (!LayerInfo(prevLayer).isSplit() && !LayerInfo(prevLayer).isSlice()) {
        THROW_GNA_EXCEPTION << "Case with Affine Aligning Filter for not Split/Slice layers is not implemented yet!";
    }

    void* ptr_inputs = nullptr;
    void* ptr_outputs = nullptr;
    void* ptr_weights = nullptr;
    void* ptr_biases = nullptr;

    IE_ASSERT_F(!layer->outData.empty());
    IE_ASSERT_F(!layer->insData.empty());
    auto outputs = *layer->outData.begin();
    auto inputs = layer->insData.begin()->lock();

    const auto num_of_inputs_divisor = gna_config.gnaFlags.input_low_precision ? Limitations::kNoOfInputsLowPrecDivisor
                                                                               : Limitations::kNoOfInputsDivisor;
    const uint32_t orginalInputSize = static_cast<uint32_t>(
        InferenceEngine::details::product(std::next(inputs->getDims().begin()), inputs->getDims().end()));
    const uint32_t orginalOutputSize = static_cast<uint32_t>(
        InferenceEngine::details::product(std::next(outputs->getDims().begin()), outputs->getDims().end()));
    if (orginalInputSize != orginalOutputSize) {
        THROW_GNA_LAYER_EXCEPTION(filterLayer)
            << "Number in inputs (" << orginalInputSize << ") should be equal to number of outputs ("
            << orginalOutputSize << ")!";
    }
    const auto numberOfFilters = filterLayer->_out_depth;
    const auto convolutionStride = numberOfFilters;
    const auto filterWidth = filterLayer->_kernel_x;
    const auto minOutputsPerFilter = ALIGN(orginalOutputSize, numberOfFilters) / numberOfFilters;
    const auto minInputsNeeded = (minOutputsPerFilter - 1) * convolutionStride + filterWidth;
    const auto numInputsFullyPadedAndAligned = ALIGN(minInputsNeeded, num_of_inputs_divisor);

    auto numOutputs =
        gna_convolution_layer::outputFromConv(numInputsFullyPadedAndAligned, filterWidth, convolutionStride);
    numOutputs *= numberOfFilters;
    const auto& biasPrecision =
        filterLayer->_biases ? filterLayer->_biases->getTensorDesc().getPrecision() : outputs->getPrecision();
    auto& currentComponent = dnnComponents.addComponent(layer->name, "affine");

    layer->params["num_rows_for_pwl"] = std::to_string(numOutputs);
    dnn->InitConvolutional1DComponent(
        currentComponent,
        numInputsFullyPadedAndAligned,
        numOutputs,
        static_cast<uint32_t>(inputs->getPrecision().size()),
        static_cast<uint32_t>(outputs->getPrecision().size()),
        static_cast<uint32_t>(filterLayer->_weights->getTensorDesc().getPrecision().size()),
        static_cast<uint32_t>(biasPrecision.size()),
        numberOfFilters,
        filterWidth,
        convolutionStride,
        GetScaleFactor(layer, QuantizedDataType::weights),
        GetScaleFactor(layer, QuantizedDataType::output),
        ptr_inputs,
        ptr_outputs,
        ptr_weights,
        ptr_biases);

    size_t num_data_bytes_out =
        InferenceEngine::details::product(begin(outputs->getDims()), end(outputs->getDims())) * 4;

    size_t num_data_bytes_in = numInputsFullyPadedAndAligned * inputs->getPrecision().size();

    connectInput(layer, ptr_inputs, num_data_bytes_in, 0, 0);
    connectOutput(layer, ptr_outputs, num_data_bytes_out);

    gnamem->getQueue(REGION_RO)->push_ptr(layer,
                                          ptr_weights,
                                          filterLayer->_weights->cbuffer().as<const void*>(),
                                          filterLayer->_weights->byteSize());

    if (filterLayer->_biases) {
        gnamem->getQueue(REGION_RO)->push_ptr(layer,
                                              ptr_biases,
                                              filterLayer->_biases->cbuffer().as<const void*>(),
                                              filterLayer->_biases->byteSize());
    } else {
        gnamem->getQueue(REGION_RO)->push_value(layer, ptr_biases, 0.0f, numberOfFilters);
    }
}

void GNAGraphCompiler::PWLPrimitive(InferenceEngine::CNNLayerPtr layer) {
    auto* generic = dynamic_cast<GenericLayer*>(layer.get());
    std::string type;
    std::vector<gna_pwl_segment_t> ptr_pwl_segments;
    uint32_t num_rows;
    uint32_t num_columns;
    void* ptr_inputs = nullptr;
    void* ptr_outputs = nullptr;

    do {
        if (generic == nullptr) {
            type = layer->type;
            break;
        }

        if (InferenceEngine::details::CaselessEq<string>()(layer->type, "activation")) {
            type = generic->GetParamAsString("type");
            break;
        } else {
            type = layer->type;
            break;
        }
    } while (false);

    GNA_LAYER_ASSERT(layer, !layer->insData.empty());
    GNA_LAYER_ASSERT(layer, !layer->outData.empty());

    auto inputs = layer->insData.begin()->lock();
    auto outputs = *layer->outData.begin();
    float output_pwl_scale_factor = GetScaleFactor(layer, QuantizedDataType::output);
    float input_pwl_scale_factor = GetScaleFactor(layer, QuantizedDataType::input);

    auto orientation = kDnnInterleavedOrientation;

    uint32_t w_dim_in = GetDataDimByName(inputs, DataDimName::W);
    uint32_t h_dim_in = GetDataDimByName(inputs, DataDimName::H);
    uint32_t c_dim_in = GetDataDimByName(inputs, DataDimName::C);
    uint32_t n_dim_in = GetDataDimByName(inputs, DataDimName::N);
    num_columns = n_dim_in;
    num_rows = w_dim_in * h_dim_in * c_dim_in;

    if (dnn->new_num_conv_columns) {
        if (dnn->new_num_conv_columns % num_columns == 0) {
            num_rows = dnn->new_num_conv_columns / num_columns;
        } else {
            num_columns = dnn->new_num_conv_columns;
            num_rows = 1;
        }
        dnn->new_num_conv_columns = 0;
    }

    // TODO: solve this by layer level transformations
    auto prevLayer = CNNNetPrevLayer(layer, 0);
    if (LayerInfo(prevLayer).isConcatAlignFilter()) {
        auto rowsCopiedOffset = prevLayer->GetParamAsInt("rows_copied_offset");
        if (rowsCopiedOffset != 0) {
            num_rows -= static_cast<uint32_t>(rowsCopiedOffset / outputs->getPrecision().size());
            layer->params["output_offset"] = std::to_string(rowsCopiedOffset);
        }
    } else if (LayerInfo(prevLayer).isConvolutionFilter()) {
        const auto num_rows_for_pwl = prevLayer->GetParamAsInt("num_rows_for_pwl", 0);
        if (num_rows_for_pwl != 0) {
            num_rows = num_rows_for_pwl;
        }
    }
    size_t num_data_bytes_out = num_columns * num_rows * outputs->getPrecision().size();
    size_t num_data_bytes_in = num_columns * num_rows * inputs->getPrecision().size();

    static InferenceEngine::details::caseless_unordered_map<std::string, DnnActivationType> supportedActivations = {
        {"sigmoid", kActSigmoid},
        {"tanh", kActTanh},
        {"relu", kActRelu},
        {"leakyrelu", kActLeakyRelu},
        {"clamp", kActKaldiLstmClipping},
        {"exp", kActExp},
        {"log", kActLog},
        {"sign", kActSign},
        {"abs", kActAbs},
        {"neglog", kActNegLog},
        {"neghalflog", kActNegHalfLog},
        {"identity", kActIdentity},
        {"softsign", kActSoftSign},
        {"fakequantize", kActFakeQuantize},
        {"pwl", kActPwl}};

    auto it = supportedActivations.find(type);
    if (it == supportedActivations.end()) {
        THROW_GNA_EXCEPTION << "Activation function type not yet supported: " << type;
    }
    auto activation_type = DnnActivation::fromType(it->second);
    activation_type.fqParams.set = false;
    auto quantized = InferenceEngine::getInjectedData<QuantizedLayerParams>(layer);
    if (quantized != nullptr && quantized->_dst_quant.IsStatsSet()) {
        activation_type.fqParams.set = true;
        activation_type.fqParams.levels = quantized->_dst_quant.GetLevels();
        activation_type.fqParams.inputPerChannel = false;
        activation_type.fqParams.input_low = &(quantized->_dst_quant.GetMinValues(true).front());
        activation_type.fqParams.input_high = &(quantized->_dst_quant.GetMaxValues(true).front());
    }

    activation_type.srcFQParams.set = false;
    if (quantized != nullptr && quantized->_src_quant.IsStatsSet()) {
        activation_type.srcFQParams.set = true;
        activation_type.srcFQParams.levels = quantized->_src_quant.GetLevels();
        activation_type.srcFQParams.inputPerChannel = false;
        activation_type.srcFQParams.input_low = &(quantized->_src_quant.GetMinValues(true).front());
        activation_type.srcFQParams.input_high = &(quantized->_src_quant.GetMaxValues(true).front());
    }

    if (it->second == kActRelu) {
        auto reluLayer = dynamic_cast<ReLULayer*>(layer.get());
        activation_type.args.lrelu.negative_slope = reluLayer != nullptr ? reluLayer->negative_slope : 0.0f;
    } else {
        activation_type.args.lrelu.negative_slope = 0.0f;
    }

    if (quantized == nullptr && it->second == kActFakeQuantize) {
        activation_type = GNAFakeQuantizeLayer(layer).parseAsActivation();
    } else if (it->second == kActKaldiLstmClipping) {
        auto clamp_layer = dynamic_cast<ClampLayer*>(layer.get());
        if (clamp_layer) {
            if (clamp_layer->min_value == 0 && clamp_layer->max_value == 0) {
                // Clamp layer may be not initialized due to backward compatibility
                // use in such case old default values
                activation_type.args.clamp.low = KALDI_LSTM_CLIP_LOWER;
                activation_type.args.clamp.high = KALDI_LSTM_CLIP_UPPER;
            } else {
                activation_type.args.clamp.low = clamp_layer->min_value;
                activation_type.args.clamp.high = clamp_layer->max_value;
            }
        } else {
            activation_type.args.clamp.low = KALDI_LSTM_CLIP_LOWER;
            activation_type.args.clamp.high = KALDI_LSTM_CLIP_UPPER;
        }
    }
    string actName = "unknown";

#ifdef PLOT
#    define GET_ACTIVATION_NAME(name) \
    case name:                        \
        actName = #name;              \
        break
    switch (activation_type) {
        GET_ACTIVATION_NAME(kActSigmoid);
        GET_ACTIVATION_NAME(kActTanh);
        GET_ACTIVATION_NAME(kActRelu);
        GET_ACTIVATION_NAME(kActLeakyRelu);
        GET_ACTIVATION_NAME(kActKaldiLstmClipping);
        GET_ACTIVATION_NAME(kActIdentity);
        GET_ACTIVATION_NAME(kActSoftSign);
        GET_ACTIVATION_NAME(kActCustom);
        GET_ACTIVATION_NAME(kActSign);
        GET_ACTIVATION_NAME(kActAbs);
        GET_ACTIVATION_NAME(kActNegLog);
        GET_ACTIVATION_NAME(kActNegHalfLog);
    default:
        break;
    }
#endif

    auto& currentComponent = dnnComponents.addComponent(layer->name, actName);
    gna_pwl_segment_t* ptr_pwl_segments_target = nullptr;

    if (!gna_config.gnaFlags.sw_fp32) {
        // TODO: generalize activation function code
        // now that scale factors are known, create PWL approximations to activation functions
        if (gna_config.gnaFlags.uniformPwlDesign) {
            switch (activation_type) {
            case kActSigmoid:
                ptr_pwl_segments.resize(SIGMOID_NUM_SEGMENTS);
                break;
            case kActTanh:
                ptr_pwl_segments.resize(TANH_NUM_SEGMENTS);
                break;
            case kActRelu:
                ptr_pwl_segments.resize(RELU_NUM_SEGMENTS);
                break;
            case kActLeakyRelu:
                ptr_pwl_segments.resize(RELU_NUM_SEGMENTS);
                break;
            case kActKaldiLstmClipping:
            case kActIdentity:
                ptr_pwl_segments.resize(IDENTITY_NUM_SEGMENTS);
                break;
            case kActSoftSign:
                ptr_pwl_segments.resize(SOFTSIGN_NUM_SEGMENTS);
                break;
            case kActCustom:
            default:
                THROW_GNA_EXCEPTION << "Activation function type not yet supported " << activation_type;
            }
            PwlDesign(activation_type,
                      &*ptr_pwl_segments.begin(),
                      static_cast<uint32_t>(ptr_pwl_segments.size()),
                      input_pwl_scale_factor,
                      output_pwl_scale_factor,
                      gna_config.gnaFlags.input_low_precision);
        } else {
            PwlDesignOpt(activation_type,
                         input_pwl_scale_factor,
                         output_pwl_scale_factor,
                         gna_config.gnaFlags.input_low_precision,
                         layer->getNode(),
                         CheckIFLastComponentIsPrecededByConv2D(dnnComponents.components),
                         ptr_pwl_segments);
        }
        ptr_pwl_segments_target = reinterpret_cast<gna_pwl_segment_t*>(&ptr_pwl_segments_target);
    }

    dnn->InitPiecewiseLinearComponent(currentComponent,
                                      activation_type,
                                      orientation,
                                      num_rows,
                                      num_columns,
                                      static_cast<uint32_t>(inputs->getPrecision().size()),
                                      static_cast<uint32_t>(outputs->getPrecision().size()),
                                      static_cast<uint32_t>(ptr_pwl_segments.size()),
                                      output_pwl_scale_factor,
                                      input_pwl_scale_factor,
                                      ptr_inputs,
                                      ptr_outputs,
                                      ptr_pwl_segments_target);

    auto fused_to_layer = connectInput(layer, ptr_inputs, num_data_bytes_in);
    // PWL will be fused with the previous layer and we need to use it's order id
    layer->userValue.v_int = fused_to_layer.input->userValue.v_int;
    connectOutput(layer, ptr_outputs, num_data_bytes_out);

    if (ptr_pwl_segments_target != nullptr) {
        gnamem->getQueue(REGION_RO)->push_local_ptr(layer,
                                                    ptr_pwl_segments_target,
                                                    &ptr_pwl_segments.front(),
                                                    ptr_pwl_segments.size() * sizeof(gna_pwl_segment_t));
    }
}

void GNAGraphCompiler::PermutePrimitive(InferenceEngine::CNNLayerPtr layer) {
    if (LayerInfo(layer).isTrivialPermute()) {
        return;
    }
    auto layerOrder = layer->GetParamAsInts("order");
    if (layer->insData.empty()) {
        THROW_GNA_LAYER_EXCEPTION(layer) << "Input layer pointer is unexpectedly absent";
    }
    auto inputs = layer->insData.begin()->lock();
    auto inputsOrder = inputs->getTensorDesc().getDims();
    auto outputs = layer->outData.front();

    // squeeze order vector
    SizeVector squeezedInputOrder;
    for (auto input_shape : inputsOrder) {
        if (input_shape != 1)
            squeezedInputOrder.push_back(input_shape);
    }
    SizeVector squeezedOutputOrder;
    for (auto output_shape : layerOrder) {
        if (output_shape != 0)
            squeezedOutputOrder.push_back(output_shape);
    }

    void* ptr_inputs = nullptr;
    void* ptr_outputs = nullptr;

    if (squeezedInputOrder.size() > 2) {
        THROW_GNA_LAYER_EXCEPTION(layer) << "unsupported permute (requested transpose is not 2D)";
    }

    if (std::min(squeezedInputOrder[0], squeezedInputOrder[1]) > 8) {
        THROW_GNA_LAYER_EXCEPTION(layer) << "unsupported permute (minor dimension="
                                         << std::min(squeezedInputOrder[0], squeezedInputOrder[1]) << " > 8)";
    }

    const uint32_t num_of_inputs_divisor = gna_config.gnaFlags.input_low_precision
                                               ? Limitations::kNoOfInputsLowPrecDivisor
                                               : Limitations::kNoOfInputsDivisor;

    // now this can be run on GNA
    if (squeezedInputOrder[0] < squeezedInputOrder[1]) {  // interleave case
        if (ALIGN(squeezedInputOrder[1], num_of_inputs_divisor) != squeezedInputOrder[1]) {
            THROW_GNA_LAYER_EXCEPTION(layer)
                << "unsupported permute (row size not a multiple of " << num_of_inputs_divisor << ")";
        } else {
            auto& currentComponent = dnnComponents.addComponent(layer->name, "interleave");
            dnn->InitInterleaveComponent(currentComponent,
                                         static_cast<uint32_t>(squeezedInputOrder[0]),
                                         static_cast<uint32_t>(squeezedInputOrder[1]),
                                         static_cast<uint32_t>(inputs->getPrecision().size()),
                                         static_cast<uint32_t>(outputs->getPrecision().size()),
                                         GetScaleFactor(layer, QuantizedDataType::output),
                                         ptr_inputs,
                                         ptr_outputs);
        }

    } else {  // deinterleave case
        if (ALIGN(squeezedInputOrder[0], num_of_inputs_divisor) != squeezedInputOrder[0]) {
            THROW_GNA_LAYER_EXCEPTION(layer)
                << "[GNA plugin] unsupported permute (column size not a multiple of " << num_of_inputs_divisor << ")";
        } else {
            auto& currentComponent = dnnComponents.addComponent(layer->name, "deinterleave");
            dnn->InitDeinterleaveComponent(currentComponent,
                                           static_cast<uint32_t>(squeezedInputOrder[0]),
                                           static_cast<uint32_t>(squeezedInputOrder[1]),
                                           static_cast<uint32_t>(inputs->getPrecision().size()),
                                           static_cast<uint32_t>(outputs->getPrecision().size()),
                                           GetScaleFactor(layer, QuantizedDataType::output),
                                           ptr_inputs,
                                           ptr_outputs);
        }
    }

    size_t num_data_bytes_out =
        ALIGN(InferenceEngine::details::product(begin(outputs->getDims()), end(outputs->getDims())),
              num_of_inputs_divisor) *
        outputs->getPrecision().size();
    size_t num_data_bytes_in = squeezedInputOrder[0] * squeezedInputOrder[1] * inputs->getPrecision().size();

    connectInput(layer, ptr_inputs, num_data_bytes_in);
    connectOutput(layer, ptr_outputs, num_data_bytes_out);
}

inline void SKIP(GNAGraphCompiler*, CNNLayerPtr) {}

void GNAGraphCompiler::CreateLayerPrimitive(CNNLayerPtr layer) {
    static const LayersBuilder layersBuilder[] = {
        {{"Input"},
         [](GNAGraphCompiler*, CNNLayerPtr l) {
         }},  // skip input layers they are not used in GNA lib, only as a memory blobs
        {{"FullyConnected", "InnerProduct"}, CREATE(AffinePrimitive)},
        {{"Gemm"}, CREATE(GemmPrimitive)},
        {{"ScaleShift"}, CREATE(DiagonalPrimitive)},
        {{"ConvolutionFilter"}, CREATE(ConvolutionFilterPrimitive)},
        {{"ConcatAlignFilter"}, CREATE(ConcatAlignFilterPrimitive)},
        {{"Const"}, CREATE(ConstPrimitive)},
        {{"Eltwise"}, CREATE(EltwisePrimitive)},  // same as diagonal while weights are not taken from network, rather
                                                  // than from another output
        {{"Split"},
         SKIP},  // skip information about which part of prev layer need to consume handle during layer creation
        {{"Slice"}, SKIP},
        {{"link"}, SKIP},
        {{"clamp",
          "sigmoid",
          "relu",
          "tanh",
          "identity",
          "softsign",
          "exp",
          "log",
          "sign",
          "abs",
          "neglog",
          "neghalflog",
          "pwl"},
         CREATE(PWLPrimitive)},
        {{"Convolution"}, CREATE(ConvolutionPrimitive)},
        {{"Permute"},
         CREATE(PermutePrimitive)},  // permute of certain form (2D transpose) can be assimilated in followed FC layer
        {{"Pooling"}, CREATE(PoolingPrimitive)},
        {{"Power"}, CREATE(PowerPrimitive)},
        {{"Concat"}, CREATE(ConcatPrimitive)},
        {{"Reshape"}, SKIP},  // TODO: handled not in GNA but rather in GNA plugin
        {{"Squeeze"}, SKIP},  // TODO: handled not in GNA but rather in GNA plugin
        {{"Crop"}, CREATE(CropPrimitive)},
        {{CopyLayerName}, CREATE(CopyPrimitive)},
        {{DelayedCopyLayerName}, CREATE(CopyPrimitive)},
        {{"TensorIterator"}, SKIP},
        {{"LSTMCell"}, SKIP},
        {{"FakeQuantize"}, CREATE(PWLPrimitive)}};
    (void)layersBuilder;
    auto it = LayersBuilder::getStorage().find(layer->type);
    if (it != LayersBuilder::getStorage().end()) {
        it->second(this, layer);
    } else {
        THROW_GNA_EXCEPTION << "Unsupported layer: " << layer->name << ":" << layer->type;
    }
}

void GNAGraphCompiler::connectOutput(InferenceEngine::CNNLayerPtr layer, void* ptr, size_t num_data_bytes_out) {
    auto getOffsetForBinding = [](InferenceEngine::CNNLayerPtr layer) {
        int32_t output_offset = 0;
        if (layer->params.find("output_offset") != layer->params.end()) {
            output_offset = layer->GetParamAsInt("output_offset");
        }
        return output_offset;
    };

    log::debug() << "Connecting output " << layer->name << " ...\n";
    // in case of Memory Layer it's input allocated in meminput layer
    if (layer->outData.size() == 1) {
        for (int j = 0; j != static_cast<int>(getInputTo(layer->outData.front()).size()); j++) {
            auto isNonFunctional = [](CNNLayerPtr l) {
                return LayerInfo(l).isNonFunctional();
            };

            if (!CNNNetHasNextLayerSkipCertain(layer, 0, j, isNonFunctional)) {
                continue;
            }
            auto nextLayer = CNNNetGetNextLayerSkipCertain(layer, 0, j, isNonFunctional);

            if (!nextLayer.first) {
                log::debug() << "for layer: " << layer->name << "outData[0] has non functional connection at " << j;
            }
            auto nextMemoryLayerIt =
                std::find_if(begin(memory_connection), end(memory_connection), [&](MemoryConnection::value_type& comp) {
                    return comp.second.getOutput()->name == nextLayer.first->name;
                });
            if (nextMemoryLayerIt != memory_connection.end()) {
                auto& nextMemoryLayer = nextMemoryLayerIt->second;
                // memory layer not yet initialized
                if (nextMemoryLayer.reserved_size == 0) {
                    nextMemoryLayer.reserved_size = ALIGN(nextMemoryLayer.getByteSize(), gnamem->getDataMemAlignment());
                    gnamem->getQueue(REGION_STATES)
                        ->reserve_ptr(nullptr, &nextMemoryLayer.gna_ptr, nextMemoryLayer.reserved_size);
                    gnamem->getQueue(REGION_AUTO)
                        ->bind_ptr(nullptr, ptr, &nextMemoryLayer.gna_ptr, getOffsetForBinding(layer));
                } else {
                    // We may need to extend memory buffer if connected input size is bigger, for example for concat
                    // connection
                    gnamem->getQueue(REGION_AUTO)
                        ->bind_ptr(nullptr,
                                   ptr,
                                   &nextMemoryLayer.gna_ptr,
                                   getOffsetForBinding(layer),
                                   num_data_bytes_out);
                }
                return;
            }
        }

        // if one of next direct or via split layers is concat...
        auto concatChild = [](CNNLayerPtr layer) {
            CNNLayerPtr concat;
            for (auto&& outLayer : getInputTo(layer->outData.front())) {
                auto nextLayer = outLayer.second;
                if (LayerInfo(nextLayer).isConcat()) {
                    concat = nextLayer;
                }
            }
            return concat;
        };
        auto splitChild = [](CNNLayerPtr layer) {
            std::list<CNNLayerPtr> split;
            for (auto&& outLayer : getInputTo(layer->outData.front())) {
                auto nextLayer = outLayer.second;
                if (LayerInfo(nextLayer).isSplit() || LayerInfo(nextLayer).isNonFunctional()) {
                    split.push_back(nextLayer);
                }
            }
            return split;
        };

        std::list<CNNLayerPtr> splits;
        auto concat = concatChild(layer);
        auto concatFather = layer;
        if (!concat) {
            splits = splitChild(layer);
        }

        while (!concat && !splits.empty()) {
            auto firstSplit = splits.front();
            concat = concatChild(firstSplit);
            // now concat prev layer would be this one
            concatFather = firstSplit;
            if (concat) {
                break;
            }
            // inserting into front of queue alow DFS simulation while searching
            splits.pop_front();
            auto nexSplits = splitChild(firstSplit);
            splits.insert(splits.begin(), nexSplits.begin(), nexSplits.end());
        }

        if (concat) {
            // concat father might be non functional - in that case lets skip it
            auto concatFatherActual = LayerInfo(concatFather).isNonFunctional()
                                          ? CNNNetPrevLayerSkipCertain(concatFather,
                                                                       0,
                                                                       [](CNNLayerPtr l) {
                                                                           return LayerInfo(l).isNonFunctional();
                                                                       })
                                          : concatFather;

            auto& name = concatFatherActual->name;
            // we look for this concat layer pointer in extra concat map
            auto concatLayerInfo = concat_connection.find(concat->name);

            if (concatLayerInfo == concat_connection.end()) {
                THROW_GNA_EXCEPTION << "Cannot find corresponding concat layer: " << concat->name;
            }
            auto& concatLayerInfoItem = concatLayerInfo->second;

            // find this input in vector sum all outputs in primitive
            auto it = std::find_if(concatLayerInfoItem.concatInputLayers.begin(),
                                   concatLayerInfoItem.concatInputLayers.end(),
                                   [&name](GNAConcatLayer::ConcatConnectedLayerInfo& item) {
                                       return item.name == name;
                                   });
            if (it != concatLayerInfoItem.concatInputLayers.end()) {
                // reserve full size for concat
                if (!concatLayerInfoItem.output_allocation_flag) {
                    // check if this concat is being included by other one
                    // by going thru each concat and checking inputs
                    auto included = std::find_if(
                        concat_connection.begin(),
                        concat_connection.end(),
                        [&concatLayerInfo](const std::pair<std::string, GNAConcatLayer>& concatItem) -> bool {
                            auto it = std::find_if(
                                concatItem.second.concatInputLayers.begin(),
                                concatItem.second.concatInputLayers.end(),
                                [&concatLayerInfo](const GNAConcatLayer::ConcatConnectedLayerInfo& item) -> bool {
                                    return item.name == concatLayerInfo->first;
                                });
                            return it != concatItem.second.concatInputLayers.end();
                        });
                    if (included == concat_connection.end()) {
                        auto outputSize = std::max(concatLayerInfoItem.reserved_size, num_data_bytes_out * 2);
                        gnamem->getQueue(REGION_SCRATCH)->reserve_ptr(layer, &concatLayerInfoItem.gna_ptr, outputSize);

                        std::function<void(GNAConcatLayer, GnaInputs&, ConcatConnection&)> allocate_input_recursively =
                            [&allocate_input_recursively](GNAConcatLayer clayer,
                                                          GnaInputs& inputs,
                                                          ConcatConnection& concat_connection) {
                                size_t concatInputIdx = 0;
                                for (auto&& inputLayer : clayer.concatInputLayers) {
                                    // skipping non functional and reshape layer, as in that case input might be not
                                    // connected to anything
                                    auto realConcatInputs = CNNNetGetPrevLayersSkip(
                                        clayer.getConcat(),
                                        [](CNNLayerPtr l) {
                                            return !LayerInfo(l).isNonFunctional() && !LayerInfo(l).isSplit();
                                        },
                                        static_cast<int>(concatInputIdx++));

                                    for (auto& rInput : realConcatInputs) {
                                        if (LayerInfo(rInput.first).isInput()) {
                                            inputs[rInput.first->name].allocated_size +=
                                                static_cast<uint32_t>(inputLayer.tensorSize + inputLayer.offset);
                                        }
                                        if (LayerInfo(rInput.first).isConcat()) {
                                            auto concatLayerInfo = concat_connection.find(rInput.first->name);
                                            allocate_input_recursively(concatLayerInfo->second,
                                                                       inputs,
                                                                       concat_connection);
                                        }
                                    }
                                }
                                clayer.input_allocated = true;
                            };

                        allocate_input_recursively(concatLayerInfoItem, *inputs_ptr_, concat_connection);
                    }
                    concatLayerInfo->second.output_allocation_flag = true;
                }
                // output offset precalculated to serve GNAAlignment requirements
                auto output_offset = it->offset;
                if (layer->params.find("output_offset") != layer->params.end()) {
                    output_offset = layer->GetParamAsInt("output_offset");
                }
                gnamem->getQueue(REGION_AUTO)->bind_ptr(layer, ptr, &concatLayerInfoItem.gna_ptr, output_offset);
            }
            return;
        }
    }
    // real output should be allocated in separate region.
    auto mem_region = REGION_SCRATCH;

    auto nextLayer = CNNNetCheckNextLayerSkipCertain(layer, 0, 0, true, [](CNNLayerPtr l) {
                         return LayerInfo(l).isNonFunctional();
                     }).first;
    // Check that layer will be an output
    if (LayerInfo(layer).isOutput() || !nextLayer) {
        mem_region = REGION_OUTPUTS;
    }
    if (LayerInfo(layer).isConst()) {
        mem_region = REGION_RO;
    }
    gnamem->getQueue(mem_region)->reserve_ptr(layer, ptr, num_data_bytes_out);
}

ConnectionDetails GNAGraphCompiler::connectInput(CNNLayerPtr layer,
                                                 void* ptr,
                                                 size_t num_data_bytes_in,
                                                 int32_t offset,
                                                 int idx,
                                                 bool connectTo) {
    // selecting particular input layers
    // auto prevLayer = CNNNetPrevLayer(layer, idx);
    auto prevLayer = CNNNetPrevLayerSkipCertain(layer, idx, [](CNNLayerPtr l) {
        return LayerInfo(l).isNonFunctional();
    });
    if (!prevLayer) {
        THROW_GNA_EXCEPTION << "Input layer was not found";
    }

    log::debug() << "Connecting input " << layer->name << " to " << prevLayer->name << " ...\n";

    // real input not a memory input
    if (LayerInfo(prevLayer).isInput()) {
        auto quantized = getInjectedData<QuantizedLayerParams>(prevLayer);
        if (quantized) {
            inputs_ptr_->at(prevLayer->name).set_precision(GetInputPrecision());
        }
        if (0 == inputs_ptr_->at(prevLayer->name).get_allocated_size()) {
            // if request for allocation less that realTensorInput - we need to extend request
            auto minInput = inputs_ptr_->at(prevLayer->name).get_required_size();
            if (num_data_bytes_in < minInput) {
                const uint32_t num_of_inputs_divisor = gna_config.gnaFlags.input_low_precision
                                                           ? Limitations::kNoOfInputsLowPrecDivisor
                                                           : Limitations::kNoOfInputsDivisor;
                log::debug() << "[INPUT] : requested bytes: " << num_data_bytes_in << ", extended to"
                             << ALIGN(minInput, num_of_inputs_divisor);
                num_data_bytes_in = ALIGN(minInput, num_of_inputs_divisor);
            }

            // real allocation pointer will be kept in ptr not in ptr_inputs_global
            if (!connectTo) {
                gnamem->getQueue(REGION_INPUTS)->push_value(layer, ptr, static_cast<uint8_t>(0), num_data_bytes_in);
            } else {
                gnamem->getQueue(REGION_INPUTS)
                    ->push_value(layer,
                                 &inputs_ptr_->at(prevLayer->name).ptrs.front(),
                                 static_cast<uint8_t>(0),
                                 num_data_bytes_in);
            }
            inputs_ptr_->at(prevLayer->name).allocated_size = static_cast<uint32_t>(num_data_bytes_in);
        }
        if (ALIGN(num_data_bytes_in, gnamem->getDataMemAlignment()) >
            ALIGN(inputs_ptr_->at(prevLayer->name).get_allocated_size(), gnamem->getDataMemAlignment())) {
            THROW_GNA_EXCEPTION << "Layer: " << layer->name << " Cannot bind pointer to already allocated input("
                                << prevLayer->name
                                << "), due to size_allocated=" << inputs_ptr_->at(prevLayer->name).get_allocated_size()
                                << ", and size_requested=" << num_data_bytes_in;
        }

        if (connectTo) {
            gnamem->getQueue(REGION_AUTO)
                ->bind_ptr(layer, ptr, &inputs_ptr_->at(prevLayer->name).ptrs.front(), offset, num_data_bytes_in);
        } else {
            gnamem->getQueue(REGION_AUTO)
                ->bind_ptr(layer, &inputs_ptr_->at(prevLayer->name).ptrs.front(), ptr, offset, num_data_bytes_in);
        }

        return prevLayer;
    }
    // const input
    if (LayerInfo(prevLayer).isConst()) {
        if (connectTo) {
            gnamem->getQueue(REGION_AUTO)
                ->bind_ptr(layer, ptr, const_connections[prevLayer->name], offset, num_data_bytes_in);
        } else {
            gnamem->getQueue(REGION_AUTO)
                ->bind_ptr(layer, const_connections[prevLayer->name], ptr, offset, num_data_bytes_in);
        }

        return prevLayer;
    }

    LayerInfo layerInfoObj(prevLayer);

    // connecting to split/slice splitiing layers
    if (layerInfoObj.isSplit() || layerInfoObj.isSlice()) {
        auto& splittingLayer = prevLayer;
        auto& splitName = splittingLayer->name;

        // we look for this split layer pointer in pre calculated map
        auto splitLayerInfo = split_connection.find(splitName);

        if (splitLayerInfo != split_connection.end()) {
            auto& splitLayerInfoItem = splitLayerInfo->second;
            // find this input in vector sum all outputs in primitive
            auto it = std::find_if(splitLayerInfoItem.splitOutputLayers.begin(),
                                   splitLayerInfoItem.splitOutputLayers.end(),
                                   [&idx, &layer](GNASplitLayer::SplitConnectedLayerInfo& item) {
                                       return item.connectedTo == layer && item.insDataIdx == idx;
                                   });

            if (it != splitLayerInfoItem.splitOutputLayers.end()) {
                log::debug() << "Connecting " << splitName << " input \n";
                // splitting layer should take the execution order from the connected layer
                splittingLayer->userValue = layer->userValue;
                auto res = connectInput(splittingLayer,
                                        ptr,
                                        std::max(splitLayerInfoItem.reserved_size, num_data_bytes_in),
                                        static_cast<int32_t>(it->offset) + offset,
                                        0);
                log::debug() << "Connected \n";
                return res;
            }
        }
        THROW_GNA_EXCEPTION << prevLayer->type << " layer: " << splitName << " is not included in extra map";
    } else if (layerInfoObj.isConcat()) {
        auto concatLayerInfo = concat_connection.find(prevLayer->name);
        if (concatLayerInfo != concat_connection.end()) {
            auto& concatLayerInfoItem = concatLayerInfo->second;
            // dnnLayer that is input for concat layer
            gnamem->getQueue(REGION_AUTO)
                ->bind_ptr(layer, ptr, &concatLayerInfoItem.gna_ptr, offset, num_data_bytes_in, false);
            // return layer over concat
            return CNNNetPrevLayer(prevLayer);
        }
    } else if (layerInfoObj.isCrop()) {
        auto cropLayerInfo = crop_connection.find(prevLayer->name);
        if (cropLayerInfo != crop_connection.end()) {
            auto& cropLayerInfoItem = cropLayerInfo->second;
            gnamem->getQueue(REGION_AUTO)->bind_ptr(layer, ptr, &cropLayerInfoItem.gna_ptr, offset);
            return CNNNetPrevLayer(prevLayer);
        }
    }
    auto prevDnnLayer = dnnComponents.findComponent(prevLayer);

    // check for generic prev layer
    if (prevDnnLayer != nullptr) {
        gnamem->getQueue(REGION_AUTO)
            ->bind_ptr(layer, ptr, &prevDnnLayer->ptr_outputs, offset, num_data_bytes_in, false);
        return prevLayer;
    }

    auto prevMemoryLayer =
        std::find_if(begin(memory_connection), end(memory_connection), [&](MemoryConnection::value_type& comp) {
            return comp.second.getInput()->params.at("id") == prevLayer->params.at("id");
        });
    if (prevMemoryLayer != memory_connection.end()) {
        // dnnLayer that is input for memory output layer
        // TODO: this is duplicate with connect output
        auto& memoryLayer = prevMemoryLayer->second;
        if (memoryLayer.reserved_size == 0) {
            memoryLayer.reserved_size = ALIGN(memoryLayer.getByteSize(), gnamem->getDataMemAlignment());
            // connectTo used for  indicate that memory layer should be bound to given buffer
            if (connectTo) {
                memoryLayer.reserved_size =
                    ALIGN(std::max(memoryLayer.reserved_size, num_data_bytes_in), gnamem->getDataMemAlignment());
                gnamem->getQueue(REGION_STATES)->reserve_ptr(nullptr, &memoryLayer.gna_ptr, memoryLayer.reserved_size);
                gnamem->getQueue(REGION_AUTO)->bind_ptr(nullptr, ptr, &memoryLayer.gna_ptr, offset);
            } else {
                if (ALIGN(num_data_bytes_in, gnamem->getDataMemAlignment()) <
                    ALIGN(memoryLayer.reserved_size + offset, gnamem->getDataMemAlignment())) {
                    THROW_GNA_LAYER_EXCEPTION(layer)
                        << " invalid allocation request of " << num_data_bytes_in
                        << " is more then state tensor size of: " << memoryLayer.reserved_size + offset;
                }
                gnamem->getQueue(REGION_AUTO)->bind_ptr(nullptr, &memoryLayer.gna_ptr, ptr, offset, num_data_bytes_in);
            }
        } else {
            // We may need to extend memory buffer if connected input size is bigger, for example for concat connection
            gnamem->getQueue(REGION_AUTO)->bind_ptr(nullptr, ptr, &memoryLayer.gna_ptr, offset, num_data_bytes_in);
        }
        return prevLayer;
    }

    // several layers are to be skipped right now
    if (LayerInfo(prevLayer).isNonFunctional()) {
        log::debug() << "Skipping non functional layer: " << prevLayer->name << "\n";
        return connectInput(prevLayer, ptr, num_data_bytes_in, offset, 0);
    }

    // permute layer resulted in trivial permute
    if (LayerInfo(prevLayer).isPermute()) {
        if (!LayerInfo(prevLayer).isTrivialPermute()) {
            // we should have GNA primitive for it
            THROW_GNA_EXCEPTION << "missed gna primitive for permute: " << prevLayer->name;
        }
        log::debug() << "Skipping trivial permute layer: " << prevLayer->name << "\n";
        return connectInput(prevLayer, ptr, num_data_bytes_in, offset, 0);
    }

    THROW_GNA_EXCEPTION << "Cannot connect input for: " << layer->name;
}

void GNAGraphCompiler::Reset() {
    for (auto&& memLayer : memory_connection) {
        std::memset(memLayer.second.gna_ptr, 0, memLayer.second.reserved_size);
    }
    for (auto&& concatLayer : concat_connection) {
        std::memset(concatLayer.second.gna_ptr, 0, concatLayer.second.reserved_size);
    }
}

void GNAGraphCompiler::printTensorDesc(const std::string& name, const InferenceEngine::TensorDesc& desc) {
    log::debug() << name << " layout: " << desc.getLayout() << " shape: ";
    for (size_t i = 0; i < desc.getDims().size(); i++) {
        if (i > 0) {
            log::debug() << 'x';
        }
        log::debug() << desc.getDims()[i];
    }
    log::debug() << "\n";
}

void GNAGraphCompiler::printConvolutionLayer(const InferenceEngine::ConvolutionLayer& layer) {
    const char x = 'x';

    log::debug() << "ConvolutionLayer '" << layer.name << "' Kernel: " << layer._kernel_x << x << layer._kernel_y
                 << " Padding: " << layer._padding_x << x << layer._padding_y << " Stride: " << layer._stride_x << x
                 << layer._stride_y << " Dilation: " << layer._dilation_x << x << layer._dilation_y
                 << " Auto Padding: '" << layer._auto_pad << "'";
    log::debug() << "\n";
    printTensorDesc("Input", layer.input()->getTensorDesc());
    printTensorDesc("Output", layer.outData.front()->getTensorDesc());
}

void GNAGraphCompiler::printPoolingLayer(const InferenceEngine::PoolingLayer& layer) {
    const char x = 'x';

    log::debug() << "PoolingLayer '" << layer.name << "' Kernel: " << layer._kernel_x << x << layer._kernel_y
                 << " Padding: " << layer._padding_x << x << layer._padding_y << " Stride: " << layer._stride_x << x
                 << layer._stride_y << " Auto Padding: '" << layer._auto_pad << "'";
    log::debug() << "\n";
    printTensorDesc("Input", layer.input()->getTensorDesc());
    printTensorDesc("Output", layer.outData.front()->getTensorDesc());
}

std::vector<uint8_t> GNAGraphCompiler::transposeMatrix(uint8_t* ptr_matrix,
                                                       size_t element_size,
                                                       uint32_t num_rows,
                                                       uint32_t num_cols) {
    std::vector<uint8_t> temp_buffer(num_rows * num_cols * element_size);
    for (uint32_t i = 0; i < num_rows; i++) {
        for (uint32_t j = 0; j < num_cols; j++) {
            ie_memcpy(&temp_buffer.front() + (j * num_rows + i) * element_size,
                      temp_buffer.size() - (i * num_cols + j) * element_size,
                      ptr_matrix + (i * num_cols + j) * element_size,
                      element_size);
        }
    }
    return temp_buffer;
}

}  // namespace intel_gna
}  // namespace ov<|MERGE_RESOLUTION|>--- conflicted
+++ resolved
@@ -867,27 +867,7 @@
         auto& currentComponent = dnnComponents.addComponent(layer->name, "power");
 
         auto quantized = InferenceEngine::getInjectedData<QuantizedLayerParams>(layer);
-<<<<<<< HEAD
         IE_ASSERT_F(gna_config.gnaFlags.sw_fp32 ? (quantized == nullptr) : (quantized != nullptr));
-        dnn->InitAffineComponent(
-            currentComponent,
-            num_rows_in + num_padding,
-            num_columns_in,
-            num_rows_out + num_padding,
-            input->getPrecision().size(),
-            outputs->getPrecision().size(),
-            // TODO: only fp32 and Int16 tested
-            quantized == nullptr ? input->getPrecision().size() : (gna_config.gnaFlags.input_low_precision ? 1 : 2),
-            quantized == nullptr ? input->getPrecision().size() : (gna_config.gnaFlags.input_low_precision ? 1 : 4),
-            quantized == nullptr ? 1 : quantized->_weights_quant.GetScale(),
-            quantized == nullptr ? 1 : quantized->_dst_quant.GetScale(),
-            ptr_inputs,
-            ptr_outputs,
-            ptr_weights,
-            ptr_biases,
-            true);
-=======
-        IE_ASSERT(gna_config.gnaFlags.sw_fp32 ? (quantized == nullptr) : (quantized != nullptr));
         dnn->InitAffineComponent(currentComponent,
                                  num_rows_in + num_padding,
                                  num_columns_in,
@@ -906,7 +886,6 @@
                                  ptr_weights,
                                  ptr_biases,
                                  true);
->>>>>>> 92fbf963
         connectOutput(layer, ptr_outputs, num_data_bytes_out);
         connectInput(layer, ptr_inputs, num_data_bytes_in, 0, 0);
 
@@ -1233,11 +1212,7 @@
                 break;
             }
         }
-<<<<<<< HEAD
-        IE_ASSERT_F(it != concatLayerInput->insData.size());
-=======
-        IE_ASSERT(it != static_cast<int>(concatLayerInput->insData.size()));
->>>>>>> 92fbf963
+        IE_ASSERT_F(it != static_cast<int>(concatLayerInput->insData.size()));
         auto layerInfo = LayerInfo(concatParent);
         // auto layerInfo = LayerInfo(getCreatorLayer(concatLayerInput->insData[it].lock()).lock());
         if (layerInfo.isInput()) {
@@ -1604,13 +1579,8 @@
     connectInput(layer, ptr_input_1, num_data_bytes_in_1);
     connectInput(layer, ptr_input_2, num_data_bytes_in_2, 0, 1);
     if (gna_config.gnaFlags.sw_fp32) {
-<<<<<<< HEAD
         IE_ASSERT_F(quantized == nullptr);
-        gnamem->getQueue(REGION_RO)->push_value(layer, ptr_biases, 0.0f, num_rows_out);
-=======
-        IE_ASSERT(quantized == nullptr);
         gnamem->getQueue(REGION_RO)->push_value(layer, ptr_biases, 0, num_rows_out);
->>>>>>> 92fbf963
     } else {
         gnamem->getQueue(REGION_RO)->push_value<int32_t>(layer, ptr_biases, 0, num_rows_out);
     }
