// Copyright (C) 2018-2023 Intel Corporation
// SPDX-License-Identifier: Apache-2.0
//

#include "gna_plugin_config.hpp"

#include <caseless.hpp>
#include <cmath>
#include <gna/gna_config.hpp>
#include <openvino/util/common_util.hpp>
#include <unordered_map>

#include "common/gna_target.hpp"
#include "common/numerical_utils.hpp"
#include "cpp_interfaces/interface/ie_internal_plugin_config.hpp"
#include "gna_plugin.hpp"
#include "ie_common.h"
#include "log/log.hpp"
#include "openvino/runtime/common.hpp"
#include "openvino/runtime/intel_gna/properties.hpp"

using namespace InferenceEngine;
using namespace InferenceEngine::details;

namespace ov {
namespace intel_gna {
using namespace common;

const uint8_t Config::max_num_requests;

OPENVINO_SUPPRESS_DEPRECATED_START
static const caseless_unordered_map<std::string, std::pair<Gna2AccelerationMode, bool>> supported_values = {
    {GNAConfigParams::GNA_AUTO, {Gna2AccelerationModeAuto, false}},
    {GNAConfigParams::GNA_HW, {Gna2AccelerationModeHardware, false}},
    {GNAConfigParams::GNA_HW_WITH_SW_FBACK, {Gna2AccelerationModeHardwareWithSoftwareFallback, false}},
    {GNAConfigParams::GNA_SW, {Gna2AccelerationModeSoftware, false}},
    {GNAConfigParams::GNA_SW_EXACT, {Gna2AccelerationModeSoftware, true}},
    {GNAConfigParams::GNA_GEN, {Gna2AccelerationModeGeneric, false}},
    {GNAConfigParams::GNA_GEN_EXACT, {Gna2AccelerationModeGeneric, true}},
    {GNAConfigParams::GNA_SSE, {Gna2AccelerationModeSse4x2, false}},
    {GNAConfigParams::GNA_SSE_EXACT, {Gna2AccelerationModeSse4x2, true}},
    {GNAConfigParams::GNA_AVX1, {Gna2AccelerationModeAvx1, false}},
    {GNAConfigParams::GNA_AVX1_EXACT, {Gna2AccelerationModeAvx1, true}},
    {GNAConfigParams::GNA_AVX2, {Gna2AccelerationModeAvx2, false}},
    {GNAConfigParams::GNA_AVX2_EXACT, {Gna2AccelerationModeAvx2, true}},
};
OPENVINO_SUPPRESS_DEPRECATED_END

<<<<<<< HEAD
static const std::set<std::string> supportedTargets = {common::kGnaTarget2_0,
                                                       common::kGnaTarget3_0,
                                                       common::kGnaTarget3_5,
                                                       common::kGnaTargetUnspecified};

void Config::UpdateFromMap(const std::map<std::string, std::string>& config,
                           const std::set<std::string>& core_config_keys) {
=======
void Config::UpdateFromMap(const std::map<std::string, std::string>& config) {
>>>>>>> 65b69fe8
    for (auto&& item : config) {
        auto key = item.first;
        auto value = item.second;

        auto check_scale_factor = [&](float scale_factor) {
            if (AreFpEq(scale_factor, 0.0f) || std::isinf(scale_factor)) {
                THROW_GNA_EXCEPTION << "input scale factor of 0.0f or +-inf not supported";
            }
        };

        auto check_compatibility = [&](const std::string& recommended_key) {
            if (config.count(recommended_key)) {
                if (value != config.at(recommended_key)) {
                    THROW_GNA_EXCEPTION << "Both " << key << " and " << recommended_key
                                        << " properties are specified! Please use " << recommended_key << " only!";
                }
            }
        };

        auto get_max_num_requests = [&]() -> uint8_t {
            uint64_t num_requests;
            try {
                num_requests = std::stoul(value);
                if (num_requests == 0 || num_requests > Config::max_num_requests) {
                    throw std::out_of_range("");
                }
            } catch (std::invalid_argument&) {
                THROW_GNA_EXCEPTION << "Invalid value of number of requests/threads";
            }
            return static_cast<uint8_t>(num_requests);
        };

        auto set_target = [&](const DeviceVersion& target_version) {
            if (key == GNA_CONFIG_KEY(EXEC_TARGET) || key == ov::intel_gna::execution_target) {
                target->set_user_set_execution_target(target_version);
                if (target->get_user_set_compile_target() == DeviceVersion::NotSet)
                    target->set_user_set_compile_target(target_version);
            } else {
                target->set_user_set_compile_target(target_version);
            }
        };

        if (key == ov::intel_gna::scale_factors_per_input) {
            inputScaleFactorsPerInput = ov::util::from_string(value, ov::intel_gna::scale_factors_per_input);
            for (auto&& sf : inputScaleFactorsPerInput) {
                check_scale_factor(sf.second);
            }
        } else if (key.find(GNA_CONFIG_KEY(SCALE_FACTOR)) == 0) {
            check_compatibility(ov::intel_gna::scale_factors_per_input.name());
            uint64_t input_index;
            if (key == GNA_CONFIG_KEY(SCALE_FACTOR)) {
                input_index = 0;
            } else {
                key.erase(0, strlen(GNA_CONFIG_KEY(SCALE_FACTOR)));
                if (key[0] != '_') {
                    THROW_GNA_EXCEPTION << "Invalid format of scale factor configuration key";
                }
                key.erase(0, 1);
                try {
                    input_index = std::stoi(key);
                    if (input_index > 99) {
                        throw std::out_of_range("");
                    }
                } catch (std::invalid_argument&) {
                    THROW_GNA_EXCEPTION << "Invalid value of index of input scale factor";
                } catch (std::out_of_range&) {
                    THROW_GNA_EXCEPTION << "Index of input scale factor must be in the range [0..99], " << key
                                        << " provided";
                }
            }
            auto scale_factor = InferenceEngine::CNNLayer::ie_parse_float(value);
            check_scale_factor(scale_factor);
            // missing scale factors are set to be 1.0f
            if (inputScaleFactors.size() <= input_index) {
                inputScaleFactors.resize(input_index + 1, kScaleFactorDefault);
            }
            inputScaleFactors[input_index] = InferenceEngine::CNNLayer::ie_parse_float(value);
        } else if (key == GNA_CONFIG_KEY(FIRMWARE_MODEL_IMAGE) || key == ov::intel_gna::firmware_model_image_path) {
            embedded_export_path = value;
            OPENVINO_SUPPRESS_DEPRECATED_START
        } else if (key == GNA_CONFIG_KEY(FIRMWARE_MODEL_IMAGE_GENERATION)) {
            dumpXNNGeneration = value;
        } else if (key == GNA_CONFIG_KEY(DEVICE_MODE) || key == ov::intel_gna::execution_mode) {
            auto procType = supported_values.find(value);
            if (procType == supported_values.end()) {
                if (value == GNA_CONFIG_VALUE(SW_FP32)) {
                    gnaFlags.sw_fp32 = true;
                } else {
                    THROW_GNA_EXCEPTION << "GNA device mode unsupported: " << value;
                }
            } else {
                gnaFlags.sw_fp32 = false;
                pluginGna2AccMode = procType->second.first;
                swExactMode = procType->second.second;
            }
            OPENVINO_SUPPRESS_DEPRECATED_END
        } else if (key == ov::intel_gna::execution_target || key == ov::intel_gna::compile_target) {
            auto target = ov::util::from_string(value, ov::intel_gna::execution_target);
            set_target(HwGenerationToDevice(target));
        } else if (key == GNA_CONFIG_KEY(EXEC_TARGET)) {
            check_compatibility(ov::intel_gna::execution_target.name());
            set_target(StringToDevice(value));
        } else if (key == GNA_CONFIG_KEY(COMPILE_TARGET)) {
            const auto target = StringToDevice(value);
            if (!embedded_export_path.empty() && !IsEmbeddedDevice(target)) {
                THROW_GNA_EXCEPTION << "Target device for embedded export should be one of embedded devices";
            }
            check_compatibility(ov::intel_gna::compile_target.name());
            set_target(target);
        } else if (key == GNA_CONFIG_KEY(COMPACT_MODE) || key == ov::intel_gna::memory_reuse) {
            if (value == PluginConfigParams::YES) {
                gnaFlags.compact_mode = true;
            } else if (value == PluginConfigParams::NO) {
                gnaFlags.compact_mode = false;
            } else {
                THROW_GNA_EXCEPTION << "GNA compact mode should be true/false (YES/NO), but not " << value;
            }
        } else if (key == CONFIG_KEY(EXCLUSIVE_ASYNC_REQUESTS)) {
            if (value == PluginConfigParams::YES) {
                gnaFlags.exclusive_async_requests = true;
            } else if (value == PluginConfigParams::NO) {
                gnaFlags.exclusive_async_requests = false;
            } else {
                THROW_GNA_EXCEPTION << "EXCLUSIVE_ASYNC_REQUESTS should be YES/NO, but not" << value;
            }
        } else if (key == ov::hint::performance_mode) {
            performance_mode = ov::util::from_string(value, ov::hint::performance_mode);
        } else if (key == ov::inference_precision) {
            std::stringstream ss(value);
            ss >> inference_precision;
            if ((inference_precision != ov::element::i8) && (inference_precision != ov::element::i16)) {
                THROW_GNA_EXCEPTION << "Unsupported precision of GNA hardware, should be i16 or i8, but was: " << value;
            }
            gnaPrecision = (inference_precision == ov::element::i8) ? Precision::I8 : Precision::I16;
        } else if (key == GNA_CONFIG_KEY(PRECISION)) {
            check_compatibility(ov::inference_precision.name());
            auto precision = Precision::FromStr(value);
            if (precision != Precision::I8 && precision != Precision::I16) {
                THROW_GNA_EXCEPTION << "Unsupported precision of GNA hardware, should be Int16 or Int8, but was: "
                                    << value;
            }
            gnaPrecision = precision;
        } else if (key == ov::intel_gna::pwl_design_algorithm) {
            gnaFlags.pwl_design_algorithm = ov::util::from_string(value, ov::intel_gna::pwl_design_algorithm);
            gnaFlags.uniformPwlDesign =
                (gnaFlags.pwl_design_algorithm == ov::intel_gna::PWLDesignAlgorithm::UNIFORM_DISTRIBUTION) ? true
                                                                                                           : false;
            OPENVINO_SUPPRESS_DEPRECATED_START
        } else if (key == GNA_CONFIG_KEY(PWL_UNIFORM_DESIGN)) {
            check_compatibility(ov::intel_gna::pwl_design_algorithm.name());
            // This key is deprecated and will be removed in a future release
            if (value == PluginConfigParams::YES) {
                gnaFlags.uniformPwlDesign = true;
            } else if (value == PluginConfigParams::NO) {
                gnaFlags.uniformPwlDesign = false;
            } else {
                THROW_GNA_EXCEPTION << "GNA pwl uniform algorithm parameter "
                                    << "should be equal to YES/NO, but not" << value;
            }
        } else if (key == GNA_CONFIG_KEY(PWL_MAX_ERROR_PERCENT) || key == ov::intel_gna::pwl_max_error_percent) {
            float max_error;
            try {
                max_error = InferenceEngine::CNNLayer::ie_parse_float(value);
                if (max_error < 0.0f || max_error > 100.0f) {
                    throw std::out_of_range("");
                }
            } catch (std::invalid_argument&) {
                THROW_GNA_EXCEPTION << "Invalid value of PWL max error percent";
            } catch (std::out_of_range&) {
                THROW_GNA_EXCEPTION << "Unsupported PWL error percent value: " << value
                                    << ", should be greater than 0 and less than 100";
            }
            gnaFlags.pwlMaxErrorPercent = max_error;
            OPENVINO_SUPPRESS_DEPRECATED_END
        } else if (key == CONFIG_KEY(PERF_COUNT) || key == ov::enable_profiling) {
            if (value == PluginConfigParams::YES) {
                gnaFlags.performance_counting = true;
            } else if (value == PluginConfigParams::NO) {
                gnaFlags.performance_counting = false;
            } else {
                THROW_GNA_EXCEPTION << "GNA performance counter enabling parameter "
                                    << "should be equal to YES/NO, but not" << value;
            }
            OPENVINO_SUPPRESS_DEPRECATED_START
        } else if (key == ov::hint::num_requests) {
            try {
                gnaFlags.num_requests = get_max_num_requests();
            } catch (std::out_of_range&) {
                gnaFlags.num_requests = (0 == stoul(value)) ? 1 : Config::max_num_requests;
            }
        } else if (key == GNA_CONFIG_KEY(LIB_N_THREADS)) {
            check_compatibility(ov::hint::num_requests.name());
            try {
                gnaFlags.num_requests = get_max_num_requests();
            } catch (std::out_of_range&) {
                THROW_GNA_EXCEPTION << "Unsupported accelerator lib number of threads: " << value
                                    << ", should be greater than 0 and less than" << Config::max_num_requests;
            }
        } else if (key == CONFIG_KEY(SINGLE_THREAD)) {
            if (value == PluginConfigParams::YES) {
                gnaFlags.gna_openmp_multithreading = false;
            } else if (value == PluginConfigParams::NO) {
                gnaFlags.gna_openmp_multithreading = true;
            } else {
                THROW_GNA_EXCEPTION << "SINGLE_THREAD should be YES/NO, but not" << value;
            }
            OPENVINO_SUPPRESS_DEPRECATED_END
        } else if (key == CONFIG_KEY(LOG_LEVEL) || key == ov::log::level) {
            gnaFlags.log_level = ov::util::from_string(value, ov::log::level);
        } else if (core_config_keys.count(key)) {
            if (key == ov::cache_dir) {
                cacheDir = value;
            }
        } else {
            IE_THROW(NotFound) << "[GNAPlugin] in function " << __PRETTY_FUNCTION__ << ": "
                               << "Incorrect GNA Plugin config. Key " << item.first << " not supported";
        }

        if (gnaFlags.sw_fp32 && gnaFlags.num_requests > 1) {
            THROW_GNA_EXCEPTION << "GNA plugin does not support async mode on GNA_SW_FP32!";
        }
    }

    if (inputScaleFactorsPerInput.empty() && inputScaleFactors.empty()) {
        inputScaleFactors.push_back(kScaleFactorDefault);
    }

    AdjustKeyMapValues();
}

void Config::AdjustKeyMapValues() {
    std::lock_guard<std::mutex> lockGuard{mtx4keyConfigMap};
    keyConfigMap.clear();

    if (!inputScaleFactorsPerInput.empty()) {
        keyConfigMap[ov::intel_gna::scale_factors_per_input.name()] = ov::util::to_string(inputScaleFactorsPerInput);
    } else {
        if (inputScaleFactors.empty()) {
            inputScaleFactors.push_back(kScaleFactorDefault);
        }
        keyConfigMap[GNA_CONFIG_KEY(SCALE_FACTOR)] = std::to_string(inputScaleFactors[0]);
        for (int n = 0; n < inputScaleFactors.size(); n++) {
            keyConfigMap[GNA_CONFIG_KEY(SCALE_FACTOR) + std::string("_") + std::to_string(n)] =
                std::to_string(inputScaleFactors[n]);
        }
    }
    keyConfigMap[ov::intel_gna::firmware_model_image_path.name()] = embedded_export_path;
    IE_SUPPRESS_DEPRECATED_START
    keyConfigMap[GNA_CONFIG_KEY(FIRMWARE_MODEL_IMAGE_GENERATION)] = dumpXNNGeneration;
    IE_SUPPRESS_DEPRECATED_END
    std::string device_mode;
    if (gnaFlags.sw_fp32) {
        device_mode = ov::util::to_string(ov::intel_gna::ExecutionMode::SW_FP32);
    } else {
        for (auto&& value : supported_values) {
            if (value.second.first == pluginGna2AccMode && value.second.second == swExactMode) {
                device_mode = ov::util::to_string(value.first);
                break;
            }
        }
    }
    IE_ASSERT(!device_mode.empty());
    keyConfigMap[ov::intel_gna::execution_mode.name()] = device_mode;
    keyConfigMap[GNA_CONFIG_KEY(EXEC_TARGET)] = DeviceToString(target->get_user_set_execution_target());
    keyConfigMap[GNA_CONFIG_KEY(COMPILE_TARGET)] = DeviceToString(target->get_user_set_compile_target());
    keyConfigMap[ov::intel_gna::memory_reuse.name()] =
        gnaFlags.compact_mode ? PluginConfigParams::YES : PluginConfigParams::NO;
    keyConfigMap[CONFIG_KEY(EXCLUSIVE_ASYNC_REQUESTS)] =
        gnaFlags.exclusive_async_requests ? PluginConfigParams::YES : PluginConfigParams::NO;
    keyConfigMap[ov::hint::performance_mode.name()] = ov::util::to_string(performance_mode);
    if (inference_precision != ov::element::undefined) {
        keyConfigMap[ov::inference_precision.name()] = ov::util::to_string(inference_precision);
    } else {
        keyConfigMap[GNA_CONFIG_KEY(PRECISION)] = gnaPrecision.name();
    }
    OPENVINO_SUPPRESS_DEPRECATED_START
    if (gnaFlags.pwl_design_algorithm != ov::intel_gna::PWLDesignAlgorithm::UNDEFINED) {
        keyConfigMap[ov::intel_gna::pwl_design_algorithm.name()] = ov::util::to_string(gnaFlags.pwl_design_algorithm);
    } else {
        keyConfigMap[GNA_CONFIG_KEY(PWL_UNIFORM_DESIGN)] =
            gnaFlags.uniformPwlDesign ? PluginConfigParams::YES : PluginConfigParams::NO;
    }
    keyConfigMap[ov::intel_gna::pwl_max_error_percent.name()] = std::to_string(gnaFlags.pwlMaxErrorPercent);
    keyConfigMap[ov::hint::num_requests.name()] = std::to_string(gnaFlags.num_requests);
    keyConfigMap[GNA_CONFIG_KEY(LIB_N_THREADS)] = std::to_string(gnaFlags.num_requests);
    keyConfigMap[CONFIG_KEY(SINGLE_THREAD)] =
        gnaFlags.gna_openmp_multithreading ? PluginConfigParams::NO : PluginConfigParams::YES;
    OPENVINO_SUPPRESS_DEPRECATED_END
    keyConfigMap[ov::enable_profiling.name()] =
        gnaFlags.performance_counting ? PluginConfigParams::YES : PluginConfigParams::NO;
    keyConfigMap[ov::log::level.name()] = ov::util::to_string(gnaFlags.log_level);
    keyConfigMap[ov::cache_dir.name()] = cacheDir;
}

Parameter Config::GetParameter(const std::string& name) const {
    std::lock_guard<std::mutex> lockGuard{mtx4keyConfigMap};
    if (name == ov::intel_gna::scale_factors_per_input) {
        return decltype(ov::intel_gna::scale_factors_per_input)::value_type{inputScaleFactorsPerInput};
    } else if (name == ov::intel_gna::pwl_design_algorithm) {
        return gnaFlags.pwl_design_algorithm;
    } else if (name == ov::intel_gna::execution_target) {
        return DeviceToHwGeneration(target->get_user_set_execution_target());
    } else if (name == ov::intel_gna::compile_target) {
        return DeviceToHwGeneration(target->get_user_set_compile_target());
    } else if (name == ov::hint::performance_mode) {
        return performance_mode;
    } else if (name == ov::inference_precision) {
        return inference_precision;
    } else {
        auto result = keyConfigMap.find(name);
        if (result == keyConfigMap.end()) {
            THROW_GNA_EXCEPTION << "Unsupported config key: " << name;
        }
        return result->second;
    }
}

const Parameter Config::GetImpactingModelCompilationProperties(bool compiled) {
    ov::PropertyMutability model_mutability = compiled ? ov::PropertyMutability::RO : ov::PropertyMutability::RW;
    const std::vector<ov::PropertyName> supported_properties = {
        {ov::intel_gna::scale_factors_per_input.name(), model_mutability},
        {ov::intel_gna::firmware_model_image_path.name(), model_mutability},
        {ov::intel_gna::execution_target.name(), model_mutability},
        {ov::intel_gna::compile_target.name(), model_mutability},
        {ov::intel_gna::pwl_design_algorithm.name(), model_mutability},
        {ov::intel_gna::pwl_max_error_percent.name(), model_mutability},
        {ov::inference_precision.name(), model_mutability},
        {ov::hint::num_requests.name(), model_mutability},
    };
    return supported_properties;
}

const Parameter Config::GetSupportedProperties(bool compiled) {
    std::vector<ov::PropertyName> supported_properties = {
        {ov::supported_properties.name(), ov::PropertyMutability::RO},
        {ov::available_devices.name(), ov::PropertyMutability::RO},
        {ov::optimal_number_of_infer_requests.name(), ov::PropertyMutability::RO},
        {ov::range_for_async_infer_requests.name(), ov::PropertyMutability::RO},
        {ov::device::capabilities.name(), ov::PropertyMutability::RO},
        {ov::device::full_name.name(), ov::PropertyMutability::RO},
        {ov::intel_gna::library_full_version.name(), ov::PropertyMutability::RO},
        {ov::caching_properties.name(), ov::PropertyMutability::RO},
        {ov::intel_gna::execution_mode.name(), ov::PropertyMutability::RW},
        {ov::hint::performance_mode.name(), ov::PropertyMutability::RW},
        {ov::log::level.name(), ov::PropertyMutability::RW},
        {ov::execution_devices.name(), ov::PropertyMutability::RO},
    };

    const std::vector<ov::PropertyName> impacting_model_compilation_properties =
        GetImpactingModelCompilationProperties(compiled);

    supported_properties.insert(supported_properties.end(),
                                impacting_model_compilation_properties.begin(),
                                impacting_model_compilation_properties.end());
    return supported_properties;
}

std::vector<std::string> Config::GetSupportedKeys() const {
    std::lock_guard<std::mutex> lockGuard{mtx4keyConfigMap};
    std::vector<std::string> result;
    for (auto&& configOption : keyConfigMap) {
        result.push_back(configOption.first);
    }
    return result;
}

}  // namespace intel_gna
}  // namespace ov<|MERGE_RESOLUTION|>--- conflicted
+++ resolved
@@ -46,17 +46,8 @@
 };
 OPENVINO_SUPPRESS_DEPRECATED_END
 
-<<<<<<< HEAD
-static const std::set<std::string> supportedTargets = {common::kGnaTarget2_0,
-                                                       common::kGnaTarget3_0,
-                                                       common::kGnaTarget3_5,
-                                                       common::kGnaTargetUnspecified};
-
 void Config::UpdateFromMap(const std::map<std::string, std::string>& config,
                            const std::set<std::string>& core_config_keys) {
-=======
-void Config::UpdateFromMap(const std::map<std::string, std::string>& config) {
->>>>>>> 65b69fe8
     for (auto&& item : config) {
         auto key = item.first;
         auto value = item.second;
