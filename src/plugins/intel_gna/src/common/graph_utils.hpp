// Copyright (C) 2022 Intel Corporation
// SPDX-License-Identifier: Apache-2.0
//

#pragma once
#include <memory>
#include <vector>

#include "backend/gna_limitations.hpp"
#include "gna_plugin_config.hpp"
#include "layers/gna_convolution_layer.hpp"
#include "layers/gna_permute.hpp"
#include "legacy/ngraph_ops/convolution_ie.hpp"
#include "legacy/ngraph_ops/crop_ie.hpp"
#include "legacy/ngraph_ops/eltwise.hpp"
#include "legacy/ngraph_ops/fully_connected.hpp"
#include "legacy/ngraph_ops/power.hpp"
#include "legacy/ngraph_ops/relu_ie.hpp"
#include "legacy/ngraph_ops/scaleshift.hpp"
#include "ngraph/opsets/opset7.hpp"
#include "ngraph/opsets/opset8.hpp"
#include "ngraph/opsets/opset9.hpp"
#include "openvino/opsets/opset10.hpp"
#include "openvino/opsets/opset12.hpp"
#include "ops/copy.hpp"
#include "ops/identity.hpp"
#include "ops/pwl.hpp"
#include "transformations/rt_info/gna_transpose_fusable.hpp"
#include "transformations/utils/transformation_helper.hpp"
#include "transformations/utils/utils.hpp"

namespace ov {
namespace intel_gna {
namespace graph_utils {

template <typename T>
inline bool get_constant_value(const std::shared_ptr<ngraph::opset8::Constant>& constant, std::vector<double>& values) {
    using A = typename ov::element_type_traits<T::value>::value_type;
    const auto& v = constant->get_vector<A>();
    std::transform(v.begin(), v.end(), std::back_inserter(values), [](A value) {
        return static_cast<double>(value);
    });
    return true;
}

inline bool get_constant_value(std::tuple<>&&, const std::shared_ptr<ngraph::opset8::Constant>&, std::vector<double>&) {
    return false;
}

template <typename T, typename... Types>
inline bool get_constant_value(std::tuple<T, Types...>&&,
                               const std::shared_ptr<ngraph::opset8::Constant>& constant,
                               std::vector<double>& values) {
    return (constant->get_element_type() == T::value && get_constant_value<T>(constant, values)) ||
           get_constant_value(std::tuple<Types...>(), constant, values);
}

inline bool get_constant_value(const std::shared_ptr<ngraph::opset8::Constant>& constant, std::vector<double>& values) {
    return get_constant_value(std::tuple<std::integral_constant<ov::element::Type_t, ov::element::i32>,
                                         std::integral_constant<ov::element::Type_t, ov::element::i64>,
                                         std::integral_constant<ov::element::Type_t, ov::element::u32>,
                                         std::integral_constant<ov::element::Type_t, ov::element::u64>,
                                         std::integral_constant<ov::element::Type_t, ov::element::f16>,
                                         std::integral_constant<ov::element::Type_t, ov::element::f32>,
                                         std::integral_constant<ov::element::Type_t, ov::element::f64>>(),
                              constant,
                              values);
}

inline bool get_constant_value(const std::shared_ptr<ngraph::opset8::Constant>& constant, double& value) {
    std::vector<double> values;
    if (!get_constant_value(constant, values)) {
        return false;
    }

    if (values.empty() || values.size() > 1) {
        throw std::runtime_error("The size of values is more than 1.");
    }

    value = values[0];
    return true;
}

inline bool is_aligned_split(const std::shared_ptr<ngraph::Node> input_op, size_t input_op_out_index) {
    size_t offset = 0;

    if (std::dynamic_pointer_cast<ngraph::opset8::Split>(input_op) ||
        std::dynamic_pointer_cast<ngraph::opset8::VariadicSplit>(input_op)) {
        for (size_t index = 0; index < input_op_out_index; index++) {
            size_t outputSize = ngraph::shape_size(input_op->get_output_shape(index));
            offset += outputSize * limitations::Limitations::kBytesPerSplitElement;
        }
    }
    return limitations::Limitations::get_instance()->is_aligned(offset);
}

inline bool is_crop_affined(std::shared_ptr<ngraph::Node> node) {
    auto crop = std::dynamic_pointer_cast<ngraph::op::CropIE>(node);
    if (crop != nullptr && !crop->offset.empty()) {
        return limitations::Limitations::get_instance()->is_crop_affined_offset(crop->offset.back());
    }
    return false;
}

// this not only mathematically trivial
inline bool is_trivial_transpose(std::shared_ptr<ngraph::Node> node) {
    auto transpose = std::dynamic_pointer_cast<ngraph::opset8::Transpose>(node);
    if (!transpose)
        return false;

    if (transpose->get_input_size() == 0)
        return false;  // unsupported case

    if (ov::intel_gna::rt_info::is_transpose_fusable(transpose))
        return true;

    auto transpose_const =
        std::dynamic_pointer_cast<ngraph::op::Constant>(transpose->input_value(1).get_node_shared_ptr());
    if (!transpose_const)
        return false;

    auto node_order = transpose_const->cast_vector<int64_t>();

    auto input = transpose->input(0).get_source_output().get_node_shared_ptr();
    auto input_order = transpose->get_input_shape(0);

    return permute::isTrivialPermute(node_order, input_order);
}

inline std::shared_ptr<ov::Node> get_prev_node_skipping_certain(
    const std::shared_ptr<ngraph::Node>& node,
    const std::function<bool(std::shared_ptr<ngraph::Node>)>& skip) {
    auto current_node = node;
    while (skip(current_node)) {
        current_node = current_node->get_input_node_shared_ptr(0);
    }
    return current_node;
}

inline std::shared_ptr<ov::Node> get_next_node_skipping_certain(
    const std::shared_ptr<ngraph::Node>& node,
    const std::function<bool(std::shared_ptr<ngraph::Node>)>& skip) {
    auto current_node = node;
    while (skip(current_node)) {
        current_node = current_node->output(0).get_target_inputs().begin()->get_node()->shared_from_this();
    }
    return current_node;
}

inline bool is_gna_non_functional_node(const std::shared_ptr<ngraph::Node>& node) {
    return std::dynamic_pointer_cast<ngraph::opset8::Reshape>(node) ||
           std::dynamic_pointer_cast<ngraph::opset8::Squeeze>(node) ||
           std::dynamic_pointer_cast<ngraph::opset8::Unsqueeze>(node) || is_trivial_transpose(node);
}

inline bool is_one_dim_shape(const ov::Shape& dims) {
    return std::count_if(std::begin(dims), std::end(dims), [](size_t dim) {
               return dim != 1;
           }) <= 1;
}

inline bool is_one_dim_shapes(const ov::Shape& in_dims, const ov::Shape& out_dims) {
    return is_one_dim_shape(in_dims) && is_one_dim_shape(out_dims);
}

inline bool is_power_activation(const ov::Node* node) noexcept {
    if (auto power_op = dynamic_cast<const ngraph::opset9::Power*>(node)) {
        auto const_node = std::dynamic_pointer_cast<ngraph::opset9::Constant>(power_op->get_input_node_shared_ptr(1));
        if (!const_node)
            return false;
        float value;
        if (!ov::op::util::get_single_value(const_node, value)) {
            return true;
        }
        return (1.0f != value);
    } else if (auto power_op = dynamic_cast<const ngraph::op::PowerIE*>(node)) {
        return (1.0f != power_op->power);
    }
    return false;
}

inline bool is_power_activation(const std::shared_ptr<ngraph::Node>& node) noexcept {
    return is_power_activation(node.get());
}

inline bool is_eltwise_mul(const std::shared_ptr<ngraph::Node>& node) {
    auto eltwise = std::dynamic_pointer_cast<ngraph::op::Eltwise>(node);
    if (!eltwise)
        return false;
    return eltwise->eltwise_type == ELTWISE_TYPE::Prod;
}

inline bool is_eltwise_add(const std::shared_ptr<ngraph::Node>& node) {
    auto eltwise = std::dynamic_pointer_cast<ngraph::op::Eltwise>(node);
    if (!eltwise)
        return false;
    return eltwise->eltwise_type == ELTWISE_TYPE::Sum;
}

inline bool is_pooling(const std::shared_ptr<ngraph::Node>& node) {
    return ((std::dynamic_pointer_cast<ngraph::opset7::MaxPool>(node) != nullptr) ||
            std::dynamic_pointer_cast<ov::intel_gna::op::GNAMaxPool>(node) != nullptr);
}

template <typename T>
inline bool is_Tbit_fq(const std::shared_ptr<ngraph::Node>& node) {
    auto fq_node = std::dynamic_pointer_cast<ngraph::opset9::FakeQuantize>(node);
    if (!fq_node)
        return false;
    auto levels = fq_node->get_levels();
    return (std::numeric_limits<T>::max() == levels) || (std::numeric_limits<T>::max() == levels - 1);
}

inline bool is_32bit_fq(const std::shared_ptr<ngraph::Node>& node) {
    return is_Tbit_fq<uint32_t>(node);
}

inline bool is_16bit_fq(const std::shared_ptr<ngraph::Node>& node) {
    return is_Tbit_fq<uint16_t>(node);
}

inline bool is_8bit_fq(const std::shared_ptr<ngraph::Node>& node) {
    return is_Tbit_fq<uint8_t>(node);
}

inline bool is_activation(const ov::Node* node) noexcept {
    return ((dynamic_cast<const ngraph::opset9::Clamp*>(node) != nullptr) ||
            (dynamic_cast<const ngraph::opset9::Sigmoid*>(node) != nullptr) ||
            (dynamic_cast<const ngraph::opset9::Relu*>(node) != nullptr) ||
            (dynamic_cast<const ngraph::op::ReLUIE*>(node) != nullptr) ||
            (dynamic_cast<const ngraph::opset9::Tanh*>(node) != nullptr) ||
            (dynamic_cast<const ngraph::opset9::PRelu*>(node) != nullptr) ||
            (dynamic_cast<const ngraph::opset9::Exp*>(node) != nullptr) ||
            (dynamic_cast<const ngraph::opset9::Log*>(node) != nullptr) ||
            (dynamic_cast<const ngraph::opset9::Sign*>(node) != nullptr) ||
            (dynamic_cast<const ngraph::opset9::Abs*>(node) != nullptr) ||
            (dynamic_cast<const ngraph::opset9::SoftSign*>(node) != nullptr) || is_power_activation(node) ||
            (dynamic_cast<const ngraph::opset9::FakeQuantize*>(node) != nullptr) ||
            (dynamic_cast<const ov::intel_gna::op::Pwl*>(node) != nullptr) ||
            (dynamic_cast<const ov::intel_gna::op::Identity*>(node) != nullptr));
}

inline bool is_activation(const std::shared_ptr<ngraph::Node>& node) noexcept {
    return is_activation(node.get());
}

inline bool is_gna_precision_agnostic(std::shared_ptr<ngraph::Node> node) {
    return ((std::dynamic_pointer_cast<ngraph::opset9::VariadicSplit>(node) != nullptr) ||
            (std::dynamic_pointer_cast<ngraph::opset9::Split>(node) != nullptr) ||
            (std::dynamic_pointer_cast<ngraph::opset9::Slice>(node) != nullptr) ||
            (std::dynamic_pointer_cast<ngraph::opset9::Concat>(node) != nullptr) ||
            (std::dynamic_pointer_cast<ngraph::opset9::Reshape>(node) != nullptr) ||
            (std::dynamic_pointer_cast<ngraph::opset9::Squeeze>(node) != nullptr) ||
            (std::dynamic_pointer_cast<ngraph::opset9::Unsqueeze>(node) != nullptr) ||
            (std::dynamic_pointer_cast<ngraph::opset9::Transpose>(node) != nullptr) ||
            (std::dynamic_pointer_cast<ov::intel_gna::op::Copy>(node) != nullptr) ||
            ((std::dynamic_pointer_cast<ngraph::op::CropIE>(node) != nullptr) && !is_crop_affined(node)));
}

inline bool has_8bit_or_16_bit_output(const std::shared_ptr<ngraph::Node>& node) noexcept {
    return ((ngraph::op::is_parameter(node)) || (ngraph::op::is_constant(node)) ||
            (std::dynamic_pointer_cast<ngraph::opset9::ReadValue>(node) != nullptr) ||
            (std::dynamic_pointer_cast<ngraph::opset9::Assign>(node) != nullptr) ||
            (is_activation(node) && (!is_32bit_fq(node))) || (is_8bit_fq(node) || (is_16bit_fq(node))) ||
            is_gna_precision_agnostic(node));
}

inline bool has_32bit_output(const std::shared_ptr<ngraph::Node>& node) {
    return ((std::dynamic_pointer_cast<ngraph::op::FullyConnected>(node) != nullptr) ||
            (std::dynamic_pointer_cast<ngraph::opset9::MatMul>(node) != nullptr) ||
            (std::dynamic_pointer_cast<ngraph::opset9::Convolution>(node) != nullptr) ||
            (std::dynamic_pointer_cast<ov::intel_gna::op::GNAConvolution>(node) != nullptr) ||
            (std::dynamic_pointer_cast<ngraph::opset9::Add>(node) != nullptr) ||
            (std::dynamic_pointer_cast<ngraph::opset9::Multiply>(node) != nullptr) ||
            (std::dynamic_pointer_cast<ngraph::op::Eltwise>(node) != nullptr) ||
            (std::dynamic_pointer_cast<ngraph::op::ScaleShiftIE>(node) != nullptr) || is_pooling(node) ||
            ((std::dynamic_pointer_cast<ngraph::opset9::Power>(node) != nullptr) && !is_power_activation(node)) ||
            ((std::dynamic_pointer_cast<ngraph::op::PowerIE>(node) != nullptr) && !is_power_activation(node)) ||
            is_crop_affined(node) || is_32bit_fq(node));
}

inline bool has_32bit_input(const std::shared_ptr<ngraph::Node>& node) {
    return is_activation(node) || is_pooling(node);
}

/**
 * @brief Remove all dimensions equal to 1 from the tensor shape vector
 * @param shape original tensor shape vector
 * @return modified shape
 */
inline ov::Shape squeeze_shape(const ov::Shape& shape) {
    ov::Shape squeezed_shape;
    squeezed_shape.reserve(shape.size());

    auto if_not_eq_1 = [](ov::Shape::value_type value) {
        return value != 1;
    };
    std::copy_if(shape.begin(), shape.end(), std::back_inserter(squeezed_shape), if_not_eq_1);

    return squeezed_shape;
}

/**
 * @brief Remove all dimensions equal to 1 from the left and right of the tensor shape vector
 * @param shape original tensor shape vector
 * @return modified shape
 */
inline ov::Shape trim_shape(const ov::Shape& shape) {
    auto comp = [](size_t x) {
        return x != 1;
    };

    auto start_it = std::find_if(shape.begin(), shape.end(), comp);
    auto end_it = std::find_if(shape.rbegin(), shape.rend(), comp);
    if (start_it == shape.end() || end_it == shape.rend()) {
        return ov::Shape(shape.begin(), shape.end());
    }
    return ov::Shape(start_it, end_it.base());
}

/**
 * @brief Transpose shape
 * @param shape the shape to be transposed
 * @param order the permutation array to apply to the input shape
 * @return transposed shape
 */
inline ov::Shape transpose_shape(const ov::Shape& shape, std::vector<size_t> order) {
    if (shape.size() != order.size()) {
        THROW_GNA_EXCEPTION << "Sizes of the shape " << shape.size() << " and transpose axis " << order.size()
                            << " are different";
    }
    ov::Shape transposed(shape.size());
    for (size_t i = 0; i < shape.size(); ++i) {
        transposed[i] = shape[order[i]];
    }
    return transposed;
}

/**
 * @brief Create gather indexes using transpose axes.
 * @param input_shape the shape to be transposed as gather
 * @param order the permutation array to apply to the input shape
 * @return vector with indexes to gather
 */
inline std::vector<size_t> make_gather_indexes_from_transpose_axes(const Shape& input_shape, const Shape& order) {
    // Supported shape ranks: 2d, 3d, 4d
    if (input_shape.size() < 2 || input_shape.size() > 4) {
        THROW_GNA_EXCEPTION << "Usupported shape size: " << input_shape.size();
    }

    ov::Shape input_shape_4d = input_shape;
    ov::Shape order_4d = order;
    // Just to simplify the code we transform all shapes to 4d by adding dimension(s) equal to 1 at the end
    while (input_shape_4d.size() < 4) {
        input_shape_4d.push_back(1);
        order_4d.push_back(order_4d.size());
    }
    ov::Shape output_shape_4d = transpose_shape(input_shape_4d, order_4d);

    // common case when shape is 4d
    std::vector<size_t> xyz_4d = {input_shape_4d[3] * input_shape_4d[2] * input_shape_4d[1],
                                  input_shape_4d[3] * input_shape_4d[2],
                                  input_shape_4d[3],
                                  1};

    std::vector<size_t> xyz = transpose_shape(xyz_4d, order_4d);
    std::vector<size_t> gather_order;

    for (size_t n = 0; n < output_shape_4d[0]; ++n) {
        for (size_t i = 0; i < output_shape_4d[1]; ++i) {
            for (size_t j = 0; j < output_shape_4d[2]; ++j) {
                for (size_t k = 0; k < output_shape_4d[3]; ++k) {
                    gather_order.push_back(n * xyz[0] + i * xyz[1] + j * xyz[2] + k * xyz[3]);
                }
            }
        }
    }

    return gather_order;
}

<<<<<<< HEAD
inline int64_t get_first_valuable_dim_id(const ov::Shape& shape) {
=======
inline size_t get_first_valuable_dim_id(const ov::Shape& shape) {
>>>>>>> 967d9623
    for (size_t i = 0; i < shape.size(); ++i) {
        if (shape[i] != 1) {
            return i;
        }
    }
<<<<<<< HEAD
    return -1;
}

/**
 * @brief Converts Gather indexes into positive form
 */
template <typename T>
std::vector<T> normalize_gather_indices(const std::vector<T>& indices) {
    std::vector<T> normalized(indices.size());
    for (size_t i = 0; i < indices.size(); ++i) {
        T index = indices[i];
        if (index < 0)
            index += indices.size();
        normalized[i] = index;
    }
    return normalized;
}

/**
 * @brief Gets Gather indexes from Constant and converts them into positive form
 */
inline std::vector<int64_t> get_normalized_gather_indices(const std::shared_ptr<ov::opset12::Constant>& indices) {
    return normalize_gather_indices(indices->cast_vector<int64_t>());
}

/**
 * @brief Checks if node has dynamic rank inputs
 */
inline bool has_dynamic_rank_input(const std::shared_ptr<ov::Node>& node) {
    for (const auto& input_node : node->input_values()) {
        const Rank output_rank = input_node.get_partial_shape().rank();
        if (output_rank.is_dynamic())
            return true;
    }
    return false;
}

/**
 * @brief Gets maximum rank of all input nodes
 */
inline Rank::value_type get_max_input_rank(const std::shared_ptr<ov::Node>& node) {
    Rank::value_type max_input_rank = 0;
    for (auto& input_node : node->input_values()) {
        const Rank output_rank = input_node.get_partial_shape().rank();
        if (output_rank.is_dynamic())
            return -1;
        const Rank::value_type output_rank_len = output_rank.get_length();
        if (output_rank_len > max_input_rank)
            max_input_rank = output_rank_len;
    }
    return max_input_rank;
}

/**
 * @brief Gets dimension value by axis (works if axis could be < 0)
 */
inline Shape::value_type get_dim_by_axis(const Shape& shape, int64_t axis) {
    if (axis < 0)
        axis += static_cast<int64_t>(shape.size());
    if (axis < 0 || axis >= static_cast<int64_t>(shape.size()))
        throw std::runtime_error("get_dim_by_axis invalid axis");
    return shape[axis];
}

/**
 * @brief unsqueezes shape to rank
 */
inline Shape unsqueeze_shape(const Shape& shape, ov::Rank::value_type rank) {
    const ov::Rank::value_type rank_delta = rank - static_cast<ov::Rank::value_type>(shape.size());

    if (rank_delta <= 0)
        return shape;

    Shape broadcasted(rank);
    for (int i = 0; i < rank_delta; ++i) {
        broadcasted[i] = 1;
    }
    std::copy(shape.begin(), shape.end(), broadcasted.begin() + rank_delta);

    return broadcasted;
}

/**
 * @brief Converts axis to positive form
 */
inline int64_t convert_axis_to_positive(int64_t axis, ov::Rank rank) {
    const auto rank_val = rank.get_length();
    if (axis < 0)
        axis += rank_val;
    if (axis < 0 || axis >= rank_val)
        throw std::runtime_error("convert_axis_to_positive invalid axis");
    return axis;
}

/**
 * @brief Reverts gather indices in such a way that reverted and initial gather will do nothing if
 *   they stay one after another. Works only with positive form (no negative indices).
 */
inline std::vector<int64_t> reverse_gather_indexes(const std::vector<int64_t>& indexes) {
    std::vector<int64_t> out(indexes.size());
    for (size_t i = 0; i < indexes.size(); i++) {
        out.at(indexes[i]) = i;
    }
    return out;
}

/**
 * @brief Finds first consumer node
 */
inline Node* find_first_consumer(const std::shared_ptr<ov::Node>& node) {
    for (const auto& output : node->outputs()) {
        auto inputs = output.get_target_inputs();
        if (inputs.empty())
            continue;
        return inputs.begin()->get_node();
    }
    return nullptr;
}

/**
 * @brief Finds first input node with type NodeT
 */
template <typename NodeT>
std::shared_ptr<NodeT> find_first_input_node(const std::shared_ptr<ov::Node>& node) {
    for (size_t input_idx = 0; input_idx < node->get_input_size(); ++input_idx) {
        std::shared_ptr<ov::Node> input_node = node->get_input_node_shared_ptr(input_idx);
        auto target_node = ov::as_type_ptr<NodeT>(input_node);
        if (target_node)
            return target_node;
    }
    return {};
}

/**
 * @brief Gets split axis from Constant converting it to positive form
 */
inline bool get_split_axis(const std::shared_ptr<ov::opset12::Constant>& split_axis,
                           const ov::Rank& rank,
                           int64_t& axis) {
    auto split_axis_val = split_axis->cast_vector<int64_t>();
    if (split_axis_val.empty()) {
        return false;
    }
    axis = convert_axis_to_positive(split_axis_val[0], rank);
    return true;
}

/**
 * @brief Checks if has 2D input shape inputs
 */
inline bool has_2d_inputs(const ov::Output<ov::Node>& output) {
    auto node = output.get_node_shared_ptr();
    auto input_left_rank = node->get_input_partial_shape(0).rank();
    auto input_right_rank = node->get_input_partial_shape(0).rank();
    return (input_left_rank.is_static() && input_right_rank.is_static() && input_left_rank.get_length() == 2 &&
            input_right_rank.get_length() == 2);
}

/**
 * @brief Checks if the permutation does nothing
 */
inline bool is_pointless_permutation(const std::vector<int64_t>& indices) {
    for (size_t i = 0; i < indices.size(); ++i) {
        if (indices[i] != static_cast<int64_t>(i))
            return false;
    }
    return true;
}

/**
 * @brief Checks if MatMul input with @arg input_idx input is transposed
 */
inline bool is_matmul_input_transposed(const std::shared_ptr<ov::opset12::MatMul>& matmul, size_t input_idx) {
    if (!input_idx)
        return matmul->get_transpose_a();
    return matmul->get_transpose_b();
}

/**
 * @brief Checks if Reshape node is Unsqueeze
 */
inline bool is_reshape_unsqueeze(const ov::Output<ov::Node>& output) {
    auto reshape = output.get_node_shared_ptr();
    const ov::Shape input_shape = trim_shape(reshape->get_input_shape(0));
    const ov::Shape output_shape = trim_shape(reshape->get_output_shape(0));
    return (input_shape.size() == output_shape.size()) &&
           std::equal(input_shape.begin(), input_shape.end(), output_shape.begin());
}

/**
 * @brief Checks if output has rank not more than expected
 */
inline std::function<bool(Output<Node>)> rank_not_more_than(const ov::Rank::value_type expected_rank) {
    return [=](Output<Node> output) -> bool {
        const Rank rank = output.get_partial_shape().rank();
        return (rank.is_static() && (rank.get_length() <= expected_rank));
    };
}

/**
 * @brief Checks if output has rank not more than expected
 */
inline bool constant_has_rank_not_more_than(const std::shared_ptr<ov::opset12::Constant>& node,
                                            const ov::Rank::value_type expected_rank) {
    const ov::Rank rank = node->get_output_partial_shape(0).rank();
    return (rank.is_static() && (rank.get_length() <= expected_rank));
}

/**
 * @brief Checks if output is Constant with rank 1
 */
inline bool is_constant_1d(const Output<Node>& output) {
    return ov::pass::pattern::rank_equals(0)(output) || ov::pass::pattern::rank_equals(1)(output);
}

/**
 * @brief Checks if node has parent node with type T
 */
template <typename T>
bool has_parent_node(std::shared_ptr<ov::Node> node) {
    for (const auto& parent : node->input_values()) {
        if (dynamic_cast<const T*>(parent.get_node()))
            return true;
    }
    return false;
}

/**
 * @brief Checks if node has child node with type T
 */
template <typename T>
bool has_child_node(std::shared_ptr<ov::Node> node) {
    for (size_t output_idx = 0; output_idx < node->get_output_size(); ++output_idx) {
        for (auto& input : node->get_output_target_inputs(output_idx)) {
            if (dynamic_cast<const T*>(input.get_node()))
                return true;
        }
    }
    return false;
=======
    return 0;
>>>>>>> 967d9623
}

}  // namespace graph_utils
}  // namespace intel_gna
}  // namespace ov<|MERGE_RESOLUTION|>--- conflicted
+++ resolved
@@ -379,17 +379,12 @@
     return gather_order;
 }
 
-<<<<<<< HEAD
 inline int64_t get_first_valuable_dim_id(const ov::Shape& shape) {
-=======
-inline size_t get_first_valuable_dim_id(const ov::Shape& shape) {
->>>>>>> 967d9623
     for (size_t i = 0; i < shape.size(); ++i) {
         if (shape[i] != 1) {
             return i;
         }
     }
-<<<<<<< HEAD
     return -1;
 }
 
@@ -629,9 +624,6 @@
         }
     }
     return false;
-=======
-    return 0;
->>>>>>> 967d9623
 }
 
 }  // namespace graph_utils
