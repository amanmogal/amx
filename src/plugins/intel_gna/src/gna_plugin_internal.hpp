// Copyright (C) 2018-2023 Intel Corporation
// SPDX-License-Identifier: Apache-2.0
//

#pragma once

#include <cpp_interfaces/interface/ie_iexecutable_network_internal.hpp>
#include <cpp_interfaces/interface/ie_iplugin_internal.hpp>
#include <legacy/ie_util_internal.hpp>
#include <map>
#include <memory>
#include <string>

#include "gna_executable_network.hpp"
#include "gna_plugin_config.hpp"

namespace ov {
namespace intel_gna {

class GNAPluginInternal : public InferenceEngine::IInferencePlugin {
private:
    std::mutex syncCallsToLoadExeNetworkImpl;
    Config defaultConfig;
    std::weak_ptr<GNAPlugin> plgPtr;
    std::shared_ptr<GNAPlugin> GetCurrentPlugin() const {
        auto ptr = plgPtr.lock();
        if (ptr == nullptr) {
            return std::make_shared<GNAPlugin>();
        } else {
            return ptr;
        }
    }
    void remove_core_property(std::map<std::string, std::string>& configMap, const std::set<std::string>& coreConfig) {
        for (auto it : coreConfig) {
            auto item = configMap.find(it);
            if (item != configMap.end())
                configMap.erase(item);
        }
    }

protected:
    std::string _pluginInternalName = "GNA";

public:
    InferenceEngine::IExecutableNetworkInternal::Ptr LoadExeNetworkImpl(
        const InferenceEngine::CNNNetwork& network,
        const std::map<std::string, std::string>& config) override {
        std::lock_guard<std::mutex> lock{syncCallsToLoadExeNetworkImpl};
        Config updated_config(defaultConfig);
        auto core_config = GetCore() ? GetCore()->QueryCoreSupportedConfig() : std::set<std::string>();
        updated_config.UpdateFromMap(config, core_config);

        auto _config = updated_config.keyConfigMap;
        remove_core_property(_config, core_config);
        auto plg = std::make_shared<GNAPlugin>(_config);
        plgPtr = plg;
        InferenceEngine::CNNNetwork clonedNetwork(InferenceEngine::cloneNetwork(network));
        return std::make_shared<GNAExecutableNetwork>(clonedNetwork, plg);
    }

    void SetConfig(const std::map<std::string, std::string>& config) override {
        defaultConfig.UpdateFromMap(config);
    }

    InferenceEngine::IExecutableNetworkInternal::Ptr ImportNetwork(
        const std::string& modelFileName,
        const std::map<std::string, std::string>& config) override {
        Config updated_config(defaultConfig);
        auto core_config = GetCore() ? GetCore()->QueryCoreSupportedConfig() : std::set<std::string>();
        updated_config.UpdateFromMap(config, core_config);

        auto _config = updated_config.keyConfigMap;
        remove_core_property(_config, core_config);
        auto plg = std::make_shared<GNAPlugin>(_config);
        plgPtr = plg;
        auto network_impl = std::make_shared<GNAExecutableNetwork>(modelFileName, plg);
        // set pointer for IInferencePlugin interface
        network_impl->SetPointerToPlugin(shared_from_this());

        return network_impl;
    }

    InferenceEngine::IExecutableNetworkInternal::Ptr ImportNetwork(
        std::istream& networkModel,
        const std::map<std::string, std::string>& config) override {
        Config updated_config(defaultConfig);
        auto core_config = GetCore() ? GetCore()->QueryCoreSupportedConfig() : std::set<std::string>();
        updated_config.UpdateFromMap(config, core_config);

        auto _config = updated_config.keyConfigMap;
        remove_core_property(_config, core_config);
        auto plg = std::make_shared<GNAPlugin>(_config);
        plgPtr = plg;
        auto network_impl = std::make_shared<GNAExecutableNetwork>(networkModel, plg);
        // set pointer for IInferencePlugin interface
        network_impl->SetPointerToPlugin(shared_from_this());

        return network_impl;
    }

    std::string GetName() const noexcept override {
        auto ptr = plgPtr.lock();
        if (ptr == nullptr) {
            return _pluginInternalName;
        } else {
            return ptr->GetName();
        }
    }

    InferenceEngine::QueryNetworkResult QueryNetwork(const InferenceEngine::CNNNetwork& network,
                                                     const std::map<std::string, std::string>& config) const override {
        auto plg = GetCurrentPlugin();
        try {
            plg->SetConfig(config);
        } catch (InferenceEngine::Exception&) {
        }
        return plg->QueryNetwork(network, config);
    }

    InferenceEngine::Parameter GetMetric(
        const std::string& name,
        const std::map<std::string, InferenceEngine::Parameter>& options) const override {
        return GetCurrentPlugin()->GetMetric(name, options);
    }

<<<<<<< HEAD
    InferenceEngine::Parameter GetConfig(const std::string& name, const std::map<std::string, InferenceEngine::Parameter> & options) const override {
        auto core_config = GetCore() ? GetCore()->QueryCoreSupportedConfig() : std::set<std::string>();
        if (core_config.count(name)) {
            THROW_GNA_EXCEPTION << "GetConfig: Unsupported GNA config key: " << name.c_str();
        }
=======
    InferenceEngine::Parameter GetConfig(
        const std::string& name,
        const std::map<std::string, InferenceEngine::Parameter>& options) const override {
>>>>>>> 4103a931
        return defaultConfig.GetParameter(name);
    }
};

}  // namespace intel_gna
}  // namespace ov<|MERGE_RESOLUTION|>--- conflicted
+++ resolved
@@ -123,17 +123,13 @@
         return GetCurrentPlugin()->GetMetric(name, options);
     }
 
-<<<<<<< HEAD
-    InferenceEngine::Parameter GetConfig(const std::string& name, const std::map<std::string, InferenceEngine::Parameter> & options) const override {
+    InferenceEngine::Parameter GetConfig(
+        const std::string& name,
+        const std::map<std::string, InferenceEngine::Parameter>& options) const override {
         auto core_config = GetCore() ? GetCore()->QueryCoreSupportedConfig() : std::set<std::string>();
         if (core_config.count(name)) {
             THROW_GNA_EXCEPTION << "GetConfig: Unsupported GNA config key: " << name.c_str();
         }
-=======
-    InferenceEngine::Parameter GetConfig(
-        const std::string& name,
-        const std::map<std::string, InferenceEngine::Parameter>& options) const override {
->>>>>>> 4103a931
         return defaultConfig.GetParameter(name);
     }
 };
