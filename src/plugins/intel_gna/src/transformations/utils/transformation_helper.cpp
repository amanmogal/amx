// Copyright (C) 2018-2023 Intel Corporation
// SPDX-License-Identifier: Apache-2.0
//

#include "transformation_helper.hpp"

#include "log/debug.hpp"
#include "openvino/core/rt_info.hpp"
#include "openvino/opsets/opset7.hpp"
#include "openvino/pass/pattern/op/wrap_type.hpp"
#include "ops/gna_convolution.hpp"
#include "ops/gna_max_pool.hpp"

using namespace ov::opset7;

namespace ov {
namespace intel_gna {
namespace pass {
namespace helper {

void GetConvData(std::shared_ptr<ngraph::opset7::Convolution> conv, ConvData& conv_data) {
    OPENVINO_ASSERT(conv);
    conv_data.output_height = conv->get_output_shape(0)[2];
    conv_data.output_width = conv->get_output_shape(0)[3];
    conv_data.input_channel_count = conv->input_value(0).get_shape()[1];
    conv_data.input_height = conv->input_value(0).get_shape()[2];
    conv_data.input_width = conv->input_value(0).get_shape()[3];
    conv_data.filter_count = conv->input_value(1).get_shape()[0];
    conv_data.filter_channel_count = conv->input_value(1).get_shape()[1];
    conv_data.filter_height = conv->input_value(1).get_shape()[2];
    conv_data.filter_width = conv->input_value(1).get_shape()[3];
    conv_data.filter_dilation_height = conv->get_dilations()[0];
    conv_data.filter_dilation_width = conv->get_dilations()[1];
    conv_data.filter_stride_height = conv->get_strides()[0];
    conv_data.filter_stride_width = conv->get_strides()[1];
    conv_data.output_channel_count = conv_data.filter_count;
    conv_data.pads_begin_height = conv->get_pads_begin()[0];
    conv_data.pads_begin_width = conv->get_pads_begin()[1];
    conv_data.pads_end_height = conv->get_pads_end()[0];
    conv_data.pads_end_width = conv->get_pads_end()[1];
    conv_data.padding_type = conv->get_auto_pad();
    conv_data.element_type = conv->get_element_type();
}

void GetConvData(std::shared_ptr<ov::intel_gna::op::GNAConvolution> conv, ConvData& conv_data) {
    OPENVINO_ASSERT(conv);
    conv_data.output_height = conv->get_output_shape(0)[2];
    conv_data.output_width = conv->get_output_shape(0)[3];
    conv_data.input_channel_count = conv->input_value(0).get_shape()[3];
    conv_data.input_height = conv->input_value(0).get_shape()[1];
    conv_data.input_width = conv->input_value(0).get_shape()[2];
    conv_data.filter_count = conv->input_value(1).get_shape()[0];
    conv_data.filter_channel_count = conv->input_value(1).get_shape()[3];
    conv_data.filter_height = conv->input_value(1).get_shape()[1];
    conv_data.filter_width = conv->input_value(1).get_shape()[2];
    conv_data.filter_dilation_height = conv->get_dilations()[0];
    conv_data.filter_dilation_width = conv->get_dilations()[1];
    conv_data.filter_stride_height = conv->get_strides()[0];
    conv_data.filter_stride_width = conv->get_strides()[1];
    conv_data.output_channel_count = conv_data.filter_count;
    conv_data.pads_begin_height = conv->get_pads_begin()[0];
    conv_data.pads_begin_width = conv->get_pads_begin()[1];
    conv_data.pads_end_height = conv->get_pads_end()[0];
    conv_data.pads_end_width = conv->get_pads_end()[1];
    conv_data.padding_type = conv->get_auto_pad();
    conv_data.element_type = conv->get_element_type();
}

std::function<bool(ov::Output<ov::Node>)> consumers_and_rank(const size_t expected_count,
                                                             const ov::Dimension& expected_rank) {
    return [=](ov::Output<ov::Node> output) -> bool {
        return ov::pass::pattern::consumers_count(expected_count)(output) &&
               ov::pass::pattern::rank_equals(expected_rank)(output);
    };
}

bool TransposeOrderMatches(std::shared_ptr<Transpose> transpose, std::vector<size_t> order) {
    if (!transpose)
        return false;
    const ov::Output<ov::Node>& transpose_order = transpose->input_value(1);
    auto transpose_order_dim = transpose_order.get_shape().size();

    if (transpose_order_dim != 1 || transpose_order.get_shape()[0] != order.size())
        return false;

    auto const_with_order_values = std::dynamic_pointer_cast<Constant>(transpose_order.get_node_shared_ptr());
    if (!const_with_order_values)
        return false;

    const auto data = const_with_order_values->cast_vector<size_t>();
    if (data.empty())
        return false;

    if (order.size() != data.size() || !std::equal(order.begin(), order.end(), data.begin()))
        return false;

    return true;
}

std::shared_ptr<StridedSlice> FlatCrop(ov::Output<ov::Node> input, size_t offset, size_t size) {
    return std::make_shared<StridedSlice>(
        input,                                                                         // data
        Constant::create(ov::element::i64, ov::Shape{2}, {(size_t)0, offset}),         // begin sice index
        Constant::create(ov::element::i64, ov::Shape{2}, {(size_t)0, offset + size}),  // end slice index
        Constant::create(ov::element::i64, ov::Shape{2}, {(size_t)1, (size_t)1}),      // strides
        std::vector<int64_t>{1, 0},                                                    // begin mask
        std::vector<int64_t>{1, 0});                                                   // end mask
}

std::shared_ptr<ov::Node> VerifyBiasGetConst(std::shared_ptr<ov::Node> conv, std::shared_ptr<ov::Node> add) {
    auto add_const = std::dynamic_pointer_cast<Constant>(add->input_value(1).get_node_shared_ptr());

    // Check if it's really a bias and not just addition
    if (add_const) {
        auto bias_size = shape_size(add_const->get_shape());
        auto conv_filter_count = conv->get_output_shape(0)[1];
        if (bias_size == conv_filter_count)
            return add_const;
    }
    return nullptr;
}

std::shared_ptr<ov::Node> InsertFQLayer(const std::shared_ptr<FakeQuantize> fq_layer,
                                        std::shared_ptr<ov::Node> last_node) {
    if (fq_layer != nullptr) {
        auto new_fq = fq_layer->clone_with_new_inputs(
            {last_node,
             Constant::create(ov::element::f32,
                              ov::Shape{1},
                              std::dynamic_pointer_cast<Constant>(fq_layer->input_value(1).get_node_shared_ptr())
                                  ->cast_vector<float>()),
             Constant::create(ov::element::f32,
                              ov::Shape{1},
                              std::dynamic_pointer_cast<Constant>(fq_layer->input_value(2).get_node_shared_ptr())
                                  ->cast_vector<float>()),
             Constant::create(ov::element::f32,
                              ov::Shape{1},
                              std::dynamic_pointer_cast<Constant>(fq_layer->input_value(3).get_node_shared_ptr())
                                  ->cast_vector<float>()),
             Constant::create(ov::element::f32,
                              ov::Shape{1},
                              std::dynamic_pointer_cast<Constant>(fq_layer->input_value(4).get_node_shared_ptr())
                                  ->cast_vector<float>())});
        copy_runtime_info(new_fq, fq_layer);
        return new_fq;
    }
    return last_node;
}

void remove_single_input_node(std::shared_ptr<ov::Node> node) {
    const ov::Shape input_node_shape = node->get_input_shape(0);
    const ov::Shape output_node_shape = node->get_output_shape(0);

    std::shared_ptr<ov::Node> node_parent = node->get_input_node_shared_ptr(0);
    if (!node_parent) {
        THROW_GNA_EXCEPTION << "The removing node has no parrent node";
    }
    if (input_node_shape.size() != output_node_shape.size() ||
        !std::equal(input_node_shape.begin(), input_node_shape.end(), output_node_shape.begin())) {
        auto reshape_const_node =
            std::make_shared<Constant>(ov::element::i64, ov::Shape{output_node_shape.size()}, output_node_shape);
        node_parent = std::make_shared<Reshape>(node_parent, reshape_const_node, false);
    }

    ov::replace_output_update_name(node->output(0), node_parent->output(0));
}

<<<<<<< HEAD
void swap_output_names(ov::Output<ov::Node> output1, ov::Output<ov::Node> output2) {
    const auto node2_output_names = output2.get_names();
    output2.set_names(output1.get_names());
    output1.set_names(node2_output_names);
}

void swap_friendly_names(std::shared_ptr<ov::Node> node1, std::shared_ptr<ov::Node> node2) {
    const std::string node2_name = node2->get_friendly_name();
    node2->set_friendly_name(node1->get_friendly_name());
    node1->set_friendly_name(node2_name);
}

void swap_names(std::shared_ptr<ov::Node> node1, std::shared_ptr<ov::Node> node2) {
    swap_friendly_names(node1, node2);
    swap_output_names(node1->output(0), node2->output(0));
}

=======
ov::AxisVector ReverseTransposeOrder(const ov::AxisVector& axis_order) {
    ov::AxisVector out(axis_order.size());
    for (size_t i = 0; i < axis_order.size(); i++) {
        out.at(axis_order[i]) = i;
    }
    return out;
}
>>>>>>> 967d9623
}  // namespace helper
}  // namespace pass
}  // namespace intel_gna
}  // namespace ov<|MERGE_RESOLUTION|>--- conflicted
+++ resolved
@@ -165,7 +165,6 @@
     ov::replace_output_update_name(node->output(0), node_parent->output(0));
 }
 
-<<<<<<< HEAD
 void swap_output_names(ov::Output<ov::Node> output1, ov::Output<ov::Node> output2) {
     const auto node2_output_names = output2.get_names();
     output2.set_names(output1.get_names());
@@ -183,15 +182,6 @@
     swap_output_names(node1->output(0), node2->output(0));
 }
 
-=======
-ov::AxisVector ReverseTransposeOrder(const ov::AxisVector& axis_order) {
-    ov::AxisVector out(axis_order.size());
-    for (size_t i = 0; i < axis_order.size(); i++) {
-        out.at(axis_order[i]) = i;
-    }
-    return out;
-}
->>>>>>> 967d9623
 }  // namespace helper
 }  // namespace pass
 }  // namespace intel_gna
