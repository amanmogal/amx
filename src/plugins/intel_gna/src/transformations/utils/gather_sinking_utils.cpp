--- conflicted
+++ resolved
@@ -53,7 +53,6 @@
     return GatherInputsInfo();
 }
 
-<<<<<<< HEAD
 namespace sink_forward {
 /** @brief
  * Inserts inverted Gather layer on all @main_node inputs except input from GatherInputsInfo argument
@@ -99,9 +98,6 @@
             const Shape unsqueezed_input_shape = unsqueeze_shape(input_node.get_shape(), max_input_rank);
             if (get_dim_by_axis(unsqueezed_input_shape, gather_negative_axis) == 1)
                 continue;
-=======
-namespace {
->>>>>>> 967d9623
 
             auto new_indices_const = std::make_shared<Constant>(indices_element_type,
                                                                 Shape{reversed_gather_indices.size()},
@@ -120,7 +116,6 @@
     }
 }
 
-<<<<<<< HEAD
 NodeVector insert_output_gather(NodePtr main_node, const GatherInputsInfo& gather_input_info) {
     if (gather_input_info.isEmpty())
         return {};
@@ -158,57 +153,6 @@
     }
 
     return new_nodes;
-=======
-/*
-Converts gather indices to positive form
-*/
-std::vector<int64_t> NormalizeGatherIndices(const std::vector<int64_t>& indices) {
-    std::vector<int64_t> normalized(indices.size());
-    for (int i = 0; i < indices.size(); ++i) {
-        int64_t index = indices[i];
-        if (index < 0)
-            index += indices.size();
-        normalized[i] = index;
-    }
-    return normalized;
-}
-
-/*
-Gets gather indices in positive form
-*/
-std::vector<int64_t> GetNormalizedGatherIndices(const std::shared_ptr<Constant>& indices) {
-    return NormalizeGatherIndices(indices->cast_vector<int64_t>());
-}
-
-/*
-Converts axis to negative form
-*/
-int64_t NormalizeNegativeGatherAxis(int64_t axis, ov::Rank::value_type gather_input_rank) {
-    if (axis < 0)
-        return axis;
-    return axis - gather_input_rank;
-}
-
-size_t GetDimByAxis(const Shape& shape, int64_t axis) {
-    if (axis < 0)
-        axis += shape.size();
-    return shape[axis];
-}
-
-Shape Broadcast(const Shape& shape, ov::Rank::value_type rank) {
-    const int rank_delta = rank - shape.size();
-
-    if (rank_delta <= 0)
-        return shape;
-
-    Shape broadcasted(rank);
-    for (int i = 0; i < rank_delta; ++i) {
-        broadcasted[i] = 1;
-    }
-    std::copy(shape.begin(), shape.end(), broadcasted.begin() + rank_delta);
-
-    return broadcasted;
->>>>>>> 967d9623
 }
 
 }  // namespace sink_forward
@@ -359,7 +303,6 @@
 
 namespace sink_backward {
 
-<<<<<<< HEAD
 NodeVector insert_gather_before_node(NodePtr main_node,
                                      const std::shared_ptr<Constant>& indices_const,
                                      const std::shared_ptr<Constant>& axis_const,
@@ -372,24 +315,6 @@
         input_indices.resize(main_node->get_input_size());
         std::iota(input_indices.begin(), input_indices.end(), 0);
     }
-=======
-NodeVector InsertGatherBeforeNode(NodePtr main_node,
-                                  const std::shared_ptr<Constant>& indices_const,
-                                  const std::shared_ptr<Constant>& axis_const,
-                                  const std::shared_ptr<Gather>& gather_node,
-                                  std::vector<int> input_indexes) {
-    if (HasDynamicRankInput(main_node))
-        return {};
-
-    if (input_indexes.empty()) {
-        input_indexes.resize(main_node->get_input_size());
-        std::iota(input_indexes.begin(), input_indexes.end(), 0);
-    }
-
-    const int64_t gather_negative_axis =
-        GetNormalizedNegativeGatherAxis(axis_const, gather_node->get_input_partial_shape(0).rank().get_length());
-    const auto axis_element_type = axis_const->get_element_type();
->>>>>>> 967d9623
 
     const int64_t gather_negative_axis =
         get_normalized_negative_gather_axis(axis_const, gather_node->get_input_partial_shape(0).rank().get_length());
@@ -400,29 +325,17 @@
         return {};
 
     NodeVector new_nodes;
-<<<<<<< HEAD
     for (const auto& i : input_indices) {
         auto input_node = main_node->input_value(i);
 
         const Shape unsqueezed_input_shape = unsqueeze_shape(input_node.get_shape(), max_input_rank);
         if (get_dim_by_axis(unsqueezed_input_shape, gather_negative_axis) == 1)
-=======
-    for (const auto& i : input_indexes) {
-        auto input_node = main_node->input_value(i);
-
-        const Shape broadcasted_input_shape = Broadcast(input_node.get_shape(), max_input_rank);
-        if (GetDimByAxis(broadcasted_input_shape, gather_negative_axis) == 1)
->>>>>>> 967d9623
             continue;
 
         auto new_indices_const = indices_const->clone_with_new_inputs({});
 
         const int64_t gather_positive_axis =
-<<<<<<< HEAD
             convert_axis_to_positive(gather_negative_axis, input_node.get_partial_shape().rank().get_length());
-=======
-            ConvertAxisToPositive(gather_negative_axis, input_node.get_partial_shape().rank().get_length());
->>>>>>> 967d9623
         auto new_axis_const = std::make_shared<Constant>(axis_element_type, Shape{}, gather_positive_axis);
 
         auto new_gather = std::make_shared<Gather>(input_node, new_indices_const, new_axis_const);
@@ -561,7 +474,6 @@
     }
 }
 
-<<<<<<< HEAD
 bool is_gather_sinking_enabled(const Output<Node>& output) {
     auto node = ov::as_type_ptr<Gather>(output.get_node_shared_ptr());
     if (!node)
@@ -594,18 +506,6 @@
     axis = get_normalized_negative_gather_axis(output_gather_axis_node,
                                                gather->get_input_partial_shape(0).rank().get_length());
     return true;
-=======
-std::function<bool(Output<Node>)> rank_not_more_than(const ov::Rank::value_type expected_rank) {
-    return [=](Output<Node> output) -> bool {
-        const Rank rank = output.get_partial_shape().rank();
-        return (rank.is_static() && (rank.get_length() <= expected_rank));
-    };
-}
-
-bool constant_has_rank_not_more_than(const std::shared_ptr<Constant>& node, const ov::Rank::value_type expected_rank) {
-    const Rank rank = node->get_output_partial_shape(0).rank();
-    return (rank.is_static() && (rank.get_length() <= expected_rank));
->>>>>>> 967d9623
 }
 
 }  // namespace gather_sinking