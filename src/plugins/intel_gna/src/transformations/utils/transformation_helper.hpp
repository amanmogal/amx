--- conflicted
+++ resolved
@@ -103,7 +103,6 @@
  */
 void remove_single_input_node(std::shared_ptr<ov::Node> node);
 
-<<<<<<< HEAD
 /**
  * @brief Swaps @args output tensor names
  */
@@ -118,9 +117,6 @@
  * @brief Swaps @args output tensor names and friendly names
  */
 void swap_names(std::shared_ptr<ov::Node>, std::shared_ptr<ov::Node>);
-=======
-ov::AxisVector ReverseTransposeOrder(const ov::AxisVector& axis_order);
->>>>>>> 967d9623
 
 }  // namespace helper
 }  // namespace pass
