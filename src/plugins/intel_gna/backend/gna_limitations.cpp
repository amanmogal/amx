--- conflicted
+++ resolved
@@ -169,7 +169,6 @@
 
 } // namespace Cnn2D
 
-<<<<<<< HEAD
 const std::vector<ov::element::Type> kSupportedOutputTypes = {
     ov::element::f32,
     ov::element::i32
@@ -216,9 +215,6 @@
     return true;
 }
 
-bool AreLayersSupported(InferenceEngine::CNNNetwork& network, std::string& errMessage) {
-    IE_SUPPRESS_DEPRECATED_START
-=======
 IE_SUPPRESS_DEPRECATED_START
 static bool ValidateConcatAxis(const InferenceEngine::CNNLayerPtr layer, std::string& errMessage) {
     LayerInfo info(layer);
@@ -395,7 +391,6 @@
 }
 
 bool AreLayersSupported(InferenceEngine::CNNNetwork& network, std::string& errMessage, bool userWarning) {
->>>>>>> 9e8c8dbd
     InferenceEngine::InputsDataMap inputs = network.getInputsInfo();
     InferenceEngine::OutputsDataMap outputs = network.getOutputsInfo();
     std::unordered_set<InferenceEngine::CNNLayer *> allLayers;
