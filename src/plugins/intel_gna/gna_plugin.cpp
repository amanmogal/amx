--- conflicted
+++ resolved
@@ -987,14 +987,8 @@
 
     // reserving more bytes for intermediate data in parallel case - TODO: this works incorrectly in compact mode at lest
     rwSegmentSize = gnamem->getRWBytes();
-<<<<<<< HEAD
-    if (gnaFlags->gna_lib_async_threads_num > 1) {
-        gnamem->getQueue(REGION_SCRATCH)->reserve_ptr(nullptr, &pParallelExecutionData, gnamem->getRWBytes() * (gnaFlags->gna_lib_async_threads_num - 1), 64);
-=======
     if (gnaFlags->num_requests > 1) {
-        gnamem->reserve_ptr(nullptr, &pParallelExecutionData, gnamem->getRWBytes() * (gnaFlags->num_requests - 1), 64);
->>>>>>> c1860690
-    }
+        gnamem->getQueue(REGION_SCRATCH)->reserve_ptr(nullptr, &pParallelExecutionData, gnamem->getRWBytes() * (gnaFlags->num_requests - 1), 64);
 
     gnamem->commit(gnaFlags->compact_mode);
 
