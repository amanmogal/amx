// Copyright (C) 2018-2021 Intel Corporation
// SPDX-License-Identifier: Apache-2.0
//

#define NOMINMAX

#include <cstdlib>
#include <vector>
#include <cstring>
#include <list>
#include <algorithm>
#include <map>
#include <string>
#include <unordered_map>
#include <unordered_set>
#include <memory>
#include <utility>
#include <limits>

#include <ie_common.h>
#include <legacy/graph_tools.hpp>
#include <legacy/net_pass.h>
#include <debug.h>
#include <gna/gna_config.hpp>
#include "gna_plugin_config.hpp"
#include "gna_plugin.hpp"
#include "optimizer/gna_pass_manager.hpp"
#include "layers/gna_layer_type.hpp"
#include "preprocessing.hpp"
#include "frontend/weights_converter.hpp"
#include "frontend/model_quantizer.hpp"
#include "gna_fused_iterator.hpp"
#include "backend/am_intel_dnn.hpp"
#include "memory/gna_allocator.hpp"
#include "memory/gna_memory_state.hpp"
#include "gna_model_serial.hpp"
#include "runtime/gna_float_runtime.hpp"
#include <layers/gna_fake_quantize_layer.hpp>
#include "gna_graph_patterns.hpp"
#include "gna_tensor_tools.hpp"
#include "gna_itt.hpp"

#include <ngraph/pass/manager.hpp>
#include <legacy/convert_function_to_cnn_network.hpp>
#include <legacy/transformations/convert_opset1_to_legacy/convert_opset1_to_legacy.hpp>

#include <transformations/common_optimizations/common_optimizations.hpp>
#include <transformations/control_flow/unroll_tensor_iterator.hpp>
#include <transformations/init_node_info.hpp>
#include <transformations/opset_conversions/convert_opset3_to_opset2.hpp>
#include <transformations/opset_conversions/convert_opset2_to_opset1.hpp>
#include <transformations/common_optimizations/fq_mul_fusion.hpp>
#include <transformations/common_optimizations/fq_reshape_fusion.hpp>
#include <transformations/common_optimizations/pull_transpose_through_fq.hpp>
#include <transformations/common_optimizations/relu_fake_quantize_fusion.hpp>
#include <transformations/common_optimizations/add_fake_quantize_fusion.hpp>
#include <transformations/common_optimizations/transpose_sinking.hpp>
#include <transformations/utils/utils.hpp>

#include "transformations/remove_extra_reshapes.hpp"
#include "transformations/insert_transpose_after_convolution_or_pooling.hpp"
#include "transformations/reorder_activation_and_pooling.hpp"
#include "transformations/swap_input_matmul_gna.hpp"
#include "transformations/convert_matmul_to_pointwise_convolution.hpp"
#include "transformations/split_convolution_with_large_buffer_size.hpp"
#include "transformations/handle_transposes_around_matmul.hpp"
#include "transformations/decompose_2d_convolution.hpp"
#include "transformations/convert_padded_to_valid_convolution.hpp"
#include "transformations/insert_reshape_around_matmul.hpp"
#include "transformations/convert_dwsc_to_scaleshifts.hpp"
#include "transformations/op_conversions/lstm_cell_decomposition.hpp"
#include "transformations/remove_single_input_concat.hpp"
#include "transformations/remove_converts.hpp"
#include "transformations/broadcast_const.hpp"
#include "transformations/op_conversions/convert_mvn1_to_mvn6.hpp"
#include "transformations/decompose_mvn.hpp"
#include "transformations/substitute_softsign.hpp"
#include "transformations/convert_precision.hpp"

#include <ngraph/opsets/opset7.hpp>

#if GNA_LIB_VER == 2
#include <gna2-model-api.h>

inline uint32_t ToByteSize(const Gna2DataType type) {
    switch (type) {
    case Gna2DataTypeInt8:
    case Gna2DataTypeUint8:
        return 1;
    case Gna2DataTypeInt16:
    case Gna2DataTypeUint16:
        return 2;
    case Gna2DataTypeInt32:
    case Gna2DataTypeUint32:
        return 4;
    case Gna2DataTypeInt64:
    case Gna2DataTypeUint64:
        return 8;
    default:
        return 0;
    }
}

constexpr uint32_t GNAPluginNS::GNAPlugin::FAKE_REQUEST_CONFIG_ID;
#endif
using namespace InferenceEngine;
using namespace std;
using namespace GNAPluginNS;
using namespace InferenceEngine::details;

namespace InferenceEngine {
    template<>
    InferenceEngine::TBlob<gna_compound_bias_t, std::enable_if<true, void> >::~TBlob() { free(); }
}

template <typename T, typename U>
void GNAPlugin::copyInputData(T *dst,
                const U *src,
                uint32_t num_frames,
                uint32_t num_group,
                uint32_t num_vector_elements,
                uint32_t num_vector_stride,
                intel_dnn_orientation_t orientation,
                float scaleFactor) {
    if (!dst || !src) {
        return;
    }
    if (orientation == kDnnInterleavedOrientation) {
        for (uint32_t i = 0; i < num_frames; i++) {
            for (uint32_t j = 0; j < num_vector_elements; j++) {
                if (!std::is_same<T, U>::value) {
                    if (!gnaFlags->input_low_precision) {
                        dst[j * num_group + i] = GNAPluginNS::ConvertFloatToInt16(src[i * num_vector_elements + j] * scaleFactor);
                    } else {
                        dst[j * num_group + i] = GNAPluginNS::ConvertFloatToInt8(src[i * num_vector_elements + j] * scaleFactor);
                    }
                } else {
                    dst[j * num_group + i] = src[i * num_vector_elements + j];
                }
            }
            // pad to meet weight matrix row length requirement
            for (uint32_t j = num_vector_elements; j < num_vector_stride; j++) {
                dst[j * num_group + i] = 0;
            }
        }
        // pad partial group
        for (uint32_t i = num_frames; i < num_group; i++) {
            for (uint32_t j = 0; j < num_vector_stride; j++) {
                dst[j * num_group + i] = 0;
            }
        }
    } else {
        if (!std::is_same<T, U>::value) {
            for (uint32_t i = 0; i < num_frames; i++) {
                T *ptr_dst_vec = reinterpret_cast<T *>(dst) + i * num_vector_stride;
                const U *ptr_src_vec = reinterpret_cast<const U *>(src) + i * num_vector_elements;
                std::memset(ptr_dst_vec, 0, num_vector_stride * sizeof(T));
                if (!gnaFlags->input_low_precision) {
                    for (uint32_t j = 0; j < num_vector_elements; j++) {
                        ptr_dst_vec[j] = GNAPluginNS::ConvertFloatToInt16(ptr_src_vec[j] * scaleFactor);
                    }
                } else {
                    for (uint32_t j = 0; j < num_vector_elements; j++) {
                        ptr_dst_vec[j] = GNAPluginNS::ConvertFloatToInt8(ptr_src_vec[j] * scaleFactor);
                    }
                }
            }

        } else {
            for (uint32_t i = 0; i < num_frames; i++) {
                void *ptr_dst_vec = reinterpret_cast<uint8_t *>(dst) + i * num_vector_stride * sizeof(T);
                const void *ptr_src_vec = reinterpret_cast<const uint8_t *>(src) + i * num_vector_elements * sizeof(U);
                std::memset(ptr_dst_vec, 0, num_vector_stride * sizeof(T));
                ie_memcpy(ptr_dst_vec, num_vector_elements * sizeof(T),
                    ptr_src_vec, num_vector_elements * sizeof(T));
            }
        }

        for (uint32_t i = num_frames; i < num_group; i++) {
            void *ptr_dst_vec = reinterpret_cast<uint8_t *>(dst) + i * num_vector_stride * sizeof(T);
            std::memset(ptr_dst_vec, 0, num_vector_stride * sizeof(T));
        }
    }
}

void GNAPlugin::ExportScores(void *ptr_dst,
                  const void *ptr_src,
                  intel_dnn_orientation_t orientation,
                  uint32_t num_frames,
                  uint32_t num_group,
                  uint32_t num_vector_elements,
                  uint32_t num_active_elements,
                  uint32_t num_vector_stride,
                  uint32_t num_bytes_per_element_input,
                  uint32_t num_bytes_per_element) {
    // source scores are possibly padded to multiple of 8 and possibly interleaved
    // rotate if necessary and only copy actual scores (not padding)
    if (orientation == kDnnInterleavedOrientation) {
        if (num_bytes_per_element == 2) {
            int16_t *dst = reinterpret_cast<int16_t *>(ptr_dst);
            const int16_t *src = reinterpret_cast<const int16_t *>(ptr_src);
            for (uint32_t i = 0; i < num_frames; i++) {
                for (uint32_t j = 0; j < num_active_elements; j++) {
                    dst[i * num_vector_elements + j] = src[j * num_group + i];
                }
                for (uint32_t j = num_active_elements; j < num_vector_elements; j++) {
                    dst[i * num_vector_elements + j] = 0;
                }
            }
        } else if (num_bytes_per_element == 4) {  // should work for both int and float
            int32_t *dst = reinterpret_cast<int32_t *>(ptr_dst);
            const int8_t *src = reinterpret_cast<const int8_t*>(ptr_src);
            for (uint32_t i = 0; i < num_frames; i++) {
                for (uint32_t j = 0; j < num_active_elements; j++) {
                    auto input_ptr = src + (j * num_group + i) * num_bytes_per_element_input;
                    auto dst_ptr = dst + (i * num_vector_elements + j);

                    switch (num_bytes_per_element_input) {
                        case 1: {
                            *dst_ptr = static_cast<int32_t>(*reinterpret_cast<const int8_t*>(input_ptr));
                            break;
                        }
                        case 2 : {
                            *dst_ptr  = static_cast<int32_t>(*reinterpret_cast<const int16_t*>(input_ptr));
                            break;
                        }
                        case 4 : {
                            *dst_ptr = *reinterpret_cast<const int32_t *>(input_ptr);
                            break;
                        }
                        default:
                            THROW_GNA_EXCEPTION << "Unsupported output layer precision: " << num_bytes_per_element_input << "bytes";
                    }
                }
                for (uint32_t j = num_active_elements; j < num_vector_elements; j++) {
                    dst[i * num_vector_elements + j] = 0;
                }
            }
        } else {
            THROW_GNA_EXCEPTION << "Unsupported target precision for infer : " << num_bytes_per_element << "bytes";
        }
    } else {
        if (num_bytes_per_element == 2) {
            for (uint32_t i = 0; i < num_frames; i++) {
                auto ptr_dst_vec = reinterpret_cast<uint8_t *>(ptr_dst) + i * num_vector_elements * sizeof(int16_t);
                auto ptr_src_vec = reinterpret_cast<const uint8_t *>(ptr_src) + i * num_vector_stride * sizeof(int16_t);
                memset(ptr_dst_vec, 0, num_vector_elements * sizeof(int16_t));
                ie_memcpy(ptr_dst_vec, num_active_elements * sizeof(int16_t),
                    ptr_src_vec, num_active_elements * sizeof(int16_t));
            }
        } else if (num_bytes_per_element == 4) {  // should work for both int and float
            if (num_bytes_per_element_input == 2) {
                for (uint32_t i = 0; i < num_frames; i++) {
                    auto ptr_dst_vec = reinterpret_cast<int32_t*>(ptr_dst) + i * num_vector_elements;
                    auto ptr_src_vec = reinterpret_cast<const int16_t*>(ptr_src) + i * num_vector_stride;
                    for (uint32_t j = 0; j < num_vector_elements; j++) {
                        ptr_dst_vec[j] = ptr_src_vec[j];
                    }
                }
            } else {
                for (uint32_t i = 0; i < num_frames; i++) {
                    void* ptr_dst_vec = reinterpret_cast<uint8_t*>(ptr_dst) + i * num_vector_elements * sizeof(float);
                    const void* ptr_src_vec = reinterpret_cast<const uint8_t*>(ptr_src) + i * num_vector_stride * sizeof(float);
                    memset(ptr_dst_vec, 0, num_vector_elements * sizeof(float));
                    ie_memcpy(ptr_dst_vec, num_active_elements * sizeof(float),
                        ptr_src_vec, num_active_elements * sizeof(float));
                }
            }
        } else {
            THROW_GNA_EXCEPTION << "Unsupported target precision for infer : " << num_bytes_per_element << "bytes";
        }
    }
}

void GNAPlugin::ImportFrames(void *ptr_dst,
                            const void *ptr_src,
                            Precision input_precision,
                            float scaleFactor,
                            intel_dnn_orientation_t orientation,
                            uint32_t num_frames,
                            uint32_t num_group,
                            uint32_t num_vector_elements,
                            uint32_t num_vector_stride) {
    //
    switch (input_precision) {
    case Precision::U8:
    case Precision::I8:
    {
        auto src = reinterpret_cast<const uint8_t *>(ptr_src);
        if (!gnaFlags->input_low_precision) {
            auto dst = reinterpret_cast<int16_t*>(ptr_dst);
            copyInputData(dst, src, num_frames, num_group, num_vector_elements, num_vector_stride, orientation, scaleFactor);
        } else {
            auto dst = reinterpret_cast<int8_t*>(ptr_dst);
            copyInputData(dst, src, num_frames, num_group, num_vector_elements, num_vector_stride, orientation, scaleFactor);
        }
        break;
    }
    case Precision::I16:
    {
        auto src = reinterpret_cast<const int16_t *>(ptr_src);
        if (!gnaFlags->input_low_precision) {
            auto dst = reinterpret_cast<int16_t*>(ptr_dst);
            copyInputData(dst, src, num_frames, num_group, num_vector_elements, num_vector_stride, orientation, scaleFactor);
        } else {
            auto dst = reinterpret_cast<int8_t*>(ptr_dst);
            copyInputData(dst, src, num_frames, num_group, num_vector_elements, num_vector_stride, orientation, scaleFactor);
        }
        break;
    }
    case Precision::FP32:
    case Precision::I32:
    {
        auto src = reinterpret_cast<const float *>(ptr_src);
        if (!gnadevice) {
            auto dst = reinterpret_cast<float *>(ptr_dst);
            copyInputData(dst, src, num_frames, num_group, num_vector_elements, num_vector_stride, orientation, scaleFactor);
        } else {
            if (!gnaFlags->input_low_precision) {
                auto dst = reinterpret_cast<int16_t*>(ptr_dst);
                copyInputData(dst, src, num_frames, num_group, num_vector_elements, num_vector_stride, orientation, scaleFactor);
            } else {
                auto dst = reinterpret_cast<int8_t*>(ptr_dst);
                copyInputData(dst, src, num_frames, num_group, num_vector_elements, num_vector_stride, orientation, scaleFactor);
            }
        }
        break;
    }
    default:
        break;
    }
}

GNAPlugin::GNAPlugin() {
    Init();
    UpdateFieldsFromConfig();
}

GNAPlugin::GNAPlugin(const std::map<std::string, std::string>& configMap) {
    Init();
    SetConfig(configMap);
}

void GNAPlugin::Init() {
    OV_ITT_SCOPED_TASK(itt::domains::GNAPlugin, "Init");
    dnn = std::make_shared<backend::AMIntelDNN>(backend::AMIntelDNN());
    gnaFlags = std::make_shared<GNAPluginNS::GNAFlags>(GNAPluginNS::GNAFlags());
    inputs_ptr_ = std::make_shared<GNAPluginNS::GnaInputs>(GNAPluginNS::GnaInputs());
    outputs_ = GNAPluginNS::GnaOutputs();

    graphCompiler.setDNNPtr(dnn);
    graphCompiler.setGNAFlagsPtr(gnaFlags);
    graphCompiler.setInputsPtr(inputs_ptr_);
}

void GNAPlugin::InitGNADevice() {
    OV_ITT_SCOPED_TASK(itt::domains::GNA_LT, "InitGNADevice");
#if GNA_LIB_VER == 1
    gnadevice = std::make_shared<GNADeviceHelper>(gnaFlags->gna_lib_async_threads_num,
                                                  gnaFlags->gna_openmp_multithreading,
                                                  gnaFlags->performance_counting);
#else
    gnadevice = std::make_shared<GNADeviceHelper>(config.gnaExecTarget,
                config.gnaCompileTarget,
                config.swExactMode,
                gnaFlags->gna_lib_async_threads_num,
                gnaFlags->gna_openmp_multithreading,
                gnaFlags->performance_counting,
                !config.dumpXNNPath.empty(),
                GetDeviceVersionFromString(config.dumpXNNGeneration));
#endif
    size_t page_size_bytes = 4096;
    gnamem = std::make_shared<gna_memory_type>(memory::make_polymorph<memory::GNAAllocator>(gnadevice), page_size_bytes);
    graphCompiler.setGNAMemoryPtr(gnamem);
}

void GNAPlugin::UpdateInputScaleFromNetwork(InferenceEngine::CNNNetwork& network) {
    OV_ITT_SCOPED_TASK(itt::domains::GNA_LT, "UpdateInputScaleFromNetwork");
    // fp32 emulation mode dont need any modifications to configuration
    if (config.gnaFlags.sw_fp32) return;

    // search for FQ layers
    // only supports cases of int16 or int8
    InputsDataMap inputs = network.getInputsInfo();
    size_t inputIdx = 0;
    for (auto&& input : inputs) {
        auto data = input.second->getInputData();
        for (auto && nextToInputLayer : getInputTo(data)) {
            if (!LayerInfo(nextToInputLayer.second).isFakeQuantize()) {
                continue;
            }

            // replacing scale factor from this fq layer
            GNAFakeQuantizeLayer fqLayer(nextToInputLayer.second);
            auto inputRange = fqLayer.getInputRange();
            auto outputRange = fqLayer.getOutputRange();
            if (inputRange.second.size() != 1 || inputRange.second.size() != 1 ||
                outputRange.second.size() != 1 || outputRange.second.size() != 1) {
                THROW_GNA_LAYER_EXCEPTION(nextToInputLayer.second)
                    << "unsupported, per-channel quantization for input layer : " << input.second->name();
            }

            // GNA input is always quantized to int16, so number of levels can't be greater than max uint16
            // todo: should be solved in POT (issue 63330)
            size_t levels = std::min(fqLayer.getLevels(), static_cast<size_t>(std::numeric_limits<uint16_t>::max() + 1));
            auto scaleInput = frontend::CalculateScaleFactorFromStats(levels, inputRange.first[0], inputRange.second[0]);

            IE_ASSERT(config.inputScaleFactors.size() > inputIdx);

            if (!config.inputScaleFactors.empty()) {
                gnawarn() << "WARNING: Scale factor calculated during model quantization (" << scaleInput
                    << ") will be used instead of user input (" << (*inputs_ptr_)[input.first].scale_factor << ").\n";
                if ((*inputs_ptr_)[input.first].scale_factor < scaleInput) {
                    gnawarn() << "WARNING: Scale factor calculated based on input values (" << (*inputs_ptr_)[input.first].scale_factor
                        << ") is smaller than scale factor used to quantize model (" << scaleInput << "). "
                        << "Input values will be clamped.\n";
                }
            }

            config.inputScaleFactors[inputIdx] = scaleInput;
            (*inputs_ptr_)[input.first].scale_factor = scaleInput;
        }

        inputIdx++;
    }
}

void GNAPlugin::UpdateInputsAndOutputsInfoFromNetwork(InferenceEngine::CNNNetwork & network) {
    OV_ITT_SCOPED_TASK(itt::domains::GNA_LT, "UpdateInputsAndOutputsInfoFromNetwork");

    // update inputs
    {
        InputsDataMap network_inputs = network.getInputsInfo();

        size_t id = 0;
        for (const auto input : network_inputs) {
            (*inputs_ptr_)[input.first].Update(input.second);

            // update scale factor from config
            if (id < config.inputScaleFactors.size()) {
                (*inputs_ptr_)[input.first].scale_factor = config.inputScaleFactors[id];
            }

            id++;
        }
    }
    // update outputs
    {
        OutputsDataMap outputs = network.getOutputsInfo();
        for (const auto output : outputs) {
            outputs_[output.first].Update(output.second);
        }
    }
}

void GNAPlugin::UpdateInputs(const std::vector<std::shared_ptr<const ov::Node>>& params) {
    OV_ITT_SCOPED_TASK(itt::domains::GNA_LT, "UpdateInputs");
    for (const auto& param : params) {
        const std::string ie_name = param->get_friendly_name();
        (*inputs_ptr_)[ie_name].name = param->get_friendly_name();
        (*inputs_ptr_)[ie_name].tensor_names = param->get_output_tensor(0).get_names();
    }
}

void GNAPlugin::UpdateOutputs(const std::vector<std::shared_ptr<const ov::Node>>& results) {
    OV_ITT_SCOPED_TASK(itt::domains::GNA_LT, "UpdateOutputs");
    for (const auto& result : results) {
        const std::string ie_name = ngraph::op::util::create_ie_output_name(result->input_value(0));
        outputs_[ie_name].name = ie_name;
        outputs_[ie_name].tensor_names = result->get_output_tensor(0).get_names();
    }
}

void GNAPlugin::UpdateInputsAndOutputsInfoFromModel(const std::shared_ptr<ov::Model> &model) {
    OV_ITT_SCOPED_TASK(itt::domains::GNA_LT, "UpdateInputsAndOutputsInfoFromFModel");

    // update inputs
    {
        std::vector<std::shared_ptr<const ov::Node>> node_vector;
        for (auto& param : model->get_parameters()) {
            node_vector.emplace_back(param);
        }
        UpdateInputs(node_vector);
    }

    // update outputs
    {
        std::vector<std::shared_ptr<const ov::Node>> node_vector;
        for (auto& result : model->get_results()) {
            node_vector.emplace_back(result);
        }
        UpdateOutputs(node_vector);
    }
}

bool GNAPlugin::TryToInitOutput(const std::string &portName, InferenceEngine::CNNLayerPtr layer) {
    auto initOutput = [this, portName, layer]
            (intel_dnn_orientation_t orientation, size_t numBytesPerElem, size_t numElem, void* outputPtr) {
        auto quantized = InferenceEngine::getInjectedData<QuantizedLayerParams>(layer);

        outputs_.at(portName).ptrs.resize(gnaFlags->gna_lib_async_threads_num);
        outputs_.at(portName).orientation = orientation;
        outputs_.at(portName).num_bytes_per_element = numBytesPerElem;
        outputs_.at(portName).scale_factor = quantized != nullptr ? quantized->_dst_quant.GetScale() : GNAPluginNS::kScaleFactorDefault;
        outputs_.at(portName).num_elements = numElem;

        // binding ptr for first infer request - then others will be setup during relocation
        gnamem->bind_ptr(layer, &outputs_.at(portName).ptrs.front(), outputPtr);
    };

    // probing gna_primitives
    auto irLayerAvatar = std::find_if(
        graphCompiler.dnnComponents.components.begin(),
        graphCompiler.dnnComponents.components.end(),
        [&layer](const backend::DnnComponents::storage_type::value_type & value) {
            return value.name == layer->name;
    });
    if (irLayerAvatar != graphCompiler.dnnComponents.components.end()) {
        initOutput(irLayerAvatar->dnnComponent.orientation_out, irLayerAvatar->dnnComponent.num_bytes_per_output,
                   irLayerAvatar->dnnComponent.num_rows_out, &irLayerAvatar->dnnComponent.ptr_outputs);
        return true;
    }

    // probing concatInfo
    if (LayerInfo(layer).isConcat()) {
        auto concatConnection  = graphCompiler.concat_connection.find(layer->name);
        if (concatConnection != graphCompiler.concat_connection.end()) {
            auto precision = layer->outData.front()->getPrecision().size();
            initOutput(kDnnInterleavedOrientation, precision, concatConnection->second.reserved_size / precision,
                       &concatConnection->second.gna_ptr);
            return true;
        }
    }

    // probing a constant info, for constant trivial networks support
    if (LayerInfo(layer).isConst()) {
        auto const_blob = layer->blobs["custom"];
        auto constConnection  = graphCompiler.const_connections.find(layer->name);
        if (constConnection != graphCompiler.const_connections.end()) {
            initOutput(kDnnInterleavedOrientation, layer->outData.front()->getPrecision().size(),
                       const_blob->size(), &constConnection->second);
            return true;
        }
    }

    return false;
}

void GNAPlugin::FillInputsAndOutputsTranspositionInfo(const InferenceEngine::CNNNetwork& net) {
    OV_ITT_SCOPED_TASK(itt::domains::GNA_LT, "FillInputsAndOutputsTranspositionInfo");
    auto printTranspositionInfo = [](const std::vector<TranspositionInfo> &transpositionInfo) {
        for (const auto &transpositionInfoPart : transpositionInfo) {
            gnalog() << "transpose=" << transpositionInfoPart.transpose << " rows_num=" << transpositionInfoPart.num_transpose_rows
                     << " columns_num=" << transpositionInfoPart.num_transpose_columns << "\n";
        }
    };

    auto inputLayers = CNNNetGetAllInputLayers(net);
    for (const auto& inputLayer : inputLayers) {
        // Collect information for inputs transposition
        if (!LayerInfo(inputLayer).isInput()) continue;
        auto transpositionInfo = FindTranspositionInfoFromNextLayers(inputLayer);
        if (transpositionInfo.empty()) continue;

        transpose_inputs_info.insert({inputLayer->name, transpositionInfo});
        gnalog() << "Input " << inputLayer->name << " transposition info: \n";
        printTranspositionInfo(transpositionInfo);
    }

    auto outputsMap = net.getOutputsInfo();
    for (const auto& outPort : outputsMap) {
        auto outLayer = getCreatorLayer(outPort.second).lock();
        // Collect information for outputs transposition
        if (!LayerInfo(outLayer).isOutput()) continue;
        auto transpositionInfo = FindTranspositionInfoFromPrevLayers(outLayer);
        if (transpositionInfo.empty()) continue;

        // Swap transposition info rows and columns since we need to transpose output back from NHWC to NCHW
        for (auto && transpositionInfoPart : transpositionInfo) {
            if (transpositionInfoPart.transpose) {
                std::swap(transpositionInfoPart.num_transpose_rows, transpositionInfoPart.num_transpose_columns);
            }
        }
        transpose_outputs_info.insert({outLayer->name, transpositionInfo});
        gnalog() << "Output " << outLayer->name << " transposition info: \n";
        printTranspositionInfo(transpositionInfo);
    }
}

#ifdef PLOT
void GNAPlugin::AddDebugProperties(const InferenceEngine::CNNLayerPtr layer,
    InferenceEngine::ordered_properties& printed_properties,
    InferenceEngine::ordered_properties& node_properties) {
    // printing quantized params
    auto quantized = InferenceEngine::getInjectedData<QuantizedLayerParams>(layer);
    if (!quantized) {
        return;
    }
    if (LayerInfo(layer).isWeightable() || LayerInfo(layer).isEltwise()) {
        printed_properties.emplace_back(
            "weights scale factor", std::to_string(quantized->_weights_quant.GetScale()));
        if (quantized->_weights_quant.IsStatsSet()) {
            for (auto& min : quantized->_weights_quant.GetMinValues()) {
                printed_properties.emplace_back(
                    "weights min val", std::to_string(min));
            }
            for (auto& max : quantized->_weights_quant.GetMaxValues()) {
                printed_properties.emplace_back(
                    "weights max val", std::to_string(max));
            }
        }

        if (quantized->_bias_quant.IsStatsSet()) {
            for (auto& min : quantized->_bias_quant.GetMinValues()) {
                printed_properties.emplace_back(
                    "bias min val", std::to_string(min));
            }
            for (auto& max : quantized->_bias_quant.GetMaxValues()) {
                printed_properties.emplace_back(
                    "bias max val", std::to_string(max));
            }
        }
    }
    printed_properties.emplace_back(
        "src scale factor", std::to_string(quantized->_src_quant.GetScale()));
    if (quantized->_src_quant.IsStatsSet()) {
        for (auto& min : quantized->_src_quant.GetMinValues()) {
            printed_properties.emplace_back(
                "src min val", std::to_string(min));
        }
        for (auto& max : quantized->_src_quant.GetMaxValues()) {
            printed_properties.emplace_back(
                "src max val", std::to_string(max));
        }
    }

    printed_properties.emplace_back(
        "dst scale factor", std::to_string(quantized->_dst_quant.GetScale()));
    if (quantized->_dst_quant.IsStatsSet()) {
        for (auto& min : quantized->_dst_quant.GetMinValues()) {
            printed_properties.emplace_back(
                "dst min val", std::to_string(min));
        }
        for (auto& max : quantized->_dst_quant.GetMaxValues()) {
            printed_properties.emplace_back(
                "dst max val", std::to_string(max));
        }
    }
}
#endif

void GNAPlugin::LoadNetwork(CNNNetwork & _network) {
    OV_ITT_SCOPED_TASK(itt::domains::GNAPlugin, "LoadNetwork");
    std::shared_ptr<InferenceEngine::details::CNNNetworkImpl> convertedNetwork;

    if (!gnaFlags->sw_fp32) {
        InitGNADevice();
    }

    std::string effectiveGnaCompileTarget = config.gnaCompileTarget;
    if (gnadevice) {
        effectiveGnaCompileTarget = gnadevice->getEffectiveGnaCompileTarget();
    }

    bool isNgraphPassesUsed = false;
    bool fake_quantized = false;

    if (_network.getFunction()) {
        CNNNetwork clonedNetwork = InferenceEngine::cloneNetwork(_network);
        const auto& graph = clonedNetwork.getFunction();
        ngraph::pass::Manager manager;
        manager.register_pass<ngraph::pass::InitNodeInfo>();
        fake_quantized = ngraph::op::util::has_op_with_type<ngraph::opset7::FakeQuantize>(graph);
        // In OV API 2.0(IRv10) default convertion to fp32 (inputs, outputs and weights) is disabled
        // and we need to run the ConvertPrecision transformation to support old networks.
        manager.register_pass<ngraph::pass::ConvertPrecision>(precisions_array{{ngraph::element::f16, ngraph::element::f32}});
        manager.register_pass<ngraph::pass::ConvertMVN1ToMVN6>();
        manager.register_pass<DecomposeMVN>();
        manager.register_pass<ngraph::pass::CommonOptimizations>();
        manager.register_pass<RemoveInputConvert>();
        manager.register_pass<RemoveOutputConvert>();
        manager.register_pass<ngraph::pass::LSTMCellDecomposition>();
        manager.register_pass<ConvertDWSCToScaleShifts>();
        manager.register_pass<ConvertPaddedToValidConv>();
        manager.register_pass<Decompose2DConvTransposedWithBiasAF>(effectiveGnaCompileTarget, config.gnaPrecision);
        manager.register_pass<Decompose2DConvTransposedWithBias>(effectiveGnaCompileTarget, config.gnaPrecision);
        manager.register_pass<Decompose2DConv>(effectiveGnaCompileTarget, config.gnaPrecision);
        // TODO enable this transformation for networks with convolutions
        if (!ngraph::op::util::has_op_with_type<ngraph::opset7::Convolution>(graph)) {
            manager.register_pass<ConvertMatmulWithFqToPointWiseConvolution>();
            manager.register_pass<ConvertMatmulWithBiasToPointWiseConvolution>();
            manager.register_pass<ConvertMatmulToPointWiseConvolution>();
        }
        manager.register_pass<SplitConvolutionWithFq>();
        manager.register_pass<SplitConvolutionWithBias>();
        manager.register_pass<SplitConvolution>();
        manager.register_pass<InsertReshapeAroundMatmulWithTranspose>();
        manager.register_pass<InsertReshapeAroundMatmulWithFq>();
        manager.register_pass<InsertReshapeAroundMatmulWithAdd>();
        manager.register_pass<InsertReshapeAroundMatmul>();
        manager.register_pass<SwapInputMatMulWithTrailingTranspose>();
        manager.register_pass<SwapInputMatMulWithAct>();
        manager.register_pass<SwapInputMatMulWithFq>();
        manager.register_pass<SwapInputMatMulWithBias>();
        manager.register_pass<SwapInputMatMul>();
        manager.register_pass<HandleTransposesAroundMatMul>();
        manager.register_pass<InsertTransposeAfterConvOrPool>();
        manager.register_pass<ReorderActivationAndPooling>();
        manager.register_pass<RemoveSingleInputConcat>();
        manager.register_pass<SubstituteSoftsign>();
        manager.register_pass<ngraph::pass::ConvertOpSet3ToOpSet2>();
        manager.register_pass<ngraph::pass::ConvertOpSet2ToOpSet1>();
        manager.register_pass<ngraph::pass::ConvertOpSet1ToLegacy>();
        manager.register_pass<RemoveExtraReshapes>();
        /*
          Put BroadcastAddMultiplyConst here after ConvertOpSet..() transformations since there are conficts with them.
          ngraph::pass::ConvertOpSet1ToLegacy -> ngraph::pass::BiasFusions ->
                                                    ngraph::pass::ConvAddFusion, ngraph::pass::ConvMultiplyFusion
          That transormations fuse bias into convolution and recognizes const node as [1, C, 1, 1].
          TODO: move that transformation just beyond RemoveSingleInputConcat pass after removing ConvertOpSet1ToLegacy
              transormations
        */
        manager.register_pass<BroadcastAddMultiplyConst>();
        // UnrollTI should be the last transformation in the transformation pipeline
        manager.register_pass<ngraph::pass::UnrollTensorIterator>();
        const auto& pass_config = manager.get_pass_config();
        pass_config->disable<ngraph::pass::FakeQuantizeMulFusion>();
        pass_config->disable<ngraph::pass::FakeQuantizeReshapeFusion>();
        pass_config->disable<ngraph::pass::PullTransposeThroughFQUp>();
        pass_config->disable<ngraph::pass::ReluFakeQuantizeFusion>();
        // Consider to enable after per-channel quantization on FakeQuantize layer is supported in GNAPlugin, see issue 52034
        pass_config->disable<ngraph::pass::AddFakeQuantizeFusion>();
        // TransposeReduction can be enabled when Transpose-Conv-Transpose patterns will be handled in ngraph transformations
        pass_config->disable<ngraph::pass::TransposeReduction>();
        manager.run_passes(graph);
        convertedNetwork = InferenceEngine::details::convertFunctionToICNNNetwork(graph, clonedNetwork);
        isNgraphPassesUsed = true;
    }
    IE_SUPPRESS_DEPRECATED_START
    InferenceEngine::CNNNetwork network = convertedNetwork ? InferenceEngine::CNNNetwork{convertedNetwork} : _network;
    IE_SUPPRESS_DEPRECATED_END

    NetPass::ConvertPrecision(network, Precision::I64, Precision::I32);
    NetPass::ConvertPrecision(network, Precision::U64, Precision::I32);
    NetPass::ConvertPrecision(network, Precision::U32, Precision::I32);


    //  Check the network
    std::string error;
    if (!GNAPluginNS::GNALimitations::AreLayersSupported(network, error, gnaFlags->log_level == PluginConfigParams::LOG_WARNING)) {
        THROW_GNA_EXCEPTION << error.c_str();
    }

    // Set input and output information from ngraph function
    if (_network.getFunction()) {
        UpdateInputsAndOutputsInfoFromModel(_network.getFunction());
    }

    // Set input and output information from orginal network
    UpdateInputsAndOutputsInfoFromNetwork(network);

    if (fake_quantized) {
        UpdateInputScaleFromNetwork(network);
    }

    if (MustBeConvertedFromNCHWToNHWC(details::CNNNetSortTopologically(network))) {
        FillInputsAndOutputsTranspositionInfo(network);
    }

    // network optimisation phases
    int passIdx = 0;
    auto run_passes = [&] (const CNNNetwork& network, bool runBeforeCopy, bool lowPrecision) {
        auto passes = make_shared<PassManager>(PassManagerSettings{runBeforeCopy, lowPrecision}, network);
        passes->registerPass<RemoveConstPass>();
        if (!isNgraphPassesUsed) {
            passes->registerPass<UnrollTIPass>();
            passes->registerPass<RemoveConstPass>();
            passes->registerPass<UnrollLSTMCellPass>();
            passes->registerPass<RemoveSingleInputConcatPass>();
            passes->registerPass<BroadcastConstPass>();
            passes->registerPass<SubstituteScaleShiftBroadCastPass>();
        }

        if (fake_quantized)
            passes->registerPass<SubstituteSoftSignPass>();

        // fake quantisation aware passes
        passes->registerPass<FuseFQIntoWeightsPass>();
        passes->registerPass<MoveFakeQuantizeLayerIntoQuantParamsPass>();

        passes->registerPass<TransposeWeightsFromNCHWToNHWCPass>();

        passes->registerPass<SubstitutePReluPass>();

        passes->registerPass<ReorderMaxPoolPass>();
        passes->registerPass<EltwiseSplitOverChannelsPass>();
        passes->registerPass<InsertSplitAligningFilterPass>();

        passes->registerPass<InsertCopyLayerPass>();

        passes->registerPass<FlattenTrivialConcatPass>();
        passes->registerPass<InsertConcatAligningFilterPass>();
        passes->registerPass<ReorderConcatInputsPass>();
        passes->registerPass<RemovePermutationsNHWCToNCHWPass>();
        passes->registerPass<InsertIdentityLayerPass>();
        passes->registerPass<BreakFusingOfOutputLayersPass>();
        passes->registerPass<InsertDiagonalLayerPass>();
        passes->registerPass<HandleMultipleActivationsForTheLayerPass>();
#if GNA_LIB_VER == 2
        passes->registerPass<ForbidActivationFusingPass>();
#endif
        passes->registerPass<FuseMultipleIdentitiesPass>();
        passIdx = passes->run(passIdx);
    };

    InferenceEngine::CNNNetwork newNet;

    if (gnaFlags->sw_fp32) {
        auto visitor = [&](InferenceEngine::CNNLayerPtr lp) {
            transformLayer(lp, WeightsConverter());
            return lp;
        };
        newNet = InferenceEngine::CNNNetCopy(network, visitor);
        // to run all passes need to have two calls to pass manager
        run_passes(newNet, true, gnaFlags->input_low_precision);
        run_passes(newNet, false, gnaFlags->input_low_precision);
    } else if (fake_quantized) {
        ModelQuantizer<FakeQuant> modelQuantizer;
        newNet = modelQuantizer.quantize(network, run_passes, *inputs_ptr_);
    } else {
        switch (config.gnaPrecision) {
            case Precision::I16:
                ModelQuantizer<QuantI16> q16;
                newNet = q16.quantize(network, run_passes, *inputs_ptr_);
                break;
            case Precision::I8:
                if (gnaFlags->input_low_precision == false) {
                    ModelQuantizer<QuantI8> q8;
                    newNet = q8.quantize(network, run_passes, *inputs_ptr_);
                } else {
                    ModelQuantizer<QuantI8_I8> q8_8;
                    newNet = q8_8.quantize(network, run_passes, *inputs_ptr_);
                }
                break;
            default:
                THROW_GNA_EXCEPTION << "unsupported GNA precision for quantisation: " << config.gnaPrecision;
        }
    }

    auto inputLayers = CNNNetGetAllInputLayers(newNet);

#ifdef PLOT
    std::ofstream file("gna_passes.dot");
    saveGraphToDot(newNet, file, [this](const CNNLayerPtr layer,
        ordered_properties& printed_properties,
        ordered_properties& node_properties) {
            AddDebugProperties(layer, printed_properties, node_properties);
        });
#endif

    auto sortedNet = CNNNetSortTopologicallyEx(newNet, make_fuzed_order);

    if (sortedNet.empty()) {
        THROW_GNA_EXCEPTION << "Sorted network is empty";
    }

    std::vector<CNNLayerPtr> sortedNoMem;
    std::unordered_map<std::string, std::vector<InferenceEngine::CNNLayerPtr>> memoryPairs;
    // find all memory layers pairs and mark which one used as outputs
    for (auto &layer : sortedNet) {
        auto generic = dynamic_cast<GenericLayer *>(layer.get());
        if (generic == nullptr) {
            sortedNoMem.push_back(layer);
            continue;
        }
        LayerInfo layerInfo(layer);
        if (layerInfo.isMemory()) {
            // collect all memory pairs
            auto id = generic->GetParamAsString("id");
            memoryPairs[id].resize(generic->GetParamAsInt("size"));
            memoryPairs[id][generic->GetParamAsInt("index")] = layer;
            continue;
        } else if (layerInfo.isConcat()) {
            graphCompiler.fillConcatConnections(layer);
        } else if (layerInfo.isSplit() || layerInfo.isSlice()) {
            graphCompiler.fillSplitConnections(layer);
        }
        sortedNoMem.push_back(layer);
    }

    // fill in extra storage with memory layers
    graphCompiler.fillMemoryConnections(memoryPairs);

    if (!graphCompiler.memory_connection.empty() && gnaFlags->gna_lib_async_threads_num != 1) {
        // TODO: check if updating the number of threads is needed for sw_fp32
        gnaFlags->gna_lib_async_threads_num = 1;
        if (!gnaFlags->sw_fp32)
            InitGNADevice();
    }

    if (gnaFlags->sw_fp32) {
        gnamem.reset(new gna_memory_type(memory::make_polymorph<std::allocator<uint8_t>>()));
        graphCompiler.setGNAMemoryPtr(gnamem);
    }

    // keep inputs information and create input primitives
    inputs_data_map_ = newNet.getInputsInfo();
    if (inputs_data_map_.empty()) {
        gnawarn() << "No inputs for the topology\n";
    }

    // keep output dims
    outputs_data_map_ = newNet.getOutputsInfo();
    if (outputs_data_map_.empty()) {
        THROW_GNA_EXCEPTION << "No outputs for the topology";
    }

    for (auto && input : inputs_data_map_) {
        inputs_ptr_->at(input.first).ptrs.resize(gnaFlags->gna_lib_async_threads_num);
    }

    // Creating Layer primitives
    uint16_t id = 0;
    for (auto & layer : sortedNoMem) {
        IE_SUPPRESS_DEPRECATED_START
        layer->userValue.v_int = id++;
        IE_SUPPRESS_DEPRECATED_END
        graphCompiler.CreateLayerPrimitive(layer);
    }

    for (auto& inputLayer : inputLayers) {
        auto layerInfo = LayerInfo(inputLayer);
        if (layerInfo.isInput() && 0 == inputs_ptr_->at(inputLayer->name).get_allocated_size()) {
            graphCompiler.connectOutput(inputLayer, &inputs_ptr_->at(inputLayer->name).ptrs.front(), 0);
        }
    }

    if (graphCompiler.dnnComponents.components.empty()) {
        gnawarn() << "No GNA primitives created based on topology. This might indicate trivial topology\n";
        trivialTopology = true;
    }

    /// setting-up output layers information
    int portId = 0;
    for (auto && outPort : outputs_data_map_) {
        // gets output layer pointer in original topology not in cloned
        auto outLayer = getCreatorLayer(outPort.second).lock();

        // Memory layers are not dnnComponents hence we need to make switch with identity layer
        if (outLayer->type == "Memory") {
            // traverse memory connection to find corresponding output_memory
            for (auto && memConnection : graphCompiler.memory_connection) {
                if (memConnection.second.getInput()->name == outLayer->name) {
                    // if connection is found, replace memory input layer with memory output layer
                    outLayer = memConnection.second.getOutput();
                    break;
                }
            }
        }

        // searching for outData represented in GNA blob
        // using ufs - upper first search
        gnalog() << "[UFS] searching for : "<< outPort.first << " representation in GNA\n";
        bool stopSearching = false;

        CNNNetDFS(outLayer, [this, &outPort, &stopSearching](CNNLayerPtr layer) {
            gnalog() << "[UFS] from : "<< outPort.first <<" reached: " << layer->name << "\n";
            stopSearching = TryToInitOutput(outPort.first, layer);
        }, true, [&stopSearching](InferenceEngine::CNNLayer* from) {
            return make_upstream_order(!stopSearching ? from : nullptr);
        });
        if (!stopSearching) {
            THROW_GNA_EXCEPTION << "unsupported topology: cannot locate " << outPort.first
                                << " after compiling GNA graph";
        }
        portId++;
    }

    // TODO: how active list will work in multioutput case
    // make room for active list
    gnamem->reserve_ptr(nullptr, nullptr, ALIGN64(outputs_.Get().begin()->get_required_size()), 64);

    void *pParallelExecutionData  = nullptr;

    // reserving more bytes for intermediate data in parallel case - TODO: this works incorrectly in compact mode at lest
    rwSegmentSize = gnamem->getRWBytes();
    if (gnaFlags->gna_lib_async_threads_num > 1) {
        gnamem->reserve_ptr(nullptr, &pParallelExecutionData, gnamem->getRWBytes() * (gnaFlags->gna_lib_async_threads_num - 1), 64);
    }

    gnamem->commit(gnaFlags->compact_mode);

    dnn->Init(gnamem->getBasePtr(),
             gnamem->getTotalBytes(),
             gnaFlags->sw_fp32 ? kDnnFloat : kDnnInt,
             1);

    // TODO: this copy is unneeded; in fact, we can directly create gna structs from list
    auto execOrder = graphCompiler.dnnComponents.getExecutionOrder();
    dnn->component.insert(dnn->component.begin(), execOrder.begin(), execOrder.end());

    // in fp32 mode last PWL cannot be computed without that
    if (!graphCompiler.dnnComponents.components.empty()) {
        dnn->InitActiveList(NULL);
    }

#if GNA_LIB_VER == 2
    gnaModels.push_back(std::make_tuple(make_shared<CPPWrapper<Gna2Model>>()));
#else
    nnets.emplace_back(make_shared<CPPWrapper<intel_nnet_type_t>>(), -1, InferenceEngine::BlobMap());
#endif

    if (!gnaFlags->sw_fp32 && !graphCompiler.dnnComponents.components.empty()) {
        // number of layer gets calculated inside that InitGNAStruct function
#if GNA_LIB_VER == 2
        dnn->InitGNAStruct(&std::get<0>(gnaModels.front())->obj, effectiveGnaCompileTarget);
#else
        dnn->InitGNAStruct(&std::get<0>(nnets.front())->obj);
#endif
    }

    // creating same gna RW segment for parallel infer requests
    for (int i = 1; i != gnaFlags->gna_lib_async_threads_num; i++) {
#if GNA_LIB_VER == 2
        gnaModels.push_back(std::make_tuple(make_shared<CPPWrapper<Gna2Model>>()));
        // this can be improved by just copy all structures, but we are too lazy
        dnn->InitGNAStruct(&std::get<0>(gnaModels.back())->obj, effectiveGnaCompileTarget);
#else
        nnets.emplace_back(make_shared<CPPWrapper<intel_nnet_type_t>>(), -1, InferenceEngine::BlobMap());
        dnn->InitGNAStruct(&std::get<0>(nnets.back())->obj);
#endif
        // relocate rw pointers to new offset
        auto basePtr = reinterpret_cast<uint8_t*>(pParallelExecutionData) + rwSegmentSize * (i - 1);

        auto relocate = [basePtr, this](void *& ptr_out, void * ptr_in) {
            if (ptr_in == nullptr) {
                ptr_out = nullptr;
            } else {
                auto offset = reinterpret_cast<uint8_t *>(ptr_in) - reinterpret_cast<uint8_t *>(gnamem->getBasePtr());
                ptr_out = basePtr + offset;
            }
        };

        for (auto &input : inputs_ptr_->Get()) {
            relocate(input.ptrs[i], input.ptrs[0]);
        }

        // relocating all output pointers
        for (auto &output : outputs_.Get()) {
            relocate(output.ptrs[i], output.ptrs[0]);
        }

#if GNA_LIB_VER == 2
        for (int j = 0; j != std::get<0>(gnaModels.front())->obj.NumberOfOperations; j++) {
            auto & gnaOperation = std::get<0>(gnaModels[i])->obj.Operations[j];
            relocate(const_cast<Gna2Tensor*>(gnaOperation.Operands[0])->Data, gnaOperation.Operands[0]->Data);
            relocate(const_cast<Gna2Tensor*>(gnaOperation.Operands[1])->Data, gnaOperation.Operands[1]->Data);
#else
        for (int j = 0; j != std::get<0>(nnets.front())->obj.nLayers; j++) {
            auto & layer = std::get<0>(nnets[i])->obj.pLayers[j];
            relocate(layer.pInputs, layer.pInputs);
            relocate(layer.pOutputs, layer.pOutputs);
            relocate(layer.pOutputsIntermediate, layer.pOutputsIntermediate);
#endif
        }
    }

    // calculating input orientation without memory layers, since their orientation not changed during infer right now
    std::unordered_map<string, std::vector<string>> skippedLayers;

    bool withConv = false;
    for (auto &layer : sortedNet) {
        auto layerInfo = LayerInfo(layer);
        if (layerInfo.isConvolution()) {
            withConv = true;
            break;
        }
    }
    if (withConv) {
        for (auto &inputLayer : sortedNet) {
            if (!LayerInfo(inputLayer).isInput()) {
                continue;
            }
            auto doesntHaveGnaMapping = [this] (CNNLayerPtr l) {
                auto dnnLayer = graphCompiler.dnnComponents.findComponent(l);
                return dnnLayer == nullptr;
            };

            auto nextLayers = CNNNetGetAllNextLayersSkipCertain(inputLayer, -1, doesntHaveGnaMapping);

            std::vector<intel_dnn_orientation_t> orientations;
            for (auto &nextLayer : nextLayers) {
                auto dnnLayer = graphCompiler.dnnComponents.findComponent(nextLayer);
                // non functional layer - skipped by gna
                if (nullptr == dnnLayer) {
                    THROW_GNA_LAYER_EXCEPTION(inputLayer) << " gna mapped layer search connection failed";
                }
                // Orientation of an input doesn't make sense for components transposing the data and
                // components with identity dimensions, so skip them
                if (dnnLayer->operation != kDnnInterleaveOp && dnnLayer->operation != kDnnDeinterleaveOp &&
                    dnnLayer->num_rows_in > 1 && dnnLayer->num_columns_in > 1) {
                    orientations.push_back(dnnLayer->orientation_in);
                }
            }

            if (orientations.empty()) {
                // in this case orientation doesn't make a sense
                inputs_ptr_->at(inputLayer->name).orientation = kDnnNonInterleavedOrientation;
            } else if (std::adjacent_find(orientations.begin(), orientations.end(),
                           std::not_equal_to<intel_dnn_orientation_t>()) == orientations.end()) {
                // all orientations are equal
                inputs_ptr_->at(inputLayer->name).orientation = orientations.front();
            } else {
                // unsupported case: orientations are different and they are important for these components
                THROW_GNA_EXCEPTION << "orientation for input layer: " << inputLayer->name << " cannot be calculated";
            }
        }
    } else {
        for (auto &inputLayer : inputLayers) {
            if (LayerInfo(inputLayer).isInput()) {
                inputs_ptr_->at(inputLayer->name).orientation = kDnnInterleavedOrientation;
            }
        }
    }

    if (dnn->do_rotate_input && transpose_inputs_info.empty()) {
        for (auto &inputLayer : inputLayers) {
            transpose_inputs_info.insert({inputLayer->name,
                {TranspositionInfo{dnn->do_rotate_input, dnn->num_rotate_rows, dnn->num_rotate_columns}}});
        }
    }

    DumpXNNToFile();

#ifdef PLOT
    dnn->WriteGraphWizModel("gna-blob.dot");
#endif
#if GNA_LIB_VER == 2
    createRequestConfigsForGnaModels();
#endif
}

#if GNA_LIB_VER == 2
void GNAPlugin::createRequestConfigsForGnaModels() {
    if (!gnadevice || trivialTopology) {
        gnaRequestConfigToRequestIdMap.push_back(std::make_tuple(FAKE_REQUEST_CONFIG_ID, -1, InferenceEngine::BlobMap()));
        return;
    }
    for (auto& model : gnaModels) {
        auto& gnaNnet = std::get<0>(model).get()->obj;
        const auto modelId = gnadevice->createModel(gnaNnet);
        const auto requestConfigId = gnadevice->createRequestConfig(modelId);
        gnaRequestConfigToRequestIdMap.push_back(std::make_tuple(requestConfigId, -1, InferenceEngine::BlobMap()));
    }
}

#endif

int GNAPlugin::GetDeviceVersionFromString(const std::string deviceString) {
    if (deviceString.empty())
        return static_cast<int>(Gna2DeviceVersionEmbedded1_0);
    THROW_GNA_EXCEPTION << "Wrong GNA generation for embedded model dump: " << deviceString;
}

void GNAPlugin::DumpXNNToFile() const {
    // TODO: output  precision as well as pointer might be incorrect, LSTM for sure
    // gna looks automatically set layer 0 as output and adjust it's pointer / precision/ size respectively
    if (config.dumpXNNPath.empty()) {
        return;
    }

    if (!gnadevice) {
        THROW_GNA_EXCEPTION << "Cannot generate XNNDump for float network";
    }
    std::ofstream dumpStream(config.dumpXNNPath, std::ios::out | std::ios::binary);
#if GNA_LIB_VER == 1
    if (versionInt != 0x10E)
        THROW_GNA_EXCEPTION << "Wrong GNA version for embedded model dump: " << config.dumpXNNGeneration;
    auto dump = gnadevice->dumpXnn(&std::get<0>(nnets.front())->obj, ptr_active_indices, num_active_indices);
    dump.header.rw_region_size = gnamem->getRWBytes();
    dump.header.input_scaling_factor = _inputs.begin()->second.scale_factor;
    dump.header.output_scaling_factor =  outputs_.begin()->second.scale_factor;
    dumpStream.write(reinterpret_cast<char*>(&dump.header), sizeof(intel_gna_model_header));
    dumpStream.write(reinterpret_cast<char*>(dump.model.get()), dump.header.model_size);
#else
    auto const modelId = gnadevice->createModel(std::get<0>(gnaModels.front())->obj);
    auto dump = gnadevice->dumpXnn(modelId);
    dump.header.RwRegionSize = gnamem->getRWBytes();
    dump.header.InputScalingFactor = inputs_ptr_->Get().begin()->scale_factor;
    dump.header.OutputScalingFactor = outputs_.Get().begin()->scale_factor;
    dumpStream.write(reinterpret_cast<char*>(&dump.header), sizeof(Gna2ModelSueCreekHeader));
    dumpStream.write(reinterpret_cast<char*>(dump.model.get()), dump.header.ModelSize);
    gnadevice->releaseModel(modelId);
#endif
}

uint32_t GNAPlugin::QueueInference(const InferenceEngine::BlobMap &inputs, InferenceEngine::BlobMap &result) {
#if GNA_LIB_VER == 2
    auto& nnets = gnaRequestConfigToRequestIdMap;
#endif
    auto freeNnet = std::find_if(std::begin(nnets), std::end(nnets), [](decltype(nnets.front()) & item) {
        return std::get<1>(item) == -1;
    });

    if (freeNnet == nnets.end()) {
        if (!graphCompiler.memory_connection.empty()) {
            Wait(0);
            freeNnet = nnets.begin();
        } else {
            IE_THROW(RequestBusy)
                               << "GNA executable network has max of "
                               << static_cast<uint32_t >(gnaFlags->gna_lib_async_threads_num)
                               << " parallel infer requests, please sync one of already running";
        }
    }

    auto idx = static_cast<uint32_t>(std::distance(std::begin(nnets), freeNnet));

    int inputNum = 0;
    for (auto &input : inputs) {
        auto inputLayout = input.second->getTensorDesc().getLayout();
        if (inputLayout != Layout::C && inputLayout != Layout::NC && inputLayout != Layout::CN &&
            inputLayout != Layout::CHW && inputLayout != Layout::NCHW) {
            THROW_GNA_EXCEPTION << "Expected input blob to have Layout::C, Layout::NC, Layout::CN, Layout::NCHW or Layout::CHW. But was: "
                                << input.second->getTensorDesc().getLayout();
        }

        if (inputLayout == Layout::NCHW || inputLayout == Layout::CHW) {
            // specific case that can be squeezed to 2d
            inputLayout = Layout::NC;
        }

        auto is1D = input.second->getTensorDesc().getLayout() == Layout::C;
        auto is3D = input.second->getTensorDesc().getLayout() == Layout::CHW;

        if (inputs_ptr_->at(input.first).ptrs.empty()) {
            // should not happen in user code however might happen if there any non executable network based integration of GNAPlugin instance
            THROW_GNA_EXCEPTION << "network not loaded : input pointer for " << input.first << " not set";
        }

        if (inputs_ptr_->at(input.first).ptrs[idx] == nullptr) {
            // should not happen in user code however might happen if there any non executable network based integration of GNAPlugin instance
            THROW_GNA_EXCEPTION << "network not loaded : input pointer for (" << input.first << " at inferRequest #"
                                << idx << " not set";
        }
        const auto inputOrientation = inputs_ptr_->at(input.first).orientation;
        if (inputOrientation == kDnnUnknownOrientation) {
            // should not happen in user code however might happen if there any non executable network based integration of GNAPlugin instance
            THROW_GNA_EXCEPTION << "network not loaded : input orientation for " << input.first << " not set";
        }

        for (auto& output : outputs_.Get()) {
            if (output.orientation == kDnnUnknownOrientation) {
                // should not happen in user code however might happen if there any non executable network based integration of GNAPlugin instance
                THROW_GNA_EXCEPTION << "network not loaded : output orientation not set";
            }
        }

        auto dims = input.second->getTensorDesc().getDims();
        auto  importedElements = is1D ? dims[0] : details::product(++std::begin(dims), std::end(dims));
        auto  importedFrames = (is3D || is1D) ? 1 : dims[0];
        auto  targetGroups = is1D ? 1 : dims[0]; // TODO: no proper support for groups yet

        auto  importedElementSizeBytes = gnaFlags->sw_fp32 ? 4 : (gnaFlags->input_low_precision ? 1 : 2);
        auto  importedBytes = importedElements * importedFrames * importedElementSizeBytes;

        if (inputs_ptr_->at(input.first).get_required_size() < importedBytes) {
            THROW_GNA_EXCEPTION << "Cannot import input frames for :" << input.first
                                  << ", allocated size: " << inputs_ptr_->at(input.first).get_required_size()
                                  << ", but input blob size: " << importedBytes;
        }

        ImportFrames(inputs_ptr_->at(input.first).ptrs[idx],
                     input.second->cbuffer().as<float *>(),
                     input.second->getTensorDesc().getPrecision(),
<<<<<<< HEAD
                     gnaFlags->sw_fp32 ? GNAPluginNS::kScaleFactorDefault : inputsDesc->getScaleFactor(inputNum),
=======
                     gnaFlags->sw_fp32 ? 1.0f : inputs_ptr_->at(input.first).scale_factor,
>>>>>>> 3b74aa0d
                     inputOrientation,
                     importedFrames,
                     targetGroups,
                     importedElements,
                     importedElements);

        auto transpose_info = transpose_inputs_info.find(input.first);
        if (transpose_info != std::end(transpose_inputs_info)) {
            size_t batchSize = (dims.size() > 1) ? dims[0] : 1;
            size_t elementsPerBatch = (dims.size() > 1) ? InferenceEngine::details::product(dims) / dims[0] : dims[0];
            size_t transposed_data_size = 0;
            for (const auto &part_transposition_info : transpose_info->second) {
                transposed_data_size += part_transposition_info.num_transpose_rows * part_transposition_info.num_transpose_columns;
            }
            if (elementsPerBatch != transposed_data_size) {
                THROW_GNA_EXCEPTION << "Transposed data size (" << transposed_data_size
                                    << ") do not match input buffer length of " << elementsPerBatch;
            }
            auto input_ptr = reinterpret_cast<uint8_t *>(inputs_ptr_->at(input.first).ptrs[idx]);
            ConvertTensorFromNCHWToNHWC(gnadevice ? 2 : 4, batchSize, elementsPerBatch, input_ptr, true, transpose_info->second);
        }
        ++inputNum;
    }
    // If there is no gnadevice infer using reference FP32 transforamtions
    if (!gnadevice || trivialTopology) {
        auto runtime = runtime::FP(dnn);
        runtime.infer();
        if (freeNnet != nnets.end()) {
            std::get<1>(*freeNnet) = 1;
        }
    } else {
#if GNA_LIB_VER == 1
        auto nnet = std::get<0>(*freeNnet).get();
        std::get<1>(*freeNnet) = gnadevice->propagate(&nnet->obj, ptr_active_indices, num_active_indices, config.gna_proc_type);
#else
        const auto reqConfigId = std::get<0>(*freeNnet);
        if (ptr_active_indices != nullptr && num_active_indices > 0 && activeLayerIndex != 0xffffffff)
            gnadevice->setUpActiveList(reqConfigId, activeLayerIndex, ptr_active_indices, num_active_indices);
        std::get<1>(*freeNnet) = gnadevice->propagate(reqConfigId, config.pluginGna2AccMode);
#endif
    }

#ifdef PLOT
    dnn->BeginNewWrite(dnn_dump_write_index);
    if (dnn->num_components() != 0) {
        dnn->WriteDnnText("Net_.txt", kDnnFloat);
    }
    dnn_dump_write_index++;
#endif
    if (freeNnet != nnets.end()) {
        // TODO: GNA2: Substitute properly when using GNA 2.0 Library setting and CPU
        std::get<2>(*freeNnet) = result;
    }
    return idx;
}

bool GNAPlugin::Wait(uint32_t request_idx) {
    return GNA_REQUEST_COMPLETED == WaitFor(request_idx, MAX_TIMEOUT);
}

GnaWaitStatus GNAPlugin::WaitFor(uint32_t request_idx, int64_t millisTimeout) {
#if GNA_LIB_VER == 2
    auto& nnets = gnaRequestConfigToRequestIdMap;
#endif
    // TODO: GNA2: check whether necessary
    if (nnets.size() <= request_idx) return GNA_REQUEST_COMPLETED;
    // already synced TODO: might be copy required ???
    if (std::get<1>(nnets[request_idx]) == -1) return GNA_REQUEST_COMPLETED;

    if (gnadevice && !trivialTopology) {
        const auto waitStatus = gnadevice->wait(std::get<1>(nnets[request_idx]), millisTimeout);
        if (waitStatus == GNA_REQUEST_ABORTED) {
            std::get<1>(nnets[request_idx]) = -1;
            return GNA_REQUEST_ABORTED;
        }
        if (waitStatus == GNA_REQUEST_PENDING) {
            return GNA_REQUEST_PENDING;
        }
    }

    std::get<1>(nnets[request_idx]) = -1;
    auto &request = std::get<2>(nnets[request_idx]);
#ifdef PLOT
    if (dnn->num_components() != 0) {
        dnn->WriteInputAndOutputText();
    }
#if GNA_LIB_VER == 1
    dnn->WriteInputAndOutputTextGNA(&std::get<0>(nnets[request_idx])->obj);
#else
    dnn->WriteInputAndOutputTextGNA(std::get<0>(gnaModels[request_idx])->obj);
#endif
#endif
    int output_idx = 0;
    for (auto && outputBlobIt : request) {
        auto & outputBlob = outputBlobIt.second;
        auto & outputDesc = outputs_.at(outputBlobIt.first);
        if (outputBlob->getTensorDesc().getLayout() != Layout::C && outputBlob->getTensorDesc().getLayout() != Layout::NC &&
            outputBlob->getTensorDesc().getLayout() != Layout::CN && outputBlob->getTensorDesc().getLayout() != Layout::NCHW &&
            outputBlob->getTensorDesc().getLayout() != Layout::CHW && outputBlob->getTensorDesc().getLayout() != Layout::SCALAR) {
            THROW_GNA_EXCEPTION << "Expected output blob to have Layout::C, Layout::NC, Layout::CN, Layout::NCHW or Layout::CHW. But was "
                << outputBlob->getTensorDesc().getLayout();
        }

        auto dims = outputBlob->getTensorDesc().getDims();
        auto is1D = outputBlob->getTensorDesc().getLayout() == Layout::C;
        auto isScalar = outputBlob->getTensorDesc().getLayout() == Layout::SCALAR;
        auto is3D = outputBlob->getTensorDesc().getLayout() == Layout::CHW;
        auto batchSize = (is1D || isScalar || is3D) ? 1 : dims[0];
        auto elementsPerBatch = isScalar ? 1 : (is1D ? dims.front() : details::product(++std::begin(dims), std::end(dims)));

        auto transpose_output_info = transpose_outputs_info.find(outputBlobIt.first);
        if (transpose_output_info != std::end(transpose_outputs_info) && FoundPartToTranspose(transpose_output_info->second)) {
            size_t transposed_data_size = 0;
            for (const auto &part_transposition_info : transpose_output_info->second) {
                transposed_data_size += part_transposition_info.num_transpose_rows * part_transposition_info.num_transpose_columns;
            }
            if (elementsPerBatch != transposed_data_size) {
                THROW_GNA_EXCEPTION << "Transposed data size (" << transposed_data_size
                                    << ") do not match output buffer length of " << elementsPerBatch;
            }
            ConvertTensorFromNCHWToNHWC(outputDesc.num_bytes_per_element,
                                        batchSize,
                                        elementsPerBatch,
                                        reinterpret_cast<uint8_t*>(outputDesc.ptrs[request_idx]),
                                        true,
                                        transpose_output_info->second);
        }

        ExportScores(outputBlob->buffer(),
                        outputDesc.ptrs[request_idx],
                        outputDesc.orientation,
                        batchSize,
                        batchSize,
                        elementsPerBatch,
                        elementsPerBatch,
                        elementsPerBatch,
                        outputDesc.num_bytes_per_element,
                        sizeof(float));

        if (gnadevice) {
#ifdef PLOT
            FILE* f = nullptr;
            static int num_infers = 0;
            {
                f = fopen("ex_scores.txt", "w");
            }
            num_infers++;
            if (f) {
                if (isScalar) {
                    fprintf(f, "%d ", outputBlob->cbuffer().as<int32_t*>()[0]);
                } else {
                    for (int i = 0; i < batchSize; i++) {
                        for (int j = 0; j < dims[dims.size() - 1]; j++) {
                            fprintf(f, "%d ", outputBlob->cbuffer().as<int32_t*>()[dims[dims.size() - 1] * i + j]);
                        }
                        fprintf(f, "\n");
                    }
                }
                fprintf(f, "\n\n");
            }
#endif
            switch (outputBlob->getTensorDesc().getPrecision()) {
            case InferenceEngine::Precision::FP32 :
                CastPrecision(outputBlob->buffer().as<float*>(),
                              outputBlob->buffer().as<int32_t*>(),
                              elementsPerBatch, batchSize, outputDesc.scale_factor);
                break;

            case InferenceEngine::Precision::I32 :
                CastPrecision(outputBlob->buffer().as<int32_t*>(),
                              outputBlob->buffer().as<int32_t*>(),
                              elementsPerBatch, batchSize, outputDesc.scale_factor);
                break;

            default:
                THROW_GNA_EXCEPTION << "Unsupported target precision: " << outputBlob->getTensorDesc().getPrecision() << std::endl;
                break;
            }

#ifdef PLOT
            if (f) {
                if (isScalar) {
                    fprintf(f, "%.2f ", outputBlob->cbuffer().as<float*>()[0]);
                } else {
                    auto dims = outputBlob->getTensorDesc().getDims();
                    for (int i = 0; i < batchSize; i++) {
                        for (int j = 0; j < dims[dims.size() - 1]; j++) {
                            fprintf(f, "%.2f ", outputBlob->cbuffer().as<float*>()[dims[dims.size() - 1] * i + j]);
                        }
                        fprintf(f, "\n");
                    }
                }
                fclose(f);
            }
#endif
        }

        output_idx++;
    }
    return GNA_REQUEST_COMPLETED;
}

void GNAPlugin::Reset() {
    graphCompiler.Reset();
}

bool GNAPlugin::Infer(const InferenceEngine::Blob &input, InferenceEngine::Blob &output) {
    BlobMap bmInput;
    BlobMap bmOutput;
    if (inputs_data_map_.size() != 1) {
        THROW_GNA_EXCEPTION << "cannot infer using Infer(Blob&, Blob&)"<< "model accepts " << inputs_data_map_.size() << " inputs";
    }

    IE_ASSERT(!inputs_data_map_.empty());
    bmInput[inputs_data_map_.begin()->first] = std::shared_ptr<Blob>(const_cast<Blob*>(&input), [](Blob*){});
    IE_ASSERT(!outputs_data_map_.empty());
    bmOutput[outputs_data_map_.begin()->first] = std::shared_ptr<Blob>(&output, [](Blob*){});
    return Infer(bmInput, bmOutput);
}

bool GNAPlugin::Infer(const InferenceEngine::BlobMap &input, InferenceEngine::BlobMap &result) {
    return  Wait(QueueInference(input, result));
}

static InferenceEngine::Layout GetLayoutForDims(const InferenceEngine::SizeVector &dims) {
    switch (dims.size()) {
    case 0: return SCALAR;
    case 1: return C;
    case 2: return NC;
    case 3: return CHW;
    case 4: return NCHW;
    default:
        THROW_GNA_EXCEPTION << "Unsupported dimensions size in GNA: " << dims.size();
    }
}

Blob::Ptr GNAPlugin::GetOutputBlob(const std::string& name, InferenceEngine::Precision precision) {
    // need to have intermediate blob for interleave conversion
    InferenceEngine::Blob::Ptr outputBlob;
    auto outputDataIt = outputs_data_map_.find(name);
    if (outputDataIt == std::end(outputs_data_map_)) {
        THROW_GNA_EXCEPTION << "Output " << name << " isn't found";
    }
    auto outputDims = outputDataIt->second->getTensorDesc().getDims();
    outputBlob = make_blob_with_precision(TensorDesc(precision, outputDims, GetLayoutForDims(outputDims)));
    outputBlob->allocate();
    return outputBlob;
}

Blob::Ptr GNAPlugin::GetInputBlob(const std::string& name, InferenceEngine::Precision precision) {
    InferenceEngine::Blob::Ptr inputBlob;
    // need to have intermediate blob for interleave conversion
    // TODO: NCHW format support is experimental = c++ MO did insert reshape, while TF mo - not
    auto inputDataIt = inputs_data_map_.find(name);
    if (inputDataIt == std::end(inputs_data_map_)) {
        THROW_GNA_EXCEPTION << "Input " << name << " isn't found";
    }
    auto inputDims = inputDataIt->second->getTensorDesc().getDims();
    inputBlob = make_blob_with_precision(TensorDesc(precision, inputDims, GetLayoutForDims(inputDims)));
    inputBlob->allocate();
    return inputBlob;
}

std::vector<InferenceEngine::IVariableStateInternal::Ptr>  GNAPlugin::QueryState() {
    if (memoryStates.size() != graphCompiler.memory_connection.size()) {
        memoryStates.clear();
        for (auto& connection : graphCompiler.memory_connection) {
            auto state = std::make_shared<memory::GNAVariableState>(connection.first, std::make_shared <GNAMemoryLayer>(connection.second));
            memoryStates.emplace_back(state);
        }
    }
    return memoryStates;
}

std::string GNAPlugin::GetName() const noexcept {
    return _pluginName;
}

void GNAPlugin::SetName(const std::string & pluginName) noexcept {
    _pluginName = pluginName;
}

InferenceEngine::IExecutableNetworkInternal::Ptr GNAPlugin::ImportNetwork(std::istream& networkModel) {
    auto header = GNAModelSerial::ReadHeader(networkModel);

    InitGNADevice();

    graphCompiler.setGNAMemoryPtr(gnamem);
    void *basePtr = nullptr;
    gnamem->reserve_ptr(nullptr, &basePtr, header.gnaMemSize);
    gnamem->commit();
#if GNA_LIB_VER == 2
    gnaModels.push_back(std::make_tuple(make_shared<CPPWrapper<Gna2Model>>(header.layersCount)));
#else
    nnets.emplace_back(make_shared<CPPWrapper<intel_nnet_type_t>>(header.layersCount), -1, InferenceEngine::BlobMap());
    std::get<0>(nnets.back())->obj.nGroup = header.nGroup;
#endif
    GNAModelSerial::MemoryType  mt;
#if GNA_LIB_VER == 2
    auto serial = GNAModelSerial(&std::get<0>(gnaModels.back())->obj, mt);
#else
    auto serial = GNAModelSerial(&std::get<0>(nnets.back())->obj, mt);
#endif

    serial.setHeader(header);
    serial.Import(basePtr,
            header.gnaMemSize,
            networkModel,
            *(inputs_ptr_),
            outputs_,
            transpose_inputs_info,
            transpose_outputs_info);

    SetNetworkInputs();
    SetNetworkOutputs();

    // If scale factors are defined in configuration we still need to use them instead of imported values,
    // for example to change the scale factors for the old models.
    if (!config.inputScaleFactors.empty()) {
        IE_ASSERT(config.inputScaleFactors.size() <= inputs_ptr_->size());
        // TODO: config should  use the map of inputs as well
        for (size_t id = 0; id < config.inputScaleFactors.size(); ++id) {
            if (id < inputs_ptr_->size() && config.inputScaleFactors[id] != GNAPluginNS::kScaleFactorDefault) {
                gnalog() << "[Import Network] Using input scale factor defined in configuration for input " << id << std::endl;
                inputs_ptr_->Get().at(id).scale_factor = config.inputScaleFactors[id];
            }
        }
    }

#if GNA_LIB_VER == 2
    auto getOrientation = [](Gna2Operation & gnaOperation) {
        return gnaOperation.Type == Gna2OperationTypeConvolution ?
            kDnnNonInterleavedOrientation : kDnnInterleavedOrientation;
    };
    (void)getOrientation;
#else
    auto getOrientation = [](intel_nnet_layer_t & layer) {
        return layer.nLayerKind == INTEL_CONVOLUTIONAL ?
           kDnnNonInterleavedOrientation : kDnnInterleavedOrientation;
    };
#endif

#if GNA_LIB_VER == 1
    (*inputs_ptr_)["input"].orientation = getOrientation(std::get<0>(nnets.back())->obj.pLayers[0]);
    outputsDesc[0].orientation = getOrientation(std::get<0>(nnets.back())->obj.pLayers[std::get<0>(nnets.back())->obj.nLayers - 1]);
#endif

    if (header.doRotateInput) {
        for (auto && input : inputs_data_map_) {
            transpose_inputs_info.insert({input.first, {{header.doRotateInput, header.nRotateRows, header.nRotateColumns}}});
        }
    }
    if (header.doRotateOutput) {
        for (auto && output : outputs_data_map_) {
            transpose_outputs_info.insert({output.first, {{header.doRotateOutput, header.nRotateOutputRows, header.nRotateOutputColumns}}});
        }
    }

    for (auto && memory : mt) {
        GNAMemoryLayer memoryLayer(nullptr, nullptr, gnaFlags->sw_fp32 ? 4 : 2);
        std::string name;
        std::tie(memoryLayer.gna_ptr, memoryLayer.reserved_size, name, memoryLayer.scale_factor) = memory;
        graphCompiler.memory_connection.emplace_back(make_pair(name, memoryLayer));
    }

    DumpXNNToFile();

#ifdef PLOT
    dnn->WriteGraphWizModel("gna-blob-imported.dot");
#endif
#if GNA_LIB_VER == 2
    trivialTopology = (std::get<0>(gnaModels.back())->obj.NumberOfOperations == 0);
    createRequestConfigsForGnaModels();
#else
    trivialTopology = (std::get<0>(nnets.back())->obj.nLayers == 0);
#endif
    return {};
}

void GNAPlugin::Export(const std::string &fileName) {
    std::fstream outStream(fileName, ios_base::out | ios_base::binary);
    Export(outStream);
}

void GNAPlugin::Export(std::ostream &outStream) {
    if (inputs_ptr_->empty() || outputs_.empty()) {
        THROW_GNA_EXCEPTION << " network not loaded";
    }

#if GNA_LIB_VER == 1
    if (_inputs.size() != 1) {
        THROW_GNA_EXCEPTION << " exporting network with multiple inputs not supported";
    }
#endif

    // TODO: nnet group parameter looks only used in application - so can we move this line into load network.
    IE_ASSERT(!inputs_data_map_.empty());
    auto inputDims = inputs_data_map_.begin()->second->getTensorDesc().getDims();
    if (inputDims.size() == 2) {
#if GNA_LIB_VER == 1
        std::get<0>(nnets.front())->obj.nGroup = inputDims[0];
#endif
    }
#if GNA_LIB_VER == 2
    Gna2Model* modelToSerial = &std::get<0>(gnaModels.front())->obj;
#else
    intel_nnet_type_t* modelToSerial = &std::get<0>(nnets.front())->obj;
#endif
    auto serial = GNAModelSerial(modelToSerial,
                                 *(inputs_ptr_),
                                 outputs_)
                    .SetInputRotation(transpose_inputs_info)
                    .SetOutputRotation(transpose_outputs_info);

    for (auto && memoryConnection : graphCompiler.memory_connection) {
        auto state = std::make_shared<memory::GNAVariableState>(memoryConnection.first, std::make_shared <GNAMemoryLayer>(memoryConnection.second));
        gnalog() << "Scale factor Memory layer " << state->GetScaleFactor() << std::endl;
        serial.AddState(memoryConnection.second.gna_ptr, memoryConnection.second.reserved_size, memoryConnection.first, state->GetScaleFactor());
    }

    serial.Export(gnamem->getBasePtr(), gnamem->getTotalBytes(), outStream);
}

std::map<std::string, InferenceEngine::InferenceEngineProfileInfo> GNAPlugin::GetPerformanceCounts() {
    if (gnaFlags->performance_counting) {
        std::map<std::string, InferenceEngine::InferenceEngineProfileInfo> perfMap;
        gnadevice->getGnaPerfCounters(perfMap);
        return perfMap;
    } else {
        return {};
    }
}

void GNAPlugin::AddExtension(const InferenceEngine::IExtensionPtr& extension) {}

void GNAPlugin::SetConfig(const std::map<std::string, std::string> &config_map) {
    config.UpdateFromMap(config_map);
    UpdateFieldsFromConfig();
}

void GNAPlugin::UpdateFieldsFromConfig() {
    *gnaFlags = config.gnaFlags;
}

void GNAPlugin::SetNetworkInputs() {
    inputs_data_map_.clear();
    for (auto & input : inputs_ptr_->Get()) {
        inputs_data_map_[input.name] = input.ToIEInputInfo();
    }
}

void GNAPlugin::SetNetworkOutputs() {
    outputs_data_map_.clear();
    for (auto & output : outputs_.Get()) {
        outputs_data_map_[output.name] = output.to_ie_data();
    }
}

std::vector<std::shared_ptr<const ov::Node>> GNAPlugin::GetInputs() {
    std::vector<std::shared_ptr<const ov::Node>> params;
    params.reserve(inputs_ptr_->size());
    for (auto&& input : inputs_ptr_->Get()) {
        auto param = std::make_shared<ov::op::v0::Parameter>(
            convertPrecision(input.model_precision),
            ov::PartialShape(input.dims));
        param->set_friendly_name(input.name);
        param->get_output_tensor(0).add_names(input.tensor_names);
        params.emplace_back(move(param));
    }
    return params;
}

std::vector<std::shared_ptr<const ov::Node>> GNAPlugin::GetOutputs() {
    std::vector<std::shared_ptr<const ov::Node>> results;
    results.reserve(outputs_.size());
    for (auto&& output : outputs_.Get()) {
        auto param = std::make_shared<ov::op::v0::Parameter>(
            convertPrecision(output.model_precision),
            ov::PartialShape(output.dims));
        param->set_friendly_name(output.name);
        auto result = std::make_shared<ov::op::v0::Result>(param);
        result->get_output_tensor(0).add_names(output.tensor_names);
        results.emplace_back(std::move(result));
    }
    return results;
}

InferenceEngine::QueryNetworkResult GNAPlugin::QueryNetwork(const InferenceEngine::CNNNetwork& network,
                                                            const std::map<std::string, std::string>& config) const {
    InferenceEngine::QueryNetworkResult res;

    if (network.getFunction()) {
        IE_THROW(NotImplemented) << " ngraph::Function is not supported natively";
    }

    std::unordered_set<CNNLayer *> allLayers;
    InferenceEngine::InputsDataMap inputs = network.getInputsInfo();
    std::vector<CNNLayerPtr> sortedLayers = CNNNetSortTopologically(network);

    if (inputs.empty()) {
        THROW_GNA_EXCEPTION << "Network is empty (GNA)\n";
    }

    auto const & secondLayers = getInputTo(inputs.begin()->second->getInputData());
    if (secondLayers.empty()) {
        THROW_GNA_EXCEPTION << "Network consists of input layer only (GNA)\n";
    }

    InferenceEngine::details::UnorderedDFS(allLayers,
                                           secondLayers.begin()->second,
                                           [&](CNNLayerPtr const& layer) {
                                                if (LayerTypeFromStr(layer->type) != LayerType::NO_TYPE) {
                                                    res.supportedLayersMap.insert({ layer->name, GetName() });
                                                }
                                            }, false);

    return res;
}<|MERGE_RESOLUTION|>--- conflicted
+++ resolved
@@ -1273,11 +1273,7 @@
         ImportFrames(inputs_ptr_->at(input.first).ptrs[idx],
                      input.second->cbuffer().as<float *>(),
                      input.second->getTensorDesc().getPrecision(),
-<<<<<<< HEAD
-                     gnaFlags->sw_fp32 ? GNAPluginNS::kScaleFactorDefault : inputsDesc->getScaleFactor(inputNum),
-=======
-                     gnaFlags->sw_fp32 ? 1.0f : inputs_ptr_->at(input.first).scale_factor,
->>>>>>> 3b74aa0d
+                     gnaFlags->sw_fp32 ? GNAPluginNS::kScaleFactorDefault : inputs_ptr_->at(input.first).scale_factor,
                      inputOrientation,
                      importedFrames,
                      targetGroups,
