--- conflicted
+++ resolved
@@ -1204,28 +1204,12 @@
     dumpStream.write(reinterpret_cast<char*>(dump.model.get()), dump.header.model_size);
 #else
     auto const modelId = gnadevice->createModel(std::get<0>(gnaModels.front())->obj);
-<<<<<<< HEAD
-    if (versionInt == Gna2DeviceVersionEmbedded1_0) {
-        auto dump = gnadevice->dumpXnn(modelId);
-        dump.header.RwRegionSize = gnamem->getRWBytes();
-        dump.header.InputScalingFactor = inputs_ptr_->Get().begin()->scale_factor;
-        dump.header.OutputScalingFactor = outputs_.Get().begin()->scale_factor;
-        dumpStream.write(reinterpret_cast<char*>(&dump.header), sizeof(Gna2ModelSueCreekHeader));
-        dumpStream.write(reinterpret_cast<char*>(dump.model.get()), dump.header.ModelSize);
-    } else {
-        static_assert(sizeof(versionInt) >= sizeof(Gna2DeviceVersion), "");
-        gnadevice->dumpXnnForDeviceVersion(modelId, dumpStream,
-            *reinterpret_cast<const Gna2DeviceVersion*>(&versionInt));
-    }
-=======
     auto dump = gnadevice->dumpXnn(modelId);
     dump.header.RwRegionSize = gnamem->getRWBytes();
-    dump.header.InputScalingFactor = inputsDesc->inputScaleFactors.front();
-    dump.header.OutputScalingFactor = outputsDesc.front().scale_factor;
+    dump.header.InputScalingFactor = inputs_ptr_->Get().begin()->scale_factor;
+    dump.header.OutputScalingFactor = outputs_.Get().begin()->scale_factor;
     dumpStream.write(reinterpret_cast<char*>(&dump.header), sizeof(Gna2ModelSueCreekHeader));
     dumpStream.write(reinterpret_cast<char*>(dump.model.get()), dump.header.ModelSize);
-
->>>>>>> 6c92ce48
     gnadevice->releaseModel(modelId);
 #endif
 }
