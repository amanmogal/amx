--- conflicted
+++ resolved
@@ -34,25 +34,16 @@
     return compiled_model;
 }
 
-std::shared_ptr<ov::ICompiledModel> ov::hetero::Plugin::compile_model(const std::shared_ptr<const ov::Model>& model,
-<<<<<<< HEAD
+std::shared_ptr<ov::ICompiledModel> ov::hetero::Plugin::compile_model(
+    const std::shared_ptr<const ov::Model>& model,
     const ov::AnyMap& properties,
     const ov::SoPtr<ov::IRemoteContext>& context) const {
-=======
-                                                                      const ov::AnyMap& properties,
-                                                                      const ov::RemoteContext& context) const {
->>>>>>> 38913f21
     OPENVINO_NOT_IMPLEMENTED;
 }
 
 std::shared_ptr<ov::ICompiledModel> ov::hetero::Plugin::import_model(std::istream& model,
-<<<<<<< HEAD
-    const ov::SoPtr<ov::IRemoteContext>& context,
-    const ov::AnyMap& properties) const  {
-=======
-                                                                     const ov::RemoteContext& context,
+                                                                     const ov::SoPtr<ov::IRemoteContext>& context,
                                                                      const ov::AnyMap& properties) const {
->>>>>>> 38913f21
     OPENVINO_NOT_IMPLEMENTED;
 }
 
