// Copyright (C) 2018-2023 Intel Corporation
// SPDX-License-Identifier: Apache-2.0
//

// clang-format off
#include "ie_metric_helpers.hpp"
#include "openvino/runtime/device_id_parser.hpp"
#include "plugin.hpp"
#include <memory>
#include <vector>
#include <map>
#include <string>
#include <utility>
#include <fstream>
#include <unordered_set>
#include "ie_plugin_config.hpp"
#include "executable_network.hpp"
#include "cpp_interfaces/interface/ie_internal_plugin_config.hpp"
#include "openvino/util/common_util.hpp"
#include "openvino/runtime/properties.hpp"
#include "internal_properties.hpp"
#include "openvino/util/common_util.hpp"
// clang-format on

using namespace InferenceEngine;
using namespace InferenceEngine::PluginConfigParams;
using namespace InferenceEngine::HeteroConfigParams;
using namespace HeteroPlugin;

Engine::Engine() {
    _pluginName = "HETERO";
    _config[KEY_EXCLUSIVE_ASYNC_REQUESTS] = YES;
    _config[HETERO_CONFIG_KEY(DUMP_GRAPH_DOT)] = NO;
}

namespace {

Engine::Configs mergeConfigs(Engine::Configs config, const Engine::Configs& local) {
    for (auto&& kvp : local) {
        config[kvp.first] = kvp.second;
    }
    return config;
}

Engine::Configs mergeConfigs(Engine::Configs config, const ov::AnyMap& local) {
    for (auto&& kvp : local) {
        config[kvp.first] = kvp.second.as<std::string>();
    }
    return config;
}

const std::vector<std::string>& getSupportedConfigKeys() {
    static const std::vector<std::string> supported_configKeys = {HETERO_CONFIG_KEY(DUMP_GRAPH_DOT),
                                                                  "TARGET_FALLBACK",
                                                                  ov::device::priorities.name(),
                                                                  CONFIG_KEY(EXCLUSIVE_ASYNC_REQUESTS)};

    return supported_configKeys;
}

}  // namespace

std::string Engine::GetTargetFallback(const Engine::Configs& config, bool raise_exception) const {
    auto it = config.find("TARGET_FALLBACK");
    if (it == config.end()) {
        it = config.find(ov::device::priorities.name());
    }
    if (it == config.end()) {
        if (raise_exception)
            IE_THROW() << "The '" << ov::device::priorities.name()
                       << "' option was not defined for heterogeneous plugin";
        return std::string("");
    }
    return it->second;
}

InferenceEngine::IExecutableNetworkInternal::Ptr Engine::LoadExeNetworkImpl(const InferenceEngine::CNNNetwork& network,
                                                                            const Configs& user_config) {
    if (GetCore() == nullptr) {
        IE_THROW() << "Please, work with HETERO device via InferencEngine::Core object";
    }
    auto full_config = mergeConfigs(_config, user_config);
    std::string fallbackDevicesStr = GetTargetFallback(full_config);
    DeviceMetaInformationMap metaDevices = GetDevicePlugins(fallbackDevicesStr, user_config);

    auto function = network.getFunction();
    if (function == nullptr) {
        IE_THROW() << "HETERO device supports just ngraph network representation";
    }

    return std::make_shared<HeteroExecutableNetwork>(network, full_config, this);
}

InferenceEngine::IExecutableNetworkInternal::Ptr Engine::ImportNetwork(
    std::istream& heteroModel,
    const std::map<std::string, std::string>& user_config) {
    return std::make_shared<HeteroExecutableNetwork>(heteroModel, mergeConfigs(_config, user_config), this);
}

Engine::DeviceMetaInformationMap Engine::GetDevicePlugins(const std::string& targetFallback,
                                                          const Configs& user_config) const {
    auto fallbackDevices = ov::DeviceIDParser::get_hetero_devices(targetFallback);
    Engine::DeviceMetaInformationMap metaDevices;
    for (auto&& deviceName : fallbackDevices) {
        auto itPlugin = metaDevices.find(deviceName);
        if (metaDevices.end() == itPlugin) {
            metaDevices[deviceName] = GetCore()->GetSupportedConfig(deviceName, user_config);
        }
    }
    return metaDevices;
}

void Engine::SetConfig(const Configs& configs) {
    for (auto&& kvp : configs) {
        const auto& name = kvp.first;
        const auto& supported_configKeys = getSupportedConfigKeys();
        if (supported_configKeys.end() != std::find(supported_configKeys.begin(), supported_configKeys.end(), name))
            _config[name] = kvp.second;
        else
            IE_THROW() << "Unsupported config key: " << name;
    }
}

QueryNetworkResult Engine::QueryNetwork(const CNNNetwork& network, const Configs& user_config) const {
    QueryNetworkResult qr;

    if (GetCore() == nullptr) {
        IE_THROW() << "Please, work with HETERO device via InferencEngine::Core object";
    }

    auto full_config = mergeConfigs(_config, user_config);
    std::string fallbackDevicesStr = GetTargetFallback(full_config);
    DeviceMetaInformationMap metaDevices = GetDevicePlugins(fallbackDevicesStr, user_config);

    auto function = network.getFunction();
    if (function == nullptr) {
        IE_THROW() << "HETERO device supports just ngraph network representation";
    }

    std::map<std::string, QueryNetworkResult> queryResults;
    for (auto&& metaDevice : metaDevices) {
        const auto& deviceName = metaDevice.first;
        queryResults[deviceName] = GetCore()->QueryNetwork(network, deviceName, metaDevice.second);
    }

    //  WARNING: Here is devices with user set priority
    auto fallbackDevices = ov::DeviceIDParser::get_hetero_devices(fallbackDevicesStr);

    for (auto&& deviceName : fallbackDevices) {
        for (auto&& layerQueryResult : queryResults[deviceName].supportedLayersMap) {
            qr.supportedLayersMap.emplace(layerQueryResult);
        }
    }

    // set OK status
    qr.rc = StatusCode::OK;

    return qr;
}

Parameter Engine::GetMetric(const std::string& name, const std::map<std::string, Parameter>& user_options) const {
    if (ov::supported_properties == name) {
        return decltype(ov::supported_properties)::value_type{
            ov::PropertyName{ov::supported_properties.name(), ov::PropertyMutability::RO},
            ov::PropertyName{ov::caching_properties.name(), ov::PropertyMutability::RO},
            ov::PropertyName{ov::device::full_name.name(), ov::PropertyMutability::RO},
            ov::PropertyName{ov::device::capabilities.name(), ov::PropertyMutability::RO},
            ov::PropertyName{ov::device::priorities.name(), ov::PropertyMutability::RW}};
    } else if (ov::caching_properties == name) {
        return decltype(ov::caching_properties)::value_type{ov::hetero::caching_device_properties.name()};
    } else if (ov::hetero::caching_device_properties == name) {
        auto tconfig = mergeConfigs(_config, options);
        std::string targetFallback = GetTargetFallback(tconfig);
        return decltype(ov::hetero::caching_device_properties)::value_type{DeviceCachingProperties(targetFallback)};
    } else if (METRIC_KEY(SUPPORTED_METRICS) == name) {
        IE_SET_METRIC_RETURN(SUPPORTED_METRICS,
                             std::vector<std::string>{METRIC_KEY(SUPPORTED_METRICS),
                                                      ov::device::full_name.name(),
                                                      METRIC_KEY(SUPPORTED_CONFIG_KEYS),
                                                      METRIC_KEY(IMPORT_EXPORT_SUPPORT),
                                                      ov::device::capabilities.name()});
    } else if (METRIC_KEY(SUPPORTED_CONFIG_KEYS) == name) {
        IE_SET_METRIC_RETURN(SUPPORTED_CONFIG_KEYS, getSupportedConfigKeys());
    } else if (ov::device::full_name == name) {
        return decltype(ov::device::full_name)::value_type{"HETERO"};
    } else if (METRIC_KEY(IMPORT_EXPORT_SUPPORT) == name) {
        IE_SET_METRIC_RETURN(IMPORT_EXPORT_SUPPORT, true);
    } else if (ov::device::capabilities == name) {
        return decltype(ov::device::capabilities)::value_type{{ov::device::capability::EXPORT_IMPORT}};
<<<<<<< HEAD
    } else if (ov::device::architecture == name) {
        std::string targetFallback = GetTargetFallback(mergeConfigs(_config, user_options));
        return decltype(ov::device::architecture)::value_type{DeviceArchitecture(targetFallback)};
=======
>>>>>>> 65e5ed7d
    } else {
        IE_THROW() << "Unsupported metric key: " << name;
    }
}

std::string Engine::DeviceCachingProperties(const std::string& targetFallback) const {
    auto fallbackDevices = ov::DeviceIDParser::get_hetero_devices(targetFallback);
    // Vector of caching configs for devices
    std::vector<ov::AnyMap> result = {};
    for (const auto& device : fallbackDevices) {
        ov::DeviceIDParser parser(device);
        ov::AnyMap properties = {};
        // Use name without id
        auto device_name = parser.get_device_name();
        auto supported_properties =
            GetCore()->GetMetric(device, ov::supported_properties.name()).as<std::vector<ov::PropertyName>>();
        if (ov::util::contains(supported_properties, ov::caching_properties.name())) {
            auto caching_properties =
                GetCore()->GetMetric(device, ov::caching_properties.name()).as<std::vector<ov::PropertyName>>();
            for (auto& property_name : caching_properties) {
                properties[property_name] = GetCore()->GetMetric(device, property_name);
            }
            // If caching properties are not supported by device, try to add at least device architecture
        } else if (ov::util::contains(supported_properties, ov::device::architecture.name())) {
            auto device_architecture = GetCore()->GetMetric(device, ov::device::architecture.name());
            properties = ov::AnyMap{{ov::device::architecture.name(), device_architecture}};
            // Device architecture is not supported, add device name as achitecture
        } else {
            properties = ov::AnyMap{{ov::device::architecture.name(), device_name}};
        }
        result.emplace_back(properties);
    }
    return result.empty() ? "" : ov::Any(result).as<std::string>();
}

Parameter Engine::GetConfig(const std::string& name, const std::map<std::string, Parameter>& /*options*/) const {
    if (name == HETERO_CONFIG_KEY(DUMP_GRAPH_DOT)) {
        auto it = _config.find(HETERO_CONFIG_KEY(DUMP_GRAPH_DOT));
        IE_ASSERT(it != _config.end());
        bool dump = it->second == YES;
        return {dump};
    } else if (name == ov::device::priorities) {
        std::string targetFallback = GetTargetFallback(_config);
        auto priorities = ov::util::from_string(targetFallback, ov::device::priorities);
        return decltype(ov::device::priorities)::value_type{priorities};
    } else if (name == "TARGET_FALLBACK") {
        return GetTargetFallback(_config);
    } else {
        IE_THROW() << "Unsupported config key: " << name;
    }
}

static Version heteroPluginDescription = {
    {2, 1},  // plugin API version
    CI_BUILD_NUMBER,
    "heteroPlugin"  // plugin description message
};

IE_DEFINE_PLUGIN_CREATE_FUNCTION(Engine, heteroPluginDescription)<|MERGE_RESOLUTION|>--- conflicted
+++ resolved
@@ -169,8 +169,7 @@
     } else if (ov::caching_properties == name) {
         return decltype(ov::caching_properties)::value_type{ov::hetero::caching_device_properties.name()};
     } else if (ov::hetero::caching_device_properties == name) {
-        auto tconfig = mergeConfigs(_config, options);
-        std::string targetFallback = GetTargetFallback(tconfig);
+        std::string targetFallback = GetTargetFallback(mergeConfigs(_config, user_options));
         return decltype(ov::hetero::caching_device_properties)::value_type{DeviceCachingProperties(targetFallback)};
     } else if (METRIC_KEY(SUPPORTED_METRICS) == name) {
         IE_SET_METRIC_RETURN(SUPPORTED_METRICS,
@@ -187,12 +186,6 @@
         IE_SET_METRIC_RETURN(IMPORT_EXPORT_SUPPORT, true);
     } else if (ov::device::capabilities == name) {
         return decltype(ov::device::capabilities)::value_type{{ov::device::capability::EXPORT_IMPORT}};
-<<<<<<< HEAD
-    } else if (ov::device::architecture == name) {
-        std::string targetFallback = GetTargetFallback(mergeConfigs(_config, user_options));
-        return decltype(ov::device::architecture)::value_type{DeviceArchitecture(targetFallback)};
-=======
->>>>>>> 65e5ed7d
     } else {
         IE_THROW() << "Unsupported metric key: " << name;
     }
