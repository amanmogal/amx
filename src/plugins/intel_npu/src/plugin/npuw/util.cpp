// Copyright (C) 2023-2024 Intel Corporation
// SPDX-License-Identifier: Apache-2.0
//

#include "util.hpp"

#include <immintrin.h>

#include <intel_npu/al/config/config.hpp>
#include <iomanip>
#include <openvino/core/parallel.hpp>
#include <openvino/core/type/bfloat16.hpp>
#include <openvino/core/type/float16.hpp>
#include <sstream>

#include "logging.hpp"
#include "openvino/op/transpose.hpp"
#include "openvino/op/util/op_types.hpp"

#ifdef UNPACK_PROFILING
#    include "tbb/concurrent_unordered_map.h"
#endif

bool ov::npuw::util::is_set(const std::size_t sub_idx, const std::string& opt) {
    if (opt.empty()) {
        return false;
    }
    if (opt == "YES") {
        return true;
    }

    std::vector<std::size_t> sub_inds{};
    sub_inds = ::intel_npu ::OptionParser<std::vector<std::size_t>>::parse(opt);
    if (std::find(sub_inds.begin(), sub_inds.end(), sub_idx) != sub_inds.end()) {
        return true;
    }

    return false;
}

ov::Tensor ov::npuw::util::tensor_from_const(const std::shared_ptr<ov::op::v0::Constant>& node) {
    return ov::Tensor(node->get_element_type(), node->get_shape(), const_cast<void*>(node->get_data_ptr()));
}

bool ov::npuw::util::starts_with(const std::string& str, const std::string& prefix) {
    return str.substr(0, prefix.size()) == prefix;
}

std::string ov::npuw::util::fmt(std::size_t number, std::size_t total) {
    std::size_t regs = 1;
    while (total /= 10) {
        regs++;
    }
    std::stringstream ss;
    ss << std::setfill('0') << std::setw(regs) << number;
    return ss.str();
}

namespace {

inline int8_t hi4(int8_t x) {
    return ((x & (1 << 7)) >> 4) | ((x & (1 << 6)) >> 4) | ((x & (1 << 5)) >> 4) | ((x & (1 << 4)) >> 4);
}

inline int8_t lo4(int8_t x) {
    return (x & (1 << 3)) | (x & (1 << 2)) | (x & (1 << 1)) | (x & (1 << 0));
}

inline uint8_t hi4(uint8_t x) {
    return x >> 4;
}

inline uint8_t lo4(uint8_t x) {
    return x & 0xF;
}

inline int8_t upc(int8_t h) {
    return h | (-((h & (1 << 3)) >> 3) & (-8));
}

// NOTE: This routine implements the NEW ORDER
#define avx2_i4toi8(vinput, vout0, vout1)                                         \
    {                                                                             \
        __m256i himask = _mm256_broadcastb_epi8(_mm_set_epi32(0, 0, 0, 0xF0));    \
        __m256i lomask = _mm256_broadcastb_epi8(_mm_set_epi32(0, 0, 0, 0x0F));    \
        __m256i vsgmask = _mm256_broadcastb_epi8(_mm_set_epi32(0, 0, 0, 1 << 3)); \
        __m256i vzero = _mm256_broadcastb_epi8(_mm_set_epi32(0, 0, 0, 0));        \
        __m256i vextend = _mm256_broadcastb_epi8(_mm_set_epi32(0, 0, 0, (-8)));   \
                                                                                  \
        __m256i vht = _mm256_and_si256(vinput, himask);                           \
        __m256i vhi = _mm256_srli_epi16(vht, 4);                                  \
        __m256i vlo = _mm256_and_si256(vinput, lomask);                           \
                                                                                  \
        __m256i vsghi = _mm256_srli_epi16(_mm256_and_si256(vhi, vsgmask), 3);     \
        __m256i vsglo = _mm256_srli_epi16(_mm256_and_si256(vlo, vsgmask), 3);     \
        __m256i vsubhi = _mm256_sub_epi8(vzero, vsghi);                           \
        __m256i vsublo = _mm256_sub_epi8(vzero, vsglo);                           \
        __m256i vhires = _mm256_or_si256(vhi, _mm256_and_si256(vsubhi, vextend)); \
        __m256i vlores = _mm256_or_si256(vlo, _mm256_and_si256(vsublo, vextend)); \
                                                                                  \
        __m256i vunlo = _mm256_unpacklo_epi8(vlores, vhires);                     \
        __m256i vunhi = _mm256_unpackhi_epi8(vlores, vhires);                     \
        *vout0 = _mm256_permute2x128_si256(vunlo, vunhi, 0x20);                   \
        *vout1 = _mm256_permute2x128_si256(vunlo, vunhi, 0x31);                   \
    }

inline __m128i avx2_i8tof16(__m128i vi8) {
    __m256i i32vec = _mm256_cvtepi8_epi32(vi8);                 // extend:  8 x i8  -> 8 x i32 [256b of 256b]
    __m256 f32vec = _mm256_cvtepi32_ps(i32vec);                 // convert: 8 x i32 -> 8 x f32 [256b of 256b]
    return _mm256_cvtps_ph(f32vec, _MM_FROUND_TO_NEAREST_INT);  // convert: 8 x f32 -> 8 x f16 [128b]
}

inline __m128i avx2_i8tof16(__m128i vi8, __m256 s) {
    __m256i i32vec = _mm256_cvtepi8_epi32(vi8);                 // extend:  8 x i8  -> 8 x i32 [256b of 256b]
    __m256 f32vec = _mm256_cvtepi32_ps(i32vec);                 // convert: 8 x i32 -> 8 x f32 [256b of 256b]
    __m256 f32scl = _mm256_mul_ps(f32vec, s);                   // scale:   8 x f32 -> 8 x f32 [256b of 256b]
    return _mm256_cvtps_ph(f32scl, _MM_FROUND_TO_NEAREST_INT);  // convert: 8 x f32 -> 8 x f16 [128b]
}

inline __m128i avx2_u8tof16_hi(__m128i vu8, __m256 z, __m256 s) {
    __m256i u32vec = _mm256_cvtepu8_epi32(vu8);                 // extend:   8 x u8  -> 8 x i32 [256b of 256b]
    __m256 f32vec = _mm256_cvtepi32_ps(u32vec);                 // convert:  8 x i32 -> 8 x f32 [256b of 256b]
    __m256 f32sub = _mm256_sub_ps(f32vec, z);                   // subtract: 8 x f32 -> 8 x f32 [256b of 256b]
    __m256 f32scl = _mm256_mul_ps(f32sub, s);                   // scale:    8 x f32 -> 8 x f32 [256b of 256b]
    return _mm256_cvtps_ph(f32scl, _MM_FROUND_TO_NEAREST_INT);  // convert: 8 x f32 -> 8 x f16 [128b]
}

inline __m128i avx2_u8tof16_lo(__m128i vu8, __m256 z, __m256 s) {
    __m128i vu8h = _mm_bsrli_si128(vu8, 8);
    return avx2_u8tof16_hi(vu8h, z, s);
}

// NOTE: This routine implements the NEW ORDER
inline void avx2_u4tof16(__m256i vinput, __m128i vout[8], __m256 zvalVec, __m256 svalVec[8]) {
    // vinput -  64       x u4  elements - 256 bits
    // vout[]  - 64 (8x8) x f16 elements

    // NOTE: This is largely a copy of unpack_u4f16() {{
    __m256i himask = _mm256_set1_epi8(static_cast<char>(0xF0));
    __m256i lomask = _mm256_set1_epi8(static_cast<char>(0x0F));

    // unpacking with interleaving
    __m256i vht = _mm256_and_si256(vinput, himask);
    __m256i xmmUnpackedLo = _mm256_srli_epi16(vht, 4);         // 32 x i8 - Extracting High Nibbles
    __m256i xmmUnpackedHi = _mm256_and_si256(vinput, lomask);  // 32 x i8 - Extracting Low Nibbles

    // need 4 portions of 16 x i8 elements
    __m128i unpacked32LoHi = _mm256_castsi256_si128(xmmUnpackedLo);       //  lower  16 x i8 - Lower 16 of High Nibbles
    __m128i unpacked32LoLo = _mm256_extractf128_si256(xmmUnpackedLo, 1);  //  higher 16 x i8 - Higher 16 of High Nibbles

    __m128i unpacked32HiHi = _mm256_castsi256_si128(xmmUnpackedHi);       //  lower  16 x i8 - Lower 16 of Low Nibbles
    __m128i unpacked32HiLo = _mm256_extractf128_si256(xmmUnpackedHi, 1);  //  higher 16 x i8 - Higher 16 of Low Nibbles

    // Rearranging of scales
    __m256i indices = _mm256_setr_epi32(0, 2, 4, 6, 1, 3, 5, 7);
    // Extracting all 64 scales as per the indices specified above
    __m256 scale_v_rearranged[] = {_mm256_permutevar8x32_ps(svalVec[0], indices),
                                   _mm256_permutevar8x32_ps(svalVec[1], indices),
                                   _mm256_permutevar8x32_ps(svalVec[2], indices),
                                   _mm256_permutevar8x32_ps(svalVec[3], indices),
                                   _mm256_permutevar8x32_ps(svalVec[4], indices),
                                   _mm256_permutevar8x32_ps(svalVec[5], indices),
                                   _mm256_permutevar8x32_ps(svalVec[6], indices),
                                   _mm256_permutevar8x32_ps(svalVec[7], indices)};

    // Scaling should happen like this:
    // low_nibble[0]->scale[0], high_nibble[0]->scale[1]...low_nibble[31]->scale[60],high_nibble[31]->scale[61]

    // Extracting all the even-indexed scales for the low nibbles
    __m256 scale_v_even[] = {
        _mm256_permute2f128_ps(scale_v_rearranged[0], scale_v_rearranged[1], 0x20),
        _mm256_permute2f128_ps(scale_v_rearranged[2], scale_v_rearranged[3], 0x20),
        _mm256_permute2f128_ps(scale_v_rearranged[4], scale_v_rearranged[5], 0x20),
        _mm256_permute2f128_ps(scale_v_rearranged[6], scale_v_rearranged[7], 0x20),
    };

    // Extracting all the odd-indexed scales for the high nibbles
    __m256 scale_v_odd[] = {
        _mm256_permute2f128_ps(scale_v_rearranged[0], scale_v_rearranged[1], 0x31),
        _mm256_permute2f128_ps(scale_v_rearranged[2], scale_v_rearranged[3], 0x31),
        _mm256_permute2f128_ps(scale_v_rearranged[4], scale_v_rearranged[5], 0x31),
        _mm256_permute2f128_ps(scale_v_rearranged[6], scale_v_rearranged[7], 0x31),
    };

    // converting to 64 x f16
    // Higher 16 of High Nibbles
    __m128i f16LoLo[] = {avx2_u8tof16_hi(unpacked32LoLo, zvalVec, scale_v_odd[2]),
                         avx2_u8tof16_lo(unpacked32LoLo, zvalVec, scale_v_odd[3])};
    // Lower 16 of High Nibbles
    __m128i f16LoHi[] = {avx2_u8tof16_hi(unpacked32LoHi, zvalVec, scale_v_odd[0]),
                         avx2_u8tof16_lo(unpacked32LoHi, zvalVec, scale_v_odd[1])};
    // Higher 16 of Low Nibbles
    __m128i f16HiLo[] = {avx2_u8tof16_hi(unpacked32HiLo, zvalVec, scale_v_even[2]),
                         avx2_u8tof16_lo(unpacked32HiLo, zvalVec, scale_v_even[3])};
    // Lower 16 of Low Nibbles
    __m128i f16HiHi[] = {avx2_u8tof16_hi(unpacked32HiHi, zvalVec, scale_v_even[0]),
                         avx2_u8tof16_lo(unpacked32HiHi, zvalVec, scale_v_even[1])};

    // interleaving back:
    // Interleaving lower 8 of low nibbles with lower 8 of high nibbles and so on
    vout[0] = _mm_unpacklo_epi16(f16HiHi[0], f16LoHi[0]);
    vout[1] = _mm_unpackhi_epi16(f16HiHi[0], f16LoHi[0]);
    vout[2] = _mm_unpacklo_epi16(f16HiHi[1], f16LoHi[1]);
    vout[3] = _mm_unpackhi_epi16(f16HiHi[1], f16LoHi[1]);
    vout[4] = _mm_unpacklo_epi16(f16HiLo[0], f16LoLo[0]);
    vout[5] = _mm_unpackhi_epi16(f16HiLo[0], f16LoLo[0]);
    vout[6] = _mm_unpacklo_epi16(f16HiLo[1], f16LoLo[1]);
    vout[7] = _mm_unpackhi_epi16(f16HiLo[1], f16LoLo[1]);
}

inline __m256 avx2_load_scale(const int8_t* data, ov::element::Type type) {
    if (type == ov::element::f32) {
        return _mm256_set1_ps(*reinterpret_cast<const float*>(data));
    } else {
        NPUW_ASSERT(type == ov::element::f16);
        float val{};
        _mm_store_ss(&val, _mm_cvtph_ps(_mm_cvtsi32_si128(*reinterpret_cast<const int16_t*>(data))));
        return _mm256_set1_ps(val);
    }
}

inline float avx2_load_f32(const int8_t* data, ov::element::Type type) {
    if (type == ov::element::f32) {
        return *reinterpret_cast<const float*>(data);
    } else {
        NPUW_ASSERT(type == ov::element::f16);
        float val{};
        _mm_store_ss(&val, _mm_cvtph_ps(_mm_cvtsi32_si128(*reinterpret_cast<const int16_t*>(data))));
        return val;
    }
}

#ifdef UNPACK_PROFILING
class UnpackStat {
    tbb::concurrent_unordered_map<size_t, std::pair<size_t, uint64_t>> inferenceTimes;

public:
    UnpackStat() {}
    void addRecord(size_t sz, size_t time) {
        inferenceTimes[sz].first++;
        inferenceTimes[sz].second += time;
    }
    ~UnpackStat() {
        for (auto&& r : inferenceTimes) {
            std::cout << "work: " << r.first  //<< ", stride: " << stride
                      << " overall_time = " << r.second.second / 1000 << " [ms]"
                      << " avg_atime = " << r.second.second / r.second.first << " [µs]\n";
        }
    }
};

static UnpackStat ustat;
#    define UNPACK_START_TICK() std::chrono::steady_clock::time_point _begin_tick = std::chrono::steady_clock::now();
#    define UNPACK_SAVE_TICK()                                                              \
        std::chrono::steady_clock::time_point _end_tick = std::chrono::steady_clock::now(); \
        ustat.addRecord(total, std::chrono::duration_cast<std::chrono::microseconds>(_end_tick - _begin_tick).count());
#else
#    define UNPACK_START_TICK()
#    define UNPACK_SAVE_TICK()
#endif

void unpack_i4i8(const ov::SoPtr<ov::ITensor>& from,
                 const ov::SoPtr<ov::ITensor>& to,
                 const ov::npuw::util::UnpackOptions& unpack_options) {
    NPUW_ASSERT(from->is_continuous());
    NPUW_ASSERT(to->is_continuous());
    NPUW_ASSERT(from->get_size() == to->get_size());

    // with vectorization above, we:
    // - read  256 bits (= 32 bytes, = 64  i4 elements)
    // - write 512 bits (= 64 bytes, = 64  i8 elements)
    // per every iteration, what translates to (from->size() / 64) iterations

    const std::size_t total = from->get_size();
    int8_t const* pSrc = static_cast<int8_t*>(from->data());  // 2 x i4 elements
    int8_t* pDst = static_cast<int8_t*>(to->data());          // 1 x i8 element
    size_t stride = 64;

    auto unpack_body = [pSrc, pDst](size_t index, size_t stride) {
        size_t halfStride = stride >> 1;
        int8_t const* pSrcLocal = pSrc + halfStride * index;
        int8_t* pDstLocal = pDst + stride * index;

        for (size_t j = 0; j < stride; j += 64) {
            __m256i inv = _mm256_lddqu_si256(reinterpret_cast<const __m256i*>(pSrcLocal));
            __m256i* outv0 = reinterpret_cast<__m256i*>(pDstLocal);
            __m256i* outv1 = reinterpret_cast<__m256i*>(pDstLocal + 32);

            __m256i vout0, vout1;
            avx2_i4toi8(inv, &vout0, &vout1);

            _mm256_storeu_si256(outv0, vout0);
            _mm256_storeu_si256(outv1, vout1);

            pSrcLocal += 32;
            pDstLocal += 64;
        }
    };
    // ov work index / 64
    if (unpack_options.nPartitions) {
        std::size_t minPartitions;
        if (!unpack_options.bStrictPartitioning) {
            // some heuristics that every tbb thread workload has to have 2048 elements at least,
            // so in terms of stride, it should be 64 * 2048
            minPartitions = total / (64 * 2048);
            minPartitions = std::max<std::size_t>(1u, minPartitions);
            minPartitions = std::min(minPartitions, unpack_options.nPartitions);
        } else {
            minPartitions = unpack_options.nPartitions;
        }

        // calculating stride in elements - this stride give us nPartitions + 1  partitions
        stride = static_cast<size_t>(total / minPartitions);

        // stride has to be 64 elements aligned to avoid gaps between workloads
        stride = (stride >> 6) << 6;
        // if number of partitions to large comparing to workload, min supported stride still have to be clamped to 64
        stride = stride < 64 ? 64 : stride;
    }

    UNPACK_START_TICK();

    if (unpack_options.bUseOvParallelFor) {
        ov::parallel_for(total / stride, [unpack_body, stride](size_t index) {
            unpack_body(index, stride);
        });
    } else {
        for (std::size_t index = 0; index < total / stride; index++) {
            unpack_body(index, stride);
        }
    }
    // handle tail
    size_t tailOffset = (static_cast<size_t>(total / stride) * stride);
    pSrc = static_cast<int8_t*>(from->data()) + (tailOffset >> 1);
    pDst = static_cast<int8_t*>(to->data()) + tailOffset;

    for (std::size_t index = 0; index < ((total % 64) >> 1); index++) {
        *(pDst++) = upc(lo4(*(pSrc)));
        *(pDst++) = upc(hi4(*(pSrc)));
        pSrc++;
    }
    UNPACK_SAVE_TICK();
}

void unpack_u4i8(const ov::SoPtr<ov::ITensor>& from,
                 const ov::SoPtr<ov::ITensor>& to,
                 const ov::npuw::util::UnpackOptions& unpack_options) {
    NPUW_ASSERT(from->is_continuous());
    NPUW_ASSERT(to->is_continuous());
    NPUW_ASSERT(from->get_size() == to->get_size());

    uint8_t const* pSrc = static_cast<uint8_t*>(from->data());  // 2 x u4 elements
    int8_t* pDst = static_cast<int8_t*>(to->data());            // 1 x i8 element

    const std::size_t total = from->get_size();
    for (std::size_t index = 0; index < total; index += 2) {
        pDst[0] = static_cast<int8_t>(lo4(*pSrc));  // LSB is [0] -- since OpenVINO 24.0!
        pDst[1] = static_cast<int8_t>(hi4(*pSrc));  // MSB is [1] -- since OpenVINO 24.0!
        pSrc++;
        pDst += 2;
    }
}

void unpack_i4f16(const ov::SoPtr<ov::ITensor>& from,
                  const ov::SoPtr<ov::ITensor>& to,
                  const ov::npuw::util::UnpackOptions& unpack_options) {
    NPUW_ASSERT(from->is_continuous());
    NPUW_ASSERT(to->is_continuous());
    NPUW_ASSERT(from->get_size() == to->get_size());

    // This conversion combines i4toi8 (above) and i8tof16 (below). Here we
    // - read    256  bits (= 32  bytes, = 64  i4  elements)
    // - write   1024 bits (= 128 bytes, = 64  f16 elements)
    // per every iteration, what translates to (from->size() / 64) iterations

    std::size_t total = to->get_size();
    int8_t const* pSrc = static_cast<int8_t*>(from->data());  // 2 x i4  elements
    int16_t* pDst = static_cast<int16_t*>(to->data());        // 1 x f16 element
    // bool tailOnly = total < 64;

    auto unpack_body = [pSrc, pDst](size_t index) {
        int8_t const* pSrcLocal = pSrc + 32 * index;
        int16_t* pDstLocal = pDst + 64 * index;

        __m256i inv = _mm256_lddqu_si256(reinterpret_cast<const __m256i*>(pSrcLocal));
        __m128i* outv[8] = {
            reinterpret_cast<__m128i*>(pDstLocal),
            reinterpret_cast<__m128i*>(pDstLocal + 8),
            reinterpret_cast<__m128i*>(pDstLocal + 16),
            reinterpret_cast<__m128i*>(pDstLocal + 24),
            reinterpret_cast<__m128i*>(pDstLocal + 32),
            reinterpret_cast<__m128i*>(pDstLocal + 40),
            reinterpret_cast<__m128i*>(pDstLocal + 48),
            reinterpret_cast<__m128i*>(pDstLocal + 56),
        };

        __m256i vout0, vout1;
        avx2_i4toi8(inv, &vout0, &vout1);

        int8_t tmp[64];  // FIXME: Avoid it
        __m256i* tmpv0 = reinterpret_cast<__m256i*>(tmp);
        __m256i* tmpv1 = reinterpret_cast<__m256i*>(tmp + 32);
        _mm256_storeu_si256(tmpv0, vout0);
        _mm256_storeu_si256(tmpv1, vout1);

        __m128i i8vecs[8] = {
            _mm_loadl_epi64(reinterpret_cast<__m128i*>(tmp)),
            _mm_loadl_epi64(reinterpret_cast<__m128i*>(tmp + 8)),
            _mm_loadl_epi64(reinterpret_cast<__m128i*>(tmp + 16)),
            _mm_loadl_epi64(reinterpret_cast<__m128i*>(tmp + 24)),
            _mm_loadl_epi64(reinterpret_cast<__m128i*>(tmp + 32)),
            _mm_loadl_epi64(reinterpret_cast<__m128i*>(tmp + 40)),
            _mm_loadl_epi64(reinterpret_cast<__m128i*>(tmp + 48)),
            _mm_loadl_epi64(reinterpret_cast<__m128i*>(tmp + 56)),
        };

        __m128i vresults[8] = {avx2_i8tof16(i8vecs[0]),
                               avx2_i8tof16(i8vecs[1]),
                               avx2_i8tof16(i8vecs[2]),
                               avx2_i8tof16(i8vecs[3]),
                               avx2_i8tof16(i8vecs[4]),
                               avx2_i8tof16(i8vecs[5]),
                               avx2_i8tof16(i8vecs[6]),
                               avx2_i8tof16(i8vecs[7])};

        _mm_storeu_si128(outv[0], vresults[0]);
        _mm_storeu_si128(outv[1], vresults[1]);
        _mm_storeu_si128(outv[2], vresults[2]);
        _mm_storeu_si128(outv[3], vresults[3]);
        _mm_storeu_si128(outv[4], vresults[4]);
        _mm_storeu_si128(outv[5], vresults[5]);
        _mm_storeu_si128(outv[6], vresults[6]);
        _mm_storeu_si128(outv[7], vresults[7]);
    };

    if (unpack_options.bUseOvParallelFor) {
        ov::parallel_for(total / 64, [&unpack_body](size_t index) {
            unpack_body(index);
        });
    } else {
        for (std::size_t index = 0; index < total / 64; index++) {
            unpack_body(index);
        }
    }

    // handle tail that is < 64 elements
    size_t tailOffset = ((total >> 6) << 6);
    pSrc = static_cast<int8_t*>(from->data()) + (tailOffset >> 1);
    pDst = static_cast<int16_t*>(to->data()) + tailOffset;

    constexpr std::size_t VECSIZE = 8;

    total = ((total % 64) >> 1);
    int8_t unpackedToI8[VECSIZE] = {0};
    size_t unpackedIdx = 0;
    for (std::size_t index = 0; index < total; index++) {
        unpackedToI8[unpackedIdx++] = upc(lo4(*(pSrc)));
        unpackedToI8[unpackedIdx++] = upc(hi4(*(pSrc)));
        if (unpackedIdx == VECSIZE) {
            __m128i i8vec = _mm_loadl_epi64(reinterpret_cast<__m128i*>(unpackedToI8));
            __m128i f16vec = avx2_i8tof16(i8vec);
            _mm_storeu_si128(reinterpret_cast<__m128i*>(pDst), f16vec);
            pDst += VECSIZE;
            unpackedIdx = 0;
        }
        pSrc += 1;
    }

    // handle tail that is < 8
    if (unpackedIdx != 0) {
        int16_t tmp[VECSIZE];
        __m128i i8vec = _mm_loadl_epi64(reinterpret_cast<__m128i*>(unpackedToI8));
        __m128i f16vec = avx2_i8tof16(i8vec);
        _mm_storeu_si128(reinterpret_cast<__m128i*>(tmp), f16vec);
        for (size_t i = 0; i != unpackedIdx; i++) {
            pDst[i] = tmp[i];
        }
    }
}

void unpack_i4f16(const ov::SoPtr<ov::ITensor>& from,
                  const ov::SoPtr<ov::ITensor>& scale,
                  const ov::SoPtr<ov::ITensor>& to,
                  const ov::npuw::util::UnpackOptions& unpack_options) {
    NPUW_ASSERT(from->is_continuous());
    NPUW_ASSERT(scale->is_continuous());
    NPUW_ASSERT(to->is_continuous());
    NPUW_ASSERT(from->get_size() == to->get_size());

    const auto& from_shape = from->get_shape();
    NPUW_ASSERT(from_shape.back() % 64 == 0);

    // 2-channel (Symmetric) and 3-channel (group-wise)
    // scale factors are supported. The scale/value loop
    // iteration is based on stotal, so should work for
    // both cases.
    const auto& scale_shape = scale->get_shape();
    NPUW_ASSERT(scale_shape.size() == 3 || scale_shape.size() == 2);
    if (scale_shape.size() == 3) {
        NPUW_ASSERT(scale_shape[0] == from_shape[0]);
        NPUW_ASSERT(scale_shape[1] == from_shape[1]);
        NPUW_ASSERT(scale_shape[2] == 1);
    } else {
        NPUW_ASSERT(scale_shape[0] == from_shape[0]);
        NPUW_ASSERT(scale_shape[1] == 1);
    }

    const auto scale_elem_type = scale->get_element_type();
    NPUW_ASSERT(scale_elem_type == ov::element::f32 || scale_elem_type == ov::element::f16);

    // This conversion combines i4toi8 (above) and i8tof16 (below). Here we
    // - read    256  bits (= 32  bytes, = 64  i4  elements)
    // - write   1024 bits (= 128 bytes, = 64  f16 elements)
    // per every iteration, what translates to (from->size() / 64) iterations

    const std::size_t total = to->get_size();
    const std::size_t stotal = scale->get_size();
    const std::size_t elementsPerScale = total / stotal;

    // TODO: handle tails
    NPUW_ASSERT(elementsPerScale % 64 == 0);

    const int8_t* const pSrc = static_cast<int8_t*>(from->data());   // 2 x i4  elements
    const int8_t* const pScl = static_cast<int8_t*>(scale->data());  // either f16 or f32
    const int16_t* pDst = static_cast<int16_t*>(to->data());         // 1 x f16 element

    auto unpack_body = [pSrc, pDst, pScl, elementsPerScale, scale_elem_type, stotal](std::size_t sindex,
                                                                                     std::size_t stride) {
        // number of vectorized operations per scale
        size_t elementsPerScaleVectorized = elementsPerScale / 64;

        int8_t const* pSrcLocal = pSrc + 32 * elementsPerScaleVectorized * sindex * stride;
        int8_t const* pSclLocal = pScl + scale_elem_type.size() * sindex * stride;
        int16_t* pDstLocal = const_cast<int16_t*>(pDst) + 64 * elementsPerScaleVectorized * sindex * stride;

        // if it is last iteration current stride can be smaller - lets check that
        sindex *= stride;
        const auto jobFinish = std::min(sindex + stride, stotal);

        for (; sindex != jobFinish; sindex++) {
            __m256 svec = avx2_load_scale(pSclLocal, scale_elem_type);
            for (std::size_t index = 0; index < elementsPerScale; index += 64) {
                __m256i inv = _mm256_lddqu_si256(reinterpret_cast<const __m256i*>(pSrcLocal));
                __m128i* outv[8] = {
                    reinterpret_cast<__m128i*>(pDstLocal),
                    reinterpret_cast<__m128i*>(pDstLocal + 8),
                    reinterpret_cast<__m128i*>(pDstLocal + 16),
                    reinterpret_cast<__m128i*>(pDstLocal + 24),
                    reinterpret_cast<__m128i*>(pDstLocal + 32),
                    reinterpret_cast<__m128i*>(pDstLocal + 40),
                    reinterpret_cast<__m128i*>(pDstLocal + 48),
                    reinterpret_cast<__m128i*>(pDstLocal + 56),
                };

                __m256i vout0, vout1;
                avx2_i4toi8(inv, &vout0, &vout1);

                int8_t tmp[64];  // FIXME: Avoid it
                __m256i* tmpv0 = reinterpret_cast<__m256i*>(tmp);
                __m256i* tmpv1 = reinterpret_cast<__m256i*>(tmp + 32);
                _mm256_storeu_si256(tmpv0, vout0);
                _mm256_storeu_si256(tmpv1, vout1);

                __m128i i8vecs[8] = {
                    _mm_loadl_epi64(reinterpret_cast<__m128i*>(tmp)),
                    _mm_loadl_epi64(reinterpret_cast<__m128i*>(tmp + 8)),
                    _mm_loadl_epi64(reinterpret_cast<__m128i*>(tmp + 16)),
                    _mm_loadl_epi64(reinterpret_cast<__m128i*>(tmp + 24)),
                    _mm_loadl_epi64(reinterpret_cast<__m128i*>(tmp + 32)),
                    _mm_loadl_epi64(reinterpret_cast<__m128i*>(tmp + 40)),
                    _mm_loadl_epi64(reinterpret_cast<__m128i*>(tmp + 48)),
                    _mm_loadl_epi64(reinterpret_cast<__m128i*>(tmp + 56)),
                };

                __m128i vresults[8] = {avx2_i8tof16(i8vecs[0], svec),
                                       avx2_i8tof16(i8vecs[1], svec),
                                       avx2_i8tof16(i8vecs[2], svec),
                                       avx2_i8tof16(i8vecs[3], svec),
                                       avx2_i8tof16(i8vecs[4], svec),
                                       avx2_i8tof16(i8vecs[5], svec),
                                       avx2_i8tof16(i8vecs[6], svec),
                                       avx2_i8tof16(i8vecs[7], svec)};

                _mm_storeu_si128(outv[0], vresults[0]);
                _mm_storeu_si128(outv[1], vresults[1]);
                _mm_storeu_si128(outv[2], vresults[2]);
                _mm_storeu_si128(outv[3], vresults[3]);
                _mm_storeu_si128(outv[4], vresults[4]);
                _mm_storeu_si128(outv[5], vresults[5]);
                _mm_storeu_si128(outv[6], vresults[6]);
                _mm_storeu_si128(outv[7], vresults[7]);

                pSrcLocal += 32;  // shift pSrc only by 32 since it is 64 x i4
                pDstLocal += 64;  // note pDst is int16_t
            }
            pSclLocal += scale_elem_type.size();
        }
    };
    size_t stride{1};

    // since scaling is always 64 elements aligned operations, lets partition only in scale shape
    if (unpack_options.nPartitions) {
        std::size_t minPartitions;
        if (!unpack_options.bStrictPartitioning) {
            // some heuristics that every tbb thread workload has to have 2048 x intrinsics operations at least,
            // so in terms of stride, it should be nElementsPerscale/64 * 2048
            const auto nIntrinsicsPerScale = elementsPerScale / 64u;
            auto minScaleStride = 2048u / nIntrinsicsPerScale;
            minScaleStride = std::max<std::size_t>(1u, minScaleStride);
            minPartitions = stotal / minScaleStride;
            minPartitions = std::max<std::size_t>(1u, minPartitions);
            minPartitions = std::min(minPartitions, unpack_options.nPartitions);
        } else {
            minPartitions = unpack_options.nPartitions;
        }

        // calculating stride in scale elements space
        stride = static_cast<size_t>(stotal / minPartitions);
    }

    const size_t numWork = (stotal + stride - 1) / stride;

    if (unpack_options.bUseOvParallelFor) {
        ov::parallel_for(numWork, [unpack_body, stride](size_t index) {
            unpack_body(index, stride);
        });
    } else {
        for (std::size_t index = 0; index < numWork; index++) {
            unpack_body(index, stride);
        }
    }
}

void unpack_u4f16(const ov::SoPtr<ov::ITensor>& from,
                  const ov::SoPtr<ov::ITensor>& to,
                  const ov::npuw::util::UnpackOptions& unpack_options) {
    NPUW_ASSERT(from->is_continuous());
    NPUW_ASSERT(to->is_continuous());
    NPUW_ASSERT(from->get_size() == to->get_size());
    NPUW_ASSERT(from->get_size() % 64 == 0);

    // This conversion combines u4i8 and i8tof16 unpacks. Here we
    // - read    256  bits (= 32  bytes, = 64  i4  elements)
    // - write   1024 bits (= 128 bytes, = 64  f16 elements)
    // per every iteration, what translates to (from->size() / 64) iterations

    const std::size_t total = to->get_size();
    int8_t const* pSrc = static_cast<int8_t*>(from->data());  // 2 x i4  elements
    int16_t* pDst = static_cast<int16_t*>(to->data());        // 1 x f16 element

    for (std::size_t index = 0; index < total; index += 64) {
        __m128i* outv[8] = {
            reinterpret_cast<__m128i*>(pDst),
            reinterpret_cast<__m128i*>(pDst + 8),
            reinterpret_cast<__m128i*>(pDst + 16),
            reinterpret_cast<__m128i*>(pDst + 24),
            reinterpret_cast<__m128i*>(pDst + 32),
            reinterpret_cast<__m128i*>(pDst + 40),
            reinterpret_cast<__m128i*>(pDst + 48),
            reinterpret_cast<__m128i*>(pDst + 56),
        };

        int8_t tmp[64];  // FIXME: Avoid it
        for (std::size_t ii = 0; ii < 32; ii++) {
            tmp[ii * 2] = static_cast<int8_t>(lo4(pSrc[ii]));      // LSB is [0] -- since OpenVINO 24.0!
            tmp[ii * 2 + 1] = static_cast<int8_t>(hi4(pSrc[ii]));  // MSB is [1] -- since OpenVINO 24.0!
        }

        __m128i vresults[8] = {
            avx2_i8tof16(_mm_loadl_epi64(reinterpret_cast<__m128i*>(tmp))),
            avx2_i8tof16(_mm_loadl_epi64(reinterpret_cast<__m128i*>(tmp + 8))),
            avx2_i8tof16(_mm_loadl_epi64(reinterpret_cast<__m128i*>(tmp + 16))),
            avx2_i8tof16(_mm_loadl_epi64(reinterpret_cast<__m128i*>(tmp + 24))),
            avx2_i8tof16(_mm_loadl_epi64(reinterpret_cast<__m128i*>(tmp + 32))),
            avx2_i8tof16(_mm_loadl_epi64(reinterpret_cast<__m128i*>(tmp + 40))),
            avx2_i8tof16(_mm_loadl_epi64(reinterpret_cast<__m128i*>(tmp + 48))),
            avx2_i8tof16(_mm_loadl_epi64(reinterpret_cast<__m128i*>(tmp + 56))),
        };

        _mm_storeu_si128(outv[0], vresults[0]);
        _mm_storeu_si128(outv[1], vresults[1]);
        _mm_storeu_si128(outv[2], vresults[2]);
        _mm_storeu_si128(outv[3], vresults[3]);
        _mm_storeu_si128(outv[4], vresults[4]);
        _mm_storeu_si128(outv[5], vresults[5]);
        _mm_storeu_si128(outv[6], vresults[6]);
        _mm_storeu_si128(outv[7], vresults[7]);

        pSrc += 32;  // shift pSrc only by 32 since it is 64 x i4
        pDst += 64;  // note pDst is int16_t
    }
}

void unpack_u4f16(const ov::SoPtr<ov::ITensor>& from,
                  const ov::SoPtr<ov::ITensor>& zerop,
                  const ov::SoPtr<ov::ITensor>& scale,
                  const ov::SoPtr<ov::ITensor>& to,
                  const ov::npuw::util::UnpackOptions& unpack_options) {
    NPUW_ASSERT(from->is_continuous());
    NPUW_ASSERT(zerop->is_continuous());
    NPUW_ASSERT(scale->is_continuous());
    NPUW_ASSERT(to->is_continuous());
    NPUW_ASSERT(from->get_size() == to->get_size());

    // Only single-size ZP is supported
    NPUW_ASSERT(zerop->get_size() == 1);

    const auto& from_shape = from->get_shape();
    NPUW_ASSERT(from_shape.back() % 64 == 0);

    // 2-channel (Symmetric) and 3-channel (group-wise)
    // scale factors are supported. The scale/value loop
    // iteration is based on stotal, so should work for
    // both cases.
    const auto& scale_shape = scale->get_shape();
    NPUW_ASSERT(scale_shape.size() == 3 || scale_shape.size() == 2);
    if (scale_shape.size() == 3) {
        NPUW_ASSERT(scale_shape[0] == from_shape[0]);
        NPUW_ASSERT(scale_shape[1] == from_shape[1]);
        NPUW_ASSERT(scale_shape[2] == 1);
    } else {
        NPUW_ASSERT(scale_shape[0] == from_shape[0]);
        NPUW_ASSERT(scale_shape[1] == 1);
    }

    const auto zerop_elem_type = zerop->get_element_type();
    const auto scale_elem_type = scale->get_element_type();
    NPUW_ASSERT(zerop_elem_type == ov::element::u4);
    NPUW_ASSERT(scale_elem_type == ov::element::f16);

    // This conversion combines u4tof32 and f32tof16. Here we
    // - read    256  bits (= 32  bytes, = 64  u4  elements)
    // - write   1024 bits (= 128 bytes, = 64  f16 elements)
    // per every iteration, what translates to (from->size() / 64) iterations

    const std::size_t total = to->get_size();
    const std::size_t stotal = scale->get_size();
    const std::size_t elementsPerScale = total / stotal;

    const uint8_t* const pSrc = static_cast<uint8_t*>(from->data());   // 2 x u4  elements
    const uint8_t* const pZer = static_cast<uint8_t*>(zerop->data());  // 1 x u4  element
    const int8_t* const pScl = static_cast<int8_t*>(scale->data());    // 1 x f16 element
    const int16_t* pDst = static_cast<int16_t*>(to->data());           // 1 x f16 element

    const float zval = static_cast<float>(lo4(*pZer));  // MSB - since OpenVINO 24.0!

    __m256 zvalVec = _mm256_set1_ps(zval);

    auto unpack_body = [pSrc, pDst, pScl, zvalVec, elementsPerScale, scale_elem_type, stotal](std::size_t sindex,
                                                                                              std::size_t stride) {
        // number of vectorized operations per scale
        size_t elementsPerScaleVectorized = elementsPerScale / 64;

        uint8_t const* pSrcLocal = pSrc + 32 * elementsPerScaleVectorized * sindex * stride;
        int8_t const* pSclLocal = pScl + scale_elem_type.size() * sindex * stride;
        int16_t* pDstLocal = const_cast<int16_t*>(pDst) + 64 * elementsPerScaleVectorized * sindex * stride;

        // if it is last iteration current stride can be smaller - lets check that
        sindex *= stride;
        const auto jobFinish = std::min(sindex + stride, stotal);

        for (; sindex < jobFinish; sindex++) {
            __m256 svalVec = avx2_load_scale(pSclLocal, scale_elem_type);

            for (std::size_t index = 0; index < elementsPerScale; index += 64) {
                __m128i* outv[] = {
                    reinterpret_cast<__m128i*>(pDstLocal),
                    reinterpret_cast<__m128i*>(pDstLocal + 8),
                    reinterpret_cast<__m128i*>(pDstLocal + 16),
                    reinterpret_cast<__m128i*>(pDstLocal + 24),
                    reinterpret_cast<__m128i*>(pDstLocal + 32),
                    reinterpret_cast<__m128i*>(pDstLocal + 40),
                    reinterpret_cast<__m128i*>(pDstLocal + 48),
                    reinterpret_cast<__m128i*>(pDstLocal + 56),
                };
                __m256i himask = _mm256_set1_epi8(static_cast<char>(0xF0));
                __m256i lomask = _mm256_set1_epi8(static_cast<char>(0x0F));

                // loading 256 bit u4 into unalligned memory , so 64 elements
                // cannot use aligned version here like _mm256_load_si256 - segfault even on unit tests
                __m256i xmmData = _mm256_lddqu_si256(reinterpret_cast<__m256i const*>(pSrcLocal));

                // unpacking with interleaving
                __m256i vht = _mm256_and_si256(xmmData, himask);
                __m256i xmmUnpackedLo = _mm256_srli_epi16(vht, 4);          // 32 x i8
                __m256i xmmUnpackedHi = _mm256_and_si256(xmmData, lomask);  // 32 x i8

                // need 4 portions of 8 x i8 elements
                __m128i unpacked32LoHi = _mm256_castsi256_si128(xmmUnpackedLo);       //  lower  16 x i8
                __m128i unpacked32LoLo = _mm256_extractf128_si256(xmmUnpackedLo, 1);  //  higher 16 x i8

                __m128i unpacked32HiHi = _mm256_castsi256_si128(xmmUnpackedHi);       //  lower  16 x i8
                __m128i unpacked32HiLo = _mm256_extractf128_si256(xmmUnpackedHi, 1);  //  higher 16 x i8

                // converting to 32 x f16
                __m128i f16LoLo[] = {avx2_u8tof16_hi(unpacked32LoLo, zvalVec, svalVec),
                                     avx2_u8tof16_lo(unpacked32LoLo, zvalVec, svalVec)};

                __m128i f16LoHi[] = {
                    avx2_u8tof16_hi(unpacked32LoHi, zvalVec, svalVec),
                    avx2_u8tof16_lo(unpacked32LoHi, zvalVec, svalVec),
                };

                __m128i f16HiLo[] = {avx2_u8tof16_hi(unpacked32HiLo, zvalVec, svalVec),
                                     avx2_u8tof16_lo(unpacked32HiLo, zvalVec, svalVec)};
                __m128i f16HiHi[] = {avx2_u8tof16_hi(unpacked32HiHi, zvalVec, svalVec),
                                     avx2_u8tof16_lo(unpacked32HiHi, zvalVec, svalVec)};

                // interleaving back
                __m128i interleaved[] = {_mm_unpacklo_epi16(f16HiHi[0], f16LoHi[0]),
                                         _mm_unpackhi_epi16(f16HiHi[0], f16LoHi[0]),
                                         _mm_unpacklo_epi16(f16HiHi[1], f16LoHi[1]),
                                         _mm_unpackhi_epi16(f16HiHi[1], f16LoHi[1]),
                                         _mm_unpacklo_epi16(f16HiLo[0], f16LoLo[0]),
                                         _mm_unpackhi_epi16(f16HiLo[0], f16LoLo[0]),
                                         _mm_unpacklo_epi16(f16HiLo[1], f16LoLo[1]),
                                         _mm_unpackhi_epi16(f16HiLo[1], f16LoLo[1])};

                // store the results
                _mm_storeu_si128(outv[0], interleaved[0]);
                _mm_storeu_si128(outv[1], interleaved[1]);
                _mm_storeu_si128(outv[2], interleaved[2]);
                _mm_storeu_si128(outv[3], interleaved[3]);
                _mm_storeu_si128(outv[4], interleaved[4]);
                _mm_storeu_si128(outv[5], interleaved[5]);
                _mm_storeu_si128(outv[6], interleaved[6]);
                _mm_storeu_si128(outv[7], interleaved[7]);

                pSrcLocal += 32;  // shift pSrc only by 32 since it is 64 x u4
                pDstLocal += 64;  // note pDst is int16_t, so 64 x f16 -> 64 elements
            }                     // for(index)
            pSclLocal += scale_elem_type.size();
        }  // for(sindex)
    };

    size_t stride{1};

    // since scaling is always 64 elements aligned operations, lets partition only in scale shape
    if (unpack_options.nPartitions) {
        std::size_t minPartitions;
        if (!unpack_options.bStrictPartitioning) {
            // some heuristics that every tbb thread workload has to have 2048 x intrinsics operations at least,
            // so in terms of stride, it should be nElementsPerscale/64 * 2048
            const auto nIntrinsicsPerScale = elementsPerScale / 64u;
            auto minScaleStride = 2048u / nIntrinsicsPerScale;
            minScaleStride = std::max<std::size_t>(1u, minScaleStride);
            minPartitions = stotal / minScaleStride;
            minPartitions = std::max<std::size_t>(1u, minPartitions);
            minPartitions = std::min(minPartitions, unpack_options.nPartitions);
        } else {
            minPartitions = unpack_options.nPartitions;
        }

        // calculating stride in scale elements space
        stride = static_cast<size_t>(stotal / minPartitions);
    }

    const size_t numWork = (stotal + stride - 1) / stride;

    if (unpack_options.bUseOvParallelFor) {
        ov::parallel_for(numWork, [unpack_body, stride](size_t index) {
            unpack_body(index, stride);
        });
    } else {
        for (std::size_t index = 0; index < numWork; index++) {
            unpack_body(index, stride);
        }
    }
}

void unpack_u4f16_asymm_zp(const ov::SoPtr<ov::ITensor>& from,
                           const ov::SoPtr<ov::ITensor>& zerop,
                           const ov::SoPtr<ov::ITensor>& scale,
                           const ov::SoPtr<ov::ITensor>& to,
                           const ov::npuw::util::UnpackOptions& unpack_options) {
    NPUW_ASSERT(from->is_continuous());
    NPUW_ASSERT(zerop->is_continuous());
    NPUW_ASSERT(scale->is_continuous());
    NPUW_ASSERT(to->is_continuous());
    NPUW_ASSERT(from->get_size() == to->get_size());

    const auto& from_shape = from->get_shape();
    NPUW_ASSERT(from_shape.back() % 64 == 0);

    // 3-channel (group-wise) scale factors are
    // supported.

    const auto& scale_shape = scale->get_shape();
    NPUW_ASSERT(scale_shape.size() == 3);
    if (scale_shape.size() == 3) {
        NPUW_ASSERT(scale_shape[0] == from_shape[0]);
        NPUW_ASSERT(scale_shape[1] == from_shape[1]);
        NPUW_ASSERT(scale_shape[2] == 1);
    }

    const auto& zerop_shape = zerop->get_shape();
    NPUW_ASSERT(zerop_shape.size() == 3);
    if (zerop_shape.size() == 3) {
        NPUW_ASSERT(zerop_shape[0] == from_shape[0]);
        NPUW_ASSERT(zerop_shape[1] == from_shape[1]);
        NPUW_ASSERT(zerop_shape[2] == 1);
    }

    const auto zerop_elem_type = zerop->get_element_type();
    const auto scale_elem_type = scale->get_element_type();
    NPUW_ASSERT(zerop_elem_type == ov::element::u4);
    NPUW_ASSERT(scale_elem_type == ov::element::f16);

    // This conversion combines u4tof32 and f32tof16. Here we
    // - read    256  bits (= 32  bytes, = 64  u4  elements)
    // - write   1024 bits (= 128 bytes, = 64  f16 elements)
    // per every iteration, what translates to (from->size() / 64) iterations

    const std::size_t total = to->get_size();
    const std::size_t stotal = scale->get_size();
    const std::size_t elementsPerScale = total / stotal;

    const uint8_t* const pSrc = static_cast<uint8_t*>(from->data());   // 2 x u4  elements
    const uint8_t* const pZer = static_cast<uint8_t*>(zerop->data());  // 2 x u4  element
    const int8_t* const pScl = static_cast<int8_t*>(scale->data());    // 1 x f16 element
    const int16_t* pDst = static_cast<int16_t*>(to->data());           // 1 x f16 element

    auto unpack_body = [pSrc, pDst, pScl, pZer, elementsPerScale, scale_elem_type, zerop_elem_type, stotal](
                           std::size_t sindex,
                           std::size_t stride) {
        // number of vectorized operations per scale
        size_t elementsPerScaleVectorized = elementsPerScale / 64;

        uint8_t const* pSrcLocal = pSrc + 32 * elementsPerScaleVectorized * sindex * stride;
        int8_t const* pSclLocal = pScl + scale_elem_type.size() * sindex * stride;
        uint8_t const* pZerLocal = pZer + zerop_elem_type.size() * sindex * stride / 2;
        int16_t* pDstLocal = const_cast<int16_t*>(pDst) + 64 * elementsPerScaleVectorized * sindex * stride;

        // if it is last iteration current stride can be smaller - lets check that
        sindex *= stride;
        const auto jobFinish = std::min(sindex + stride, stotal);

        for (; sindex < jobFinish; sindex++) {
            __m256 svalVec = avx2_load_scale(pSclLocal, scale_elem_type);
            __m256 zvalVec = _mm256_set1_ps(static_cast<float>((sindex % 2 == 0) ? lo4(*pZerLocal) : hi4(*pZerLocal)));

            for (std::size_t index = 0; index < elementsPerScale; index += 64) {
                __m128i* outv[] = {
                    reinterpret_cast<__m128i*>(pDstLocal),
                    reinterpret_cast<__m128i*>(pDstLocal + 8),
                    reinterpret_cast<__m128i*>(pDstLocal + 16),
                    reinterpret_cast<__m128i*>(pDstLocal + 24),
                    reinterpret_cast<__m128i*>(pDstLocal + 32),
                    reinterpret_cast<__m128i*>(pDstLocal + 40),
                    reinterpret_cast<__m128i*>(pDstLocal + 48),
                    reinterpret_cast<__m128i*>(pDstLocal + 56),
                };
                __m256i himask = _mm256_set1_epi8(static_cast<char>(0xF0));
                __m256i lomask = _mm256_set1_epi8(static_cast<char>(0x0F));

                // loading 256 bit u4 into unalligned memory , so 64 elements
                // cannot use aligned version here like _mm256_load_si256 - segfault even on unit tests
                __m256i xmmData = _mm256_lddqu_si256(reinterpret_cast<__m256i const*>(pSrcLocal));

                // unpacking with interleaving
                __m256i vht = _mm256_and_si256(xmmData, himask);
                __m256i xmmUnpackedLo = _mm256_srli_epi16(vht, 4);          // 32 x i8
                __m256i xmmUnpackedHi = _mm256_and_si256(xmmData, lomask);  // 32 x i8

                // need 4 portions of 8 x i8 elements
                __m128i unpacked32LoHi = _mm256_castsi256_si128(xmmUnpackedLo);       //  lower  16 x i8
                __m128i unpacked32LoLo = _mm256_extractf128_si256(xmmUnpackedLo, 1);  //  higher 16 x i8

                __m128i unpacked32HiHi = _mm256_castsi256_si128(xmmUnpackedHi);       //  lower  16 x i8
                __m128i unpacked32HiLo = _mm256_extractf128_si256(xmmUnpackedHi, 1);  //  higher 16 x i8

                // converting to 32 x f16
                __m128i f16LoLo[] = {avx2_u8tof16_hi(unpacked32LoLo, zvalVec, svalVec),
                                     avx2_u8tof16_lo(unpacked32LoLo, zvalVec, svalVec)};

                __m128i f16LoHi[] = {
                    avx2_u8tof16_hi(unpacked32LoHi, zvalVec, svalVec),
                    avx2_u8tof16_lo(unpacked32LoHi, zvalVec, svalVec),
                };

                __m128i f16HiLo[] = {avx2_u8tof16_hi(unpacked32HiLo, zvalVec, svalVec),
                                     avx2_u8tof16_lo(unpacked32HiLo, zvalVec, svalVec)};
                __m128i f16HiHi[] = {avx2_u8tof16_hi(unpacked32HiHi, zvalVec, svalVec),
                                     avx2_u8tof16_lo(unpacked32HiHi, zvalVec, svalVec)};

                // interleaving back
                __m128i interleaved[] = {_mm_unpacklo_epi16(f16HiHi[0], f16LoHi[0]),
                                         _mm_unpackhi_epi16(f16HiHi[0], f16LoHi[0]),
                                         _mm_unpacklo_epi16(f16HiHi[1], f16LoHi[1]),
                                         _mm_unpackhi_epi16(f16HiHi[1], f16LoHi[1]),
                                         _mm_unpacklo_epi16(f16HiLo[0], f16LoLo[0]),
                                         _mm_unpackhi_epi16(f16HiLo[0], f16LoLo[0]),
                                         _mm_unpacklo_epi16(f16HiLo[1], f16LoLo[1]),
                                         _mm_unpackhi_epi16(f16HiLo[1], f16LoLo[1])};

                // store the results
                _mm_storeu_si128(outv[0], interleaved[0]);
                _mm_storeu_si128(outv[1], interleaved[1]);
                _mm_storeu_si128(outv[2], interleaved[2]);
                _mm_storeu_si128(outv[3], interleaved[3]);
                _mm_storeu_si128(outv[4], interleaved[4]);
                _mm_storeu_si128(outv[5], interleaved[5]);
                _mm_storeu_si128(outv[6], interleaved[6]);
                _mm_storeu_si128(outv[7], interleaved[7]);

                pSrcLocal += 32;  // shift pSrc only by 32 since it is 64 x u4
                pDstLocal += 64;  // note pDst is int16_t, so 64 x f16 -> 64 elements
            }                     // for(index)
            pSclLocal += scale_elem_type.size();
            if (sindex % 2 == 1) {
                pZerLocal += zerop_elem_type.size();
            }
        }  // for(sindex)
    };

    size_t stride{1};

    // since scaling is always 64 elements aligned operations, lets partition only in scale shape
    if (unpack_options.nPartitions) {
        std::size_t minPartitions;
        if (!unpack_options.bStrictPartitioning) {
            // some heuristics that every tbb thread workload has to have 2048 x intrinsics operations at least,
            // so in terms of stride, it should be nElementsPerscale/64 * 2048
            const auto nIntrinsicsPerScale = elementsPerScale / 64u;
            auto minScaleStride = 2048u / nIntrinsicsPerScale;
            minScaleStride = std::max<std::size_t>(1u, minScaleStride);
            minPartitions = stotal / minScaleStride;
            minPartitions = std::max<std::size_t>(1u, minPartitions);
            minPartitions = std::min(minPartitions, unpack_options.nPartitions);
        } else {
            minPartitions = unpack_options.nPartitions;
        }

        // calculating stride in scale elements space
        stride = static_cast<size_t>(stotal / minPartitions);
    }

    const size_t numWork = (stotal + stride - 1) / stride;

    if (unpack_options.bUseOvParallelFor) {
        ov::parallel_for(numWork, [unpack_body, stride](size_t index) {
            unpack_body(index, stride);
        });
    } else {
        for (std::size_t index = 0; index < numWork; index++) {
            unpack_body(index, stride);
        }
    }
}

void unpack_u4f16_z(const ov::SoPtr<ov::ITensor>& from,
                    const ov::SoPtr<ov::ITensor>& zerop,
                    const ov::SoPtr<ov::ITensor>& scale,
                    const ov::SoPtr<ov::ITensor>& to,
                    const ov::npuw::util::UnpackOptions& unpack_options) {
    NPUW_ASSERT(from->is_continuous());
    NPUW_ASSERT(zerop->is_continuous());
    NPUW_ASSERT(scale->is_continuous());
    NPUW_ASSERT(to->is_continuous());
    NPUW_ASSERT(from->get_size() == to->get_size());

    // Only single-size ZP is supported
    NPUW_ASSERT(zerop->get_size() == 1);

    const auto& from_shape = from->get_shape();
    NPUW_ASSERT(from_shape.back() % 64 == 0);

    const auto& scale_shape = scale->get_shape();
    NPUW_ASSERT(scale_shape.size() == 3);
    NPUW_ASSERT(scale_shape[0] == from_shape[0]);
    NPUW_ASSERT(scale_shape[2] == from_shape[2]);
    NPUW_ASSERT(scale_shape[1] == 1);

    const auto zerop_elem_type = zerop->get_element_type();
    const auto scale_elem_type = scale->get_element_type();
    NPUW_ASSERT(zerop_elem_type == ov::element::f32);
    NPUW_ASSERT(scale_elem_type == ov::element::f32);

    // This conversion combines u4tof32 and f32tof16. Here we
    // - read    256  bits (= 32  bytes, = 64  u4  elements)
    // - write   1024 bits (= 128 bytes, = 64  f16 elements)
    // per every iteration, what translates to (from->size() / 64) iterations

    const size_t C = from_shape[from_shape.size() - 3];
    const size_t H = from_shape[from_shape.size() - 2];
    const size_t W = from_shape[from_shape.size() - 1];

    const uint8_t* const pSrc = static_cast<uint8_t*>(from->data());  // 2 x u4  elements
    const float* const pScl = static_cast<float*>(scale->data());     // 1 x f32 element
    int16_t* pDst = static_cast<int16_t*>(to->data());                // 1 x f16 element

    const float zval = avx2_load_f32(reinterpret_cast<const int8_t*>(zerop->data()), zerop_elem_type);
    __m256 zvalVec = _mm256_set1_ps(zval);

    auto unpack_body = [&](size_t job_index, size_t stride) {
        size_t start_c = job_index * stride;
        size_t end_c = std::min(C, start_c + stride);

        for (size_t c = start_c; c < end_c; ++c) {
            for (size_t h = 0; h < H; ++h) {
                for (size_t w = 0; w < W; w += 64) {
                    const uint8_t* pSrc_iter = pSrc + (w + W * h + W * H * c) / 2;
                    __m256i vinput = _mm256_lddqu_si256(reinterpret_cast<const __m256i*>(pSrc_iter));
                    const float* pScl_iter = pScl + w + W * c;
                    int16_t* pDst_iter = pDst + w + W * h + W * H * c;

                    __m256 svalVec[8];
                    for (int i = 0; i < 8; ++i) {
                        svalVec[i] = _mm256_loadu_ps(pScl_iter + i * 8);
                    }

                    // vectorized unpack u4 to f16
                    __m128i htmp[8];  // 64 x f16
                    avx2_u4tof16(vinput, htmp, zvalVec, svalVec);

                    for (int i = 0; i < 8; ++i) {
                        _mm_storeu_si128(reinterpret_cast<__m128i*>(pDst_iter + i * 8), htmp[i]);
                    }
                }
            }
        }
    };

    size_t stride = C;
    size_t num_jobs = 1;

    if (unpack_options.nPartitions) {
        if (unpack_options.bStrictPartitioning) {
            stride = (C + unpack_options.nPartitions - 1) / unpack_options.nPartitions;
            num_jobs = unpack_options.nPartitions;
        } else {
            stride = std::max<size_t>(1, C / unpack_options.nPartitions);
            num_jobs = (C + stride - 1) / stride;
        }
    }

    if (unpack_options.bUseOvParallelFor) {
        ov::parallel_for(num_jobs, [&](size_t job_index) {
            unpack_body(job_index, stride);
        });
    } else {
        for (size_t job_index = 0; job_index < num_jobs; ++job_index) {
            unpack_body(job_index, stride);
        }
    }
}

void unpack_u4f32(const ov::SoPtr<ov::ITensor>& from,
                  const ov::SoPtr<ov::ITensor>& to,
                  const ov::npuw::util::UnpackOptions& unpack_options) {
    NPUW_ASSERT(from->is_continuous());
    NPUW_ASSERT(to->is_continuous());
    NPUW_ASSERT(from->get_size() == to->get_size());

    uint8_t const* pSrc = static_cast<uint8_t*>(from->data());  // 2 x u4 elements
    float* pDst = static_cast<float*>(to->data());              // 1 x f32 element

    const std::size_t total = from->get_size();
    for (std::size_t index = 0; index < total; index += 2) {
        pDst[0] = static_cast<float>(lo4(*pSrc));  // LSB is [0] - since OpenVINO 2024.0!
        pDst[1] = static_cast<float>(hi4(*pSrc));  // MSB is [1] - since OpenVINO 2024.0!
        pSrc++;
        pDst += 2;
    }
}

void unpack_i8f16(const ov::SoPtr<ov::ITensor>& from,
                  const ov::SoPtr<ov::ITensor>& to,
                  const ov::npuw::util::UnpackOptions& unpack_options) {
    NPUW_ASSERT(from->is_continuous());
    NPUW_ASSERT(to->is_continuous());
    NPUW_ASSERT(from->get_size() == to->get_size());
    NPUW_ASSERT(from->get_size() % 8 == 0);

    constexpr std::size_t VECSIZE = 8;

    const std::size_t total = from->get_size();
    int8_t const* pSrc = from->data<int8_t>();
    int16_t* pDst = static_cast<int16_t*>(to->data());

    for (std::size_t index = 0; index < total; index += VECSIZE) {
        const __m128i* pSrcV = reinterpret_cast<const __m128i*>(pSrc);
        __m128i* pDstV = reinterpret_cast<__m128i*>(pDst);
        __m128i i8vec = _mm_loadl_epi64(pSrcV);  // load:    8 x i8  [ 64b of 128b]
        __m128i f16vec = avx2_i8tof16(i8vec);
        _mm_store_si128(pDstV, f16vec);  // store:   8 x f16 [128b]
        pSrc += 8;
        pDst += 8;
    }
}

void unpack_i8f16(const ov::SoPtr<ov::ITensor>& from,
                  const ov::SoPtr<ov::ITensor>& scale,
                  const ov::SoPtr<ov::ITensor>& to,
                  const ov::npuw::util::UnpackOptions& unpack_options) {
    NPUW_ASSERT(from->is_continuous());
    NPUW_ASSERT(scale->is_continuous());
    NPUW_ASSERT(to->is_continuous());
    NPUW_ASSERT(from->get_size() == to->get_size());
    NPUW_ASSERT(from->get_size() % 8 == 0);
    NPUW_ASSERT(scale->get_shape()[0] == from->get_shape()[0]);
    NPUW_ASSERT(scale->get_shape()[1] == 1);

    const auto scale_elem_type = scale->get_element_type();
    NPUW_ASSERT(scale_elem_type == ov::element::f32 || scale_elem_type == ov::element::f16);

    constexpr std::size_t VECSIZE = 8;

    const std::size_t total = from->get_size();
    const std::size_t stotal = scale->get_size();
    int8_t const* pSrc = from->data<int8_t>();
    int8_t const* pScl = static_cast<int8_t*>(scale->data());
    int16_t* pDst = static_cast<int16_t*>(to->data());

    for (std::size_t sindex = 0u; sindex < stotal; sindex++) {
        __m256 svec = avx2_load_scale(pScl, scale_elem_type);
        for (std::size_t index = 0u; index < (total / stotal); index += VECSIZE) {
            __m128i const* pSrcV = reinterpret_cast<const __m128i*>(pSrc);
            __m128i* pDstV = reinterpret_cast<__m128i*>(pDst);
            __m128i i8vec = _mm_loadl_epi64(pSrcV);      // load:    8 x i8  [ 64b of 128b]
            __m128i f16vec = avx2_i8tof16(i8vec, svec);  // convert & scale
            _mm_store_si128(pDstV, f16vec);              // store:   8 x f16 [128b]
            pSrc += 8;
            pDst += 8;
        }  // index
        pScl += scale_elem_type.size();
    }  // sindex
}

}  // namespace

void ov::npuw::util::unpack(const ov::SoPtr<ov::ITensor>& from,
                            const ov::SoPtr<ov::ITensor>& to,
                            const UnpackOptions& unpack_options) {
    // This is in fact a weight decompression procedure
    auto type_from = from->get_element_type();
    auto type_to = to->get_element_type();

    namespace ove = ov::element;
#define CAST(x)    static_cast<int>((x).operator ove::Type_t())
#define PAIR(f, t) (CAST(f) << 16 | CAST(t))
#define HNDL(f, t)                               \
    case PAIR(ove::f, ove::t):                   \
        unpack_##f##t(from, to, unpack_options); \
        break;
    switch (PAIR(type_from, type_to)) {
        HNDL(i4, i8);
        HNDL(i4, f16);
        HNDL(u4, i8);
        HNDL(u4, f16);
        HNDL(u4, f32);
        HNDL(i8, f16);
    default:
        OPENVINO_THROW("Unknown unpack combination ", type_from, " -> ", type_to);
    }
#undef HNDL
#undef PAIR
#undef CAST
}

void ov::npuw::util::unpack(const ov::SoPtr<ov::ITensor>& from,
                            const ov::SoPtr<ov::ITensor>& scale,
                            const ov::SoPtr<ov::ITensor>& to,
                            const UnpackOptions& unpack_options) {
    // This is in fact a weight decompression procedure
    const auto type_from = from->get_element_type();
    const auto type_to = to->get_element_type();
    namespace ove = ov::element;
#define CAST(x)    static_cast<int>((x).operator ove::Type_t())
#define PAIR(f, t) (CAST(f) << 16 | CAST(t))
#define HNDL(f, t)                                      \
    case PAIR(ove::f, ove::t):                          \
        unpack_##f##t(from, scale, to, unpack_options); \
        break;
    switch (PAIR(type_from, type_to)) {
        HNDL(i4, f16);
        HNDL(i8, f16);
    default:
        OPENVINO_THROW("Unknown unpack/scale combination ", type_from, " -> ", type_to);
    }
#undef HNDL
#undef PAIR
#undef CAST
}

void ov::npuw::util::unpack(const ov::SoPtr<ov::ITensor>& from,
                            const ov::SoPtr<ov::ITensor>& zerop,
                            const ov::SoPtr<ov::ITensor>& scale,
                            const ov::SoPtr<ov::ITensor>& to,
                            const UnpackOptions& unpack_options) {
    const auto type_from = from->get_element_type();
    const auto type_zerop = zerop->get_element_type();
    const auto type_scale = scale->get_element_type();
    const auto type_to = to->get_element_type();

    NPUW_ASSERT(type_from == ov::element::u4);
    NPUW_ASSERT(type_zerop == ov::element::u4 || type_zerop == ov::element::f16 || type_zerop == ov::element::f32);
    NPUW_ASSERT(type_scale == ov::element::f16 || type_scale == ov::element::f32);
    NPUW_ASSERT(type_to == ov::element::f16);

    // This function determines the appropriate unpacking strategy for tensor multiplication
    // based on the 'scale' shape and 'from' shape.
    // Example tensors -> (scale.*from):
    // unpack_u4f16:
    //     - [4096, 1].*[4096, 4096]
    //     - [11008, 1].*[11008, 4096]
    //     - [4096, 32, 1].*[4096, 32, 128]
    // unpack_u4f16_z:
    //     - [32, 1, 4096].*[32, 128, 4096]
    //     - [32, 1, 11008].*[32, 128, 11008]
    //     - [86, 1, 4096].*[86, 128, 4096]
    // unpack_u4f16_asymm_zp:
    //     - [256, 16, 1].*[256, 16, 128]
    //     - [2048, 16, 1].*[2048, 16, 128]
    //     - [5632, 16, 1].*[5632, 16, 128]
    //      Zero Point Shapes: [256, 16, 1], [2048, 16, 1], [5632, 16, 1]
    // Unsupported Case for scale tensor:
    //     - [s1, 1, s2, 1, s3]

    const auto& from_shape = from->get_shape();
    const auto& scale_shape = scale->get_shape();

    if (scale_shape.size() == 3 && scale_shape[0] == from_shape[0] && scale_shape[1] == 1 &&
        scale_shape[2] == from_shape[2]) {
        unpack_u4f16_z(from, zerop, scale, to, unpack_options);
    } else if (scale_shape.size() == 3 && scale_shape[0] == from_shape[0] && scale_shape[1] == from_shape[1] &&
               scale_shape[2] == 1) {
        if (zerop->get_size() == 1) {
            unpack_u4f16(from, zerop, scale, to, unpack_options);
        } else {
            unpack_u4f16_asymm_zp(from, zerop, scale, to, unpack_options);
        }
    } else if (scale_shape.size() == 2 && scale_shape[0] == from_shape[0] && scale_shape[1] == 1) {
        unpack_u4f16(from, zerop, scale, to, unpack_options);
    } else {
        NPUW_ASSERT(false);
    }
}

template <typename InT>
void to_f32(const ov::Tensor& in, ov::Tensor& out) {
    NPUW_ASSERT(in.is_continuous());
    NPUW_ASSERT(out.is_continuous());
    NPUW_ASSERT(in.get_shape() == out.get_shape());

    if (ov::element::Type_t::f32 == in.get_element_type()) {
        in.copy_to(out);
        return;
    }

    const InT* in_buffer = in.data<InT>();
    NPUW_ASSERT(in_buffer != nullptr);
    const auto out_buffer = out.data<float>();
    NPUW_ASSERT(out_buffer != nullptr);

    // NOTE: ov::parallel_for takes care of splitting the work among threads such way,
    //       that the passed lambda function will be called sequentially
    //       on some part of "in.get_size()" range inside the each thread
    ov::parallel_for(in.get_size(), [in_buffer, out_buffer](int64_t index) {
        out_buffer[index] = static_cast<float>(in_buffer[index]);
    });
}

void ov::npuw::util::to_f32(const ov::Tensor& in, ov::Tensor& out) {
    switch (in.get_element_type()) {
    case ov::element::Type_t::f32:
        ::to_f32<float>(in, out);
        break;
    case ov::element::Type_t::u64:
        ::to_f32<uint64_t>(in, out);
        break;
    case ov::element::Type_t::i64:
        ::to_f32<int64_t>(in, out);
        break;
    case ov::element::Type_t::u32:
        ::to_f32<uint32_t>(in, out);
        break;
    case ov::element::Type_t::i32:
        ::to_f32<int32_t>(in, out);
        break;
    case ov::element::Type_t::u16:
        ::to_f32<uint16_t>(in, out);
        break;
    case ov::element::Type_t::i16:
        ::to_f32<int16_t>(in, out);
        break;
    case ov::element::Type_t::u8:
        ::to_f32<uint8_t>(in, out);
        break;
    case ov::element::Type_t::i8:
        ::to_f32<int8_t>(in, out);
        break;
    case ov::element::Type_t::f16:
        ::to_f32<ov::float16>(in, out);
        break;
    case ov::element::Type_t::bf16:
        ::to_f32<ov::bfloat16>(in, out);
        break;
    default:
        OPENVINO_THROW("Unsupported precision {0}", in.get_element_type().get_type_name());
        break;
    }
}

ov::Tensor ov::npuw::util::to_f16(const ov::Tensor& t) {
    ov::Shape shape = t.get_shape();
    NPUW_ASSERT(t.get_element_type() == ov::element::f32);
    NPUW_ASSERT(t.get_size() % 8 == 0);
    NPUW_ASSERT(t.is_continuous());

    ov::Tensor tnew(ov::element::f16, shape);

    const float* psrc = t.data<float>();
    uint8_t* pdst = static_cast<uint8_t*>(tnew.data());

    for (std::size_t i = 0; i < t.get_size() / 8; i++) {
        __m256 vsrc = _mm256_loadu_ps(psrc);
        __m128i vout = _mm256_cvtps_ph(vsrc, _MM_FROUND_TO_NEAREST_INT);
        __m128i* pout = reinterpret_cast<__m128i*>(pdst);
        _mm_storeu_si128(pout, vout);
        psrc += 8;        // offset in sizeof(float)
        pdst += (8 * 2);  // offset in bytes
    }

    return tnew;
}

inline uint8_t tread_4b(const ov::Tensor& t, std::size_t r, std::size_t c, std::size_t COLS) {
    const uint8_t* tdata = static_cast<uint8_t*>(t.data());
    const uint8_t* trow = tdata + r * COLS / 2;
    const uint8_t* telem = trow + c / 2;
    if (c % 2 == 0) {
        return lo4(*telem);
    }
    return hi4(*telem);
}

inline void twrite_4b(ov::Tensor& t, uint8_t value, std::size_t r, std::size_t c, std::size_t COLS) {
    uint8_t* tdata = static_cast<uint8_t*>(t.data());
    uint8_t* trow = tdata + r * COLS / 2;
    uint8_t* telem = trow + c / 2;
    if (c % 2 == 0) {
        *telem = (hi4(*telem) << 4) | lo4(value);
    } else {
        *telem = (lo4(value) << 4) | lo4(*telem);
    }
}

ov::Tensor ov::npuw::util::transpose(const ov::Tensor& t) {
    ov::Shape shape = t.get_shape();
    NPUW_ASSERT(shape.size() == 3);  // Yes, so far only transpose 3D tensors
    NPUW_ASSERT(t.get_element_type() == ov::element::i4);

    ov::Shape tshape = {shape[2], shape[0], shape[1]};
    ov::Tensor tnew(t.get_element_type(), tshape);

    const auto IN_ROWS = shape[0] * shape[1];
    const auto IN_COLS = shape[2];
    for (std::size_t i = 0; i < IN_ROWS; i++) {
        for (std::size_t j = 0; j < IN_COLS; j++) {
            uint8_t value = tread_4b(t, i, j, IN_COLS);
            twrite_4b(tnew, value, j, i, IN_ROWS);
        }
    }
    return tnew;
}

<<<<<<< HEAD
ov::Tensor ov::npuw::util::permute(const ov::Tensor& t, const std::vector<std::size_t>& axes) {
=======
template <typename T>
void permute120(const ov::Tensor& src, ov::Tensor& dst) {
    const ov::Shape src_shape = src.get_shape();
    const ov::Shape dst_shape = dst.get_shape();
    NPUW_ASSERT(src_shape.size() == 3);  // Yes, so far only transpose 3D tensors

    const T* pSrc = static_cast<T*>(src.data());
    T* pDst = static_cast<T*>(dst.data());

    // DSTs [b,r,c] map to SRC's [r,c,b]

    for (std::size_t b = 0; b < dst_shape[0]; b++) {
        for (std::size_t r = 0; r < dst_shape[1]; r++) {
            for (std::size_t c = 0; c < dst_shape[2]; c++) {
                auto dst_idx = b * dst_shape[1] * dst_shape[2] + r * dst_shape[2] + c;
                auto src_idx = r * src_shape[1] * src_shape[2] + c * src_shape[1] + b;
                pDst[dst_idx] = pSrc[src_idx];
            }
        }
    }
}

void ov::npuw::util::permute(ov::Tensor& t, const std::vector<std::size_t>& axes) {
>>>>>>> 77dfb1de
    ov::Shape shape = t.get_shape();
    NPUW_ASSERT(shape.size() == 3);  // Yes, so far only transpose 3D tensors

    if (axes[0] == 2 && axes[1] == 0 && axes[2] == 1) {
        return transpose(t);
    } else if (axes[0] == 0 && axes[1] == 2 && axes[2] == 1) {
        NPUW_ASSERT(t.get_element_type() == ov::element::i4);  // 4bit only here
        ov::Shape tshape = {shape[0], shape[2], shape[1]};
        ov::Tensor tnew(t.get_element_type(), tshape);

        for (std::size_t p = 0; p < shape[0]; p++) {
            for (std::size_t r = 0; r < shape[1]; r++) {
                for (std::size_t c = 0; c < shape[2]; c++) {
                    uint8_t value = tread_4b(t, p * shape[1] + r, c, shape[2]);
                    twrite_4b(tnew, value, p * shape[2] + c, r, shape[1]);
                }
            }
        }
        return tnew;
    } else if (axes[0] == 1 && axes[1] == 0 && axes[2] == 2) {
        NPUW_ASSERT(t.get_element_type() == ov::element::i4);  // 4bit only here too
        ov::Shape tshape = {shape[1], shape[0], shape[2]};
        ov::Tensor tnew(t.get_element_type(), tshape);

        // Iterate over output tensor coordinates
        for (std::size_t p = 0; p < tshape[0]; p++) {
            for (std::size_t r = 0; r < tshape[1]; r++) {
                for (std::size_t c = 0; c < tshape[2]; c++) {
                    uint8_t value = tread_4b(t, r, p * shape[2] + c, shape[1] * shape[2]);
                    twrite_4b(tnew, value, p * tshape[1] + r, c, tshape[2]);
                }
            }
        }
<<<<<<< HEAD
=======
        t = std::move(tnew);
    } else if (axes[0] == 1 && axes[1] == 2 && axes[2] == 0) {
        ov::Shape tshape = {shape[1], shape[2], shape[0]};
        ov::Tensor tnew(t.get_element_type(), tshape);
        switch (t.get_element_type()) {
        case ov::element::f32:
            permute120<uint32_t>(t, tnew);
            break;
        case ov::element::f16:
            permute120<uint16_t>(t, tnew);
            break;
        default:
            NPUW_ASSERT("Element type is not supported yet");
        }
        t = std::move(tnew);
    } else {
        NPUW_ASSERT(false && "Not supported yet");
    }
}

ov::Tensor ov::npuw::util::concat(const std::vector<ov::Tensor>& tt, std::size_t axis) {
    NPUW_ASSERT(axis == 0 || axis == 2);

    const auto type = tt.front().get_element_type();
    auto shape = tt.front().get_shape();
    std::size_t new_dim = 0;

    std::vector<std::size_t> offsets;
    std::vector<std::size_t> lens;
    for (auto&& t : tt) {
        NPUW_ASSERT(tt.front().get_element_type() == t.get_element_type());
        NPUW_ASSERT(t.is_continuous());

        auto tshape = t.get_shape();
        for (std::size_t d = 0; d < tshape.size(); d++) {
            if (d != axis) {
                NPUW_ASSERT(shape[d] == tshape[d]);
            } else {
                offsets.push_back(new_dim);
                lens.push_back(tshape[d]);
                new_dim += tshape[d];
            }
        }
    }
    shape[axis] = new_dim;

    if (axis == 0) {
        ov::Tensor tnew(tt.front().get_element_type(), shape);
        uint8_t* pDst = static_cast<uint8_t*>(tnew.data());

        const bool is_4bit = (type == ov::element::i4 || type == ov::element::u4);
        for (std::size_t t_idx = 0; t_idx < tt.size(); t_idx++) {
            const uint8_t* pSrc = static_cast<uint8_t*>(tt[t_idx].data());

            const auto copy_size = lens[t_idx] * shape[1] * shape[2];
            const auto copy_len = is_4bit ? copy_size / 2 : copy_size * type.size();

            std::copy_n(pSrc, copy_len, pDst);
            pDst += copy_len;
        }
        return tnew;
    } else if (axis == 2) {
        ov::Tensor tnew(tt.front().get_element_type(), shape);
        uint8_t* pDst = static_cast<uint8_t*>(tnew.data());

        const bool is_4bit = (type == ov::element::i4 || type == ov::element::u4);
        for (std::size_t t_idx = 0; t_idx < tt.size(); t_idx++) {
            const auto& t_src = tt[t_idx];

            for (std::size_t r = 0; r < shape[0] * shape[1]; r++) {
                const auto r_offset = is_4bit ? new_dim * r / 2 : new_dim * r * type.size();
                const auto c_offset = is_4bit ? offsets[t_idx] / 2 : offsets[t_idx] * type.size();
                const auto copy_len = is_4bit ? lens[t_idx] / 2 : lens[t_idx] * type.size();
                uint8_t* pDstRow = pDst + r_offset + c_offset;

                const auto r_offset_src = is_4bit ? lens[t_idx] * r / 2 : lens[t_idx] * r * type.size();
                const uint8_t* pSrc = static_cast<uint8_t*>(t_src.data());
                const uint8_t* pSrcRow = pSrc + r_offset_src;

                std::copy_n(pSrcRow, copy_len, pDstRow);
            }
        }
>>>>>>> 77dfb1de
        return tnew;
    } else {
        NPUW_ASSERT(false && "Not supported yet");
    }
}<|MERGE_RESOLUTION|>--- conflicted
+++ resolved
@@ -1465,9 +1465,6 @@
     return tnew;
 }
 
-<<<<<<< HEAD
-ov::Tensor ov::npuw::util::permute(const ov::Tensor& t, const std::vector<std::size_t>& axes) {
-=======
 template <typename T>
 void permute120(const ov::Tensor& src, ov::Tensor& dst) {
     const ov::Shape src_shape = src.get_shape();
@@ -1490,8 +1487,7 @@
     }
 }
 
-void ov::npuw::util::permute(ov::Tensor& t, const std::vector<std::size_t>& axes) {
->>>>>>> 77dfb1de
+ov::Tensor ov::npuw::util::permute(const ov::Tensor& t, const std::vector<std::size_t>& axes) {
     ov::Shape shape = t.get_shape();
     NPUW_ASSERT(shape.size() == 3);  // Yes, so far only transpose 3D tensors
 
@@ -1525,9 +1521,7 @@
                 }
             }
         }
-<<<<<<< HEAD
-=======
-        t = std::move(tnew);
+        return tnew;
     } else if (axes[0] == 1 && axes[1] == 2 && axes[2] == 0) {
         ov::Shape tshape = {shape[1], shape[2], shape[0]};
         ov::Tensor tnew(t.get_element_type(), tshape);
@@ -1541,7 +1535,7 @@
         default:
             NPUW_ASSERT("Element type is not supported yet");
         }
-        t = std::move(tnew);
+        return tnew;
     } else {
         NPUW_ASSERT(false && "Not supported yet");
     }
@@ -1609,7 +1603,6 @@
                 std::copy_n(pSrcRow, copy_len, pDstRow);
             }
         }
->>>>>>> 77dfb1de
         return tnew;
     } else {
         NPUW_ASSERT(false && "Not supported yet");
