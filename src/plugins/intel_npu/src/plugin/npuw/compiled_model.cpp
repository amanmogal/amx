--- conflicted
+++ resolved
@@ -800,11 +800,8 @@
                           BIND(npuw::partitioning::funcall_for_all, NPUW_FUNCALL_FOR_ALL),
                           BIND(npuw::partitioning::dcoff_type, NPUW_DCOFF_TYPE),
                           BIND(npuw::partitioning::dcoff_with_scale, NPUW_DCOFF_SCALE),
-<<<<<<< HEAD
                           BIND(npuw::partitioning::transpose_weights, NPUW_TRANSPOSE_WEIGHTS),
-=======
                           BIND(npuw::parallel_compilation, NPUW_PARALLEL_COMPILE),
->>>>>>> 42ac61b6
                           BIND(npuw::funcall_async, NPUW_FUNCALL_ASYNC),
                           BIND(npuw::weights_bank, NPUW_WEIGHTS_BANK),
                           BIND(npuw::accuracy::check, NPUW_ACC_CHECK),
