--- conflicted
+++ resolved
@@ -1876,12 +1876,8 @@
             new_params.push_back(params_to_gather.pnew);
             for (auto&& funcall : func_group.refs) {
                 auto new_elem_type = params_to_gather.pnew->get_element_type();
-<<<<<<< HEAD
-                auto new_shape = params_to_gather.pnew->get_shape();
+                const auto& new_shape = params_to_gather.pnew->get_shape();
                 // Note: no allocation needed for this tensor - set to _closure and dummy in _lazy_closure
-=======
-                const auto& new_shape = params_to_gather.pnew->get_shape();
->>>>>>> 1f7946ef
                 funcall.get()._closure.push_back(ov::Tensor(new_elem_type, new_shape));
                 funcall.get()._lazy_closure.push_back(LazyTensor(TransformType::THIS, ov::Tensor()));
             }
