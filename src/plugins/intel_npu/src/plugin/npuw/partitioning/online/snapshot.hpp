// Copyright (C) 2024 Intel Corporation
// SPDX-License-Identifier: Apache-2.0
//

#pragma once

#include <memory>
#include <unordered_map>

#include "graph.hpp"
#include "openvino/openvino.hpp"
#include "repeated.hpp"  // hash
#include "utils/utils.hpp"

namespace ov {
namespace npuw {
namespace online {

namespace detail {
// At partitioning level we exclude some "non-Ops" to not interfere with the passes.
// We include some of them back to properly link everything at plugin level
bool isOp(const std::shared_ptr<ov::Node>& node);
}  // namespace detail

// Core part of the partitioning algorithm which implements a list of graph passes.
class Snapshot : public std::enable_shared_from_this<Snapshot> {
public:
    Snapshot(const std::shared_ptr<ov::Model>& model)
        : m_model(model),
          m_graph(std::make_shared<own::ade::Graph>()),
          m_node_to_prod_cons(std::make_shared<detail::OVNodeMap>()),
          m_node_to_gr(std::make_shared<detail::OVNodeToGroupMap>()) {}

    friend class Group;  // forward declaration

    // Simple passes
    void singleGroup();

    // Initial OV model traversal to prepare initial groups of 1 layer each
    void buildGraph();

    // Simple passes to clean-up and reduce number of groups via merging them
    void collectLHF();
    void fuseRemnantsExtended();
    void fuseRemnants();
    void fuseInputs();

    // Advanced passes for repeated blocks algorithm
    void repeatedBlocks();
    void earlyAvoids();
    void earlyRegroup();

    // Utility
<<<<<<< HEAD
    std::shared_ptr<ade::Graph> getGraph() const;
=======
    std::shared_ptr<own::ade::Graph> getGraph() const;
    size_t graphSize() const;
    const detail::OVNodeSet& getNodeProducers(const detail::OVNodePtr& node) const;
    const detail::OVNodeSet& getNodeConsumers(const detail::OVNodePtr& node) const;
>>>>>>> 2507d89d
    const detail::OVPortsMap& getPortsMap() const;
    const detail::OVNodeToGroupMapPtr& getNodeToGroupMap() const;
    const std::map<std::string, std::vector<std::set<std::string>>>& getMatches() const;
    void repeat(detail::Pass&& pass);
    void setCtx(const PassContext& ctx);
    size_t graphSize() const;

private:
    detail::GPtrSet getRepGroups(const std::shared_ptr<Group>& group) const;
    const detail::OVNodeSet& getNodeProducers(const detail::OVNodePtr& node) const;
    const detail::OVNodeSet& getNodeConsumers(const detail::OVNodePtr& node) const;
    void identifyUniques();
    void mergeUniques();
    void mergeTriangles();
    void cleanUpUniques();
    void afterUniques();
    void markInternalCompute();
    void resetExcludedRep();
    bool cleanUpUniquesImpl(const detail::GPtrSet& gset);
    std::shared_ptr<Repeated> tryGrowRepeatingGroups(const detail::GPtrSet& repeating_groups);
    std::shared_ptr<Repeated> tryMergeTriangles(const detail::GPtrSet& repeating_groups);
    std::shared_ptr<Repeated> tryMergeTriangles(const std::vector<std::shared_ptr<Group>>& prods,
                                                const std::vector<std::vector<std::shared_ptr<Group>>>& conss);
    std::shared_ptr<Repeated> tryMergeRepeating(const std::vector<std::shared_ptr<Group>>& prods,
                                                const std::vector<std::shared_ptr<Group>>& conss);
    std::unordered_map<std::shared_ptr<Repeated>, detail::GPtrSet> repeating() const;
    void completeRepeating(const std::shared_ptr<Repeated>& reptag, const detail::GPtrSet& gset);

    std::shared_ptr<ov::Model> m_model;
    std::shared_ptr<own::ade::Graph> m_graph;
    detail::OVNodeMapPtr m_node_to_prod_cons;
    detail::OVNodeToGroupMapPtr m_node_to_gr;
    PassContext m_ctx;

    detail::OVPortsMap m_ports_map;
    std::map<std::string, std::vector<std::set<std::string>>> m_layer_matches;
};

}  // namespace online
}  // namespace npuw
}  // namespace ov<|MERGE_RESOLUTION|>--- conflicted
+++ resolved
@@ -51,14 +51,7 @@
     void earlyRegroup();
 
     // Utility
-<<<<<<< HEAD
-    std::shared_ptr<ade::Graph> getGraph() const;
-=======
     std::shared_ptr<own::ade::Graph> getGraph() const;
-    size_t graphSize() const;
-    const detail::OVNodeSet& getNodeProducers(const detail::OVNodePtr& node) const;
-    const detail::OVNodeSet& getNodeConsumers(const detail::OVNodePtr& node) const;
->>>>>>> 2507d89d
     const detail::OVPortsMap& getPortsMap() const;
     const detail::OVNodeToGroupMapPtr& getNodeToGroupMap() const;
     const std::map<std::string, std::vector<std::set<std::string>>>& getMatches() const;
