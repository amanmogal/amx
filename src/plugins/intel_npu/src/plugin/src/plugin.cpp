--- conflicted
+++ resolved
@@ -15,20 +15,14 @@
 #include "intel_npu/al/config/npuw.hpp"
 #include "intel_npu/al/config/runtime.hpp"
 #include "intel_npu/al/itt.hpp"
-<<<<<<< HEAD
 #include "npu_private_properties.hpp"
 #include "openvino/core/any.hpp"
-=======
 #include "npuw/compiled_model.hpp"
->>>>>>> f1469d85
 #include "openvino/op/constant.hpp"
 #include "openvino/op/parameter.hpp"
 #include "openvino/runtime/intel_npu/properties.hpp"
 #include "openvino/runtime/properties.hpp"
-<<<<<<< HEAD
-=======
 #include "remote_context.hpp"
->>>>>>> f1469d85
 
 using namespace intel_npu;
 
@@ -544,7 +538,6 @@
           [](const Config& config) {
               return config.getString<BACKEND_COMPILATION_PARAMS>();
           }}},
-<<<<<<< HEAD
         {ov::intel_npu::batch_mode.name(),
          {false,
           ov::PropertyMutability::RW,
@@ -564,11 +557,6 @@
               return config.getString<DRIVER_MI_VERSION>();
           }}},
     };
-=======
-        {ov::intel_npu::batch_mode.name(), {false, ov::PropertyMutability::RW, [](const Config& config) {
-                                                return config.getString<BATCH_MODE>();
-                                            }}}};
->>>>>>> f1469d85
 
     for (auto& property : _properties) {
         if (std::get<0>(property.second)) {
