// Copyright (C) 2018-2024 Intel Corporation
// SPDX-License-Identifier: Apache-2.0
//

#pragma once

#include <ze_api.h>
#include <ze_graph_ext.h>

#include "intel_npu/common/icompiled_model.hpp"
#include "intel_npu/common/npu.hpp"
#include "intel_npu/utils/logger/logger.hpp"
#include "intel_npu/utils/zero/zero_init.hpp"
#include "intel_npu/utils/zero/zero_types.hpp"
#include "openvino/runtime/intel_npu/remote_properties.hpp"

namespace intel_npu {

class ZeroDevice : public IDevice {
public:
    ZeroDevice(const std::shared_ptr<ZeroInitStructsHolder>& initStructs);

<<<<<<< HEAD
    std::shared_ptr<IExecutor> createExecutor(const std::shared_ptr<const NetworkDescription>& networkDescription,
                                              const Config& config) override;

    /**
     * @brief TODO
     */
    std::unordered_map<std::string, std::shared_ptr<ov::ITensor>> runInit(
        const std::shared_ptr<IExecutor>& initExecutor,
        const std::shared_ptr<const ov::Model>& model,
        const ov::SoPtr<ov::IRemoteContext>& context,
        const Config& config) override;

=======
>>>>>>> caa1e6af
    std::string getName() const override;
    std::string getFullDeviceName() const override;
    Uuid getUuid() const override;
    ov::device::LUID getLUID() const override;
    uint32_t getSubDevId() const override;
    uint32_t getMaxNumSlices() const override;
    uint64_t getAllocMemSize() const override;
    uint64_t getTotalMemSize() const override;
    ov::device::PCIInfo getPciInfo() const override;
    std::map<ov::element::Type, float> getGops() const override;
    ov::device::Type getDeviceType() const override;

    std::shared_ptr<SyncInferRequest> createInferRequest(const std::shared_ptr<const ICompiledModel>& compiledModel,
                                                         const Config& config) override;
    void updateInfo(const Config& config) override {
        log.setLevel(config.get<LOG_LEVEL>());
    }

    ov::SoPtr<ov::IRemoteTensor> createRemoteTensor(
        std::shared_ptr<ov::IRemoteContext> context,
        const ov::element::Type& element_type,
        const ov::Shape& shape,
        const Config& config,
        ov::intel_npu::TensorType tensor_type = ov::intel_npu::TensorType::BINDED,
        ov::intel_npu::MemType mem_type = ov::intel_npu::MemType::L0_INTERNAL_BUF,
        const void* mem = nullptr) override;

    ov::SoPtr<ov::ITensor> createHostTensor(std::shared_ptr<ov::IRemoteContext> context,
                                            const ov::element::Type& element_type,
                                            const ov::Shape& shape,
                                            const Config& config) override;

    ZeroDevice& operator=(const ZeroDevice&) = delete;
    ZeroDevice(const ZeroDevice&) = delete;

private:
    const std::shared_ptr<ZeroInitStructsHolder> _initStructs;

    ze_graph_dditable_ext_curr_t& _graph_ddi_table_ext;

    ze_device_properties_t device_properties = {};

    ze_pci_ext_properties_t pci_properties = {};

    ze_device_luid_ext_properties_t device_luid = {};

    std::map<ov::element::Type, float> device_gops = {{ov::element::f32, 0.f},
                                                      {ov::element::f16, 0.f},
                                                      {ov::element::bf16, 0.f},
                                                      {ov::element::u8, 0.f},
                                                      {ov::element::i8, 0.f}};

    Logger log;
};
}  // namespace intel_npu<|MERGE_RESOLUTION|>--- conflicted
+++ resolved
@@ -20,21 +20,14 @@
 public:
     ZeroDevice(const std::shared_ptr<ZeroInitStructsHolder>& initStructs);
 
-<<<<<<< HEAD
-    std::shared_ptr<IExecutor> createExecutor(const std::shared_ptr<const NetworkDescription>& networkDescription,
-                                              const Config& config) override;
-
     /**
      * @brief TODO
      */
-    std::unordered_map<std::string, std::shared_ptr<ov::ITensor>> runInit(
-        const std::shared_ptr<IExecutor>& initExecutor,
-        const std::shared_ptr<const ov::Model>& model,
-        const ov::SoPtr<ov::IRemoteContext>& context,
-        const Config& config) override;
+    std::unordered_map<std::string, std::shared_ptr<ov::ITensor>> runInit(const std::shared_ptr<IGraph>& initGraph,
+                                                                          const std::shared_ptr<const ov::Model>& model,
+                                                                          const ov::SoPtr<ov::IRemoteContext>& context,
+                                                                          const Config& config) override;
 
-=======
->>>>>>> caa1e6af
     std::string getName() const override;
     std::string getFullDeviceName() const override;
     Uuid getUuid() const override;
