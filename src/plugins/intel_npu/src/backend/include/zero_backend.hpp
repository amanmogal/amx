// Copyright (C) 2018-2024 Intel Corporation
// SPDX-License-Identifier: Apache-2.0
//

#pragma once

#include <map>
#include <memory>

#include "intel_npu/utils/logger/logger.hpp"
#include "npu.hpp"
#include "zero_init.hpp"

namespace intel_npu {
class ZeroEngineBackend final : public IEngineBackend {
public:
    ZeroEngineBackend(const Config& config);
    virtual ~ZeroEngineBackend();
    const std::shared_ptr<IDevice> getDevice() const override;
    const std::shared_ptr<IDevice> getDevice(const std::string&) const override;
    const std::string getName() const override {
        return "LEVEL0";
    }
    const std::vector<std::string> getDeviceNames() const override;
    uint32_t getDriverVersion() const override;
    uint32_t getDriverExtVersion() const override;

    bool isBatchingSupported() const override;
    bool isWorkloadTypeSupported() const override;

<<<<<<< HEAD
    void updateInfo(const Config& config) {
        _logger.setLevel(config.get<LOG_LEVEL>());
        if (_devices.size() > 0) {
            for (auto& dev : _devices) {
                dev.second->updateInfo(config);
            }
        }
    }
=======
    void* getContext() const override;
>>>>>>> b95e0b26

private:
    std::shared_ptr<ZeroInitStructsHolder> _instance;

    std::map<std::string, std::shared_ptr<IDevice>> _devices{};
    Logger _logger;
};

}  // namespace intel_npu<|MERGE_RESOLUTION|>--- conflicted
+++ resolved
@@ -28,7 +28,7 @@
     bool isBatchingSupported() const override;
     bool isWorkloadTypeSupported() const override;
 
-<<<<<<< HEAD
+    void* getContext() const override;
     void updateInfo(const Config& config) {
         _logger.setLevel(config.get<LOG_LEVEL>());
         if (_devices.size() > 0) {
@@ -37,9 +37,6 @@
             }
         }
     }
-=======
-    void* getContext() const override;
->>>>>>> b95e0b26
 
 private:
     std::shared_ptr<ZeroInitStructsHolder> _instance;
