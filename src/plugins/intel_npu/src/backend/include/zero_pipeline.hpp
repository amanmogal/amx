--- conflicted
+++ resolved
@@ -31,12 +31,7 @@
     virtual void pull() = 0;
     virtual void reset() const = 0;
 
-<<<<<<< HEAD
-    virtual void updateCommandList(std::vector<std::optional<TensorData>>& inputTensorsData,
-                                   std::vector<std::optional<TensorData>>& outputTensorsData) = 0;
-=======
-    virtual void updateCommandList(const TensorData& tensors_data, uint32_t index, size_t batch_size) = 0;
->>>>>>> ffc135cb
+    virtual void updateCommandList(const TensorData& tensorsData, const uint32_t index) = 0;
 
 protected:
     zeroMemory::MemoryManagementUnit _deviceInputs;
