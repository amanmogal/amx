// Copyright (C) 2018-2024 Intel Corporation
// SPDX-License-Identifier: Apache-2.0
//

#include "zero_pipeline.hpp"

#include <ze_api.h>
#include <ze_graph_ext.h>

#include "intel_npu/common/itt.hpp"
#include "intel_npu/prefix.hpp"
#include "intel_npu/utils/logger/logger.hpp"
#include "intel_npu/utils/zero/zero_api.hpp"
#include "intel_npu/utils/zero/zero_types.hpp"

namespace intel_npu {

Pipeline::Pipeline(const Config& config,
                   const std::shared_ptr<ZeroInitStructsHolder>& initStructs,
                   const std::shared_ptr<IGraph>& graph,
                   zeroProfiling::ProfilingPool& profiling_pool,
                   zeroProfiling::ProfilingQuery& profiling_query,
                   std::shared_ptr<zeroProfiling::NpuInferProfiling> npu_profiling,
                   const std::vector<std::vector<std::optional<TensorData>>>& inputTensorsData,
                   const std::vector<std::optional<TensorData>>& outputTensorsData,
                   size_t numberOfCommandLists,
                   uint32_t group_ordinal)
    : _config(config),
      _command_queue(graph->get_command_queue()),
      _event_pool{initStructs->getDevice(),
                  initStructs->getContext(),
                  numberOfCommandLists ? static_cast<uint32_t>(numberOfCommandLists) : 1},
      _npu_profiling(std::move(npu_profiling)),
      _logger("Pipeline", _config.get<LOG_LEVEL>()) {
    OV_ITT_SCOPED_TASK(itt::domains::LevelZeroBackend, "Zero_infer_request::Pipeline::Pipeline");
    _logger.debug("Pipeline - initialize started");

    if (profiling_pool.create()) {
        profiling_query.create(profiling_pool._handle);
    }

    _command_lists.reserve(numberOfCommandLists);
    _events.reserve(numberOfCommandLists);
    _fences.reserve(numberOfCommandLists);
    _logger.debug("Pipeline - emplace_back _event_pool and _command_queue");
    for (size_t i = 0; i < numberOfCommandLists; i++) {
        _command_lists.emplace_back(
            std::make_unique<CommandList>(initStructs->getDevice(),
                                          initStructs->getContext(),
                                          initStructs->getGraphDdiTable(),
                                          group_ordinal,
                                          initStructs->getMutableCommandListVersion() ? true : false));
        _events.emplace_back(std::make_unique<Event>(_event_pool.handle(), static_cast<uint32_t>(i)));
        _fences.emplace_back(std::make_unique<Fence>(*_command_queue));
    }

    for (size_t i = 0; i < numberOfCommandLists; i++) {
        size_t ioIndex = 0;
        for (const auto& desc : graph->get_input_descriptors()) {
            if (inputTensorsData.at(ioIndex).size() > 1) {
                graph->set_argument_value(desc.idx, inputTensorsData.at(ioIndex).at(i)->mem);

                ++ioIndex;
                continue;
            }

<<<<<<< HEAD
            _executor->setArgumentValue(desc.idx,
                                        static_cast<const unsigned char*>(inputTensorsData.at(ioIndex).at(0)->mem) +
                                            (i * inputTensorsData.at(ioIndex).at(0)->size) / numberOfCommandLists);
=======
            graph->set_argument_value(desc.idx,
                                      static_cast<unsigned char*>(inputTensorsData.at(ioIndex).at(0)->mem) +
                                          (i * inputTensorsData.at(ioIndex).at(0)->size) / numberOfCommandLists);
>>>>>>> caa1e6af

            ++ioIndex;
        }

        ioIndex = 0;
<<<<<<< HEAD
        for (const auto& desc : _executor->get_output_descriptors()) {
            _executor->setArgumentValue(desc.idx,
                                        static_cast<const unsigned char*>(outputTensorsData.at(ioIndex)->mem) +
                                            (i * outputTensorsData.at(ioIndex)->size) / numberOfCommandLists);
=======
        for (const auto& desc : graph->get_output_descriptors()) {
            graph->set_argument_value(desc.idx,
                                      static_cast<unsigned char*>(outputTensorsData.at(ioIndex)->mem) +
                                          (i * outputTensorsData.at(ioIndex)->size) / numberOfCommandLists);
>>>>>>> caa1e6af
            ++ioIndex;
        }

        /// append timestamp command if feature was activated
        if (_npu_profiling != nullptr) {
            _command_lists.at(i)->appendBarrier();
            _command_lists.at(i)->appendNpuTimestamp(reinterpret_cast<uint64_t*>(_npu_profiling->npu_ts_infer_start));
        }

        _command_lists.at(i)->appendGraphExecute(static_cast<ze_graph_handle_t>(graph->get_handle()),
                                                 profiling_query.getHandle());

        /// append timestamp command if feature was activated
        if (_npu_profiling != nullptr) {
            _command_lists.at(i)->appendBarrier();
            _command_lists.at(i)->appendNpuTimestamp(reinterpret_cast<uint64_t*>(_npu_profiling->npu_ts_infer_end));
        }

        // appendBarrier used in L0 as well
        if (!sync_output_with_fences_) {
            _command_lists.at(i)->appendBarrier();
            _events.at(i)->AppendSignalEvent(*_command_lists.at(i));
        }
        _command_lists.at(i)->close();
    }
    _logger.debug("Pipeline - initialize completed");
}

void Pipeline::push() {
    _logger.debug("Pipeline - push() started");

    for (size_t i = 0; i < _command_lists.size(); ++i) {
        OV_ITT_TASK_CHAIN(ZERO_PIPELINE_IP_PUSH, itt::domains::LevelZeroBackend, "Pipeline", "push");
        if (sync_output_with_fences_) {
            _command_queue->executeCommandList(*_command_lists.at(i), *_fences.at(i));
        } else {
            _command_queue->executeCommandList(*_command_lists.at(i));
        }
    }

    _logger.debug("Pipeline - push() completed");
};

void Pipeline::pull() {
    _logger.debug("Pipeline - pull() started");
    OV_ITT_TASK_CHAIN(ZERO_PIPELINE_IP_PULL, itt::domains::LevelZeroBackend, "Pipeline", "pull");

    for (size_t i = 0; i < _command_lists.size(); ++i) {
        if (sync_output_with_fences_) {
            _fences.at(i)->hostSynchronize();
        } else {
            _events.at(i)->hostSynchronize();
        }
        /// sample npu timestamps if feature was activated
        if (_npu_profiling != nullptr) {
            _npu_profiling->sampleNpuTimestamps();
        }
    }

    _logger.debug("Pipeline - pull() completed");
};

void Pipeline::reset() const {
    _logger.debug("Pipeline - rest() started");

    for (size_t i = 0; i < _command_lists.size(); ++i) {
        if (sync_output_with_fences_) {
            _fences.at(i)->reset();
        } else {
            _events.at(i)->reset();
        }
    }

    _logger.debug("Pipeline - rest() completed");
};

void Pipeline::updateCommandList(const TensorData& tensorsData, uint32_t index) {
    OV_ITT_TASK_CHAIN(ZERO_EXECUTOR_IP_UMCL, itt::domains::LevelZeroBackend, "Pipeline", "updateCommandList");
    _logger.debug("Pipeline - updateCommandList");

    const size_t numberOfCommandLists = _command_lists.size();

    for (size_t i = 0; i < numberOfCommandLists; i++) {
        _command_lists.at(i)->updateMutableCommandList(
            index,
            static_cast<const unsigned char*>(tensorsData.mem) + (i * tensorsData.size) / numberOfCommandLists);
        _command_lists.at(i)->close();
    }
};

void Pipeline::updateCommandList(const TensorData& tensorsData, uint32_t index, size_t commandListIndex) {
    OV_ITT_TASK_CHAIN(ZERO_EXECUTOR_IP_UMCL, itt::domains::LevelZeroBackend, "Pipeline", "updateCommandList");
    _logger.debug("Pipeline - updateCommandList");

    const size_t numberOfCommandLists = _command_lists.size();

    OPENVINO_ASSERT(commandListIndex < numberOfCommandLists,
                    "Command list index is higgher than the number of Command lists ",
                    commandListIndex);

    _command_lists.at(commandListIndex)->updateMutableCommandList(index, tensorsData.mem);
    _command_lists.at(commandListIndex)->close();
};

}  // namespace intel_npu<|MERGE_RESOLUTION|>--- conflicted
+++ resolved
@@ -64,31 +64,18 @@
                 continue;
             }
 
-<<<<<<< HEAD
-            _executor->setArgumentValue(desc.idx,
-                                        static_cast<const unsigned char*>(inputTensorsData.at(ioIndex).at(0)->mem) +
-                                            (i * inputTensorsData.at(ioIndex).at(0)->size) / numberOfCommandLists);
-=======
             graph->set_argument_value(desc.idx,
-                                      static_cast<unsigned char*>(inputTensorsData.at(ioIndex).at(0)->mem) +
+                                      static_cast<const unsigned char*>(inputTensorsData.at(ioIndex).at(0)->mem) +
                                           (i * inputTensorsData.at(ioIndex).at(0)->size) / numberOfCommandLists);
->>>>>>> caa1e6af
 
             ++ioIndex;
         }
 
         ioIndex = 0;
-<<<<<<< HEAD
-        for (const auto& desc : _executor->get_output_descriptors()) {
-            _executor->setArgumentValue(desc.idx,
-                                        static_cast<const unsigned char*>(outputTensorsData.at(ioIndex)->mem) +
-                                            (i * outputTensorsData.at(ioIndex)->size) / numberOfCommandLists);
-=======
         for (const auto& desc : graph->get_output_descriptors()) {
             graph->set_argument_value(desc.idx,
-                                      static_cast<unsigned char*>(outputTensorsData.at(ioIndex)->mem) +
+                                      static_cast<const unsigned char*>(outputTensorsData.at(ioIndex)->mem) +
                                           (i * outputTensorsData.at(ioIndex)->size) / numberOfCommandLists);
->>>>>>> caa1e6af
             ++ioIndex;
         }
 
