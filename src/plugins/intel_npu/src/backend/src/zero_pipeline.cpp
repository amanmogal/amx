--- conflicted
+++ resolved
@@ -147,11 +147,7 @@
         }
     };
 
-<<<<<<< HEAD
-    void updateCommandList(std::vector<std::optional<TensorData>>&, std::vector<std::optional<TensorData>>&) override{};
-=======
-    void updateCommandList(const TensorData&, uint32_t, size_t) override {}
->>>>>>> ffc135cb
+    void updateCommandList(const TensorData&, const uint32_t) override{};
 
 private:
     const Config _config;
@@ -300,79 +296,13 @@
         _logger.debug("IntegratedPipeline - rest() completed");
     };
 
-<<<<<<< HEAD
-    void updateCommandList(std::vector<std::optional<TensorData>>& inputTensorsData,
-                           std::vector<std::optional<TensorData>>& outputTensorsData) override {
-        std::vector<ze_mutable_graph_argument_exp_desc_t> mutable_argument_desc;
-        int32_t changed_tensors = 0;
-
-        for (const auto& desc : inputTensorsData) {
-            if (desc->changed) {
-                changed_tensors++;
-            }
-        }
-        for (const auto& desc : outputTensorsData) {
-            if (desc->changed) {
-                changed_tensors++;
-            }
-        }
-
-        mutable_argument_desc.reserve(changed_tensors);
-
-        auto set_mutable_desc =
-            [&](int32_t mutable_desc_index, uint64_t command_list_id, uint32_t arg_index, const void* arg_value) {
-                mutable_argument_desc.emplace_back(ze_mutable_graph_argument_exp_desc_t{
-                    ZE_STRUCTURE_TYPE_MUTABLE_GRAPH_ARGUMENT_EXP_DESC,
-                    mutable_desc_index ? &mutable_argument_desc.at(mutable_desc_index - 1) : nullptr,
-                    command_list_id,
-                    arg_index,
-                    arg_value});
-            };
-
+    void updateCommandList(const TensorData& tensorsData, const uint32_t index) override {
         const size_t numberOfCommandLists = _command_lists.size();
+
         for (size_t i = 0; i < numberOfCommandLists; i++) {
-            int32_t mutable_argument_desc_index = -1;
-
-            size_t ioIndex = 0;
-            for (const auto& desc : _executor->get_input_descriptors()) {
-                TensorData& inputTensorData = *inputTensorsData.at(ioIndex);
-
-                if (inputTensorData.changed == true) {
-                    set_mutable_desc(++mutable_argument_desc_index,
-                                     _command_lists.at(i)->getCommandListId(),
-                                     desc.idx,
-                                     static_cast<unsigned char*>(inputTensorData.mem) +
-                                         (i * inputTensorData.size) / numberOfCommandLists);
-
-                    inputTensorData.changed = false;
-                }
-                ++ioIndex;
-            }
-
-            ioIndex = 0;
-            for (const auto& desc : _executor->get_output_descriptors()) {
-                TensorData& outputTensorData = *outputTensorsData.at(ioIndex);
-
-                if (outputTensorData.changed == true) {
-                    set_mutable_desc(++mutable_argument_desc_index,
-                                     _command_lists.at(i)->getCommandListId(),
-                                     desc.idx,
-                                     static_cast<unsigned char*>(outputTensorData.mem) +
-                                         (i * outputTensorData.size) / numberOfCommandLists);
-
-                    outputTensorData.changed = false;
-                }
-                ++ioIndex;
-            }
-
-            _command_lists.at(i)->updateMutableCommandList(&mutable_argument_desc.at(mutable_argument_desc_index));
-=======
-    void updateCommandList(const TensorData& tensors_data, uint32_t index, size_t batch_size) override {
-        for (size_t i = 0; i < batch_size; i++) {
             _command_lists.at(i)->updateMutableCommandList(
                 index,
-                static_cast<unsigned char*>(tensors_data.mem) + (i * tensors_data.size) / batch_size);
->>>>>>> ffc135cb
+                static_cast<unsigned char*>(tensorsData.mem) + (i * tensorsData.size) / numberOfCommandLists);
             _command_lists.at(i)->close();
         }
     };
