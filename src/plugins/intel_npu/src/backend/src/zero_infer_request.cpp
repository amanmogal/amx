// Copyright (C) 2018-2024 Intel Corporation
// SPDX-License-Identifier: Apache-2.0
//

#include "zero_infer_request.hpp"

#include "intel_npu/al/config/common.hpp"
#include "intel_npu/al/config/compiler.hpp"
#include "intel_npu/al/config/runtime.hpp"
#include "intel_npu/al/itt.hpp"
#include "intel_npu/al/prefix.hpp"
#include "intel_npu/utils/zero/zero_api.hpp"
#include "openvino/op/util/op_types.hpp"
#include "openvino/runtime/intel_npu/remote_properties.hpp"
#include "openvino/runtime/make_tensor.hpp"
#include "zero_memory.hpp"

using namespace intel_npu;

namespace {

constexpr std::size_t BATCH_AXIS = 0;
constexpr std::size_t DEFAULT_BATCH_SIZE = 1;
constexpr bool INPUT = true;
constexpr bool OUTPUT = false;

/**
 * @brief Checks that the metadata of the provided descriptor corresponds to the values registered in the Level Zero
 * structure.
 * @param ioDescriptor The OpenVINO API specific I/O descriptor which shall be compared.
 * @param zeDescriptor The Level Zero specific structure used for comparison.
 */
void checkLevelZeroAttributesMatch(const IODescriptor& ioDescriptor,
                                   const ZeroExecutor::ArgumentDescriptor& zeDescriptor) {
    std::string zeDescriptorName = zeDescriptor.info.name;

    if (isStateInputName(zeDescriptorName)) {
        zeDescriptorName = zeDescriptorName.substr(READVALUE_PREFIX.length());
    } else if (isStateOutputName(zeDescriptorName)) {
        zeDescriptorName = zeDescriptorName.substr(ASSIGN_PREFIX.length());
    } else if (isShapeTensorName(zeDescriptorName)) {
        zeDescriptorName = zeDescriptorName.substr(SHAPE_TENSOR_PREFIX.length());
    }

    OPENVINO_ASSERT(ioDescriptor.nameFromCompiler == zeDescriptorName,
                    "Name mismatch between the I/O structure used internally and its Level Zero correspondent: ",
                    ioDescriptor.nameFromCompiler,
                    " vs. ",
                    zeDescriptorName,
                    ". The I/O order may have been altered, which could lead to an erroneous behavior.");
    OPENVINO_ASSERT(zeroUtils::getZePrecision(ioDescriptor.precision) == zeDescriptor.info.devicePrecision,
                    "Precision mismatch for input/output named " + ioDescriptor.nameFromCompiler);

    const std::vector<size_t>& ovDimensions = ioDescriptor.shapeFromCompiler.get_max_shape();
    OPENVINO_ASSERT(ovDimensions.size() <= ZE_MAX_GRAPH_ARGUMENT_DIMENSIONS_SIZE,
                    "Maximum number of dimensions supported: " + std::to_string(ZE_MAX_GRAPH_ARGUMENT_DIMENSIONS_SIZE) +
                        '\n' + "Given: " + std::to_string(ovDimensions.size()));

    for (size_t index = 0; index < ovDimensions.size(); ++index) {
        OPENVINO_ASSERT(
            ioDescriptor.shapeFromCompiler.is_dynamic() || ovDimensions[index] == zeDescriptor.info.dims[index],
            "Shape mismatch for input/output named " + ioDescriptor.nameFromCompiler);
    }
    for (size_t index = ovDimensions.size(); index < ZE_MAX_GRAPH_ARGUMENT_DIMENSIONS_SIZE; ++index) {
        OPENVINO_ASSERT(zeDescriptor.info.dims[index] == 0 || zeDescriptor.info.dims[index] == 1,
                        "Shape mismatch for input/output named " + ioDescriptor.nameFromCompiler);
    }
}

template <typename Type>
Type extract_object(const ov::AnyMap& params, const ov::Property<Type>& p) {
    auto itrHandle = params.find(p.name());
    ov::Any res = nullptr;
    if (itrHandle == params.end()) {
        OPENVINO_THROW("No parameter ", p.name(), " found in parameters map");
    }
    res = itrHandle->second;
    return res.as<Type>();
}

}  // namespace

std::optional<size_t> ZeroInferRequest::getBatchSize(const NetworkMetadata& metadata) {
    if (!metadata.outputs.at(0).shapeFromIRModel.has_value()) {
        _logger.info("Batching on the plugin is not used, batching is handled by the compiler");
        return std::nullopt;
    }

    const ov::PartialShape& firstOutputShape = *metadata.outputs.at(0).shapeFromIRModel;
    if (firstOutputShape.is_dynamic()) {
        _logger.info("Networks using dynamic shapes are not supported when batching is handled by the plugin");
        return std::nullopt;
    }
    if (firstOutputShape.rank().get_length() == 0) {
        _logger.info(
            "Networks using rank 0 shapes for inputs/outputs are not supported when batching is handled by the plugin");
        return std::nullopt;
    }

    const size_t candidateBatchSize = firstOutputShape[BATCH_AXIS].get_length();
    if (candidateBatchSize == 0 || candidateBatchSize == DEFAULT_BATCH_SIZE) {
        _logger.info("Batching on the plugin is not used, batching is handled by the compiler");
        return std::nullopt;
    }

    auto checkDescriptorsUseCandidateBatchSize = [candidateBatchSize](const std::vector<IODescriptor>& descriptors) {
        for (const IODescriptor& descriptor : descriptors) {
            OPENVINO_ASSERT(descriptor.shapeFromIRModel.has_value(),
                            "Missing value for the \"shapeFromIRModel\" attribute, I/O descriptor");

            const ov::PartialShape& shapeFromCompiler = descriptor.shapeFromCompiler;
            const ov::PartialShape& shapeFromIRModel = *descriptor.shapeFromIRModel;

            if (shapeFromCompiler.is_dynamic() || shapeFromCompiler.rank().get_length() == 0 ||
                *shapeFromCompiler.begin() != DEFAULT_BATCH_SIZE) {
                return false;
            }

            if (!descriptor.isStateInput && !descriptor.isStateOutput && !descriptor.isShapeTensor) {
                if (shapeFromIRModel.is_dynamic() || shapeFromIRModel.rank().get_length() == 0 ||
                    *shapeFromIRModel.begin() != candidateBatchSize) {
                    return false;
                }
            }
        }

        return true;
    };

    if (!checkDescriptorsUseCandidateBatchSize(metadata.inputs) ||
        !checkDescriptorsUseCandidateBatchSize(metadata.outputs)) {
        _logger.info("Batching on the plugin is not used, batching is handled by the compiler");
        return std::nullopt;
    }

    _logger.info("Batching is handled by the plugin");

    return candidateBatchSize;
}

//------------------------------------------------------------------------------
ZeroInferRequest::ZeroInferRequest(const std::shared_ptr<ZeroInitStructsHolder>& initStructs,
                                   const std::shared_ptr<const ICompiledModel>& compiledModel,
                                   const std::shared_ptr<const IExecutor>& executor,
                                   const Config& config)
    : SyncInferRequest(compiledModel),
      _initStructs(initStructs),
      _executorPtr(executor),
      _executor(static_cast<const ZeroExecutor*>(_executorPtr.get())),
      _config(config),
      _logger("ZeroInferRequest", config.get<LOG_LEVEL>()),
      _levelZeroInputTensors(_metadata.inputs.size(), nullptr),
      _levelZeroOutputTensors(_metadata.outputs.size(), nullptr),
      _inputTensorsData(_metadata.inputs.size(), std::nullopt),
      _outputTensorsData(_metadata.outputs.size(), std::nullopt),
      _profilingPool(_executor->graph(), zeroProfiling::POOL_SIZE, _executor->getInitStructs()->getProfilingDdiTable()),
      _profilingQuery(0,
                      _executor->getInitStructs()->getDevice(),
                      _executor->getInitStructs()->getProfilingDdiTable()) {
    _logger.debug("ZeroInferRequest::ZeroInferRequest - SyncInferRequest");
    const std::vector<ZeroExecutor::ArgumentDescriptor>& executorInputDescriptors = _executor->get_input_descriptors();
    const std::vector<ZeroExecutor::ArgumentDescriptor>& executorOutputDescriptors =
        _executor->get_output_descriptors();

    auto proftype = config.get<PROFILING_TYPE>();
    if (proftype == ov::intel_npu::ProfilingType::INFER) {
        _logger.debug("ZeroInferRequest::ZeroInferRequest - profiling type == ov::intel_npu::ProfilingType::INFER");
        _npuProfiling = std::make_shared<zeroProfiling::NpuInferProfiling>(_executor->getInitStructs()->getContext(),
                                                                           _executor->getInitStructs()->getDevice(),
                                                                           _config.get<LOG_LEVEL>());
    }

    _properties.stype = ZE_STRUCTURE_TYPE_DEVICE_PROPERTIES;
    zeroUtils::throwOnFail("zeDeviceGetProperties",
                           zeDeviceGetProperties(_executor->getInitStructs()->getDevice(), &_properties));

    _outputAllocator = std::make_shared<const zeroMemory::HostMemAllocator>(_initStructs);
    _inputAllocator =
        (_properties.flags & ZE_DEVICE_PROPERTY_FLAG_INTEGRATED)
            ? std::make_shared<const zeroMemory::HostMemAllocator>(_initStructs,
                                                                   ZE_HOST_MEM_ALLOC_FLAG_BIAS_WRITE_COMBINED)
            : _outputAllocator;

    if (config.get<BATCH_MODE>() != ov::intel_npu::BatchMode::COMPILER) {
        _batchSize = getBatchSize(_metadata);
    }
    if (_batchSize.has_value()) {
        _numberOfCommandLists = *_batchSize;
    }

    _logger.debug("ZeroInferRequest::ZeroInferRequest - checking level zero attributes and allocating tensors");

    size_t ioIndex = 0;
    for (const IODescriptor& inputDescriptor : _metadata.inputs) {
        checkLevelZeroAttributesMatch(inputDescriptor, executorInputDescriptors.at(ioIndex));

        if (!(inputDescriptor.isStateInput || inputDescriptor.isShapeTensor)) {
            ++ioIndex;
            continue;
        }

        _levelZeroInputTensors.at(ioIndex) =
            allocate_tensor(inputDescriptor, ioIndex, INPUT, *_inputAllocator, _batchSize);
        _inputTensorsData.at(ioIndex) =
            TensorData{_levelZeroInputTensors.at(ioIndex)->data(), _levelZeroInputTensors.at(ioIndex)->get_byte_size()};

        ++ioIndex;
    }

    ioIndex = 0;
    for (const IODescriptor& outputDescriptor : _metadata.outputs) {
        checkLevelZeroAttributesMatch(outputDescriptor, executorOutputDescriptors.at(ioIndex));

        if (!(outputDescriptor.isStateOutput || outputDescriptor.isShapeTensor)) {
            ++ioIndex;
            continue;
        }

        _levelZeroOutputTensors.at(ioIndex) =
            allocate_tensor(outputDescriptor, ioIndex, OUTPUT, *_outputAllocator, _batchSize);
        _outputTensorsData.at(ioIndex) =
            std::optional(TensorData{_levelZeroOutputTensors.at(ioIndex)->data(),
                                     _levelZeroOutputTensors.at(ioIndex)->get_byte_size()});

        ++ioIndex;
    }

    _logger.debug("ZeroInferRequest::ZeroInferRequest - SyncInferRequest completed");
}

void ZeroInferRequest::create_pipeline() {
    for (size_t inputIndex = 0; inputIndex < _metadata.inputs.size(); ++inputIndex) {
        if (_levelZeroInputTensors.at(inputIndex)) {
            _logger.debug("ZeroInferRequest::create_pipeline - tensor %s was already allocated",
                          _metadata.inputs.at(inputIndex).nodeFriendlyName.c_str());
            continue;
        }

        _logger.debug("ZeroInferRequest::create_pipeline - Allocate new tensor");
        _levelZeroInputTensors.at(inputIndex) =
            allocate_tensor(_metadata.inputs.at(inputIndex), inputIndex, INPUT, *_inputAllocator, _batchSize);
        _inputTensorsData.at(inputIndex) =
            std::optional(TensorData{_levelZeroInputTensors.at(inputIndex)->data(),
                                     _levelZeroInputTensors.at(inputIndex)->get_byte_size()});
    }

    for (size_t outputIndex = 0; outputIndex < _metadata.outputs.size(); ++outputIndex) {
        if (_levelZeroOutputTensors.at(outputIndex)) {
            _logger.debug("ZeroInferRequest::create_pipeline - tensor %s was already allocated",
                          _metadata.outputs.at(outputIndex).nodeFriendlyName.c_str());
            continue;
        }
        _logger.debug("ZeroInferRequest::create_pipeline - allocate new tensor");
        _levelZeroOutputTensors.at(outputIndex) =
            allocate_tensor(_metadata.outputs.at(outputIndex), outputIndex, OUTPUT, *_outputAllocator, _batchSize);
        _outputTensorsData.at(outputIndex) =
            std::optional(TensorData{_levelZeroOutputTensors.at(outputIndex)->data(),
                                     _levelZeroOutputTensors.at(outputIndex)->get_byte_size()});
    }

    _logger.debug("ZeroInferRequest::create_pipeline - constructing pipeline");
    // Construct pipeline
    _pipeline = makePipeline(_executorPtr,
                             _config,
                             _profilingPool,
                             _profilingQuery,
                             _npuProfiling,
                             _inputTensorsData,
                             _outputTensorsData,
                             _numberOfCommandLists);
    _logger.debug("ZeroInferRequest::create_pipeline - SyncInferRequest completed");
}

<<<<<<< HEAD
void ZeroInferRequest::set_tensor_data(const std::shared_ptr<ov::ITensor> tensor,
                                       const size_t index,
                                       const bool isInput) {
    auto& levelZeroTensors = isInput ? _levelZeroInputTensors : _levelZeroOutputTensors;
    auto& tensorsData = isInput ? _inputTensorsData : _outputTensorsData;

=======
void ZeroInferRequest::set_tensor_data(std::shared_ptr<ov::ITensor> tensor, const std::string& name, bool isParameter) {
    OV_ITT_TASK_CHAIN(ZERO_SET_TENSOR, itt::domains::LevelZeroBackend, "set_tensor", "set_tensor_data");
>>>>>>> 843c3c3a
    bool setTensorData = false;
    bool levelZeroTensorCreatedLocally = true;

    OV_ITT_TASK_NEXT(ZERO_SET_TENSOR, "check_data_allocation");
    ze_memory_allocation_properties_t desc = {};
    desc.stype = ZE_STRUCTURE_TYPE_MEMORY_ALLOCATION_PROPERTIES;
    auto res = zeMemGetAllocProperties(_initStructs->getContext(), tensor->data(), &desc, nullptr);
    if (res == ZE_RESULT_SUCCESS) {
        if (desc.id) {
            switch (desc.type) {
            case ZE_MEMORY_TYPE_HOST:
            case ZE_MEMORY_TYPE_DEVICE:
            case ZE_MEMORY_TYPE_SHARED:
                _logger.debug("ZeroInferRequest::set_tensor_data - tensor was created in the same L0 context");
                levelZeroTensors.at(index) = tensor;
                levelZeroTensorCreatedLocally = false;
                setTensorData = true;
                break;
            case ZE_MEMORY_TYPE_UNKNOWN:
            case ZE_MEMORY_TYPE_FORCE_UINT32:
                break;
            }
        }
    }

    if (!setTensorData) {
        // make sure that the L0 tensor was allocated locally and is not received from the user when receiving
        // random tensor
        if (tensorsData.at(index).has_value() && !tensorsData.at(index)->levelZeroTensorCreatedLocally) {
            _logger.debug("ZeroInferRequest::set_tensor_data - create locally L0 tensor");
            OV_ITT_TASK_NEXT(ZERO_SET_TENSOR, "allocate tensor");

            levelZeroTensors.at(index) =
                allocate_tensor(isInput ? _metadata.inputs.at(index) : _metadata.outputs.at(index),
                                index,
                                isInput,
                                isInput ? *_inputAllocator : *_outputAllocator,
                                _batchSize);

            setTensorData = true;
            levelZeroTensorCreatedLocally = true;
        }
    }

    if (setTensorData) {
        tensorsData.at(index) = std::optional(TensorData{levelZeroTensors.at(index)->data(),
                                                         levelZeroTensors.at(index)->get_byte_size(),
                                                         levelZeroTensorCreatedLocally});

        if (_pipelineIsCreated) {
            _logger.debug("ZeroInferRequest::infer_async - update command list");

<<<<<<< HEAD
            _pipeline->updateCommandList(*tensorsData.at(index),
                                         isInput ? _executor->get_input_descriptors().at(index).idx
                                                 : _executor->get_output_descriptors().at(index).idx);
        }
    }
}

void ZeroInferRequest::set_remote_tensor_data(const std::shared_ptr<ZeroRemoteTensor> tensor,
                                              const size_t index,
                                              const bool isInput) {
=======
            intel_npu::ZeroExecutor::ArgumentDescriptor desc;
            if (isParameter) {
                desc = _executor->inputs_desc_map().at(name);
            } else {
                desc = _executor->outputs_desc_map().at(name);
            }

            OV_ITT_TASK_NEXT(ZERO_SET_TENSOR, "updateCommandList");
            _pipeline->updateCommandList(_tensorsData[name], desc.idx, _batchSize);
        }
    }
}

void ZeroInferRequest::set_remote_tensor_data(std::shared_ptr<ZeroRemoteTensor> tensor,
                                              const std::string& name,
                                              bool isParameter) {
    OV_ITT_TASK_CHAIN(ZERO_SET_REMOTE_TENSOR, itt::domains::LevelZeroBackend, "set_tensor", "set_remote_tensor_data");

>>>>>>> 843c3c3a
    auto l0_context = reinterpret_cast<ze_context_handle_t>(
        extract_object(tensor->get_context()->get_property(), ov::intel_npu::l0_context));
    if (_initStructs->getContext() != l0_context) {
        OPENVINO_THROW("Using different context for creating the tensor is not supported");
    }

    auto data = extract_object(tensor->get_properties(), ov::intel_npu::mem_handle);
    if (data == nullptr) {
        OPENVINO_THROW("Empty buffer");
    }

    auto& levelZeroTensors = isInput ? _levelZeroInputTensors : _levelZeroOutputTensors;
    auto& tensorsData = isInput ? _inputTensorsData : _outputTensorsData;

    levelZeroTensors.at(index) = tensor;
    tensorsData.at(index) = std::optional(TensorData{data, tensor->get_byte_size(), false});

    if (_pipelineIsCreated) {
        _logger.debug("ZeroInferRequest::infer_async - update command list");

<<<<<<< HEAD
        _pipeline->updateCommandList(*tensorsData.at(index),
                                     isInput ? _executor->get_input_descriptors().at(index).idx
                                             : _executor->get_output_descriptors().at(index).idx);
=======
        intel_npu::ZeroExecutor::ArgumentDescriptor desc;
        if (isParameter) {
            desc = _executor->inputs_desc_map().at(name);
        } else {
            desc = _executor->outputs_desc_map().at(name);
        }

        OV_ITT_TASK_NEXT(ZERO_SET_REMOTE_TENSOR, "updateCommandList");
        _pipeline->updateCommandList(_tensorsData[name], desc.idx, _batchSize);
>>>>>>> 843c3c3a
    }
}

void ZeroInferRequest::set_tensor(const ov::Output<const ov::Node>& port, const ov::SoPtr<ov::ITensor>& tensor) {
<<<<<<< HEAD
    auto foundPort = find_port(port);
    OPENVINO_ASSERT(foundPort.found(), "Cannot find tensor for port ", port);
=======
    OV_ITT_SCOPED_TASK(itt::domains::LevelZeroBackend, "set_tensor");
>>>>>>> 843c3c3a
    try {
        check_tensor(port, tensor);
    } catch (const ov::Exception& ex) {
        OPENVINO_THROW("Failed to set tensor. ", ex.what());
    }

    if (foundPort.is_input()) {
        _userInputTensors.at(foundPort.idx) = tensor._ptr;
    } else {
        _userOutputTensors.at(foundPort.idx) = tensor._ptr;
    }

    if (_initStructs->getMutableCommandListVersion()) {
        auto remoteTensor = std::dynamic_pointer_cast<ZeroRemoteTensor>(tensor._ptr);

        if (remoteTensor == nullptr) {
            _logger.debug("ZeroInferRequest::set_tensor - set new tensor");
            set_tensor_data(tensor._ptr, foundPort.idx, foundPort.is_input());
        } else {
            _logger.debug("ZeroInferRequest::set_tensor - set new remote tensor");
            set_remote_tensor_data(remoteTensor, foundPort.idx, foundPort.is_input());
        }
    }
}

ov::SoPtr<ov::ITensor> ZeroInferRequest::get_tensor(const ov::Output<const ov::Node>& port) const {
<<<<<<< HEAD
    auto foundPort = find_port(port);
    OPENVINO_ASSERT(foundPort.found(), "Cannot find tensor for port ", port);
=======
    OV_ITT_SCOPED_TASK(itt::domains::LevelZeroBackend, "get_tensor");
    const std::string& nodeFriendlyName = port.get_node()->get_friendly_name();
>>>>>>> 843c3c3a

    const size_t ioIndex = foundPort.idx;
    const bool isInput = foundPort.is_input();
    auto& userTensors = isInput ? _userInputTensors : _userOutputTensors;

    if (userTensors.at(ioIndex)) {
        _logger.debug("ZeroInferRequest::get_tensor - tensor allocated, get the tensor");
        return userTensors.at(ioIndex);
    }

    _logger.debug("ZeroInferRequest::get_tensor - tensor is not allocated, create the tensor");

    auto& levelZeroTensors = isInput ? _levelZeroInputTensors : _levelZeroOutputTensors;
    auto& tensorsData = isInput ? _inputTensorsData : _outputTensorsData;

    levelZeroTensors.at(ioIndex) =
        allocate_tensor(isInput ? _metadata.inputs.at(ioIndex) : _metadata.outputs.at(ioIndex),
                        ioIndex,
                        isInput,
                        isInput ? *_inputAllocator : *_outputAllocator,
                        _batchSize);
    tensorsData.at(ioIndex) =
        std::optional(TensorData{levelZeroTensors.at(ioIndex)->data(), levelZeroTensors.at(ioIndex)->get_byte_size()});

    return levelZeroTensors.at(ioIndex);
}

void ZeroInferRequest::infer() {
    infer_async();
    get_result();
}

void ZeroInferRequest::infer_async() {
    _logger.debug("InferRequest::infer_async started");
    OV_ITT_TASK_CHAIN(ZERO_INFER, itt::domains::LevelZeroBackend, "infer_async", "start");

    _executor->mutexLock();
    if (!_pipelineIsCreated) {
        OV_ITT_TASK_NEXT(ZERO_INFER, "create_pipeline");
        create_pipeline();

        _pipelineIsCreated = true;
    }
    _executor->mutexUnlock();

    size_t inputIndex = 0;
    for (const std::shared_ptr<ov::ITensor>& userTensor : _userInputTensors) {
        const IODescriptor inputDescriptor = _metadata.inputs.at(inputIndex);
        if (inputDescriptor.isShapeTensor) {
            OPENVINO_ASSERT(inputDescriptor.relatedDescriptorIndex.has_value(),
                            "The link between the dynamic tensor and its shape tensor is missing, entry name: ",
                            inputDescriptor.nameFromCompiler);
            const auto& inputDims = _userInputTensors.at(*inputDescriptor.relatedDescriptorIndex)->get_shape();

            for (size_t i = 0; i < userTensor->get_size(); ++i) {
                const auto reverseIdx = inputDims.size() - 1 - i;
                userTensor->data<uint32_t>()[i] = static_cast<uint32_t>(inputDims[reverseIdx]);
            }
        }

        auto userRemoteTensor = std::dynamic_pointer_cast<ZeroRemoteTensor>(userTensor);
        void* userBuffer = !userRemoteTensor
                               ? userTensor->data()
                               : extract_object(userRemoteTensor->get_properties(), ov::intel_npu::mem_handle);

        const std::shared_ptr<ov::ITensor>& levelZeroTensor = _levelZeroInputTensors.at(inputIndex);
        auto levelZeroRemoteTensor = std::dynamic_pointer_cast<ZeroRemoteTensor>(levelZeroTensor);
        if (levelZeroRemoteTensor == nullptr) {
            void* levelZeroBuffer = levelZeroTensor->data();

            if (userBuffer != levelZeroBuffer) {
                if (userBuffer == nullptr || levelZeroBuffer == nullptr) {
                    OPENVINO_THROW("Empty buffer");
                }

                _logger.info("Tensor is not allocated in the current Level Zero context");
<<<<<<< HEAD
                std::memcpy(levelZeroBuffer, userBuffer, userTensor->get_byte_size());
=======
                OV_ITT_TASK_NEXT(ZERO_INFER, "memcpy");
                std::memcpy(copyData, data, inputTensor->get_byte_size());
>>>>>>> 843c3c3a
            }
        }

<<<<<<< HEAD
        ++inputIndex;
=======
    OV_ITT_TASK_NEXT(ZERO_INFER, "push");
    for (size_t i = 0; i < _batchSize; i++) {
        _pipeline->push(i);
>>>>>>> 843c3c3a
    }

    _pipeline->push();
}

void ZeroInferRequest::get_result() {
<<<<<<< HEAD
    OV_ITT_SCOPED_TASK(itt::domains::LevelZeroBackend, "get_result");
    _pipeline->pull();

    size_t outputIndex = 0;
    for (const std::shared_ptr<ov::ITensor>& userTensor : _userOutputTensors) {
        const IODescriptor outputDescriptor = _metadata.outputs.at(outputIndex);
        if (outputDescriptor.isShapeTensor) {
            OPENVINO_ASSERT(outputDescriptor.relatedDescriptorIndex.has_value(),
                            "The link between the dynamic tensor and its shape tensor is missing, entry name: ",
                            outputDescriptor.nameFromCompiler);

            ov::Shape actualDims;
            actualDims.reserve(userTensor->get_size());

            for (size_t i = 0; i < userTensor->get_size(); ++i) {
                const auto reverseIdx = userTensor->get_size() - 1 - i;
                actualDims.push_back(userTensor->data<uint32_t>()[reverseIdx]);
=======
    OV_ITT_TASK_CHAIN(ZERO_RESULT, itt::domains::LevelZeroBackend, "get_result", "pull");

    for (size_t i = 0; i < _batchSize; i++) {
        _pipeline->pull(i);
    }

    for (const auto& name : _outputAndStateOutputNames) {
        const auto& outputTensor = _allTensors.at(name);

        if (isShapeTensorName(name)) {
            const auto actualTensorName = name.substr(SHAPE_TENSOR_PREFIX.size());
            const auto& shapeNameMatch = _legacyNameToNodeName.find(actualTensorName);
            if (shapeNameMatch != _legacyNameToNodeName.end()) {
                ov::Shape actualDims;
                actualDims.reserve(outputTensor->get_size());

                for (size_t i = 0; i < outputTensor->get_size(); ++i) {
                    const auto reverseIdx = outputTensor->get_size() - 1 - i;
                    actualDims.push_back(outputTensor->data<uint32_t>()[reverseIdx]);
                }
                auto& tensorToBeReshaped = _allTensors.at(shapeNameMatch->second);
                tensorToBeReshaped->set_shape(actualDims);
>>>>>>> 843c3c3a
            }
            auto& tensorToBeReshaped = _userOutputTensors.at(*outputDescriptor.relatedDescriptorIndex);
            tensorToBeReshaped->set_shape(actualDims);
        }

        auto userRemoteTensor = std::dynamic_pointer_cast<ZeroRemoteTensor>(userTensor);
        void* userBuffer = !userRemoteTensor
                               ? userTensor->data()
                               : extract_object(userRemoteTensor->get_properties(), ov::intel_npu::mem_handle);

        const std::shared_ptr<ov::ITensor>& levelZeroTensor = _levelZeroOutputTensors.at(outputIndex);
        auto levelZeroRemoteTensor = std::dynamic_pointer_cast<ZeroRemoteTensor>(levelZeroTensor);
        if (levelZeroRemoteTensor == nullptr) {
            void* levelZeroBuffer = levelZeroTensor->data();

            if (userBuffer != levelZeroBuffer) {
                if (userBuffer == nullptr || levelZeroBuffer == nullptr) {
                    OPENVINO_THROW("Empty buffer");
                }

                _logger.info("Tensor is not allocated in the current Level Zero context");
<<<<<<< HEAD
                std::memcpy(userBuffer, levelZeroBuffer, userTensor->get_byte_size());
=======
                OV_ITT_TASK_NEXT(ZERO_RESULT, "memcpy");
                std::memcpy(data, copyData, outputTensor->get_byte_size());
>>>>>>> 843c3c3a
            }
        }

<<<<<<< HEAD
        ++outputIndex;
=======
    OV_ITT_TASK_NEXT(ZERO_RESULT, "reset");
    for (size_t i = 0; i < _batchSize; i++) {
        _pipeline->reset(i);
>>>>>>> 843c3c3a
    }

    _pipeline->reset();
    _logger.debug("InferRequest::get_result finished");
}

void ZeroInferRequest::check_network_precision(const ov::element::Type_t precision) const {
    switch (precision) {
    case ov::element::Type_t::f32:
        break;
    case ov::element::Type_t::f16:
        break;
    case ov::element::Type_t::u4:
        break;
    case ov::element::Type_t::i4:
        break;
    case ov::element::Type_t::u8:
        break;
    case ov::element::Type_t::i8:
        break;
    case ov::element::Type_t::u16:
        break;
    case ov::element::Type_t::i16:
        break;
    case ov::element::Type_t::u32:
        break;
    case ov::element::Type_t::i32:
        break;
    case ov::element::Type_t::u64:
        break;
    case ov::element::Type_t::i64:
        break;
    case ov::element::Type_t::f64:
        break;
    default:
        OPENVINO_THROW("Unsupported tensor precision: " + ov::element::Type(precision).get_type_name() +
                       "! Supported precisions: FP32, FP16, U4, I4, U8, I8, U16, I16, U32, I32, U64, I64, FP64");
    }
}

std::vector<ov::ProfilingInfo> ZeroInferRequest::get_profiling_info() const {
    _logger.debug("InferRequest::get_profiling_info started");
    const auto& compiledModel = *std::dynamic_pointer_cast<const ICompiledModel>(_compiledModel);
    const auto& compilerConfig = compiledModel.get_config();
    if (!compilerConfig.get<PERF_COUNT>() || !_config.get<PERF_COUNT>()) {
        _logger.debug("InferRequest::get_profiling_info complete with empty {}.");
        return {};
    }

    auto compilerType = compilerConfig.get<COMPILER_TYPE>();
    if (compilerType == ov::intel_npu::CompilerType::MLIR) {
        // For plugin compiler retreive raw profiling data from backend and delegate
        // processing to the compiler
        const auto& networkDesc = compiledModel.get_network_description();
        const auto& compiler = compiledModel.get_compiler();
        const auto& blob = networkDesc->compiledNetwork;
        auto profData = get_raw_profiling_data();
        _logger.debug("InferRequest::get_profiling_info complete with compiler->process_profiling_output().");
        return compiler->process_profiling_output(profData, blob, compilerConfig);
    } else {
        auto proftype = _config.get<PROFILING_TYPE>();
        if (proftype == ov::intel_npu::ProfilingType::INFER) {
            _logger.debug("InferRequest::get_profiling_info complete with _npuProfiling->getNpuInferStatistics().");
            return _npuProfiling->getNpuInferStatistics();
        } else {  /// proftype = MODEL or undefined = fallback to model profiling
            _logger.debug("InferRequest::get_profiling_info complete with _profilingQuery.getLayerStatistics().");
            return _profilingQuery.getLayerStatistics();
        }
    }
}

std::vector<uint8_t> ZeroInferRequest::get_raw_profiling_data() const {
    return _profilingQuery.getData<uint8_t>();
}<|MERGE_RESOLUTION|>--- conflicted
+++ resolved
@@ -271,17 +271,13 @@
     _logger.debug("ZeroInferRequest::create_pipeline - SyncInferRequest completed");
 }
 
-<<<<<<< HEAD
 void ZeroInferRequest::set_tensor_data(const std::shared_ptr<ov::ITensor> tensor,
                                        const size_t index,
                                        const bool isInput) {
+    OV_ITT_TASK_CHAIN(ZERO_SET_TENSOR, itt::domains::LevelZeroBackend, "set_tensor", "set_tensor_data");
     auto& levelZeroTensors = isInput ? _levelZeroInputTensors : _levelZeroOutputTensors;
     auto& tensorsData = isInput ? _inputTensorsData : _outputTensorsData;
 
-=======
-void ZeroInferRequest::set_tensor_data(std::shared_ptr<ov::ITensor> tensor, const std::string& name, bool isParameter) {
-    OV_ITT_TASK_CHAIN(ZERO_SET_TENSOR, itt::domains::LevelZeroBackend, "set_tensor", "set_tensor_data");
->>>>>>> 843c3c3a
     bool setTensorData = false;
     bool levelZeroTensorCreatedLocally = true;
 
@@ -334,7 +330,7 @@
         if (_pipelineIsCreated) {
             _logger.debug("ZeroInferRequest::infer_async - update command list");
 
-<<<<<<< HEAD
+            OV_ITT_TASK_NEXT(ZERO_SET_TENSOR, "updateCommandList");
             _pipeline->updateCommandList(*tensorsData.at(index),
                                          isInput ? _executor->get_input_descriptors().at(index).idx
                                                  : _executor->get_output_descriptors().at(index).idx);
@@ -345,26 +341,8 @@
 void ZeroInferRequest::set_remote_tensor_data(const std::shared_ptr<ZeroRemoteTensor> tensor,
                                               const size_t index,
                                               const bool isInput) {
-=======
-            intel_npu::ZeroExecutor::ArgumentDescriptor desc;
-            if (isParameter) {
-                desc = _executor->inputs_desc_map().at(name);
-            } else {
-                desc = _executor->outputs_desc_map().at(name);
-            }
-
-            OV_ITT_TASK_NEXT(ZERO_SET_TENSOR, "updateCommandList");
-            _pipeline->updateCommandList(_tensorsData[name], desc.idx, _batchSize);
-        }
-    }
-}
-
-void ZeroInferRequest::set_remote_tensor_data(std::shared_ptr<ZeroRemoteTensor> tensor,
-                                              const std::string& name,
-                                              bool isParameter) {
     OV_ITT_TASK_CHAIN(ZERO_SET_REMOTE_TENSOR, itt::domains::LevelZeroBackend, "set_tensor", "set_remote_tensor_data");
 
->>>>>>> 843c3c3a
     auto l0_context = reinterpret_cast<ze_context_handle_t>(
         extract_object(tensor->get_context()->get_property(), ov::intel_npu::l0_context));
     if (_initStructs->getContext() != l0_context) {
@@ -385,31 +363,18 @@
     if (_pipelineIsCreated) {
         _logger.debug("ZeroInferRequest::infer_async - update command list");
 
-<<<<<<< HEAD
+        OV_ITT_TASK_NEXT(ZERO_SET_REMOTE_TENSOR, "updateCommandList");
         _pipeline->updateCommandList(*tensorsData.at(index),
                                      isInput ? _executor->get_input_descriptors().at(index).idx
                                              : _executor->get_output_descriptors().at(index).idx);
-=======
-        intel_npu::ZeroExecutor::ArgumentDescriptor desc;
-        if (isParameter) {
-            desc = _executor->inputs_desc_map().at(name);
-        } else {
-            desc = _executor->outputs_desc_map().at(name);
-        }
-
-        OV_ITT_TASK_NEXT(ZERO_SET_REMOTE_TENSOR, "updateCommandList");
-        _pipeline->updateCommandList(_tensorsData[name], desc.idx, _batchSize);
->>>>>>> 843c3c3a
     }
 }
 
 void ZeroInferRequest::set_tensor(const ov::Output<const ov::Node>& port, const ov::SoPtr<ov::ITensor>& tensor) {
-<<<<<<< HEAD
+    OV_ITT_SCOPED_TASK(itt::domains::LevelZeroBackend, "set_tensor");
+
     auto foundPort = find_port(port);
     OPENVINO_ASSERT(foundPort.found(), "Cannot find tensor for port ", port);
-=======
-    OV_ITT_SCOPED_TASK(itt::domains::LevelZeroBackend, "set_tensor");
->>>>>>> 843c3c3a
     try {
         check_tensor(port, tensor);
     } catch (const ov::Exception& ex) {
@@ -436,13 +401,10 @@
 }
 
 ov::SoPtr<ov::ITensor> ZeroInferRequest::get_tensor(const ov::Output<const ov::Node>& port) const {
-<<<<<<< HEAD
+    OV_ITT_SCOPED_TASK(itt::domains::LevelZeroBackend, "get_tensor");
+
     auto foundPort = find_port(port);
     OPENVINO_ASSERT(foundPort.found(), "Cannot find tensor for port ", port);
-=======
-    OV_ITT_SCOPED_TASK(itt::domains::LevelZeroBackend, "get_tensor");
-    const std::string& nodeFriendlyName = port.get_node()->get_friendly_name();
->>>>>>> 843c3c3a
 
     const size_t ioIndex = foundPort.idx;
     const bool isInput = foundPort.is_input();
@@ -519,30 +481,20 @@
                 }
 
                 _logger.info("Tensor is not allocated in the current Level Zero context");
-<<<<<<< HEAD
+                OV_ITT_TASK_NEXT(ZERO_INFER, "memcpy");
                 std::memcpy(levelZeroBuffer, userBuffer, userTensor->get_byte_size());
-=======
-                OV_ITT_TASK_NEXT(ZERO_INFER, "memcpy");
-                std::memcpy(copyData, data, inputTensor->get_byte_size());
->>>>>>> 843c3c3a
             }
         }
 
-<<<<<<< HEAD
         ++inputIndex;
-=======
+    }
+
     OV_ITT_TASK_NEXT(ZERO_INFER, "push");
-    for (size_t i = 0; i < _batchSize; i++) {
-        _pipeline->push(i);
->>>>>>> 843c3c3a
-    }
-
     _pipeline->push();
 }
 
 void ZeroInferRequest::get_result() {
-<<<<<<< HEAD
-    OV_ITT_SCOPED_TASK(itt::domains::LevelZeroBackend, "get_result");
+    OV_ITT_TASK_CHAIN(ZERO_RESULT, itt::domains::LevelZeroBackend, "get_result", "pull");
     _pipeline->pull();
 
     size_t outputIndex = 0;
@@ -559,30 +511,6 @@
             for (size_t i = 0; i < userTensor->get_size(); ++i) {
                 const auto reverseIdx = userTensor->get_size() - 1 - i;
                 actualDims.push_back(userTensor->data<uint32_t>()[reverseIdx]);
-=======
-    OV_ITT_TASK_CHAIN(ZERO_RESULT, itt::domains::LevelZeroBackend, "get_result", "pull");
-
-    for (size_t i = 0; i < _batchSize; i++) {
-        _pipeline->pull(i);
-    }
-
-    for (const auto& name : _outputAndStateOutputNames) {
-        const auto& outputTensor = _allTensors.at(name);
-
-        if (isShapeTensorName(name)) {
-            const auto actualTensorName = name.substr(SHAPE_TENSOR_PREFIX.size());
-            const auto& shapeNameMatch = _legacyNameToNodeName.find(actualTensorName);
-            if (shapeNameMatch != _legacyNameToNodeName.end()) {
-                ov::Shape actualDims;
-                actualDims.reserve(outputTensor->get_size());
-
-                for (size_t i = 0; i < outputTensor->get_size(); ++i) {
-                    const auto reverseIdx = outputTensor->get_size() - 1 - i;
-                    actualDims.push_back(outputTensor->data<uint32_t>()[reverseIdx]);
-                }
-                auto& tensorToBeReshaped = _allTensors.at(shapeNameMatch->second);
-                tensorToBeReshaped->set_shape(actualDims);
->>>>>>> 843c3c3a
             }
             auto& tensorToBeReshaped = _userOutputTensors.at(*outputDescriptor.relatedDescriptorIndex);
             tensorToBeReshaped->set_shape(actualDims);
@@ -604,24 +532,15 @@
                 }
 
                 _logger.info("Tensor is not allocated in the current Level Zero context");
-<<<<<<< HEAD
+                OV_ITT_TASK_NEXT(ZERO_RESULT, "memcpy");
                 std::memcpy(userBuffer, levelZeroBuffer, userTensor->get_byte_size());
-=======
-                OV_ITT_TASK_NEXT(ZERO_RESULT, "memcpy");
-                std::memcpy(data, copyData, outputTensor->get_byte_size());
->>>>>>> 843c3c3a
             }
         }
 
-<<<<<<< HEAD
         ++outputIndex;
-=======
+    }
+
     OV_ITT_TASK_NEXT(ZERO_RESULT, "reset");
-    for (size_t i = 0; i < _batchSize; i++) {
-        _pipeline->reset(i);
->>>>>>> 843c3c3a
-    }
-
     _pipeline->reset();
     _logger.debug("InferRequest::get_result finished");
 }
