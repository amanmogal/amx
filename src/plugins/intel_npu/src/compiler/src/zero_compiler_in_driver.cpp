// Copyright (C) 2018-2024 Intel Corporation
// SPDX-License-Identifier: Apache-2.0
//

#include "zero_compiler_in_driver.hpp"

#include <fstream>
#include <regex>
#include <string_view>

#include "graph_transformations.hpp"
#include "intel_npu/al/config/common.hpp"
#include "intel_npu/al/config/compiler.hpp"
#include "intel_npu/al/config/runtime.hpp"
#include "intel_npu/al/itt.hpp"
#include "intel_npu/al/prefix.hpp"
#include "intel_npu/utils/zero/zero_result.hpp"
#include "openvino/core/model.hpp"

namespace {

constexpr std::string_view INPUTS_PRECISIONS_KEY = "--inputs_precisions";
constexpr std::string_view INPUTS_LAYOUTS_KEY = "--inputs_layouts";
constexpr std::string_view OUTPUTS_PRECISIONS_KEY = "--outputs_precisions";
constexpr std::string_view OUTPUTS_LAYOUTS_KEY = "--outputs_layouts";

// <option key>="<option value>"
constexpr std::string_view KEY_VALUE_SEPARATOR = "=";
constexpr std::string_view VALUE_DELIMITER = "\"";  // marks beginning and end of value

// Format inside "<option value>"
// <name1>:<value (precision / layout)> [<name2>:<value>]
constexpr std::string_view NAME_VALUE_SEPARATOR = ":";
constexpr std::string_view VALUES_SEPARATOR = " ";

// Constants indicating the order indices needed to be applied as to perform conversions between legacy layout values
const std::vector<size_t> NC_TO_CN_LAYOUT_DIMENSIONS_ORDER = {1, 0};
const std::vector<size_t> NCHW_TO_NHWC_LAYOUT_DIMENSIONS_ORDER = {0, 2, 3, 1};
const std::vector<size_t> NCDHW_TO_NDHWC_LAYOUT_DIMENSIONS_ORDER = {0, 2, 3, 4, 1};

/**
 * @brief A standard copy function concerning memory segments. Additional checks on the given arguments are performed
 * before copying.
 * @details This is meant as a replacement for the legacy "ie_memcpy" function coming from the OpenVINO API.
 */
void checkedMemcpy(void* destination, size_t destinationSize, void const* source, size_t numberOfBytes) {
    if (numberOfBytes == 0) {
        return;
    }

    OPENVINO_ASSERT(destination != nullptr, "Memcpy: received a null destination address");
    OPENVINO_ASSERT(source != nullptr, "Memcpy: received a null source address");
    OPENVINO_ASSERT(numberOfBytes <= destinationSize,
                    "Memcpy: the source buffer does not fit inside the destination one");
    OPENVINO_ASSERT(numberOfBytes <= (destination > source ? ((uintptr_t)destination - (uintptr_t)source)
                                                           : ((uintptr_t)source - (uintptr_t)destination)),
                    "Memcpy: the offset between the two buffers does not allow a safe execution of the operation");

    memcpy(destination, source, numberOfBytes);
}

ov::element::Type_t toOVElementType(const ze_graph_argument_precision_t zeElementType) {
    switch (zeElementType) {
    case ZE_GRAPH_ARGUMENT_PRECISION_UNKNOWN:
        return ov::element::Type_t::undefined;
    case ZE_GRAPH_ARGUMENT_PRECISION_DYNAMIC:
        return ov::element::Type_t::dynamic;
    case ZE_GRAPH_ARGUMENT_PRECISION_BOOLEAN:
        return ov::element::Type_t::boolean;
    case ZE_GRAPH_ARGUMENT_PRECISION_BF16:
        return ov::element::Type_t::bf16;
    case ZE_GRAPH_ARGUMENT_PRECISION_FP16:
        return ov::element::Type_t::f16;
    case ZE_GRAPH_ARGUMENT_PRECISION_FP32:
        return ov::element::Type_t::f32;
    case ZE_GRAPH_ARGUMENT_PRECISION_FP64:
        return ov::element::Type_t::f64;
    case ZE_GRAPH_ARGUMENT_PRECISION_INT4:
        return ov::element::Type_t::i4;
    case ZE_GRAPH_ARGUMENT_PRECISION_INT8:
        return ov::element::Type_t::i8;
    case ZE_GRAPH_ARGUMENT_PRECISION_INT16:
        return ov::element::Type_t::i16;
    case ZE_GRAPH_ARGUMENT_PRECISION_INT32:
        return ov::element::Type_t::i32;
    case ZE_GRAPH_ARGUMENT_PRECISION_INT64:
        return ov::element::Type_t::i64;
    case ZE_GRAPH_ARGUMENT_PRECISION_BIN:
        return ov::element::Type_t::u1;
    case ZE_GRAPH_ARGUMENT_PRECISION_UINT4:
        return ov::element::Type_t::u4;
    case ZE_GRAPH_ARGUMENT_PRECISION_UINT8:
        return ov::element::Type_t::u8;
    case ZE_GRAPH_ARGUMENT_PRECISION_UINT16:
        return ov::element::Type_t::u16;
    case ZE_GRAPH_ARGUMENT_PRECISION_UINT32:
        return ov::element::Type_t::u32;
    case ZE_GRAPH_ARGUMENT_PRECISION_UINT64:
        return ov::element::Type_t::u64;
    default:
        return ov::element::Type_t::undefined;
    }
}

/**
 * @brief For driver backward compatibility reasons, the given value shall be converted to a string corresponding to the
 * adequate legacy precision.
 */
std::string ovPrecisionToLegacyPrecisionString(const ov::element::Type& precision) {
    switch (precision) {
    case ov::element::Type_t::undefined:
        return "UNSPECIFIED";
    case ov::element::Type_t::f16:
        return "FP16";
    case ov::element::Type_t::f32:
        return "FP32";
    case ov::element::Type_t::f64:
        return "FP64";
    case ov::element::Type_t::bf16:
        return "BF16";
    case ov::element::Type_t::i4:
        return "I4";
    case ov::element::Type_t::i8:
        return "I8";
    case ov::element::Type_t::i16:
        return "I16";
    case ov::element::Type_t::i32:
        return "I32";
    case ov::element::Type_t::i64:
        return "I64";
    case ov::element::Type_t::u4:
        return "U4";
    case ov::element::Type_t::u8:
        return "U8";
    case ov::element::Type_t::u16:
        return "U16";
    case ov::element::Type_t::u32:
        return "U32";
    case ov::element::Type_t::u64:
        return "U64";
    case ov::element::Type_t::u1:
        return "BIN";
    case ov::element::Type_t::boolean:
        return "BOOL";
    case ov::element::Type_t::dynamic:
        return "DYNAMIC";
    default:
        OPENVINO_THROW("Incorrect precision: ", precision);
    }
}

/**
 * @brief Gives the string representation of the default legacy layout value corresponding to the given rank.
 * @details This is done in order to assure the backward compatibility with the driver. Giving a layout different from
 * the default one may lead either to error or to accuracy failures since unwanted transposition layers may be
 * introduced.
 */
std::string rankToLegacyLayoutString(const size_t rank) {
    switch (rank) {
    case 0:
        return "**SCALAR**";
    case 1:
        return "C";
    case 2:
        return "NC";
    case 3:
        return "CHW";
    case 4:
        return "NCHW";
    case 5:
        return "NCDHW";
    default:
        return "BLOCKED";
    }
}

}  // namespace

namespace intel_npu {
namespace driverCompilerAdapter {

template <typename TableExtension>
LevelZeroCompilerInDriver<TableExtension>::~LevelZeroCompilerInDriver() {
    if (_context) {
        auto result = zeContextDestroy(_context);
        if (ZE_RESULT_SUCCESS != result) {
            _logger.warning("zeContextDestroy failed %#X", uint64_t(result));
        }
    }
    _logger.debug("LevelZeroCompilerInDriver obj destroyed");
}

/**
 * @brief Place xml + weights in sequential memory
 * @details Format of the memory:
 */
template <typename TableExtension>
SerializedIR LevelZeroCompilerInDriver<TableExtension>::serializeIR(
    const std::shared_ptr<const ov::Model>& model,
    ze_graph_compiler_version_info_t compilerVersion) const {
    IRSerializer irSerializer(model, getSupportedOpsetVersion());

    // Contract between adapter and compiler in driver
    const uint32_t maxNumberOfElements = 10;
    const uint64_t maxSizeOfXML = std::numeric_limits<uint64_t>::max() / 3;
    const uint64_t maxSizeOfWeights = maxSizeOfXML * 2;

    const uint32_t numberOfInputData = 2;
    const uint64_t xmlSize = static_cast<uint64_t>(irSerializer.getXmlSize());
    const uint64_t weightsSize = static_cast<uint64_t>(irSerializer.getWeightsSize());

    OPENVINO_ASSERT(numberOfInputData < maxNumberOfElements);
    if (xmlSize >= maxSizeOfXML) {
        OPENVINO_THROW("LevelZeroCompilerInDriver: Xml file is too big to process. xmlSize: ",
                       xmlSize,
                       " >= maxSizeOfXML: ",
                       maxSizeOfXML);
    }
    if (weightsSize >= maxSizeOfWeights) {
        OPENVINO_THROW("LevelZeroCompilerInDriver: Bin file is too big to process. xmlSize: ",
                       weightsSize,
                       " >= maxSizeOfWeights: ",
                       maxSizeOfWeights);
    }

    const uint64_t sizeOfSerializedIR = sizeof(compilerVersion) + sizeof(numberOfInputData) + sizeof(xmlSize) +
                                        xmlSize + sizeof(weightsSize) + weightsSize;

    // use array to avoid vector's memory zeroing overhead
    std::shared_ptr<uint8_t> buffer(new uint8_t[sizeOfSerializedIR], std::default_delete<uint8_t[]>());
    uint8_t* serializedIR = buffer.get();

    uint64_t offset = 0;
    checkedMemcpy(serializedIR + offset, sizeOfSerializedIR - offset, &compilerVersion, sizeof(compilerVersion));
    offset += sizeof(compilerVersion);

    checkedMemcpy(serializedIR + offset, sizeOfSerializedIR - offset, &numberOfInputData, sizeof(numberOfInputData));
    offset += sizeof(numberOfInputData);
    checkedMemcpy(serializedIR + offset, sizeOfSerializedIR - offset, &xmlSize, sizeof(xmlSize));
    offset += sizeof(xmlSize);
    // xml data is filled in serializeModel()
    uint64_t xmlOffset = offset;
    offset += xmlSize;
    checkedMemcpy(serializedIR + offset, sizeOfSerializedIR - offset, &weightsSize, sizeof(weightsSize));
    offset += sizeof(weightsSize);
    // weights data is filled in serializeModel()
    uint64_t weightsOffset = offset;
    offset += weightsSize;

    irSerializer.serializeModelToBuffer(serializedIR + xmlOffset, serializedIR + weightsOffset);

    OPENVINO_ASSERT(offset == sizeOfSerializedIR);

    return std::make_pair(sizeOfSerializedIR, buffer);
}

template <typename TableExtension>
std::string LevelZeroCompilerInDriver<TableExtension>::serializeIOInfo(const std::shared_ptr<const ov::Model>& model,
                                                                       const bool useIndices) {
    const ov::ParameterVector& parameters = model->get_parameters();
    const ov::ResultVector& results = model->get_results();

    std::stringstream inputsPrecisionSS;
    std::stringstream inputsLayoutSS;
    std::stringstream outputsPrecisionSS;
    std::stringstream outputsLayoutSS;

    inputsPrecisionSS << INPUTS_PRECISIONS_KEY << KEY_VALUE_SEPARATOR << VALUE_DELIMITER;
    inputsLayoutSS << INPUTS_LAYOUTS_KEY << KEY_VALUE_SEPARATOR << VALUE_DELIMITER;

    if (!parameters.empty()) {
        size_t parameterIndex = 0;

        for (const std::shared_ptr<ov::op::v0::Parameter>& parameter : parameters) {
            const ov::element::Type& precision = parameter->get_element_type();
            const size_t rank = parameter->get_shape().size();

            if (parameterIndex != 0) {
                inputsPrecisionSS << VALUES_SEPARATOR;
                inputsLayoutSS << VALUES_SEPARATOR;
            }

            if (useIndices) {
                inputsPrecisionSS << parameterIndex;
                inputsLayoutSS << parameterIndex;
            } else {
                const std::string& name = parameter->get_friendly_name();

                inputsPrecisionSS << name;
                // Ticket: E-88902
                inputsLayoutSS << name;
            }

            inputsPrecisionSS << NAME_VALUE_SEPARATOR << ovPrecisionToLegacyPrecisionString(precision);
            inputsLayoutSS << NAME_VALUE_SEPARATOR << rankToLegacyLayoutString(rank);

            ++parameterIndex;
        }
    }

    inputsPrecisionSS << VALUE_DELIMITER;
    inputsLayoutSS << VALUE_DELIMITER;

    outputsPrecisionSS << OUTPUTS_PRECISIONS_KEY << KEY_VALUE_SEPARATOR << VALUE_DELIMITER;
    outputsLayoutSS << OUTPUTS_LAYOUTS_KEY << KEY_VALUE_SEPARATOR << VALUE_DELIMITER;

    size_t resultIndex = 0;

    for (const std::shared_ptr<ov::op::v0::Result>& result : results) {
        const ov::element::Type_t precision = result->get_element_type();
        const size_t rank = result->get_shape().size();

        if (resultIndex != 0) {
            outputsPrecisionSS << VALUES_SEPARATOR;
            outputsLayoutSS << VALUES_SEPARATOR;
        }

        if (useIndices) {
            outputsPrecisionSS << resultIndex;
            outputsLayoutSS << resultIndex;
        } else {
            const std::string& name = result->get_input_node_ptr(0)->get_friendly_name();

            outputsPrecisionSS << name;
            outputsLayoutSS << name;
        }

        outputsPrecisionSS << NAME_VALUE_SEPARATOR << ovPrecisionToLegacyPrecisionString(precision);
        outputsLayoutSS << NAME_VALUE_SEPARATOR << rankToLegacyLayoutString(rank);

        ++resultIndex;
    }

    outputsPrecisionSS << VALUE_DELIMITER;
    outputsLayoutSS << VALUE_DELIMITER;

    // One line without spaces to avoid parsing as config option inside CID
    return inputsPrecisionSS.str() + VALUES_SEPARATOR.data() + inputsLayoutSS.str() + VALUES_SEPARATOR.data() +
           outputsPrecisionSS.str() + VALUES_SEPARATOR.data() + outputsLayoutSS.str();
}

template <typename TableExtension>
std::string LevelZeroCompilerInDriver<TableExtension>::serializeConfig(
    const Config& config,
    ze_graph_compiler_version_info_t& compilerVersion) const {
    std::string content = config.toString();
    _logger.debug("Original content of config: %s", content.c_str());

    // Remove optimization-level and performance-hint-override for old driver which not support them
    if ((compilerVersion.major < 5) || (compilerVersion.major == 5 && compilerVersion.minor < 7)) {
        std::string valueOfParams = config.get<COMPILATION_MODE_PARAMS>();
        std::string keyOfOptL("optimization-level");
        std::string keyOfPerfHO("performance-hint-override");
        if (valueOfParams != "" && (valueOfParams.find(keyOfOptL) != std::string::npos ||
                                    valueOfParams.find(keyOfPerfHO) != std::string::npos)) {
            // Remove unsupported options from value
            std::ostringstream optLevelStr;
            optLevelStr << keyOfOptL << KEY_VALUE_SEPARATOR << "\\d+";
            std::ostringstream perfHintStr;
            perfHintStr << keyOfPerfHO << KEY_VALUE_SEPARATOR << "\\S+";
            _logger.warning("%s property is not suppored by this compiler version. Removing from parameters",
                            keyOfOptL.c_str());
            valueOfParams = std::regex_replace(valueOfParams, std::regex(optLevelStr.str()), "");
            _logger.warning("%s property is not suppored by this compiler version. Removing from parameters",
                            keyOfPerfHO.c_str());
            valueOfParams = std::regex_replace(valueOfParams, std::regex(perfHintStr.str()), "");

            // Trim space
            valueOfParams = std::regex_replace(valueOfParams, std::regex(R"(^\s+|\s+$)"), "");

            // Replace the value in content with new value
            std::ostringstream compilationParamsStr;
            compilationParamsStr << ov::intel_npu::compilation_mode_params.name() << KEY_VALUE_SEPARATOR
                                 << VALUE_DELIMITER << ".*" << VALUE_DELIMITER;
            if (valueOfParams == "") {
                _logger.warning("Clear empty NPU_COMPILATION_MODE_PARAMS. Removing from parameters");
                content = std::regex_replace(content, std::regex(compilationParamsStr.str()), "");
            } else {
                std::ostringstream newValue;
                newValue << ov::intel_npu::compilation_mode_params.name() << KEY_VALUE_SEPARATOR << VALUE_DELIMITER
                         << valueOfParams << VALUE_DELIMITER;
                _logger.warning("Replace value of NPU_COMPILATION_MODE_PARAMS with new value %s",
                                newValue.str().c_str());
                content = std::regex_replace(content, std::regex(compilationParamsStr.str()), newValue.str().c_str());
            }
        }
    }

    // As a consequence of complying to the conventions established in the 2.0 OV API, the set of values corresponding
    // to the "model priority" key has been modified
    // cpu_pinning property is not supported in compilers < v5.2 - need to remove it
    if ((compilerVersion.major < 5) || (compilerVersion.major == 5 && compilerVersion.minor < 2)) {
        const auto& getTargetRegex = [](const ov::hint::Priority& priorityValue) -> std::regex {
            std::ostringstream result;
            result << ov::hint::model_priority.name() << KEY_VALUE_SEPARATOR << VALUE_DELIMITER << priorityValue
                   << VALUE_DELIMITER;
            return std::regex(result.str());
        };
        const auto& getStringReplacement = [](const ov::intel_npu::LegacyPriority& priorityValue) -> std::string {
            std::ostringstream result;
            result << ov::intel_npu::legacy_model_priority.name() << KEY_VALUE_SEPARATOR << VALUE_DELIMITER
                   << priorityValue << VALUE_DELIMITER;
            return result.str();
        };

        // E.g. (valid as of writing this): MODEL_PRIORITY="MEDIUM" -> MODEL_PRIORITY="MODEL_PRIORITY_MED"
        content = std::regex_replace(content,
                                     getTargetRegex(ov::hint::Priority::LOW),
                                     getStringReplacement(ov::intel_npu::LegacyPriority::LOW));
        content = std::regex_replace(content,
                                     getTargetRegex(ov::hint::Priority::MEDIUM),
                                     getStringReplacement(ov::intel_npu::LegacyPriority::MEDIUM));
        content = std::regex_replace(content,
                                     getTargetRegex(ov::hint::Priority::HIGH),
                                     getStringReplacement(ov::intel_npu::LegacyPriority::HIGH));

        // Removing cpu_pinning from the command string
        std::ostringstream pinningstr;
        pinningstr << ov::hint::enable_cpu_pinning.name() << KEY_VALUE_SEPARATOR << VALUE_DELIMITER << "\\S+"
                   << VALUE_DELIMITER;
        _logger.warning(
            "ENABLE_CPU_PINNING property is not suppored by this compiler version. Removing from parameters");
        content = std::regex_replace(content, std::regex(pinningstr.str()), "");
    }

    /// Stepping and max_tiles are not supported in versions < 5.3 - need to remove it
    if ((compilerVersion.major < 5) || (compilerVersion.major == 5 && compilerVersion.minor < 3)) {
        std::ostringstream stepstr;
        stepstr << ov::intel_npu::stepping.name() << KEY_VALUE_SEPARATOR << VALUE_DELIMITER << "\\d+"
                << VALUE_DELIMITER;
        std::ostringstream maxtilestr;
        maxtilestr << ov::intel_npu::max_tiles.name() << KEY_VALUE_SEPARATOR << VALUE_DELIMITER << "\\d+"
                   << VALUE_DELIMITER;
        _logger.warning("NPU_STEPPING property is not suppored by this compiler version. Removing from parameters");
        content = std::regex_replace(content, std::regex(stepstr.str()), "");
        _logger.warning("NPU_MAX_TILES property is not suppored by this compiler version. Removing from parameters");
        content = std::regex_replace(content, std::regex(maxtilestr.str()), "");
    }

    /// Removing INFERENCE_PRECISION_HINT for older compilers
    if ((compilerVersion.major < 5) || (compilerVersion.major == 5 && compilerVersion.minor < 4)) {
        std::ostringstream precstr;
        precstr << ov::hint::inference_precision.name() << KEY_VALUE_SEPARATOR << VALUE_DELIMITER << "\\S+"
                << VALUE_DELIMITER;
        _logger.warning(
            "INFERENCE_PRECISION_HINT property is not suppored by this compiler version. Removing from parameters");
        content = std::regex_replace(content, std::regex(precstr.str()), "");
    }

    /// Replacing NPU_TILES (for all versions) with NPU_DPU_GROUPS for backwards compatibility
    if (std::regex_search(content, std::regex(ov::intel_npu::tiles.name()))) {
        _logger.warning("NPU_TILES property is not suppored by this compiler version. Swaping it to "
                        "NPU_DPU_GROUPS (obsolete)");
        content = std::regex_replace(content, std::regex(ov::intel_npu::tiles.name()), "NPU_DPU_GROUPS");
    }

    // Batch mode property is not supported in versions < 5.5 - need to remove it
    if ((compilerVersion.major < 5) || (compilerVersion.major == 5 && compilerVersion.minor < 5)) {
        std::ostringstream batchstr;
        batchstr << ov::intel_npu::batch_mode.name() << KEY_VALUE_SEPARATOR << VALUE_DELIMITER << "\\S+"
                 << VALUE_DELIMITER;

        _logger.warning("NPU_BATCH_MODE property is not suppored by this compiler version. Removing from parameters");
        content = std::regex_replace(content, std::regex(batchstr.str()), "");
    }

    // EXECUTION_MODE_HINT is not supported in versions < 5.6 - need to remove it
    if ((compilerVersion.major < 5) || (compilerVersion.major == 5 && compilerVersion.minor < 6)) {
        std::ostringstream batchstr;
        batchstr << ov::hint::execution_mode.name() << KEY_VALUE_SEPARATOR << VALUE_DELIMITER << "\\S+"
                 << VALUE_DELIMITER;
        _logger.warning(
            "EXECUTION_MODE_HINT property is not suppored by this compiler version. Removing from parameters");
        content = std::regex_replace(content, std::regex(batchstr.str()), "");
    }

    // Remove the properties that are not used by the compiler
    // WorkloadType is used only by compiled model
    std::ostringstream workloadtypestr;
    workloadtypestr << ov::workload_type.name() << KEY_VALUE_SEPARATOR << VALUE_DELIMITER << "\\S+" << VALUE_DELIMITER;
    content = std::regex_replace(content, std::regex(workloadtypestr.str()), "");
    // Remove turbo property as it is not used by compiler
    std::ostringstream turbostring;
    turbostring << ov::intel_npu::turbo.name() << KEY_VALUE_SEPARATOR << VALUE_DELIMITER << "\\S+" << VALUE_DELIMITER;
    content = std::regex_replace(content, std::regex(turbostring.str()), "");

    // FINAL step to convert prefixes of remaining params, to ensure backwards compatibility
    // From 5.0.0, driver compiler start to use NPU_ prefix, the old version uses VPU_ prefix
    if (compilerVersion.major < 5) {
        std::regex reg("NPU_");
        content = std::regex_replace(content, reg, "VPU_");
        // From 4.0.0, driver compiler start to use VPU_ prefix, the old version uses VPUX_ prefix
        if (compilerVersion.major < 4) {
            // Replace VPU_ with VPUX_ for old driver compiler
            std::regex reg("VPU_");
            content = std::regex_replace(content, reg, "VPUX_");
        }
    }

    return "--config " + content;
}

// Parse the result string of query from foramt <name_0><name_1><name_2> to unordered_set of string
static std::unordered_set<std::string> parseQueryResult(std::vector<char>& data) {
    std::string dataString(data.begin(), data.end());
    std::unordered_set<std::string> result;
    size_t i = 0, start = 0;
    while (i < dataString.length()) {
        if (dataString[i] == '<') {
            start = ++i;
        } else if (dataString[i] == '>') {
            std::string temp(dataString.begin() + start, dataString.begin() + i);
            result.insert(temp);
            i++;
        } else {
            i++;
        }
    }
    return result;
}

// For ext version < 1.3, query is unsupported, return empty result and add debug log here
template <typename TableExtension>
template <typename T, std::enable_if_t<NotSupportQuery(T), bool>>
std::unordered_set<std::string> LevelZeroCompilerInDriver<TableExtension>::queryImpl(
    const std::shared_ptr<const ov::Model>& /*model*/,
    const Config&) const {
    _logger.debug("queryImpl - Driver version is less than 1.3, queryNetwork is unsupported.");
    return std::unordered_set<std::string>();
}

// For ext version == 1.3 && == 1.4
template <typename TableExtension>
template <typename T, std::enable_if_t<SupportAPIGraphQueryNetworkV1(T), bool>>
ze_result_t LevelZeroCompilerInDriver<TableExtension>::seriazlideIRModelAndQueryNetworkCreateV1(
    const std::shared_ptr<const ov::Model>& model,
    const Config& config,
    ze_device_graph_properties_t deviceGraphProperties,
    const ze_device_handle_t& _deviceHandle,
    ze_graph_query_network_handle_t& hGraphQueryNetwork) const {
    ze_graph_compiler_version_info_t& compilerVersion = deviceGraphProperties.compilerVersion;

    auto serializedIR = serializeIR(model, compilerVersion);

    std::string buildFlags;
    buildFlags += serializeConfig(config, compilerVersion);
    _logger.debug("queryImpl build flags : %s", buildFlags.c_str());

    ze_graph_desc_t desc = {ZE_STRUCTURE_TYPE_GRAPH_DESC_PROPERTIES,
                            nullptr,
                            ZE_GRAPH_FORMAT_NGRAPH_LITE,
                            serializedIR.first,
                            serializedIR.second.get(),
                            buildFlags.c_str()};

    // Create querynetwork handle
    ze_result_t result = _graphDdiTableExt->pfnQueryNetworkCreate(_context, _deviceHandle, &desc, &hGraphQueryNetwork);

    return result;
}

// For ext version == 1.3 && == 1.4, query is supported, calling querynetwork api in _graphDdiTableExt
template <typename TableExtension>
template <typename T, std::enable_if_t<SupportAPIGraphQueryNetworkV1(T), bool>>
std::unordered_set<std::string> LevelZeroCompilerInDriver<TableExtension>::queryImpl(
    const std::shared_ptr<const ov::Model>& model,
    const Config& config) const {
    _logger.debug("queryImpl - Calling queryNetwork of 1.3 version.");

    ze_device_graph_properties_t deviceGraphProperties{};
    auto result = _graphDdiTableExt->pfnDeviceGetGraphProperties(_deviceHandle, &deviceGraphProperties);
    if (ZE_RESULT_SUCCESS != result) {
        OPENVINO_THROW("L0 pfnDeviceGetGraphProperties",
                       " result: ",
                       ze_result_to_string(result),
                       ", code 0x",
                       std::hex,
                       uint64_t(result));
    }

    ze_graph_query_network_handle_t hGraphQueryNetwork = nullptr;

    result = seriazlideIRModelAndQueryNetworkCreateV1(model,
                                                      config,
                                                      deviceGraphProperties,
                                                      _deviceHandle,
                                                      hGraphQueryNetwork);

    return getQueryResultFromSupportedLayers(result, hGraphQueryNetwork);
}

// For ext version >= 1.5
template <typename TableExtension>
template <typename T, std::enable_if_t<SupportAPIGraphQueryNetworkV2(T), bool>>
ze_result_t LevelZeroCompilerInDriver<TableExtension>::seriazlideIRModelAndQueryNetworkCreateV2(
    const std::shared_ptr<const ov::Model>& model,
    const Config& config,
    ze_device_graph_properties_t deviceGraphProperties,
    const ze_device_handle_t& _deviceHandle,
    ze_graph_query_network_handle_t& hGraphQueryNetwork) const {
    ze_graph_compiler_version_info_t& compilerVersion = deviceGraphProperties.compilerVersion;

    auto serializedIR = serializeIR(model, compilerVersion);

    std::string buildFlags;
    buildFlags += serializeConfig(config, compilerVersion);
    _logger.debug("queryImpl build flags : %s", buildFlags.c_str());

    ze_graph_desc_2_t desc = {ZE_STRUCTURE_TYPE_GRAPH_DESC_PROPERTIES,
                              nullptr,
                              ZE_GRAPH_FORMAT_NGRAPH_LITE,
                              serializedIR.first,
                              serializedIR.second.get(),
                              buildFlags.c_str(),
                              ZE_GRAPH_FLAG_NONE};

    // Create querynetwork handle
    ze_result_t result = _graphDdiTableExt->pfnQueryNetworkCreate2(_context, _deviceHandle, &desc, &hGraphQueryNetwork);

    return result;
}

// For ext version >= 1.5
template <typename TableExtension>
template <typename T, std::enable_if_t<SupportAPIGraphQueryNetworkV2(T), bool>>
std::unordered_set<std::string> LevelZeroCompilerInDriver<TableExtension>::queryImpl(
    const std::shared_ptr<const ov::Model>& model,
    const Config& config) const {
    _logger.debug("queryImpl - Calling queryNetwork of 1.5 version.");

    ze_device_graph_properties_t deviceGraphProperties{};
    auto result = _graphDdiTableExt->pfnDeviceGetGraphProperties(_deviceHandle, &deviceGraphProperties);
    if (ZE_RESULT_SUCCESS != result) {
        OPENVINO_THROW("L0 pfnDeviceGetGraphProperties",
                       " result: ",
                       ze_result_to_string(result),
                       ", code 0x",
                       std::hex,
                       uint64_t(result));
    }

    ze_graph_query_network_handle_t hGraphQueryNetwork = nullptr;

    result = seriazlideIRModelAndQueryNetworkCreateV2(model,
                                                      config,
                                                      deviceGraphProperties,
                                                      _deviceHandle,
                                                      hGraphQueryNetwork);

    return getQueryResultFromSupportedLayers(result, hGraphQueryNetwork);
}

template <typename TableExtension>
template <typename T, std::enable_if_t<!NotSupportQuery(T), bool>>
std::unordered_set<std::string> LevelZeroCompilerInDriver<TableExtension>::getQueryResultFromSupportedLayers(
    ze_result_t result,
    ze_graph_query_network_handle_t& hGraphQueryNetwork) const {
    if (ZE_RESULT_SUCCESS != result) {
        OPENVINO_THROW("L0 getQueryResultFromSupportedLayers",
                       " result: ",
                       ze_result_to_string(result),
                       ", code 0x",
                       std::hex,
                       uint64_t(result));
    }

    // Get the size of query result
    size_t size = 0;
    result = _graphDdiTableExt->pfnQueryNetworkGetSupportedLayers(hGraphQueryNetwork, &size, nullptr);
    if (ZE_RESULT_SUCCESS != result) {
        _graphDdiTableExt->pfnQueryNetworkDestroy(hGraphQueryNetwork);
        OPENVINO_THROW("L0 pfnQueryNetworkGetSupportedLayers get size of query result",
                       " result: ",
                       ze_result_to_string(result),
                       ", code 0x",
                       std::hex,
                       uint64_t(result));
    }

    // Get the result data of query
    std::vector<char> supportedLayers(size);
    result = _graphDdiTableExt->pfnQueryNetworkGetSupportedLayers(hGraphQueryNetwork, &size, supportedLayers.data());
    if (ZE_RESULT_SUCCESS != result) {
        _graphDdiTableExt->pfnQueryNetworkDestroy(hGraphQueryNetwork);
        OPENVINO_THROW("L0 pfnQueryNetworkGetSupportedLayers get result data of query",
                       " result: ",
                       ze_result_to_string(result),
                       ", code 0x",
                       std::hex,
                       uint64_t(result));
    }

    result = _graphDdiTableExt->pfnQueryNetworkDestroy(hGraphQueryNetwork);
    if (ZE_RESULT_SUCCESS != result) {
        OPENVINO_THROW("L0 pfnQueryNetworkDestroy",
                       " result: ",
                       ze_result_to_string(result),
                       ", code 0x",
                       std::hex,
                       uint64_t(result));
    }

    return parseQueryResult(supportedLayers);
}

template <typename TableExtension>
ov::SupportedOpsMap LevelZeroCompilerInDriver<TableExtension>::query(const std::shared_ptr<const ov::Model>& model,
                                                                     const Config& config) const {
    _logger.setLevel(config.get<LOG_LEVEL>());
    _logger.debug("query");

    ov::SupportedOpsMap result;
    const std::string deviceName = "NPU";

    try {
        const auto supportedLayers = queryImpl(model, config);
        ;
        for (auto&& layerName : supportedLayers) {
            result.emplace(layerName, deviceName);
        }
        _logger.info("For given model, there are %d supported layers", supportedLayers.size());
    } catch (std::exception& e) {
        OPENVINO_THROW("Fail in calling querynetwork : ", e.what());
    }

    _logger.debug("query end");
    return result;
}

// For ext version <1.5, calling pfnCreate api in _graphDdiTableExt
template <typename TableExtension>
template <typename T, std::enable_if_t<NotSupportGraph2(T), bool>>
ze_result_t LevelZeroCompilerInDriver<TableExtension>::createGraph(const ze_graph_format_t& format,
                                                                   const SerializedIR& serializedIR,
                                                                   const std::string& buildFlags,
                                                                   const uint32_t& /*flags*/,
                                                                   ze_graph_handle_t* graph) const {
    ze_graph_desc_t desc = {ZE_STRUCTURE_TYPE_GRAPH_DESC_PROPERTIES,
                            nullptr,
                            format,
                            serializedIR.first,
                            serializedIR.second.get(),
                            buildFlags.c_str()};

    // Create querynetwork handle
    return _graphDdiTableExt->pfnCreate(_context, _deviceHandle, &desc, graph);
}

// For ext version >= 1.5, calling pfnCreate2 api in _graphDdiTableExt
template <typename TableExtension>
template <typename T, std::enable_if_t<!NotSupportGraph2(T), bool>>
ze_result_t LevelZeroCompilerInDriver<TableExtension>::createGraph(const ze_graph_format_t& format,
                                                                   const SerializedIR& serializedIR,
                                                                   const std::string& buildFlags,
                                                                   const uint32_t& flags,
                                                                   ze_graph_handle_t* graph) const {
    ze_graph_desc_2_t desc = {ZE_STRUCTURE_TYPE_GRAPH_DESC_PROPERTIES,
                              nullptr,
                              format,
                              serializedIR.first,
                              serializedIR.second.get(),
                              buildFlags.c_str(),
                              flags};

    // Create querynetwork handle
    return _graphDdiTableExt->pfnCreate2(_context, _deviceHandle, &desc, graph);
}
template <typename TableExtension>
ze_result_t LevelZeroCompilerInDriver<TableExtension>::seriazlideIRModelAndCreateGraph(
    const std::shared_ptr<const ov::Model>& model,
    const Config& config,
    ze_device_graph_properties_t deviceGraphProperties,
    ze_graph_handle_t& graphHandle) const {
    const ze_graph_compiler_version_info_t& compilerVersion = deviceGraphProperties.compilerVersion;
    auto serializedIR = serializeIR(model, compilerVersion);

    ze_graph_format_t format = ZE_GRAPH_FORMAT_NGRAPH_LITE;

    std::string buildFlags;

    buildFlags += serializeIOInfo(model);
    buildFlags += " ";
    buildFlags += serializeConfig(config, const_cast<ze_graph_compiler_version_info_t&>(compilerVersion));

    _logger.debug("compileIR Build flags : %s", buildFlags.c_str());

    // If OV cache is enabled, disable driver caching
    uint32_t flags = ZE_GRAPH_FLAG_NONE;
    const auto set_cache_dir = config.get<CACHE_DIR>();
    if (!set_cache_dir.empty()) {
        flags = flags | ZE_GRAPH_FLAG_DISABLE_CACHING;
    }

    _logger.info("compileIR Using extension version: %s", typeid(TableExtension).name());
    ze_result_t result = createGraph(format, serializedIR, buildFlags, flags, &graphHandle);
    return result;
}

template <typename TableExtension>
NetworkDescription LevelZeroCompilerInDriver<TableExtension>::compile(const std::shared_ptr<const ov::Model>& model,
                                                                      const Config& config) const {
    _logger.setLevel(config.get<LOG_LEVEL>());
    _logger.debug("compile");

    ze_device_graph_properties_t deviceGraphProperties{};
    auto result = _graphDdiTableExt->pfnDeviceGetGraphProperties(_deviceHandle, &deviceGraphProperties);
    if (ZE_RESULT_SUCCESS != result) {
        OPENVINO_THROW("Failed to compile network. L0 pfnDeviceGetGraphProperties",
                       " result: ",
                       ze_result_to_string(result),
                       ", code 0x",
                       std::hex,
                       uint64_t(result));
    }
<<<<<<< HEAD
    ze_graph_compiler_version_info_t& compilerVersion = deviceGraphProperties.compilerVersion;

    auto serializedIR = serializeIR(model, compilerVersion);

    ze_graph_format_t format = ZE_GRAPH_FORMAT_NGRAPH_LITE;

    std::string buildFlags;
    const bool useIndices = !((compilerVersion.major < 5) || (compilerVersion.major == 5 && compilerVersion.minor < 9));

    buildFlags += serializeIOInfo(model, useIndices);
    buildFlags += " ";
    buildFlags += serializeConfig(config, compilerVersion);

    _logger.debug("compile Build flags : %s", buildFlags.c_str());
    // TODO #-30202 Store graph_handle inside NetworkDesc instead of blob. But this will require changes in zeroAPI
=======
>>>>>>> 41691a36

    // Graph handle should be used only in scope of compile / parse functions.
    ze_graph_handle_t graphHandle;

    result = seriazlideIRModelAndCreateGraph(model, config, deviceGraphProperties, graphHandle);

    OPENVINO_ASSERT(result == ZE_RESULT_SUCCESS,
                    "Failed to compile network. L0 createGraph",
                    " result: ",
                    ze_result_to_string(result),
                    ", code 0x",
                    std::hex,
                    uint64_t(result),
                    ". ",
                    getLatestBuildError());

    // Get blob size first
    size_t blobSize = -1;

    result = _graphDdiTableExt->pfnGetNativeBinary(graphHandle, &blobSize, nullptr);

    OPENVINO_ASSERT(result == ZE_RESULT_SUCCESS,
                    "Failed to compile network. L0 pfnGetNativeBinary get blob size",
                    " result: ",
                    ze_result_to_string(result),
                    ", code 0x",
                    std::hex,
                    uint64_t(result),
                    ". ",
                    getLatestBuildError());

    std::vector<uint8_t> blob(blobSize);
    // Get blob data
    result = _graphDdiTableExt->pfnGetNativeBinary(graphHandle, &blobSize, blob.data());

    OPENVINO_ASSERT(result == ZE_RESULT_SUCCESS,
                    "Failed to compile network. L0 pfnGetNativeBinary get blob data",
                    " result: ",
                    ze_result_to_string(result),
                    ", code 0x",
                    std::hex,
                    uint64_t(result),
                    ". ",
                    getLatestBuildError());

    auto networkMeta = getNetworkMeta(graphHandle);
    networkMeta.name = model->get_friendly_name();

    result = _graphDdiTableExt->pfnDestroy(graphHandle);

    if (ZE_RESULT_SUCCESS != result) {
        OPENVINO_THROW("Failed to compile network. L0 pfnDestroy",
                       " result: ",
                       ze_result_to_string(result),
                       ", code 0x",
                       std::hex,
                       uint64_t(result));
    }

    _logger.debug("compile end");
    return NetworkDescription(std::move(blob), std::move(networkMeta));
}

template <typename TableExtension>
NetworkMetadata LevelZeroCompilerInDriver<TableExtension>::parse(const std::vector<uint8_t>& network,
                                                                 const Config& config) const {
    OV_ITT_TASK_CHAIN(PARSE_BLOB, itt::domains::NPUPlugin, "LevelZeroCompilerInDriver::parse", "desc");
    _logger.setLevel(config.get<LOG_LEVEL>());
    _logger.debug("getNetworkMeta");
    ze_graph_handle_t graphHandle;

    if (!network.empty()) {
        _logger.debug("Import network case");
        ze_graph_format_t format = ZE_GRAPH_FORMAT_NATIVE;
        ze_graph_desc_t desc{ZE_STRUCTURE_TYPE_GRAPH_DESC_PROPERTIES,
                             nullptr,
                             format,
                             network.size(),
                             network.data(),
                             nullptr};

        auto result = _graphDdiTableExt->pfnCreate(_context, _deviceHandle, &desc, &graphHandle);
        OV_ITT_TASK_NEXT(PARSE_BLOB, "_graphDdiTableExt");

        if (ZE_RESULT_SUCCESS != result) {
            OPENVINO_THROW("L0 pfnCreate",
                           " result: ",
                           ze_result_to_string(result),
                           ", code 0x",
                           std::hex,
                           uint64_t(result));
        }
    } else {
        OPENVINO_THROW("Empty blob");
    }

    OV_ITT_TASK_NEXT(PARSE_BLOB, "getNetworkMeta");
    const auto networkMeta = getNetworkMeta(graphHandle);
    OV_ITT_TASK_NEXT(PARSE_BLOB, "NetworkDescription");

    auto result = _graphDdiTableExt->pfnDestroy(graphHandle);

    if (ZE_RESULT_SUCCESS != result) {
        OPENVINO_THROW("L0 pfnDestroy",
                       " result: ",
                       ze_result_to_string(result),
                       ", code 0x",
                       std::hex,
                       uint64_t(result));
    }

    return networkMeta;
}

template <typename TableExtension>
uint32_t LevelZeroCompilerInDriver<TableExtension>::getSupportedOpsetVersion() const {
    _logger.debug("getSupportedOpsetVersion");
    ze_device_graph_properties_t graphProperties;

    auto result = _graphDdiTableExt->pfnDeviceGetGraphProperties(_deviceHandle, &graphProperties);

    if (ZE_RESULT_SUCCESS != result) {
        OPENVINO_THROW("L0 pfnDeviceGetGraphProperties",
                       " result: ",
                       ze_result_to_string(result),
                       ", code 0x",
                       std::hex,
                       uint64_t(result));
    }
    const auto maxOpsetVersion = graphProperties.maxOVOpsetVersionSupported;
    _logger.info("getSupportedOpsetVersion Max supported version of opset in CiD: %d", maxOpsetVersion);
    return maxOpsetVersion;
}

/**
 * @brief Extracts the I/O metadata from Level Zero specific structures and converts them into OpenVINO specific ones.
 *
 * @param arg The main Level Zero structure from which most metadata will be extracted.
 * @param metadata The secondary Level Zero structure from which metadata will be extracted. More specifically, the
 * argument is used for populating "shapeFromIRModel". Not providing this argument will lead to an empty value for the
 * referenced attribute.
 * @returns A descriptor object containing the metadata converted in OpenVINO specific structures.
 */
static IODescriptor getIODescriptor(const ze_graph_argument_properties_3_t& arg,
                                    const std::optional<ze_graph_argument_metadata_t>& metadata) {
    ov::element::Type_t precision = toOVElementType(arg.devicePrecision);
    ov::Shape shapeFromCompiler, shapeFromIRModel;
    std::unordered_set<std::string> outputTensorNames;

    for (uint32_t id = 0; id < arg.associated_tensor_names_count; id++) {
        outputTensorNames.insert(arg.associated_tensor_names[id]);
    }
    for (uint32_t id = 0; id < arg.dims_count; id++) {
        shapeFromCompiler.push_back(arg.dims[id]);
    }
    if (metadata.has_value()) {
        for (uint32_t id = 0; id < metadata->shape_size; id++) {
            shapeFromIRModel.push_back(metadata->shape[id]);
        }
    }

    // Flags will be used instead of indices for informing the type of the current entry
    std::string nameFromCompiler = arg.name;
    bool isStateInput = false;
    bool isStateOutput = false;
    bool isShapeTensor = false;
    if (isStateInputName(nameFromCompiler)) {
        nameFromCompiler = nameFromCompiler.substr(READVALUE_PREFIX.length());
        isStateInput = true;
    } else if (isStateOutputName(nameFromCompiler)) {
        nameFromCompiler = nameFromCompiler.substr(ASSIGN_PREFIX.length());
        isStateOutput = true;
    } else if (isShapeTensorName(nameFromCompiler)) {
        nameFromCompiler = nameFromCompiler.substr(SHAPE_TENSOR_PREFIX.length());
        isShapeTensor = true;
    }

    return {nameFromCompiler,
            precision,
            std::move(shapeFromCompiler),
            isStateInput,
            isStateOutput,
            isShapeTensor,
            std::nullopt,
            arg.debug_friendly_name,
            std::move(outputTensorNames),
            metadata.has_value() ? std::optional(shapeFromIRModel) : std::nullopt};
}

template <typename TableExtension>
template <typename T, std::enable_if_t<NotSupportArgumentMetadata(T), bool>>
void LevelZeroCompilerInDriver<TableExtension>::getMetadata(TableExtension* graphDdiTableExt,
                                                            ze_graph_handle_t graphHandle,
                                                            uint32_t index,
                                                            std::vector<IODescriptor>& inputs,
                                                            std::vector<IODescriptor>& outputs) const {
    ze_graph_argument_properties_3_t arg;
    auto result = graphDdiTableExt->pfnGetArgumentProperties3(graphHandle, index, &arg);
    if (ZE_RESULT_SUCCESS != result) {
        OPENVINO_THROW("L0 pfnGetArgumentProperties3",
                       " result: ",
                       ze_result_to_string(result),
                       ", code 0x",
                       std::hex,
                       uint64_t(result));
    }

    switch (arg.type) {
    case ZE_GRAPH_ARGUMENT_TYPE_INPUT: {
        inputs.push_back(getIODescriptor(arg, std::nullopt));
    } break;
    case ZE_GRAPH_ARGUMENT_TYPE_OUTPUT: {
        outputs.push_back(getIODescriptor(arg, std::nullopt));
    } break;
    default: {
        OPENVINO_THROW("Invalid ze_graph_argument_type_t found in ze_graph_argument_properties_3_t object: ", arg.type);
    }
    }
}

template <typename TableExtension>
template <typename T, std::enable_if_t<!NotSupportArgumentMetadata(T), bool>>
void LevelZeroCompilerInDriver<TableExtension>::getMetadata(TableExtension* graphDdiTableExt,
                                                            ze_graph_handle_t graphHandle,
                                                            uint32_t index,
                                                            std::vector<IODescriptor>& inputs,
                                                            std::vector<IODescriptor>& outputs) const {
    ze_graph_argument_properties_3_t arg;
    auto result = graphDdiTableExt->pfnGetArgumentProperties3(graphHandle, index, &arg);
    if (ZE_RESULT_SUCCESS != result) {
        OPENVINO_THROW("L0 pfnGetArgumentProperties3",
                       " result: ",
                       ze_result_to_string(result),
                       ", code 0x",
                       std::hex,
                       uint64_t(result));
    }

    std::optional<ze_graph_argument_metadata_t> optionalMetadata = std::nullopt;

    if (!isStateInputName(arg.name) && !isStateOutputName(arg.name) && !isShapeTensorName(arg.name)) {
        ze_graph_argument_metadata_t metadata;
        result = graphDdiTableExt->pfnGraphGetArgumentMetadata(graphHandle, index, &metadata);
        if (ZE_RESULT_SUCCESS != result) {
            OPENVINO_THROW("L0 pfnGraphGetArgumentMetadata",
                           " result: ",
                           ze_result_to_string(result),
                           ", code 0x",
                           std::hex,
                           uint64_t(result));
        }

        optionalMetadata = std::optional(metadata);
    }

    switch (arg.type) {
    case ZE_GRAPH_ARGUMENT_TYPE_INPUT: {
        inputs.push_back(getIODescriptor(arg, optionalMetadata));
    } break;
    case ZE_GRAPH_ARGUMENT_TYPE_OUTPUT: {
        outputs.push_back(getIODescriptor(arg, optionalMetadata));
    } break;
    default: {
        OPENVINO_THROW("Invalid ze_graph_argument_type_t found in ze_graph_argument_properties_3_t object: ", arg.type);
    }
    }
}

template <typename TableExtension>
NetworkMetadata LevelZeroCompilerInDriver<TableExtension>::getNetworkMeta(ze_graph_handle_t graphHandle) const {
    ze_graph_properties_t graphProperties{};

    auto result = _graphDdiTableExt->pfnGetProperties(graphHandle, &graphProperties);

    if (ZE_RESULT_SUCCESS != result) {
        OPENVINO_THROW("L0 pfnGetProperties",
                       " result: ",
                       ze_result_to_string(result),
                       ", code 0x",
                       std::hex,
                       uint64_t(result));
    }

    NetworkMetadata meta;

    for (uint32_t index = 0; index < graphProperties.numGraphArgs; ++index) {
        getMetadata(_graphDdiTableExt, graphHandle, index, meta.inputs, meta.outputs);
    }
    // TODO: support this information in CiD [track: E#33479]
    meta.numStreams = 1;
    meta.bindRelatedDescriptors();

    return meta;
}

template <typename TableExtension>
template <typename T, typename std::enable_if_t<!NotSupportLogHandle(T), bool>>
std::string LevelZeroCompilerInDriver<TableExtension>::getLatestBuildError() const {
    _logger.debug("getLatestBuildError()");

    // Get log size
    uint32_t size = 0;
    // Null graph handle to get erro log
    auto result = _graphDdiTableExt->pfnBuildLogGetString(nullptr, &size, nullptr);
    if (ZE_RESULT_SUCCESS != result) {
        // The failure will not break normal execution, only warning here
        _logger.warning("getLatestBuildError Failed to get size of latest error log!");
        return "";
    }

    if (size <= 0) {
        // The failure will not break normal execution, only warning here
        _logger.warning("getLatestBuildError No error log stored in driver when error "
                        "detected, may not be compiler issue!");
        return "";
    }

    // Get log content
    std::string logContent{};
    logContent.resize(size);
    result = _graphDdiTableExt->pfnBuildLogGetString(nullptr, &size, const_cast<char*>(logContent.data()));
    if (ZE_RESULT_SUCCESS != result) {
        // The failure will not break normal execution, only warning here
        _logger.warning("getLatestBuildError size of latest error log > 0, failed to get "
                        "content of latest error log!");
        return "";
    }
    return logContent;
}

template class LevelZeroCompilerInDriver<ze_graph_dditable_ext_1_2_t>;
template class LevelZeroCompilerInDriver<ze_graph_dditable_ext_1_3_t>;
template class LevelZeroCompilerInDriver<ze_graph_dditable_ext_1_4_t>;
template class LevelZeroCompilerInDriver<ze_graph_dditable_ext_1_5_t>;
template class LevelZeroCompilerInDriver<ze_graph_dditable_ext_1_6_t>;

}  // namespace driverCompilerAdapter
}  // namespace intel_npu<|MERGE_RESOLUTION|>--- conflicted
+++ resolved
@@ -777,8 +777,9 @@
     ze_graph_format_t format = ZE_GRAPH_FORMAT_NGRAPH_LITE;
 
     std::string buildFlags;
-
-    buildFlags += serializeIOInfo(model);
+    const bool useIndices = !((compilerVersion.major < 5) || (compilerVersion.major == 5 && compilerVersion.minor < 9));
+
+    buildFlags += serializeIOInfo(model, useIndices);
     buildFlags += " ";
     buildFlags += serializeConfig(config, const_cast<ze_graph_compiler_version_info_t&>(compilerVersion));
 
@@ -812,24 +813,6 @@
                        std::hex,
                        uint64_t(result));
     }
-<<<<<<< HEAD
-    ze_graph_compiler_version_info_t& compilerVersion = deviceGraphProperties.compilerVersion;
-
-    auto serializedIR = serializeIR(model, compilerVersion);
-
-    ze_graph_format_t format = ZE_GRAPH_FORMAT_NGRAPH_LITE;
-
-    std::string buildFlags;
-    const bool useIndices = !((compilerVersion.major < 5) || (compilerVersion.major == 5 && compilerVersion.minor < 9));
-
-    buildFlags += serializeIOInfo(model, useIndices);
-    buildFlags += " ";
-    buildFlags += serializeConfig(config, compilerVersion);
-
-    _logger.debug("compile Build flags : %s", buildFlags.c_str());
-    // TODO #-30202 Store graph_handle inside NetworkDesc instead of blob. But this will require changes in zeroAPI
-=======
->>>>>>> 41691a36
 
     // Graph handle should be used only in scope of compile / parse functions.
     ze_graph_handle_t graphHandle;
