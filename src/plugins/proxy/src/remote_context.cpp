// Copyright (C) 2018-2023 Intel Corporation
// SPDX-License-Identifier: Apache-2.0
//

#include "remote_context.hpp"

#include <memory>

#include "openvino/proxy/plugin.hpp"
#include "openvino/runtime/iremote_context.hpp"
#include "openvino/runtime/so_ptr.hpp"
#include "remote_tensor.hpp"

ov::proxy::RemoteContext::RemoteContext(ov::SoPtr<ov::IRemoteContext>&& ctx,
                                        const std::string& dev_name,
                                        size_t dev_index,
                                        bool has_index,
                                        bool is_new_api)
    : m_context(std::move(ctx)) {
    m_tensor_name = dev_name + "." + std::to_string(dev_index);
    // New API always has full name, in legacy API we can have device name without index
    if (is_new_api || has_index)
        m_name = m_tensor_name;
    else
        m_name = dev_name;
}

ov::proxy::RemoteContext::RemoteContext(const ov::SoPtr<ov::IRemoteContext>& ctx,
                                        const std::string& dev_name,
                                        size_t dev_index,
                                        bool has_index,
                                        bool is_new_api)
    : ov::proxy::RemoteContext(ov::RemoteContext{ctx._ptr, ctx._so}, dev_name, dev_index, has_index, is_new_api) {}

const std::string& ov::proxy::RemoteContext::get_device_name() const {
    return m_name;
}

const ov::AnyMap& ov::proxy::RemoteContext::get_property() const {
    return m_context->get_property();
}

ov::SoPtr<ov::ITensor> ov::proxy::RemoteContext::wrap_tensor(const ov::SoPtr<ov::ITensor>& tensor) {
    auto proxy_tensor = std::make_shared<ov::proxy::RemoteTensor>(tensor, m_tensor_name);
    return ov::SoPtr<ov::ITensor>(std::dynamic_pointer_cast<ov::ITensor>(proxy_tensor), nullptr);
}

ov::SoPtr<ov::IRemoteTensor> ov::proxy::RemoteContext::create_tensor(const ov::element::Type& type,
                                                                     const ov::Shape& shape,
                                                                     const ov::AnyMap& params) {
    auto proxy_tensor =
        std::make_shared<ov::proxy::RemoteTensor>(m_context->create_tensor(type, shape, params), m_tensor_name);
    return ov::SoPtr<ov::IRemoteTensor>(std::dynamic_pointer_cast<ov::IRemoteTensor>(proxy_tensor), nullptr);
}

ov::SoPtr<ov::ITensor> ov::proxy::RemoteContext::create_host_tensor(const ov::element::Type type,
                                                                    const ov::Shape& shape) {
    return m_context->create_host_tensor(type, shape);
}

const ov::SoPtr<ov::IRemoteContext>& ov::proxy::RemoteContext::get_hardware_context(
    const ov::SoPtr<ov::IRemoteContext>& context) {
    if (auto proxy_context = std::dynamic_pointer_cast<ov::proxy::RemoteContext>(context._ptr)) {
        return proxy_context->m_context;
    }
    return context;
}

<<<<<<< HEAD
const std::shared_ptr<ov::IRemoteContext>& ov::proxy::RemoteContext::get_hardware_context(
    const std::shared_ptr<ov::IRemoteContext>& context) {
    if (auto proxy_context = std::dynamic_pointer_cast<ov::proxy::RemoteContext>(context)) {
        return proxy_context->m_context._impl;
    }
    return context;
}

ov::RemoteContext ov::proxy::RemoteContext::make_context(const ov::SoPtr<ov::IRemoteContext>& ctx) {
    return ov::RemoteContext(ctx._ptr, ctx._so);
}

const std::shared_ptr<ov::IRemoteContext>& ov::proxy::get_hardware_context(
    const std::shared_ptr<ov::IRemoteContext>& context) {
=======
const ov::SoPtr<ov::IRemoteContext>& ov::proxy::get_hardware_context(const ov::SoPtr<ov::IRemoteContext>& context) {
>>>>>>> 93e30468
    return ov::proxy::RemoteContext::get_hardware_context(context);
}<|MERGE_RESOLUTION|>--- conflicted
+++ resolved
@@ -66,23 +66,6 @@
     return context;
 }
 
-<<<<<<< HEAD
-const std::shared_ptr<ov::IRemoteContext>& ov::proxy::RemoteContext::get_hardware_context(
-    const std::shared_ptr<ov::IRemoteContext>& context) {
-    if (auto proxy_context = std::dynamic_pointer_cast<ov::proxy::RemoteContext>(context)) {
-        return proxy_context->m_context._impl;
-    }
-    return context;
-}
-
-ov::RemoteContext ov::proxy::RemoteContext::make_context(const ov::SoPtr<ov::IRemoteContext>& ctx) {
-    return ov::RemoteContext(ctx._ptr, ctx._so);
-}
-
-const std::shared_ptr<ov::IRemoteContext>& ov::proxy::get_hardware_context(
-    const std::shared_ptr<ov::IRemoteContext>& context) {
-=======
 const ov::SoPtr<ov::IRemoteContext>& ov::proxy::get_hardware_context(const ov::SoPtr<ov::IRemoteContext>& context) {
->>>>>>> 93e30468
     return ov::proxy::RemoteContext::get_hardware_context(context);
 }