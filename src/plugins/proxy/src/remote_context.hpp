// Copyright (C) 2018-2023 Intel Corporation
// SPDX-License-Identifier: Apache-2.0
//
#pragma once

#include <memory>

#include "openvino/runtime/iremote_context.hpp"
#include "openvino/runtime/iremote_tensor.hpp"
#include "openvino/runtime/remote_context.hpp"
#include "openvino/runtime/so_ptr.hpp"

namespace ov {
namespace proxy {

/**
 * @brief Proxy remote context implementation
 * This class wraps hardware specific remote context and replace the context name
 */
class RemoteContext : public ov::IRemoteContext {
public:
<<<<<<< HEAD
    RemoteContext(ov::SoPtr<ov::IRemoteContext>&& ctx,
=======
    /**
     * @brief Constructs the proxy remote context
     *
     * @param ctx hardware context
     * @param dev_name device name without index
     * @param dev_index device index if exists else 0
     * @param has_index flag is true if device has an index and false in another case
     * @param is_new_api flag reports which API is used
     *
     * These arguments are needed to support the difference between legacy and 2.0 APIs.
     * In legacy API remote context doesn't contain the index in the name but Blob contains.
     * In 2.0 API Tensor and Context always contain device index
     */
    RemoteContext(ov::RemoteContext&& ctx,
>>>>>>> 1cb45957
                  const std::string& dev_name,
                  size_t dev_index,
                  bool has_index,
                  bool is_new_api);
    const std::string& get_device_name() const override;

    const ov::AnyMap& get_property() const override;

    ov::SoPtr<ov::IRemoteTensor> create_tensor(const ov::element::Type& type,
                                               const ov::Shape& shape,
                                               const ov::AnyMap& params = {}) override;

    ov::SoPtr<ov::ITensor> create_host_tensor(const ov::element::Type type, const ov::Shape& shape) override;

    ov::SoPtr<ov::ITensor> wrap_tensor(const ov::SoPtr<ov::ITensor>& tensor);

    static const ov::SoPtr<ov::IRemoteContext>& get_hardware_context(const ov::SoPtr<ov::IRemoteContext>& context);

private:
    ov::SoPtr<ov::IRemoteContext> m_context;
    std::string m_name;
    std::string m_tensor_name;

    std::string get_tensor_name() const;
};

}  // namespace proxy
}  // namespace ov<|MERGE_RESOLUTION|>--- conflicted
+++ resolved
@@ -19,9 +19,6 @@
  */
 class RemoteContext : public ov::IRemoteContext {
 public:
-<<<<<<< HEAD
-    RemoteContext(ov::SoPtr<ov::IRemoteContext>&& ctx,
-=======
     /**
      * @brief Constructs the proxy remote context
      *
@@ -35,8 +32,7 @@
      * In legacy API remote context doesn't contain the index in the name but Blob contains.
      * In 2.0 API Tensor and Context always contain device index
      */
-    RemoteContext(ov::RemoteContext&& ctx,
->>>>>>> 1cb45957
+    RemoteContext(ov::SoPtr<ov::IRemoteContext>&& ctx,
                   const std::string& dev_name,
                   size_t dev_index,
                   bool has_index,
