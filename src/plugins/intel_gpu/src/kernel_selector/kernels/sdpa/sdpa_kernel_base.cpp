--- conflicted
+++ resolved
@@ -76,11 +76,7 @@
     }
 
     jit.AddConstant(MakeJitConstant("IS_CAUSAL", params.conf.is_causal));
-<<<<<<< HEAD
-    if (!params.is_paged_attention) {
-=======
     if (!params.conf.is_paged_attention) {
->>>>>>> 9548de49
         jit.AddConstant(MakeJitConstant("HAS_ATTN_MASK_INPUT", params.inputs.size() > 3));
         jit.AddConstant(MakeJitConstant("HAS_SCALE_INPUT", params.inputs.size() > 4));
     }
@@ -118,16 +114,10 @@
         jit.AddConstant(MakeJitConstant("INPUT2_DIMS_ORDER", GetDimsOrder(params.input2_order)));
 
     TransposedDimensionAccessHelperJit dims_q(params.inputs[0], params.input0_order);
-<<<<<<< HEAD
-    const auto num_heads = params.is_paged_attention ? std::to_string(params.conf.heads_num) : dims_q.f();
-    jit.AddConstant(MakeJitConstant("TARGET_SEQ_LEN", dims_q.y()));
-    jit.AddConstant(MakeJitConstant("NUM_HEADS", num_heads));
-=======
     const auto num_heads = params.conf.is_paged_attention ? std::to_string(params.conf.heads_num) : dims_q.f();
     jit.AddConstant(MakeJitConstant("TARGET_SEQ_LEN", dims_q.y()));
     jit.AddConstant(MakeJitConstant("NUM_HEADS", num_heads));
     jit.AddConstant(MakeJitConstant("NUM_KV_HEADS", params.conf.kv_heads_num));
->>>>>>> 9548de49
 
     TransposedDimensionAccessHelperJit dims_k(params.inputs[1], params.input1_order);
     jit.AddConstant(MakeJitConstant("SOURCE_SEQ_LEN", dims_k.y()));
