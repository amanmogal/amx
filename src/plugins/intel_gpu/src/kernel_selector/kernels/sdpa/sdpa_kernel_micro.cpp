--- conflicted
+++ resolved
@@ -314,11 +314,7 @@
 
     const sdpa_params& params = static_cast<const sdpa_params&>(p);
 
-<<<<<<< HEAD
-    if (params.is_paged_attention)
-=======
     if (params.conf.is_paged_attention)
->>>>>>> 9548de49
         return false;
 
     if (params.engineInfo.arch < gpu_arch::xe_hpg || !params.engineInfo.supports_microkernels)
