// Copyright (C) 2024 Intel Corporation
// SPDX-License-Identifier: Apache-2.0
//

#include "include/batch_headers/fetch_data.cl"
#include "include/batch_headers/common.cl"
#include "include/batch_headers/sub_group_block_read.cl"
#include "include/batch_headers/sub_group_block_write.cl"
#include "include/batch_headers/sub_group_shuffle.cl"

// query_input   [batch, heads_num, q_len, head_size]
// key_input     [batch, kv_heads_num, kv_len, head_size]
// value_input   [batch, kv_heads_num, kv_len, head_size]
// attn_mask     [1, 1, q_len, kv_len]
// output        [batch, heads_num, q_len, head_size]
// exp_sums      [batch, heads_num, q_len, partition_idx]
// max_logits    [batch, heads_num, q_len, partition_idx]
// tmp_out       [batch, heads_num, q_len, partition_idx, head_size]

inline uint FUNC(get_input0_index_nt)(OPTIONAL_SHAPE_INFO_ARG uint b, uint f, uint w, uint z, uint y, uint x) {
#if INPUT0_SIMPLE
    return GET_DATA_INDEX_6D(INPUT0, b, f, w, z, y, x);
#else
#if INPUT0_DIMS == 4
    return INPUT0_GET_INDEX(b, f, y, x);
#elif INPUT0_DIMS == 5
    return INPUT0_GET_INDEX(b, f, z, y, x);
#elif INPUT0_DIMS == 6
    return INPUT0_GET_INDEX(b, f, w, z, y, x);
#else
#   error sdpa_opt.cl : Unsupported input 0 format
#endif
#endif
}

inline uint FUNC(get_input0_index)(OPTIONAL_SHAPE_INFO_ARG uint b, uint f, uint w, uint z, uint y, uint x) {
#ifdef INPUT0_DIMS_ORDER
    return FUNC_CALL(get_input0_index_nt)(OPTIONAL_SHAPE_INFO_TENSOR INPUT0_DIMS_ORDER);
#else
    return FUNC_CALL(get_input0_index_nt)(OPTIONAL_SHAPE_INFO_TENSOR b, f, w, z, y, x);
#endif
}

inline uint FUNC(get_input1_index_nt)(OPTIONAL_SHAPE_INFO_ARG uint b, uint f, uint w, uint z, uint y, uint x) {
#ifdef DO_BROADCAST_KEY_VALUE
    DO_BROADCAST_KEY_VALUE;
#endif
#if INPUT1_SIMPLE
    return GET_DATA_INDEX_6D(INPUT1, b, f, w, z, y, x);
#else
#if INPUT1_DIMS == 4
    return INPUT1_GET_INDEX(b, f, y, x);
#elif INPUT1_DIMS == 5
    return INPUT1_GET_INDEX(b, f, z, y, x);
#elif INPUT1_DIMS == 6
    return INPUT1_GET_INDEX(b, f, w, z, y, x);
#else
#   error sdpa_opt.cl : Unsupported input 1 format
#endif
#endif
}

inline uint FUNC(get_input1_index)(OPTIONAL_SHAPE_INFO_ARG uint b, uint f, uint w, uint z, uint y, uint x) {
#ifdef INPUT1_DIMS_ORDER
    return FUNC_CALL(get_input1_index_nt)(OPTIONAL_SHAPE_INFO_TENSOR INPUT1_DIMS_ORDER);
#else
    return FUNC_CALL(get_input1_index_nt)(OPTIONAL_SHAPE_INFO_TENSOR b, f, w, z, y, x);
#endif
}

inline uint FUNC(get_input2_index_nt)(OPTIONAL_SHAPE_INFO_ARG uint b, uint f, uint w, uint z, uint y, uint x) {
#ifdef DO_BROADCAST_KEY_VALUE
    DO_BROADCAST_KEY_VALUE;
#endif
#if INPUT2_SIMPLE
    return GET_DATA_INDEX_6D_SAFE(INPUT2, b, f, w, z, y, x);
#else
#if INPUT2_DIMS == 4
    return INPUT2_GET_INDEX(b, f, y, x);
#elif INPUT2_DIMS == 5
    return INPUT2_GET_INDEX(b, f, z, y, x);
#elif INPUT2_DIMS == 6
    return INPUT2_GET_INDEX(b, f, w, z, y, x);
#else
#   error sdpa_opt.cl : Unsupported input 1 format
#endif
#endif
}

inline uint FUNC(get_input2_index)(OPTIONAL_SHAPE_INFO_ARG uint b, uint f, uint w, uint z, uint y, uint x) {
#ifdef INPUT2_DIMS_ORDER
    return FUNC_CALL(get_input2_index_nt)(OPTIONAL_SHAPE_INFO_TENSOR INPUT2_DIMS_ORDER);
#else
    return FUNC_CALL(get_input2_index_nt)(OPTIONAL_SHAPE_INFO_TENSOR b, f, w, z, y, x);
#endif
}

#ifdef BEAM_TABLE_TYPE
inline uint FUNC(get_bt_index_nt)(OPTIONAL_SHAPE_INFO_ARG uint b, uint f, uint w, uint z, uint y, uint x) {
#if BEAM_TABLE_SIMPLE
    return GET_DATA_INDEX_6D_SAFE(BEAM_TABLE, b, f, w, z, y, x);
#else
#   error sdpa_opt.cl : Unsupported beam table format
#endif
}

inline uint FUNC(get_bt_index_key)(OPTIONAL_SHAPE_INFO_ARG uint b, uint f, uint w, uint z, uint y, uint x) {
    return FUNC_CALL(get_bt_index_nt)(OPTIONAL_SHAPE_INFO_TENSOR INPUT1_DIMS_ORDER);
}

inline uint FUNC(get_bt_index_value)(OPTIONAL_SHAPE_INFO_ARG uint b, uint f, uint w, uint z, uint y, uint x) {
    return FUNC_CALL(get_bt_index_nt)(OPTIONAL_SHAPE_INFO_TENSOR INPUT2_DIMS_ORDER);
}
#endif

#define OUTPUT_BLOCK_READ(ptr, offset) BLOCK_READN(OUTPUT_TYPE, 1, ptr, offset)
#define OUTPUT_BLOCK_WRITE(ptr, offset, val) BLOCK_WRITEN(OUTPUT_TYPE, 1, ptr, offset, val)
#define VALUE_BLOCK_READ(ptr, offset) BLOCK_READN(INPUT2_TYPE, 1, ptr, offset)
#define SUBGROUPS_PER_WG (HEAD_SIZE * SG_SCALE_FACTOR / SUBGROUP_SIZE)

#ifdef SDPA_STAGE_0

#if TARGET_SEQ_LEN_BLOCK_SIZE == 1
/* This version is used for 2nd token */

REQD_SUB_GROUP_SIZE(SUBGROUP_SIZE)
KERNEL(sdpa_opt)(
    OPTIONAL_SHAPE_INFO_ARG
    const __global INPUT0_TYPE* query_input,
    const __global INPUT1_TYPE* key_input,
    const __global INPUT2_TYPE* value_input,
#if HAS_ATTN_MASK_INPUT
    const __global INPUT3_TYPE* attn_mask,
#endif
#if HAS_SCALE_INPUT
    const __global INPUT4_TYPE* scale,
#endif
    __global OUTPUT_TYPE* output,
#ifdef BEAM_TABLE_TYPE
    const __global BEAM_TABLE_TYPE* beam_table,
#endif
    __global SOFTMAX_ACCUMULATOR_TYPE* exp_sums,
    __global SOFTMAX_ACCUMULATOR_TYPE* max_logits,
    __global OUTPUT_TYPE* tmp_out
)
{
    const uint batch_idx = get_global_id(0);
    const uint b0_idx = batch_idx / NUM_HEADS; /* BATCH dim */
    const uint b1_idx = batch_idx % NUM_HEADS; /* HEADS_NUM dim */
    const uint target_seq_idx = get_global_id(1);
    const uint lid = get_local_id(2);
    const uint head_size_idx = lid;

    const uint sgid = get_sub_group_id();
    const uint sglid = get_sub_group_local_id();

    const uint partition_idx = get_group_id(2);
    const uint num_of_partitions = get_num_groups(2);
    const uint wi_num_per_partition = get_local_size(2);

    const uint start_partition_idx = partition_idx * SEQ_LEN_PARTITION_SIZE;
    const uint partition_seq_len =
        ((partition_idx + 1) < num_of_partitions) ? (SEQ_LEN_PARTITION_SIZE)
                                                  : (SOURCE_SEQ_LEN - partition_idx * SEQ_LEN_PARTITION_SIZE);

    // SLM for query inputs
    __local INPUT0_TYPE query_local[HEAD_SIZE * TARGET_SEQ_LEN_BLOCK_SIZE];
    // SLM for intermediate QK results
    __local OUTPUT_TYPE qk_local[SEQ_LEN_PARTITION_SIZE * TARGET_SEQ_LEN_BLOCK_SIZE];
    // SLM buffers for SoftMax calculation and qk_max/qk_sums results aggregation across all WG
    __local SOFTMAX_ACCUMULATOR_TYPE qk_max_vals[SUBGROUPS_PER_WG * TARGET_SEQ_LEN_BLOCK_SIZE];
    __local SOFTMAX_ACCUMULATOR_TYPE qk_sum_vals[SUBGROUPS_PER_WG * TARGET_SEQ_LEN_BLOCK_SIZE];

    {
        // Gemm1 and SoftMax calculation

        SOFTMAX_ACCUMULATOR_TYPE qk_max[TARGET_SEQ_LEN_BLOCK_SIZE] = {SOFTMAX_ACCUMULATOR_VAL_MIN};
        for (uint i = 0; i < TARGET_SEQ_LEN_BLOCK_SIZE; i++) {
            qk_max[i] = SOFTMAX_ACCUMULATOR_VAL_MIN;
        }

        {
            // Gemm1 calculation
#if HAS_SCALE_INPUT
            const OUTPUT_TYPE scale_val = *scale;
#else
            const OUTPUT_TYPE scale_val = OUTPUT_VAL_ONE / sqrt(TO_OUTPUT_TYPE(HEAD_SIZE));
#endif
            {
                // Query input loading to SLM
                #define QUERY_STEP_LOCAL SUBGROUP_SIZE * SUBGROUPS_PER_WG
                uint query_local_offset = sgid * SUBGROUP_SIZE + sglid;
                const uint seq_idx_end = 1;
#ifdef INPUT0_DIMS_ORDER
                uint query_offset = FUNC_CALL(get_input0_index)(OPTIONAL_SHAPE_INFO_TENSOR b0_idx, b1_idx, 0, 0, target_seq_idx, (sgid * SUBGROUP_SIZE));
                uint query_offset_next_seq = FUNC_CALL(get_input0_index)(OPTIONAL_SHAPE_INFO_TENSOR b0_idx, b1_idx, 0, 0, target_seq_idx + 1, (sgid * SUBGROUP_SIZE));
                const uint query_pitch = query_offset_next_seq - query_offset;
#else
                uint query_offset = INPUT0_GET_INDEX(b0_idx, b1_idx, target_seq_idx, (sgid * SUBGROUP_SIZE));
                const uint query_pitch = QUERY_STEP_LOCAL;
#endif
                for (uint seq_idx = 0; seq_idx < seq_idx_end; seq_idx++) {
                    #define QUERY_BLOCK_SIZE 1

                    INPUT0_TYPE val = BLOCK_READN(INPUT0_TYPE, QUERY_BLOCK_SIZE, query_input, query_offset);
                    query_local[query_local_offset] = val * scale_val;
                    query_local_offset += QUERY_STEP_LOCAL;
                    query_offset += query_pitch;
                }
                #undef QUERY_BLOCK_SIZE
                #undef QUERY_STEP

                barrier(CLK_LOCAL_MEM_FENCE);
            }

            // Main Gemm1 calculation loop
            // Each SG performs element-wise multiplications of Q[HEAD_SIZE]xK[HEAD_SIZE] values
            // HEAD_SIZE / SUBGROUPS_PER_WG times in the loop and saves the result to the qk_local SLM buffer
            for (uint seq_len = sgid; seq_len < partition_seq_len; seq_len += (HEAD_SIZE / SUBGROUP_SIZE)) {
#ifdef INPUT1_DIMS_ORDER
#ifdef BEAM_TABLE_TYPE
                const uint b_idx = beam_table[FUNC_CALL(get_bt_index_key)(OPTIONAL_SHAPE_INFO_TENSOR b0_idx, b1_idx, 0, 0, start_partition_idx + seq_len, 0)];
#else
                const uint b_idx = b0_idx;
#endif
                const uint key_offset = FUNC_CALL(get_input1_index)(OPTIONAL_SHAPE_INFO_TENSOR b_idx, b1_idx, 0, 0, start_partition_idx + seq_len, 0);
#else
                const uint key_offset = INPUT1_GET_INDEX(b0_idx, b1_idx, start_partition_idx + seq_len, 0);
#endif

                INPUT0_TYPE acc[TARGET_SEQ_LEN_BLOCK_SIZE] = {INPUT0_VAL_ZERO};

                uint head_idx_index = 0;
                #define KEY_BLOCK_SIZE 8
                for (; head_idx_index + (KEY_BLOCK_SIZE * SUBGROUP_SIZE) <= HEAD_SIZE; head_idx_index += SUBGROUP_SIZE * KEY_BLOCK_SIZE) {
                    #define KEY_BLOCK_READ(ptr, offset) BLOCK_READN(INPUT1_TYPE, KEY_BLOCK_SIZE, ptr, offset);
                    #define KEY_BLOCK MAKE_VECTOR_TYPE(INPUT1_TYPE, KEY_BLOCK_SIZE)
                    #define QUERY_BLOCK MAKE_VECTOR_TYPE(INPUT0_TYPE, KEY_BLOCK_SIZE)

                    KEY_BLOCK key_vals = KEY_BLOCK_READ(key_input, key_offset + head_idx_index);

                    uint query_offset = head_idx_index + sglid;
                    unroll_for (uint seq_idx = 0; seq_idx < TARGET_SEQ_LEN_BLOCK_SIZE; seq_idx++) {
                        QUERY_BLOCK query_vals_reg;
                        unroll_for(uint i = 0; i < KEY_BLOCK_SIZE; i++) {
                            query_vals_reg[i] = query_local[query_offset + i * SUBGROUP_SIZE];
                        }

                        unroll_for(uint i = 0; i < KEY_BLOCK_SIZE; i++) {
                            acc[seq_idx] = mad(query_vals_reg[i], key_vals[i], acc[seq_idx]);
                        }

                        query_offset += HEAD_SIZE;
                    }
                }

                #define KEY_BLOCK_SIZE 4
                for (; head_idx_index + (KEY_BLOCK_SIZE * SUBGROUP_SIZE) <= HEAD_SIZE; head_idx_index += SUBGROUP_SIZE * KEY_BLOCK_SIZE) {
                    #define KEY_BLOCK_READ(ptr, offset) BLOCK_READN(INPUT1_TYPE, KEY_BLOCK_SIZE, ptr, offset);
                    #define KEY_BLOCK MAKE_VECTOR_TYPE(INPUT1_TYPE, KEY_BLOCK_SIZE)
                    #define QUERY_BLOCK MAKE_VECTOR_TYPE(INPUT0_TYPE, KEY_BLOCK_SIZE)

                    KEY_BLOCK key_vals = KEY_BLOCK_READ(key_input, key_offset + head_idx_index);

                    uint query_offset = head_idx_index + sglid;
                    unroll_for (uint seq_idx = 0; seq_idx < TARGET_SEQ_LEN_BLOCK_SIZE; seq_idx++) {
                        QUERY_BLOCK query_vals_reg;
                        unroll_for(uint i = 0; i < KEY_BLOCK_SIZE; i++) {
                            query_vals_reg[i] = query_local[query_offset + i * SUBGROUP_SIZE];
                        }

                        unroll_for(uint i = 0; i < KEY_BLOCK_SIZE; i++) {
                            acc[seq_idx] = mad(query_vals_reg[i], key_vals[i], acc[seq_idx]);
                        }

                        query_offset += HEAD_SIZE;
                    }
                }

                #define KEY_BLOCK_SIZE 2
                for (; head_idx_index + (KEY_BLOCK_SIZE * SUBGROUP_SIZE) <= HEAD_SIZE; head_idx_index += SUBGROUP_SIZE * KEY_BLOCK_SIZE) {
                    #define KEY_BLOCK_READ(ptr, offset) BLOCK_READN(INPUT1_TYPE, KEY_BLOCK_SIZE, ptr, offset);
                    #define KEY_BLOCK MAKE_VECTOR_TYPE(INPUT1_TYPE, KEY_BLOCK_SIZE)
                    #define QUERY_BLOCK MAKE_VECTOR_TYPE(INPUT0_TYPE, KEY_BLOCK_SIZE)

                    KEY_BLOCK key_vals = KEY_BLOCK_READ(key_input, key_offset + head_idx_index);

                    uint query_offset = head_idx_index + sglid;
                    unroll_for (uint seq_idx = 0; seq_idx < TARGET_SEQ_LEN_BLOCK_SIZE; seq_idx++) {
                        QUERY_BLOCK query_vals_reg;
                        unroll_for(uint i = 0; i < KEY_BLOCK_SIZE; i++) {
                            query_vals_reg[i] = query_local[query_offset + i * SUBGROUP_SIZE];
                        }

                        unroll_for(uint i = 0; i < KEY_BLOCK_SIZE; i++) {
                            acc[seq_idx] = mad(query_vals_reg[i], key_vals[i], acc[seq_idx]);
                        }

                        query_offset += HEAD_SIZE;
                    }
                }

                #define KEY_BLOCK_SIZE 1
                for (; head_idx_index + (KEY_BLOCK_SIZE * SUBGROUP_SIZE) <= HEAD_SIZE; head_idx_index += SUBGROUP_SIZE * KEY_BLOCK_SIZE) {
                    #define KEY_BLOCK_READ(ptr, offset) BLOCK_READN(INPUT1_TYPE, KEY_BLOCK_SIZE, ptr, offset);
                    #define KEY_BLOCK MAKE_VECTOR_TYPE(INPUT1_TYPE, KEY_BLOCK_SIZE)
                    #define QUERY_BLOCK MAKE_VECTOR_TYPE(INPUT0_TYPE, KEY_BLOCK_SIZE)

                    KEY_BLOCK key_vals = KEY_BLOCK_READ(key_input, key_offset + head_idx_index);

                    uint query_offset = head_idx_index + sglid;
                    unroll_for (uint seq_idx = 0; seq_idx < TARGET_SEQ_LEN_BLOCK_SIZE; seq_idx++) {
                        QUERY_BLOCK query_vals_reg;
                        unroll_for(uint i = 0; i < KEY_BLOCK_SIZE; i++) {
                            query_vals_reg = query_local[query_offset + i * SUBGROUP_SIZE];
                        }

                        acc[seq_idx] = mad(query_vals_reg, key_vals, acc[seq_idx]);
                        query_offset += HEAD_SIZE;
                    }
                }

                // Sum up all accumulators accross single SG and save result to SLM
                unroll_for (uint seq_idx = 0; seq_idx < TARGET_SEQ_LEN_BLOCK_SIZE; seq_idx++) {
                    acc[seq_idx] = sub_group_reduce_add(acc[seq_idx]);
                    qk_local[seq_idx * SEQ_LEN_PARTITION_SIZE + seq_len] = acc[seq_idx];
                }
            }

            {
                // Wait until all SG finishes their calculations and apply scale and attention mask to the results
                barrier(CLK_LOCAL_MEM_FENCE);

                INPUT0_TYPE qk_val[TARGET_SEQ_LEN_BLOCK_SIZE];
                const uint seq_idx_end = 1;
                for (uint seq_idx = 0; seq_idx < seq_idx_end; seq_idx++) {
                    // Iterate over all values QK values in SLM and apply scale and attention mask
                    for (uint seq_len = sgid * SUBGROUP_SIZE + sglid; seq_len < partition_seq_len; seq_len += (HEAD_SIZE)) {
                        // Read value from SLM and apply scale
                        qk_val[seq_idx] = qk_local[seq_idx * SEQ_LEN_PARTITION_SIZE + seq_len];

                        // Apply attention mask
#if IS_CAUSAL
                        if (start_partition_idx + seq_len > target_seq_idx + seq_idx)
                            qk_val[seq_idx] += INPUT0_VAL_MIN;
#elif !IS_CAUSAL && HAS_ATTN_MASK_INPUT
                        const uint attn_mask_offset = INPUT3_GET_INDEX_SAFE(b0_idx, b1_idx, target_seq_idx + seq_idx, start_partition_idx + seq_len);
                        qk_val[seq_idx] += attn_mask[attn_mask_offset];
#endif

                        // Update qk_max value
                        qk_max[seq_idx] = SOFTMAX_ACCUMULATOR_MAX_FUNC(qk_max[seq_idx], TO_SOFTMAX_ACCUMULATOR_TYPE(qk_val[seq_idx]));

                        // Save modified qk value back to SLM
                        qk_local[seq_idx * SEQ_LEN_PARTITION_SIZE + seq_len] = qk_val[seq_idx];
                    }
                }
            }
        } // Gemm1 calculation end

        {
            // SoftMax calculation
            const uint seq_idx_end = 1;
            // Find the maximum value of qk in the subgroup
            for (uint seq_idx = 0; seq_idx < seq_idx_end; seq_idx++) {
                qk_max[seq_idx] = sub_group_reduce_max(qk_max[seq_idx]);
            }

            // Find the maximum value of qk across all subgroups in the workgroup
            if (sglid == 0) {
                for (uint seq_idx = 0; seq_idx < seq_idx_end; seq_idx++) {
                    qk_max_vals[seq_idx * SUBGROUPS_PER_WG + sgid] = qk_max[seq_idx];
                }
            }

            barrier(CLK_LOCAL_MEM_FENCE);

            for (uint seq_idx = 0; seq_idx < TARGET_SEQ_LEN_BLOCK_SIZE; seq_idx++) {
                qk_max[seq_idx] = SOFTMAX_ACCUMULATOR_VAL_MIN;

                if (sglid < SUBGROUPS_PER_WG)
                    qk_max[seq_idx] = qk_max_vals[seq_idx * SUBGROUPS_PER_WG + sglid];

                // Final maximum value of qk after reduction across all subgroups
                qk_max[seq_idx] = sub_group_reduce_max(qk_max[seq_idx]);
            }

            SOFTMAX_ACCUMULATOR_TYPE exp_sum[TARGET_SEQ_LEN_BLOCK_SIZE] = {SOFTMAX_ACCUMULATOR_VAL_ZERO};
            const uint qk_num_per_wi = CEIL_DIV(partition_seq_len, SUBGROUPS_PER_WG * SUBGROUP_SIZE);
            for (uint qk_idx = 0; qk_idx < qk_num_per_wi; qk_idx++) {
                const uint local_data_idx = qk_idx * (SUBGROUPS_PER_WG * SUBGROUP_SIZE) + head_size_idx;
                if (local_data_idx < partition_seq_len) {
                    for (uint seq_idx = 0; seq_idx < seq_idx_end; seq_idx++) {
                        SOFTMAX_ACCUMULATOR_TYPE qk_new = native_exp(TO_SOFTMAX_ACCUMULATOR_TYPE(qk_local[seq_idx * SEQ_LEN_PARTITION_SIZE + local_data_idx]) - qk_max[seq_idx]);
                        qk_local[seq_idx * SEQ_LEN_PARTITION_SIZE + local_data_idx] = TO_OUTPUT_TYPE(qk_new);

                        exp_sum[seq_idx] += qk_new;
                    }
                }
            }

            for (uint seq_idx = 0; seq_idx < seq_idx_end; seq_idx++) {
                exp_sum[seq_idx] = sub_group_reduce_add(exp_sum[seq_idx]);

                if (sglid == 0)
                    qk_sum_vals[seq_idx * SUBGROUPS_PER_WG + sgid] = exp_sum[seq_idx];
            }

            barrier(CLK_LOCAL_MEM_FENCE);

            unroll_for (uint seq_idx = 0; seq_idx < TARGET_SEQ_LEN_BLOCK_SIZE; seq_idx++) {
                exp_sum[seq_idx] = SOFTMAX_ACCUMULATOR_VAL_ZERO;

                if (sglid < SUBGROUPS_PER_WG)
                    exp_sum[seq_idx] = qk_sum_vals[seq_idx * SUBGROUPS_PER_WG + sglid];

                // Find the final sum of all exp_sum[seq_idx] values in workgroup
                exp_sum[seq_idx] = sub_group_reduce_add(exp_sum[seq_idx]);
            }

            // const SOFTMAX_ACCUMULATOR_TYPE inv_exp_sum = SOFTMAX_ACCUMULATOR_VAL_ONE / exp_sum[seq_idx];
            for (uint qk_idx = 0; qk_idx < qk_num_per_wi; qk_idx++) {
                const uint local_data_idx = qk_idx * (SUBGROUPS_PER_WG * SUBGROUP_SIZE) + sgid * SUBGROUP_SIZE + sglid;
                if (local_data_idx < partition_seq_len) {
                    for (uint seq_idx = 0; seq_idx < seq_idx_end; seq_idx++) {
                        SOFTMAX_ACCUMULATOR_TYPE qk_new = TO_SOFTMAX_ACCUMULATOR_TYPE(qk_local[seq_idx * SEQ_LEN_PARTITION_SIZE + local_data_idx]) / exp_sum[seq_idx];
                        qk_local[seq_idx * SEQ_LEN_PARTITION_SIZE + local_data_idx] = TO_OUTPUT_TYPE(qk_new);
                    }
                }
            }

            barrier(CLK_LOCAL_MEM_FENCE);

            {
                // If the number of partitions is greater than 1, save exm_sums and max_logits to the temporary buffers
                // Use single WI in the WG, since all the WIs have the same value
                if (num_of_partitions > 1 && head_size_idx == 0) {
                    for (uint seq_idx = 0; seq_idx < seq_idx_end; seq_idx++) {
                        const uint exp_sums_offset = b0_idx * (NUM_HEADS * TARGET_SEQ_LEN * num_of_partitions) +
                                                     b1_idx * (TARGET_SEQ_LEN * num_of_partitions) +
                                                     (seq_idx + target_seq_idx) * (num_of_partitions) +
                                                     partition_idx;
                        exp_sums[exp_sums_offset] = exp_sum[seq_idx];

                        const uint max_logits_offset = exp_sums_offset;
                        max_logits[max_logits_offset] = qk_max[seq_idx];
                    }
                }
            }
        } // SoftMax calculation end
    } // Gemm1 + SoftMax calculations end

    {
        // Gemm2 calculation
        OUTPUT_TYPE acc[TARGET_SEQ_LEN_BLOCK_SIZE] = {OUTPUT_VAL_ZERO};
#ifndef BEAM_TABLE_TYPE
#ifdef INPUT2_DIMS_ORDER
        uint value_offset = FUNC_CALL(get_input2_index)(OPTIONAL_SHAPE_INFO_TENSOR b0_idx, b1_idx, 0, 0, 0, 0);
        uint value_offset_next_seq = FUNC_CALL(get_input2_index)(OPTIONAL_SHAPE_INFO_TENSOR b0_idx, b1_idx, 0, 0, 1, 0);
        const uint value_pitch = value_offset_next_seq - value_offset;
#else
        const uint value_pitch = HEAD_SIZE;
#endif
#endif

        for (uint seq_len = 0; seq_len < partition_seq_len / SUBGROUP_SIZE; seq_len++) {
#ifdef BEAM_TABLE_TYPE
            uint b_idx = beam_table[FUNC_CALL(get_bt_index_value)(OPTIONAL_SHAPE_INFO_TENSOR b0_idx, b1_idx, 0, 0, start_partition_idx + (seq_len * SUBGROUP_SIZE) + sglid, sgid * SUBGROUP_SIZE)];
            uint value_offset = FUNC_CALL(get_input2_index)(OPTIONAL_SHAPE_INFO_TENSOR b_idx, b1_idx, 0, 0, start_partition_idx + (seq_len * SUBGROUP_SIZE) + sglid, sgid * SUBGROUP_SIZE);
#else
#ifdef INPUT2_DIMS_ORDER
            uint value_offset = FUNC_CALL(get_input2_index)(OPTIONAL_SHAPE_INFO_TENSOR b0_idx, b1_idx, 0, 0, start_partition_idx + (seq_len * SUBGROUP_SIZE), head_size_idx);
#else
            uint value_offset = INPUT2_GET_INDEX(b0_idx, b1_idx, start_partition_idx + (seq_len * SUBGROUP_SIZE), head_size_idx);
#endif
#endif

            OUTPUT_TYPE qk_val[TARGET_SEQ_LEN_BLOCK_SIZE];
            unroll_for (uint seq_idx = 0; seq_idx < TARGET_SEQ_LEN_BLOCK_SIZE; seq_idx++) {
                qk_val[seq_idx] = qk_local[seq_idx * SEQ_LEN_PARTITION_SIZE + seq_len * SUBGROUP_SIZE + sglid];
            }

            unroll_for (uint i = 0; i < SUBGROUP_SIZE; i++) {
#ifdef BEAM_TABLE_TYPE
                INPUT2_TYPE value_val = VALUE_BLOCK_READ(value_input, sub_group_broadcast(value_offset, i));
#else
                INPUT2_TYPE value_val = VALUE_BLOCK_READ(value_input, value_offset);
#endif
                unroll_for (uint seq_idx = 0; seq_idx < TARGET_SEQ_LEN_BLOCK_SIZE; seq_idx++) {
                    acc[seq_idx] = mad(sub_group_broadcast(qk_val[seq_idx], i), value_val, acc[seq_idx]);
                }

#ifndef BEAM_TABLE_TYPE
                value_offset += value_pitch;
#endif
            }
        }

        const uint seq_len_leftovers_start = (partition_seq_len / SUBGROUP_SIZE) * SUBGROUP_SIZE;
        for (uint seq_len = seq_len_leftovers_start; seq_len < partition_seq_len; seq_len++) {
#ifdef INPUT2_DIMS_ORDER
#ifdef BEAM_TABLE_TYPE
            const uint b_idx = beam_table[FUNC_CALL(get_bt_index_value)(OPTIONAL_SHAPE_INFO_TENSOR b0_idx, b1_idx, 0, 0, start_partition_idx + seq_len, head_size_idx)];
#else
            const uint b_idx = b0_idx;
#endif
            const uint value_offset = FUNC_CALL(get_input2_index)(OPTIONAL_SHAPE_INFO_TENSOR b_idx, b1_idx, 0, 0, start_partition_idx + seq_len, head_size_idx);
#else
            const uint value_offset = INPUT2_GET_INDEX(b0_idx, b1_idx, start_partition_idx + seq_len, head_size_idx);
#endif

            OUTPUT_TYPE qk_val[TARGET_SEQ_LEN_BLOCK_SIZE];
            unroll_for (uint seq_idx = 0; seq_idx < TARGET_SEQ_LEN_BLOCK_SIZE; seq_idx++) {
                qk_val[seq_idx] = qk_local[seq_idx * SEQ_LEN_PARTITION_SIZE + seq_len];
            }

            INPUT2_TYPE value_val = VALUE_BLOCK_READ(value_input, value_offset);

            unroll_for (uint seq_idx = 0; seq_idx < TARGET_SEQ_LEN_BLOCK_SIZE; seq_idx++) {
                acc[seq_idx] = mad(qk_val[seq_idx], value_val, acc[seq_idx]);
            }
        }

        // If the number of partitions is greater than 1, save results to the temporary buffer;
        // otherwise, save results directly to the main output.
        if (num_of_partitions > 1) {
            const uint seq_idx_end = 1;
            for (uint seq_idx = 0; seq_idx < seq_idx_end; seq_idx++) {
                // Data layout of tmp_output buf: [batch, heads_num, q_len, partition_idx, head_size]
                const uint tmp_out_offset = b0_idx * (NUM_HEADS * TARGET_SEQ_LEN * num_of_partitions * HEAD_SIZE) +
                                            b1_idx * (TARGET_SEQ_LEN * num_of_partitions * HEAD_SIZE) +
                                            (target_seq_idx + seq_idx) * (num_of_partitions * HEAD_SIZE) +
                                            partition_idx * (HEAD_SIZE) +
                                            head_size_idx;
                tmp_out[tmp_out_offset] = acc[seq_idx];
            }
        } else {
            const uint seq_idx_end = 1;
            for (uint seq_idx = 0; seq_idx < seq_idx_end; seq_idx++) {
                const uint output_offset = OUTPUT_GET_INDEX(b0_idx, b1_idx, target_seq_idx + seq_idx, head_size_idx);

                output[output_offset] = acc[seq_idx];
            }
        }
    } // Gemm2 calculation end
}

#else
/* This version is used for 1st token */

#if IS_PAGED_ATTENTION
<<<<<<< HEAD
    #undef SOURCE_SEQ_LEN
    #define SOURCE_SEQ_LEN (subsequence_begins[gws_seq_indexes_correspondence[((uint)get_global_id(1))] + 1] - subsequence_begins[gws_seq_indexes_correspondence[((uint)get_global_id(1))]])

    #undef TARGET_SEQ_LEN
    #define TARGET_SEQ_LEN (subsequence_begins[gws_seq_indexes_correspondence[((uint)get_global_id(1))] + 1] - subsequence_begins[gws_seq_indexes_correspondence[((uint)get_global_id(1))]])

    #define PA_BUFFERS , subsequence_begins, blocked_indexes_start, blocked_indexes_end, gws_seq_indexes_correspondence
    #define PA_BUFFERS_ARGS , const __global INPUT3_TYPE* subsequence_begins, const __global int* blocked_indexes_start, const __global int* blocked_indexes_end, const __global int* gws_seq_indexes_correspondence
#else
    #define PA_BUFFERS
    #define PA_BUFFERS_ARGS
#endif
=======
    #define SOURCE_SEQ_LEN (subsequence_begins[gws_seq_indexes_correspondence[((uint)get_global_id(1))] + 1] - subsequence_begins[gws_seq_indexes_correspondence[((uint)get_global_id(1))]])
>>>>>>> 9548de49

    #define TARGET_SEQ_LEN (subsequence_begins[gws_seq_indexes_correspondence[((uint)get_global_id(1))] + 1] - subsequence_begins[gws_seq_indexes_correspondence[((uint)get_global_id(1))]])

    #define PA_BUFFERS      , subsequence_begins,                                 \
                              blocked_indexes_start,                              \
                              blocked_indexes_end,                                \
                              gws_seq_indexes_correspondence

    #define PA_BUFFERS_ARGS , const __global INPUT3_TYPE* subsequence_begins,     \
                              const __global int* blocked_indexes_start,          \
                              const __global int* blocked_indexes_end,            \
                              const __global int* gws_seq_indexes_correspondence
#else
    #define PA_BUFFERS
    #define PA_BUFFERS_ARGS
#endif
#if HAS_ATTN_MASK_INPUT
    #define ATTN_MASK_BUFFER , attn_mask
    #define ATTN_MASK_BUFFER_ARG , const __global INPUT3_TYPE* attn_mask
#else
    #define ATTN_MASK_BUFFER
    #define ATTN_MASK_BUFFER_ARG
#endif

#if HAS_SCALE_INPUT
    #define ATTN_SCALE_BUFFER , scale
    #define ATTN_SCALE_BUFFER_ARG , const __global INPUT4_TYPE* scale
#else
    #define ATTN_SCALE_BUFFER
    #define ATTN_SCALE_BUFFER_ARG
#endif

#define MASK_VECTOR_TYPE MAKE_VECTOR_TYPE(INPUT0_TYPE, TARGET_SEQ_LEN_BLOCK_SIZE)

inline MASK_VECTOR_TYPE FUNC(load_attn_mask)(OPTIONAL_SHAPE_INFO_ARG
                                             uint b0_idx,
                                             uint b1_idx,
                                             uint target_seq_idx,
                                             uint source_seq_idx
                                             ATTN_MASK_BUFFER_ARG
                                             ATTN_SCALE_BUFFER_ARG
                                             PA_BUFFERS_ARGS
                                             ) {
    MASK_VECTOR_TYPE mask_vec = INPUT0_VAL_ZERO;
#if !IS_CAUSAL && HAS_ATTN_MASK_INPUT
    const uint attn_mask_offset = INPUT3_GET_INDEX_SAFE(b0_idx, b1_idx, target_seq_idx, source_seq_idx);
    if (target_seq_idx >= (uint)TARGET_SEQ_LEN) {
        unroll_for (uint i = 0; i < SUBGROUP_SIZE; i++) {
            mask_vec[i] = NAN;
        }
    } else {
        if (source_seq_idx + SUBGROUP_SIZE <= (uint)SOURCE_SEQ_LEN) {
            unroll_for (uint i = 0; i < SUBGROUP_SIZE; i++) {
                const INPUT3_TYPE mask_val = attn_mask[attn_mask_offset + i];
                mask_vec[i] = mask_val;
            }
        } else {
            const uint max_mask_offset = min(source_seq_idx + SUBGROUP_SIZE, (uint)SOURCE_SEQ_LEN);
            for (uint i = 0; i < SUBGROUP_SIZE; i++) {
                const INPUT3_TYPE mask_val = source_seq_idx + i < max_mask_offset ? attn_mask[attn_mask_offset + i] : NAN;
                mask_vec[i] = mask_val;
            }
        }
    }
#endif

#if !IS_CAUSAL && !HAS_ATTN_MASK_INPUT
    if (target_seq_idx >= (uint)TARGET_SEQ_LEN) {
        unroll_for (uint i = 0; i < SUBGROUP_SIZE; i++) {
            mask_vec[i] = NAN;
        }
    } else {
        const uint max_mask_offset = min(source_seq_idx + SUBGROUP_SIZE, (uint)SOURCE_SEQ_LEN);
        for (uint i = 0; i < SUBGROUP_SIZE; i++) {
            mask_vec[i] = source_seq_idx + i < max_mask_offset ? 0 : NAN;
        }
    }
#endif

#if IS_CAUSAL
    if (target_seq_idx >= (uint)TARGET_SEQ_LEN) {
        unroll_for (uint i = 0; i < SUBGROUP_SIZE; i++) {
            mask_vec[i] = NAN;
        }
    } else {
        for (uint i = 0; i < SUBGROUP_SIZE; i++) {
            if (source_seq_idx + i > target_seq_idx)
                mask_vec[i] = NAN;
        }
    }
#endif

#if HAS_SCALE_INPUT
    const OUTPUT_TYPE scale_val = OUTPUT_VAL_ONE / *scale;
#else
    const INPUT0_TYPE scale_val = TO_INPUT0_TYPE(STATIC_SCALE_VALUE_INV);
#endif

    // Apply scale to attn_mask
#if IS_CAUSAL || HAS_ATTN_MASK_INPUT
    mask_vec *= scale_val;
#endif

    return mask_vec;
}

REQD_SUB_GROUP_SIZE(SUBGROUP_SIZE)
KERNEL(sdpa_opt)(
    OPTIONAL_SHAPE_INFO_ARG
    const __global INPUT0_TYPE* query_input,
    const __global INPUT1_TYPE* key_input,
    const __global INPUT2_TYPE* value_input,
#if IS_PAGED_ATTENTION
    const __global INPUT3_TYPE* subsequence_begins,
<<<<<<< HEAD
=======
#if HAS_ALIBI
    const __global INPUT4_TYPE* alibi_slopes,
#endif
>>>>>>> 9548de49
#endif
#if HAS_ATTN_MASK_INPUT
    const __global INPUT3_TYPE* attn_mask,
#endif
#if HAS_SCALE_INPUT
    const __global INPUT4_TYPE* scale,
#endif
    __global OUTPUT_TYPE* output,
#ifdef BEAM_TABLE_TYPE
    const __global BEAM_TABLE_TYPE* beam_table,
#endif
#if IS_PAGED_ATTENTION
    const __global int* blocked_indexes_start,
    const __global int* blocked_indexes_end,
    const __global int* gws_seq_indexes_correspondence
#else
    __global SOFTMAX_ACCUMULATOR_TYPE* exp_sums,
    __global SOFTMAX_ACCUMULATOR_TYPE* max_logits,
    __global OUTPUT_TYPE* tmp_out
<<<<<<< HEAD
#if IS_PAGED_ATTENTION
    , const __global int* blocked_indexes_start
    , const __global int* blocked_indexes_end
    , const __global int* gws_seq_indexes_correspondence
=======
>>>>>>> 9548de49
#endif
)
{
#if TARGET_SEQ_LEN_BLOCK_SIZE != 16
    #error sdpa_opt.cl: unsupported TARGET_SEQ_LEN_BLOCK_SIZE
#endif

    // Define indexes variables using macro declarations to avoid register spills
    #define batch_idx ((uint)get_global_id(0))
    #define num_heads_dim ((uint)get_global_id(0))
    #define b0_idx (batch_idx / NUM_HEADS)
    #define b1_idx (batch_idx % NUM_HEADS)
    #define target_seq_dim ((uint)get_global_id(1))
    #define target_seq_idx ((uint)get_global_id(1) * TARGET_SEQ_LEN_BLOCK_SIZE)
    #define head_size_idx ((uint)get_local_id(2) % HEAD_SIZE)
    #define sglid (uint)get_sub_group_local_id()
    #define sgid (uint)get_sub_group_id()

    // SLM buffer for query inputs
    __local INPUT0_TYPE slm_query[HEAD_SIZE * TARGET_SEQ_LEN_BLOCK_SIZE];

    // SLM buffer for intermediate QK results
    __local OUTPUT_TYPE slm_qk_vals[SEQ_LEN_PARTITION_SIZE * TARGET_SEQ_LEN_BLOCK_SIZE];

    // SLM buffers for SoftMax calculation and qk_max/qk_sums results aggregation across all WGs
    __local SOFTMAX_ACCUMULATOR_TYPE slm_qk_max_vals[SUBGROUPS_PER_WG * TARGET_SEQ_LEN_BLOCK_SIZE];
    __local SOFTMAX_ACCUMULATOR_TYPE slm_exp_sum_vals[SUBGROUPS_PER_WG * TARGET_SEQ_LEN_BLOCK_SIZE];

    // SLM buffers for SoftMax recalculation for current iteration based on the previous results
    __local SOFTMAX_ACCUMULATOR_TYPE slm_exp_sum_cur[TARGET_SEQ_LEN_BLOCK_SIZE];
    __local SOFTMAX_ACCUMULATOR_TYPE slm_max_val_cur[TARGET_SEQ_LEN_BLOCK_SIZE];
    __local SOFTMAX_ACCUMULATOR_TYPE slm_exp_sum_prev[TARGET_SEQ_LEN_BLOCK_SIZE];
    __local SOFTMAX_ACCUMULATOR_TYPE slm_max_val_prev[TARGET_SEQ_LEN_BLOCK_SIZE];

    {
        // Load Q input to SLM and transpose it
#if IS_PAGED_ATTENTION
        const uint block_start_pos = blocked_indexes_start[target_seq_dim];
        const uint block_end_pos = blocked_indexes_end[target_seq_dim];

        uint query_offset = block_start_pos * HEAD_SIZE * NUM_HEADS + num_heads_dim * HEAD_SIZE + head_size_idx;
        const uint query_pitch = HEAD_SIZE * NUM_HEADS;

        const uint cur_target_seq_len_size = block_end_pos - block_start_pos;
#else
#ifdef INPUT0_DIMS_ORDER
        uint query_offset = FUNC_CALL(get_input0_index)(OPTIONAL_SHAPE_INFO_TENSOR b0_idx, b1_idx, 0, 0, target_seq_idx, (head_size_idx));
        uint query_offset_next_seq = FUNC_CALL(get_input0_index)(OPTIONAL_SHAPE_INFO_TENSOR b0_idx, b1_idx, 0, 0, target_seq_idx + 1, (head_size_idx));
        const uint query_pitch = query_offset_next_seq - query_offset;
#else
        uint query_offset = INPUT0_GET_INDEX(b0_idx, b1_idx, target_seq_idx, (head_size_idx));
        const uint query_pitch = HEAD_SIZE;
#endif
        const uint cur_target_seq_len_size = min(TARGET_SEQ_LEN - target_seq_idx, (uint)TARGET_SEQ_LEN_BLOCK_SIZE);
#endif
<<<<<<< HEAD

=======
>>>>>>> 9548de49
        uint query_local_offset = head_size_idx * TARGET_SEQ_LEN_BLOCK_SIZE;

        if (cur_target_seq_len_size != TARGET_SEQ_LEN_BLOCK_SIZE) {
            if (sgid * SUBGROUP_SIZE < HEAD_SIZE) {
                for (uint seq_idx = 0; seq_idx < cur_target_seq_len_size; seq_idx++) {
                    INPUT0_TYPE val = BLOCK_READN(INPUT0_TYPE, 1, query_input, query_offset);

                    slm_query[query_local_offset] = val;
                    query_offset += query_pitch;
                    query_local_offset++;
                }
            }
        } else {
            #if SG_SCALE_FACTOR == 2
                if ((sgid < (SUBGROUPS_PER_WG / SG_SCALE_FACTOR))) {
                    unroll_for (uint seq_idx = 0; seq_idx < (TARGET_SEQ_LEN_BLOCK_SIZE / SG_SCALE_FACTOR); seq_idx++) {
                        INPUT0_TYPE val = BLOCK_READN(INPUT0_TYPE, 1, query_input, query_offset);

                        slm_query[query_local_offset] = val;
                        query_offset += query_pitch;
                        query_local_offset++;
                    }
                } else {
                    query_local_offset += (TARGET_SEQ_LEN_BLOCK_SIZE / SG_SCALE_FACTOR);
                    query_offset += query_pitch * (TARGET_SEQ_LEN_BLOCK_SIZE / SG_SCALE_FACTOR);
                    unroll_for (uint seq_idx = 0; seq_idx < (TARGET_SEQ_LEN_BLOCK_SIZE / SG_SCALE_FACTOR); seq_idx++) {
                        INPUT0_TYPE val = BLOCK_READN(INPUT0_TYPE, 1, query_input, query_offset);

                        slm_query[query_local_offset] = val;
                        query_offset += query_pitch;
                        query_local_offset++;
                    }
                }
            #elif SG_SCALE_FACTOR == 4
                query_local_offset += (sgid / (SUBGROUPS_PER_WG / SG_SCALE_FACTOR)) * (TARGET_SEQ_LEN_BLOCK_SIZE / SG_SCALE_FACTOR);
                query_offset += query_pitch * (sgid / (SUBGROUPS_PER_WG / SG_SCALE_FACTOR)) * (TARGET_SEQ_LEN_BLOCK_SIZE / SG_SCALE_FACTOR);
                unroll_for (uint seq_idx = 0; seq_idx < (TARGET_SEQ_LEN_BLOCK_SIZE / SG_SCALE_FACTOR); seq_idx++) {
                    INPUT0_TYPE val = BLOCK_READN(INPUT0_TYPE, 1, query_input, query_offset);

                    slm_query[query_local_offset] = val;
                    query_offset += query_pitch;
                    query_local_offset++;
                }
            #else
                unroll_for (uint seq_idx = 0; seq_idx < TARGET_SEQ_LEN_BLOCK_SIZE; seq_idx++) {
                    INPUT0_TYPE val = BLOCK_READN(INPUT0_TYPE, 1, query_input, query_offset);

                    slm_query[query_local_offset] = val;
                    query_offset += query_pitch;
                    query_local_offset++;
                }
            #endif
        }
        barrier(CLK_LOCAL_MEM_FENCE);
    }

    {
        #if TARGET_SEQ_LEN_BLOCK_SIZE <= SUBGROUP_SIZE
            // Initialize slm buffers with MIN and ZERO values
            if (sgid == 0 && sglid < TARGET_SEQ_LEN_BLOCK_SIZE) {
                slm_max_val_prev[sglid] = SOFTMAX_ACCUMULATOR_VAL_MIN;
                slm_exp_sum_prev[sglid] = SOFTMAX_ACCUMULATOR_VAL_ZERO;
            }
        #else
            #error sdpa_opt.cl: unsupported TARGET_SEQ_LEN_BLOCK_SIZE
        #endif
    }

    // Q*K calculation loop
    MAKE_VECTOR_TYPE(OUTPUT_TYPE, TARGET_SEQ_LEN_BLOCK_SIZE) output_acc = OUTPUT_VAL_ZERO;

    __attribute__((opencl_unroll_hint(1)))
    for (uint start_partition_idx = 0; start_partition_idx < SOURCE_SEQ_LEN; start_partition_idx += SEQ_LEN_PARTITION_SIZE) {
        SOFTMAX_ACCUMULATOR_TYPE qk_max = SOFTMAX_ACCUMULATOR_VAL_MIN;

        const uint seq_len = start_partition_idx + sgid * SUBGROUP_SIZE;
        const uint partition_seq_len = min((uint)SOURCE_SEQ_LEN - start_partition_idx, (uint)SEQ_LEN_PARTITION_SIZE);

#if IS_PAGED_ATTENTION
<<<<<<< HEAD
        #define KEY_SEQ_OFFSET subsequence_begins[gws_seq_indexes_correspondence[target_seq_dim]]
        uint key_offset = KEY_SEQ_OFFSET * HEAD_SIZE * NUM_HEADS + num_heads_dim * HEAD_SIZE + seq_len * HEAD_SIZE * NUM_HEADS;
        const uint key_pitch = HEAD_SIZE * NUM_HEADS;
=======
#ifdef BROADCAST_GROUP_SIZE
        const uint heads_dim = num_heads_dim / BROADCAST_GROUP_SIZE;
#else
        const uint heads_dim = num_heads_dim;
#endif
        #define KEY_SEQ_OFFSET subsequence_begins[gws_seq_indexes_correspondence[target_seq_dim]]
        uint key_offset = KEY_SEQ_OFFSET * HEAD_SIZE * NUM_KV_HEADS + heads_dim * HEAD_SIZE + seq_len * HEAD_SIZE * NUM_KV_HEADS;
        const uint key_pitch = HEAD_SIZE * NUM_KV_HEADS;
>>>>>>> 9548de49
#else
#ifdef BEAM_TABLE_TYPE
            const uint b_idx = beam_table[FUNC_CALL(get_bt_index_key)(OPTIONAL_SHAPE_INFO_TENSOR b0_idx, b1_idx, 0, 0, seq_len + sglid, 0)];
            const uint key_offset = FUNC_CALL(get_input1_index)(OPTIONAL_SHAPE_INFO_TENSOR b_idx, b1_idx, 0, 0, seq_len + sglid, 0);
#else
    #ifdef INPUT1_DIMS_ORDER
            uint key_offset = FUNC_CALL(get_input1_index)(OPTIONAL_SHAPE_INFO_TENSOR b0_idx, b1_idx, 0, 0, seq_len, 0);
            uint key_offset_next_seq = FUNC_CALL(get_input1_index)(OPTIONAL_SHAPE_INFO_TENSOR b0_idx, b1_idx, 0, 0, seq_len + 1, 0);
            const uint key_pitch = key_offset_next_seq - key_offset;
    #else
            uint key_offset = INPUT1_GET_INDEX(b0_idx, b1_idx, seq_len, 0);
            const uint key_pitch = HEAD_SIZE;
    #endif
#endif
#endif

            int seq_len_calc_size = min((int)(SOURCE_SEQ_LEN) - (int)seq_len, (int)SUBGROUP_SIZE);
            MAKE_VECTOR_TYPE(INPUT0_TYPE, TARGET_SEQ_LEN_BLOCK_SIZE) qk_acc;

            qk_acc = FUNC_CALL(load_attn_mask)(OPTIONAL_SHAPE_INFO_TENSOR
                            b0_idx,
                            b1_idx,
#if IS_PAGED_ATTENTION
                            blocked_indexes_start[target_seq_dim] - subsequence_begins[gws_seq_indexes_correspondence[target_seq_dim]] + sglid,
#else
                            target_seq_idx + sglid,
#endif
                            // TODO: pass seq_len_calc_size here
                            seq_len
                            ATTN_MASK_BUFFER
                            ATTN_SCALE_BUFFER
                            PA_BUFFERS);

            if (seq_len_calc_size >= SUBGROUP_SIZE) {
                __attribute__((opencl_unroll_hint(1)))
                for (uint head_idx_index = 0; head_idx_index < HEAD_SIZE; head_idx_index += SUBGROUP_SIZE) {
                    #define KEY_BLOCK_READ(ptr, offset) BLOCK_READN(INPUT1_TYPE, 1, ptr, offset);
                    #define QUERY_VEC MAKE_VECTOR_TYPE(INPUT1_TYPE, TARGET_SEQ_LEN_BLOCK_SIZE)

                    QUERY_VEC queries_vec;
                    uint query_local_offset = (head_idx_index * TARGET_SEQ_LEN_BLOCK_SIZE) + sglid;
                    unroll_for (uint q_row_idx = 0; q_row_idx < TARGET_SEQ_LEN_BLOCK_SIZE; q_row_idx++) {
                        queries_vec[q_row_idx] = slm_query[query_local_offset];
                        query_local_offset += TARGET_SEQ_LEN_BLOCK_SIZE;
                    }

                    unroll_for (uint key_row_idx = 0; key_row_idx < TARGET_SEQ_LEN_BLOCK_SIZE; key_row_idx++) {
#ifdef BEAM_TABLE_TYPE
                        INPUT1_TYPE key_vals = KEY_BLOCK_READ(key_input, sub_group_broadcast(key_offset, key_row_idx) + head_idx_index);
#else
                        INPUT1_TYPE key_vals = KEY_BLOCK_READ(key_input, key_offset + key_row_idx * key_pitch + head_idx_index);
#endif

                        unroll_for (uint i = 0; i < SUBGROUP_SIZE; i++) {
                            qk_acc[key_row_idx] = mad(sub_group_broadcast(key_vals, i), queries_vec[i], qk_acc[key_row_idx]);
                        }
                    }
                }
            } else if (seq_len_calc_size > 0) {
                __attribute__((opencl_unroll_hint(1)))
                for (uint head_idx_index = 0; head_idx_index < HEAD_SIZE; head_idx_index += SUBGROUP_SIZE) {
                    #define KEY_BLOCK_READ(ptr, offset) BLOCK_READN(INPUT1_TYPE, 1, ptr, offset);
                    #define QUERY_VEC MAKE_VECTOR_TYPE(INPUT1_TYPE, TARGET_SEQ_LEN_BLOCK_SIZE)

                    QUERY_VEC queries_vec;
                    uint query_local_offset = (head_idx_index * TARGET_SEQ_LEN_BLOCK_SIZE) + sglid;
                    unroll_for (uint q_row_idx = 0; q_row_idx < TARGET_SEQ_LEN_BLOCK_SIZE; q_row_idx++) {
                        queries_vec[q_row_idx] = slm_query[query_local_offset];
                        query_local_offset += TARGET_SEQ_LEN_BLOCK_SIZE;
                    }

#ifndef LOAD_KEY_LEFTOVERS_IN_CALC_LOOP
                    QUERY_VEC key_vec = 0;
                    unroll_for (uint key_row_idx = 0; key_row_idx < seq_len_calc_size; key_row_idx++) {
    #ifdef BEAM_TABLE_TYPE
                        key_vec[key_row_idx] = KEY_BLOCK_READ(key_input, sub_group_broadcast(key_offset, key_row_idx) + head_idx_index);
    #else
                        key_vec[key_row_idx] = KEY_BLOCK_READ(key_input, key_offset + key_row_idx * key_pitch + head_idx_index);
    #endif
                    }
#endif

                    unroll_for (uint key_row_idx = 0; key_row_idx < TARGET_SEQ_LEN_BLOCK_SIZE; key_row_idx++) {
#ifdef LOAD_KEY_LEFTOVERS_IN_CALC_LOOP
    #ifdef BEAM_TABLE_TYPE
                        INPUT1_TYPE key_vals = 0;
                        if (key_row_idx < seq_len_calc_size)
                            key_vals = KEY_BLOCK_READ(key_input, sub_group_broadcast(key_offset, key_row_idx) + head_idx_index);
    #else
                        INPUT1_TYPE key_vals = 0;
                        if (key_row_idx < seq_len_calc_size)
                            key_vals = KEY_BLOCK_READ(key_input, key_offset + key_row_idx * key_pitch + head_idx_index);
    #endif
#else
    #define key_vals key_vec[key_row_idx]
#endif
                        unroll_for (uint i = 0; i < SUBGROUP_SIZE; i++) {
                            qk_acc[key_row_idx] = mad(sub_group_broadcast(key_vals, i), queries_vec[i], qk_acc[key_row_idx]);
                        }
                    }
                }
            }


            {
                unroll_for (uint i = 0; i < TARGET_SEQ_LEN_BLOCK_SIZE; i++) {
#if HAS_SCALE_INPUT
                    const OUTPUT_TYPE scale_val = *scale;
#else
                    const OUTPUT_TYPE scale_val = TO_OUTPUT_TYPE(STATIC_SCALE_VALUE);
#endif
                    qk_acc[i] *= scale_val;

#ifdef HAS_ALIBI
                    const int alibi_val = (1 - SOURCE_SEQ_LEN) + seq_len + i;
                    qk_acc[i] += alibi_slopes[num_heads_dim] * alibi_val;
#endif

                    qk_acc[i] = INPUT0_MIN_FUNC(INPUT0_MAX_FUNC(qk_acc[i], INPUT0_VAL_MIN), INPUT0_VAL_MAX);

                    qk_max = SOFTMAX_ACCUMULATOR_MAX_FUNC(qk_max, TO_SOFTMAX_ACCUMULATOR_TYPE(qk_acc[i]));
                }
            }

            // {
            // #if HAS_SCALE_INPUT
            //     const OUTPUT_TYPE scale_val = *scale;
            // #else
            //     const OUTPUT_TYPE scale_val = TO_OUTPUT_TYPE(STATIC_SCALE_VALUE);
            // #endif
            // printf("QK res: gws012=%d,%d,%d. start_partition_idx=%d, seq_len=%d, partition_seq_len=%d, seq_len_calc_size=%d. SS=%d, TS=%d. qk_acc=%v16f. qk_max=%f, scale_val=%f\n", get_global_id(0), get_global_id(1), get_global_id(2), start_partition_idx, seq_len, partition_seq_len, seq_len_calc_size, SOURCE_SEQ_LEN, TARGET_SEQ_LEN, qk_acc, qk_max, scale_val);
            // }

            {
                slm_qk_max_vals[sgid * SUBGROUP_SIZE + sglid] = qk_max;
                qk_max = SOFTMAX_ACCUMULATOR_VAL_MIN;
            }

        barrier(CLK_LOCAL_MEM_FENCE);

        {
            // SoftMax calculation
            SOFTMAX_ACCUMULATOR_TYPE qk_max_new = SOFTMAX_ACCUMULATOR_VAL_MIN;

            for (uint i = 0; i < SUBGROUPS_PER_WG; i++) {
                SOFTMAX_ACCUMULATOR_TYPE qk_max_val = slm_qk_max_vals[i * SUBGROUP_SIZE + sglid];
                qk_max_new = SOFTMAX_ACCUMULATOR_MAX_FUNC(qk_max_new, qk_max_val);
            }

            if (sgid == 0) {
                slm_max_val_cur[sglid] = qk_max_new;
            }

            SOFTMAX_ACCUMULATOR_TYPE exp_sum_new = SOFTMAX_ACCUMULATOR_VAL_ZERO;

            for (uint i = 0; i < TARGET_SEQ_LEN_BLOCK_SIZE; i++) {
                qk_acc[i] = native_exp(TO_SOFTMAX_ACCUMULATOR_TYPE(qk_acc[i]) - qk_max_new);
                exp_sum_new += qk_acc[i];
            }

            {
                slm_exp_sum_vals[sgid * SUBGROUP_SIZE + sglid] = exp_sum_new;
            }

            exp_sum_new = SOFTMAX_ACCUMULATOR_VAL_ZERO;

            barrier(CLK_LOCAL_MEM_FENCE);

            for (uint i = 0; i < SUBGROUPS_PER_WG; i++) {
                SOFTMAX_ACCUMULATOR_TYPE exp_sum = slm_exp_sum_vals[i * SUBGROUP_SIZE + sglid];
                exp_sum_new += exp_sum;
            }

            for (uint i = 0; i < TARGET_SEQ_LEN_BLOCK_SIZE; i++) {
                qk_acc[i] = qk_acc[i] / exp_sum_new;
            }

            if (sgid == 0) {
                slm_exp_sum_cur[sglid] = exp_sum_new;
            }

            for (uint i = 0; i < TARGET_SEQ_LEN_BLOCK_SIZE; i++) {
                slm_qk_vals[sglid * SEQ_LEN_PARTITION_SIZE + sgid * TARGET_SEQ_LEN_BLOCK_SIZE + i] = qk_acc[i];
            }

            barrier(CLK_LOCAL_MEM_FENCE);
        }

        {
            // QK*V calculation
            MAKE_VECTOR_TYPE(OUTPUT_TYPE, TARGET_SEQ_LEN_BLOCK_SIZE) acc_output_res = OUTPUT_VAL_ZERO;
#if IS_PAGED_ATTENTION
<<<<<<< HEAD
            const uint value_pitch = HEAD_SIZE * NUM_HEADS;
=======
            const uint value_pitch = HEAD_SIZE * NUM_KV_HEADS;
>>>>>>> 9548de49
#else
#ifdef INPUT2_DIMS_ORDER
            uint value_offset_base = FUNC_CALL(get_input2_index)(OPTIONAL_SHAPE_INFO_TENSOR b0_idx, b1_idx, 0, 0, 0, 0);
            uint value_offset_next_seq = FUNC_CALL(get_input2_index)(OPTIONAL_SHAPE_INFO_TENSOR b0_idx, b1_idx, 0, 0, 1, 0);
            const uint value_pitch = value_offset_next_seq - value_offset_base;
#else
            const uint value_pitch = HEAD_SIZE;
#endif
#endif

            if (partition_seq_len == SEQ_LEN_PARTITION_SIZE) {
                uint seq_len_start = (sgid / (SUBGROUPS_PER_WG / SG_SCALE_FACTOR)) * (SEQ_LEN_PARTITION_SIZE / SG_SCALE_FACTOR);
                for (uint seq_len = seq_len_start; seq_len < seq_len_start + (SEQ_LEN_PARTITION_SIZE / SG_SCALE_FACTOR); seq_len += SUBGROUP_SIZE) {
#if IS_PAGED_ATTENTION
<<<<<<< HEAD
                    #define VALUE_SEQ_OFFSET subsequence_begins[gws_seq_indexes_correspondence[target_seq_dim]]

                    // uint key_offset = KEY_SEQ_OFFSET * HEAD_SIZE * NUM_HEADS + num_heads_dim * HEAD_SIZE + seq_len * HEAD_SIZE * NUM_HEADS;
                    uint value_offset = VALUE_SEQ_OFFSET * HEAD_SIZE * NUM_HEADS + num_heads_dim * HEAD_SIZE + (start_partition_idx + (seq_len)) * HEAD_SIZE * NUM_HEADS + head_size_idx;
                    // uint value_offset = INPUT2_GET_INDEX(b0_idx, b1_idx, start_partition_idx + (seq_len), head_size_idx);
=======
#ifdef BROADCAST_GROUP_SIZE
                    const uint heads_dim = num_heads_dim / BROADCAST_GROUP_SIZE;
#else
                    const uint heads_dim = num_heads_dim;
#endif
                    const uint value_seq_offset = subsequence_begins[gws_seq_indexes_correspondence[target_seq_dim]];
                    uint value_offset = value_seq_offset * HEAD_SIZE * NUM_KV_HEADS + heads_dim * HEAD_SIZE + (start_partition_idx + (seq_len)) * HEAD_SIZE * NUM_KV_HEADS + head_size_idx;
>>>>>>> 9548de49
#else
#ifdef BEAM_TABLE_TYPE
                    const uint b_idx = beam_table[FUNC_CALL(get_bt_index_value)(OPTIONAL_SHAPE_INFO_TENSOR b0_idx, b1_idx, 0, 0, start_partition_idx + (seq_len) + sglid, sgid * SUBGROUP_SIZE)];
                    const uint value_offset = FUNC_CALL(get_input2_index)(OPTIONAL_SHAPE_INFO_TENSOR b_idx, b1_idx, 0, 0, start_partition_idx + (seq_len) + sglid, sgid * SUBGROUP_SIZE);
#else
    #ifdef INPUT2_DIMS_ORDER
                    uint value_offset = FUNC_CALL(get_input2_index)(OPTIONAL_SHAPE_INFO_TENSOR b0_idx, b1_idx, 0, 0, start_partition_idx + (seq_len), head_size_idx);
    #else
                    uint value_offset = INPUT2_GET_INDEX(b0_idx, b1_idx, start_partition_idx + (seq_len), head_size_idx);
    #endif
#endif
#endif

                    MAKE_VECTOR_TYPE(OUTPUT_TYPE, TARGET_SEQ_LEN_BLOCK_SIZE) qk_val;
                    unroll_for (uint seq_idx = 0; seq_idx < TARGET_SEQ_LEN_BLOCK_SIZE; seq_idx++) {
                        qk_val[seq_idx] = slm_qk_vals[seq_idx * SEQ_LEN_PARTITION_SIZE + seq_len + sglid];
                    }

                    unroll_for (uint i = 0; i < SUBGROUP_SIZE; i++) {
#ifdef BEAM_TABLE_TYPE
                        INPUT2_TYPE value_val = VALUE_BLOCK_READ(value_input, sub_group_broadcast(value_offset, i));
#else
                        INPUT2_TYPE value_val = VALUE_BLOCK_READ(value_input, value_offset);
#endif
                        unroll_for (uint seq_idx = 0; seq_idx < TARGET_SEQ_LEN_BLOCK_SIZE; seq_idx++) {
                            acc_output_res[seq_idx] = mad(sub_group_broadcast(qk_val[seq_idx], i), value_val, acc_output_res[seq_idx]);
                        }

#ifndef BEAM_TABLE_TYPE
                        value_offset += value_pitch;
#endif
                    }
                }
            } else {
                const uint seq_len_start = (sgid / (SUBGROUPS_PER_WG / SG_SCALE_FACTOR)) * (SEQ_LEN_PARTITION_SIZE / SG_SCALE_FACTOR);
                uint seq_len_end = 0;
                if (seq_len_start < partition_seq_len)
                    seq_len_end = seq_len_start + min(partition_seq_len - seq_len_start, (uint)(SEQ_LEN_PARTITION_SIZE / SG_SCALE_FACTOR));;

                for (uint seq_len = seq_len_start / SUBGROUP_SIZE; seq_len < seq_len_end / SUBGROUP_SIZE; seq_len++) {
#if IS_PAGED_ATTENTION
<<<<<<< HEAD
                    #define VALUE_SEQ_OFFSET subsequence_begins[gws_seq_indexes_correspondence[target_seq_dim]]

                    uint value_offset = VALUE_SEQ_OFFSET * HEAD_SIZE * NUM_HEADS + num_heads_dim * HEAD_SIZE + (start_partition_idx + (seq_len * SUBGROUP_SIZE)) * HEAD_SIZE * NUM_HEADS + head_size_idx;
=======
#ifdef BROADCAST_GROUP_SIZE
                    const uint heads_dim = num_heads_dim / BROADCAST_GROUP_SIZE;
#else
                    const uint heads_dim = num_heads_dim;
#endif
                    const uint value_seq_offset = subsequence_begins[gws_seq_indexes_correspondence[target_seq_dim]];
                    uint value_offset = value_seq_offset * HEAD_SIZE * NUM_KV_HEADS + heads_dim * HEAD_SIZE + (start_partition_idx + (seq_len * SUBGROUP_SIZE)) * HEAD_SIZE * NUM_KV_HEADS + head_size_idx;
>>>>>>> 9548de49
#else
#ifdef BEAM_TABLE_TYPE
                    const uint b_idx = beam_table[FUNC_CALL(get_bt_index_value)(OPTIONAL_SHAPE_INFO_TENSOR b0_idx, b1_idx, 0, 0, start_partition_idx + (seq_len * SUBGROUP_SIZE) + sglid, sgid * SUBGROUP_SIZE)];
                    uint value_offset = FUNC_CALL(get_input2_index)(OPTIONAL_SHAPE_INFO_TENSOR b_idx, b1_idx, 0, 0, start_partition_idx + (seq_len * SUBGROUP_SIZE) + sglid, sgid * SUBGROUP_SIZE);
#else
    #ifdef INPUT2_DIMS_ORDER
                    uint value_offset = FUNC_CALL(get_input2_index)(OPTIONAL_SHAPE_INFO_TENSOR b0_idx, b1_idx, 0, 0, start_partition_idx + (seq_len * SUBGROUP_SIZE), head_size_idx);
    #else
                    uint value_offset = INPUT2_GET_INDEX(b0_idx, b1_idx, start_partition_idx + (seq_len * SUBGROUP_SIZE), head_size_idx);
    #endif
#endif
#endif

                    MAKE_VECTOR_TYPE(OUTPUT_TYPE, TARGET_SEQ_LEN_BLOCK_SIZE) qk_val;
                    unroll_for (uint seq_idx = 0; seq_idx < TARGET_SEQ_LEN_BLOCK_SIZE; seq_idx++) {
                        qk_val[seq_idx] = slm_qk_vals[seq_idx * SEQ_LEN_PARTITION_SIZE + seq_len * SUBGROUP_SIZE + sglid];
                    }

                    unroll_for (uint i = 0; i < SUBGROUP_SIZE; i++) {
#ifdef BEAM_TABLE_TYPE
                        INPUT2_TYPE value_val = VALUE_BLOCK_READ(value_input, sub_group_broadcast(value_offset, i));
#else
                        INPUT2_TYPE value_val = VALUE_BLOCK_READ(value_input, value_offset);
#endif
                        unroll_for (uint seq_idx = 0; seq_idx < TARGET_SEQ_LEN_BLOCK_SIZE; seq_idx++) {
                            acc_output_res[seq_idx] = mad(sub_group_broadcast(qk_val[seq_idx], i), value_val, acc_output_res[seq_idx]);
                        }

#ifndef BEAM_TABLE_TYPE
                        value_offset += value_pitch;
#endif
                    }
                }

                // QK*V leftovers processing
                const uint seq_len_leftovers_start = ((seq_len_end / SUBGROUP_SIZE) * SUBGROUP_SIZE);
                if (seq_len_leftovers_start != seq_len_end) {
                    uint qk_offset = min(seq_len_leftovers_start + sglid, seq_len_end - 1);
                    MAKE_VECTOR_TYPE(OUTPUT_TYPE, TARGET_SEQ_LEN_BLOCK_SIZE) qk_val;
                    unroll_for (uint seq_idx = 0; seq_idx < TARGET_SEQ_LEN_BLOCK_SIZE; seq_idx++) {
                        qk_val[seq_idx] = slm_qk_vals[qk_offset];
                        qk_offset += SEQ_LEN_PARTITION_SIZE;
                    }
#if IS_PAGED_ATTENTION
<<<<<<< HEAD
                    #define VALUE_SEQ_OFFSET subsequence_begins[gws_seq_indexes_correspondence[target_seq_dim]]

                    uint value_offset = VALUE_SEQ_OFFSET * HEAD_SIZE * NUM_HEADS + num_heads_dim * HEAD_SIZE + (start_partition_idx + seq_len_leftovers_start) * HEAD_SIZE * NUM_HEADS + head_size_idx;

=======
#ifdef BROADCAST_GROUP_SIZE
                    const uint heads_dim = num_heads_dim / BROADCAST_GROUP_SIZE;
#else
                    const uint heads_dim = num_heads_dim;
#endif
                    const uint value_seq_offset = subsequence_begins[gws_seq_indexes_correspondence[target_seq_dim]];
                    uint value_offset = value_seq_offset * HEAD_SIZE * NUM_KV_HEADS + heads_dim * HEAD_SIZE + (start_partition_idx + seq_len_leftovers_start) * HEAD_SIZE * NUM_KV_HEADS + head_size_idx;
>>>>>>> 9548de49
#else
#ifdef BEAM_TABLE_TYPE
                    const uint b_idx = beam_table[FUNC_CALL(get_bt_index_value)(OPTIONAL_SHAPE_INFO_TENSOR b0_idx, b1_idx, 0, 0, start_partition_idx + seq_len_leftovers_start + sglid, sgid * SUBGROUP_SIZE)];
                    const uint value_offset = FUNC_CALL(get_input2_index)(OPTIONAL_SHAPE_INFO_TENSOR b_idx, b1_idx, 0, 0, start_partition_idx + seq_len_leftovers_start + sglid, sgid * SUBGROUP_SIZE);
#else
    #ifdef INPUT2_DIMS_ORDER
                    uint value_offset = FUNC_CALL(get_input2_index)(OPTIONAL_SHAPE_INFO_TENSOR b0_idx, b1_idx, 0, 0, start_partition_idx + seq_len_leftovers_start, head_size_idx);
    #else
                    uint value_offset = INPUT2_GET_INDEX(b0_idx, b1_idx, start_partition_idx + seq_len_leftovers_start, head_size_idx);
    #endif
#endif
#endif

                    for (uint seq_len_idx = 0; seq_len_idx < partition_seq_len - seq_len_leftovers_start; seq_len_idx++) {
#ifdef BEAM_TABLE_TYPE
                        INPUT2_TYPE value_val = VALUE_BLOCK_READ(value_input, sub_group_broadcast(value_offset, seq_len_idx));
#else
                        INPUT2_TYPE value_val = VALUE_BLOCK_READ(value_input, value_offset);
#endif

                        for (uint seq_idx = 0; seq_idx < TARGET_SEQ_LEN_BLOCK_SIZE; seq_idx++) {
                            acc_output_res[seq_idx] = mad(sub_group_broadcast(qk_val[seq_idx], seq_len_idx), value_val, acc_output_res[seq_idx]);
                        }

#ifndef BEAM_TABLE_TYPE
                        value_offset += value_pitch;
#endif
                    }
                }

            }

            {
                // Rescale acc_output_res values and save current iter results to global accumulator
                SOFTMAX_ACCUMULATOR_TYPE exp_sum_prev = slm_exp_sum_prev[sglid];
                SOFTMAX_ACCUMULATOR_TYPE exp_sum_cur = slm_exp_sum_cur[sglid];
                SOFTMAX_ACCUMULATOR_TYPE max_val_prev = slm_max_val_prev[sglid];
                SOFTMAX_ACCUMULATOR_TYPE max_val_cur = slm_max_val_cur[sglid];

                barrier(CLK_LOCAL_MEM_FENCE);

#if IS_PAGED_ATTENTION
                const uint block_start_pos_new = blocked_indexes_start[target_seq_dim];
                const uint block_end_pos_new = blocked_indexes_end[target_seq_dim];
                const uint seq_idx_end = block_end_pos_new - block_start_pos_new;
#else
                const uint seq_idx_end = min(TARGET_SEQ_LEN - target_seq_idx, (uint)TARGET_SEQ_LEN_BLOCK_SIZE);
#endif

                for (uint seq_idx = 0; seq_idx < seq_idx_end; seq_idx++) {
                    SOFTMAX_ACCUMULATOR_TYPE total_max = SOFTMAX_ACCUMULATOR_MAX_FUNC(sub_group_broadcast(max_val_prev, seq_idx), sub_group_broadcast(max_val_cur, seq_idx));
                    SOFTMAX_ACCUMULATOR_TYPE updated_exp_sum_prev = sub_group_broadcast(exp_sum_prev, seq_idx) * native_exp(sub_group_broadcast(max_val_prev, seq_idx) - total_max);
                    SOFTMAX_ACCUMULATOR_TYPE updated_exp_sum_cur = sub_group_broadcast(exp_sum_cur, seq_idx) * native_exp(sub_group_broadcast(max_val_cur, seq_idx) - total_max);
                    SOFTMAX_ACCUMULATOR_TYPE updated_total_exp_sum = updated_exp_sum_prev + updated_exp_sum_cur;

                    if (start_partition_idx > 0) {
                        OUTPUT_TYPE updated_prev_res = TO_SOFTMAX_ACCUMULATOR_TYPE(output_acc[seq_idx]) * updated_exp_sum_prev / updated_total_exp_sum;;
                        acc_output_res[seq_idx] *= updated_exp_sum_cur / updated_total_exp_sum;
                        acc_output_res[seq_idx] += updated_prev_res;
                    }

                    output_acc[seq_idx] = acc_output_res[seq_idx];

                    if (sgid == 0 && sglid == 0) {
                        slm_exp_sum_prev[seq_idx] = updated_total_exp_sum;
                        slm_max_val_prev[seq_idx] = total_max;
                    }
                }
            }
        }
    }

    // Combine results from multiple SGs and store to output buffer

    if (sgid >= (SUBGROUPS_PER_WG / SG_SCALE_FACTOR)) {
        unroll_for (uint seq_idx = 0; seq_idx < TARGET_SEQ_LEN_BLOCK_SIZE; seq_idx++) {
            slm_qk_vals[seq_idx * SEQ_LEN_PARTITION_SIZE + (uint)get_local_id(2)] = output_acc[seq_idx];
        }
    }

    barrier(CLK_LOCAL_MEM_FENCE);

    if (sgid < (SUBGROUPS_PER_WG / SG_SCALE_FACTOR)) {
        unroll_for (uint seq_idx = 0; seq_idx < TARGET_SEQ_LEN_BLOCK_SIZE; seq_idx++) {
            unroll_for (uint i = 1; i < SG_SCALE_FACTOR; i++) {
                output_acc[seq_idx] += slm_qk_vals[seq_idx * SEQ_LEN_PARTITION_SIZE + (i * HEAD_SIZE) + head_size_idx];
            }
        }

#if IS_PAGED_ATTENTION
        const uint block_start_pos_new = blocked_indexes_start[target_seq_dim];
        const uint block_end_pos_new = blocked_indexes_end[target_seq_dim];

        uint output_offset = block_start_pos_new * HEAD_SIZE * NUM_HEADS + num_heads_dim * HEAD_SIZE + sgid * SUBGROUP_SIZE;
        const uint output_pitch = HEAD_SIZE * NUM_HEADS;
#else
        uint output_offset = OUTPUT_GET_INDEX(b0_idx, b1_idx, target_seq_idx, sgid * SUBGROUP_SIZE);
        const uint output_pitch = HEAD_SIZE;
#endif

#if IS_PAGED_ATTENTION
        if (block_start_pos_new + TARGET_SEQ_LEN_BLOCK_SIZE != block_end_pos_new) {
            const uint seq_idx_end = block_end_pos_new - block_start_pos_new;
#else
        if (get_global_id(1) == get_global_size(1) - 1) {
            const uint seq_idx_end = min((uint)TARGET_SEQ_LEN - target_seq_idx, (uint)TARGET_SEQ_LEN_BLOCK_SIZE);
#endif
            for (uint seq_idx = 0; seq_idx < seq_idx_end; seq_idx++) {
                // printf("Save output %d %d %d. seq_idx=%d. Offset=%d\n", get_global_id(0), get_global_id(1), get_global_id(2), seq_idx, output_offset);
                OUTPUT_BLOCK_WRITE(output, output_offset, output_acc[seq_idx]);
                output_offset += output_pitch;
            }
        } else {
            unroll_for (uint seq_idx = 0; seq_idx < TARGET_SEQ_LEN_BLOCK_SIZE; seq_idx++) {
                OUTPUT_BLOCK_WRITE(output, output_offset, output_acc[seq_idx]);
                output_offset += output_pitch;
            }
        }
    }
}

#endif // TARGET_SEQ_LEN_BLOCK_SIZE != 1

#endif  // SDPA_STAGE_0

#ifdef SDPA_STAGE_1

// MTL iGPU faces high register pressure issue with a higher number of REG_VERSION_MAX_VALUES_PER_WI.
// To mitigate this, add an additional level of SDPA results processing
// with lower register pressure (REG_VERSION_MAX_VALUES_PER_WI_LOWER).

#if SOFTMAX_ACCUMULATOR_TYPE_SIZE == 4
#define REG_VERSION_MAX_VALUES_PER_WI 24
#define REG_VERSION_MAX_VALUES_PER_WI_LOWER 8
#elif SOFTMAX_ACCUMULATOR_TYPE_SIZE == 2
#define REG_VERSION_MAX_VALUES_PER_WI 48
#define REG_VERSION_MAX_VALUES_PER_WI_LOWER 16
#else
#error Unexpected SOFTMAX_ACCUMULATOR data type size
#endif

// query_input   [batch, heads_num, q_len, head_size]
// key_input     [batch, kv_heads_num, kv_len, head_size]
// value_input   [batch, kv_heads_num, kv_len, head_size]
// attn_mask     [1, 1, q_len, kv_len]
// output        [batch, heads_num, q_len, head_size]
// exp_sums      [batch, heads_num, q_len, partition_idx]
// max_logits    [batch, heads_num, q_len, partition_idx]
// tmp_out       [batch, heads_num, q_len, partition_idx, head_size]

REQD_SUB_GROUP_SIZE(SUBGROUP_SIZE)
KERNEL(sdpa_opt_finalization_stage)(
    OPTIONAL_SHAPE_INFO_ARG
    __global OUTPUT_TYPE* output,
    const __global SOFTMAX_ACCUMULATOR_TYPE* exp_sums,
    const __global SOFTMAX_ACCUMULATOR_TYPE* max_logits,
    const __global OUTPUT_TYPE* tmp_out,
    const uint num_of_partitions) {
    const uint batch_idx = get_global_id(0);
    const uint b0_idx = batch_idx / NUM_HEADS;
    const uint b1_idx = batch_idx % NUM_HEADS;
    const uint target_seq_idx = get_global_id(1);
    const uint sglid = get_sub_group_local_id();

    if (num_of_partitions <= SUBGROUP_SIZE * REG_VERSION_MAX_VALUES_PER_WI_LOWER) {
        /* Registers kernel version, can handle up to SEQ_LEN_PARTITION_SIZE(256) * SUBGROUP_SIZE(16) * REG_VERSION_MAX_VALUES_PER_WI_LOWER(8/16) = 32768/65536 tokens */
        SOFTMAX_ACCUMULATOR_TYPE exp_sum[REG_VERSION_MAX_VALUES_PER_WI_LOWER] = {SOFTMAX_ACCUMULATOR_VAL_ZERO};
        SOFTMAX_ACCUMULATOR_TYPE max_logit[REG_VERSION_MAX_VALUES_PER_WI_LOWER] = {SOFTMAX_ACCUMULATOR_VAL_MIN};
        SOFTMAX_ACCUMULATOR_TYPE local_exp_sum = SOFTMAX_ACCUMULATOR_VAL_ZERO;
        SOFTMAX_ACCUMULATOR_TYPE local_max_logit = SOFTMAX_ACCUMULATOR_VAL_MIN;

        const uint iters_num = CEIL_DIV(num_of_partitions, SUBGROUP_SIZE);
        for (uint i = 0; i < iters_num; i++) {
            const uint partition_idx = i * SUBGROUP_SIZE + sglid;
            const uint exp_sums_offset = b0_idx * (NUM_HEADS * TARGET_SEQ_LEN * num_of_partitions) +
                                         b1_idx * (TARGET_SEQ_LEN * num_of_partitions) +
                                         target_seq_idx * (num_of_partitions) +
                                         partition_idx;
            const uint max_logit_offset = exp_sums_offset;

            if (partition_idx < num_of_partitions) {
                exp_sum[i] = exp_sums[exp_sums_offset];
                max_logit[i] = max_logits[max_logit_offset];
                local_max_logit = SOFTMAX_ACCUMULATOR_MAX_FUNC(local_max_logit, max_logit[i]);
            }
        }

        SOFTMAX_ACCUMULATOR_TYPE global_max = sub_group_reduce_max(local_max_logit);

        // Update exp_sum with respect to the global maximum
        for (uint i = 0; i < iters_num; i++) {
            const uint partition_idx = i * SUBGROUP_SIZE + sglid;
            if (partition_idx < num_of_partitions) {
                exp_sum[i] = exp_sum[i] * native_exp(max_logit[i] - global_max);
                local_exp_sum += exp_sum[i];
            }
        }

        SOFTMAX_ACCUMULATOR_TYPE global_sum = sub_group_reduce_add(local_exp_sum);

        for (uint head_size_idx = 0; head_size_idx < HEAD_SIZE / SUBGROUP_SIZE; head_size_idx++) {
            SOFTMAX_ACCUMULATOR_TYPE acc = 0.0f;
            for (uint partition_idx = 0; partition_idx < num_of_partitions; partition_idx++) {
                const uint tmp_out_offset = b0_idx * (NUM_HEADS * TARGET_SEQ_LEN * num_of_partitions * HEAD_SIZE) +
                                            b1_idx * (TARGET_SEQ_LEN * num_of_partitions * HEAD_SIZE) +
                                            target_seq_idx * (num_of_partitions * HEAD_SIZE) +
                                            partition_idx * (HEAD_SIZE) +
                                            (head_size_idx * SUBGROUP_SIZE + sglid);
                OUTPUT_TYPE out_val = tmp_out[tmp_out_offset];
                acc += TO_SOFTMAX_ACCUMULATOR_TYPE(out_val) *
                    TO_SOFTMAX_ACCUMULATOR_TYPE(sub_group_broadcast(exp_sum[partition_idx / SUBGROUP_SIZE], partition_idx % SUBGROUP_SIZE)) /
                    TO_SOFTMAX_ACCUMULATOR_TYPE(global_sum);
            }
            const uint out_offset = b0_idx * (NUM_HEADS * TARGET_SEQ_LEN * HEAD_SIZE) +
                                    b1_idx * (TARGET_SEQ_LEN * HEAD_SIZE) +
                                    target_seq_idx * (HEAD_SIZE) +
                                    (head_size_idx * SUBGROUP_SIZE + sglid);

            output[out_offset] = TO_OUTPUT_TYPE(acc);
        }
    } else if (num_of_partitions <= SUBGROUP_SIZE * REG_VERSION_MAX_VALUES_PER_WI) {
        /* Registers kernel version, can handle up to SEQ_LEN_PARTITION_SIZE(256) * SUBGROUP_SIZE(16) * REG_VERSION_MAX_VALUES_PER_WI(24/48) = 98304/196608 tokens */
        SOFTMAX_ACCUMULATOR_TYPE exp_sum[REG_VERSION_MAX_VALUES_PER_WI] = {SOFTMAX_ACCUMULATOR_VAL_ZERO};
        SOFTMAX_ACCUMULATOR_TYPE max_logit[REG_VERSION_MAX_VALUES_PER_WI] = {SOFTMAX_ACCUMULATOR_VAL_MIN};
        SOFTMAX_ACCUMULATOR_TYPE local_exp_sum = SOFTMAX_ACCUMULATOR_VAL_ZERO;
        SOFTMAX_ACCUMULATOR_TYPE local_max_logit = SOFTMAX_ACCUMULATOR_VAL_MIN;

        const uint iters_num = CEIL_DIV(num_of_partitions, SUBGROUP_SIZE);
        for (uint i = 0; i < iters_num; i++) {
            const uint partition_idx = i * SUBGROUP_SIZE + sglid;
            const uint exp_sums_offset = b0_idx * (NUM_HEADS * TARGET_SEQ_LEN * num_of_partitions) +
                                         b1_idx * (TARGET_SEQ_LEN * num_of_partitions) +
                                         target_seq_idx * (num_of_partitions) +
                                         partition_idx;
            const uint max_logit_offset = exp_sums_offset;

            if (partition_idx < num_of_partitions) {
                exp_sum[i] = exp_sums[exp_sums_offset];
                max_logit[i] = max_logits[max_logit_offset];
                local_max_logit = SOFTMAX_ACCUMULATOR_MAX_FUNC(local_max_logit, max_logit[i]);
            }
        }

        SOFTMAX_ACCUMULATOR_TYPE global_max = sub_group_reduce_max(local_max_logit);

        // Update exp_sum with respect to the global maximum
        for (uint i = 0; i < iters_num; i++) {
            const uint partition_idx = i * SUBGROUP_SIZE + sglid;
            if (partition_idx < num_of_partitions) {
                exp_sum[i] = exp_sum[i] * native_exp(max_logit[i] - global_max);
                local_exp_sum += exp_sum[i];
            }
        }

        SOFTMAX_ACCUMULATOR_TYPE global_sum = sub_group_reduce_add(local_exp_sum);

        for (uint head_size_idx = 0; head_size_idx < HEAD_SIZE / SUBGROUP_SIZE; head_size_idx++) {
            SOFTMAX_ACCUMULATOR_TYPE acc = 0.0f;
            for (uint partition_idx = 0; partition_idx < num_of_partitions; partition_idx++) {
                const uint tmp_out_offset = b0_idx * (NUM_HEADS * TARGET_SEQ_LEN * num_of_partitions * HEAD_SIZE) +
                                            b1_idx * (TARGET_SEQ_LEN * num_of_partitions * HEAD_SIZE) +
                                            target_seq_idx * (num_of_partitions * HEAD_SIZE) +
                                            partition_idx * (HEAD_SIZE) +
                                            (head_size_idx * SUBGROUP_SIZE + sglid);
                OUTPUT_TYPE out_val = tmp_out[tmp_out_offset];
                acc += TO_SOFTMAX_ACCUMULATOR_TYPE(out_val) *
                    TO_SOFTMAX_ACCUMULATOR_TYPE(sub_group_broadcast(exp_sum[partition_idx / SUBGROUP_SIZE], partition_idx % SUBGROUP_SIZE)) /
                    TO_SOFTMAX_ACCUMULATOR_TYPE(global_sum);
            }
            const uint out_offset = b0_idx * (NUM_HEADS * TARGET_SEQ_LEN * HEAD_SIZE) +
                                    b1_idx * (TARGET_SEQ_LEN * HEAD_SIZE) +
                                    target_seq_idx * (HEAD_SIZE) +
                                    (head_size_idx * SUBGROUP_SIZE + sglid);

            output[out_offset] = TO_OUTPUT_TYPE(acc);
        }
    } else {
        /* Global memory kernel version, can handle any number of tokens, but could be very slow. */
        SOFTMAX_ACCUMULATOR_TYPE local_exp_sum = SOFTMAX_ACCUMULATOR_VAL_ZERO;
        SOFTMAX_ACCUMULATOR_TYPE local_max_logit = SOFTMAX_ACCUMULATOR_VAL_MIN;

        const uint iters_num = CEIL_DIV(num_of_partitions, SUBGROUP_SIZE);
        for (uint i = 0; i < iters_num; i++) {
            const uint partition_idx = i * SUBGROUP_SIZE + sglid;
            const uint max_logit_offset = b0_idx * (NUM_HEADS * TARGET_SEQ_LEN * num_of_partitions) +
                                          b1_idx * (TARGET_SEQ_LEN * num_of_partitions) +
                                          target_seq_idx * (num_of_partitions) +
                                          partition_idx;


            if (partition_idx < num_of_partitions) {
                local_max_logit = SOFTMAX_ACCUMULATOR_MAX_FUNC(local_max_logit, max_logits[max_logit_offset]);
            }
        }

        SOFTMAX_ACCUMULATOR_TYPE global_max = sub_group_reduce_max(local_max_logit);

        // Calculate global sum
        for (uint i = 0; i < iters_num; i++) {
            const uint partition_idx = i * SUBGROUP_SIZE + sglid;
            const uint exp_sums_offset = b0_idx * (NUM_HEADS * TARGET_SEQ_LEN * num_of_partitions) +
                                         b1_idx * (TARGET_SEQ_LEN * num_of_partitions) +
                                         target_seq_idx * (num_of_partitions) +
                                         partition_idx;
            const uint max_logit_offset = exp_sums_offset;

            if (partition_idx < num_of_partitions) {
                local_exp_sum += exp_sums[exp_sums_offset] * native_exp(max_logits[max_logit_offset] - global_max);
            }
        }

        SOFTMAX_ACCUMULATOR_TYPE global_sum = sub_group_reduce_add(local_exp_sum);

        for (uint head_size_idx = 0; head_size_idx < HEAD_SIZE / SUBGROUP_SIZE; head_size_idx++) {
            SOFTMAX_ACCUMULATOR_TYPE acc = 0.0f;
            for (uint partition_idx = 0; partition_idx < num_of_partitions; partition_idx++) {
                const uint tmp_out_offset = b0_idx * (NUM_HEADS * TARGET_SEQ_LEN * num_of_partitions * HEAD_SIZE) +
                                            b1_idx * (TARGET_SEQ_LEN * num_of_partitions * HEAD_SIZE) +
                                            target_seq_idx * (num_of_partitions * HEAD_SIZE) +
                                            partition_idx * (HEAD_SIZE) +
                                            (head_size_idx * SUBGROUP_SIZE + sglid);

                const uint exp_sums_offset = b0_idx * (NUM_HEADS * TARGET_SEQ_LEN * num_of_partitions) +
                                            b1_idx * (TARGET_SEQ_LEN * num_of_partitions) +
                                            target_seq_idx * (num_of_partitions) +
                                            partition_idx;
                const uint max_logit_offset = exp_sums_offset;

                SOFTMAX_ACCUMULATOR_TYPE new_exp_sum = exp_sums[exp_sums_offset] * native_exp(max_logits[max_logit_offset] - global_max);

                OUTPUT_TYPE out_val = tmp_out[tmp_out_offset];
                acc += TO_SOFTMAX_ACCUMULATOR_TYPE(out_val) * new_exp_sum / TO_SOFTMAX_ACCUMULATOR_TYPE(global_sum);
            }

            const uint out_offset = b0_idx * (NUM_HEADS * TARGET_SEQ_LEN * HEAD_SIZE) +
                                    b1_idx * (TARGET_SEQ_LEN * HEAD_SIZE) +
                                    target_seq_idx * (HEAD_SIZE) +
                                    (head_size_idx * SUBGROUP_SIZE + sglid);

            output[out_offset] = TO_OUTPUT_TYPE(acc);
        }
    }
}

#endif<|MERGE_RESOLUTION|>--- conflicted
+++ resolved
@@ -549,22 +549,7 @@
 /* This version is used for 1st token */
 
 #if IS_PAGED_ATTENTION
-<<<<<<< HEAD
-    #undef SOURCE_SEQ_LEN
     #define SOURCE_SEQ_LEN (subsequence_begins[gws_seq_indexes_correspondence[((uint)get_global_id(1))] + 1] - subsequence_begins[gws_seq_indexes_correspondence[((uint)get_global_id(1))]])
-
-    #undef TARGET_SEQ_LEN
-    #define TARGET_SEQ_LEN (subsequence_begins[gws_seq_indexes_correspondence[((uint)get_global_id(1))] + 1] - subsequence_begins[gws_seq_indexes_correspondence[((uint)get_global_id(1))]])
-
-    #define PA_BUFFERS , subsequence_begins, blocked_indexes_start, blocked_indexes_end, gws_seq_indexes_correspondence
-    #define PA_BUFFERS_ARGS , const __global INPUT3_TYPE* subsequence_begins, const __global int* blocked_indexes_start, const __global int* blocked_indexes_end, const __global int* gws_seq_indexes_correspondence
-#else
-    #define PA_BUFFERS
-    #define PA_BUFFERS_ARGS
-#endif
-=======
-    #define SOURCE_SEQ_LEN (subsequence_begins[gws_seq_indexes_correspondence[((uint)get_global_id(1))] + 1] - subsequence_begins[gws_seq_indexes_correspondence[((uint)get_global_id(1))]])
->>>>>>> 9548de49
 
     #define TARGET_SEQ_LEN (subsequence_begins[gws_seq_indexes_correspondence[((uint)get_global_id(1))] + 1] - subsequence_begins[gws_seq_indexes_correspondence[((uint)get_global_id(1))]])
 
@@ -679,12 +664,9 @@
     const __global INPUT2_TYPE* value_input,
 #if IS_PAGED_ATTENTION
     const __global INPUT3_TYPE* subsequence_begins,
-<<<<<<< HEAD
-=======
 #if HAS_ALIBI
     const __global INPUT4_TYPE* alibi_slopes,
 #endif
->>>>>>> 9548de49
 #endif
 #if HAS_ATTN_MASK_INPUT
     const __global INPUT3_TYPE* attn_mask,
@@ -704,13 +686,6 @@
     __global SOFTMAX_ACCUMULATOR_TYPE* exp_sums,
     __global SOFTMAX_ACCUMULATOR_TYPE* max_logits,
     __global OUTPUT_TYPE* tmp_out
-<<<<<<< HEAD
-#if IS_PAGED_ATTENTION
-    , const __global int* blocked_indexes_start
-    , const __global int* blocked_indexes_end
-    , const __global int* gws_seq_indexes_correspondence
-=======
->>>>>>> 9548de49
 #endif
 )
 {
@@ -766,10 +741,6 @@
 #endif
         const uint cur_target_seq_len_size = min(TARGET_SEQ_LEN - target_seq_idx, (uint)TARGET_SEQ_LEN_BLOCK_SIZE);
 #endif
-<<<<<<< HEAD
-
-=======
->>>>>>> 9548de49
         uint query_local_offset = head_size_idx * TARGET_SEQ_LEN_BLOCK_SIZE;
 
         if (cur_target_seq_len_size != TARGET_SEQ_LEN_BLOCK_SIZE) {
@@ -849,11 +820,6 @@
         const uint partition_seq_len = min((uint)SOURCE_SEQ_LEN - start_partition_idx, (uint)SEQ_LEN_PARTITION_SIZE);
 
 #if IS_PAGED_ATTENTION
-<<<<<<< HEAD
-        #define KEY_SEQ_OFFSET subsequence_begins[gws_seq_indexes_correspondence[target_seq_dim]]
-        uint key_offset = KEY_SEQ_OFFSET * HEAD_SIZE * NUM_HEADS + num_heads_dim * HEAD_SIZE + seq_len * HEAD_SIZE * NUM_HEADS;
-        const uint key_pitch = HEAD_SIZE * NUM_HEADS;
-=======
 #ifdef BROADCAST_GROUP_SIZE
         const uint heads_dim = num_heads_dim / BROADCAST_GROUP_SIZE;
 #else
@@ -862,7 +828,6 @@
         #define KEY_SEQ_OFFSET subsequence_begins[gws_seq_indexes_correspondence[target_seq_dim]]
         uint key_offset = KEY_SEQ_OFFSET * HEAD_SIZE * NUM_KV_HEADS + heads_dim * HEAD_SIZE + seq_len * HEAD_SIZE * NUM_KV_HEADS;
         const uint key_pitch = HEAD_SIZE * NUM_KV_HEADS;
->>>>>>> 9548de49
 #else
 #ifdef BEAM_TABLE_TYPE
             const uint b_idx = beam_table[FUNC_CALL(get_bt_index_key)(OPTIONAL_SHAPE_INFO_TENSOR b0_idx, b1_idx, 0, 0, seq_len + sglid, 0)];
@@ -966,7 +931,6 @@
                 }
             }
 
-
             {
                 unroll_for (uint i = 0; i < TARGET_SEQ_LEN_BLOCK_SIZE; i++) {
 #if HAS_SCALE_INPUT
@@ -987,15 +951,6 @@
                 }
             }
 
-            // {
-            // #if HAS_SCALE_INPUT
-            //     const OUTPUT_TYPE scale_val = *scale;
-            // #else
-            //     const OUTPUT_TYPE scale_val = TO_OUTPUT_TYPE(STATIC_SCALE_VALUE);
-            // #endif
-            // printf("QK res: gws012=%d,%d,%d. start_partition_idx=%d, seq_len=%d, partition_seq_len=%d, seq_len_calc_size=%d. SS=%d, TS=%d. qk_acc=%v16f. qk_max=%f, scale_val=%f\n", get_global_id(0), get_global_id(1), get_global_id(2), start_partition_idx, seq_len, partition_seq_len, seq_len_calc_size, SOURCE_SEQ_LEN, TARGET_SEQ_LEN, qk_acc, qk_max, scale_val);
-            // }
-
             {
                 slm_qk_max_vals[sgid * SUBGROUP_SIZE + sglid] = qk_max;
                 qk_max = SOFTMAX_ACCUMULATOR_VAL_MIN;
@@ -1055,11 +1010,7 @@
             // QK*V calculation
             MAKE_VECTOR_TYPE(OUTPUT_TYPE, TARGET_SEQ_LEN_BLOCK_SIZE) acc_output_res = OUTPUT_VAL_ZERO;
 #if IS_PAGED_ATTENTION
-<<<<<<< HEAD
-            const uint value_pitch = HEAD_SIZE * NUM_HEADS;
-=======
             const uint value_pitch = HEAD_SIZE * NUM_KV_HEADS;
->>>>>>> 9548de49
 #else
 #ifdef INPUT2_DIMS_ORDER
             uint value_offset_base = FUNC_CALL(get_input2_index)(OPTIONAL_SHAPE_INFO_TENSOR b0_idx, b1_idx, 0, 0, 0, 0);
@@ -1074,13 +1025,6 @@
                 uint seq_len_start = (sgid / (SUBGROUPS_PER_WG / SG_SCALE_FACTOR)) * (SEQ_LEN_PARTITION_SIZE / SG_SCALE_FACTOR);
                 for (uint seq_len = seq_len_start; seq_len < seq_len_start + (SEQ_LEN_PARTITION_SIZE / SG_SCALE_FACTOR); seq_len += SUBGROUP_SIZE) {
 #if IS_PAGED_ATTENTION
-<<<<<<< HEAD
-                    #define VALUE_SEQ_OFFSET subsequence_begins[gws_seq_indexes_correspondence[target_seq_dim]]
-
-                    // uint key_offset = KEY_SEQ_OFFSET * HEAD_SIZE * NUM_HEADS + num_heads_dim * HEAD_SIZE + seq_len * HEAD_SIZE * NUM_HEADS;
-                    uint value_offset = VALUE_SEQ_OFFSET * HEAD_SIZE * NUM_HEADS + num_heads_dim * HEAD_SIZE + (start_partition_idx + (seq_len)) * HEAD_SIZE * NUM_HEADS + head_size_idx;
-                    // uint value_offset = INPUT2_GET_INDEX(b0_idx, b1_idx, start_partition_idx + (seq_len), head_size_idx);
-=======
 #ifdef BROADCAST_GROUP_SIZE
                     const uint heads_dim = num_heads_dim / BROADCAST_GROUP_SIZE;
 #else
@@ -1088,7 +1032,6 @@
 #endif
                     const uint value_seq_offset = subsequence_begins[gws_seq_indexes_correspondence[target_seq_dim]];
                     uint value_offset = value_seq_offset * HEAD_SIZE * NUM_KV_HEADS + heads_dim * HEAD_SIZE + (start_partition_idx + (seq_len)) * HEAD_SIZE * NUM_KV_HEADS + head_size_idx;
->>>>>>> 9548de49
 #else
 #ifdef BEAM_TABLE_TYPE
                     const uint b_idx = beam_table[FUNC_CALL(get_bt_index_value)(OPTIONAL_SHAPE_INFO_TENSOR b0_idx, b1_idx, 0, 0, start_partition_idx + (seq_len) + sglid, sgid * SUBGROUP_SIZE)];
@@ -1130,11 +1073,6 @@
 
                 for (uint seq_len = seq_len_start / SUBGROUP_SIZE; seq_len < seq_len_end / SUBGROUP_SIZE; seq_len++) {
 #if IS_PAGED_ATTENTION
-<<<<<<< HEAD
-                    #define VALUE_SEQ_OFFSET subsequence_begins[gws_seq_indexes_correspondence[target_seq_dim]]
-
-                    uint value_offset = VALUE_SEQ_OFFSET * HEAD_SIZE * NUM_HEADS + num_heads_dim * HEAD_SIZE + (start_partition_idx + (seq_len * SUBGROUP_SIZE)) * HEAD_SIZE * NUM_HEADS + head_size_idx;
-=======
 #ifdef BROADCAST_GROUP_SIZE
                     const uint heads_dim = num_heads_dim / BROADCAST_GROUP_SIZE;
 #else
@@ -1142,7 +1080,6 @@
 #endif
                     const uint value_seq_offset = subsequence_begins[gws_seq_indexes_correspondence[target_seq_dim]];
                     uint value_offset = value_seq_offset * HEAD_SIZE * NUM_KV_HEADS + heads_dim * HEAD_SIZE + (start_partition_idx + (seq_len * SUBGROUP_SIZE)) * HEAD_SIZE * NUM_KV_HEADS + head_size_idx;
->>>>>>> 9548de49
 #else
 #ifdef BEAM_TABLE_TYPE
                     const uint b_idx = beam_table[FUNC_CALL(get_bt_index_value)(OPTIONAL_SHAPE_INFO_TENSOR b0_idx, b1_idx, 0, 0, start_partition_idx + (seq_len * SUBGROUP_SIZE) + sglid, sgid * SUBGROUP_SIZE)];
@@ -1187,12 +1124,6 @@
                         qk_offset += SEQ_LEN_PARTITION_SIZE;
                     }
 #if IS_PAGED_ATTENTION
-<<<<<<< HEAD
-                    #define VALUE_SEQ_OFFSET subsequence_begins[gws_seq_indexes_correspondence[target_seq_dim]]
-
-                    uint value_offset = VALUE_SEQ_OFFSET * HEAD_SIZE * NUM_HEADS + num_heads_dim * HEAD_SIZE + (start_partition_idx + seq_len_leftovers_start) * HEAD_SIZE * NUM_HEADS + head_size_idx;
-
-=======
 #ifdef BROADCAST_GROUP_SIZE
                     const uint heads_dim = num_heads_dim / BROADCAST_GROUP_SIZE;
 #else
@@ -1200,7 +1131,6 @@
 #endif
                     const uint value_seq_offset = subsequence_begins[gws_seq_indexes_correspondence[target_seq_dim]];
                     uint value_offset = value_seq_offset * HEAD_SIZE * NUM_KV_HEADS + heads_dim * HEAD_SIZE + (start_partition_idx + seq_len_leftovers_start) * HEAD_SIZE * NUM_KV_HEADS + head_size_idx;
->>>>>>> 9548de49
 #else
 #ifdef BEAM_TABLE_TYPE
                     const uint b_idx = beam_table[FUNC_CALL(get_bt_index_value)(OPTIONAL_SHAPE_INFO_TENSOR b0_idx, b1_idx, 0, 0, start_partition_idx + seq_len_leftovers_start + sglid, sgid * SUBGROUP_SIZE)];
@@ -1309,7 +1239,6 @@
             const uint seq_idx_end = min((uint)TARGET_SEQ_LEN - target_seq_idx, (uint)TARGET_SEQ_LEN_BLOCK_SIZE);
 #endif
             for (uint seq_idx = 0; seq_idx < seq_idx_end; seq_idx++) {
-                // printf("Save output %d %d %d. seq_idx=%d. Offset=%d\n", get_global_id(0), get_global_id(1), get_global_id(2), seq_idx, output_offset);
                 OUTPUT_BLOCK_WRITE(output, output_offset, output_acc[seq_idx]);
                 output_offset += output_pitch;
             }
