--- conflicted
+++ resolved
@@ -424,16 +424,10 @@
         auto dep_mem = dep->output_memory_ptr(dep_port);
         memory_deps.insert({i, dep_mem});
 
-<<<<<<< HEAD
-        // Ignore shape_infer dependency for input_layout dependency type for paged attention
-        if (get_node().is_type<paged_attention>() && dep->get_node().is_type<input_layout>())
-            continue;
-=======
         // Ignore shape infer dependency for input_layout when processing paged_attention nodes
         if (get_node().is_type<paged_attention>() && dep->get_node().is_type<input_layout>()) {
             continue;
         }
->>>>>>> 9548de49
 
         if (!get_node().is_type<shape_of>() && !dep->get_node().is_in_shape_of_subgraph()) {
             has_runtime_deps = true;
@@ -458,58 +452,6 @@
 
     _impl_params->memory_deps = memory_deps;
 
-<<<<<<< HEAD
-    if (get_node().is_type<paged_attention>()) {
-        auto& constant_mem = _impl_params->memory_deps;
-        const auto past_lens_mem = constant_mem.at(5);
-        mem_lock<int32_t, mem_lock_type::read> past_lens_mem_lock(past_lens_mem, _network.get_stream());
-
-        const auto subsequence_begins_mem = constant_mem.at(6);
-        mem_lock<int32_t, mem_lock_type::read> subsequence_begins_mem_lock(subsequence_begins_mem, _network.get_stream());
-
-        const auto block_indices_mem = constant_mem.at(7);
-        mem_lock<int32_t, mem_lock_type::read> block_indices_mem_lock(block_indices_mem, _network.get_stream());
-
-        const auto block_indices_begins_mem = constant_mem.at(8);
-        mem_lock<int32_t, mem_lock_type::read> block_indices_begins_mem_lock(block_indices_begins_mem, _network.get_stream());
-
-        const auto max_len_mem = constant_mem.at(12);
-        mem_lock<int32_t, mem_lock_type::read> max_len_mem_lock(max_len_mem, _network.get_stream());
-
-        const auto scale_mem = constant_mem.at(9);
-        mem_lock<ov::float16, mem_lock_type::read> scale_mem_lock(scale_mem, _network.get_stream());
-
-        auto print_arr = [&](cldnn::mem_lock<int32_t, cldnn::mem_lock_type::read>& vec, size_t max_len, std::string name) {
-            std::stringstream ss;
-            for (size_t i = 0; i < std::min(max_len, vec.size()); i++) {
-                ss << vec[i] << ", ";
-            }
-            GPU_DEBUG_TRACE_DETAIL << name << " (len=" << vec.size() << ") content: " << ss.str() << "\n";
-        };
-
-        print_arr(past_lens_mem_lock, past_lens_mem_lock.size(), "past_lens");
-        print_arr(subsequence_begins_mem_lock, subsequence_begins_mem_lock.size(), "subsequence_begins");
-        print_arr(block_indices_mem_lock, block_indices_mem_lock.size(), "block_indices");
-        print_arr(block_indices_begins_mem_lock, block_indices_begins_mem_lock.size(), "block_indices_begins");
-        print_arr(max_len_mem_lock, max_len_mem_lock.size(), "max_len");
-        GPU_DEBUG_TRACE_DETAIL << "Scale is " << scale_mem_lock[0] << " " << scale_mem->get_layout().to_short_string() << "\n";
-    }
-
-    auto update_output_layout = [&](layout& layout, size_t idx) {
-        if (!_node->is_type<reshape>() || (!_node->get_input_layout(0).has_dynamic_pad() && !_node->can_be_optimized())) {
-            auto data_padding = padding::max(_impl_params->get_output_layout(idx).data_padding, layout.data_padding);
-            layout.data_padding = padding::max(_node->get_primitive()->get_output_padding(idx), data_padding);
-        }
-        if (_impl_params->get_output_layout(idx) != layout) {
-            GPU_DEBUG_TRACE_DETAIL << id() << ": update shape: was: " << _impl_params->get_output_layout(idx).to_short_string()
-                                   << " now: " << layout.to_short_string() << std::endl;
-            set_shape_change();
-        }
-        _impl_params->output_layouts[idx] = layout;
-    };
-
-=======
->>>>>>> 9548de49
     auto new_layouts = _node->type()->calc_output_layouts(*_node, *_impl_params);
     for (size_t i = 0; i != _impl_params->output_layouts.size(); ++i) {
         set_shape_change();
@@ -2000,13 +1942,8 @@
     auto alloc_type = allocation_type::unknown;
     const auto& lockable_buffers_indexes = _impl->get_lockable_internal_buffers();
     auto need_lockable_allocation = lockable_buffers_indexes.find(idx) != lockable_buffers_indexes.end();
-<<<<<<< HEAD
-    GPU_DEBUG_LOG << "[" << _node->id() << ": internal buf " << idx << "] " << layout.to_short_string() << " " << need_lockable_allocation
-                  << " lockable_buffers_size=" << lockable_buffers_indexes.size() << std::endl;
-=======
     GPU_DEBUG_LOG << "[" << _node->id() << ": internal buf " << idx << "] "
                   << layout.to_short_string() << " need_lockable_allocation=" << need_lockable_allocation << std::endl;
->>>>>>> 9548de49
     if ((int64_t)available_device_mem_size - (int64_t)layout.bytes_count() >= 0 &&
         (input_device_mem || _node->get_preferred_impl_type() == impl_types::onednn) && !need_lockable_allocation) {
         // scratchpad memory type enforces to device mem.
@@ -2284,26 +2221,11 @@
 
 std::vector<memory::ptr> primitive_inst::allocate_outputs(kernel_impl_params* updated_params, bool reset_mem, bool runtime_alloc) {
     std::vector<memory::ptr> outputs;
-<<<<<<< HEAD
-    auto impl_params = updated_params != nullptr ? *updated_params : *_impl_params;
-    auto& out_layouts = impl_params.output_layouts;
-    for (size_t i = 0; i < get_node().get_outputs_count() ; ++i) {
-        // skip mem alloc for current rank, as it will share in on_execute
-        auto skip_alloc = [&](int index) {
-            if (out_layouts[index].is_dynamic() && !out_layouts[index].has_upper_bound())
-                return true;
-            else if (_node->is_type<sync_tensor>() && static_cast<int>(index) == updated_params->w_rank)
-                return true;
-            return false;
-        };
-        if (skip_alloc(i)) {
-=======
     outputs.reserve(get_node().get_outputs_count());
     const auto& impl_params = updated_params != nullptr ? *updated_params : *_impl_params;
     const auto& out_layouts = impl_params.output_layouts;
     for (size_t i = 0; i < get_node().get_outputs_count(); ++i) {
         if (out_layouts[i].is_dynamic() && !out_layouts[i].has_upper_bound()) {
->>>>>>> 9548de49
             outputs.push_back(memory::ptr());
         } else {
             auto current_memory_ptr = _outputs.size() > i ? output_memory_ptr(i).get() : nullptr;
