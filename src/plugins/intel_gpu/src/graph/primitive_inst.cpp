// Copyright (C) 2018-2023 Intel Corporation
// SPDX-License-Identifier: Apache-2.0
//

#include "program_helpers.h"
#include "primitive_inst.h"
#include "data_inst.h"
#include "mutable_data_inst.h"
#include "reorder_inst.h"
#include "input_layout_inst.h"
#include "arg_max_min_inst.h"
#include "fully_connected_inst.h"
#include "convolution_inst.h"
#include "crop_inst.h"
#include "pooling_inst.h"
#include "permute_inst.h"
#include "resample_inst.h"
#include "reshape_inst.h"
#include "reorder_inst.h"
#include "eltwise_inst.h"
#include "loop_inst.h"
#include "deconvolution_inst.h"
#include "shape_of_inst.h"
#include "softmax_inst.h"
#include "gemm_inst.h"
#include "assign_inst.h"
#include "read_value_inst.h"
#include "kv_cache_inst.h"
#include "condition_inst.h"
#include "gather_inst.h"
#include "experimental_detectron_roi_feature_extractor_inst.hpp"
#include "implementation_map.hpp"
#include "graph_optimizer/prepare_buffer_fusing.h"

#include "intel_gpu/plugin/common_utils.hpp"
#include "intel_gpu/graph/network.hpp"
#include "intel_gpu/graph/serialization/set_serializer.hpp"
#include "intel_gpu/runtime/engine.hpp"
#include "intel_gpu/runtime/memory.hpp"
#include "intel_gpu/runtime/error_handler.hpp"
#include "intel_gpu/runtime/debug_configuration.hpp"
#include "intel_gpu/runtime/compilation_context.hpp"

#include "json_object.h"
#include <string>
#include <stack>
#include <vector>
#include <memory>
#include <algorithm>

#ifdef ENABLE_ONEDNN_FOR_GPU
#include <impls/onednn/utils.hpp>
#endif

namespace cldnn {
namespace {

template <typename T>
bool is_optimized_output_user(const T user) {
    if (user->can_be_optimized()) {
        if (user->is_output())
            return true;

        auto users = user->get_users();
        for (const auto& u : users) {
            if (is_optimized_output_user(u)) {
                return true;
            }
        }
        return false;
    }
    return false;
}
bool is_output_buffer(const primitive_inst* prim, bool runtime_alloc) {
    if (prim->is_output())
        return true;

    // Try to recursively find any optimized out user which is also network output
    if (runtime_alloc) {
        // Try to recursively find any optimized out user which is also network output
        for (const auto& user : prim->get_user_insts()) {
            if (is_optimized_output_user<const std::shared_ptr<primitive_inst>>(user)) {
                return true;
            }
        }
    } else {
        for (const auto& user : prim->get_node().get_users()) {
            if (is_optimized_output_user<const program_node*>(user)) {
                return true;
            }
        }
    }
    return false;
}

bool is_user_cpu(const program_node* user) {
    if (user->can_be_optimized()) {
        auto users = user->get_users();
        for (const auto& u : users) {
            if (is_user_cpu(u)) {
                return true;
            }
        }
        return false;
    }
    bool is_cpu = user->get_selected_impl() ? user->get_selected_impl()->is_cpu() :
                                              user->get_preferred_impl_type() == impl_types::cpu;
    return is_cpu;
}
bool has_cpu_user_not_shape_of(const program_node* user) {
    if (user->can_be_optimized()) {
        auto users = user->get_users();
        for (const auto& u : users) {
            if (has_cpu_user_not_shape_of(u)) {
                return true;
            }
        }
        return false;
    }
    if (auto impl = user->get_selected_impl())
        return impl->is_cpu() && !user->is_type<shape_of>();
    return false;
}

bool has_any_cpu_user_not_shape_of(const std::list<const program_node*>& users) {
    for (const auto& user : users) {
        if (has_cpu_user_not_shape_of(user))
            return true;
    }
    return false;
}
}  // namespace

bool is_any_user_cpu(const std::list<const program_node*>& users) {
    for (const auto& user : users) {
        if (is_user_cpu(user))
            return true;
    }
    return false;
}

static memory::ptr get_memory_from_pool(engine& _engine,
                                uint32_t net_id,
                                memory_pool& pool,
                                const program_node& _node,
                                const layout& layout,
                                allocation_type type,
                                bool reusable_across_network,
                                const std::set<std::string>& memory_dependencies,
                                bool reset = true,
                                memory* curr_memory = nullptr) {
    OPENVINO_ASSERT(!layout.is_dynamic() || layout.has_upper_bound(),
                    "[GPU] Can't allocate output for dynamic layout without upper bound");
    // Use layout with max tensor for dynamic shape with upper bound
    if (_node.get_program().get_config().get_property(ov::intel_gpu::enable_memory_pool)) {
        if (curr_memory != nullptr)
            pool.release_memory(curr_memory, _node.id(), net_id);
        return pool.get_memory(layout, _node.id(), net_id, memory_dependencies, type, reusable_across_network, reset);
    }
    return pool.get_memory(layout, type, reset);
}

std::shared_ptr<kernel_impl_params> primitive_impl::get_weights_reorder_kernel_params() const {
    if (!need_weights_reorder())
        return nullptr;

    auto reorder_kernel_params = std::make_shared<kernel_impl_params>();
    auto prim = std::make_shared<reorder>("", input_info(), _weights_reorder_params);
    reorder_kernel_params->desc = prim;
    reorder_kernel_params->unique_id = _weights_reorder_params->hash();
    reorder_kernel_params->input_layouts.push_back(_weights_reorder_params->get_input_layout());
    reorder_kernel_params->output_layouts.push_back(_weights_reorder_params->get_output_layout());
    return reorder_kernel_params;
}

kernel_impl_params primitive_impl::static_canonicalize_shapes(const kernel_impl_params& impl_params) {
    auto updated_impl_params = canonicalize_fused_shapes(impl_params);

    for (auto& input_layout : updated_impl_params.input_layouts) {
        input_layout.set_partial_shape(extend_shape_to_rank_from_end(input_layout.get_partial_shape()));
    }

    for (auto& output_layout : updated_impl_params.output_layouts) {
        output_layout.set_partial_shape(extend_shape_to_rank_from_end(output_layout.get_partial_shape()));
    }

    return updated_impl_params;
}

uint32_t primitive_inst::get_network_id() const { return _network.get_id(); }

void primitive_inst::check_memory_to_set(const memory& mem, const layout& layout) const {
    OPENVINO_ASSERT((mem.get_layout() == layout) || layout.is_dynamic(), "[GPU] Unexpected layout of input memory for ", id(), " node!\n",
                     "Node layout: ", layout.to_short_string(), "\n",
                     "Memory layout: ", mem.get_layout().to_short_string());

    // check shared image/buffer compatibility, if applicable
    auto params = mem.get_internal_params();
    if (params.mem_type != shared_mem_type::shared_mem_empty) {
        auto& net_engine = get_network().get_engine();
        auto& mem_engine = *mem.get_engine();
        OPENVINO_ASSERT(mem.is_allocated_by(net_engine), "[GPU] Can't set memory due to engines mismatch. ",
                        "Network was created for ", &net_engine, " (",
                        net_engine.get_device_info().dev_name, ") engine",
                        " while memory object was allocated for ", &mem_engine, " (",
                        mem_engine.get_device_info().dev_name, ")");

        switch (params.mem_type) {
        case shared_mem_type::shared_mem_vasurface:
        case shared_mem_type::shared_mem_image:
            OPENVINO_ASSERT(layout.format.is_image_2d(), "Attempt to set user-supplied input or output image instead of a buffer");
            break;
        case shared_mem_type::shared_mem_buffer:
        case shared_mem_type::shared_mem_dxbuffer:
            OPENVINO_ASSERT(!layout.format.is_image_2d(), "Attempt to set user-supplied input or output buffer instead of an image");
            break;
        case shared_mem_type::shared_mem_usm:
            break;
        default:
            OPENVINO_THROW("Attempt to set user-supplied input or output memory of unknown/invalid type");
            break;
        }
    }
}

event::ptr primitive_inst::set_output_memory(memory::ptr mem_new, bool check, size_t idx) {
    auto& eng = _network.get_engine();
    // skip all the buzz if no action actually required
    event::ptr ev = nullptr;
    if (_outputs[idx] && eng.is_the_same_buffer(*mem_new, *_outputs[idx])) {
        return get_network().get_stream().create_user_event(true);
    }

    auto ol = _impl_params->get_output_layout(idx);

    if (check)
        check_memory_to_set(*mem_new, ol);

    if (is_constant()) {
        ev = mem_new->copy_from(_network.get_stream(), *_outputs[idx], false);
    } else {
        ev = get_network().get_stream().create_user_event(true);
        _outputs[idx] = mem_new;
    }
    return ev;
}

void primitive_inst::update_shape() {
    OV_ITT_SCOPED_TASK(ov::intel_gpu::itt::domains::intel_gpu_plugin, openvino::itt::handle("update_shape: " + id()));
    GPU_DEBUG_PROFILED_STAGE(instrumentation::pipeline_stage::shape_inference);
    if (update_shape_done_by_other) {
        update_shape_done_by_other = false; // reset
        GPU_DEBUG_TRACE_DETAIL << id() << ": update shape is done by other: "
                               << _impl_params->output_layouts[0].to_short_string() << std::endl;
        return;
    }
    bool input_shape_changed = false;
    for (size_t i = 0; i < _deps.size(); i++) {
        auto idx = _deps[i].second;
        auto new_shape = _deps[i].first->_impl_params->get_output_layout(idx);
        if (_impl_params->get_input_layout(i) != new_shape) {
            GPU_DEBUG_TRACE_DETAIL << id() << ": update shape dep: " << _deps[i].first->id()
                                   << " was: " << _impl_params->get_input_layout(i).to_short_string()
                                   << " now: " << new_shape.to_short_string() << std::endl;
            _impl_params->input_layouts[i] = new_shape;
            input_shape_changed = true;
        }
    }

    if (get_node().is_type<read_value>()) {
        auto prim = get_node().as<read_value>().get_primitive();
        const auto& variable_id = prim->variable_id;
        auto& variable = get_network().get_variable(variable_id);
        // Initial variable shape is taken from variable itself
        auto new_layout = variable.get_layout();

        // If variable is not set and we have an initializer - use it's shape as shape of variable
        if (!variable.is_set() && _impl_params->input_layouts.size() == 1) {
            new_layout = _impl_params->get_input_layout(0);
        }

        // If we still have a dynamic dimension, which basiclly means that we don't have an initializer, then replace dynamic dims with 0
        if (new_layout.is_dynamic()) {
            auto pshape = new_layout.get_partial_shape();
            for (auto& d : pshape) {
                if (d.is_dynamic()) {
                    d = 0;
                }
            }
            new_layout.set_partial_shape(pshape);
        }

        variable.set_layout(new_layout);

        if (!_impl_params->state_layout.has_value() || _impl_params->state_layout.value() != new_layout) {
            _impl_params->state_layout = new_layout;
            input_shape_changed = true;
        }
    }

    if (input_shape_changed)
        set_shape_change();

    // We assume that tensor ranks are static, thus shape_of doesn't need to update anything even if input shape is dynamic
    if (_node->is_type<shape_of>() && !input_shape_changed) {
        reset_shape_change();
        return;
    }

    // if input shape is not changed, loop doesn't need to update anything.
    // because actual output layout will be calculated after the end of body network execution.
    if (_node->is_type<loop>() && !input_shape_changed) {
        reset_shape_change();
        return;
    }

    // Do not update shapes in shape_of subraph if shape_of's input shape is not changed
    if (_node->is_in_shape_of_subgraph()) {
        bool subgraph_input_changed = false;
        for (size_t i = 0; i < dependant_shape_of_insts.size(); i++) {
            if (dependant_shape_of_insts[i]->shape_changed()) {
                subgraph_input_changed = true;
                break;
            }
        }
        if (!subgraph_input_changed) {
            GPU_DEBUG_TRACE_DETAIL << id() << ": skip shape_update, because it is in shape_of_subgraph and input shape is not changed\n";
            reset_shape_change();
            return;
        }
    }

    // Even though the predecessors' shapes are not changed, the output shape might be udpated by the mem_dep
    auto memory_deps = _node->get_const_memory_deps();
    for (auto& i : _node->get_shape_infer_dependencies()) {
        if (memory_deps.count(i) > 0) {
            continue;
        }
        if (i >= _deps.size())
            continue;

        if (_deps[i].first->get_node().is_in_shape_of_subgraph()) {
            bool can_skip = true;
            const auto& insts = _deps[i].first->dependant_shape_of_insts;
            for (auto& inst : insts) {
                can_skip &= !inst->shape_changed();
            }
            if (can_skip)
                continue;
        }

        input_shape_changed = true;
    }

    if (!input_shape_changed && !_node->generates_dynamic_output() && _impl_params->get_output_layout().is_static())
        return;

    std::vector<event::ptr> dependencies_events;
    auto queue_type = get_network().get_stream().get_queue_type();
    bool has_runtime_deps = false;
    for (auto& i : _node->get_shape_infer_dependencies()) {
        // Some primitives may have flexible count of deps (e.g. reshape), thus allow skipping some deps
        if (memory_deps.count(i) > 0 || i >= _node->get_dependencies().size()) {
            continue;
        }
        auto& dep = _node->get_dependency(i);
        auto dep_id = dep.id();
        // exclude fused node from memory_deps
        if (_node->is_fused_dep(i)) {
            break;
        }

        auto dep_mem = _network.get_output_memory(dep_id);
        memory_deps.insert({i, dep_mem});
        if (!get_node().is_type<shape_of>() && !dep.is_in_shape_of_subgraph()) {
            has_runtime_deps = true;

            // Events may be not created for in-order queue, so take them for OOO queue only
            if (_network.has_event(dep.id()) && queue_type == QueueTypes::out_of_order) {
                dependencies_events.push_back(_network.get_primitive_event(dep_id));
                GPU_DEBUG_TRACE_DETAIL << id() << ": shape infer waits for " << i << " dependency\n";
            }
        }
    }

    if (has_runtime_deps) {
        OV_ITT_SCOPED_TASK(ov::intel_gpu::itt::domains::intel_gpu_plugin, openvino::itt::handle("update_shape_sync: " + id()));
        if (!dependencies_events.empty() && queue_type == QueueTypes::out_of_order) {
            _network.get_stream().wait_for_events(dependencies_events);
        } else if (queue_type == QueueTypes::in_order) {
            _network.get_stream().finish();
        }
    }

    _impl_params->memory_deps = memory_deps;

    auto update_output_layout = [&](layout& layout, size_t idx) {
        auto data_padding = padding::max(_impl_params->get_output_layout(idx).data_padding, layout.data_padding);
        layout.data_padding = padding::max(_node->get_primitive()->get_output_padding(idx), data_padding);
        if (_impl_params->get_output_layout(idx) != layout) {
            GPU_DEBUG_TRACE_DETAIL << id() << ": update shape: was: " << _impl_params->get_output_layout(idx).to_short_string()
                                   << " now: " << layout.to_short_string() << std::endl;
            set_shape_change();
        }
        _impl_params->output_layouts[idx] = layout;
    };

    auto new_layouts = _node->type()->calc_output_layouts(*_node, *_impl_params);
    if (new_layouts.empty()) {
        auto new_layout = _node->type()->calc_output_layout(*_node, *_impl_params);
        update_output_layout(new_layout, 0);
    } else {
        for (size_t i = 0; i != new_layouts.size(); ++i) {
            auto new_layout = new_layouts[i];
            update_output_layout(new_layout, i);
        }
    }

    // Update descriptors of fused operations and set output_layout's shape to all fused ops
    // It's legal as long as fused ops don't change the shape
    for (auto& fused_prim : _impl_params->fused_desc) {
        fused_prim.output_layout.set_partial_shape(_impl_params->get_output_layout().get_partial_shape());
    }

    if (get_node().is_type<assign>()) {
        auto desc = get_node().as<assign>().get_primitive();
        get_network().get_variable(desc->variable_id).set_layout(_impl_params->get_output_layout());
    }

    if (get_node().is_type<read_value>()) {
        auto desc = get_node().as<read_value>().get_primitive();
        auto& variable = get_network().get_variable(desc->variable_id);
        auto variable_layout = variable.get_layout();
        // Custom output layout update as update_output_layout handles paddings incorrectly for optimized out read_value + kv_cache pattern
        _impl_params->output_layouts[0] = variable_layout;
    }
}

event::ptr primitive_inst::realloc_if_needed() {
    OV_ITT_SCOPED_TASK(ov::intel_gpu::itt::domains::intel_gpu_plugin, openvino::itt::handle("realloc_if_needed: " + id()));
    GPU_DEBUG_GET_INSTANCE(debug_config);
    GPU_DEBUG_PROFILED_STAGE(instrumentation::pipeline_stage::memory_allocation);

    event::ptr ev = nullptr;
    if (_node->get_users().size() == 1 && _node->get_users().front()->is_type<concatenation>()) {
        auto concat_inst = _network.get_primitive(get_users().front()->id());
        if (concat_inst->can_be_optimized()) {
            if (!concat_inst->allocation_done_by_other) {
                concat_inst->realloc_if_needed();
                concat_inst->allocation_done_by_other = true;
            }
            this->_outputs[0] = concat_inst->_outputs[0];
            GPU_DEBUG_TRACE_DETAIL << id() << ": use concat user's memory " << this->_outputs[0]->buffer_ptr() << std::endl;
            return ev;
        }
    }
    // Update param if fake_alignment is available
    auto updated_params = _node->type()->get_fake_aligned_params(*_impl_params);
    auto actual_layout = updated_params.get_output_layout();
    OPENVINO_ASSERT(actual_layout.is_static(), "[GPU] Can't realloc mem for dynamic layout");

    // input_layout node is supposed to always use external memory in dynamic case
    if (_node->is_type<input_layout>())
        return ev;

    // read_value/assign nodes are supposed to always use variable memory
    if (auto stateful_prim = dynamic_cast<memory_state::variable*>(this)) {
        std::string variable_id = stateful_prim->variable_id();
        auto& variable = get_network().get_variable(variable_id);
        GPU_DEBUG_TRACE_DETAIL << "realloc_if_needed: variable " << id() << " set layout" << _impl_params->get_output_layout().to_string() << std::endl;
        if (_node->is_type<kv_cache>()) {
            // Reuse state memory as output for kv cache if possible
            // otherwise clear _outputs for the cases when mem was reused previously
            if (_impl_params->can_be_optimized()) {
                _outputs[0] = variable.get_memory();
                return ev;
            } else if (_outputs[0] && variable.get_memory() && get_network().get_engine().is_the_same_buffer(*_outputs[0], *variable.get_memory())) {
                _outputs[0] = nullptr;
                max_output_layout_size = 0;
            }
        }
        variable.set_layout(actual_layout);
        GPU_DEBUG_TRACE_DETAIL << id() << ": use variable memory " << variable.get_memory()->buffer_ptr()
                               << " (size=" << variable.get_memory()->size() << ")" << std::endl;
        // For nodes that can be optimized, variable memory is used as output memory
        // so there is no need for output memory reallocation
        if (can_be_optimized())
            return ev;
    }

    // Update output layout with respect to FC's fake alignment
    auto updated_layout = actual_layout;
    for (auto user : get_user_insts()) {
        // Since fake alignment is applicable for input tensor as well, make sure we allocate enough memory
<<<<<<< HEAD
        // to prevent reading beyond the allocated memory bounds
        if (user->get_node().is_type<fully_connected>()) {
=======
        // to prevemt reading beyound the allocated memory bounds
        if (user->get_node().is_type<fully_connected>() && user->is_dynamic()) {
>>>>>>> 7db0f6ec
            user->update_shape();
            user->update_shape_done_by_other = true;

            auto fc_impl_params = *user->_impl_params;
            auto fc_input_layout = user->get_node().type()->get_fake_aligned_params(fc_impl_params).input_layouts[0];
            if (fc_input_layout.bytes_count() > updated_layout.bytes_count()) {
                GPU_DEBUG_TRACE_DETAIL << id() << ": increase output layout allocation size from " << actual_layout.to_short_string() << " -> "
                                       << fc_input_layout.to_short_string() << " to meet the input buffer alignment requirements for FC\n";
                updated_layout = fc_input_layout;
            }
        }
    }

    // Clear out memory if if was previously reused, but now primitive can't be optimized
    if (_node->is_type<gather>() && !can_be_optimized() && _outputs[0] && _network.get_engine().is_the_same_buffer(dep_memory(0), output_memory(0))) {
        _outputs[0] = nullptr;
        max_output_layout_size = 0;
    }

    // update layout to ensure that it repsects paddings for correct allocation size
    if (_node->is_type<kv_cache>() && !_impl_params->can_be_optimized()) {
        const auto current_buf_size = updated_layout.get_buffer_size().sizes();
        ov::Shape current_shape(current_buf_size.begin(), current_buf_size.end());
        updated_layout.set_partial_shape(current_shape);
    }

    bool can_reuse_buffer = _outputs[0] && updated_layout.count() <= max_output_layout_size;

    // Handle runtime dynamic concat optimization
    if (_node->is_type<concatenation>() && can_be_optimized() && allocation_done_by_other) {
        allocation_done_by_other = false;
        return ev;
    }

    auto current_shape = actual_layout.get_shape();
    auto& sp = *get_network().get_shape_predictor();
    auto dt_size = ov::element::Type(actual_layout.data_type).bitwidth();
    auto prealloc_info = sp.predict_preallocation_shape(id(), current_shape, dt_size, can_reuse_buffer);
    if (prealloc_info.first && sp.can_preallocate(ov::shape_size(prealloc_info.second) * dt_size)) {
        auto new_layout = actual_layout;
        new_layout.set_partial_shape(prealloc_info.second);
        updated_params.output_layouts[0] = new_layout;
    }

    if (updated_params.output_layouts[0].count() < updated_layout.count())
        updated_params.output_layouts[0] = updated_layout;

    if (can_reuse_buffer) {
        GPU_DEBUG_TRACE_DETAIL << id() << ": reuse previously allocated output buffer" << std::endl;
        if (_outputs[0]->get_layout() != actual_layout) {
            _outputs[0]->set_reused(true);
            _outputs[0] = _network.get_engine().reinterpret_buffer(*_outputs[0], actual_layout);
        }
        if (need_reset_output_memory() && !can_be_optimized()) {
            ev = _outputs[0]->fill(_network.get_stream());
        }
    } else {
        GPU_DEBUG_TRACE_DETAIL << id() << ": realloc output memory. "
                               <<  " Current buffer_size=" << max_output_layout_size
                               <<  " Requested buffer_size=" << actual_layout.count() << std::endl;
        _outputs = allocate_outputs(&updated_params, need_reset_output_memory(), true);
        // TODO : need to handle multiple outputs
        max_output_layout_size = updated_params.output_layouts[0].count();
    }
    _mem_allocated = true;
    // intermediate memory allocation is required for primitives consisting of multiple kernels in dynamic case
    {
        if (_impl == nullptr)
            return ev;
        const auto& ibuf_layouts = _impl->get_internal_buffer_layouts();
        if (ibuf_layouts.empty())
            return ev;

        for (size_t i = 0; i < ibuf_layouts.size(); ++i) {
            if (i < _intermediates_memory.size() && ibuf_layouts[i].bytes_count() <= max_intermediates_memory_sizes[i]) {
                // can reuse
                _intermediates_memory[i] = _network.get_engine().reinterpret_buffer(*_intermediates_memory[i], ibuf_layouts[i]);
            } else {
                // TODO: If there is a kernel which requires reset internal buffer in the future,
                // we'll need additional handle for that purpose like need_reset_output_memory
                bool need_reset = false;
                if (i < _intermediates_memory.size()) {
                    _intermediates_memory[i] = allocate_internal_buffer(i, need_reset);
                    max_intermediates_memory_sizes[i] = _intermediates_memory[i]->size();
                } else {
                    // i-th layout has not been allocated yet
                    _intermediates_memory.push_back(allocate_internal_buffer(i, need_reset));
                    max_intermediates_memory_sizes.push_back(_intermediates_memory[i]->size());
                }
            }
        }
    }
    return ev;
}

bool primitive_inst::use_async_compilation() {
    GPU_DEBUG_GET_INSTANCE(debug_config);
    GPU_DEBUG_IF(debug_config->disable_async_compilation) {
        return false;
    }
    return (_node->is_type<convolution>() ||
            _node->is_type<fully_connected>() ||
            _node->is_type<gemm>() ||
            _node->is_type<softmax>());
}

bool primitive_inst::update_impl() {
    OV_ITT_SCOPED_TASK(ov::intel_gpu::itt::domains::intel_gpu_plugin, openvino::itt::handle("update_impl: " + id()));
    GPU_DEBUG_PROFILED_STAGE(instrumentation::pipeline_stage::update_implementation);
    auto prev_impl_str =  _impl != nullptr ? _impl->get_kernel_name() : "nullptr";

    auto update_shape_info = [this, prev_impl_str](const kernel_impl_params& params) {
        mem_lock<int32_t> lock(_shape_info_memory, _network.get_stream());
        size_t offset = 0;
        for (size_t i = 0; i < _node->get_dependencies().size(); i++) {
            auto node_in_lay = _node->get_dependency(i).get_output_layout();
            if (node_in_lay.is_dynamic()) {
                auto pshape = params.get_input_layout(i).get_partial_shape();
                GPU_DEBUG_TRACE_DETAIL << id() << " : update shape_info for input[" << i << "]" << std::endl;
                auto input_shape_max_rank = layout::transform(pshape,
                                                              format::get_default_format(pshape.size()),
                                                              format::get_default_format(layout::max_rank())).to_shape();
                for (size_t j = 0; j < input_shape_max_rank.size(); ++j) {
                    GPU_DEBUG_TRACE_DETAIL << " shape_info[" << offset << "] = " << input_shape_max_rank[j] << std::endl;
                    lock[offset++] = static_cast<int32_t>(input_shape_max_rank[j]);
                }
                auto is_dynamic_pad = node_in_lay.data_padding.get_dynamic_pad_dims().sizes(format::get_default_format(layout::max_rank()));
                auto data_padding = params.input_layouts[i].data_padding;
                for (size_t j = 0; j < input_shape_max_rank.size(); ++j) {
                    if (is_dynamic_pad[j] == 1) {
                        auto lower_pads =
                            data_padding.lower_size().sizes(format::get_default_format(layout::max_rank()));
                        GPU_DEBUG_TRACE_DETAIL << " shape_info[" << offset << "] = " << lower_pads[j]
                                               << "(pad_before for input[" << i << "] " << j << "-th dim)" << std::endl;
                        lock[offset++] = lower_pads[j];  // pad_before
                        auto upper_pads =
                            data_padding.upper_size().sizes(format::get_default_format(layout::max_rank()));
                        GPU_DEBUG_TRACE_DETAIL << " shape_info[" << offset << "] = " << upper_pads[j]
                                               << "(pad_after for input[" << i << "] " << j << "-th dim)" << std::endl;
                        lock[offset++] = upper_pads[j];  // pad_after
                    }
                }
            }
        }
        for (size_t i = 0; i < _node->get_output_layouts().size(); i++) {
            auto node_out_lay = _node->get_output_layout(i);
            if (node_out_lay.is_dynamic()) {
                GPU_DEBUG_TRACE_DETAIL << id() << " : update shape_info for output[" << i << "]" << std::endl;
                auto pshape = params.get_output_layout(i).get_partial_shape();
                auto output_shape_max_rank = layout::transform(pshape,
                                                               format::get_default_format(pshape.size()),
                                                               format::get_default_format(layout::max_rank()))
                                                               .to_shape();
                for (size_t j = 0; j < output_shape_max_rank.size(); j++) {
                    GPU_DEBUG_TRACE_DETAIL << " shape_info[" << offset << "] = " << output_shape_max_rank[j] << std::endl;
                    lock[offset++] = static_cast<int32_t>(output_shape_max_rank[j]);
                }
                auto is_dynamic_pad = node_out_lay.data_padding.get_dynamic_pad_dims().sizes(format::get_default_format(layout::max_rank()));
                auto data_padding = params.output_layouts[i].data_padding;
                for (size_t j = 0; j < output_shape_max_rank.size(); j++) {
                    if (is_dynamic_pad[j] == 1) {
                        auto lower_pads = data_padding.lower_size().sizes(format::get_default_format(layout::max_rank()));
                        GPU_DEBUG_TRACE_DETAIL << " shape_info[" << offset << "] = " << lower_pads[j]
                                               << "(pad_before for output[" << i << "] " << j << "-th dim)" << std::endl;
                        lock[offset++] = lower_pads[j];
                        auto upper_pads = data_padding.upper_size().sizes(format::get_default_format(layout::max_rank()));
                        GPU_DEBUG_TRACE_DETAIL << " shape_info[" << offset << "] = " << upper_pads[j]
                                               << "(pad_after for output[" << i << "] " << j << "-th dim)" << std::endl;
                        lock[offset++] = upper_pads[j];  // pad_after
                    }
                }
            }
        }
        std::stringstream s;
        s << "shapes: ";
        for (size_t i = 0; i < offset; i++)
            s << lock[i] << " ";
        GPU_DEBUG_TRACE_DETAIL << id() << ": update dynamic impl " << prev_impl_str << " to new shape: " << s.str() << std::endl;
    };

    if (_impl != nullptr && (_impl->is_cpu() || can_be_optimized())) {
        // Return false if shape not changed, otherwise return true to trigger realloc_if_needed, but do not change impl itself
        return shape_changed();
    }

    if (!_node->is_type<data>() && !(_node->is_type<mutable_data>() && _node->get_dependencies().empty())) {
        // Update param if fake_alignment is available
        auto updated_params = _node->type()->get_fake_aligned_params(*_impl_params);
        // Change weights layout of `updated_params` to original one to have valid information
        // in _impl->_weights_reorder_params about required weights format after impl selection
        if (_node->is_type<fully_connected>() || _node->is_type<convolution>() || _node->is_type<deconvolution>()) {
            const auto weights_idx = _node->get_primitive()->input.size();
            const auto original_weights_memory = dep_memory_ptr(weights_idx);
            updated_params.weights_layout = optional_layout(original_weights_memory->get_layout());
        }

        auto updated_params_no_dyn_pad = updated_params;
        for (auto& i : updated_params_no_dyn_pad.input_layouts) {
            i.data_padding.set_dynamic_pad(tensor(0));
        }
        for (auto& o : updated_params_no_dyn_pad.output_layouts) {
            o.data_padding.set_dynamic_pad(tensor(0));
        }

        const auto is_current_impl_dynamic = _impl && _impl->is_dynamic();
        const auto& prog = get_network().get_program();
        auto& cache = prog->get_implementations_cache();
        std::shared_ptr<primitive_impl> cached_impl = nullptr;
        {
            cached_impl = cache.get(updated_params_no_dyn_pad);
            if (cached_impl) {
                // Keep dynamic impl in memory and replace current impl with static one
                if (is_current_impl_dynamic)
                    _dynamic_impl = std::move(_impl);
                _impl = cached_impl->clone();
                GPU_DEBUG_PROFILED_STAGE_CACHE_HIT(true);
                GPU_DEBUG_TRACE_DETAIL << id() << ": get impl from cache " << _impl->get_kernel_name() << std::endl;
            // impl is not replaced
            } else if (!shape_changed() && _impl != nullptr && _impl->is_dynamic()) {
                return false;
            }
        }
        if (!cached_impl) {
            if (_dynamic_impl || is_current_impl_dynamic) {
                if (use_async_compilation()) {
                    auto& compilation_context = prog->get_compilation_context();
                    compilation_context.push_task(updated_params_no_dyn_pad, [this, &compilation_context, updated_params_no_dyn_pad]() {
                        if (compilation_context.is_stopped())
                            return;
                        auto _program = get_network().get_program();
                        auto& cache = _program->get_implementations_cache();
                        {
                            // Check existense in the cache one more time as several iterations of model execution could happens and multiple compilation
                            // tasks created for same shapes
                            if (cache.has(updated_params_no_dyn_pad))
                                return;
                        }

                        if (!can_be_optimized()) {
                            auto impl = _node->type()->choose_impl(*_node, updated_params_no_dyn_pad);
                            if (impl->get_kernels_source().size() > 0) {
                                auto kernels = _program->get_kernels_cache().compile(updated_params_no_dyn_pad, impl->get_kernels_source());
                                impl->set_kernels(kernels);
                            }
                            cache.add(updated_params_no_dyn_pad, impl->clone());
                        }
                    });
                }
                if (!can_be_optimized())  {
                    if (!is_current_impl_dynamic)
                        _impl = std::move(_dynamic_impl);
                    auto new_impl_params = _impl->canonicalize_shapes(*_impl_params);
                    _impl->update_dispatch_data(new_impl_params);
                    update_shape_info(new_impl_params);
                }
            } else {
                _impl = _node->type()->choose_impl(*_node, updated_params_no_dyn_pad);
                _impl->set_node_params(*_node);
                if (!can_be_optimized()) {
                    auto& kernels_cache = prog->get_kernels_cache();
                    auto kernels = kernels_cache.compile(updated_params_no_dyn_pad, _impl->get_kernels_source());
                    _impl->set_kernels(std::move(kernels));
                    cache.add(updated_params_no_dyn_pad, _impl->clone());
                }
                auto new_impl_str = _impl != nullptr ? _impl->get_kernel_name() : "nullptr";
                GPU_DEBUG_TRACE_DETAIL << id() << ": update impl from " << prev_impl_str << " to " << new_impl_str << std::endl;
            }
        }

        reset_shape_change();
    }
    // impl is replaced
    return true;
}

void primitive_inst::do_runtime_skip_reorder() {
    OV_ITT_SCOPED_TASK(ov::intel_gpu::itt::domains::intel_gpu_plugin, openvino::itt::handle("do_runtime_skip_reorder: " + id()));
    GPU_DEBUG_GET_INSTANCE(debug_config);
    GPU_DEBUG_IF(debug_config->disable_runtime_skip_reorder) {
        return;
    }
    if (can_be_optimized())
        return;

    if (_impl_params->fused_desc.size() > 0)
        return;

    // set successive reorder can_be_optimized if layouts are same
    for (auto u : get_user_insts()) {
        if (u->get_node().is_type<reorder>()) {
            if (is_input() && u->is_output())
                continue;
            // TODO: Skipped reorder + in_place concat is not supported yet. To support later.
            if (u->get_users().size() == 1 && u->get_users().front()->is_type<concatenation>() && u->get_users().front()->can_be_optimized())
                continue;
            auto out_port_idx = u->get_node().get_dependency_with_port(0).second;
            // If current node's output_node is not dynamic, the memory is already allocated at build time
            auto alloc_type = allocation_type::unknown;
            if (!get_node().is_dynamic_output_layout(out_port_idx) && static_cast<int64_t>(_outputs.size()) > out_port_idx) {
                alloc_type = _outputs[out_port_idx]->get_allocation_type();
            }
            if (alloc_type == allocation_type::usm_device && u->is_output())
                continue;
            GPU_DEBUG_TRACE_DETAIL << "[do runtime skip reorder] update shape for user " << u->id() << std::endl;
            u->update_shape();
            u->update_shape_done_by_other = true;

            if (u->_impl_params->get_input_layout() == u->_impl_params->get_output_layout()) {
                std::function<void(std::vector<std::shared_ptr<primitive_inst>>)> update_memory_dependencies;
                update_memory_dependencies = [&](std::vector<std::shared_ptr<primitive_inst>> users) {
                    for (auto& user : users) {
                        GPU_DEBUG_TRACE_DETAIL << "[do runtime skip reorder] add " << id() << " to restriction list of " << user->id() << std::endl;
                        user->_runtime_memory_dependencies.insert(id());
                        if (user->can_be_optimized())
                            update_memory_dependencies(user->get_user_insts());
                    }
                };

                update_memory_dependencies(u->get_user_insts());

                u->set_can_be_optimized(true);
                // Opt out reorder which has _needs_completion_event = true causes syncronization failed in dGPU.
                if (_needs_completion_event == false && u->_needs_completion_event == true) {
                    _needs_completion_event = true;
                }
                GPU_DEBUG_TRACE_DETAIL << "[do runtime skip reorder] set user " << u->id() << " as can_be_optimized" << std::endl;
            } else {
                GPU_DEBUG_TRACE_DETAIL << "[do runtime skip reorder] user " << u->id() << " cannot be optimized" << std::endl;
            }
        }
    }
}

void primitive_inst::do_runtime_in_place_kv_cache() {
    OV_ITT_SCOPED_TASK(ov::intel_gpu::itt::domains::intel_gpu_plugin, openvino::itt::handle("do_runtime_in_place_kv_cache: " + id()));
    auto reset_pad = [](kernel_impl_params& params, const program_node* node) {
        params.output_layouts[0].data_padding = node->get_output_layout(0).data_padding;
    };
    if (_node->is_type<read_value>()) {
        auto& variable = get_network().get_variable(_node->as<read_value>().get_primitive()->variable_id);
        // Reset paddings for read_value and users with dynamic pad when variable is reset
        // to avoid wrong pad used for some nodes due to pad propagation logic (which uses previous iter pad values)
        if (!variable.is_set()) {
            primitive_inst* inst = this;
            while (inst) {
                reset_pad(*inst->_impl_params, inst->_node);
                auto& users = inst->_node->get_users();
                if (users.size() == 1 && users.front()->get_output_layout(0).data_padding.get_dynamic_pad_dims() != tensor(0)) {
                    inst = inst->get_user_insts().front().get();
                } else {
                    inst = nullptr;
                }
            }
        }
        return;
    }

    if (_node->is_type<gather>() && _impl_params->output_layouts[0].data_padding.get_dynamic_pad_dims() != tensor(0)) {
        if (can_be_optimized())
            _impl_params->output_layouts[0] = _impl_params->input_layouts[0];
        else
            reset_pad(*_impl_params, _node);
        return;
    }

    if (!_node->is_type<kv_cache>())
        return;

    _impl_params->_can_be_optimized = false;
    if (_impl_params->get_input_layout(0).count() == 0) {
        return;
    }

    auto desc = _node->as<kv_cache>().get_primitive();
    auto& past_layout = _impl_params->input_layouts[0];
    auto& present_layout = _impl_params->output_layouts[0];
    const auto& sequence_axis = desc->concat_axis;

    auto sequence_axis_legacy = sequence_axis;
    if (sequence_axis_legacy >= 2) {
        auto spatial_axis = sequence_axis_legacy - 2;
        // Default and minimum number of dimensions is 4
        auto spatial_size = std::max<size_t>(past_layout.get_partial_shape().size(), 4) - 2;
        sequence_axis_legacy = spatial_size - spatial_axis - 1 + 2;
    }

    if (present_layout.data_padding.get_dynamic_pad_dims().sizes()[sequence_axis_legacy] != 1)
        return;

    const size_t total_elements = past_layout.count();
    const int64_t concat_axis_size = past_layout.get_partial_shape()[sequence_axis].get_length();
    const int64_t sequence_element_size = total_elements / concat_axis_size;

    const int64_t max_sequence_elements = _deps[0].first->max_output_layout_size / sequence_element_size;
    const int64_t max_pad = std::max<int64_t>(max_sequence_elements - concat_axis_size, 0);

    if (max_pad > 0) {
        auto update_pad = [&](layout& l, int64_t pad) {
            const auto& dyn_pad_dims = l.data_padding.get_dynamic_pad_dims();
            const auto& lower_padd = l.data_padding.lower_size().sizes();
            auto upper_padd = l.data_padding.upper_size().sizes();
            upper_padd[sequence_axis_legacy] = pad;
            l.data_padding = padding(lower_padd, upper_padd, 0.f, dyn_pad_dims);
        };

        update_pad(present_layout, max_pad - 1);
        auto& variable = get_network().get_variable(desc->variable_info.variable_id);
        GPU_DEBUG_TRACE_DETAIL << "do_runtime_in_place_kv_cache set_layout: " << present_layout.to_string() << " is_set  = " << variable.is_set() << std::endl;
        variable.set_layout(present_layout);
        if (past_layout.data_padding.upper_size().sizes()[sequence_axis_legacy] > 0 && variable.is_set()) {
            update_pad(past_layout, max_pad);
            _impl_params->_can_be_optimized = true;
        }
        GPU_DEBUG_TRACE_DETAIL << "[do runtime kv_cache opt] concat_axis_size = " << concat_axis_size << std::endl;
        GPU_DEBUG_TRACE_DETAIL << "[do runtime kv_cache opt] sequence_element_size = " << sequence_element_size << std::endl;
        GPU_DEBUG_TRACE_DETAIL << "[do runtime kv_cache opt] max_sequence_elements = " << max_sequence_elements << std::endl;
        GPU_DEBUG_TRACE_DETAIL << "[do runtime kv_cache opt] max_pad = " << max_pad << std::endl;
        GPU_DEBUG_TRACE_DETAIL << "[do runtime kv_cache opt] can be optimized: " << _impl_params->_can_be_optimized << std::endl;
        GPU_DEBUG_TRACE_DETAIL << "[do runtime kv_cache opt] " << present_layout.to_string() << std::endl;
    }
}

void primitive_inst::do_runtime_skip_gather() {
    // Check pattern
    if (!get_node().is_type<gather>()
        || _impl_params->has_fused_primitives()
        || _impl_params->get_input_layout(0).data_type != _impl_params->get_output_layout().data_type
        || get_node().get_dependency(1).is_constant() || get_node().get_dependency(1).is_type<data>())
        return;

    GPU_DEBUG_TRACE_DETAIL << "[do_runtime_skip_gather] " << id() << " : check optimizability" << std::endl;
    auto input_shape = _impl_params->get_input_layout(0).get_shape();
    auto axis = _impl_params->typed_desc<gather>()->axis;
    auto idx_id = get_node().get_dependency(1).id();
    auto idx_shape = _impl_params->get_input_layout(1).get_shape();
    auto idx_rank = idx_shape.size();

    if (idx_rank > 1) {
        GPU_DEBUG_TRACE_DETAIL << "-- Cannot optimize becuase of its indices rank " << idx_shape.size() << std::endl;
        return;
    }

    // Check runtime shape (need to reset can_be_optimized)
    if (idx_shape[0] != input_shape[axis]) {
        set_can_be_optimized(false);
        GPU_DEBUG_TRACE_DETAIL << "--- Cannot optimize because input shape[0] " << idx_shape[0] << " != input_shape[axis]" << input_shape[axis] << std::endl;
        return;
    }

    // If the overhead for checking the index is bigger than doing gather itself, it does not make sense for skipping
    const int MAX_INDICES_SIZE = 10*1024;
    if (input_shape[axis] > MAX_INDICES_SIZE) {
        GPU_DEBUG_TRACE_DETAIL << "--- Cannot optimize becuase data length along with the axis is too big" << input_shape[axis] << std::endl;
        set_can_be_optimized(false);
        return;
    }
    if (input_shape[axis] != 1) {
        auto queue_type = get_network().get_stream().get_queue_type();
        if (queue_type == QueueTypes::out_of_order)
            get_network().get_stream().wait_for_events({_network.get_primitive_event(idx_id)});
        else
            _network.get_stream().finish();
        mem_lock<int32_t, mem_lock_type::read> idx_data(dep_memory_ptr(1), _network.get_stream());
        for (int64_t i = 0; i < static_cast<int32_t>(idx_shape[0]); ++i) {
            if (idx_data[i] != i) {
                GPU_DEBUG_TRACE_DETAIL << "--- Cannot optimize becuase idx_data [" << i << "] (" << idx_data[i] << ") != " << i << std::endl;
                set_can_be_optimized(false);
                return;
            }
        }
    }
    GPU_DEBUG_TRACE_DETAIL << "[do_runtime_skip_gather] " << id() << " : can_be_optimized" << std::endl;
    GPU_DEBUG_TRACE_DETAIL << "            - Input layout : " << _impl_params->get_input_layout(0).to_short_string() << std::endl;
    GPU_DEBUG_TRACE_DETAIL << "            - Indices layout : " << _impl_params->get_input_layout(1).to_short_string() << std::endl;
    GPU_DEBUG_TRACE_DETAIL << "            - Gather axis : " << axis << std::endl;
    GPU_DEBUG_TRACE_DETAIL << "            - Output layout : " << _impl_params->get_output_layout().to_short_string() << std::endl;
    set_can_be_optimized(true);
}

void primitive_inst::do_runtime_in_place_concat() {
    OV_ITT_SCOPED_TASK(ov::intel_gpu::itt::domains::intel_gpu_plugin, openvino::itt::handle("do_runtime_in_place_concat: " + id()));
    GPU_DEBUG_GET_INSTANCE(debug_config);
    GPU_DEBUG_IF(debug_config->disable_runtime_buffer_fusing) {
        return;
    }
    if (update_shape_done_by_other) {
        return;
    }
    if (get_users().size() != 1) return;

    auto concat_inst = _network.get_primitive(get_users().front()->id());
    if (!concat_inst->get_node().is_type<concatenation>() || !concat_inst->get_node().can_be_optimized())
        return;
    // Currently does not support cascaded concats
    std::vector<std::shared_ptr<primitive_inst>> concat_preds;
    for (auto pred : concat_inst->_deps) {
        concat_preds.push_back(pred.first);
    }

    GPU_DEBUG_TRACE_DETAIL << "[In place concat] Preparing for runtime buffer fusing" << std::endl;
    // Do shape_infer for all concat's preds and concat
    for (auto pred : concat_preds) {
        if (!pred->update_shape_done_by_other) {
            GPU_DEBUG_TRACE_DETAIL << "[In place concat] update shape for " << pred->id() << std::endl;
            pred->update_shape();
            pred->update_shape_done_by_other = true;
        }
    }
    GPU_DEBUG_TRACE_DETAIL << "[In place concat] update shape for " << concat_inst->id() << std::endl;
    concat_inst->update_shape();
    concat_inst->update_shape_done_by_other = true;
    layout concat_layout = concat_inst->_impl_params->get_output_layout();

    std::vector<kernel_impl_params> pred_params;
    std::vector<layout> preds_layouts;
    for (auto& pred : concat_inst->_deps) {
        pred_params.push_back(*pred.first->_impl_params);
        preds_layouts.push_back(pred.first->_impl_params->get_output_layout());
    }

    if (!concat_in_place_optimization::match(concat_inst->get_node(), *concat_inst->_impl_params, pred_params, true)) {
        concat_inst->set_can_be_optimized(false);
        GPU_DEBUG_TRACE_DETAIL << "[In place concat] " << concat_inst->id() << " cannot be optimized " << std::endl;
        return;
    }

    auto concat_axis = concat_inst->_impl_params->typed_desc<concatenation>()->axis;
    concat_in_place_optimization::update_in_place_concat_paddings(concat_layout, preds_layouts, concat_axis, true);
    size_t i = 0;
    for (auto& dep : concat_inst->_deps) {
        if (_impl_params->output_layouts[0] != preds_layouts[i]) {
            dep.first->set_shape_change();
            dep.first->_impl_params->output_layouts[0] = preds_layouts[i];
        }
        GPU_DEBUG_TRACE_DETAIL << "[In place concat] Update padding of pred " << i << " : "
                               << dep.first->_impl_params->output_layouts[0].to_string() << std::endl;
        ++i;
    }
    concat_inst->_impl_params->output_layouts[0] = concat_layout; // TODO : Once this primitive_inst::can_be_optimized, consolidate it to impl_params->optimized
    concat_inst->set_can_be_optimized(true);
    GPU_DEBUG_TRACE_DETAIL << "[In place concat] " << concat_inst->id() << ": can_be_optimized " << std::endl;
}

bool primitive_inst::has_inner_networks() const {
    return (_impl_params->inner_nets.size() > 0);
}

event::ptr primitive_inst::execute(const std::vector<event::ptr>& events) {
    OV_ITT_SCOPED_TASK(ov::intel_gpu::itt::domains::intel_gpu_plugin, openvino::itt::handle("primitive_inst::execute: " + id()));
    const auto primitive_id = id();
    OPENVINO_ASSERT(_has_valid_input, primitive_id, " has invalid/unset input");
    GPU_DEBUG_GET_INSTANCE(debug_config);
    bool need_args_update = false;
    std::vector<event::ptr> dependencies;
    if (is_dynamic() && !has_inner_networks()) {
        do_runtime_in_place_concat();
        OPENVINO_ASSERT(_node != nullptr, "[GPU] Invalid primitive_inst object for dynamic shapes case: program_node can't be null");
        update_shape();

        // Check successor reorder if layouts are same
        // Need to set can_be_optimized for user reorder at predecessor because
        // if the user is can_be_optimized and output node then current nodes' output should be allocated to host.
        do_runtime_skip_reorder();
        do_runtime_skip_gather();
        do_runtime_in_place_kv_cache();
        if (_impl_params->output_layouts[0].count() == 0) {
            GPU_DEBUG_TRACE_DETAIL << id() << " : Skipping because output data is empty " << std::endl;
            auto ev = get_network().get_stream().create_user_event(true);
            update_shape_done_by_other = false; // reset
            return ev;
        }

        if (!is_valid_fusion()) {
            OV_ITT_SCOPED_TASK(ov::intel_gpu::itt::domains::intel_gpu_plugin, openvino::itt::handle("unfused_subgraph_exec: " + id()));
            auto subgraph = get_unfused_subgraph();

            for (auto& d : _deps) {
                if (!d.first->get_node().is_type<data>()) {
                    auto allocated_mem = d.first->output_memory_ptr();
                    auto actual_input_layout = d.first->get_output_layout();
                    auto& engine = _network.get_engine();
                    // Need to use actual layout, not the fake aligned memory layout
                    auto actual_mem = engine.reinterpret_buffer(*allocated_mem, actual_input_layout);
                    subgraph->set_input_data(d.first->id(), std::move(actual_mem));
                }
            }
            GPU_DEBUG_TRACE_DETAIL << "[Start] Executing unfused subgraph of " << id() << std::endl;
            auto outputs = subgraph->execute(events);
            GPU_DEBUG_TRACE_DETAIL << "[End] Finished executing unfused subgraph of " << id() << std::endl;

            auto last_fd = _impl_params->fused_desc.back();
            auto last_prim_id = last_fd.desc->id;

            OPENVINO_ASSERT(outputs.find(last_prim_id) != outputs.end(), "[GPU] Can't find output primitive ", last_prim_id, " for unfused subgraph");

            _outputs[0] = outputs.at(last_prim_id).get_memory();

            _impl_params->output_layouts[0] = subgraph->get_output_layout(last_prim_id);
            return outputs.at(last_prim_id).get_event();
        }

        // Try update impl if current impl is dynamic because opt kernel may be added to impl cache through async compilation.
        // Only try update weight and realloc when impl is updated.
        if (shape_changed() || !_impl || (!shape_changed() && _impl->is_dynamic())) {
            need_args_update = true;

            if (update_impl()) {
                auto ev = update_weights();
                if (ev)
                    dependencies.push_back(ev);
                auto ev_reset = realloc_if_needed();
                if (ev_reset)
                    dependencies.push_back(ev_reset);
            }
        }

        OPENVINO_ASSERT(_impl_params->get_output_layout().is_static(),
                        "[GPU] Can't execute ", primitive_id, " primitive as output layout is dynamic in runtime");
    }
    update_shape_done_by_other = false; // reset
    OPENVINO_ASSERT(_impl != nullptr, "[GPU] Implementation is nullptr for ", primitive_id,  " primitive");

    // Dynamic insts may reallocate its' output buffer, so we need to update kernel's args respectively
    bool has_dynamic_dependencies_insts = std::any_of(_deps.begin(), _deps.end(),
        [](const std::pair<std::shared_ptr<primitive_inst>, int32_t>& dep) {
            return dep.first->is_dynamic();
    });

    // Output buffer may be changed under the following conditions, so we need to set args to kernel on each iteration
    if ((is_dynamic() && need_args_update) || has_mutable_input() || is_output() || (!is_dynamic() && has_dynamic_dependencies_insts)) {
        set_arguments();
    }
    on_execute();

    GPU_DEBUG_TRACE << id() << ": execute " << _impl->get_kernel_name() << " (is_dynamic=" << _impl->is_dynamic() << ", "
                    << "can_be_optimized=" << can_be_optimized() << ")" << std::endl;

    const bool out_of_order_queue = get_network().get_stream().get_queue_type() == QueueTypes::out_of_order;
    if (_exec_deps.empty() && dependencies.empty()) {
        dependencies = events;
    } else {
        // Prepare dependencies events in case of OOO queue, CPU implementation,
        // or optimized_out impl which has CPU users (needs_completion_event() && !is_output() condition)
        if (out_of_order_queue || _impl->is_cpu() || (can_be_optimized() && needs_completion_event() && !is_output())) {
            dependencies.reserve(dependencies.size() + _exec_deps.size());
            for (auto& input : _exec_deps) {
                auto id = input->id();
                try {
                    // if the requested event does not exists it means that it has not been executed, so the processing_order is
                    // wrong or synchronization failed.
                    auto ev = get_network().get_primitive_event(id);
                    dependencies.emplace_back(ev);
                } catch (const std::out_of_range& oor) {
                    OPENVINO_ASSERT(false, "[GPU] execution order corrupted: ", oor.what());
                }
            }
        }
    }

    // Replace multiple events with single grouped event in case of barriers synchronization to prevent `_last_barrier_ev` usage as a dependency
    // event of optimized_out instance's users, which may lead to unwanted extra synchronization of CPU impls with GPU kernels
    if (_node && _node->is_in_shape_of_subgraph() && can_be_optimized() && dependencies.size() > 1 && out_of_order_queue) {
        auto grouped_ev = get_network().get_stream().group_events(dependencies);
        dependencies = {grouped_ev};
    }

    {
        GPU_DEBUG_PROFILED_STAGE(instrumentation::pipeline_stage::inference);
        auto ev = _impl->execute(dependencies, *this);

        GPU_DEBUG_IF(!debug_config->dump_profiling_data.empty()) {
            get_network().get_stream().wait_for_events({ev});

            if (ev != nullptr) {
                auto profiling_info = ev->get_profiling_info();
                for (const auto &interval : profiling_info) {
                    if (interval.stage == cldnn::instrumentation::profiling_stage::executing) {
                        GPU_DEBUG_CODE(stage_prof.set_custom_stage_duration(interval.value->value()));
                    }
                }
            }
        }

        return ev;
    }
}

void primitive_inst::set_arguments() {
    OV_ITT_SCOPED_TASK(ov::intel_gpu::itt::domains::intel_gpu_plugin, openvino::itt::handle("set_arguments: " + id()));
    GPU_DEBUG_PROFILED_STAGE(instrumentation::pipeline_stage::set_arguments);
    OPENVINO_ASSERT(_has_valid_input, id(), " has invalid/unset input");
    _impl->set_arguments(*this);
}

void primitive_inst::build_deps() {
    if (!_deps.empty())
        return;

    OPENVINO_ASSERT(_node != nullptr, "_node should not be nullptr for build_deps.");

    if (_deps.empty() && !_node->get_dependencies().empty()) {
        _deps = _network.get_primitives(_node->get_dependencies());
        _exec_deps = build_exec_deps(_deps);
    }
}

void primitive_inst::configure_shape_of_dependencies() {
    if (dependant_shape_of_insts.empty() && _node != nullptr) {
        for (auto shape_of : _node->get_dependant_shape_of_nodes()) {
            dependant_shape_of_insts.push_back(_network.get_primitive(shape_of->id()));
        }
    }
}

void primitive_inst::rebuild_deps(
    std::unordered_map<primitive_id, std::shared_ptr<primitive_inst>> const& primitives) {

    _deps.resize(_dep_ids.size());
    for (size_t i = 0; i < _dep_ids.size(); i++) {
        OPENVINO_ASSERT((primitives.count(_dep_ids[i].first) > 0),
                        _dep_ids[i].first, "is not found in primitives while rebuilding _deps");
        _deps[i] = {primitives.at(_dep_ids[i].first), _dep_ids[i].second};
    }
}

void primitive_inst::rebuild_exec_deps(
    std::unordered_map<primitive_id, std::shared_ptr<primitive_inst>> const& primitives) {

    _exec_deps.resize(_exec_dep_ids.size());
    for (size_t i = 0; i < _exec_dep_ids.size(); i++) {
        OPENVINO_ASSERT((primitives.count(_exec_dep_ids[i]) > 0),
                        _exec_dep_ids[i], "is not found in primitives while rebuilding _exec_deps");
        _exec_deps[i] = primitives.at(_exec_dep_ids[i]);
    }
}

primitive_inst::primitive_inst(network& network)
    : _network(network)
    , _node(nullptr)
    , _impl_params(make_unique<kernel_impl_params>())
    , _impl(nullptr)
    , _dynamic_impl(nullptr)
    , _outputs({memory::ptr()})
    , _reordered_weights_cache(network.get_weights_cache_capacity())
    , _output_changed(false)
    , _mem_allocated(false)
    , _type(nullptr) {}

primitive_inst::primitive_inst(network& network, program_node const& node, bool allocate_memory)
    : _network(network)
    , _node(&node)
    , _node_output_layout(node.get_output_layout())
    , _impl_params(node.get_kernel_impl_params())
    , _impl(node.get_selected_impl() ? node.get_selected_impl()->clone() : nullptr)
    , _dynamic_impl(nullptr)
    , _runtime_memory_dependencies(node.get_memory_dependencies())
    , _outputs({memory::ptr()})
    , _reordered_weights_cache(network.get_weights_cache_capacity())
    , _output_changed(false)
    , _is_dynamic(node.is_dynamic() || node.generates_dynamic_output())
    , _type(node.type())
    , _id(node.id())
    , _org_id(node.get_org_primitive_id())
    , _is_input(node.is_input())
    , _is_output(node.is_output())
    , _inputs_memory_count(node.get_inputs_count())
    , _outputs_memory_count(node.get_outputs_count())
    , _fused_mem_count(node.get_fused_inputs_count())
    , _fused_mem_offset((_fused_mem_count > 0 && node.has_fused_dep()) ? node.get_first_fused_dep_idx() : 0)
    , _can_be_optimized(node.can_be_optimized())
    , _can_share_buffer(node.can_share_buffer())
    , _is_constant(node.is_constant())
    , _needs_completion_event(is_any_user_cpu(node.get_users()) || node.is_output()) {
    // When dynamic shape node has huge upper boundary which causes bigger mem size than system max allocable mem size, do not allocate in build time.
    auto output_layout = node.get_output_layout();
    if (allocate_memory && node.is_dynamic() && (!network.get_engine().check_allocatable(output_layout, allocation_type::usm_host))) {
        allocate_memory = false;
    }
    _mem_allocated = allocate_memory;
    if (!_mem_allocated && (node.is_dynamic() && _outputs_memory_count > 1)) {
        auto avaiable_allocate_memory = [&](std::vector<cldnn::layout>& layouts) -> bool {
            for (auto& l : layouts) {
                if (l.is_static())
                    return true;
            }
            return false;
        };
        allocate_memory = _mem_allocated = avaiable_allocate_memory(_impl_params->output_layouts);
    }

    if (allocate_memory) {
        // In case when output is mutable_data primitive, and other users dependencies are only used for
        // synchronization, The output memory of such primitive will be fused with mutable_data
        auto users = node.get_users();
        auto user_count = users.size();
        uint32_t mutable_data_count = 0;
        for (auto& user : users) {
            // Get mutable_data nodes count from nodes users
            if (user->is_type<mutable_data>()) {
                mutable_data_count++;
            }
        }

        // TODO: Remove WA for arg_max_min node.
        // For now it's required to handle the case when only second output of TopK primitive is used in plugin,
        // but kernels always write both outputs to the same memory object which leads to wrong result.
        if (user_count == 1 && mutable_data_count == 1 && !node.is_type<arg_max_min>()
                                                       && !node.is_type<experimental_detectron_roi_feature_extractor>()) {
            for (auto& user : node.get_users())
                if (user->is_type<mutable_data>())
                    _outputs[0] = user->as<mutable_data>().get_attached_memory_ptr();
        } else {
            _outputs = allocate_outputs();
        }
    }
    if (_impl) {
        _impl->set_node_params(node);
        if (_impl->is_dynamic() && !_impl->is_cpu()) {
            GPU_DEBUG_TRACE_DETAIL << id() << ": initialize impl with dynamic impl " << _impl->get_kernel_name() << std::endl;
            _dynamic_impl = _impl->clone();
            // Actual shape info layout is the following:
            // input_0 -> input_1, ..., fused_dep_0, fused_dep1, ..., output_0, output_1, ...
            // For each tensor we save max_rank dimensions in [bfvuwzyx] order
            size_t num_dynamic_pads = 0;
            for (auto& in : _node->get_dependencies()) {
                const auto& dyn_pad_dims = in.first->get_output_layout(false).data_padding.get_dynamic_pad_dims().sizes();
                num_dynamic_pads += std::accumulate(dyn_pad_dims.begin(), dyn_pad_dims.end(), static_cast<int32_t>(0));
            }
            for (auto& o : _node->get_output_layouts()) {
                const auto& dyn_pad_dims = o.data_padding.get_dynamic_pad_dims().sizes();
                num_dynamic_pads += std::accumulate(dyn_pad_dims.begin(), dyn_pad_dims.end(), static_cast<int32_t>(0));
            }
            const int64_t buffers_count = _node->get_dependencies().size() + _node->get_outputs_count();
            const int64_t shape_elements = buffers_count * layout::max_rank() + num_dynamic_pads * 2 /*pad_before + pad_after*/;
            _shape_info_memory = _network.get_engine().allocate_memory(layout{{shape_elements}, data_types::i32, format::bfyx});
        }
    }
    _impl_params->strm = _network.get_stream_ptr();
    if (_outputs[0])
        max_output_layout_size = _outputs[0]->get_layout().get_tensor().count();
}

memory::ptr primitive_inst::allocate_internal_buffer(size_t idx, bool reset) {
    if (_impl == nullptr || _outputs.empty() || _outputs[0] == nullptr)
        return nullptr;
    const auto& ibuf_layouts = _impl->get_internal_buffer_layouts();
    if (ibuf_layouts.empty())
        return nullptr;

    auto device_mem_acc = [&](size_t a, std::pair<std::shared_ptr<primitive_inst>, int32_t> b) {
        if (!b.first->mem_allocated()) return a;
        auto res = a;
        for (size_t i = 0; i < b.first->outputs_memory_count(); ++i) {
            if (b.first->output_memory(i).get_allocation_type() == allocation_type::usm_device ||
                b.first->output_memory(i).get_allocation_type() == allocation_type::cl_mem)
                return a + b.first->output_memory().size();
        }
        return res;
    };

    auto& engine = get_network().get_engine();
    bool input_device_mem = false;

    // NOTE: Currently the ocl driver aborts at runtime when there are layers using device memory close to max size within multiple streams.
    // Decided the limitation as 85 % empirically, but still it needs further investigation.
    const auto& inst_deps = _network.get_primitives(_node->get_dependencies());

    auto total_device_mem_size = std::accumulate(inst_deps.begin(), inst_deps.end(), size_t(0), device_mem_acc);
    for (const auto& output : _outputs) {
        if (output->get_allocation_type() == allocation_type::usm_device)
            total_device_mem_size += output->size();
    }

    int64_t available_device_mem_size = engine.get_device_info().max_global_mem_size - total_device_mem_size;
    // check if there is any device mem input
    if (engine.supports_allocation(allocation_type::usm_device)) {
        for (const auto& dep : inst_deps) {
            if (!dep.first->mem_allocated()) continue;
            if (dep.first->output_memory().get_allocation_type() == allocation_type::usm_device) {
                input_device_mem = true;
                break;
            }
        }
    }
    // allocate intermediate memory for the updated layout of buffer
    auto layout = ibuf_layouts[idx];
    GPU_DEBUG_LOG << "[" << _node->id() << ": internal buf " << idx << "]" << std::endl;
    auto alloc_type = allocation_type::unknown;
    if ((int64_t)available_device_mem_size - (int64_t)layout.bytes_count() >= 0 &&
        (input_device_mem || _node->get_preferred_impl_type() == impl_types::onednn)) {
        // scratchpad memory type enforces to device mem.
        GPU_DEBUG_LOG << " input is device mem and available device mem size (" << available_device_mem_size
                      << ") > requested memory (" << layout.bytes_count() << " )" << std::endl;
        alloc_type = engine.get_preferred_memory_allocation_type();
    } else {
        GPU_DEBUG_LOG << " input is not device mem or available device mem size ("
                      << available_device_mem_size << ") <= requested memory (" << layout.bytes_count() << " )" << std::endl;
        alloc_type = engine.get_lockable_preferred_memory_allocation_type();
    }
    GPU_DEBUG_LOG << "=> allocate to " << alloc_type << std::endl;

    // Reuse intermediate buffer like output buffer.
    bool reuse_internal_buf = true;
    auto ret_mem =
        get_memory_from_pool(_network.get_engine(),
                             _network.get_id(),
                             _network.get_memory_pool(),
                             *_node,
                             layout,
                             alloc_type,
                             reuse_internal_buf,
                             _runtime_memory_dependencies,
                             reset,
                             _intermediates_memory.size() > idx ? _intermediates_memory[idx].get() : nullptr);
    GPU_DEBUG_LOG << " [" << _network.get_id() << ":" << _node->id() << ": internal buf " << idx << "] " << alloc_type
                  << " " << ret_mem->buffer_ptr() << std::endl;
    return ret_mem;
}

void primitive_inst::allocate_internal_buffers(bool reset) {
    if (_impl == nullptr || _outputs.empty() || _outputs[0] == nullptr)
        return;
    const auto& ibuf_layouts = _impl->get_internal_buffer_layouts();
    if (ibuf_layouts.empty())
        return;

    // allocate intermediate memory for the updated layout of buffer
    std::vector<memory::ptr> intermediates_memory;
    for (size_t i = 0; i < ibuf_layouts.size(); ++i) {
        if (ibuf_layouts[i].get_linear_size() == 0)
            continue;
        intermediates_memory.push_back(allocate_internal_buffer(i, reset));
        max_intermediates_memory_sizes.push_back(intermediates_memory[i]->size());
    }
    _intermediates_memory = intermediates_memory;
}

event::ptr primitive_inst::update_weights() {
    OV_ITT_SCOPED_TASK(ov::intel_gpu::itt::domains::intel_gpu_plugin, openvino::itt::handle("update_weights: " + id()));
    GPU_DEBUG_PROFILED_STAGE(instrumentation::pipeline_stage::update_weights);
    if (!_impl)
        return nullptr;

    bool weightable_node = _node->is_type<fully_connected>() || _node->is_type<convolution>() || _node->is_type<deconvolution>();
    if (!weightable_node)
        return nullptr;

    auto& engine = _network.get_engine();
    auto reorder_kernel_params = _impl->get_weights_reorder_kernel_params();

    if (reorder_kernel_params)
        reorder_kernel_params->prog = get_network().get_program().get();

    auto weights_idx = _node->get_primitive()->input.size();
    auto original_weights_memory = dep_memory_ptr(weights_idx);
    auto original_layout = original_weights_memory->get_layout();

    if (!reorder_kernel_params) {
        // If kernel doesn't says that it doesn't require weights reorder, but weights were reordered previously, then
        // incorrect memory buffer may be assigned, so reset cached weights for such case
        _reordered_weights_cache.add(original_layout, original_weights_memory);
        _impl_params->weights_layout = optional_layout(original_layout);
    } else {
        auto expected_layout = reorder_kernel_params->get_output_layout();
        // Set original partial shape, because it may be lost during kernel_selector::weights_tensor -> layout conversion
        expected_layout.set_partial_shape(original_layout.get_partial_shape());
        _impl_params->weights_layout = optional_layout(expected_layout);

        if (_reordered_weights_cache.has(expected_layout)) {
            GPU_DEBUG_PROFILED_STAGE_CACHE_HIT(true);
            GPU_DEBUG_TRACE_DETAIL << id() << ": reuse weights for " << expected_layout.to_short_string() << std::endl;
            return nullptr;
        } else if (original_layout.compatible(expected_layout)) {
            GPU_DEBUG_PROFILED_STAGE_CACHE_HIT(true);
            GPU_DEBUG_TRACE_DETAIL << id() << ": reinterpret original weights memory from " << original_layout.to_short_string()
                                           << " to " << expected_layout.to_short_string() << std::endl;
            _reordered_weights_cache.add(expected_layout, engine.reinterpret_buffer(*original_weights_memory, expected_layout));
            return nullptr;
        } else {
            GPU_DEBUG_PROFILED_STAGE_CACHE_HIT(false);
            auto& cache = get_network().get_program()->get_implementations_cache();
            auto reorder_inst = std::make_shared<cldnn::reorder_inst>(get_network());

            if (auto cached_impl = cache.get(*reorder_kernel_params)) {
                GPU_DEBUG_TRACE_DETAIL << id() << ": reorder weights (cached) from " << original_layout.to_short_string()
                                       << " to " << expected_layout.to_short_string() << std::endl;
                reorder_inst->set_impl(cached_impl->clone());
            } else {
                GPU_DEBUG_TRACE_DETAIL << id() << ": reorder weights from " << original_layout.to_short_string()
                                       << " to " << expected_layout.to_short_string() << std::endl;

                auto factory = WeightsReordersFactory::get(impl_types::ocl, shape_types::static_shape);
                auto reorder_impl = factory(*reorder_kernel_params);
                auto& kernels_cache = get_network().get_program()->get_kernels_cache();
                auto kernels = kernels_cache.compile(*reorder_kernel_params, reorder_impl->get_kernels_source());
                OPENVINO_ASSERT(kernels.size() == 1, "[GPU] Expected number of compiled kernels is 1, but got ", kernels.size());
                reorder_impl->set_kernels(kernels);

                reorder_inst->set_impl(reorder_impl->clone());

                cache.add(*reorder_kernel_params, reorder_impl->clone());
            }

            auto& stream = get_network().get_stream();

            bool can_reuse = false;
            memory::ptr weights_memory = nullptr;
            if (_reordered_weights_cache.is_full()) {
                weights_memory = _reordered_weights_cache.get_lru_element().second;
                can_reuse = weights_memory->size() <= expected_layout.bytes_count() && (weights_memory->buffer_ptr() != original_weights_memory->buffer_ptr());
            }

            if (can_reuse) {
                GPU_DEBUG_TRACE_DETAIL << id() << ": reuse weights memory for new layout " << expected_layout.to_short_string() << std::endl;
                weights_memory = engine.reinterpret_buffer(*weights_memory, expected_layout);
            } else {
                GPU_DEBUG_TRACE_DETAIL << id() << ": allocate weights memory" << std::endl;
                auto alloc_type = engine.get_preferred_memory_allocation_type();
                weights_memory = engine.allocate_memory(expected_layout, alloc_type);
            }

            _reordered_weights_cache.add(expected_layout, weights_memory);
            GPU_DEBUG_TRACE_DETAIL << id() << ": update weights cache: " << expected_layout.to_short_string() << " cache_size="
                                   << _reordered_weights_cache.size() << "/" << _reordered_weights_cache.capacity() << std::endl;

            kernel_arguments_data args;
            args.inputs.push_back(original_weights_memory);
            args.outputs.push_back(weights_memory);

            auto reorder_impl = reorder_inst->get_impl();
            reorder_impl->set_arguments(*reorder_inst, args);
            auto ev = reorder_impl->execute({}, *reorder_inst);

            GPU_DEBUG_GET_INSTANCE(debug_config);
            GPU_DEBUG_IF(!debug_config->dump_profiling_data.empty()) {
                stream.wait_for_events({ev});
            }

            return ev;
        }
    }

    GPU_DEBUG_PROFILED_STAGE_CACHE_HIT(true);

    return nullptr;
}

static bool user_requesting_mem_reuse_false(const program_node& node) {
    for (auto& user : node.get_users()) {
        if ((user->get_selected_impl() != nullptr) && (user->get_selected_impl()->can_reuse_memory == false)) {
            return true;
        } else if (user->get_selected_impl() == nullptr) {
            if (user->is_dynamic()) {
                return true;
            }
            if (user_requesting_mem_reuse_false(*user)) {
                return true;
            }
        }
    }
    return false;
}

memory::ptr primitive_inst::allocate_output(engine& _engine,
                                            memory_pool& pool,
                                            const program_node& _node,
                                            const kernel_impl_params& impl_params,
                                            const std::set<primitive_id>& memory_dependencies,
                                            uint32_t net_id,
                                            bool is_internal,
                                            size_t idx,
                                            bool reset,
                                            bool is_output_buffer,
                                            memory* curr_memory,
                                            bool runtime_alloc) {
    auto layout = impl_params.get_output_layout(idx);
    OPENVINO_ASSERT(layout.is_static() || layout.has_upper_bound(), "[GPU] Can't allocate output for dynamic layout");
    auto device_mem_acc = [&](size_t a, const cldnn::layout& l) {
        // Input shape may be dynamic is some cases (shape_of). It means that output shape of node doesn't depend on input shape
        // and out memory can be allocated on program build stage.
        if (l.is_static())
            return a + l.bytes_count();

        return a;
    };

    layout = cldnn::layout(layout.get_partial_shape().get_max_shape(), layout.data_type, layout.format, layout.data_padding);
    bool usm_device_allocatable = true;
    const auto& total_device_input_mem_size = std::accumulate(impl_params.input_layouts.begin(), impl_params.input_layouts.end(), (uint64_t)0, device_mem_acc);
    if (total_device_input_mem_size > _engine.get_device_info().max_global_mem_size)
        usm_device_allocatable = false;

    bool reusable_across_network = (runtime_alloc && _node.is_dynamic_output_layout()) ? !reset : !user_requesting_mem_reuse_false(_node);

    // Do not use memory pool for nodes from shape_of subgraphs, because such nodes mostly use CPU impls and may be executed in parallel with predecessors
    // GPU kernels and cause accuracy problems. This significantly improves performance (because provides an ability not to synchronize shape_of subgraphs
    // execution with other nodes) at the cost of tiny increase in memory consumption.
    if (_node.is_in_shape_of_subgraph())
        reusable_across_network = false;

    // For outputs, cpu prim we want to have lockable alloc type
    // Also if the successor of a node is an cpu, then memory needs to be lockable.
    bool is_cpu = _node.get_selected_impl() ? _node.get_selected_impl()->is_cpu() :
                                              _node.get_preferred_impl_type() == impl_types::cpu;
    auto use_lockable_memory =
        is_output_buffer || is_cpu ||
        has_any_cpu_user_not_shape_of(_node.get_users()) ||
        !_engine.supports_allocation(allocation_type::usm_device) ||
        (_node.is_shape_infer_dep() && _engine.get_device_info().dev_type == device_type::integrated_gpu);
    const auto& lockable_mem_type = _engine.get_lockable_preferred_memory_allocation_type(layout.format.is_image_2d());

    auto alloc_type = use_lockable_memory ? lockable_mem_type
                    : !usm_device_allocatable ? lockable_mem_type : allocation_type::usm_device;

    if (is_internal) {
        bool is_reorder_weights = _node.is_type<reorder>() && _node.as<reorder>().get_primitive()->weights_reorder_params;
        if (_node.can_be_optimized() || is_reorder_weights) {
            GPU_DEBUG_LOG << "[" << _node.id() << ": output]" << std::endl;
            // Use usm_device memory for weights reordering
            if (is_internal && is_reorder_weights &&
                _engine.supports_allocation(allocation_type::usm_device))
                alloc_type = allocation_type::usm_device;
            return get_memory_from_pool(_engine,
                                        net_id,
                                        pool,
                                        _node,
                                        layout,
                                        alloc_type,
                                        false,
                                        memory_dependencies,
                                        reset,
                                        curr_memory);
        } else {
            if ((_node.is_output() && is_reorder_weights) || (!_node.is_output() && _node.is_type<input_layout>()))
                reset = false;
            GPU_DEBUG_LOG << "[" << _node.id() << ": constant]" << std::endl;
            return _engine.allocate_memory(layout, alloc_type, reset);
        }
    } else if (!_node.can_share_buffer() || _node.can_be_optimized() || _node.is_output()) {
        GPU_DEBUG_LOG << "[" << _node.id() << ": output]" << std::endl;
        return _engine.allocate_memory(layout, alloc_type, reset);
    } else {
        return get_memory_from_pool(_engine,
                                    net_id,
                                    pool,
                                    _node,
                                    layout,
                                    alloc_type,
                                    reusable_across_network,
                                    memory_dependencies,
                                    reset,
                                    curr_memory);
    }
}

std::vector<memory::ptr> primitive_inst::allocate_outputs(kernel_impl_params* updated_params, bool reset_mem, bool runtime_alloc) {
    std::vector<memory::ptr> outputs;
    auto impl_params = updated_params != nullptr ? *updated_params : *_impl_params;
    auto& out_layouts = impl_params.output_layouts;
    for (size_t i = 0; i < get_node().get_outputs_count() ; ++i) {
        if (out_layouts[i].is_dynamic() && !out_layouts[i].has_upper_bound()) {
            outputs.push_back(memory::ptr());
        } else {
            auto current_memory_ptr = _outputs.size() > i ? output_memory_ptr(i).get() : nullptr;
            auto is_output = is_output_buffer(this, runtime_alloc);

            outputs.push_back(allocate_output(_network.get_engine(),
                                            _network.get_memory_pool(),
                                            *_node,
                                            impl_params,
                                            _runtime_memory_dependencies,
                                            get_network_id(),
                                            _network.is_internal(),
                                            i,
                                            reset_mem,
                                            is_output,
                                            current_memory_ptr,
                                            runtime_alloc));
        }
    }
    return outputs;
}

std::vector<std::shared_ptr<primitive_inst>> primitive_inst::build_exec_deps(
    std::vector<std::pair<std::shared_ptr<primitive_inst>, int32_t>> const& deps) {
    std::vector<std::shared_ptr<primitive_inst>> exec_deps;
    exec_deps.reserve(deps.size());
    for (auto& dep : deps)
        if (dep.first->get_impl() != nullptr || dep.first->is_dynamic())
            exec_deps.push_back(dep.first);

    return exec_deps;
}

std::string primitive_inst::generic_to_string(program_node const& node, const char* type_name) {
    auto node_info = node.desc_to_json();

    std::stringstream primitive_description;
    std::stringstream ss_inputs;

    for (size_t i = 0; i < node.get_dependencies().size(); ++i) {
        auto& in = node.get_dependency(i);
        ss_inputs << in.id();
        ss_inputs << ", count: " << in.get_output_layout().count();
        i != (node.get_dependencies().size() - 1) ? ss_inputs << ", " : ss_inputs << "";
    }

    json_composite generic_info;
    generic_info.add("type_name", type_name);
    generic_info.add("deps count", node.get_dependencies().size());
    generic_info.add("deps", ss_inputs.str());

    node_info->add("generic info", generic_info);
    node_info->dump(primitive_description);

    return primitive_description.str();
}

cldnn::network::ptr primitive_inst::get_unfused_subgraph() {
    GPU_DEBUG_TRACE_DETAIL << id() << ": Use unfused subgraph due to unexpected fusions\n";
    if (!_unfused_subgraph) {
        topology t;

        std::vector<primitive_id> outer_dep_ids;
        // Add input primitives: constants are moved as is
        // Any other primitive types are replaced with input_layout
        for (auto& dep : _node->get_dependencies()) {
            if (dep.first->is_type<data>()) {
                auto& data_node = dep.first->as<data>();
                auto data_prim = *data_node.get_primitive();
                // mem field of original primitive can be nullified during transfer_memory_to_device pass, thus use mem from program_node
                data_prim.mem = data_node.get_attached_memory_ptr();
                t.add(data_prim);
            } else {
                input_layout in_prim(dep.first->id(), dep.first->get_output_layout());
                t.add(in_prim);
            }
            outer_dep_ids.push_back(dep.first->id());
        }

        // Create the primitive itself
        t.add_primitive(std::const_pointer_cast<primitive>(_node->get_primitive()));
        outer_dep_ids.push_back(_node->id());

        // Add primitives for fused-ops
        for (auto& fd : _impl_params->fused_desc) {
            auto prim = std::const_pointer_cast<primitive>(fd.desc);
            for (size_t i = 0; i < prim->input.size(); i++) {
                auto& in = prim->input[i];
                // If dependency name is not found in current topology, we need to remap it
                // It may happen if dependency primitive has been fused into some previous primitive, e.g:
                // prim1 -> eltwise1 -> eltwise2
                //          prim2 -------/
                //  fused_prim1=prim1 + eltwise1
                //  fused_prim2=prim2 + eltwise2
                // from the names perspective fused graph will looka as follows:
                // prim1 -> prim2
                // And when we construct unfused subgraph for prim2, we take original eltwise2 primitive which expects eltwise1 primitive as input
                // which doesn't exist anymore in the graph
                // Thus we update dependency name used dependencies idx stored in fused descriptor.
                if (fd.has_outer_dep()) {
                    if (std::find_if(outer_dep_ids.begin(), outer_dep_ids.end(), [&](const primitive_id& pid) {
                            return pid == in.pid;
                        }) == outer_dep_ids.end()) {
                        size_t dep_id = fd.outer_dep_start_idx;
                        in = _node->get_dependency(dep_id).id();
                    }
                }
            }
            t.add_primitive(prim);
            outer_dep_ids.push_back(prim->id);
        }
        // Samely, need to update dependency of the current fused nodes' input primitive ids with those in the current program
        auto prim_of_fused_node = std::const_pointer_cast<primitive>(_impl_params->desc);
        for (size_t i = 0; i < prim_of_fused_node->input.size(); ++i) {
            auto& in = prim_of_fused_node->input[i];
            if (std::find_if(outer_dep_ids.begin(), outer_dep_ids.end(),
                             [&](const primitive_id& pid) {
                                 return pid == in.pid;
                             }) == outer_dep_ids.end()) {
                in = _node->get_dependency(i).id();
            }
        }
        ExecutionConfig subgraph_config{
            ov::intel_gpu::allow_static_input_reorder(true),
            ov::intel_gpu::allow_new_shape_infer(true)
        };
        auto prog = program::build_program(get_network().get_engine(),
                                           t,
                                           subgraph_config,
                                           get_network().get_program()->get_task_executor(),
                                           get_network().get_program()->get_compilation_context_ptr(),
                                           true,
                                           false);

        _unfused_subgraph = network::allocate_network(get_network().get_stream_ptr(), prog, true, get_network().is_primary_stream());
    }
    return _unfused_subgraph;
}

bool primitive_inst::is_valid_fusion() const {
    if (!is_dynamic())
        return true;

    auto fuse_descriptors = _impl_params->fused_desc;
    if (fuse_descriptors.empty())
        return true;
    std::vector<fused_primitive_desc> fused_eltwise_prims;
    for (auto& fd : fuse_descriptors) {
        if (fd.is_type<eltwise>() || fd.is_type<activation>()) {
            fused_eltwise_prims.push_back(fd);
        } else {
            OPENVINO_ASSERT("[GPU] Unsupported fused operation in dynamic shape : ", fd.desc->id);
        }
    }

    if (fused_eltwise_prims.empty())
        return true;

    auto out_pshape = _impl_params->get_output_layout().get_partial_shape();
    for (auto& fd : fused_eltwise_prims) {
        auto outer_dep_idx = fd.outer_dep_start_idx;
        if (outer_dep_idx < 0) // no outer dep
            continue;
        OPENVINO_ASSERT(fd.total_num_deps == 2, "[GPU] Unexpected count of dependencies in dynamic fusion for eltwise or activation");
        OPENVINO_ASSERT(outer_dep_idx < 0 || static_cast<int32_t>(_deps.size()) > outer_dep_idx, "[GPU] Invalid fused dependency idx");
        auto outer_dep = _deps[outer_dep_idx];

        auto outer_dep_pshape = outer_dep.first->_impl_params->get_output_layout().get_partial_shape();
        auto merged_shape = out_pshape;
        bool can_broadcast = true;
        if (fd.is_type<eltwise>())
            can_broadcast = ov::PartialShape::broadcast_merge_into(merged_shape, outer_dep_pshape, fd.typed_desc<eltwise>()->broadcast_spec);

#ifdef ENABLE_ONEDNN_FOR_GPU
        // WA for OneDNN binary add fusions: we need to broadcast batch dimension to avoid situation with
        // batch dimension mismatch in OneDNN tensor descriptors as follow:
        // * Gemm output shape: (b,f,y,x) -> OneDNN shape: (b*f,y,x)
        // * Gemm fused op shape: (1,f,y,x) -> OneDNN shape: (1*f,y,x)
        // If batch dimension of gemm output is not equal to 1, then OneDNN will not be able to broadcast fused op data
        // correctly and we need to do it manually
        if (_node->is_type<gemm>() && _node->get_preferred_impl_type() == impl_types::onednn) {
            auto gemm_layout = _impl_params->get_output_layout();
            auto data_layout = outer_dep.first->_impl_params->get_output_layout();
            auto gemm_dims = onednn::convert_gemm_tensor(gemm_layout.get_tensor(),
                                                         cldnn::format::dimension(gemm_layout.format),
                                                         false);

            auto data_dims = onednn::convert_gemm_tensor(data_layout.get_tensor(),
                                                         cldnn::format::dimension(data_layout.format),
                                                         false);

            if (gemm_dims[0] != data_dims[0])
                return false;
        }
#endif

        // We check that broadcasting of extra input is possible and it doesn't change output shape. If it output shape is changed, then
        // some dimension of dep_pshape is greater than out_pshape
        if (!can_broadcast || merged_shape != out_pshape)
            return false;
    }

    return true;
}

void primitive_inst::add_profiling_data(instrumentation::pipeline_stage stage, bool cache_hit, int64_t time, bool per_iter_mode) {
    instrumentation::perf_counter_key key {
            _network.get_input_layouts(),
            _impl_params->input_layouts,
            _impl_params->output_layouts,
            get_implementation_name(),
            stage,
#ifdef GPU_DEBUG_CONFIG
            per_iter_mode ? get_network().get_current_iteration_num() : 0,
#else
            0,
#endif
            cache_hit
    };

    auto hash = instrumentation::perf_counter_hash()(key);
    auto& d = _profiling_data[hash];
    if (_profiling_info.find(hash) == _profiling_info.end()) {
        _profiling_info.emplace(hash, key);
    }

    auto& total_time = std::get<0>(d);
    auto& total_iter = std::get<1>(d);
    total_time += time;
    total_iter++;
}

std::string primitive_inst::get_implementation_name() const {
    try {
        auto kernel_name = _impl ? _impl->get_kernel_name() : "";
        return !kernel_name.empty() ? kernel_name : "undef";
    } catch (...) { }

    return "undef";
}

}  // namespace cldnn<|MERGE_RESOLUTION|>--- conflicted
+++ resolved
@@ -492,13 +492,8 @@
     auto updated_layout = actual_layout;
     for (auto user : get_user_insts()) {
         // Since fake alignment is applicable for input tensor as well, make sure we allocate enough memory
-<<<<<<< HEAD
         // to prevent reading beyond the allocated memory bounds
-        if (user->get_node().is_type<fully_connected>()) {
-=======
-        // to prevemt reading beyound the allocated memory bounds
         if (user->get_node().is_type<fully_connected>() && user->is_dynamic()) {
->>>>>>> 7db0f6ec
             user->update_shape();
             user->update_shape_done_by_other = true;
 
