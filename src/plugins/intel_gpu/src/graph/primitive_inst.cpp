// Copyright (C) 2018-2024 Intel Corporation
// SPDX-License-Identifier: Apache-2.0
//

#include "program_helpers.h"
#include "primitive_inst.h"
#include "data_inst.h"
#include "mutable_data_inst.h"
#include "reorder_inst.h"
#include "input_layout_inst.h"
#include "arg_max_min_inst.h"
#include "fully_connected_inst.h"
#include "convolution_inst.h"
#include "crop_inst.h"
#include "pooling_inst.h"
#include "permute_inst.h"
#include "resample_inst.h"
#include "reshape_inst.h"
#include "reorder_inst.h"
#include "eltwise_inst.h"
#include "loop_inst.h"
#include "deconvolution_inst.h"
#include "shape_of_inst.h"
#include "softmax_inst.h"
#include "strided_slice_inst.h"
#include "gemm_inst.h"
#include "assign_inst.h"
#include "read_value_inst.h"
#include "kv_cache_inst.h"
#include "condition_inst.h"
#include "paged_attention_inst.h"
#include "gather_inst.h"
#include "broadcast_inst.h"
#include "dynamic_quantize_inst.h"
#include "experimental_detectron_roi_feature_extractor_inst.hpp"
#include "impls/registry/implementation_map.hpp"
#include "graph_optimizer/prepare_buffer_fusing.h"

#include "intel_gpu/plugin/common_utils.hpp"
#include "intel_gpu/graph/network.hpp"
#include "intel_gpu/graph/serialization/set_serializer.hpp"
#include "intel_gpu/runtime/engine.hpp"
#include "intel_gpu/runtime/memory.hpp"
#include "intel_gpu/runtime/debug_configuration.hpp"
#include "intel_gpu/runtime/compilation_context.hpp"

#include "json_object.h"
#include <string>
#include <stack>
#include <vector>
#include <memory>
#include <algorithm>

#ifdef ENABLE_ONEDNN_FOR_GPU
#include <impls/onednn/utils.hpp>
#endif

namespace cldnn {
namespace {

template <typename T>
bool is_optimized_output_user(const T user) {
    if (user->can_be_optimized()) {
        if (user->is_output())
            return true;

        auto users = user->get_users();
        for (const auto& u : users) {
            if (is_optimized_output_user(u)) {
                return true;
            }
        }
        return false;
    }
    return false;
}
bool is_output_buffer(const primitive_inst* prim, bool runtime_alloc) {
    if (prim->is_output())
        return true;

    // Try to recursively find any optimized out user which is also network output
    if (runtime_alloc) {
        // Try to recursively find any optimized out user which is also network output
        for (const auto& user : prim->get_user_insts()) {
            if (is_optimized_output_user<const primitive_inst*>(user)) {
                return true;
            }
        }
    } else {
        for (const auto& user : prim->get_node().get_users()) {
            if (is_optimized_output_user<const program_node*>(user)) {
                return true;
            }
        }
    }
    return false;
}

bool is_user_cpu(const program_node* user) {
    if (user->can_be_optimized()) {
        auto users = user->get_users();
        for (const auto& u : users) {
            if (is_user_cpu(u)) {
                return true;
            }
        }
    }
    bool is_cpu = user->get_selected_impl() ? user->get_selected_impl()->is_cpu()
                                            : user->get_preferred_impl_type() == impl_types::cpu;
    return is_cpu;
}

bool has_cpu_user_not_shape_of(const program_node* user) {
    if (user->can_be_optimized()) {
        auto users = user->get_users();
        for (const auto& u : users) {
            if (has_cpu_user_not_shape_of(u)) {
                return true;
            }
        }
        return false;
    }
    if (auto impl = user->get_selected_impl())
        return impl->is_cpu() && !user->is_type<shape_of>();
    return false;
}

bool has_any_cpu_user_not_shape_of(const std::list<const program_node*>& users) {
    for (const auto& user : users) {
        if (has_cpu_user_not_shape_of(user))
            return true;
    }
    return false;
}
}  // namespace

bool is_any_user_cpu(const std::list<const program_node*>& users) {
    for (const auto& user : users) {
        if (is_user_cpu(user))
            return true;
    }
    return false;
}

static memory::ptr get_memory_from_pool(engine& _engine,
                                uint32_t net_id,
                                memory_pool& pool,
                                const program_node& _node,
                                const layout& layout,
                                allocation_type type,
                                bool reusable_across_network,
                                const std::unordered_set<size_t>& memory_dependencies,
                                bool reset = true,
                                memory* curr_memory = nullptr) {
    OPENVINO_ASSERT(!layout.is_dynamic() || layout.has_upper_bound(),
                    "[GPU] Can't allocate output for dynamic layout without upper bound");
    // Use layout with max tensor for dynamic shape with upper bound
    if (_node.get_program().get_config().get_property(ov::intel_gpu::enable_memory_pool)) {
        if (curr_memory != nullptr)
            pool.release_memory(curr_memory, _node.get_unique_id(), _node.id(), net_id);
        return pool.get_memory(layout,
                               _node.id(),
                               _node.get_unique_id(),
                               net_id,
                               memory_dependencies,
                               type,
                               reusable_across_network,
                               reset,
                               _node.is_dynamic());
    }
    return pool.get_memory(layout, type, reset);
}

std::shared_ptr<kernel_impl_params> primitive_impl::get_weights_reorder_kernel_params() const {
    if (!need_weights_reorder())
        return nullptr;

    auto reorder_kernel_params = std::make_shared<kernel_impl_params>();
    auto prim = std::make_shared<reorder>("", input_info(), _weights_reorder_params);
    reorder_kernel_params->desc = prim;
    reorder_kernel_params->unique_id = _weights_reorder_params->hash();
    reorder_kernel_params->input_layouts.push_back(_weights_reorder_params->get_input_layout());
    reorder_kernel_params->output_layouts.push_back(_weights_reorder_params->get_output_layout());
    return reorder_kernel_params;
}

kernel_impl_params primitive_impl::static_canonicalize_shapes(const kernel_impl_params& impl_params) {
    auto updated_impl_params = canonicalize_fused_shapes(impl_params);

    for (auto& input_layout : updated_impl_params.input_layouts) {
        input_layout.set_partial_shape(extend_shape_to_rank_from_end(input_layout.get_partial_shape()));
    }

    for (auto& output_layout : updated_impl_params.output_layouts) {
        output_layout.set_partial_shape(extend_shape_to_rank_from_end(output_layout.get_partial_shape()));
    }

    return updated_impl_params;
}

uint32_t primitive_inst::get_network_id() const { return _network.get_id(); }

void primitive_inst::check_memory_to_set(const memory& mem, const layout& l) const {
    // The layout with empty tensor (scalar) is regarded as 1 dimension with value 1
    bool single_value_layout = false;
    if (!l.is_dynamic()) {
        const auto& layout_ps = l.get_partial_shape();
        single_value_layout = (layout_ps.size() == 1 && layout_ps[0] == 1);
    }

    const auto& mem_layout = mem.get_layout();
    OPENVINO_ASSERT((mem_layout == l)
                    || l.is_dynamic()
                    || (mem_layout.get_partial_shape().size() == 0 && single_value_layout),
                    "[GPU] Unexpected layout of input memory for ", id(), " node!\n",
                    "Node layout: ", l.to_short_string(), "\n",
                    "Memory layout: ", mem_layout.to_short_string());

    // check shared image/buffer compatibility, if applicable
    auto params = mem.get_internal_params();
    if (params.mem_type != shared_mem_type::shared_mem_empty) {
        auto& net_engine = get_network().get_engine();
        auto& mem_engine = *mem.get_engine();
        OPENVINO_ASSERT(mem.is_allocated_by(net_engine), "[GPU] Can't set memory due to engines mismatch. ",
                        "Network was created for ", &net_engine, " (",
                        net_engine.get_device_info().dev_name, ") engine",
                        " while memory object was allocated for ", &mem_engine, " (",
                        mem_engine.get_device_info().dev_name, ")");

        switch (params.mem_type) {
        case shared_mem_type::shared_mem_vasurface:
        case shared_mem_type::shared_mem_image:
            OPENVINO_ASSERT(l.format.is_image_2d(), "Attempt to set user-supplied input or output image instead of a buffer");
            break;
        case shared_mem_type::shared_mem_buffer:
        case shared_mem_type::shared_mem_dxbuffer:
            OPENVINO_ASSERT(!l.format.is_image_2d(), "Attempt to set user-supplied input or output buffer instead of an image");
            break;
        case shared_mem_type::shared_mem_usm:
            break;
        default:
            OPENVINO_THROW("Attempt to set user-supplied input or output memory of unknown/invalid type");
            break;
        }
    }
}

event::ptr primitive_inst::set_output_memory(memory::ptr mem_new, bool check, size_t idx) {
    auto& eng = _network.get_engine();
    // skip all the buzz if no action actually required
    event::ptr ev = nullptr;
    if (_outputs[idx] && eng.is_the_same_buffer(*mem_new, *_outputs[idx])) {
        return get_network().get_stream().create_user_event(true);
    }

    const auto& ol = _impl_params->get_output_layout(idx);

    if (check)
        check_memory_to_set(*mem_new, ol);

    if (is_constant()) {
        ev = mem_new->copy_from(_network.get_stream(), *_outputs[idx], false);
    } else {
        ev = get_network().get_stream().create_user_event(true);
        _outputs[idx] = mem_new;
    }
    return ev;
}

void primitive_inst::update_shape() {
    OV_ITT_SCOPED_TASK(ov::intel_gpu::itt::domains::intel_gpu_plugin, openvino::itt::handle("update_shape: " + id()));
    GPU_DEBUG_PROFILED_STAGE(instrumentation::pipeline_stage::shape_inference);
    if (update_shape_done_by_other) {
        update_shape_done_by_other = false; // reset
        GPU_DEBUG_TRACE_DETAIL << id() << ": update shape is done by other: "
                               << _impl_params->output_layouts[0].to_short_string() << std::endl;
        return;
    }
    bool input_shape_changed = false;
    for (size_t i = 0; i < _deps.size(); i++) {
        auto idx = _deps[i].second;
        auto new_shape = _deps[i].first->_impl_params->get_output_layout(idx);
        if (_impl_params->get_input_layout(i) != new_shape) {
            GPU_DEBUG_TRACE_DETAIL << id() << ": update shape dep [" << i << "] : " << _deps[i].first->id()
                                   << " was: " << _impl_params->get_input_layout(i).to_short_string()
                                   << " now: " << new_shape.to_short_string() << std::endl;
            _impl_params->input_layouts[i] = new_shape;
            input_shape_changed = true;
        }
    }
    if (get_node().is_type<read_value>()) {
        auto prim = get_node().as<read_value>().get_primitive();
        const auto& variable_id = prim->variable_id;
        auto& variable = get_network().get_variable(variable_id);
        // Initial variable shape is taken from variable itself
        auto new_layout = variable.get_layout();

        // If variable is not set and we have an initializer - use it's shape as shape of variable
        if (!variable.is_set() && _impl_params->input_layouts.size() == 1) {
            new_layout = _impl_params->get_input_layout(0);
        }

        // If we still have a dynamic dimension, which basiclly means that we don't have an initializer, then replace dynamic dims with 0
        if (new_layout.is_dynamic()) {
            auto pshape = new_layout.get_partial_shape();
            for (auto& d : pshape) {
                if (d.is_dynamic()) {
                    d = 0;
                }
            }
            new_layout.set_partial_shape(pshape);
        }

        variable.set_layout(new_layout);

        if (!_impl_params->state_layout.has_value() || _impl_params->state_layout.value() != new_layout) {
            _impl_params->state_layout = new_layout;
            input_shape_changed = true;
        }
    }

    if (input_shape_changed)
        set_shape_change();
    else
        reset_shape_change();

    // We assume that tensor ranks are static, thus shape_of doesn't need to update anything even if input shape is dynamic
    if (_node->is_type<shape_of>() && !input_shape_changed) {
        reset_shape_change();
        return;
    }

    // if input shape is not changed, loop doesn't need to update anything.
    // because actual output layout will be calculated after the end of body network execution.
    if (_node->is_type<loop>() && !input_shape_changed) {
        reset_shape_change();
        return;
    }

    // Do not update shapes in shape_of subraph if shape_of's input shape is not changed
    if (_node->is_in_shape_of_subgraph()) {
        bool subgraph_input_changed = false;
        for (size_t i = 0; i < dependant_shape_of_insts.size(); i++) {
            if (dependant_shape_of_insts[i]->shape_changed()) {
                subgraph_input_changed = true;
                break;
            }
        }
        if (!subgraph_input_changed) {
            GPU_DEBUG_TRACE_DETAIL << id() << ": skip shape_update, because it is in shape_of_subgraph and input shape is not changed\n";
            reset_shape_change();
            return;
        }
    }

    // Even though the predecessors' shapes are not changed, the output shape might be updated by the mem_dep
    auto memory_deps = _node->get_const_memory_deps();
    for (auto& i : _node->get_shape_infer_dependencies()) {
        if (memory_deps.count(i) > 0) {
            continue;
        }
        if (i >= _deps.size())
            continue;

        if (_deps[i].first->get_node().is_in_shape_of_subgraph()) {
            bool can_skip = true;
            const auto& insts = _deps[i].first->dependant_shape_of_insts;
            for (auto& inst : insts) {
                can_skip &= !inst->shape_changed();
            }
            if (can_skip)
                continue;
        }

        input_shape_changed = true;
    }

    if (!_node->is_type<kv_cache>() && !input_shape_changed && !_node->generates_dynamic_output() && _impl_params->get_output_layout().is_static())
        return;

    std::vector<event::ptr> dependencies_events;
    auto queue_type = get_network().get_stream().get_queue_type();
    bool has_runtime_deps = false;
    for (auto& i : _node->get_shape_infer_dependencies()) {
        // Some primitives may have flexible count of deps (e.g. reshape), thus allow skipping some deps
        if (memory_deps.count(i) > 0 || i >= _node->get_dependencies().size()) {
            continue;
        }

        auto& dep = _deps[i].first;
        auto& dep_port = _deps[i].second;
        // exclude fused node from memory_deps
        if (_node->is_fused_dep(i)) {
            break;
        }

        auto dep_mem = dep->output_memory_ptr(dep_port);
        memory_deps.insert({i, dep_mem});

        // Ignore shape infer dependency for input_layout when processing paged_attention nodes
        if (get_node().is_type<paged_attention>() && dep->get_node().is_type<input_layout>()) {
            continue;
        }

        if (!get_node().is_type<shape_of>() && !dep->get_node().is_in_shape_of_subgraph()) {
            has_runtime_deps = true;

            // Events may be not created for in-order queue, so take them for OOO queue only
            if (queue_type == QueueTypes::out_of_order && _network.has_event(dep->id())) {
                dependencies_events.push_back(_network.get_primitive_event(dep->id()));
                GPU_DEBUG_TRACE_DETAIL << id() << ": shape infer waits for " << i << " dependency\n";
            }
        }
    }

    if (has_runtime_deps) {
        OV_ITT_SCOPED_TASK(ov::intel_gpu::itt::domains::intel_gpu_plugin, openvino::itt::handle("update_shape_sync: " + id()));
        GPU_DEBUG_TRACE_DETAIL << "runtime synchronization for " << id() << " shape inference\n";
        if (!dependencies_events.empty() && queue_type == QueueTypes::out_of_order) {
            _network.get_stream().wait_for_events(dependencies_events);
        } else if (queue_type == QueueTypes::in_order) {
            _network.get_stream().finish();
        }
    }

    _impl_params->memory_deps = memory_deps;


    auto new_layouts = _node->type()->calc_output_layouts(*_node, *_impl_params);
<<<<<<< HEAD
    for (size_t i = 0; i != _impl_params->output_layouts.size(); ++i) {
        set_shape_change();
        _impl_params->output_layouts[i].set_partial_shape(new_layouts[i].get_partial_shape());
        if (!_node->is_type<reshape>() || (!_node->get_input_layout(0).data_padding.is_dynamic() && !_node->can_be_optimized())) {
            _impl_params->output_layouts[i].data_padding = padding::max(_impl_params->output_layouts[i].data_padding, new_layouts[i].data_padding);
=======
    for (size_t idx = 0; idx != new_layouts.size(); ++idx) {
        auto& new_layout = new_layouts[idx];
        if (!_node->is_type<reshape>() || (!_node->get_input_layout(0).has_dynamic_pad() && !_node->can_be_optimized())) {
            auto data_padding = padding::max(_impl_params->get_output_layout(idx).data_padding, new_layout.data_padding);
            new_layout.data_padding = padding::max(_node->get_primitive()->get_output_padding(idx), data_padding);
        }

        if (_impl_params->get_output_layout(idx) != new_layout) {
            GPU_DEBUG_TRACE_DETAIL << id() << ": update shape: was: " << _impl_params->get_output_layout(idx).to_short_string()
                                    << " now: " << new_layout.to_short_string() << std::endl;
            set_shape_change();
>>>>>>> 0d070e44
        }

        _impl_params->output_layouts[idx].data_padding = new_layout.data_padding;
        _impl_params->output_layouts[idx].set_partial_shape(new_layouts[idx].get_partial_shape());
    }

    // Update descriptors of fused operations and set output_layout's shape to all fused ops
    // It's legal as long as fused ops don't change the shape
    for (auto& fused_prim : _impl_params->fused_desc) {
        fused_prim.output_layout.set_partial_shape(_impl_params->get_output_layout().get_partial_shape());
    }

    if (get_node().is_type<assign>()) {
        auto desc = get_node().as<assign>().get_primitive();
        get_network().get_variable(desc->variable_id).set_layout(_impl_params->get_output_layout());
    }

    if (get_node().is_type<read_value>()) {
        auto desc = get_node().as<read_value>().get_primitive();
        auto& variable = get_network().get_variable(desc->variable_id);
        // Custom output layout update as update_output_layout handles paddings incorrectly for optimized out read_value + kv_cache pattern
        _impl_params->output_layouts[0] = variable.get_layout();
    }

    if (get_node().is_type<kv_cache>()) {
        auto desc = get_node().as<kv_cache>().get_primitive();
        auto var_mem_size = get_network().get_variable(desc->variable_info.variable_id).get_actual_mem_size();
        // Need to trigger realloc_if_needed
        if (var_mem_size < _impl_params->get_output_layout(0).get_linear_size())
            set_shape_change();
    }
}

kernel_impl_params primitive_inst::get_fake_aligned_params_if_possible(kernel_impl_params const& orig_impl_param) {
    auto updated_params = _node->type()->get_fake_aligned_params(orig_impl_param);

    const auto &dev_info = get_node().get_program().get_engine().get_device_info();

    // The target HW of this patch is limited because of performance concern
    if (dev_info.supports_immad && dev_info.dev_type == device_type::integrated_gpu) {
        // Check whether the input node has enough space for output data. Otherwise, fake alignment is not possible due to page fault
        // i.e. predecessor node was supposed be increased already
        if (get_node().is_type<fully_connected>() && dependencies().size() > 0 && dep_memory(0).get_layout().is_static()
            && dep_memory(0).count() < updated_params.input_layouts[0].count()) {
            GPU_DEBUG_TRACE_DETAIL << "Roll back fake_aligned params for " << id()
                << "  allocated: " << dep_memory(0).count()
                << "  required: " << updated_params.input_layouts[0].count()
                << std::endl;
            updated_params = *_impl_params;
        }
    }
    return updated_params;
}


event::ptr primitive_inst::realloc_if_needed() {
    OV_ITT_SCOPED_TASK(ov::intel_gpu::itt::domains::intel_gpu_plugin, openvino::itt::handle("realloc_if_needed: " + id()));
    GPU_DEBUG_GET_INSTANCE(debug_config);
    GPU_DEBUG_PROFILED_STAGE(instrumentation::pipeline_stage::memory_allocation);

    event::ptr ev = nullptr;
    const auto& users = get_user_insts();
    if (users.size() == 1 && users.front()->get_node().is_type<concatenation>()) {
        auto concat_inst = users.front();
        if (concat_inst->can_be_optimized()) {
            if (!concat_inst->allocation_done_by_other) {
                concat_inst->realloc_if_needed();
                concat_inst->allocation_done_by_other = true;
            }
            this->_outputs[0] = concat_inst->_outputs[0];
            GPU_DEBUG_TRACE_DETAIL << id() << ": use concat user's memory " << this->_outputs[0]->buffer_ptr() << std::endl;
            return ev;
        }
    }

    // Update param if fake_alignment is available
    auto updated_params = get_fake_aligned_params_if_possible(*_impl_params);

    const auto& actual_layouts = updated_params.output_layouts;
    OPENVINO_ASSERT(actual_layouts[0].is_static(), "[GPU] Can't realloc mem for dynamic layout");

    // input_layout node is supposed to always use external memory in dynamic case
    if (_node->is_type<input_layout>())
        return ev;

    auto& sp = *get_network().get_shape_predictor();
    std::vector<size_t> dt_sizes_in_B;
    for (size_t i = 0; i < actual_layouts.size(); ++i) {
        dt_sizes_in_B.push_back(ov::element::Type(actual_layouts[i].data_type).size());
    }
    // read_value/assign nodes are supposed to always use variable memory
    if (auto stateful_prim = dynamic_cast<memory_state::variable*>(this)) {
        auto& variable_id = stateful_prim->variable_id();
        auto& variable = get_network().get_variable(variable_id);
        if (_node->is_type<kv_cache>()) {
            // Reuse state memory as output for kv cache if possible
            // otherwise clear _outputs for the cases when mem was reused previously
            if (_impl_params->can_be_optimized()) {
                GPU_DEBUG_TRACE_DETAIL << id() << " : realloc_if_needed: Set kvcache output memory as variable memory " << variable.get_memory()->buffer_ptr()
                                    << " (ptr: " << variable.get_memory()->buffer_ptr()
                                    << ", actual_size: " << variable.get_actual_mem_size()/8 << " bytes"
                                    << ", variable layout " << variable.get_layout().to_short_string() << ")" << std::endl;

                _outputs[0] = variable.get_memory();
                // To record shape predictor
                for (size_t j = 0; j < _impl_params->output_layouts.size(); ++j)
                    sp.predict_preallocation_shape(id(), _impl_params->output_layouts[j], true, j);
                GPU_DEBUG_PROFILED_STAGE_MEMALLOC_INFO("can_be_optimized");
                return ev;
            } else if (_outputs[0] && variable.get_memory() && get_network().get_engine().is_the_same_buffer(*_outputs[0], *variable.get_memory())) {
                GPU_DEBUG_TRACE_DETAIL << id() << " : realloc_if_needed: Reset output mem" << std::endl;
                for (size_t j = 0; j < _impl_params->output_layouts.size(); ++j) {
                    _outputs[j] = nullptr;
                    _max_output_layout_count[j] = 0;
                }
            } else {
                GPU_DEBUG_TRACE_DETAIL << id() << " : realloc_if_needed: can_be_optimized = false and memories are not being shared" << std::endl;
            }
        } else {
            variable.set_layout(_impl_params->output_layouts[0]);
            GPU_DEBUG_TRACE_DETAIL << id() << ": Update variable (ptr: " << variable.get_memory()->buffer_ptr()
                                   << ", actual_size:" << variable.get_actual_mem_size() << " bytes"
                                   << ", variable layout:" << variable.get_layout().to_short_string() << ")" << std::endl;
        }
        // For nodes that can be optimized, variable memory is used as output memory
        // so there is no need for output memory reallocation
        if (can_be_optimized()) {
            _max_output_layout_count[0] = variable.get_actual_mem_size() / dt_sizes_in_B[0];
            GPU_DEBUG_PROFILED_STAGE_MEMALLOC_INFO("can_be_optimized");
            return ev;
        }
    }

    // Update output layout with respect to FC's fake alignment
    auto updated_layouts = actual_layouts;
    std::vector<cldnn::primitive_inst *> user_insts;
    {
        const auto& user_insts_origin = get_user_insts();
        for (auto& user : user_insts_origin) {
            auto uid = user->id();
            if (user->get_node().is_type<fully_connected>() && user->is_dynamic() && user->_deps[0].first == this
                && std::find_if(user_insts_origin.begin(), user_insts_origin.end(), [&](cldnn::primitive_inst * uu){
                    for (auto dep_inst : uu->_deps) {
                        if (dep_inst.first->id() == uid)
                            return true;
                    }
                    return false;
                }) != user_insts_origin.end()) {
                    user_insts.insert(user_insts.begin(), user);
            } else {
                user_insts.push_back(user);
            }
        }
        OPENVINO_ASSERT(user_insts.size() == user_insts_origin.size(), "Should have same size between ",
                        user_insts.size(), " and ", user_insts_origin.size());
    }
    for (auto user : user_insts) {
        auto is_fused_prim_of_user = [&](primitive_id id) -> bool {
            for (auto& p : user->get_node().get_fused_primitives()) {
                if (p.has_outer_dep()) {
                    const auto start_idx = p.outer_dep_start_idx;
                    // exclude fused_node from total_num_deps
                    const auto end_idx = p.outer_dep_start_idx + p.total_num_deps -1;
                    for (size_t idx = start_idx; idx < end_idx; idx++) {
                        if (user->get_node().get_dependency(idx).id() == id) {
                            return true;
                        }
                    }
                }
            }
            return false;
        };
        // Since fake alignment is applicable for input tensor as well, make sure we allocate enough memory
        // to prevent reading beyond the allocated memory bounds
        if (user->get_node().is_type<fully_connected>() && user->is_dynamic()) {
            if (user->_deps[0].first == this || (is_fused_prim_of_user(id()) && user->update_shape_done_by_other)) {
                size_t dep_idx = 0;
                for (const auto& dep : user->_deps) {
                    if (dep.first->id() == id()) {
                        dep_idx = dep.second;
                        break;
                    }
                }
                GPU_DEBUG_TRACE_DETAIL << id() <<"'s " << dep_idx << "-th output is " << user->id() << "'s input" << std::endl;
                GPU_DEBUG_TRACE_DETAIL << "Check fc user " << user->id() << "'s fake alignment-ed input size" << std::endl;
                // Setting update_shape_done_by_other to false before running update_shape,
                // since update_Shape is already called in realloc_if_needed of current node's dep node
                // but current node's output layout is not updated to the this user node yet.
                user->update_shape_done_by_other = false;
                bool prev_shape_changed = user->shape_changed();
                user->update_shape();
                // Set again shape_change status if shape is changed in the prev udpate_shape() for this user node.
                if (prev_shape_changed)
                    user->set_shape_change();
                user->update_shape_done_by_other = true;
                auto fc_impl_params = *user->_impl_params;
                auto fc_input_layout = user->get_node().type()->get_fake_aligned_params(fc_impl_params).input_layouts[0];
                if (fc_input_layout.bytes_count() > updated_layouts[dep_idx].bytes_count()) {
                    GPU_DEBUG_TRACE_DETAIL << id() << ": increase output layout allocation size from "
                                        << actual_layouts[dep_idx].to_short_string() << " -> "
                                        << fc_input_layout.to_short_string() << " to meet the input buffer alignment requirements for FC\n";
                    updated_layouts[dep_idx] = fc_input_layout;
                }

                // dynamic quantization is only applied to activation of FC
                if (get_node().is_type<dynamic_quantize>()) {
                    auto dyn_quan_scale_layout = dynamic_quantize_inst::__calc_output_layouts<ov::PartialShape>(updated_layouts[dep_idx], 0);
                    GPU_DEBUG_TRACE_DETAIL << "update layout of dynamic quantize scale parameter layout "
                                        << dyn_quan_scale_layout[1].to_short_string() << std::endl;
                    updated_params.output_layouts[1] = dyn_quan_scale_layout[1];
                }
            }
        }
    }

    // Clear out memory if if was previously reused, but now primitive can't be optimized
    if (_node->is_runtime_skippable() || _node->is_type<crop>()) {
        if (can_be_optimized()) {
            _max_output_layout_count = _deps[0].first->_max_output_layout_count;
            GPU_DEBUG_PROFILED_STAGE_MEMALLOC_INFO("can_be_optimized");
            return ev;
        } else if (_outputs[0] && dep_memory_ptr(0) &&
                   _network.get_engine().is_the_same_buffer(dep_memory(0), output_memory(0))) {
            // Clear out memory if if was previously reused, but now primitive can't be optimized
            _outputs[0] = nullptr;
            _max_output_layout_count[0] = 0;
        }
    }

    // update layout to ensure that it repsects paddings for correct allocation size
    if (_node_output_layout.data_padding.is_dynamic()) {
        auto current_dims = updated_layouts[0].get_padded_dims();

        std::vector<size_t> current_buf_shape;
        current_buf_shape.reserve(current_dims.size());
        std::transform(current_dims.begin(), current_dims.end(),
                    std::back_inserter(current_buf_shape), [](const tensor::value_type& el) { return static_cast<size_t>(el); });
        updated_layouts[0] = layout(ov::PartialShape(current_buf_shape), updated_layouts[0].data_type, updated_layouts[0].format);
    }

    int32_t tmp_prealloc_count = get_prealloc_iter_num();
    GPU_DEBUG_IF(debug_config->mem_preallocation_params.is_initialized) {
        // If debug config is set, repsect the config most
        tmp_prealloc_count = -1;
    }

    // If we allocated too large memory, reclaim the memory.
    for (size_t i = 0; i < updated_layouts.size(); ++i) {
        bool reclaim = 0;
        size_t required_buffer_size = 0;
        if (_node->is_type<kv_cache>() && i == 0) {
            // Relax reclaiming condition for kv cache
            const auto& desc = _node->as<kv_cache>().get_primitive();
            auto prealloc_shape = updated_layouts[i].get_shape();
            const auto shape_rank = prealloc_shape.size();
            auto seq_axis =
                static_cast<int32_t>(desc->concat_axis >= 0 ? desc->concat_axis : shape_rank + desc->concat_axis);
            prealloc_shape[seq_axis] += tmp_prealloc_count;
            required_buffer_size = std::accumulate(prealloc_shape.begin(), prealloc_shape.end(), size_t(1), std::multiplies<size_t>());
        } else {
            required_buffer_size = (updated_layouts[i].get_linear_size());
        }
        if (required_buffer_size * 10 < _max_output_layout_count[i]) {
            reclaim = true;
        }
        if (reclaim) {
            GPU_DEBUG_TRACE_DETAIL << id() << ": Updated output[" << i << "] size " << updated_layouts[i].get_linear_size()
                                   << " is much smaller than current memory size! " << _max_output_layout_count[i]
                                   << "Reset memory of output " << i << std::endl;
            _max_output_layout_count[i] = 0;
        }
    }

    // Handle runtime dynamic concat optimization
    if (_node->is_type<concatenation>() && can_be_optimized() && allocation_done_by_other) {
        allocation_done_by_other = false;
        GPU_DEBUG_PROFILED_STAGE_MEMALLOC_INFO("concat_alloc_by_other");
        return ev;
    }

    for (size_t i = 0; i < actual_layouts.size(); ++i) {
        bool can_reuse_buffer = (_outputs[i] && updated_layouts[i].get_linear_size() <= _max_output_layout_count[i]);
        std::pair<bool, ov::Shape> prealloc_info;
        if (_node->is_type<kv_cache>() && i == 0) {
            const auto& desc = _node->as<kv_cache>().get_primitive();
            auto shape_rank = updated_layouts[i].get_shape().size();
            auto seq_axis =
                static_cast<int32_t>(desc->concat_axis >= 0 ? desc->concat_axis : shape_rank + desc->concat_axis);
            prealloc_info = sp.predict_preallocation_shape(id(), updated_layouts[i], false, i, tmp_prealloc_count, seq_axis);
        } else {
            prealloc_info = sp.predict_preallocation_shape(id(), updated_layouts[i], can_reuse_buffer, i, tmp_prealloc_count);
        }
        if (prealloc_info.first && sp.can_preallocate(ov::shape_size(prealloc_info.second) * (dt_sizes_in_B[i]))) {
            updated_params.output_layouts[i] = updated_layouts[i].clone_with_other_shape(prealloc_info.second);
        }
        if (updated_params.output_layouts[i].get_linear_size() < updated_layouts[i].get_linear_size()) {
            updated_params.output_layouts[i] = updated_layouts[i];
        }

        if (can_reuse_buffer) {
            GPU_DEBUG_TRACE_DETAIL << id() << ": reuse previously allocated output buffer[" << i << "] - "
                                   << actual_layouts[i].get_linear_size() << "/" << _max_output_layout_count[i]
                                   << std::endl;
            if (_node->is_type<kv_cache>() && (i == 0)) {
                // kv_cache has already assigned memory.
                // No need to reinterpret output memory but need to update padding
                const auto& desc = _node->as<kv_cache>().get_primitive();
                auto& present_layout = _impl_params->output_layouts[i];
                const auto present_layout_rank = present_layout.get_partial_shape().size();
                const auto sequence_axis = kv_cache_inst::get_sequence_axis(desc->concat_axis, present_layout_rank);
                auto max_pad = kv_cache_inst::get_max_pad(present_layout,
                                                          _max_output_layout_count[i],
                                                          sequence_axis,
                                                          "present_layout");
                kv_cache_inst::update_pad(present_layout, max_pad, sequence_axis);
                GPU_DEBUG_TRACE_DETAIL << _impl_params->output_layouts[i].to_string() << std::endl;
                set_shape_change();
            } else {
                _outputs[i] = _network.get_engine().reinterpret_buffer(*_outputs[i], actual_layouts[i]);
            }
            // TODO: check need_reset_output_memory per output
            if (need_reset_output_memory() && !can_be_optimized()) {
                GPU_DEBUG_TRACE_DETAIL << id() << " : Need reset output memory considering user" << std::endl;
                ev = _outputs[i]->fill(_network.get_stream());
            }
            GPU_DEBUG_PROFILED_STAGE_MEMALLOC_INFO("reuse_buffer");
        } else {
            GPU_DEBUG_TRACE_DETAIL << id() << ": realloc output memory. " << std::endl;
            GPU_DEBUG_TRACE_DETAIL << " outputs[" << i << "] "
                                   << " Current buffer_size=" << _max_output_layout_count[i]
                                   << " Requested buffer_size=" << updated_layouts[i].get_linear_size()
                                   << std::endl;
            _outputs[i] = allocate_output(_network.get_engine(),
                                          _network.get_memory_pool(),
                                          *_node,
                                          updated_params,
                                          _runtime_memory_dependencies,
                                          get_network_id(),
                                          _network.is_internal(),
                                          i,
                                          need_reset_output_memory(),
                                          is_output_buffer(this, true),
                                          output_memory_ptr(i).get(),
                                          true);
            _max_output_layout_count[i] = updated_params.output_layouts[i].get_linear_size();
            GPU_DEBUG_CODE(std::string memalloc_info = "");
            GPU_DEBUG_CODE(memalloc_info += (((_outputs.size() > 1) ? ("o" + to_string(i) + ":") : "") +
                                  (_outputs[i]->from_memory_pool ? "from_pool" : "new_alloc"));)
            GPU_DEBUG_PROFILED_STAGE_MEMALLOC_INFO(memalloc_info);
        }
    }

    // Set variable memory same as output memory
    if (_node->is_type<kv_cache>()) {
        const auto& desc = _node->as<kv_cache>().get_primitive();
        auto& variable = get_network().get_variable(desc->variable_info.variable_id);
        auto present_layout = _impl_params->output_layouts[0];
        auto present_layout_rank = present_layout.get_partial_shape().size();
        const auto sequence_axis =
            kv_cache_inst::get_sequence_axis(desc->concat_axis, present_layout_rank);
        GPU_DEBUG_TRACE_DETAIL << id() << " is kv_cache => set the variable with newly allocated output memory"
                               << std::endl;
        bool axis_is_outer_most = true;
        for (auto dim = 0; dim < sequence_axis; ++dim) {
            if (present_layout.get_shape()[dim] > 1) {
                axis_is_outer_most = false;
                break;
            }
        }
        if (present_layout.data_padding._dynamic_dims_mask[sequence_axis] == 1) {
            // Apply padding of variable to make it be optimized in the next iteration
            auto max_pad = kv_cache_inst::get_max_pad(present_layout,
                                                      _max_output_layout_count[0],
                                                      sequence_axis,
                                                      "present_layout");
            if (max_pad > 0) {
                kv_cache_inst::update_pad(present_layout, max_pad, sequence_axis);
                if (!axis_is_outer_most) {
                    GPU_DEBUG_TRACE_DETAIL << id() << ": Update impl with new output padding" << std::endl;
                    set_shape_change();
                    _impl_params->output_layouts[0] = present_layout;
                    update_impl(use_async_compilation());
                }
                GPU_DEBUG_TRACE_DETAIL << id() << ": Update variable " << variable.get_name()
                                       << "'s memory with allocated kv cache output: "
                                       << present_layout.to_short_string() << " is_set  = " << variable.is_set()
                                       << std::endl;
                variable.set_memory(_outputs[0], present_layout);
                _impl_params->_can_be_optimized = true;
                // No need to copy, still it can be optimized
                GPU_DEBUG_TRACE_DETAIL << id() << ": Set can_be_optimized = true " << std::endl;
            } else {
                GPU_DEBUG_TRACE_DETAIL << id() << ": Update variable " << variable.get_name()
                                       << "'s layout with allocated kv cache output: " << present_layout.to_short_string()
                                       << " (is_set  = " << variable.is_set() << ") " << std::endl;
                variable.set_memory(_outputs[0], present_layout);
            }
        } else {
            GPU_DEBUG_TRACE_DETAIL << id() << ": Update variable " << variable.get_name()
                                   << "'s layout with allocated kv cache output: " << present_layout.to_short_string()
                                   << " (is_set  = " << variable.is_set() << ") " << std::endl;
            variable.set_layout(present_layout);
        }
    }

    _mem_allocated = true;
    // intermediate memory allocation is required for primitives consisting of multiple kernels in dynamic case
    {
        if (_impl == nullptr)
            return ev;
        const auto& ibuf_layouts = _impl->get_internal_buffer_layouts();
        if (ibuf_layouts.empty())
            return ev;
        GPU_DEBUG_CODE(std::string memalloc_info = "");
        for (size_t i = 0; i < ibuf_layouts.size(); ++i) {
            if (i < _intermediates_memory.size() && ibuf_layouts[i].bytes_count() <= max_intermediates_memory_sizes[i]) {
                // can reuse
                _intermediates_memory[i] = _network.get_engine().reinterpret_buffer(*_intermediates_memory[i], ibuf_layouts[i]);
               GPU_DEBUG_CODE(memalloc_info += ((_intermediates_memory.size() > 1) ? ("i" + to_string(i) + ":") : "") + "reuse_buffer");
            } else {
                // TODO: If there is a kernel which requires reset internal buffer in the future,
                // we'll need additional handle for that purpose like need_reset_output_memory
                bool need_reset = false;
                if (i < _intermediates_memory.size()) {
                    _intermediates_memory[i] = allocate_internal_buffer(i, need_reset);
                    max_intermediates_memory_sizes[i] = _intermediates_memory[i]->size();
                } else {
                    // i-th layout has not been allocated yet
                    _intermediates_memory.push_back(allocate_internal_buffer(i, need_reset));
                    max_intermediates_memory_sizes.push_back(_intermediates_memory[i]->size());
                }
                GPU_DEBUG_CODE(memalloc_info +=
                               (((_intermediates_memory.size() > 1) ? ("i" + to_string(i) + ":") : "") +
                                (_intermediates_memory[i]->from_memory_pool ? "from_pool" : "new_alloc")));
            }
        }
        GPU_DEBUG_PROFILED_STAGE_MEMALLOC_INFO(memalloc_info);
    }
    return ev;
}

bool primitive_inst::use_async_compilation() {
    GPU_DEBUG_GET_INSTANCE(debug_config);
    GPU_DEBUG_IF(debug_config->disable_async_compilation) {
        return false;
    }

    bool compile_fc_impls = _node->is_type<fully_connected>();
    if (compile_fc_impls) {
        const auto& fc_node = _node->as<fully_connected>();
        if (fc_node.get_primitive()->compressed_weights) {
            auto weights_dt = fc_node.weights().get_output_layout().data_type;
            auto input_shape = _impl_params->get_input_layout().get_shape();
            auto batch_size = std::accumulate(input_shape.begin(),
                                              input_shape.end() - 1,
                                              size_t{1},
                                              std::multiplies<size_t>());

            // Disable async compilation for all int4 FC, except in the case of batch_size == 1
            if (one_of(weights_dt, {data_types::i4, data_types::u4}) && batch_size != 1)
                compile_fc_impls = false;
        }
    }

    bool compile_gemm_impls = _node->is_type<gemm>();
    if (compile_gemm_impls) {
        // Do not async-compile if opt_gemm is chosen for iGPU
        // Do async-compile if it is to be executed from onednn
        compile_gemm_impls = _node->get_selected_impl() && _node->get_selected_impl()->get_kernel_name().find("gemm_ref") != std::string::npos;
        compile_gemm_impls |= (_node->get_preferred_impl_type() == impl_types::onednn);
    }

    return (_node->is_type<convolution>() || compile_fc_impls || compile_gemm_impls ||
            (_node->is_type<softmax>() && _node->get_selected_impl() &&
             _node->get_selected_impl()->get_kernel_name().find("softmax_gpu_ref") != std::string::npos));
}

void primitive_inst::fill_shape_info_data(const layout& runtime_layout, const layout& node_layout, int32_t* shape_info_ptr, size_t& offset) {
    if (node_layout.is_static()) {
        GPU_DEBUG_TRACE_DETAIL << "tensor is static. Skipping" << std::endl;
        return;
    }
    const auto& pshape = runtime_layout.get_partial_shape();
    auto shape_info_fmt = format::get_default_format(layout::max_rank());
    auto shape_with_max_rank = layout::transform(pshape,
                                                 format::get_default_format(pshape.size()),
                                                 shape_info_fmt).to_shape();
    for (size_t j = 0; j < shape_with_max_rank.size(); ++j) {
        GPU_DEBUG_TRACE_DETAIL << " shape_info[" << offset << "] = " << shape_with_max_rank[j] << std::endl;
        shape_info_ptr[offset++] = static_cast<int32_t>(shape_with_max_rank[j]);
    }
    const auto& dynamic_pad = node_layout.data_padding._dynamic_dims_mask;
    const auto& data_padding = runtime_layout.data_padding;
    const auto& lower_pads = data_padding._lower_size;
    const auto& upper_pads = data_padding._upper_size;
    for (size_t j = 0; j < shape_with_max_rank.size(); ++j) {
        if (dynamic_pad[j] == 1) {
            GPU_DEBUG_TRACE_DETAIL << " shape_info[" << offset << "] = " << lower_pads[j]
                                   << "(pad_before for " << j << "-th dim)" << std::endl;
            shape_info_ptr[offset++] = lower_pads[j];  // pad_before
            GPU_DEBUG_TRACE_DETAIL << " shape_info[" << offset << "] = " << upper_pads[j]
                                   << "(pad_after for " << j << "-th dim)" << std::endl;
            shape_info_ptr[offset++] = upper_pads[j];  // pad_after
        }
    }
}

void primitive_inst::update_shape_info_tensor(const kernel_impl_params& params) {
    mem_lock<int32_t> lock(_shape_info_memory, _network.get_stream());
    auto shape_info_ptr = lock.data();
    size_t offset = 0;
    for (size_t i = 0; i < _node->get_dependencies().size(); i++) {
        GPU_DEBUG_TRACE_DETAIL << id() << " : update shape_info for input[" << i << "]" << std::endl;
        const auto& node_in_lay = _node->get_input_layout(i);
        const auto& runtime_in_lay = params.input_layouts[i];
        fill_shape_info_data(runtime_in_lay, node_in_lay, shape_info_ptr, offset);
    }
    for (size_t i = 0; i < _node->get_output_layouts().size(); i++) {
        GPU_DEBUG_TRACE_DETAIL << id() << " : update shape_info for output[" << i << "]" << std::endl;
        const auto& node_out_lay = _node->get_output_layout(i);
        const auto& runtime_out_lay = params.output_layouts[i];
        fill_shape_info_data(runtime_out_lay, node_out_lay, shape_info_ptr, offset);
    }
}

bool primitive_inst::update_impl(bool use_async_compilation) {
    OV_ITT_SCOPED_TASK(ov::intel_gpu::itt::domains::intel_gpu_plugin, openvino::itt::handle("update_impl: " + id()));
    GPU_DEBUG_PROFILED_STAGE(instrumentation::pipeline_stage::update_implementation);
    auto prev_impl_str =  _impl != nullptr ? _impl->get_kernel_name() : "nullptr";

    if (_impl != nullptr && (_impl->is_cpu() || can_be_optimized())) {
        // Return false if shape not changed, otherwise return true to trigger realloc_if_needed, but do not change impl itself
        return shape_changed();
    }

    if (!_node->is_type<data>() && !(_node->is_type<mutable_data>() && _node->get_dependencies().empty())) {
#ifdef ENABLE_ONEDNN_FOR_GPU
        if (get_node().get_preferred_impl_type() == impl_types::onednn) {
            auto attrs_onednn = std::make_shared<dnnl::primitive_attr>();
            std::vector<cldnn::fused_primitive_desc_onednn> fused_desc_onednn;
            get_node().create_onednn_primitive_attributes(_impl_params->fused_desc,
                                                            attrs_onednn,
                                                            fused_desc_onednn,
                                                            _impl_params.get());
            _impl_params->attrs_onednn = attrs_onednn;
            {
                auto& fused_prims_onednn = _impl_params->fused_desc_onednn;
                fused_prims_onednn.erase(fused_prims_onednn.begin(), fused_prims_onednn.end());
                fused_prims_onednn.insert(fused_prims_onednn.end(), fused_desc_onednn.begin(), fused_desc_onednn.end());
            }
        }
#endif

        // Update param if fake_alignment is available
        auto updated_params = get_fake_aligned_params_if_possible(*_impl_params);
        // Change weights layout of `updated_params` to original one to have valid information
        // in _impl->_weights_reorder_params about required weights format after impl selection
        if (_node->is_type<fully_connected>() || _node->is_type<convolution>() || _node->is_type<deconvolution>()) {
            const auto weights_idx = _node->get_primitive()->input.size();
            const auto original_weights_memory = dep_memory_ptr(weights_idx);
            updated_params.weights_layout = optional_layout(original_weights_memory->get_layout());
        }

        for (auto& i : updated_params.input_layouts) {
            i.data_padding._dynamic_dims_mask = padding::EMPTY_MASK;
        }
        for (auto& o : updated_params.output_layouts) {
            o.data_padding._dynamic_dims_mask = padding::EMPTY_MASK;
        }

        const auto is_current_impl_dynamic = _impl && _impl->is_dynamic();
        const auto& prog = get_network().get_program();
        auto& cache = prog->get_implementations_cache();
        std::shared_ptr<primitive_impl> cached_impl = nullptr;
        {
            if (use_async_compilation)
                cached_impl = cache.get(updated_params);

            if (cached_impl) {
                // Keep dynamic impl in memory and replace current impl with static one
                if (is_current_impl_dynamic)
                    _dynamic_impl = std::move(_impl);
                _impl = cached_impl->clone();
                GPU_DEBUG_PROFILED_STAGE_CACHE_HIT(true);
                GPU_DEBUG_TRACE_DETAIL << id() << ": get impl from cache " << _impl->get_kernel_name() << std::endl;
            // impl is not replaced
            } else if (!shape_changed() && _impl != nullptr && _impl->is_dynamic()) {
                return false;
            }
        }
        if (!cached_impl) {
            if (_dynamic_impl || is_current_impl_dynamic) {
                if (use_async_compilation) {
                    auto& compilation_context = prog->get_compilation_context();
                    compilation_context.push_task(updated_params, [this, &compilation_context, updated_params]() {
                        if (compilation_context.is_stopped())
                            return;
                        auto _program = get_network().get_program();
                        auto& cache = _program->get_implementations_cache();
                        {
                            // Check existense in the cache one more time as several iterations of model execution could happens and multiple compilation
                            // tasks created for same shapes
                            if (cache.has(updated_params))
                                return;
                        }

                        if (!can_be_optimized()) {
                            auto impl = _node->type()->choose_impl(*_node, updated_params);

                            if (impl->get_kernels_source().size() > 0) {
                                auto kernels = _program->get_kernels_cache().compile(updated_params, impl->get_kernels_source());
                                impl->set_kernels(kernels);
                            }
                            cache.add(updated_params, impl->clone());
                        }
                    });
                }
                if (!can_be_optimized())  {
                    if (!is_current_impl_dynamic)
                        _impl = std::move(_dynamic_impl);
                    _impl->update(*this, *_impl_params);
                }
            } else {
                _impl = _node->type()->choose_impl(*_node, updated_params);
                _impl->set_node_params(*_node);
                if (!can_be_optimized()) {
                    auto& kernels_cache = prog->get_kernels_cache();
                    auto kernels = kernels_cache.compile(updated_params, _impl->get_kernels_source());
                    _impl->set_kernels(std::move(kernels));
                    cache.add(updated_params, _impl->clone());
                }
                auto new_impl_str = _impl != nullptr ? _impl->get_kernel_name() : "nullptr";
                GPU_DEBUG_TRACE_DETAIL << id() << ": update impl from " << prev_impl_str << " to " << new_impl_str << std::endl;
            }
        }

        reset_shape_change();
    }
    // impl is replaced
    return true;
}

void primitive_inst::update_paddings() {
    auto reset_pad = [](kernel_impl_params& params, const program_node* node) {
        params.output_layouts[0].data_padding = node->get_output_layout(0).data_padding;
    };
    if (_node->is_type<read_value>() || _node->is_type<kv_cache>()) {
        auto variable_id = _node->is_type<read_value>() ? (_node->as<read_value>().get_primitive()->variable_id)
                                                        : (_node->as<kv_cache>().get_primitive()->variable_info.variable_id);
        auto& variable = get_network().get_variable(variable_id);
        // Reset paddings for read_value and users with dynamic pad when variable is reset
        // to avoid wrong pad used for some nodes due to pad propagation logic (which uses previous iter pad values)
        if (!variable.is_set()) {
            primitive_inst* inst = this;
            while (inst) {
                reset_pad(*inst->_impl_params, inst->_node);
                auto& users = inst->_node->get_users();
                if (users.size() == 1 && users.front()->get_output_layout(0).data_padding.is_dynamic()) {
                    inst = inst->get_user_insts().front();
                } else {
                    inst = nullptr;
                }
            }
        }
        return;
    }

    if (_node->is_type<gather>() && _impl_params->output_layouts[0].data_padding.is_dynamic()) {
        if (can_be_optimized())
            _impl_params->output_layouts[0] = _impl_params->input_layouts[0];
        else
            reset_pad(*_impl_params, _node);
        return;
    }
    // Reset paddings used in the previous iteration for crop before executing do_runtime_in_place_crop
    for (auto u : get_user_insts()) {
        if (u->get_node().is_type<crop>() && u->_impl_params->output_layouts[0].data_padding.is_dynamic()) {
            if (u->get_node().can_be_optimized()) {
                reset_pad(*u->_impl_params, u->_node);
            }
        }
    }
}

void primitive_inst::do_runtime_skip_reorder() {
    OV_ITT_SCOPED_TASK(ov::intel_gpu::itt::domains::intel_gpu_plugin, openvino::itt::handle("do_runtime_skip_reorder: " + id()));
    GPU_DEBUG_GET_INSTANCE(debug_config);
    GPU_DEBUG_IF(debug_config->disable_runtime_skip_reorder) {
        return;
    }
    if (can_be_optimized())
        return;

    if (_impl_params->fused_desc.size() > 0)
        return;

    // set successive reorder can_be_optimized if layouts are same
    for (auto u : get_user_insts()) {
        if (u->get_node().is_type<reorder>()) {
            if (u->get_node().can_be_optimized() && u->get_node().is_runtime_skippable()) {
                auto out_port_idx = u->get_node().get_dependency_with_port(0).second;
                // If current node's output_node is not dynamic, the memory is already allocated at build time
                auto alloc_type = allocation_type::unknown;
                if (!get_node().is_dynamic_output_layout(out_port_idx) && static_cast<int64_t>(_outputs.size()) > out_port_idx) {
                    alloc_type = _outputs[out_port_idx]->get_allocation_type();
                }
                if (alloc_type == allocation_type::usm_device && u->is_output()) {
                    u->set_can_be_optimized(false);
                    GPU_DEBUG_TRACE_DETAIL << "[do runtime skip reorder] user " << u->id()
                                                << " cannot be optimized for that " << u->id() << " is reorder and output node" << std::endl;
                    continue;
                }
                GPU_DEBUG_TRACE_DETAIL << "[do runtime skip reorder] update shape for user " << u->id() << std::endl;
                u->update_shape();
                u->update_shape_done_by_other = true;

                if (u->_impl_params->get_input_layout() == u->_impl_params->get_output_layout()) {
                    std::function<void(std::vector<primitive_inst*>)> update_memory_dependencies;
                    update_memory_dependencies = [&](std::vector<primitive_inst*> users) {
                        for (auto& user : users) {
                            GPU_DEBUG_TRACE_DETAIL << "[do runtime skip reorder] add " << id() << " to restriction list of " << user->id() << std::endl;
                            user->_runtime_memory_dependencies.insert(get_node().get_unique_id());
                            if (user->can_be_optimized())
                                update_memory_dependencies(user->get_user_insts());
                        }
                    };

                    update_memory_dependencies(u->get_user_insts());
                    u->set_can_be_optimized(true);
                    GPU_DEBUG_TRACE_DETAIL << "[do runtime skip reorder] set user " << u->id() << " as can_be_optimized" << std::endl;
                } else {
                    u->set_can_be_optimized(false);
                    GPU_DEBUG_TRACE_DETAIL << "[do runtime skip reorder] user " << u->id()
                                                << " cannot be optimized for the mismatch between input layout and output layout" << std::endl;
                    GPU_DEBUG_TRACE_DETAIL << "[do runtime skip reorder]  * input_layout  : "
                                                << u->_impl_params->get_input_layout().to_short_string() << std::endl;
                    GPU_DEBUG_TRACE_DETAIL << "[do runtime skip reorder]  * output_layout : "
                                                << u->_impl_params->get_output_layout().to_short_string() << std::endl;
                }
            }
        }
    }
}

void primitive_inst::do_runtime_in_place_kv_cache() {
    OV_ITT_SCOPED_TASK(ov::intel_gpu::itt::domains::intel_gpu_plugin, openvino::itt::handle("do_runtime_in_place_kv_cache: " + id()));
    if (!_node->is_type<kv_cache>())
        return;

    _impl_params->_can_be_optimized = false;

    if (_impl_params->get_input_layout(0).count() == 0) {
        return;
    }
    const auto& desc = _node->as<kv_cache>().get_primitive();
    auto& past_layout = _impl_params->input_layouts[0];
    auto& new_layout = _impl_params->input_layouts[1];
    auto& present_layout = _impl_params->output_layouts[0];
    const auto& gather_axis = desc->gather_axis;
    const auto prev_batch_size = static_cast<size_t>(past_layout.get_shape()[gather_axis]);
    const auto beam_size = static_cast<size_t>(present_layout.get_shape()[gather_axis]);
    if (prev_batch_size != beam_size) {
        // If the previous batch size is not same as beam size, need explicit concat
        _impl_params->_can_be_optimized = false;
        return;
    }

    auto sequence_axis = kv_cache_inst::get_sequence_axis(desc->concat_axis, past_layout.get_partial_shape().size());
    if (present_layout.data_padding._dynamic_dims_mask[sequence_axis] != 1)
        return;

    GPU_DEBUG_TRACE_DETAIL << "[do runtime kv_cache opt] " << id() << " initial present_layout : " << present_layout.to_string() << std::endl;
    GPU_DEBUG_TRACE_DETAIL << "[do runtime kv_cache opt] " << id() << " initial past_layout : " << past_layout.to_string() << std::endl;
    auto max_pad = kv_cache_inst::get_max_pad(past_layout, _deps[0].first->_max_output_layout_count[0], sequence_axis, "past_layout");
    const auto new_seq_len = static_cast<int64_t>(new_layout.get_shape()[sequence_axis]);
    // In chatbot scenario, when chat history must be stored in kvcache, new_seq_len may not be 1 even if max_pad is greater than 0
    if (max_pad - new_seq_len >= 0) {
        kv_cache_inst::update_pad(present_layout, max_pad - new_seq_len, sequence_axis);
        GPU_DEBUG_TRACE_DETAIL << "[do runtime_in_place_kv_cache] " << id() << " Updated present_layout's pad : " << present_layout.to_string() << std::endl;
        auto& variable = get_network().get_variable(desc->variable_info.variable_id);
        variable.set_layout(present_layout);
        GPU_DEBUG_TRACE_DETAIL << "[do_runtime_in_place_kv_cache] " << id() << "Updated variable with present_layout"
                               << variable.get_layout().to_string() << " is_set  = " << variable.is_set() << std::endl;
        if (past_layout.data_padding._upper_size[sequence_axis] > 0 && variable.is_set()) {
            kv_cache_inst::update_pad(past_layout, max_pad, sequence_axis);
            _impl_params->_can_be_optimized = true;
            GPU_DEBUG_TRACE_DETAIL << "[do_runtime_in_place_kv_cache] " << id() << " Updated past layout's pad : " << past_layout.to_string() << std::endl;
        }
    }
    GPU_DEBUG_TRACE_DETAIL << "[do runtime kv_cache opt] " << id() << " can be optimized: " << _impl_params->_can_be_optimized << std::endl;
}

void primitive_inst::do_runtime_skip_gather() {
    // Check pattern
    if (!get_node().is_type<gather>()
        || !get_node().can_be_optimized()
        || _impl_params->has_fused_primitives()
        || _impl_params->get_input_layout(0).data_type != _impl_params->get_output_layout().data_type
        || get_node().get_dependency(1).is_constant() || get_node().get_dependency(1).is_type<data>())
        return;

    GPU_DEBUG_TRACE_DETAIL << "[do_runtime_skip_gather] " << id() << " : check optimizability" << std::endl;

    auto input_shape = _impl_params->get_input_layout(0).get_shape();
    auto axis = _impl_params->typed_desc<gather>()->axis;
    auto idx_id = get_node().get_dependency(1).id();
    auto idx_shape = _impl_params->get_input_layout(1).get_shape();
    auto idx_rank = idx_shape.size();

    if (_impl_params->get_input_layout(0).count() == 0) {
        GPU_DEBUG_TRACE_DETAIL << "-- Cannot optimize becuase of input is empty " << _impl_params->get_input_layout(0).to_short_string() << std::endl;
        set_can_be_optimized(false);
        return;
    }

    if (idx_rank != 1) {
        GPU_DEBUG_TRACE_DETAIL << "-- Cannot optimize becuase of its indices rank " << idx_rank << std::endl;
        set_can_be_optimized(false);
        return;
    }

    // Check runtime shape (need to reset can_be_optimized)
    if (idx_shape[0] != input_shape[axis]) {
        set_can_be_optimized(false);
        GPU_DEBUG_TRACE_DETAIL << "--- Cannot optimize because input shape[0] " << idx_shape[0] << " != input_shape[axis]" << input_shape[axis] << std::endl;
        return;
    }

    // If the overhead for checking the index is bigger than doing gather itself, it does not make sense for skipping
    const int MAX_INDICES_SIZE = 10*1024;
    if (input_shape[axis] > MAX_INDICES_SIZE) {
        GPU_DEBUG_TRACE_DETAIL << "--- Cannot optimize becuase data length along with the axis is too big" << input_shape[axis] << std::endl;
        set_can_be_optimized(false);
        return;
    }
    if (input_shape[axis] != 1) {
        auto queue_type = get_network().get_stream().get_queue_type();
        if (queue_type == QueueTypes::out_of_order)
            get_network().get_stream().wait_for_events({_network.get_primitive_event(idx_id)});
        else
            _network.get_stream().finish();
        mem_lock<int32_t, mem_lock_type::read> idx_data(dep_memory_ptr(1), _network.get_stream());
        for (int64_t i = 0; i < static_cast<int32_t>(idx_shape[0]); ++i) {
            if (idx_data[i] != i) {
                GPU_DEBUG_TRACE_DETAIL << "--- Cannot optimize because idx_data [" << i << "] (" << idx_data[i] << ") != " << i << std::endl;
                if (_impl_params->output_layouts[0].data_padding.is_dynamic())
                    _impl_params->output_layouts[0].data_padding = padding();
                set_can_be_optimized(false);
                return;
            }
        }
    }
    // propagate input layout including correct paddings.
    _impl_params->output_layouts[0] = _impl_params->input_layouts[0];
    GPU_DEBUG_TRACE_DETAIL << "[do_runtime_skip_gather] " << id() << " : can_be_optimized" << std::endl;
    GPU_DEBUG_TRACE_DETAIL << "            - Input layout : " << _impl_params->get_input_layout(0).to_short_string() << std::endl;
    GPU_DEBUG_TRACE_DETAIL << "            - Indices layout : " << _impl_params->get_input_layout(1).to_short_string() << std::endl;
    GPU_DEBUG_TRACE_DETAIL << "            - Gather axis : " << axis << std::endl;
    GPU_DEBUG_TRACE_DETAIL << "            - Output layout : " << _impl_params->get_output_layout().to_short_string() << std::endl;
    set_can_be_optimized(true);
}

void primitive_inst::do_runtime_skip_permute() {
    OV_ITT_SCOPED_TASK(ov::intel_gpu::itt::domains::intel_gpu_plugin, openvino::itt::handle("do_runtime_skip_permute: " + id()));
    // Check pattern
    if (!get_node().is_type<permute>()
        || is_output()
        || !get_node().can_be_optimized()
        || !get_node().is_runtime_skippable()
        || _impl_params->has_fused_primitives()
        || _impl_params->get_input_layout(0).data_type != _impl_params->get_output_layout().data_type)
        return;

    GPU_DEBUG_TRACE_DETAIL << "[do_runtime_skip_permute] " << id() << " : check optimizability" << std::endl;
    auto desc = _node->as<permute>().get_primitive();
    auto input_shape = _impl_params->get_input_layout(0).get_shape();
    const auto& permute_order = desc->permute_order;
    // Check runtime shape
    // Optimize when the largest value among the actual dim values in case where the permute order
    // is different from the shape index is equal to the multiplied value
    // Set size to zero to pass the case that permute order is same with input order like [0, 1, 2, 3]
    int32_t size = 0;
    int32_t max_value = 0;
    for (int32_t i = 0; i < static_cast<int32_t>(permute_order.size()); ++i) {
        int32_t order = static_cast<int32_t>(permute_order[i]);
        int32_t dim = static_cast<int32_t>(input_shape[order]);
        if (i != order) {
            if (dim > max_value)
                max_value = dim;
            size = (size == 0) ? dim : (size * dim);
        }
    }

    // If the largest value and total size are different, can_be_optimized needs to be reset
    if (size != max_value) {
        set_can_be_optimized(false);
        GPU_DEBUG_TRACE_DETAIL << "--- Cannot optimize because size(" << size << ") and max_value(" << max_value
                               << ") are different" << std::endl;

        GPU_DEBUG_TRACE_DETAIL << "[do_runtime_skip_permute] " << id() << " : reset can_be_optimized to false "
                               << std::endl;
        return;
    }
    GPU_DEBUG_TRACE_DETAIL << "[do_runtime_skip_permute] " << id() << " : can_be_optimized" << std::endl;
    GPU_DEBUG_TRACE_DETAIL << "            - Input layout : " << _impl_params->get_input_layout(0).to_short_string() << std::endl;
    GPU_DEBUG_TRACE_DETAIL << "            - Output layout : " << _impl_params->get_output_layout().to_short_string() << std::endl;
    set_can_be_optimized(true);
}

void primitive_inst::do_runtime_skip_strided_slice() {
    OV_ITT_SCOPED_TASK(ov::intel_gpu::itt::domains::intel_gpu_plugin, openvino::itt::handle("do_runtime_skip_strided_slice: " + id()));
    // Check pattern
    if (!get_node().is_type<strided_slice>() || !get_node().can_be_optimized())
        return;

    GPU_DEBUG_TRACE_DETAIL << "[do_runtime_skip_strided_slice] " << id() << " : check optimizability" << std::endl;
    auto input_layout = _impl_params->get_input_layout(0);
    auto output_layout = _impl_params->get_output_layout();

    // Check runtime shape (need to reset can_be_optimized)
    if (input_layout != output_layout) {
        set_can_be_optimized(false);
        GPU_DEBUG_TRACE_DETAIL << "--- Cannot optimize because input layout(" << input_layout.to_short_string()
                               << ") != output layout(" << output_layout.to_short_string() << ")" << std::endl;
        return;
    }

    GPU_DEBUG_TRACE_DETAIL << "[do_runtime_skip_strided_slice] " << id() << " : can_be_optimized" << std::endl;
    GPU_DEBUG_TRACE_DETAIL << "            - Input layout : " << _impl_params->get_input_layout(0).to_short_string() << std::endl;
    GPU_DEBUG_TRACE_DETAIL << "            - Output layout : " << _impl_params->get_output_layout().to_short_string() << std::endl;
    set_can_be_optimized(true);
}

void primitive_inst::do_runtime_skip_broadcast() {
    OV_ITT_SCOPED_TASK(ov::intel_gpu::itt::domains::intel_gpu_plugin, openvino::itt::handle("do_runtime_skip_broadcast: " + id()));
    // Check pattern
    if (!get_node().is_type<broadcast>() || !get_node().can_be_optimized())
        return;

    GPU_DEBUG_TRACE_DETAIL << "[do_runtime_skip_broadcast] " << id() << " : check optimizability" << std::endl;
    auto input_layout = _impl_params->get_input_layout(0);
    auto output_layout = _impl_params->get_output_layout();

    // Check runtime shape (need to reset can_be_optimized)
    if (input_layout != output_layout) {
        set_can_be_optimized(false);
        GPU_DEBUG_TRACE_DETAIL << "--- Cannot optimize because input layout(" << input_layout.to_short_string()
                               << ") != output layout(" << output_layout.to_short_string() << ")" << std::endl;
        return;
    }

    GPU_DEBUG_TRACE_DETAIL << "[do_runtime_skip_broadcast] " << id() << " : can_be_optimized" << std::endl;
    GPU_DEBUG_TRACE_DETAIL << "            - Input layout : " << _impl_params->get_input_layout(0).to_short_string() << std::endl;
    GPU_DEBUG_TRACE_DETAIL << "            - Output layout : " << _impl_params->get_output_layout().to_short_string() << std::endl;
    set_can_be_optimized(true);
}

void primitive_inst::do_runtime_in_place_concat() {
     auto has_subgraph_dependency = [](std::vector<std::pair<const cldnn::primitive_inst*, int>> dependencies) {
        for (auto dependency : dependencies) {
            if (dependency.first && dependency.first->get_node().is_in_shape_of_subgraph()) {
                return true;
            }
        }
        return false;
    };
    OV_ITT_SCOPED_TASK(ov::intel_gpu::itt::domains::intel_gpu_plugin, openvino::itt::handle("do_runtime_in_place_concat: " + id()));
    GPU_DEBUG_GET_INSTANCE(debug_config);
    GPU_DEBUG_IF(debug_config->disable_runtime_buffer_fusing) {
        return;
    }
    if (update_shape_done_by_other) {
        return;
    }
    if (get_users().size() != 1) return;

    auto concat_inst = get_user_insts().front();
    if (!concat_inst->get_node().is_type<concatenation>() || !concat_inst->get_node().can_be_optimized())
        return;

    if (has_subgraph_dependency(concat_inst->dependencies())) {
        concat_inst->set_can_be_optimized(false);
        return;
    }
    // Currently does not support cascaded concats
    std::vector<primitive_inst*> concat_preds;
    for (auto pred : concat_inst->_deps) {
        concat_preds.push_back(pred.first);
    }

    GPU_DEBUG_TRACE_DETAIL << "[In place concat] Preparing for runtime buffer fusing" << std::endl;
    // Do shape_infer for all concat's preds and concat
    for (auto pred : concat_preds) {
        if (!pred->update_shape_done_by_other) {
            GPU_DEBUG_TRACE_DETAIL << "[In place concat] update shape for " << pred->id() << std::endl;
            pred->update_shape();
            pred->update_shape_done_by_other = true;
        }
    }
    GPU_DEBUG_TRACE_DETAIL << "[In place concat] update shape for " << concat_inst->id() << std::endl;
    concat_inst->update_shape();
    concat_inst->update_shape_done_by_other = true;
    layout concat_layout = concat_inst->_impl_params->get_output_layout();

    std::vector<kernel_impl_params> pred_params;
    std::vector<layout> preds_layouts;
    for (const auto& pred : concat_inst->_deps) {
        pred_params.push_back(*pred.first->_impl_params);
        preds_layouts.push_back(pred.first->_impl_params->get_output_layout());
    }

    if (!concat_inst->shape_changed())
        return;

    if (!concat_in_place_optimization::match(concat_inst->get_node(), *concat_inst->_impl_params, pred_params, true)) {
        concat_inst->set_can_be_optimized(false);
        GPU_DEBUG_TRACE_DETAIL << "[In place concat] " << concat_inst->id() << " cannot be optimized " << std::endl;
        return;
    }

    auto concat_axis = concat_inst->_impl_params->typed_desc<concatenation>()->axis;
    concat_in_place_optimization::update_in_place_concat_paddings(concat_layout, preds_layouts, concat_axis, true);
    size_t i = 0;
    for (auto& dep : concat_inst->_deps) {
        if (_impl_params->output_layouts[0] != preds_layouts[i]) {
            dep.first->set_shape_change();
            dep.first->_impl_params->output_layouts[0] = preds_layouts[i];
        }
        GPU_DEBUG_TRACE_DETAIL << "[In place concat] Update padding of pred " << i << " : "
                               << dep.first->_impl_params->output_layouts[0].to_string() << std::endl;
        ++i;
    }
    concat_inst->_impl_params->output_layouts[0] = concat_layout; // TODO : Once this primitive_inst::can_be_optimized, consolidate it to impl_params->optimized

    concat_inst->set_can_be_optimized(true);
    GPU_DEBUG_TRACE_DETAIL << "[In place concat] " << concat_inst->id() << ": can_be_optimized " << std::endl;
}

void primitive_inst::do_runtime_in_place_crop() {
    OV_ITT_SCOPED_TASK(ov::intel_gpu::itt::domains::intel_gpu_plugin, openvino::itt::handle("do_runtime_in_place_crop: " + id()));
    GPU_DEBUG_GET_INSTANCE(debug_config);
    GPU_DEBUG_IF(debug_config->disable_runtime_buffer_fusing) {
        return;
    }

    for (auto u : get_user_insts()) {
        if (u->get_node().is_type<crop>()) {
            if (u->get_node().can_be_optimized()) {
                GPU_DEBUG_TRACE_DETAIL << "[In place crop] update shape for " << u->id() << std::endl;
                u->update_shape();
                u->update_shape_done_by_other = true;

                const auto& crop_users = u->get_user_insts();
                std::pair<const program_node*, layout> user_info;
                if (crop_users.front()->get_node().is_type<reshape>()) {
                    OPENVINO_ASSERT(crop_users.size() == 1, "[GPU] Expected number of reshape users is 1, but it is ", crop_users.size());
                    auto reshape_inst = crop_users.front();
                    if (!reshape_inst->update_shape_done_by_other) {
                        GPU_DEBUG_TRACE_DETAIL << "[In place crop] update shape for " << reshape_inst->id() << std::endl;
                        reshape_inst->update_shape();
                        reshape_inst->update_shape_done_by_other = true;
                        user_info.first = &reshape_inst->get_node();
                        user_info.second = reshape_inst->_impl_params->get_output_layout();
                    }
                }

                layout crop_layout = u->_impl_params->get_output_layout();
                auto pred_layout = _impl_params->get_output_layout();
                if (!crop_in_place_optimization::match(u->get_node(), *u->_impl_params, pred_layout, true)) {
                    u->set_can_be_optimized(false);
                    GPU_DEBUG_TRACE_DETAIL << "[In place crop] " << u->id() << " cannot be optimized " << std::endl;
                    continue;
                }

                auto crop_axis = u->_impl_params->typed_desc<crop>()->axis;
                auto offsets = u->_impl_params->input_offsets[0];
                if (crop_in_place_optimization::can_crop_be_optimized_along_feature(crop_layout, pred_layout)) {
                    // TODO: If crop is optimized out w/ data padding along feature and crop's user is reshape
                    // manual dynamic padding update to reshape output layout is not currently supported
                    if (user_info.first) {
                        u->set_can_be_optimized(false);
                        GPU_DEBUG_TRACE_DETAIL << "[In place crop] " << u->id() << " cannot be optimized " << std::endl;
                        continue;
                    }
                    crop_in_place_optimization::update_in_place_crop_padding_along_feature(u->get_node(), crop_layout, pred_layout, offsets, crop_axis, true);
                } else if (crop_in_place_optimization::can_crop_be_optimized_simple_data_format(crop_layout, pred_layout)) {
                    crop_in_place_optimization::update_in_place_crop_padding_simple_data_format(crop_layout, pred_layout, user_info, offsets, crop_axis, true);
                    if (user_info.first) {
                        auto reshape_inst = crop_users.front();
                        reshape_inst->_impl_params->output_layouts[0] = user_info.second;
                        reshape_inst->set_shape_change();
                    }
                } else {
                    u->set_can_be_optimized(false);
                    GPU_DEBUG_TRACE_DETAIL << "[In place crop] " << u->id() << " cannot be optimized " << std::endl;
                    continue;
                }
                u->_impl_params->output_layouts[0] = crop_layout;
                u->set_can_be_optimized(true);
                GPU_DEBUG_TRACE_DETAIL << "[In place crop] " << u->id() << ": can_be_optimized " << std::endl;
            }
        }
    }
}

bool primitive_inst::has_inner_networks() const {
    return (_impl_params->inner_nets.size() > 0);
}

event::ptr primitive_inst::execute(const std::vector<event::ptr>& events) {
    OV_ITT_SCOPED_TASK(ov::intel_gpu::itt::domains::intel_gpu_plugin, openvino::itt::handle("primitive_inst::execute: " + id()));
    const auto& primitive_id = id();
    OPENVINO_ASSERT(_has_valid_input, primitive_id, " has invalid/unset input");
    GPU_DEBUG_GET_INSTANCE(debug_config);
    GPU_DEBUG_TRACE_DETAIL << "-----------------------------------------------------------------" << std::endl;
    GPU_DEBUG_TRACE_DETAIL << "Execute " << id() << " (type: " << _impl_params->desc->type_string() << ") " << std::endl;
    for (size_t i = 0; i < _deps.size(); ++i) {
        GPU_DEBUG_TRACE_DETAIL << "- inputs[" << i << "] : " <<  _deps[i].first->id() << std::endl;
    }
    GPU_DEBUG_TRACE_DETAIL << "-----------------------------------------------------------------" << std::endl;
    bool need_args_update = false;
    _mem_changed = false;
    const auto orig_outputs = _outputs;
    std::vector<event::ptr> dependencies;
    if ((is_dynamic() || _node->is_in_shape_of_subgraph()) && !has_inner_networks()) {
        do_runtime_in_place_concat();
        OPENVINO_ASSERT(_node != nullptr, "[GPU] Invalid primitive_inst object for dynamic shapes case: program_node can't be null");
        update_shape();

        bool can_skip_execution = false;
        if (_impl_params->output_layouts[0].count() == 0) {
            GPU_DEBUG_TRACE_DETAIL << id() << " : Skipping because output data is empty " << std::endl;
            can_skip_execution = true;
        }

        // subgraph_input_changed can be available only shape_of is dynamic.
        // shape_of_subgraph for static shape_of could be run every inference if constant propagation does not work.
        if (_node->is_in_shape_of_subgraph() && dependant_shape_of_insts.front()->is_dynamic()) {
            bool subgraph_input_changed = false;
            for (size_t i = 0; i < dependant_shape_of_insts.size(); i++) {
                if (dependant_shape_of_insts[i]->shape_changed()) {
                    subgraph_input_changed = true;
                    break;
                }
            }
            if (!subgraph_input_changed) {
                GPU_DEBUG_TRACE_DETAIL << id() << " : Skipping execution because dependent shapeof node is not changed " << std::endl;
                can_skip_execution = true;
            }
        }

        if (can_skip_execution) {
            auto ev = get_network().get_stream().create_user_event(true);
            update_shape_done_by_other = false; // reset
            return ev;
        }

        // Check successor reorder if layouts are same
        // Need to set can_be_optimized for user reorder at predecessor because
        // if the user is can_be_optimized and output node then current nodes' output should be allocated to host.
        do_runtime_skip_reorder();
        do_runtime_skip_gather();
        update_paddings();
        do_runtime_in_place_kv_cache();
        do_runtime_skip_permute();
        do_runtime_skip_strided_slice();
        do_runtime_skip_broadcast();
        do_runtime_in_place_crop();

        if (!is_valid_fusion()) {
            OV_ITT_SCOPED_TASK(ov::intel_gpu::itt::domains::intel_gpu_plugin, openvino::itt::handle("unfused_subgraph_exec: " + id()));
            auto subgraph = get_unfused_subgraph();

            for (auto& d : _deps) {
                if (!d.first->get_node().is_type<data>()) {
                    auto allocated_mem = d.first->output_memory_ptr();
                    auto actual_input_layout = d.first->get_output_layout();
                    auto& engine = _network.get_engine();
                    // Need to use actual layout, not the fake aligned memory layout
                    auto actual_mem = engine.reinterpret_buffer(*allocated_mem, actual_input_layout);
                    subgraph->set_input_data(d.first->id(), std::move(actual_mem));
                }
            }
            GPU_DEBUG_TRACE_DETAIL << "[Start] Executing unfused subgraph of " << id() << std::endl;
            auto outputs = subgraph->execute(events);
            GPU_DEBUG_TRACE_DETAIL << "[End] Finished executing unfused subgraph of " << id() << std::endl;

            auto last_fd = _impl_params->fused_desc.back();
            auto last_prim_id = last_fd.desc->id;

            OPENVINO_ASSERT(outputs.find(last_prim_id) != outputs.end(), "[GPU] Can't find output primitive ", last_prim_id, " for unfused subgraph");

            _outputs[0] = outputs.at(last_prim_id).get_memory();

            _impl_params->output_layouts[0] = subgraph->get_output_layout(last_prim_id);
            return outputs.at(last_prim_id).get_event();
        }

        // Try update impl if current impl is dynamic because opt kernel may be added to impl cache through async compilation.
        // Only try update weight and realloc when impl is updated.
        const bool can_use_async_compilation = use_async_compilation();
        if (shape_changed() || !_impl || (!shape_changed() && _impl->is_dynamic() && can_use_async_compilation)) {
            if (update_impl(can_use_async_compilation)) {
                need_args_update = true;
                auto ev = update_weights();
                if (ev)
                    dependencies.push_back(ev);
                auto ev_reset = realloc_if_needed();
                if (ev_reset)
                    dependencies.push_back(ev_reset);
            }
        }

        OPENVINO_ASSERT(_impl_params->get_output_layout().is_static(),
                        "[GPU] Can't execute ", primitive_id, " primitive as output layout is dynamic in runtime");
    }
    update_shape_done_by_other = false; // reset
    OPENVINO_ASSERT(_impl != nullptr, "[GPU] Implementation is nullptr for ", primitive_id,  " primitive");

    std::function<bool(const cldnn::primitive_inst*)> has_dynamic_dependencies_insts =
        [&has_dynamic_dependencies_insts](const cldnn::primitive_inst* prim_inst) {
        for (auto& dep : prim_inst->_deps) {
            const cldnn::primitive_inst* dep_inst = dep.first;
            if (dep_inst->mem_changed()) {
                return true;
            } else if (dep_inst->can_be_optimized()) {
                if (has_dynamic_dependencies_insts(dep_inst)) {
                    return true;
                }
            }
        }
        return false;
    };

    bool use_shared_kernels = _node->get_program().get_config().get_property(ov::intel_gpu::hint::enable_kernels_reuse);

    // Output buffer may be changed under the following conditions, so we need to set args to kernel on each iteration
    if ((is_dynamic() && need_args_update) || has_mutable_input() || is_output() || has_dynamic_dependencies_insts(this) || use_shared_kernels) {
        set_arguments();
    }
    on_execute();

    if (!_node->is_type<condition>() && !_node->is_type<loop>()) {
        for (size_t i = 0; i < _outputs.size(); ++i) {
            if ((!orig_outputs[i] && _outputs[i]) || (orig_outputs[i] && !_outputs[i])) {
                _mem_changed = true;
                break;
            }
            if (!_network.get_engine().is_the_same_buffer(*orig_outputs[i], *_outputs[i])) {
                _mem_changed = true;
                break;
            }
        }
    }
    GPU_DEBUG_TRACE << id() << ": execute " << _impl->get_kernel_name() << " (is_dynamic=" << _impl->is_dynamic()
                    << ", "
                    << "can_be_optimized=" << can_be_optimized() << ")" << std::endl;

    const bool out_of_order_queue = get_network().get_stream().get_queue_type() == QueueTypes::out_of_order;
    if (_exec_deps.empty() && dependencies.empty()) {
        dependencies = events;
    } else {
        // Prepare dependencies events in case of OOO queue, CPU implementation,
        // or optimized_out impl which has CPU users (needs_completion_event() && !is_output() condition)
        if (out_of_order_queue || (_impl->is_cpu() && !can_be_optimized()) || (can_be_optimized() && needs_completion_event() && !is_output())) {
            dependencies.reserve(dependencies.size() + _exec_deps.size());
            for (auto& input : _exec_deps) {
                auto& id = input->id();
                try {
                    // if the requested event does not exists it means that it has not been executed, so the processing_order is
                    // wrong or synchronization failed.
                    auto ev = get_network().get_primitive_event(id);
                    dependencies.emplace_back(ev);
                } catch (const std::out_of_range& oor) {
                    OPENVINO_THROW("[GPU] execution order corrupted: ", oor.what());
                }
            }
        }
    }

    // Replace multiple events with single grouped event in case of barriers synchronization to prevent `_last_barrier_ev` usage as a dependency
    // event of optimized_out instance's users, which may lead to unwanted extra synchronization of CPU impls with GPU kernels
    if (_node->is_in_shape_of_subgraph() && can_be_optimized() && dependencies.size() > 1 && out_of_order_queue) {
        auto grouped_ev = get_network().get_stream().group_events(dependencies);
        dependencies = {grouped_ev};
    }

    {
        GPU_DEBUG_PROFILED_STAGE(instrumentation::pipeline_stage::inference);
        auto ev = _impl->execute(dependencies, *this);

        GPU_DEBUG_IF(!debug_config->dump_profiling_data.empty()) {
            get_network().get_stream().wait_for_events({ev});

            if (ev != nullptr) {
                auto profiling_info = ev->get_profiling_info();
                for (const auto &interval : profiling_info) {
                    if (interval.stage == cldnn::instrumentation::profiling_stage::executing) {
                        GPU_DEBUG_CODE(stage_prof.set_custom_stage_duration(interval.value->value()));
                    }
                }
            }
        }

        return ev;
    }
}

void primitive_inst::set_arguments() {
    OV_ITT_SCOPED_TASK(ov::intel_gpu::itt::domains::intel_gpu_plugin, openvino::itt::handle("set_arguments: " + id()));
    GPU_DEBUG_PROFILED_STAGE(instrumentation::pipeline_stage::set_arguments);
    OPENVINO_ASSERT(_has_valid_input, id(), " has invalid/unset input");
    _impl->set_arguments(*this);
}

void primitive_inst::build_deps() {
    if (!_deps.empty())
        return;

    OPENVINO_ASSERT(_node != nullptr, "_node should not be nullptr for build_deps.");

    if (_deps.empty() && !_node->get_dependencies().empty()) {
        _deps = _network.get_primitives(_node->get_dependencies());
        _exec_deps = build_exec_deps(_deps);
    }
}

void primitive_inst::configure_shape_of_dependencies() {
    if (dependant_shape_of_insts.empty() && _node != nullptr) {
        for (auto shape_of : _node->get_dependant_shape_of_nodes()) {
            dependant_shape_of_insts.push_back(_network.get_primitive(shape_of->id()).get());
        }
    }
}

primitive_inst::primitive_inst(network& network)
    : _network(network)
    , _node(nullptr)
    , _impl_params(make_unique<kernel_impl_params>())
    , _impl(nullptr)
    , _dynamic_impl(nullptr)
    , _outputs({})
    , _reordered_weights_cache(network.get_weights_cache_capacity())
    , _output_changed(false)
    , _mem_allocated(false)
    , _type(nullptr) {}

primitive_inst::primitive_inst(network & network, program_node const& node, bool allocate_memory)
    : _network(network)
    , _node(&node)
    , _node_output_layout(node.get_output_layout())
    , _impl_params(node.get_kernel_impl_params())
    , _impl(node.get_selected_impl() ? node.get_selected_impl()->clone() : nullptr)
    , _dynamic_impl(nullptr)
    , _runtime_memory_dependencies(node.get_memory_dependencies())
    , _outputs({})
    , _reordered_weights_cache(network.get_weights_cache_capacity())
    , _output_changed(false)
    , _is_dynamic(node.is_dynamic() || node.generates_dynamic_output())
    , _type(node.type())
    , _id(node.id())
    , _org_id(node.get_org_primitive_id())
    , _is_input(node.is_input())
    , _is_output(node.is_output())
    , _inputs_memory_count(node.get_inputs_count())
    , _outputs_memory_count(node.get_outputs_count())
    , _fused_mem_count(node.get_fused_inputs_count())
    , _fused_mem_offset((_fused_mem_count > 0 && node.get_first_fused_dep_idx() > 0) ? node.get_first_fused_dep_idx() : 0)
    , _can_be_optimized(node.can_be_optimized())
    , _can_share_buffer(node.can_share_buffer())
    , _is_constant(node.is_constant())
    , _needs_completion_event(is_any_user_cpu(node.get_users()) || node.is_output()) {
    // When dynamic shape node has huge upper boundary which causes bigger mem size than system max allocable mem size, do not allocate in build time.
    auto output_layout = node.get_output_layout();
    auto& engine = network.get_engine();
    if (allocate_memory && node.is_dynamic() && (!engine.check_allocatable(output_layout, engine.get_lockable_preferred_memory_allocation_type(false)))) {
        allocate_memory = false;
    }
    _mem_allocated = allocate_memory;
    if (!_mem_allocated && (node.is_dynamic() && _outputs_memory_count > 1)) {
        auto available_allocate_memory = [&](std::vector<cldnn::layout>& layouts) -> bool {
            for (auto& l : layouts) {
                if (l.is_static())
                    return true;
            }
            return false;
        };
        allocate_memory = _mem_allocated = available_allocate_memory(_impl_params->output_layouts);
    }

    if (allocate_memory) {
        // In case when output is mutable_data primitive, and other users dependencies are only used for
        // synchronization, The output memory of such primitive will be fused with mutable_data
        auto users = node.get_users();
        auto user_count = users.size();
        uint32_t mutable_data_count = 0;
        for (auto& user : users) {
            // Get mutable_data nodes count from nodes users
            if (user->is_type<mutable_data>()) {
                mutable_data_count++;
            }
        }

        // TODO: Remove WA for arg_max_min node.
        // For now it's required to handle the case when only second output of TopK primitive is used in plugin,
        // but kernels always write both outputs to the same memory object which leads to wrong result.
        if (user_count == 1 && mutable_data_count == 1 && !node.is_type<arg_max_min>()
                                                       && !node.is_type<experimental_detectron_roi_feature_extractor>()) {
            for (auto& user : node.get_users())
                if (user->is_type<mutable_data>())
                    _outputs[0] = user->as<mutable_data>().get_attached_memory_ptr();
        } else {
            _outputs = allocate_outputs();
        }
    }
    if (_impl) {
        _impl->set_node_params(node);
        if (_impl->is_dynamic() && !_impl->is_cpu()) {
            GPU_DEBUG_TRACE_DETAIL << id() << ": initialize impl with dynamic impl " << _impl->get_kernel_name() << std::endl;
            _dynamic_impl = _impl->clone();
            const int64_t shape_elements = node.get_total_shape_info_size();
            _shape_info_memory = _network.get_engine().allocate_memory(layout{{shape_elements}, data_types::i32, format::bfyx});
        }
    }
    _impl_params->strm = _network.get_stream_ptr();
    for (size_t i = 0; i < get_node().get_output_layouts().size(); ++i) {
        if (_outputs.size() > i) {
            _max_output_layout_count.push_back(_outputs[i] ? _outputs[i]->get_layout().get_linear_size() : 0);
        } else {
            _outputs.push_back(nullptr);
            _max_output_layout_count.push_back(0);
        }
    }
    OPENVINO_ASSERT(_outputs.size() == get_node().get_output_layouts().size());
    OPENVINO_ASSERT(_max_output_layout_count.size() == get_node().get_output_layouts().size());
}

memory::ptr primitive_inst::allocate_internal_buffer(size_t idx, bool reset) {
    if (_impl == nullptr || _outputs.empty() || _outputs[0] == nullptr)
        return nullptr;
    const auto& ibuf_layouts = _impl->get_internal_buffer_layouts();
    if (ibuf_layouts.empty())
        return nullptr;

    auto device_mem_acc = [&](size_t a, std::pair<primitive_inst*, int32_t> b) {
        if (!b.first->mem_allocated()) return a;
        auto res = a;
        for (size_t i = 0; i < b.first->outputs_memory_count(); ++i) {
            if (b.first->output_memory(i).get_allocation_type() == allocation_type::usm_device ||
                b.first->output_memory(i).get_allocation_type() == allocation_type::cl_mem)
                return a + b.first->output_memory().size();
        }
        return res;
    };

    auto& engine = get_network().get_engine();
    bool input_device_mem = false;

    // NOTE: Currently the ocl driver aborts at runtime when there are layers using device memory close to max size within multiple streams.
    // Decided the limitation as 85 % empirically, but still it needs further investigation.
    const auto& inst_deps = _network.get_primitives(_node->get_dependencies());

    auto total_device_mem_size = std::accumulate(inst_deps.begin(), inst_deps.end(), size_t(0), device_mem_acc);
    for (const auto& output : _outputs) {
        if (output->get_allocation_type() == allocation_type::usm_device)
            total_device_mem_size += output->size();
    }

    int64_t available_device_mem_size = engine.get_device_info().max_global_mem_size - total_device_mem_size;
    // TODO: check if this logic is needed
    // check if there is any device mem input
    if (engine.supports_allocation(allocation_type::usm_device)) {
        for (const auto& dep : inst_deps) {
            if (dep.first->output_memory_ptr() &&
                dep.first->output_memory_ptr()->get_allocation_type() == allocation_type::usm_device) {
                input_device_mem = true;
                break;
            }
        }
    }
    // allocate intermediate memory for the updated layout of buffer
    auto layout = ibuf_layouts[idx];
    auto alloc_type = allocation_type::unknown;
    const auto& lockable_buffers_indexes = _impl->get_lockable_internal_buffers();
    auto need_lockable_allocation = lockable_buffers_indexes.find(idx) != lockable_buffers_indexes.end();
    GPU_DEBUG_LOG << "[" << _node->id() << ": internal buf " << idx << "] "
                  << layout.to_short_string() << " need_lockable_allocation=" << need_lockable_allocation << std::endl;
    if ((int64_t)available_device_mem_size - (int64_t)layout.bytes_count() >= 0 &&
        (input_device_mem || _node->get_preferred_impl_type() == impl_types::onednn) && !need_lockable_allocation) {
        // scratchpad memory type enforces to device mem.
        GPU_DEBUG_LOG << " input is device mem and available device mem size (" << available_device_mem_size
                      << ") > requested memory (" << layout.bytes_count() << " )" << std::endl;
        alloc_type = engine.get_preferred_memory_allocation_type();
    } else {
        GPU_DEBUG_LOG << " input is not device mem or available device mem size ("
                      << available_device_mem_size << ") <= requested memory (" << layout.bytes_count() << " )" << std::endl;
        alloc_type = engine.get_lockable_preferred_memory_allocation_type();
    }
    GPU_DEBUG_LOG << "=> allocate to " << alloc_type << std::endl;

    // Reuse intermediate buffer like output buffer.
    bool reuse_internal_buf = true;
    auto ret_mem =
        get_memory_from_pool(_network.get_engine(),
                             _network.get_id(),
                             _network.get_memory_pool(),
                             *_node,
                             layout,
                             alloc_type,
                             reuse_internal_buf,
                             _runtime_memory_dependencies,
                             reset,
                             _intermediates_memory.size() > idx ? _intermediates_memory[idx].get() : nullptr);
    GPU_DEBUG_LOG << " [" << _network.get_id() << ":" << _node->id() << ": internal buf " << idx << "] " << alloc_type
                  << " " << ret_mem->buffer_ptr() << std::endl;
    return ret_mem;
}

void primitive_inst::allocate_internal_buffers(bool reset) {
    if (_impl == nullptr || _outputs.empty() || _outputs[0] == nullptr)
        return;
    const auto& ibuf_layouts = _impl->get_internal_buffer_layouts();
    if (ibuf_layouts.empty())
        return;

    // allocate intermediate memory for the updated layout of buffer
    std::vector<memory::ptr> intermediates_memory;
    for (size_t i = 0; i < ibuf_layouts.size(); ++i) {
        if (ibuf_layouts[i].get_linear_size() == 0)
            continue;
        intermediates_memory.push_back(allocate_internal_buffer(i, reset));
        max_intermediates_memory_sizes.push_back(intermediates_memory[i]->size());
    }
    _intermediates_memory = intermediates_memory;
}

event::ptr primitive_inst::update_weights() {
    OV_ITT_SCOPED_TASK(ov::intel_gpu::itt::domains::intel_gpu_plugin, openvino::itt::handle("update_weights: " + id()));
    GPU_DEBUG_PROFILED_STAGE(instrumentation::pipeline_stage::update_weights);
    if (!_impl)
        return nullptr;

    bool weightable_node = _node->is_type<fully_connected>() || _node->is_type<convolution>() || _node->is_type<deconvolution>();
    if (!weightable_node)
        return nullptr;

    auto& engine = _network.get_engine();
    auto reorder_kernel_params = _impl->get_weights_reorder_kernel_params();

    if (reorder_kernel_params)
        reorder_kernel_params->prog = get_network().get_program().get();

    auto weights_idx = _node->get_primitive()->input.size();
    auto original_weights_memory = dep_memory_ptr(weights_idx);
    const auto& original_layout = original_weights_memory->get_layout();

    if (!reorder_kernel_params) {
        // If kernel doesn't says that it doesn't require weights reorder, but weights were reordered previously, then
        // incorrect memory buffer may be assigned, so reset cached weights for such case
        _reordered_weights_cache.add(original_layout, original_weights_memory);
        _impl_params->weights_layout = optional_layout(original_layout);
        GPU_DEBUG_TRACE_DETAIL << id() << ": add original weights memory " << original_layout.to_short_string() << " to weights cache; "
                                       << "cache_size=" << _reordered_weights_cache.size() << "/" << _reordered_weights_cache.capacity() << std::endl;
    } else {
        // Set original partial shape, because it may be lost during kernel_selector::weights_tensor -> layout conversion
        auto expected_layout =
            reorder_kernel_params->get_output_layout().clone_with_other_shape(original_layout.get_partial_shape());
        _impl_params->weights_layout = optional_layout(expected_layout);

        if (_reordered_weights_cache.has(expected_layout)) {
            GPU_DEBUG_PROFILED_STAGE_CACHE_HIT(true);
            GPU_DEBUG_TRACE_DETAIL << id() << ": reuse weights for " << expected_layout.to_short_string() << std::endl;
            return nullptr;
        } else if (original_layout.compatible(expected_layout)) {
            GPU_DEBUG_PROFILED_STAGE_CACHE_HIT(true);
            GPU_DEBUG_TRACE_DETAIL << id() << ": reinterpret original weights memory from " << original_layout.to_short_string()
                                           << " to " << expected_layout.to_short_string() << std::endl;
            _reordered_weights_cache.add(expected_layout, engine.reinterpret_buffer(*original_weights_memory, expected_layout));
            return nullptr;
        } else {
            GPU_DEBUG_PROFILED_STAGE_CACHE_HIT(false);
            auto& cache = get_network().get_program()->get_implementations_cache();
            auto reorder_inst = std::make_shared<cldnn::reorder_inst>(get_network());

            if (auto cached_impl = cache.get(*reorder_kernel_params)) {
                GPU_DEBUG_TRACE_DETAIL << id() << ": reorder weights (cached) from " << original_layout.to_short_string()
                                       << " to " << expected_layout.to_short_string() << std::endl;
                reorder_inst->set_impl(cached_impl->clone());
            } else {
                GPU_DEBUG_TRACE_DETAIL << id() << ": reorder weights from " << original_layout.to_short_string()
                                       << " to " << expected_layout.to_short_string() << std::endl;

                auto impl_type = (reorder_kernel_params->get_output_layout(0).format == format::custom) ? impl_types::onednn : impl_types::ocl;
                auto factory = WeightsReordersFactory::get(impl_type, shape_types::static_shape);
                auto reorder_impl = factory(*reorder_kernel_params);
                if (impl_type == impl_types::ocl) {
                    auto& kernels_cache = get_network().get_program()->get_kernels_cache();
                    auto kernels = kernels_cache.compile(*reorder_kernel_params, reorder_impl->get_kernels_source());
                    OPENVINO_ASSERT(kernels.size() == 1, "[GPU] Expected number of compiled kernels is 1, but got ", kernels.size());
                    reorder_impl->set_kernels(kernels);
                    reorder_impl->can_share_kernels = _node->get_program().get_config().get_property(ov::intel_gpu::hint::enable_kernels_reuse);
                }

                reorder_inst->set_impl(reorder_impl->clone());

                cache.add(*reorder_kernel_params, reorder_impl->clone());
            }

            auto& stream = get_network().get_stream();

            bool can_reuse = false;
            memory::ptr weights_memory = nullptr;
            if (_reordered_weights_cache.is_full()) {
                weights_memory = _reordered_weights_cache.get_lru_element().second;
                can_reuse = weights_memory->size() <= expected_layout.bytes_count() && (weights_memory->buffer_ptr() != original_weights_memory->buffer_ptr());
            }

            if (can_reuse) {
                GPU_DEBUG_TRACE_DETAIL << id() << ": reuse weights memory for new layout " << expected_layout.to_short_string() << std::endl;
                weights_memory = engine.reinterpret_buffer(*weights_memory, expected_layout);
            } else {
                GPU_DEBUG_TRACE_DETAIL << id() << ": allocate weights memory" << std::endl;
                auto alloc_type = engine.get_preferred_memory_allocation_type();
                weights_memory = engine.allocate_memory(expected_layout, alloc_type);
            }

            _reordered_weights_cache.add(expected_layout, weights_memory);
            GPU_DEBUG_TRACE_DETAIL << id() << ": update weights cache: " << expected_layout.to_short_string() << " cache_size="
                                   << _reordered_weights_cache.size() << "/" << _reordered_weights_cache.capacity() << std::endl;

            kernel_arguments_data args;
            args.inputs.push_back(original_weights_memory);
            args.outputs.push_back(weights_memory);

            auto reorder_impl = reorder_inst->get_impl();
            reorder_impl->set_arguments(*reorder_inst, args);
            auto ev = reorder_impl->execute({}, *reorder_inst);

            GPU_DEBUG_GET_INSTANCE(debug_config);
            GPU_DEBUG_IF(!debug_config->dump_profiling_data.empty()) {
                stream.wait_for_events({ev});
            }

            return ev;
        }
    }

    GPU_DEBUG_PROFILED_STAGE_CACHE_HIT(true);

    return nullptr;
}

static bool user_requesting_mem_reuse_false(const program_node& node) {
    for (auto& user : node.get_users()) {
        if ((user->get_selected_impl() != nullptr) && (user->get_selected_impl()->can_reuse_memory == false)) {
            return true;
        } else if (user->get_selected_impl() == nullptr) {
            if (user->is_dynamic()) {
                return true;
            }
            if (user_requesting_mem_reuse_false(*user)) {
                return true;
            }
        }
    }
    return false;
}

memory::ptr primitive_inst::allocate_output(engine& _engine,
                                            memory_pool& pool,
                                            const program_node& _node,
                                            const kernel_impl_params& impl_params,
                                            const std::unordered_set<size_t>& memory_dependencies,
                                            uint32_t net_id,
                                            bool is_internal,
                                            size_t idx,
                                            bool reset,
                                            bool is_output_buffer,
                                            memory* curr_memory,
                                            bool runtime_alloc) {
    const auto& out_layout = impl_params.get_output_layout(idx);
    OPENVINO_ASSERT(out_layout.is_static() || out_layout.has_upper_bound(), "[GPU] Can't allocate output for dynamic layout");
    auto device_mem_acc = [&](size_t a, const cldnn::layout& l) {
        // Input shape may be dynamic is some cases (shape_of). It means that output shape of node doesn't depend on input shape
        // and out memory can be allocated on program build stage.
        if (l.is_static())
            return a + l.bytes_count();

        return a;
    };

    auto layout = out_layout.clone_with_other_shape(out_layout.get_partial_shape().get_max_shape());
    bool usm_device_allocatable = true;
    const auto& total_device_input_mem_size = std::accumulate(impl_params.input_layouts.begin(), impl_params.input_layouts.end(), (uint64_t)0, device_mem_acc);
    if (total_device_input_mem_size > _engine.get_device_info().max_global_mem_size)
        usm_device_allocatable = false;

    bool reusable_across_network = (runtime_alloc && _node.is_dynamic_output_layout())
                                    || !user_requesting_mem_reuse_false(_node);

    // Do not use memory pool for nodes from shape_of subgraphs, because such nodes mostly use CPU impls and may be executed in parallel with predecessors
    // GPU kernels and cause accuracy problems. This significantly improves performance (because provides an ability not to synchronize shape_of subgraphs
    // execution with other nodes) at the cost of tiny increase in memory consumption.
    if (_node.is_in_shape_of_subgraph())
        reusable_across_network = false;

    // For outputs, cpu prim we want to have lockable alloc type
    // Also if the successor of a node is an cpu, then memory needs to be lockable.
    bool is_cpu = _node.get_selected_impl() ? _node.get_selected_impl()->is_cpu() :
                                              _node.get_preferred_impl_type() == impl_types::cpu;
    auto use_lockable_memory =
        is_output_buffer || is_cpu ||
        has_any_cpu_user_not_shape_of(_node.get_users()) ||
        !_engine.supports_allocation(allocation_type::usm_device) ||
        (_node.is_shape_infer_dep() && _engine.get_device_info().dev_type == device_type::integrated_gpu);
    const auto& lockable_mem_type = _engine.get_lockable_preferred_memory_allocation_type(layout.format.is_image_2d());

    auto alloc_type = use_lockable_memory ? lockable_mem_type
                    : !usm_device_allocatable ? lockable_mem_type : allocation_type::usm_device;

    if (is_internal) {
        bool is_reorder_weights = _node.is_type<reorder>() && _node.as<reorder>().get_primitive()->weights_reorder_params;
        if (_node.can_be_optimized() || is_reorder_weights) {
            GPU_DEBUG_LOG << "[" << _node.id() << ": output]" << std::endl;
            // Use usm_device memory for weights reordering
            if (is_internal && is_reorder_weights &&
                _engine.supports_allocation(allocation_type::usm_device))
                alloc_type = allocation_type::usm_device;
            return get_memory_from_pool(_engine,
                                        net_id,
                                        pool,
                                        _node,
                                        layout,
                                        alloc_type,
                                        false,
                                        memory_dependencies,
                                        reset,
                                        curr_memory);
        } else {
            if ((_node.is_output() && is_reorder_weights) || (!_node.is_output() && _node.is_type<input_layout>()))
                reset = false;
            GPU_DEBUG_LOG << "[" << _node.id() << ": constant]" << std::endl;
            return ov::intel_gpu::allocate_memory_evenif_zero_bytes(_engine, layout, alloc_type, reset);
        }
    } else if (!_node.can_share_buffer() || _node.can_be_optimized() || _node.is_output()) {
        GPU_DEBUG_LOG << "[" << _node.id() << ": output]" << std::endl;
        return ov::intel_gpu::allocate_memory_evenif_zero_bytes(_engine, layout, alloc_type, reset);
    } else {
        return get_memory_from_pool(_engine,
                                    net_id,
                                    pool,
                                    _node,
                                    layout,
                                    alloc_type,
                                    reusable_across_network,
                                    memory_dependencies,
                                    reset,
                                    curr_memory);
    }
}

std::vector<memory::ptr> primitive_inst::allocate_outputs(kernel_impl_params* updated_params, bool reset_mem, bool runtime_alloc) {
    std::vector<memory::ptr> outputs;
    outputs.reserve(get_node().get_outputs_count());
    const auto& impl_params = updated_params != nullptr ? *updated_params : *_impl_params;
    const auto& out_layouts = impl_params.output_layouts;
    for (size_t i = 0; i < get_node().get_outputs_count(); ++i) {
        if (out_layouts[i].is_dynamic() && !out_layouts[i].has_upper_bound()) {
            outputs.push_back(memory::ptr());
        } else {
            auto current_memory_ptr = _outputs.size() > i ? output_memory_ptr(i).get() : nullptr;
            auto is_output = is_output_buffer(this, runtime_alloc);

            outputs.push_back(allocate_output(_network.get_engine(),
                                            _network.get_memory_pool(),
                                            *_node,
                                            impl_params,
                                            _runtime_memory_dependencies,
                                            get_network_id(),
                                            _network.is_internal(),
                                            i,
                                            reset_mem,
                                            is_output,
                                            current_memory_ptr,
                                            runtime_alloc));
        }
    }
    return outputs;
}

std::vector<primitive_inst*> primitive_inst::build_exec_deps(std::vector<std::pair<primitive_inst*, int32_t>> const& deps) {
    std::vector<primitive_inst*> exec_deps;
    exec_deps.reserve(deps.size());
    for (auto& dep : deps)
        if (dep.first->get_impl() != nullptr || dep.first->is_dynamic())
            exec_deps.push_back(dep.first);

    return exec_deps;
}

std::string primitive_inst::generic_to_string(program_node const& node, const char* type_name) {
    auto node_info = node.desc_to_json();

    std::stringstream primitive_description;
    std::stringstream ss_inputs;

    for (size_t i = 0; i < node.get_dependencies().size(); ++i) {
        auto& in = node.get_dependency(i);
        ss_inputs << in.id();
        ss_inputs << ", count: " << in.get_output_layout().count();
        i != (node.get_dependencies().size() - 1) ? ss_inputs << ", " : ss_inputs << "";
    }

    json_composite generic_info;
    generic_info.add("type_name", type_name);
    generic_info.add("deps count", node.get_dependencies().size());
    generic_info.add("deps", ss_inputs.str());

    node_info->add("generic info", generic_info);
    node_info->dump(primitive_description);

    return primitive_description.str();
}

cldnn::network::ptr primitive_inst::get_unfused_subgraph() {
    GPU_DEBUG_TRACE_DETAIL << id() << ": Use unfused subgraph due to unexpected fusions\n";
    if (!_unfused_subgraph) {
        topology t;

        std::vector<primitive_id> outer_dep_ids;
        // Add input primitives: constants are moved as is
        // Any other primitive types are replaced with input_layout
        for (auto& dep : _node->get_dependencies()) {
            if (dep.first->is_type<data>()) {
                auto& data_node = dep.first->as<data>();
                auto data_prim = *data_node.get_primitive();
                // mem field of original primitive can be nullified during transfer_memory_to_device pass, thus use mem from program_node
                data_prim.mem = data_node.get_attached_memory_ptr();
                t.add(data_prim);
            } else {
                input_layout in_prim(dep.first->id(), dep.first->get_output_layout());
                t.add(in_prim);
            }
            outer_dep_ids.push_back(dep.first->id());
        }

        // Create the primitive itself
        t.add_primitive(std::const_pointer_cast<primitive>(_node->get_primitive()));
        outer_dep_ids.push_back(_node->id());

        // Add primitives for fused-ops
        for (auto& fd : _impl_params->fused_desc) {
            auto prim = std::const_pointer_cast<primitive>(fd.desc);
            for (size_t i = 0; i < prim->input.size(); i++) {
                auto& in = prim->input[i];
                // If dependency name is not found in current topology, we need to remap it
                // It may happen if dependency primitive has been fused into some previous primitive, e.g:
                // prim1 -> eltwise1 -> eltwise2
                //          prim2 -------/
                //  fused_prim1=prim1 + eltwise1
                //  fused_prim2=prim2 + eltwise2
                // from the names perspective fused graph will looka as follows:
                // prim1 -> prim2
                // And when we construct unfused subgraph for prim2, we take original eltwise2 primitive which expects eltwise1 primitive as input
                // which doesn't exist anymore in the graph
                // Thus we update dependency name used dependencies idx stored in fused descriptor.
                if (fd.has_outer_dep()) {
                    if (std::find_if(outer_dep_ids.begin(), outer_dep_ids.end(), [&](const primitive_id& pid) {
                            return pid == in.pid;
                        }) == outer_dep_ids.end()) {
                        size_t dep_id = fd.outer_dep_start_idx;
                        auto outer_dep_id = _node->get_dependency(dep_id).id();

                        if (std::find_if(fd.deps.begin(), fd.deps.end(), [&](const std::pair<cldnn::primitive_id, size_t>& dep_info) {
                                return (dep_info.first == outer_dep_id && dep_info.second == i);
                            }) == fd.deps.end()) {
                            in = _node->id();
                        } else {
                            in = outer_dep_id;
                        }
                    }
                }
            }
            t.add_primitive(prim);
            outer_dep_ids.push_back(prim->id);
        }
        // Samely, need to update dependency of the current fused nodes' input primitive ids with those in the current program
        auto prim_of_fused_node = std::const_pointer_cast<primitive>(_impl_params->desc);
        for (size_t i = 0; i < prim_of_fused_node->input.size(); ++i) {
            auto& in = prim_of_fused_node->input[i];
            if (std::find_if(outer_dep_ids.begin(), outer_dep_ids.end(),
                             [&](const primitive_id& pid) {
                                 return pid == in.pid;
                             }) == outer_dep_ids.end()) {
                in = _node->get_dependency(i).id();
            }
        }
        ExecutionConfig subgraph_config{
            ov::intel_gpu::allow_static_input_reorder(true),
            ov::intel_gpu::allow_new_shape_infer(true),
            ov::enable_profiling(get_network().get_config().get_property(ov::enable_profiling))
        };
        auto prog = program::build_program(get_network().get_engine(),
                                           t,
                                           subgraph_config,
                                           get_network().get_program()->get_task_executor(),
                                           get_network().get_program()->get_compilation_context_ptr(),
                                           true,
                                           false);

        _unfused_subgraph = network::allocate_network(get_network().get_stream_ptr(), prog, true, get_network().is_primary_stream());
    }
    return _unfused_subgraph;
}

bool primitive_inst::is_valid_fusion() const {
    if (!is_dynamic())
        return true;

    const auto& fuse_descriptors = _impl_params->fused_desc;
    if (fuse_descriptors.empty())
        return true;
    std::vector<fused_primitive_desc> fused_eltwise_prims;
    for (auto& fd : fuse_descriptors) {
        if (fd.is_type<eltwise>() || fd.is_type<activation>()) {
            fused_eltwise_prims.push_back(fd);
        } else {
            if (fd.is_type<reorder>() || fd.is_type<quantize>())
                continue;

            OPENVINO_THROW("[GPU] Unsupported fused operation in dynamic shape: type=", fd.desc->type_string(), ", id=", fd.desc->id);
        }
    }

    if (fused_eltwise_prims.empty())
        return true;

    const auto& out_pshape = _impl_params->get_output_layout().get_partial_shape();
    for (auto& fd : fused_eltwise_prims) {
        auto outer_dep_idx = fd.outer_dep_start_idx;
        if (outer_dep_idx < 0) // no outer dep
            continue;
        OPENVINO_ASSERT(fd.total_num_deps == 2, "[GPU] Unexpected count of dependencies in dynamic fusion for eltwise or activation");
        OPENVINO_ASSERT(outer_dep_idx < 0 || static_cast<int32_t>(_deps.size()) > outer_dep_idx, "[GPU] Invalid fused dependency idx");
        const auto& outer_dep = _deps[outer_dep_idx];

        const auto& outer_dep_pshape = outer_dep.first->_impl_params->get_output_layout().get_partial_shape();
        auto merged_shape = out_pshape;
        bool can_broadcast = true;
        if (fd.is_type<eltwise>())
            can_broadcast = ov::PartialShape::broadcast_merge_into(merged_shape, outer_dep_pshape, fd.typed_desc<eltwise>()->broadcast_spec);

#ifdef ENABLE_ONEDNN_FOR_GPU
        // WA for OneDNN binary add fusions: we need to broadcast batch dimension to avoid situation with
        // batch dimension mismatch in OneDNN tensor descriptors as follow:
        // * Gemm output shape: (b,f,y,x) -> OneDNN shape: (b*f,y,x)
        // * Gemm fused op shape: (1,f,y,x) -> OneDNN shape: (1*f,y,x)
        // If batch dimension of gemm output is not equal to 1, then OneDNN will not be able to broadcast fused op data
        // correctly and we need to do it manually
        if (_node->is_type<gemm>() && _node->get_preferred_impl_type() == impl_types::onednn) {
            const auto& gemm_layout = _impl_params->get_output_layout();
            const auto& data_layout = outer_dep.first->_impl_params->get_output_layout();
            auto gemm_dims = onednn::convert_gemm_tensor(gemm_layout.get_tensor(),
                                                         cldnn::format::dimension(gemm_layout.format),
                                                         false);

            auto data_dims = onednn::convert_gemm_tensor(data_layout.get_tensor(),
                                                         cldnn::format::dimension(data_layout.format),
                                                         false);

            if (gemm_dims[0] != data_dims[0])
                return false;
        } else if (_node->is_type<fully_connected>() && _node->get_preferred_impl_type() == impl_types::onednn) {
            const auto& fc_layout = _impl_params->get_output_layout();
            const auto& data_layout = outer_dep.first->_impl_params->get_output_layout();

            const auto fc_dims = fc_layout.get_dims();
            const auto data_dims = data_layout.get_dims();

            if (!(fc_dims[0] == 1 || fc_dims[1] == 1) &&
                !(data_dims[0] == 1 && data_dims[1] == 1) &&
                !(fc_layout.count() == data_layout.count())) {
                return false;
            }
        }
#endif

        // We check that broadcasting of extra input is possible and it doesn't change output shape. If it output shape is changed, then
        // some dimension of dep_pshape is greater than out_pshape
        if (!can_broadcast || merged_shape != out_pshape)
            return false;
    }

    return true;
}

void primitive_inst::add_profiling_data(instrumentation::pipeline_stage stage, bool cache_hit, std::string memalloc_info, int64_t time, bool per_iter_mode) {
    GPU_DEBUG_GET_INSTANCE(debug_config);
#ifdef GPU_DEBUG_CONFIG
    int64_t curr_iter = -1;
    GPU_DEBUG_IF(debug_config->dump_prof_data_iter_params.is_enabled) {
        curr_iter = get_network().get_current_iteration_num();
    }
    GPU_DEBUG_IF(curr_iter < 0 || debug_config->is_target_dump_prof_data_iteration(curr_iter)) {
#else
    {
#endif
        instrumentation::perf_counter_key key {
                _network.get_input_layouts(),
                _impl_params->input_layouts,
                _impl_params->output_layouts,
                get_implementation_name(),
                stage,
#ifdef GPU_DEBUG_CONFIG
                per_iter_mode ? get_network().get_current_iteration_num() : 0,
#else
                0,
#endif
                cache_hit,
                memalloc_info
        };

        auto hash = instrumentation::perf_counter_hash()(key);
        auto& d = _profiling_data[hash];
        if (_profiling_info.find(hash) == _profiling_info.end()) {
            _profiling_info.emplace(hash, key);
        }

        auto& total_time = std::get<0>(d);
        auto& total_iter = std::get<1>(d);
        total_time += time;
        total_iter++;
    }
}

std::string primitive_inst::get_implementation_name() const {
    try {
        auto kernel_name = _impl ? _impl->get_kernel_name() : "";
        return !kernel_name.empty() ? kernel_name : "undef";
    } catch (...) { }

    return "undef";
}
}  // namespace cldnn<|MERGE_RESOLUTION|>--- conflicted
+++ resolved
@@ -427,16 +427,9 @@
 
 
     auto new_layouts = _node->type()->calc_output_layouts(*_node, *_impl_params);
-<<<<<<< HEAD
-    for (size_t i = 0; i != _impl_params->output_layouts.size(); ++i) {
-        set_shape_change();
-        _impl_params->output_layouts[i].set_partial_shape(new_layouts[i].get_partial_shape());
-        if (!_node->is_type<reshape>() || (!_node->get_input_layout(0).data_padding.is_dynamic() && !_node->can_be_optimized())) {
-            _impl_params->output_layouts[i].data_padding = padding::max(_impl_params->output_layouts[i].data_padding, new_layouts[i].data_padding);
-=======
     for (size_t idx = 0; idx != new_layouts.size(); ++idx) {
         auto& new_layout = new_layouts[idx];
-        if (!_node->is_type<reshape>() || (!_node->get_input_layout(0).has_dynamic_pad() && !_node->can_be_optimized())) {
+        if (!_node->is_type<reshape>() || (!_node->get_input_layout(0).data_padding.is_dynamic() && !_node->can_be_optimized())) {
             auto data_padding = padding::max(_impl_params->get_output_layout(idx).data_padding, new_layout.data_padding);
             new_layout.data_padding = padding::max(_node->get_primitive()->get_output_padding(idx), data_padding);
         }
@@ -445,7 +438,6 @@
             GPU_DEBUG_TRACE_DETAIL << id() << ": update shape: was: " << _impl_params->get_output_layout(idx).to_short_string()
                                     << " now: " << new_layout.to_short_string() << std::endl;
             set_shape_change();
->>>>>>> 0d070e44
         }
 
         _impl_params->output_layouts[idx].data_padding = new_layout.data_padding;
