// Copyright (C) 2018-2022 Intel Corporation
// SPDX-License-Identifier: Apache-2.0
//

///////////////////////////////////////////////////////////////////////////////////////////////////

#include "program_helpers.h"
#include "pass_manager.h"

#include "pooling_inst.h"
#include "proposal_inst.h"
#include "roi_pooling_inst.h"
#include "quantize_inst.h"
#include "binary_convolution_inst.h"
#include "activation_inst.h"
#include "batch_to_space_inst.h"
#include "crop_inst.h"
#include "eltwise_inst.h"
#include "gemm_inst.h"
#include "lrn_inst.h"
#include "mutable_data_inst.h"
#include "mvn_inst.h"
#include "pooling_inst.h"
#include "normalize_inst.h"
#include "permute_inst.h"
#include "reshape_inst.h"
#include "softmax_inst.h"
#include "scale_inst.h"
#include "resample_inst.h"
#include "depth_to_space_inst.h"
#include "space_to_depth_inst.h"
#include "gather_inst.h"
#include "gather_nd_inst.h"
#include "gather_elements_inst.h"
#include "scatter_update_inst.h"
#include "scatter_nd_update_inst.h"
#include "scatter_elements_update_inst.h"
#include "reverse_sequence_inst.h"
#include "shuffle_channels_inst.h"
#include "space_to_batch_inst.h"
#include "strided_slice_inst.h"
#include "cum_sum_inst.h"
#include "embedding_bag_inst.h"
#include "extract_image_patches_inst.h"
#include "reduce_inst.h"
#include <vector>
#include <map>
#include <list>
#include <memory>
#include <string>
#include <utility>
#include <deque>
#include "intel_gpu/runtime/error_handler.hpp"

void prepare_primitive_fusing::run(program& p) {
    fuse_reorders(p);
    remove_redundant_reshape(p);
    fuse_sigmoid_mul_to_swish(p);
    fuse_bias(p);
    fuse_simple_primitives(p);
    fuse_activations(p);
    optimize_fused_ops(p);
}

void prepare_primitive_fusing::remove_redundant_reshape(program &p) {
    auto node_itr = p.get_processing_order().begin();
    while (node_itr != p.get_processing_order().end()) {
        auto node = (*node_itr++);
        program_helpers::do_for_types<reshape>(*node, [&p](reshape_node& node) {
            auto input_lay = node.input().get_output_layout();
            auto output_lay = node.get_output_layout();

            if (!node.is_in_place())
                return;

            if (program_helpers::are_layouts_identical(input_lay, output_lay).first) {
                p.add_optimized_primitive_info(node.id());
                p.extract_and_remove(node);
            }
        });
    }
}

void prepare_primitive_fusing::fuse_sigmoid_mul_to_swish(program &p) {
    auto itr = p.get_processing_order().begin();
    while (itr != p.get_processing_order().end()) {
        auto node_itr = itr++;
        auto& node = (*node_itr);

        if (node->is_output())
            continue;

        program_helpers::do_for_types<eltwise>(*node, [&p](eltwise_node& node) {
            if (node.get_dependencies().size() != 2)
                return;

            if (node.get_primitive()->mode != eltwise_mode::prod)
                return;

            auto& mul = node;
            program_node* activation_input = nullptr;
            size_t values_id = 1;
            if (node.get_dependency(0).is_type<activation>()) {
                activation_input = &node.get_dependency(0);
            } else if (node.get_dependency(1).is_type<activation>()) {
                activation_input = &node.get_dependency(1);
                values_id = 0;
            }

            if (!activation_input)
                return;

            if (activation_input->as<activation>().get_primitive()->activation_function != activation_func::logistic)
                return;

            auto& sigmoid = activation_input->as<activation>();

            if (sigmoid.is_output() || sigmoid.get_users().size() != 1)
                return;

            auto& input = node.get_dependency(values_id);

            if (&input != &sigmoid.input())
                return;

            activation_additional_params swish_params = {1.0f, 0.0f};
            auto swish_prim = std::make_shared<cldnn::activation>(mul.id() + "_swish", input.id(), activation_func::swish, swish_params);
            auto& swish = p.get_or_create(swish_prim);

            p.add_optimized_primitive_info(node.id(), {swish.id()});
            p.add_optimized_primitive_info(sigmoid.id(), {swish.id()});

            p.add_connection(input, swish);
            p.replace_all_usages(mul, swish);

            p.remove_all_connections(mul);
            p.remove_all_connections(sigmoid);

            p.remove_if_dangling(mul);
            p.remove_if_dangling(sigmoid);

            p.get_processing_order().insert_next(&input, &swish);

            swish.calc_output_layout();
        });
    }
}

void prepare_primitive_fusing::fuse_reorders(program &p) {
    // This loop tries fusing several reorders one by one (if present) into one reorder
    auto itr = p.get_processing_order().begin();
    while (itr != p.get_processing_order().end()) {
        auto node_itr = itr++;
        auto& node = (*node_itr);

        if (node->is_output())
            continue;

        program_helpers::do_for_types<reorder>(*node, [&p](reorder_node& node) {
            auto& input = node.input();

            // Restrictions:
            // - inputs cannot be padded
            // - primitives input cannot be output
            // - input was optimized
            if (node.has_padded_dependency() || input.is_output() ||
                node.get_dependencies().size() != 1 || input.can_be_optimized())
                return;

            // - check if previous node is reorder with 1 user (and if the layouts are the same - remove reorder)
            // - do not fuse if current node has mean subtract
            if (input.get_users().size() != 1 || !input.is_type<reorder>() ||
                input.get_output_layout() != node.get_output_layout() || node.has_mean() ||
                !node.get_primitive()->subtract_per_feature.empty())
                return;

            p.add_optimized_primitive_info(node.id());

            auto output_layout = node.get_output_layout();
            input.set_output_layout(output_layout, false);
            p.extract_and_remove(node);
        });
    }
}

void prepare_primitive_fusing::fuse_activations(program &p) {
    bool is_debug = p.get_options().get<build_option_type::debug>()->enabled();
    std::map<primitive_id, std::vector<std::pair<primitive_id, size_t>>> fusing_history;
    bool use_onednn_impls = false;

#ifdef ENABLE_ONEDNN_FOR_GPU
    auto& engine = p.get_engine();
    if (engine.get_device_info().supports_immad && engine.configuration().queue_type == queue_types::in_order)
        use_onednn_impls = true;
#endif

    auto itr = p.get_processing_order().begin();
    while (itr != p.get_processing_order().end()) {
        auto node_itr = itr++;
        auto& node = (*node_itr);

        program_helpers::do_for_types<activation>(*node, [&p, &is_debug, &fusing_history, &use_onednn_impls](activation_node& node) {
            auto& input = node.input();
            auto id = node.id();
            // Restrictions:
            // - inputs cannot be padded
            // - primitives input cannot be output
            // - no activation additional input
            // - input was optimized
            // - can't have fused primitives
            if (node.has_padded_dependency() || (input.is_output() && !is_debug) || node.is_output() ||
                node.get_dependencies().size() != 1 || input.can_be_optimized() || node.is_constant() ||
                node.has_fused_primitives())
                return;

            // - limit to primitives which implementations support activation fusing
            if (input.get_users().size() != 1 ||
                // TODO: new api needs to be created to read such caps
                // right now use whitelist so no new primitives will be affected in case of lack of fused activation
                // support
                (!input.is_type<concatenation>() && !input.is_type<convolution>() &&
                 !input.is_type<crop>() && !input.is_type<deconvolution>() && !input.is_type<eltwise>() &&
                 !input.is_type<fully_connected>() && !input.is_type<lrn>() && !input.is_type<normalize>() &&
                 !input.is_type<permute>() && !input.is_type<pooling>() && !input.is_type<reorder>() &&
                 !input.is_type<reshape>() && !input.is_type<roi_pooling>() && !input.is_type<scale>() &&
                 !input.is_type<softmax>() && !input.is_type<resample>() && !input.is_type<mvn>() &&
                 !input.is_type<depth_to_space>() && !input.is_type<batch_to_space>() &&
                 !input.is_type<space_to_batch>() && !input.is_type<gather>() && !input.is_type<scatter_update>() && !input.is_type<shuffle_channels>() &&
                 !input.is_type<scatter_nd_update>() &&
                 !input.is_type<gather_nd>() &&
                 !input.is_type<gather_elements>() &&
                 !input.is_type<strided_slice>() && !input.is_type<cum_sum>() && !input.is_type<reverse_sequence>() &&
                 !input.is_type<embedding_bag>() && !input.is_type<extract_image_patches>() &&
                 !input.is_type<activation>()))
                return;

            if (input.is_type<eltwise>()) {
                bool is_quantization = true;
                for (auto& in : input.get_dependencies()) {
                    if (!data_type_traits::is_i8_u8(in->get_output_layout().data_type))
                        is_quantization = false;
                }

                // TODO: Add new fused ops mechanism support to eltwise kernel in order to enable fusings in case of quantization
                if (is_quantization)
                    return;
            }

            if (input.is_type<reshape>() && use_onednn_impls)
                return;

            if (input.get_fused_primitives().empty()) {
                input.add_fused_activation(node.get_primitive()->activation_function, node.get_primitive()->additional_params);
                for (size_t i = 0; i < node.get_fused_activations_funcs().size(); i++) {
                    input.add_fused_activation(node.get_fused_activations_funcs()[i],
                                               node.get_fused_activations_params()[i]);
                }
                auto outputPadding = node.get_output_layout().data_padding;
                input.set_output_padding(outputPadding);
                p.extract_and_remove(node);
            } else {
                // If node already has any fused node using new mechanism,
                // we can just use the same way and handle any amount of activations
                p.fuse_nodes(input, node, &fusing_history);
            }

            p.add_optimized_primitive_info(id, {input.id()});
        });
    }
}

void prepare_primitive_fusing::fuse_bias(program &p) {
    auto itr = p.get_processing_order().begin();
    while (itr != p.get_processing_order().end()) {
        auto node_itr = itr++;
        auto& node = (*node_itr);

        if (node->is_output() || node->is_constant() || !node->is_type<eltwise>())
            continue;

        auto& eltw_node = node->as<eltwise>();
        bool is_bias = eltw_node.get_primitive()->mode == eltwise_mode::sum &&
                       eltw_node.get_dependencies().size() == 2;

        if (!is_bias)
            continue;

        auto is_3d_fully_connected = [](program_node& node) {
            if (!node.is_type<fully_connected>())
                return false;

            return node.as<fully_connected>().get_primitive()->input_size == 3;
        };

        size_t out_features = static_cast<size_t>(node->get_output_layout().feature());

        // Change out_features value to proper dimension for 3D FC case
        if (is_3d_fully_connected(node->get_dependency(0)))
            out_features = static_cast<size_t>(node->get_dependency(0).get_output_layout().spatial(1));
        else if (is_3d_fully_connected(node->get_dependency(1)))
            out_features = static_cast<size_t>(node->get_dependency(1).get_output_layout().spatial(1));

        int bias_idx = -1;
        for (size_t i = 0; i < eltw_node.get_dependencies().size(); i++) {
            auto& dep = eltw_node.get_dependency(i);
            if (dep.is_constant() && dep.get_output_layout().count() == out_features) {
                bias_idx = static_cast<int>(i);
                break;
            }
        }
        if (bias_idx < 0)
            continue;

        auto& bias_node = eltw_node.get_dependency(bias_idx);
        primitive_id bias_name = bias_node.id();
        auto& replace_candidate = bias_idx == 0 ? eltw_node.get_dependency(1) : eltw_node.get_dependency(0);

        if (bias_node.get_output_layout().data_type != replace_candidate.get_output_layout().data_type)
            continue;

        auto fuse_bias_f = [&p](program_node& prev_node, program_node& new_node, program_node& bias_node, program_node& eltw_node) {
            auto eltw_id = eltw_node.id();
            p.replace(prev_node, new_node);
            // Insert bias_node into 3-rd position in dependencies vector to get correct order in case of asymmetric quantization
            // which means that node can have > 2 dependencies even without bias
            new_node.dependencies.insert(new_node.dependencies.begin() + 2, &bias_node);
            bias_node.users.push_back(&new_node);

            // Remove all edges connected with peer node
            while (eltw_node.get_dependencies().size() > 0) {
                auto& dep = eltw_node.get_dependency(eltw_node.get_dependencies().size() - 1);
                p.remove_connection(dep, eltw_node);
            }

            p.replace_all_usages(eltw_node, new_node);

            p.add_optimized_primitive_info(eltw_id, {new_node.id()});

            new_node.recalc_output_layout();
        };

        auto recalculate_biases = [&](data_node& original_node, data_node& new_node) -> bool {
            auto original_mem = original_node.get_attached_memory_ptr();
            auto new_mem = new_node.get_attached_memory_ptr();
            if (original_mem->count() != new_mem->count() || original_mem->get_layout().data_type != new_mem->get_layout().data_type)
                return false;

            switch (original_mem->get_layout().data_type) {
                case data_types::f32: {
                    mem_lock<float, mem_lock_type::write> original_bias_mem(original_mem, p.get_stream());
                    mem_lock<float, mem_lock_type::read> new_bias_mem(new_mem, p.get_stream());
                    float* original_data = original_bias_mem.data();
                    float* new_data = new_bias_mem.data();
                    for (size_t i = 0; i < original_bias_mem.size(); i++)
                        original_data[i] += new_data[i];
                    break;
                }
                case data_types::f16: {
                    mem_lock<uint16_t, mem_lock_type::write> original_bias_mem(original_mem, p.get_stream());
                    mem_lock<uint16_t, mem_lock_type::read> new_bias_mem(new_mem, p.get_stream());
                    uint16_t* original_data = original_bias_mem.data();
                    uint16_t* new_data = new_bias_mem.data();
                    for (size_t i = 0; i < original_bias_mem.size(); i++) {
                        float new_val = half_to_float(original_data[i]) + half_to_float(new_data[i]);
                        original_data[i] = float_to_half(new_val);
                    }
                    break;
                }
                default:
                    return false;
            }
            return true;
        };

        if (replace_candidate.is_type<convolution>()) {
            auto& conv = replace_candidate.as<convolution>();
            auto desc = conv.get_primitive();
            std::vector<primitive_id> biases = {bias_name};

            // If the primitive has biases, then we try to combine the values, or do nothing and keep as fused sum.
            if (conv.bias_term()) {
                if (conv.bias().is_type<data>() && bias_node.is_type<data>()) {
                    if (recalculate_biases(conv.bias().as<data>(), bias_node.as<data>())) {
                        p.replace_all_usages(eltw_node, conv);
                        p.add_optimized_primitive_info(eltw_node.id(), {conv.id()});
                        p.remove_all_connections(eltw_node);
                        p.remove_if_dangling(eltw_node);
                    }
                }
                continue;
            }

            auto conv_with_bias_prim = std::make_shared<convolution>(desc->id + "_tmp",
                                                                     desc->input[0],
                                                                     desc->weights,
                                                                     biases,
                                                                     desc->groups,
                                                                     desc->stride,
                                                                     desc->pad,
                                                                     desc->dilation,
                                                                     conv.get_output_layout().get_tensor(),
                                                                     conv.get_output_layout().data_type,
                                                                     desc->grouped_weights_shape);

            conv_with_bias_prim->activations_zero_points = desc->activations_zero_points;
            conv_with_bias_prim->weights_zero_points = desc->weights_zero_points;
            conv_with_bias_prim->compensation = desc->compensation;
            auto& new_conv_node = p.get_or_create(conv_with_bias_prim);
            // Copy transposed flag to new prim as convolution node might be produced by deconv -> conv replacement before this pass
            new_conv_node.as<convolution>().set_transposed(conv.get_transposed());

            fuse_bias_f(conv, new_conv_node, bias_node, eltw_node);
        } else if (replace_candidate.is_type<deconvolution>()) {
            auto& deconv = replace_candidate.as<deconvolution>();
            auto desc = deconv.get_primitive();
            std::vector<primitive_id> biases = {bias_name};

            // If the primitive has biases, then we try to combine the values, or do nothing and keep as fused sum.
            if (deconv.bias_term()) {
                if (deconv.bias().is_type<data>() && bias_node.is_type<data>()) {
                    if (recalculate_biases(deconv.bias().as<data>(), bias_node.as<data>())) {
                        p.replace_all_usages(eltw_node, deconv);
                        p.add_optimized_primitive_info(eltw_node.id(), {deconv.id()});
                        p.remove_all_connections(eltw_node);
                        p.remove_if_dangling(eltw_node);
                    }
                }
                continue;
            }

            auto deconv_with_bias_prim = std::make_shared<deconvolution>(desc->id + "_tmp",
                                                                         desc->input[0],
                                                                         desc->weights,
                                                                         biases,
                                                                         desc->groups,
                                                                         desc->stride,
                                                                         desc->pad,
                                                                         deconv.get_output_layout().get_tensor(),
                                                                         desc->grouped_weights_shape);

            auto& new_deconv_node = p.get_or_create(deconv_with_bias_prim);
            fuse_bias_f(deconv, new_deconv_node, bias_node, eltw_node);
        } else if (replace_candidate.is_type<fully_connected>()) {
            auto& fc = replace_candidate.as<fully_connected>();
            auto desc = fc.get_primitive();

            // If the primitive has biases, then we try to combine the values, or do nothing and keep as fused sum.
            if (fc.bias_term()) {
                if (fc.bias().is_type<data>() && bias_node.is_type<data>()) {
                    if (recalculate_biases(fc.bias().as<data>(), bias_node.as<data>())) {
                        p.replace_all_usages(eltw_node, fc);
                        p.add_optimized_primitive_info(eltw_node.id(), {fc.id()});
                        p.remove_all_connections(eltw_node);
                        p.remove_if_dangling(eltw_node);
                    }
                }
                continue;
            }

            auto fc_with_bias_prim = std::make_shared<fully_connected>(desc->id + "_tmp",
                                                                       desc->input[0],
                                                                       desc->weights,
                                                                       bias_name,
                                                                       fc.get_output_layout().data_type,
                                                                       desc->ext_prim_id,
                                                                       desc->output_padding,
                                                                       desc->input_size);

            auto& new_fc_node = p.get_or_create(fc_with_bias_prim);
            fuse_bias_f(fc, new_fc_node, bias_node, eltw_node);
        }
    }
}

void prepare_primitive_fusing::fuse_simple_primitives(program &p) {
    bool recalc_processing_order = false;
    std::map<primitive_id, std::vector<std::pair<primitive_id, size_t>>> fusing_history;

    const uint8_t supports_immad = p.get_engine().get_device_info().supports_immad;
    auto itr = p.get_processing_order().begin();
    while (itr != p.get_processing_order().end()) {
        auto node_itr = itr++;
        auto& node = (*node_itr);

        if (node->is_output() || node->is_constant())
            continue;

        auto is_grouped_conv = [](convolution_node& node) -> bool {
            auto in_size = node.get_dependency(0).get_output_layout().get_tensor();
            return (node.get_split() > 1 && node.get_split() != in_size.feature[0]) ||
                   (node.get_groups() > 1 && node.get_groups() != static_cast<uint32_t>(in_size.feature[0]));
        };

        auto conv_supports_fusings = [&](convolution_node& node) -> bool {
            if (_lo.get_optimization_attributes().use_onednn_impls == 1)
                return true;

            // Since reorder inputs is called after this pass
            // we have to check that blocked formats can be used in the network and layer is optimized for it.
            if ((node.get_output_layout().format == format::b_fs_yx_fsv16 ||
                _lo.should_select_b_fs_yx_fsv16_layout(node, node.get_dependency(1).get_output_layout())) &&
                 !is_grouped_conv(node))
                return true;

            if ((node.get_output_layout().format == format::bfzyx &&
                (!_lo.get_optimization_attributes().b_fs_zyx_fsv16_network || !_lo.is_format_optimized(node, format::b_fs_zyx_fsv16))))
                return true;

            if ((node.get_output_layout().format == format::fs_b_yx_fsv32 ||
                (_lo.get_optimization_attributes().fs_b_yx_fsv32_network &&
                 _lo.is_format_optimized(node, format::fs_b_yx_fsv32) && node.get_primitive()->groups == 1)))
                    return true;

            const size_t in_feature = node.get_dependency(0).get_output_layout().feature();
            if ((node.get_output_layout().format == format::b_fs_zyx_fsv16 ||
                 (_lo.is_format_optimized(node, format::b_fs_zyx_fsv16) &&
                  _lo.get_optimization_attributes().b_fs_zyx_fsv16_network)) && in_feature != 3)
                return true;

            if ((node.get_output_layout().format == format::bs_fs_yx_bsv16_fsv16 ||
                 (_lo.is_format_optimized(node, format::bs_fs_yx_bsv16_fsv16) &&
                  _lo.get_optimization_attributes().bs_fs_yx_bsv16_fsv16_network)) && node.get_primitive()->groups == 1)
                return true;

            if (node.get_output_layout().format == format::bs_fs_yx_bsv32_fsv32 || _lo.is_format_optimized(node, format::bs_fs_yx_bsv32_fsv32))
                return true;

            if (node.get_output_layout().format == format::bs_fs_yx_bsv32_fsv16 || _lo.is_format_optimized(node, format::bs_fs_yx_bsv32_fsv16))
                return true;

            auto in_dt = node.get_dependency(0).get_output_layout().data_type;

            // TODO: check if that's enough for correct work
            return data_type_traits::is_i8_u8(in_dt);
        };

        auto bin_conv_supports_eltw_fusings = [](binary_convolution_node& conv_node) -> bool {
            auto& eltw_node = static_cast<const eltwise_node&>(*conv_node.get_users().front());
            auto& eltw_prim = *eltw_node.get_primitive();

            if (eltw_node.get_dependencies().size() < 2)
                return false;

            auto const_layout = eltw_node.get_dependency(1).get_output_layout();
            auto conv_layout = conv_node.get_output_layout();
            auto per_channel_eltwise = const_layout.feature() == conv_layout.feature();

            if (eltw_node.get_dependency(1).is_constant() && per_channel_eltwise &&
                (eltw_prim.mode == eltwise_mode::sum || eltw_prim.mode == eltwise_mode::prod) &&
                all_ones(conv_node.get_primitive()->dilation))
                return true;

            return false;
        };

        auto fc_supports_fusings = [](fully_connected_node& node) -> bool {
            auto in_dt = node.get_dependency(0).get_output_layout().data_type;

            return data_type_traits::is_i8_u8(in_dt);
        };

        auto gemm_supports_fusings = [](gemm_node& node) -> bool {
            bool does_support_fusings = false;
            auto in0_dt = node.get_dependency(0).get_output_layout().data_type;
            auto in1_dt = node.get_dependency(1).get_output_layout().data_type;
            auto in0_fmt = node.get_dependency(0).get_output_layout().format;
            auto in1_fmt = node.get_dependency(1).get_output_layout().format;

            if (data_type_traits::is_floating_point(in0_dt) &&
                data_type_traits::is_floating_point(in1_dt))
                does_support_fusings = true;

            if (data_type_traits::is_i8_u8(in0_dt) && in0_fmt == format::bfyx &&
                data_type_traits::is_i8_u8(in1_dt) && in1_fmt == format::bfyx) {
                if (node.inputs_count() == 3) {
                    auto in2_dt = node.get_dependency(2).get_output_layout().data_type;
                    auto in2_fmt = node.get_dependency(2).get_output_layout().format;
                    does_support_fusings = data_type_traits::is_i8_u8(in2_dt) && in2_fmt == format::bfyx ? true : false;
                } else {
                    does_support_fusings = true;
                }
            }

            return does_support_fusings;
        };

        auto mvn_supports_fusings = [](mvn_node& node) -> bool {
            auto in_dt = node.get_dependency(0).get_output_layout().data_type;
            return data_type_traits::is_i8_u8(in_dt);
        };

        auto pooling_supports_fusings = [](pooling_node& node) -> bool {
            auto pooling_mode = node.get_primitive()->mode;
            return pooling_mode != cldnn::pooling_mode::max_with_argmax;
        };

        auto dts_supports_fusings = [](depth_to_space_node& node) -> bool {
            bool input_conv = node.get_dependency(0).is_type<convolution>();
            bool out_eltw = node.get_users().front()->is_type<eltwise>();
            if (input_conv && out_eltw) {
                auto& eltw = static_cast<const eltwise&>(*node.get_users().front()->get_primitive());
                auto& conv = node.get_dependency(0).as<convolution>();
                auto eltw_mode = eltw.mode == eltwise_mode::sum;
                auto conv_size = conv.get_dependency(0).get_output_layout().spatial(0) % 128 == 0 &&
                                 conv.get_dependency(0).get_output_layout().spatial(1) % 2 == 0;
                auto format = conv.get_output_layout().format == format::bfyx;
                auto dt = conv.get_output_layout().data_type == data_types::f16;
                if (eltw_mode && conv_size && format && dt)
                    return false;
            }

            return true;
        };

        auto reduce_supports_fusings = [&](reduce_node& node) -> bool {
            auto keep_dims = node.as<reduce>().get_primitive()->keep_dims;
            auto axes = node.as<reduce>().get_primitive()->axes;

            // If reduce tensor size is small, it sets not to fuse eltwise which leads to select oneDNN reference reduction
            // Because oneDNN optimized kernel does NOT support eltwise fusing
            if (p.get_engine().get_device_info().supports_immad && node.get_output_layout().get_dims().size() <= 4 &&
                ((find(axes.begin(), axes.end(), reduce::along_x) != axes.end() &&
                node.input().get_output_layout().spatial(0) > 16) ||
                (find(axes.begin(), axes.end(), reduce::along_y) != axes.end() &&
                node.input().get_output_layout().spatial(1) > 16) ||
                (find(axes.begin(), axes.end(), reduce::along_f) != axes.end() &&
                node.input().get_output_layout().feature() > 16) ||
                (node.get_output_layout().count() > 256)))
                return false;

            if (keep_dims)
                return true;

            return false;
        };

        auto eltwise_supports_fusings = [&](eltwise_node& node) -> bool {
            auto out_layout = node.get_output_layout();
            if (out_layout.data_type == data_types::f16 && out_layout.batch() > 1 &&
                (_lo.get_optimization_attributes().fs_b_yx_fsv32_network || out_layout.format == format::fs_b_yx_fsv32)) {
                return false;
            }
            return true;
        };

        auto get_users_from_fusing_history = [&](const primitive_id& id) {
            std::vector<primitive_id> users;
            for (auto fusing_info : fusing_history) {
                auto key = fusing_info.first;
                auto dep_info_vec = fusing_info.second;
                auto iter = std::find_if(dep_info_vec.begin(), dep_info_vec.end(), [&](std::pair<primitive_id, size_t>& dep_info) {
                    return (id == dep_info.first);
                });
                if (iter != dep_info_vec.end()) {
                    users.push_back(key);
                }
            }
            return users;
        };

        auto input_data_supports_fusings = [&](cldnn::program_node& input_data, primitive_id current_node_id) -> bool {
            if (input_data.get_users().size() != 1) {
                // If input_data has fused primitives,
                // find original dependency of current_node using fusing_history
                // and check the number of users of it.
                // If the node has multiple users it's not fusible.
                if (!supports_immad && input_data.has_fused_primitives()) {
                    size_t num_original_dependencies = 0;
                    auto iter = fusing_history.find(current_node_id);
                    if (iter != fusing_history.end()) {
                        // Find current_node's original dependency list
                        for (auto& prim_id : iter->second) {
                            // find input_data's fused_prims in the prim_deps_ids
                            auto& fused_descs = input_data.get_fused_primitives();
                            auto origin_input_iter = std::find_if(fused_descs.begin(), fused_descs.end(),
                                                                    [&](cldnn::fused_primitive_desc& desc) {
                                return (desc.desc->id == prim_id.first);
                            });
                            if (origin_input_iter != fused_descs.end()) {
                                auto users = get_users_from_fusing_history(origin_input_iter->desc->id);
                                if (users.size() != 1) {
                                    return false;
                                }
                                num_original_dependencies++;
                            }
                        }
                    }
                    // If num_original_dependencies is zero, input_data is original parent
                    if (num_original_dependencies == 0) {
                        return false;
                    }
                } else {
                    return false;
                }
            }
            return true;
        };

        auto fuse_activation_f = [&](activation_node& activation_node) {
            auto& input_data = activation_node.get_dependency(0);
            if (activation_node.get_dependencies().size() >= 3)
                return;

            if (!input_data_supports_fusings(input_data, activation_node.id()) || input_data.get_dependencies().empty())
                return;

            bool should_fuse = input_data.is_type<binary_convolution>();

            should_fuse |= input_data.is_type<convolution>() && conv_supports_fusings(input_data.as<convolution>());

            should_fuse |= input_data.is_type<fully_connected>() && fc_supports_fusings(input_data.as<fully_connected>());

            should_fuse |= input_data.is_type<gemm>() && gemm_supports_fusings(input_data.as<gemm>());

            should_fuse |= input_data.is_type<pooling>() && pooling_supports_fusings(input_data.as<pooling>());

            should_fuse |= input_data.is_type<resample>();

            should_fuse |= input_data.is_type<mvn>();

            should_fuse |= input_data.is_type<normalize>() && data_type_traits::is_i8_u8(input_data.get_dependency(0).get_output_layout().data_type);

            should_fuse |= input_data.is_type<deconvolution>();

            should_fuse |= input_data.is_type<permute>();

            should_fuse |= input_data.is_type<activation>();

            should_fuse |= input_data.is_type<lrn>();

            should_fuse |= input_data.is_type<gather>();

            should_fuse |= input_data.is_type<gather_nd>();

            should_fuse |= input_data.is_type<gather_elements>();

            should_fuse |= input_data.is_type<scatter_update>();

            should_fuse |= input_data.is_type<scatter_nd_update>();

            should_fuse |= input_data.is_type<scatter_elements_update>();

            should_fuse |= input_data.is_type<depth_to_space>();

            should_fuse |= input_data.is_type<space_to_depth>();

            should_fuse |= input_data.is_type<batch_to_space>();

            should_fuse |= input_data.is_type<space_to_batch>();

            should_fuse |= input_data.is_type<reduce>() && reduce_supports_fusings(input_data.as<reduce>());

            should_fuse |= input_data.is_type<scale>();

            should_fuse |= input_data.is_type<eltwise>() && eltwise_supports_fusings(input_data.as<eltwise>());

            if (!should_fuse)
                return;

            p.fuse_nodes(input_data, activation_node, &fusing_history);
        };

        auto fuse_scale_f = [&](scale_node& scale_node) {
            if (scale_node.get_dependencies().empty())
                CLDNN_ERROR_MESSAGE(scale_node.id(), "scale has invalid count of dependencies");

            auto& input_data = scale_node.get_dependency(0);
            if (input_data.get_users().size() != 1 || input_data.get_dependencies().empty())
                return;

            bool should_fuse = input_data.is_type<binary_convolution>() &&
                               all_ones(input_data.as<binary_convolution>().get_primitive()->dilation);

            should_fuse |= input_data.is_type<convolution>() && conv_supports_fusings(input_data.as<convolution>());

            should_fuse |= input_data.is_type<fully_connected>() && fc_supports_fusings(input_data.as<fully_connected>());

            should_fuse |= input_data.is_type<gemm>() && gemm_supports_fusings(input_data.as<gemm>());

            should_fuse |= input_data.is_type<pooling>() && pooling_supports_fusings(input_data.as<pooling>());

            should_fuse |= input_data.is_type<resample>();

            should_fuse |= input_data.is_type<mvn>() && mvn_supports_fusings(input_data.as<mvn>());

            should_fuse |= input_data.is_type<normalize>() && data_type_traits::is_i8_u8(input_data.get_dependency(0).get_output_layout().data_type);

            should_fuse |= input_data.is_type<deconvolution>();

            should_fuse |= input_data.is_type<permute>();

            should_fuse |= input_data.is_type<activation>();

            should_fuse |= input_data.is_type<lrn>();

            should_fuse |= input_data.is_type<gather>();

            should_fuse |= input_data.is_type<gather_nd>();

            should_fuse |= input_data.is_type<gather_elements>();

            should_fuse |= input_data.is_type<scatter_update>();

            should_fuse |= input_data.is_type<scatter_nd_update>();

            should_fuse |= input_data.is_type<scatter_elements_update>();

            should_fuse |= input_data.is_type<depth_to_space>();

            should_fuse |= input_data.is_type<space_to_depth>();

            should_fuse |= input_data.is_type<batch_to_space>();

            should_fuse |= input_data.is_type<space_to_batch>();

            should_fuse |= input_data.is_type<reduce>() && reduce_supports_fusings(input_data.as<reduce>());

            should_fuse |= input_data.is_type<scale>();

            should_fuse |= input_data.is_type<eltwise>() && eltwise_supports_fusings(input_data.as<eltwise>());

            if (!should_fuse)
                return;

            p.fuse_nodes(input_data, scale_node, &fusing_history);
        };

        auto fuse_quantize_f = [&](quantize_node& quantize_node) {
            auto& input_data = quantize_node.get_dependency(0);
            if (input_data.get_users().size() != 1 || input_data.get_dependencies().empty())
                return;

            auto& input_lo = quantize_node.get_dependency(1);
            auto& input_hi = quantize_node.get_dependency(2);

            auto out_layout = quantize_node.get_output_layout();
            auto in_layout = input_data.get_output_layout();
            auto out_dt = out_layout.data_type;
            auto in_dt = input_data.get_dependency(0).get_output_layout().data_type;
            auto out_dt_is_i8_u8 = data_type_traits::is_i8_u8(out_dt);
            auto in_dt_is_i8_u8 = data_type_traits::is_i8_u8(in_dt);

            bool per_tensor_values = quantize_node.get_scale_shift_opt() &&
                                     quantize_node.get_per_tensor_input_scale() &&
                                     quantize_node.get_per_tensor_input_shift() &&
                                     quantize_node.get_per_tensor_input_range() &&
                                     quantize_node.get_per_tensor_output_scale() &&
                                     quantize_node.get_per_tensor_output_shift() &&
                                     quantize_node.get_per_tensor_output_range();

            bool should_fuse = input_data.is_type<binary_convolution>() &&
                               ((out_dt == data_types::bin &&
                               quantize_node.get_dependencies().size() == 5 &&
                               ((in_layout.feature() == input_lo.get_output_layout().feature() &&
                                 in_layout.feature() == input_hi.get_output_layout().feature()) ||
                                (input_lo.get_output_layout().feature() == 1 &&
                                 input_hi.get_output_layout().feature() == 1)))) &&
                                 all_ones(input_data.as<binary_convolution>().get_primitive()->dilation);

            auto expected_format = _lo.get_preferred_format(input_data);

            should_fuse |= input_data.is_type<convolution>() && conv_supports_fusings(input_data.as<convolution>()) &&
                           quantize_node.get_scale_shift_opt() &&
                           ((out_dt == data_types::f32 || out_dt == data_types::f16)  ||
                            in_layout.format == format::b_fs_yx_fsv16 ||
                            in_layout.format == format::bs_fs_yx_bsv32_fsv16 ||
                            (_lo.should_select_b_fs_yx_fsv16_layout(input_data.as<convolution>(), input_data.get_dependency(1).get_output_layout()) &&
                             !is_grouped_conv(input_data.as<convolution>())) ||
                           // Avoid fusing to b_fs_yx_fsv16 (and similar) kernels
                           expected_format == cldnn::format::bs_fs_yx_bsv32_fsv16 /* Allow quantization fusing for onednn */ ||
                           (in_dt_is_i8_u8 && out_dt_is_i8_u8));

            should_fuse |= input_data.is_type<pooling>() && quantize_node.get_scale_shift_opt() &&
                           pooling_supports_fusings(input_data.as<pooling>());

            should_fuse |= input_data.is_type<fully_connected>() && quantize_node.get_scale_shift_opt();

            should_fuse |= input_data.is_type<lrn>() && quantize_node.get_scale_shift_opt();

            should_fuse |= input_data.is_type<gemm>() && gemm_supports_fusings(input_data.as<gemm>()) &&
                           quantize_node.get_scale_shift_opt();

            should_fuse |= input_data.is_type<resample>() &&
                           quantize_node.get_scale_shift_opt() &&
                           out_dt_is_i8_u8;

            should_fuse |= input_data.is_type<mvn>() && mvn_supports_fusings(input_data.as<mvn>()) &&
                           quantize_node.get_scale_shift_opt();

            should_fuse |= input_data.is_type<activation>() && quantize_node.get_scale_shift_opt();

            should_fuse |= input_data.is_type<normalize>() && quantize_node.get_scale_shift_opt() &&
                           in_dt_is_i8_u8;

            should_fuse |= input_data.is_type<deconvolution>() && quantize_node.get_scale_shift_opt();

            should_fuse |= input_data.is_type<gather>() && quantize_node.get_scale_shift_opt();

            should_fuse |= input_data.is_type<gather_nd>() && quantize_node.get_scale_shift_opt();

            should_fuse |= input_data.is_type<gather_elements>() && quantize_node.get_scale_shift_opt();

            should_fuse |= input_data.is_type<scatter_update>() && quantize_node.get_scale_shift_opt();

            should_fuse |= input_data.is_type<scatter_nd_update>() && quantize_node.get_scale_shift_opt();

            should_fuse |= input_data.is_type<scatter_elements_update>() && quantize_node.get_scale_shift_opt();

            should_fuse |= input_data.is_type<permute>() && quantize_node.get_scale_shift_opt();

            should_fuse |= input_data.is_type<depth_to_space>() && quantize_node.get_scale_shift_opt();

            should_fuse |= input_data.is_type<space_to_depth>() && quantize_node.get_scale_shift_opt();

            should_fuse |= input_data.is_type<batch_to_space>() && quantize_node.get_scale_shift_opt();

            should_fuse |= input_data.is_type<space_to_batch>() && quantize_node.get_scale_shift_opt();

            should_fuse |= input_data.is_type<reduce>() &&
                           reduce_supports_fusings(input_data.as<reduce>())
                           && quantize_node.get_scale_shift_opt();

            should_fuse |= input_data.is_type<eltwise>() && eltwise_supports_fusings(input_data.as<eltwise>()) && quantize_node.get_scale_shift_opt();

            should_fuse |= input_data.is_type<scale>() && quantize_node.get_scale_shift_opt();

            should_fuse |= input_data.is_type<softmax>() &&
                           input_data.as<softmax>().get_primitive()->dimension == 1 &&
                           per_tensor_values;


            if (!should_fuse)
                return;

            p.fuse_nodes(input_data, quantize_node, &fusing_history);
        };

        auto fuse_eltwise_f = [&](eltwise_node& node) {
            std::shared_ptr<const cldnn::eltwise> prim = node.get_primitive();
            const std::vector<eltwise_mode> supported_modes = {
                eltwise_mode::sum,
                eltwise_mode::prod,
                eltwise_mode::sub,
                eltwise_mode::div
            };

            if (node.is_output() || node.inputs_count() != 2 ||
                std::find(supported_modes.begin(), supported_modes.end(), prim->mode) == supported_modes.end() ||
                !prim->stride.empty())
                return;

            std::vector<cldnn::program_node*> parents = node.get_dependencies();
            std::list<cldnn::program_node*> users = node.get_users();

            std::vector<bool> can_fuse_parents = { false, false };

            for (size_t i = 0; i < parents.size(); i++) {
                can_fuse_parents[i] = (parents[i]->is_type<convolution>() && conv_supports_fusings(parents[i]->as<convolution>())) ||
                                      (parents[i]->is_type<binary_convolution>() && bin_conv_supports_eltw_fusings(parents[i]->as<binary_convolution>())) ||
                                      (parents[i]->is_type<mvn>() && mvn_supports_fusings(parents[i]->as<mvn>())) ||
                                      (parents[i]->is_type<deconvolution>()) ||
                                      (parents[i]->is_type<permute>()) ||
                                      (parents[i]->is_type<resample>()) ||
                                      (parents[i]->is_type<space_to_depth>()) ||
                                      (parents[i]->is_type<fully_connected>() && fc_supports_fusings(parents[i]->as<fully_connected>())) ||
                                      (parents[i]->is_type<gemm>() && gemm_supports_fusings(parents[i]->as<gemm>())) ||
                                      (parents[i]->is_type<batch_to_space>()) ||
                                      (parents[i]->is_type<space_to_batch>()) ||
                                      (parents[i]->is_type<eltwise>() && eltwise_supports_fusings(parents[i]->as<eltwise>())) ||
                                      (parents[i]->is_type<scale>()) ||
                                      (parents[i]->is_type<gather_nd>()) ||
                                      (parents[i]->is_type<gather_elements>()) ||
                                      (parents[i]->is_type<scatter_nd_update>()) ||
                                      (parents[i]->is_type<scatter_elements_update>()) ||
                                      (parents[i]->is_type<pooling>() && pooling_supports_fusings(parents[i]->as<pooling>())) ||
                                      (parents[i]->is_type<depth_to_space>() && dts_supports_fusings(parents[i]->as<depth_to_space>())) ||
<<<<<<< HEAD
                                      (parents[i]->is_type<reduce>() && reduce_supports_fusings(parents[i]->as<reduce>()));
=======
                                      (parents[i]->is_type<gather>()) ||
                                      (parents[i]->is_type<reduce>() && reduce_supports_fusings(parents[i]->as<reduce>())) ||
                                      (parents[i]->is_type<lrn>());
>>>>>>> 85a82392
            }

            // Disable fusion to a node on constant path when second input is in data flow
            for (size_t i = 0; i < parents.size(); i++) {
                can_fuse_parents[i] = can_fuse_parents[i] && (!parents[i]->is_constant() || parents[parents.size() - 1 - i]->is_constant());
            }

            auto parent1 = parents[0];
            auto parent2 = parents[1];

            auto p1_raw_size = parent1->get_output_layout().get_tensor().sizes();
            auto p2_raw_size = parent2->get_output_layout().get_tensor().sizes();
            for (unsigned k = 0; k < p1_raw_size.size(); k++) {
                if (p1_raw_size[k] < p2_raw_size[k]) {
                    if (p1_raw_size[k] != 1)
                        return;
                    can_fuse_parents[0] = false;
                } else if (p2_raw_size[k] < p1_raw_size[k]) {
                    if (p2_raw_size[k] != 1)
                        return;
                    can_fuse_parents[1] = false;
                }
            }

            // We should have at least one node to fuse
            if (!can_fuse_parents[0] && !can_fuse_parents[1])
                return;

            // Choose node to fuse
            size_t fused_idx = can_fuse_parents[0] ? 0 : 1;
            size_t peer_idx  = can_fuse_parents[0] ? 1 : 0;

            int p1_pnum = p.get_processing_order().get_processing_number(parents[fused_idx]);
            int p2_pnum = p.get_processing_order().get_processing_number(parents[peer_idx]);

            auto p1_dt = parents[fused_idx]->get_output_layout().data_type;
            auto p2_dt = parents[peer_idx]->get_output_layout().data_type;

            if (can_fuse_parents[peer_idx] &&
               ((p1_pnum < p2_pnum && p1_dt == p2_dt) || (data_type_traits::is_floating_point(p2_dt) && !data_type_traits::is_floating_point(p1_dt)))) {
                // Swap in 2 cases:
                // 1. Both branches have same data type. Select branch with lower processing number
                // 2. Peer node has fp32 output type, but fused node - int8. In that case we have to fuse to the branch
                // with fp32 out type to avoid fp32 blobs in the quantized graph.
                std::swap(fused_idx, peer_idx);
            }

            auto fused_node = parents[fused_idx];
            auto peer_node = parents[peer_idx];

            if (_lo.get_optimization_attributes().use_onednn_impls) {
                auto eltw_in_size = peer_node->get_output_layout();
                // Temporary disable mul fusion with full tensor as onednn doesn't support it
                if (fused_node->is_type<convolution>() && prim->mode == eltwise_mode::prod &&
                    (eltw_in_size.spatial(0) > 1 || eltw_in_size.spatial(1) > 1 || eltw_in_size.batch() > 1))
                    return;
            }

            if (parent1->is_type<convolution>() && !conv_supports_fusings(parent1->as<convolution>()))
                return;

            if (parent2->is_type<convolution>() && !conv_supports_fusings(parent2->as<convolution>()))
                return;

            bool merge_allowed = true;
            // If fused node is not convolution and fused node has multiple users,
            //  follow the legacy checking rule
            if (!supports_immad && fused_node->is_type<convolution>() && fused_node->get_users().size() > 1) {
                // Allowed new pattern: Elt1, Act, Elt2, Elt3, Elt4 are fused to Conv1
                // * Conv1 -> Eltw1(Add) -> Act(Clamp) -> Eltw2(Mul) -> Eltw3(Mul) -> Eltw4(Add) -> Conv2
                // *   \–----------------------------------->/                          \---------> Eltw5(Div)
                //
                // Extended eltwise fusiblity checking rules
                //
                // 1. All fusing nodes should be eltwise or activation node
                // 2. All intermediate fusing nodes except last fusing node(i.e. Elt4) should have only eltwise or activation node as user.
                // 3. Currently eltwise and activations are allowed to be fused from multiple branches,
                //      but technically other fusable operations can be allowed too in the future.
                // 4. When node_queue has only one node, the while loop is ended and this node is fused to fused node(Conv1)
                //      node_queue having one node means all user nodes from fused node(Conv1) converge at that node.
                // 5. if node_queue has multiple nodes even if the level of current_node is max_levels, it cannot be fused.
                std::deque<std::pair<cldnn::program_node*, size_t>> node_queue; //std::pair<cldnn::program_node*, layer level>
                std::vector<cldnn::program_node*> node_history;
                node_queue.push_back(std::make_pair(fused_node, 0));

                const uint8_t max_levels = 5;
                do {
                    // Pop the current node from node_queue
                    // Add the current node to the node_history to verfiy the trace of checking
                    auto current_node = node_queue.front();
                    node_queue.pop_front();
                    if (std::find(node_history.begin(), node_history.end(), current_node.first) == node_history.end()) {
                        node_history.push_back(current_node.first);
                    }

                    if (current_node.second > max_levels) {
                        return;
                    }

                    // Push node to node_queue
                    // If the node is already existed in node_queue, do not add it to the node_queue.
                    auto push_node_queue = [&](cldnn::program_node* in_node, size_t level) {
                        auto iter = std::find_if(node_queue.begin(), node_queue.end(), [&](std::pair<cldnn::program_node*, size_t> element) {
                            return (in_node->id() == element.first->id());
                        });
                        if (iter == node_queue.end()) {
                            node_queue.push_back(std::make_pair(in_node, level));
                        }
                    };

                    // If the any user node is not eltwise(mul / add mode) and activation,
                    // the current node will be considered as last node and put it back into the node_queue
                    auto curr_users = current_node.first->get_users();
                    auto invalid_user_iter = std::find_if(curr_users.begin(), curr_users.end(), [&](cldnn::program_node* user) {
                        return (user->is_output() ||
                                    (!(user->is_type<eltwise>() && user->get_primitive()->input.size() == 2 &&
                                        (std::find(supported_modes.begin(), supported_modes.end(),
                                        (user->as<eltwise>()).get_primitive()->mode) != supported_modes.end())) &&
                                    !(user->is_type<activation>() && user->get_dependency(0).get_users().size() == 1)));
                    });

                    if (invalid_user_iter != curr_users.end()) {
                        // If fused_node(i.e. Conv1) have invalid user node(that is not activation and eltwise ndoe), it cannot be fused
                        if (fused_node->id() == current_node.first->id()) {
                            return;
                        }
                        push_node_queue(current_node.first, (current_node.second+1));
                        continue;
                    }

                    // Add user node in current node to the queue
                    // But, do not add the node that passed once, it is checked using node_history
                    for (auto& user : curr_users) {
                        auto iter = std::find(node_history.begin(), node_history.end(), user);
                        if (iter == node_history.end())
                            push_node_queue(user, current_node.second+1);
                    }
                } while (node_queue.size() > 1);
            } else {
                merge_allowed = fused_node->get_users().size() == 1;
                for (auto& parent : fused_node->get_dependencies())
                    if (parent->id() == peer_node->id())
                        merge_allowed = false;
            }

            if (!merge_allowed)
                return;

            if (p.get_processing_order().get_processing_number(fused_node) <
                p.get_processing_order().get_processing_number(peer_node))
                recalc_processing_order = true;

            // [WA]: Resample + Eltwise fusing causes accuracy issues without processing order update.
            // As in both cases processing order is valid, the issue might be connected with memory pool
            if (fused_node->is_type<resample>()) {
                recalc_processing_order = true;
            }

            p.fuse_nodes(*fused_node, node, &fusing_history);
        };

        program_helpers::do_for_types<activation, scale, quantize, eltwise>(*node,
                fuse_activation_f,
                fuse_scale_f,
                fuse_quantize_f,
                fuse_eltwise_f);
    }

    // Need to update processing order to handle cases when peer node processing number is greater
    // than fused node one
    if (recalc_processing_order)
        p.get_processing_order().calc_processing_order(p);
}

void prepare_primitive_fusing::optimize_fused_ops(program& p) {
    auto itr = p.get_processing_order().begin();
    while (itr != p.get_processing_order().end()) {
        auto node_itr = itr++;
        auto& node = (*node_itr);

        if (!node->has_fused_primitives())
            continue;

        // TODO: try more optimizations:
        // 1. clamp optimization
        // 2. fuse conv bias to quantize shift
        auto& fused_prims = node->get_fused_primitives();

        auto remove_deps_of_node = [&](cldnn::fused_primitive_desc& desc) {
            for (auto& prim : fused_prims) {
                if (desc.desc->id == prim.desc->id) {
                    continue;
                }
                auto rm_iter = prim.fused_deps.find(desc.desc->id);
                if (rm_iter != prim.fused_deps.end()) {
                    prim.fused_deps.erase(rm_iter);
                    prim.fused_deps.insert(desc.fused_deps.begin(), desc.fused_deps.end());
                }
            }
        };

        // Drop relu if the next fused op is quantize with u8 output and no in_shift
        auto fp_itr = fused_prims.begin();
        while (fp_itr != fused_prims.end()) {
            auto curr_itr = fp_itr++;
            if (fp_itr == fused_prims.end())
                break;

            auto& fp = *curr_itr;
            auto& fp_next = *fp_itr;
            if (fp.is_type<activation>() && fp_next.is_type<quantize>()) {
                const auto& act_prim = fp.typed_desc<activation>();;
                const auto& quant_param = fp_next.get_typed_fuse_params<kernel_selector::quantize_fuse_params>();

                bool can_skip = fp.deps.empty() && data_type_traits::is_i8_u8(fp_next.output_layout.data_type);
                can_skip &= ((act_prim->activation_function == activation_func::relu) && (act_prim->additional_params.a == 0.0f));
                can_skip &= (quant_param->scale_shift_opt && !quant_param->has_pre_shift);

                if (can_skip) {
                    remove_deps_of_node(fp);
                    fp_itr = fused_prims.erase(curr_itr);
                }
            }
        }
    }
}<|MERGE_RESOLUTION|>--- conflicted
+++ resolved
@@ -974,13 +974,9 @@
                                       (parents[i]->is_type<scatter_elements_update>()) ||
                                       (parents[i]->is_type<pooling>() && pooling_supports_fusings(parents[i]->as<pooling>())) ||
                                       (parents[i]->is_type<depth_to_space>() && dts_supports_fusings(parents[i]->as<depth_to_space>())) ||
-<<<<<<< HEAD
-                                      (parents[i]->is_type<reduce>() && reduce_supports_fusings(parents[i]->as<reduce>()));
-=======
                                       (parents[i]->is_type<gather>()) ||
                                       (parents[i]->is_type<reduce>() && reduce_supports_fusings(parents[i]->as<reduce>())) ||
                                       (parents[i]->is_type<lrn>());
->>>>>>> 85a82392
             }
 
             // Disable fusion to a node on constant path when second input is in data flow
