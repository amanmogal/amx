// Copyright (C) 2018-2022 Intel Corporation
// SPDX-License-Identifier: Apache-2.0
//

///////////////////////////////////////////////////////////////////////////////////////////////////

#include "intel_gpu/runtime/error_handler.hpp"
#include "intel_gpu/runtime/memory.hpp"
#include "intel_gpu/runtime/engine.hpp"
#include "intel_gpu/runtime/debug_configuration.hpp"
#include "intel_gpu/graph/program.hpp"

#include "kernel_selector_helper.h"
#include "device_cache_reader.h"
#include "auto_tuner.h"
#include "layout_optimizer.h"
#include "pass_manager.h"
#include "primitive_type.h"
#include "program_dump_graph.h"
#include "sliding_window_utils.hpp"
#include "program_helpers.h"

#include "roi_pooling_inst.h"
#include "reorg_yolo_inst.h"
#include "eltwise_inst.h"
#include "softmax_inst.h"
#include "permute_inst.h"
#include "custom_gpu_primitive_inst.h"
#include "binary_convolution_inst.h"
#include "resample_inst.h"
#include "reshape_inst.h"
#include "quantize_inst.h"
#include "activation_inst.h"
#include "scale_inst.h"
#include "depth_to_space_inst.h"
#include "convolution_inst.h"
#include "concatenation_inst.h"
#include "crop_inst.h"
#include "data_inst.h"
#include "deconvolution_inst.h"
#include "detection_output_inst.h"
#include "input_layout_inst.h"
#include "shuffle_channels_inst.h"
#include "arg_max_min_inst.h"
#include "lstm_inst.h"
#include "lstm_elt_inst.h"
#include "lstm_gemm_inst.h"
#include "mutable_data_inst.h"
#include "pooling_inst.h"
#include "border_inst.h"
#include "primitive_inst.h"
#include "prior_box_inst.h"
#include "proposal_inst.h"
#include "reorder_inst.h"
#include "split_inst.h"
#include "mvn_inst.h"
#include "gemm_inst.h"
#include "reduce_inst.h"
#include "region_yolo_inst.h"
#include "strided_slice_inst.h"
#include "loop_inst.h"
#include "to_string_utils.h"
#include "runtime/cldnn_itt.hpp"
#include "runtime/kernels_cache.hpp"
#include "impls/ocl/register.hpp"
#include "impls/cpu/register.hpp"
#include "impls/common/register.hpp"
#ifdef ENABLE_ONEDNN_FOR_GPU
#include "impls/onednn/register.hpp"
#endif

#include "kernel_base.h"

#include <algorithm>
#include <fstream>
#include <iostream>
#include <list>
#include <map>
#include <memory>
#include <set>
#include <sstream>
#include <stdio.h>
#include <string>
#include <utility>
#include <vector>
#include <stdexcept>
#include <unordered_set>

#ifdef __unix__
#include <sys/resource.h>
#endif

using namespace ov::intel_gpu;

program::program(engine& engine_ref,
                 topology const& topology,
                 build_options const& options,
                 bool is_internal,
                 bool no_optimizations,
                 bool is_body_program)
    : _engine(engine_ref),
      _stream(_engine.create_stream()),
      options(options),
      processing_order(),
      tuning_cache(nullptr),
      is_body_program(is_body_program) {
    init_primitives();
    set_options();
    pm = std::unique_ptr<pass_manager>(new pass_manager(*this));
    prepare_nodes(topology);
    _kernels_cache = std::unique_ptr<kernels_cache>(new kernels_cache(_engine, prog_id,
                                                                      kernel_selector::KernelBase::get_db().get_batch_header_str()));
    program_node::reset_unique_id();
    if (no_optimizations) {
        init_graph();
    } else {
        build_program(is_internal);
    }
}

program::program(engine& engine_ref,
                 std::set<std::shared_ptr<program_node>> const& nodes,
                 build_options const& options,
                 bool is_internal)
    : _engine(engine_ref),
      options(options),
      processing_order(),
      tuning_cache(nullptr) {
    init_primitives();
    set_options();
    _kernels_cache = std::unique_ptr<kernels_cache>(new kernels_cache(_engine, prog_id,
                                                                      kernel_selector::KernelBase::get_db().get_batch_header_str()));
    pm = std::unique_ptr<pass_manager>(new pass_manager(*this));
    prepare_nodes(nodes);
    build_program(is_internal);
}

program::~program() {
}

void program::init_primitives() {
    static bool is_initialized = false;
    if (!is_initialized) {
        common::register_implementations();
        cpu::register_implementations();
        ocl::register_implementations();
#ifdef ENABLE_ONEDNN_FOR_GPU
        onednn::register_implementations();
#endif
        is_initialized = true;
    }
}

void program::compile() {
    _kernels_cache->build_all();
}

void program::init_kernels() {
    for (auto& n : get_processing_order()) {
        if (n->get_selected_impl())
            n->get_selected_impl()->init_kernels();
    }
}

void program::load_tuning_cache() {
    OV_ITT_SCOPED_TASK(itt::domains::CLDNN, "ProgramImpl::LoadTuningCache");
    try {
        tuning_cache = kernel_selector::CreateTuningCacheFromFile(get_engine().configuration().tuning_cache_path);
    } catch (...) {
        tuning_cache = std::make_shared<kernel_selector::TuningCache>();
    }
}

kernel_id program::add_kernel(const std::shared_ptr<kernel_string>& kernelSring) {
    return _kernels_cache->set_kernel_source(kernelSring, false);
}

kernel::ptr program::get_kernel(kernel_id id) {
    return _kernels_cache->get_kernel(id);
}

program::ptr program::build_program(engine& engine,
                                    const topology& topology,
                                    const build_options& options,
                                    bool is_internal,
                                    bool no_optimizations,
                                    bool is_body_program) {
    return std::make_shared<program>(engine, topology, options, is_internal, no_optimizations, is_body_program);
}

program::ptr program::build_program(engine& engine,
                                    const std::set<std::shared_ptr<program_node>>& nodes,
                                    const build_options& options,
                                    bool is_internal) {
    return std::make_shared<program>(engine, nodes, options, is_internal);
}

program_node& program::get_node(primitive_id const& id) {
    try {
        return *nodes_map.at(id);
    } catch (...) {
        throw std::runtime_error("Program doesn't contain primitive node: " + id);
    }
}

program_node const& program::get_node(primitive_id const& id) const {
    try {
        return *nodes_map.at(id);
    } catch (...) {
        throw std::runtime_error("Program doesn't contain primitive node: " + id);
    }
}

// TODO: Remove once we will get full support for input/output padding in all primitive implementations.
bool program::analyze_output_size_handling_need() {
    bool handling_needed = false;

    // Calculate output size and compare with specified.
    for (const auto& node : processing_order) {
        if (node->is_type<convolution>()) {
            auto& prim_node = node->as<convolution>();
            const auto& prim = prim_node.get_primitive();

            if (!prim->with_output_size)
                continue;

            tensor specified_output_range(
                {0, 0, prim->output_size.spatial[0], prim->output_size.spatial[1], prim->output_size.spatial[2]},
                1);

            auto filter_size = prim_node.weights(0).get_output_layout().size;

            auto inputSize = prim_node.input().get_output_layout().size;
            auto calc_output_range =
                calc_sliding_window_output_range<swor_mode::all>(inputSize,
                                                                 filter_size,
                                                                 prim->pad,
                                                                 prim->stride,
                                                                 prim->dilation,
                                                                 true,
                                                                 1);

            if (specified_output_range != calc_output_range)
                handling_needed = true;
        } else if (node->is_type<binary_convolution>()) {
            auto& prim_node = node->as<binary_convolution>();
            const auto& prim = prim_node.get_primitive();

            tensor specified_output_range(
                {0, 0, prim->output_size.spatial[0], prim->output_size.spatial[1], prim->output_size.spatial[2]},
                1);

            auto filter_size = prim_node.weights(0).get_output_layout().size;

            auto primInputSize = prim_node.input().get_output_layout().size;
            auto calc_output_range =
                calc_sliding_window_output_range<swor_mode::all>(primInputSize,
                                                                 filter_size,
                                                                 prim->pad,
                                                                 prim->stride,
                                                                 prim->dilation,
                                                                 true,
                                                                 1);
            if (specified_output_range != calc_output_range)
                handling_needed = true;
        } else if (node->is_type<deconvolution>()) {
            auto& prim_node = node->as<deconvolution>();
            const auto& prim = prim_node.get_primitive();

            if (!prim->with_output_size)
                continue;

            tensor specified_output_range(
                {0, 0, prim->output_size.spatial[0], prim->output_size.spatial[1], prim->output_size.spatial[2]},
                1);

            auto filter_size = prim_node.weights(0).get_output_layout().size;

            auto primInputSize = prim_node.input().get_output_layout().size;
            auto calc_output_range = calc_sliding_window_needed_input_range(primInputSize,
                                                                            filter_size,
                                                                            prim->pad,
                                                                            prim->stride,
                                                                            ov::Strides(prim->stride.size(), 1),
                                                                            true,
                                                                            1);

            if (specified_output_range != calc_output_range)
                handling_needed = true;
        } else if (node->is_type<pooling>()) {
            auto& prim_node = node->as<pooling>();
            const auto& prim = prim_node.get_primitive();

            if (!prim->with_output_size)
                continue;

            tensor specified_output_range(
                {0, 0, prim->output_size.spatial[0], prim->output_size.spatial[1], prim->output_size.spatial[2]},
                1);

            tensor size(1);
            for (size_t i = 0; i < prim->size.size(); i++) {
                size.spatial[i] = prim->size[prim->size.size() - i - 1];
            }
            // TODO: Check compatibility of output size calculation (with caffe).
            auto primInputSize = prim_node.input().get_output_layout().size;
            auto calc_output_range = calc_sliding_window_output_range<swor_mode::exceed_once_data>(
                primInputSize,
                size,
                ov::CoordinateDiff(prim->pad.begin(), prim->pad.end()),
                prim->stride,
                ov::Strides(prim->stride.size(), 1),
                true,
                1);

            if (specified_output_range != calc_output_range)
                handling_needed = true;
        }
    }

    return handling_needed;
}

// create new nodes for a program based on the set of nodes
// method created to be used by propagate_constants to build sub program from constant nodes
void program::prepare_nodes(std::set<std::shared_ptr<program_node>> const& nodes) {
    for (const auto& itr : nodes) {
        if (itr.get()->is_type<data>()) {
            get_or_create(std::make_shared<input_layout>(itr.get()->id(),
                                                         itr.get()->as<data>().get_primitive()->mem->get_layout()));
        } else {
            get_or_create(itr->desc);
        }
    }
    for (const auto& node : nodes_map) {
        auto node_ptr = node.second;
        if (node_ptr == nullptr)
            throw std::runtime_error("NULL pointer in nodes_map.");
        // ToDo: avoid O(n^2) run time here (pass map instead of set?)
        bool found = false;
        for (const auto& src_node : nodes) {
            if (src_node == nullptr)
                throw std::runtime_error("NULL pointer in nodes_map.");
            if (node.first == src_node->get_primitive()->id) {
                copy_node_dependencies(node_ptr.get(), src_node.get());
                found = true;
                break;
            }
        }
        if (!found) {
            add_node_dependencies(node_ptr.get());
        }
        if (node_ptr->dependencies.size() == 0)
            inputs.push_back(node_ptr.get());
    }
}

// create all nodes from topology primitives, add dependencies among them and create inputs list
void program::prepare_nodes(topology const& topology) {
    auto const& topo_map = topology.get_primitives();
    for (const auto& prim : topo_map) {
        get_or_create(prim.second);
    }
    add_split_outputs();
    for (const auto& node : nodes_map) {
        auto node_ptr = node.second.get();
        if (node_ptr == nullptr)
            throw std::runtime_error("NULL pointer in nodes_map.");
        add_node_dependencies(node_ptr);
        if (node_ptr->dependencies.size() == 0) {
            inputs.push_back(node_ptr);
        }
    }
}

// add node's dependecies from its primitive dependencies
void program::add_node_dependencies(program_node* node) {
    auto deps = node->get_primitive()->dependencies();
    // add pointers to node's dependencies
    for (auto& dep : deps) {
        try {
            auto dep_node = nodes_map.at(dep);
            node->dependencies.push_back(dep_node.get());
            dep_node->users.push_back(node);
        } catch (...) {
            throw std::runtime_error("Program doesn't contain primitive: " + dep +
                                     " that is input to: " + node->get_primitive()->id);
        }
    }
}

/* helper method for program constructor from list of nodes which
   copies src_node dependecies to the destination node dest_node dependencies.
   But only to those which appaer in this program implementation nodes_map */
void program::copy_node_dependencies(program_node* dest_node, program_node* src_node) {
    if (dest_node->get_primitive()->id != src_node->get_primitive()->id) {
        throw std::runtime_error("Node " + src_node->get_primitive()->id + " and its copy " +
                                 dest_node->get_primitive()->id + " do not match.");
    }
    auto src_deps = src_node->get_dependencies();
    // add pointers to node's dependencies
    for (auto& src_dep : src_deps) {
        // do not copy dependencies to nodes which does not belong to the new (subgraph) topology
        if (nodes_map.find(src_dep->get_primitive()->id) == nodes_map.end())
            continue;

        try {
            auto dest_dep = nodes_map.at(src_dep->get_primitive()->id);
            dest_node->dependencies.push_back(dest_dep.get());
            dest_dep->users.push_back(dest_node);
        } catch (...) {
            throw std::runtime_error("Program doesn't contain primitive: " + src_dep->get_primitive()->id +
                                     " that is input to: " + src_node->get_primitive()->id);
        }
    }
}

void program::set_options() {
    static std::atomic<uint32_t> id_gen{0};
    prog_id = ++id_gen;
    assert(prog_id != 0);

    if ((options.get<build_option_type::tuning_config>()->config.mode == tuning_mode::tuning_tune_and_cache ||
         options.get<build_option_type::tuning_config>()->config.mode == tuning_mode::tuning_retune_and_cache) &&
        !_engine.configuration().enable_profiling) {
        throw std::invalid_argument("Engine must be created with profiling enabled in tune_and_cache mode!");
    }

    GPU_DEBUG_GET_INSTANCE(debug_config);
    GPU_DEBUG_IF(!debug_config->dump_graphs.empty()) {
        options.set_option(cldnn::build_option::graph_dumps_dir(debug_config->dump_graphs));
    }

    if (!options.get<build_option_type::force_implementations>()->forcing.empty()) {
        options.set_option(build_option::optimize_data(true));
    }
}

void program::build_program(bool is_internal) {
    init_graph();
    { pre_optimize_graph(is_internal); }
    run_graph_compilation();
    { post_optimize_graph(is_internal); }

    GPU_DEBUG_GET_INSTANCE(debug_config);
#ifdef GPU_DEBUG_CONFIG
    if (debug_config->dry_run_path.empty() || is_internal) {
#else
    {
#endif
        prepare_memory_dependencies();

        if (options.get<build_option_type::partial_build_program>()->enabled()) {
            return;
        }

        compile();
        init_kernels();
    }

    if (!is_internal) {
        prim_info = get_current_stage_info();
        transfer_memory_to_device();
    }

    cleanup();
}

void program::init_graph() {
    OV_ITT_SCOPED_TASK(itt::domains::CLDNN, "ProgramImpl::InitGraph");
    apply_opt_pass<graph_initializations>();

    apply_opt_pass<calculate_prior_boxes>();

    apply_opt_pass<mark_nodes>();
}

void program::run_graph_compilation() { apply_opt_pass<compile_graph>(); }

void program::pre_optimize_graph(bool is_internal) {
    OV_ITT_SCOPED_TASK(itt::domains::CLDNN, "ProgramImpl::PreOptimizeGraph");

    if (!is_internal)
        load_tuning_cache();

    // trim to outputs
    apply_opt_pass<trim_to_outputs>();  // ToDo remove hidden dependencies from trimm pass

    // handle symmetric and asymmetric padding for input
    apply_opt_pass<handle_input_padding>();

    processing_order.calculate_BFS_processing_order();  // this method makes sense only for OOOQ (out of order execution queue)

    apply_opt_pass<reverse_optional_nodes_outputs>();

    bool output_size_handling_enabled = analyze_output_size_handling_need();
    for (auto& node : processing_order) {
        if (!node->is_type<data>())
            node->get_output_layout();
    }

    if (options.get<build_option_type::optimize_data>()->enabled()) {
        apply_opt_pass<prepare_quantization>();
    }

    layout_optimizer lo(output_size_handling_enabled);
    set_layout_optimizer_attributes(lo);

    reorder_factory rf;
    if (options.get<build_option_type::optimize_data>()->enabled()) {
        apply_opt_pass<prepare_primitive_fusing_through>();

        apply_opt_pass<pre_replace_deconv>(lo);

        apply_opt_pass<prepare_primitive_fusing>(lo);

        apply_opt_pass<reorder_inputs>(lo, rf);
        // Ideally this should be done before fusing to simplify logic and make the pass more powerful,
        // but after format selection to select correct alignment.
        // Unfortunately those passes currently happen in reverse order.
        apply_opt_pass<concat_input_order>();

        // TODO this code should be moved to post compilation after kernel selector will support handling reorder bias
        apply_opt_pass<pre_optimize_bias>(rf);

        // passes regarding conv + eltwise optimizations

        // shrinking eltwise if users are conv 1x1 with stride > 1 optimization
        apply_opt_pass<eltwise_shrinking>();

        // trying to set stride to 1x1 by shrinking convolutions before eltwise if doable
        apply_opt_pass<eltwise_remove_stride>();
    }

    apply_opt_pass<strided_slice_optimize>();

    apply_opt_pass<handle_reshape>();

    apply_opt_pass<prepare_padding>(output_size_handling_enabled);

    apply_opt_pass<remove_redundant_reorders>(lo, options.get<build_option_type::optimize_data>()->enabled());

    if (!is_internal) {
        // ToDo remove hidden dependencies from propagate_constants pass
        apply_opt_pass<propagate_constants>();
    }

    // try to fuse buffers (i.e. depth_concat in bfyx format) after padding calculations
    if (options.get<build_option_type::optimize_data>()->enabled()) {
        apply_opt_pass<prepare_buffer_fusing>();
    }

    // check if there exists some layout incompatibilities and add an reorder node if required
    apply_opt_pass<add_required_reorders>();

    // add optimization attributes for onednn primitives
    apply_opt_pass<add_onednn_optimization_attributes>();
}

void program::post_optimize_graph(bool is_internal) {
    OV_ITT_SCOPED_TASK(itt::domains::CLDNN, "ProgramImpl::PostOptimizeGraph");
    // input reorder for fully connected if necessary
    apply_opt_pass<post_input_reorder>();

    reorder_factory rf;
    layout_optimizer lo;
    apply_opt_pass<post_optimize_weights>(rf);

    apply_opt_pass<remove_redundant_reorders>(lo, false, true);  // TODO: do we need it at this place also?

#ifdef GPU_DEBUG_CONFIG
    GPU_DEBUG_GET_INSTANCE(debug_config);
    if (!is_internal && (!options.get<build_option_type::partial_build_program>()->enabled() || !debug_config->dry_run_path.empty())) {
#else
    if (!is_internal && !options.get<build_option_type::partial_build_program>()->enabled()) {
#endif
        // ToDo remove hidden dependencies from propagate_constants pass
        apply_opt_pass<propagate_constants>();
    }

    if (options.get<build_option_type::optimize_data>()->enabled())
        apply_opt_pass<remove_redundant_reorders>(lo, false, true, true); // pass to remove output reorders while all others graph optimizations were done

    // update loop input/output primitive mappings
    apply_opt_pass<update_loop_primitive_map>();
}

// mark if the node is constant assuming that all dependencies are marked properly
void program::mark_if_constant(program_node& node) {
    if (node.get_dependencies().empty() || node.is_type<prior_box>() ||
        node.is_type<assign>() || node.is_type<read_value>()) {
        return;
    }
    node.constant = true;
    for (auto& dep : node.get_dependencies()) {
        if (!dep->is_constant()) {
            node.constant = false;
            return;
        }
    }
}

// mark if the node is in data flow assuming that all dependencies are marked properly
void program::mark_if_data_flow(program_node& node) {
    if (node.is_type<mutable_data>() || node.is_type<input_layout>()) {
        node.data_flow = true;
    } else {
        node.data_flow = false;
        size_t inputs_count = node.get_dependencies().size();
        if (node.is_type<detection_output>() || node.is_type<proposal>())
            inputs_count = 2;  // ignore third input as it is related to prior boxes (i.e. concat of prior-boxes)
        for (size_t idx = 0; idx < inputs_count; idx++) {
            if (node.get_dependency(idx).is_in_data_flow()) {
                node.data_flow = true;
                return;
            }
        }
    }
}

void program::transfer_memory_to_device() {
    OV_ITT_SCOPED_TASK(itt::domains::CLDNN, "ProgramImpl::TransferMemory");
    if (!get_engine().supports_allocation(allocation_type::usm_device))
        return;

    for (auto& node : processing_order) {
        if (node->is_type<data>() && !node->need_lockable_memory()) {
            auto& data_node = node->as<data>();
            auto data_node_layout = data_node.get_output_layout();
            auto& mem = data_node.get_attached_memory();
            auto mem_layout = mem.get_layout();
            auto alloc_type = mem.get_allocation_type();

            if (!program_helpers::are_layouts_identical(mem_layout, data_node_layout).second) {
                std::string err_str("Node and memory layouts are incompatible, error occurred for " + node->id() + " node");
                throw std::invalid_argument(err_str);
            }


            if (alloc_type == allocation_type::usm_host || alloc_type == allocation_type::usm_shared) {
                GPU_DEBUG_GET_INSTANCE(debug_config);
                GPU_DEBUG_IF(debug_config->verbose >= 2) {
                    GPU_DEBUG_COUT << "[" << data_node.id() << ": constant]" << std::endl;
                }
                // Allocate and transfer memory
                auto device_mem = mem.get_engine()->allocate_memory(data_node_layout, allocation_type::usm_device, false);
                device_mem->copy_from(get_stream(), mem);
                data_node.attach_memory(device_mem);
                GPU_DEBUG_IF(debug_config->verbose >= 2) {
                    GPU_DEBUG_COUT << "[" << data_node.id() << ": constant]" << std::endl;
                }
                const_cast<memory::ptr&>(data_node.get_primitive()->mem).reset();
                // TODO: Do we need finish call here? Maybe call it in network::execute() ?
                get_stream().finish();
            }
        }
    }
}

void program::cleanup() {
    for (auto& node : processing_order)
        node->get_output_layout();

    // in debug build, at the end, mark all nodes as outputs so user can query for buffers of all not-optimized nodes,
    // including internal ones etc.
    if (is_debug_build()) {
        for (auto& node : processing_order) {
            if (!node->is_output()) {
                node->set_output(true);
                outputs.push_back(node);
            }
        }
    }
}

void program::add_split_outputs() {
    auto itr = nodes_map.begin();
    while (itr != nodes_map.end()) {
        auto node_itr = itr++;
        auto& node = (*node_itr).second;

        if (node->is_type<split>()) {
            auto split_prim = node->as<split>().typed_desc();
            primitive_id input_id = split_prim->input[0];
            auto split_num = split_prim->output_offsets.size();

            // create crop for each split output provided
            for (decltype(split_num) i = 0; i < split_num; i++) {
                primitive_id output_id = node->id() + ":" + split_prim->output_ids[i];

                // create dummy crop primitive and add it to nodes map
                auto crop_prim =
                    std::make_shared<crop>(output_id, input_id, tensor{1, 1, 1, 1}, split_prim->output_offsets[i]);
                get_or_create(crop_prim);
            }
        }
    }
}

program::nodes_ordering& program::get_processing_order() { return processing_order; }

const program::nodes_ordering& program::get_processing_order() const { return processing_order; }

void program::prepare_memory_dependencies() {
    if (!get_engine().configuration().use_memory_pool)
        return;

    apply_opt_pass<basic_memory_dependencies>();
    apply_opt_pass<skipped_branch_memory_dependencies>();
    apply_opt_pass<oooq_memory_dependencies>();
}

std::string program::get_memory_dependencies_string() const {
    std::string mem_dep = "Memory dependencies/restrictions:\n";
    auto itr = processing_order.begin();
    while (itr != processing_order.end()) {
        auto& node = *itr;
        itr++;
        mem_dep = mem_dep.append("primitive: ").append(node->id()).append(" restricted list: ");
        for (auto it : node->get_memory_dependencies())
            mem_dep = mem_dep.append(it).append(", ");
        mem_dep = mem_dep.append("\n");
    }
    return mem_dep;
}

void program::apply_needed_padding(program_node& node, program_node& prev_node, const padding& needed_padding) {
    auto target_layout = prev_node.get_output_layout();

    // Short circuit if padding did not change.
    if (target_layout.data_padding == needed_padding)
        return;

    // Special handling for input nodes.
    if (prev_node.is_type<input_layout>() || prev_node.is_type<mutable_data>()) {
        target_layout.data_padding = needed_padding;

        auto r_prim = std::make_shared<reorder>("reorder_input_" + node.id(), prev_node.id(), target_layout);
        add_intermediate(r_prim, node, 0);
        return;
    }

    prev_node.merge_output_padding(needed_padding);
}

void program::reverse_connection(program_node& dep_node, program_node& user_node) {
    if (std::find(dep_node.users.begin(), dep_node.users.end(), &user_node) != dep_node.users.end()) {
        remove_connection(dep_node, user_node);
        add_connection(user_node, dep_node);
    } else {
        throw std::runtime_error("Trying to reverse connection, but nodes are wrongly or not connected.");
    }
}

program_node& program::get_or_create(std::shared_ptr<primitive> prim) {
    auto itr = nodes_map.lower_bound(prim->id);
    if (itr != nodes_map.end() && itr->first == prim->id)
        return *itr->second;

    auto new_node = prim->type->create_node(*this, prim);
    nodes_map.insert(itr, {prim->id, new_node});
    return *new_node;
}

void program::add_intermediate(program_node& node,
                               program_node& next,
                               size_t prev_idx,
                               bool connect_int_node_with_old_dep,
                               bool move_usrs_of_prev_to_node) {
    if (connect_int_node_with_old_dep && !node.dependencies.empty())
        throw std::invalid_argument(
            "Node which is about to be added in between two other nodes should not have any existing dependencies");

    auto& prev = next.get_dependency(prev_idx);
    // firstly add connection, later replace dependency, so 'prev' won't become dangling and therefore removed
    if (connect_int_node_with_old_dep) {
        add_connection(prev, node);
        if (processing_order.size() != 0) {
            processing_order.insert_next(&prev, &node);
        }
    }

    if (move_usrs_of_prev_to_node) {
        auto itr = prev.get_users().begin();
        while (itr != prev.get_users().end()) {
            auto usr = *itr;
            itr++;
            if (usr->id() != node.id())
                usr->replace_dependency(prev, node);
        }
        mark_if_constant(prev);
        mark_if_constant(node);
        mark_if_data_flow(prev);
        mark_if_data_flow(node);
    } else {
        next.replace_dependency(prev_idx, node);
        node.constant = prev.constant;
        node.data_flow = prev.data_flow;
    }
}

void program::add_intermediate(std::shared_ptr<primitive> prim,
                               program_node& next,
                               size_t prev_idx,
                               bool connect_int_node_with_old_dep,
                               bool move_usrs_of_prev_to_node) {
    add_intermediate(get_or_create(prim), next, prev_idx, connect_int_node_with_old_dep, move_usrs_of_prev_to_node);
}

void program::add_intermediate(program_node& node,
                               program_node& next,
                               program_node& prev,
                               bool connect_int_node_with_old_dep,
                               bool move_usrs_of_prev_to_node) {
    bool node_found = false;
    size_t idx = 0;
    for (size_t i = 0; i < next.get_dependencies().size(); i++) {
        auto& input = next.get_dependency(i);
        if (input.id() == prev.id()) {
            idx = i;
            node_found = true;
            break;
        }
    }
    if (!node_found) {
        throw std::runtime_error("Trying to add intermediate node in between " + next.id() + " and dependecy " + prev.id() +
                        " but they are not connected in this way.");
    }
    add_intermediate(node, next, idx, connect_int_node_with_old_dep, move_usrs_of_prev_to_node);
}

void program::add_connection(program_node& prev, program_node& next) {
    prev.users.push_back(&next);
    next.dependencies.push_back(&prev);
}

void program::remove_connection(program_node& prev, program_node& next) {
    prev.users.remove(&next);
    next.dependencies.erase(std::remove(next.dependencies.begin(), next.dependencies.end(), &prev),
                            next.dependencies.end());
}

void program::remove_all_connections(program_node& node) {
    // since the graph is not topological sorted, we need to remove the node from both dependencies and users
    for (auto& e : node.users) {
        e->dependencies.erase(std::remove(e->dependencies.begin(), e->dependencies.end(), &node),
                              e->dependencies.end());
    }
    for (auto& e : node.dependencies) {
        e->users.remove(&node);
    }
    node.dependencies.clear();
    node.users.clear();
}

void program::rename(program_node& node, primitive_id const& new_id) {
    if (nodes_map.count(new_id))
        throw std::runtime_error("Trying to rename program_node but node with id " + new_id + " already exists");
    if (node.is_output())
        throw std::invalid_argument(
            "Trying to rename an output node. If you intend to do that, please clear 'output' flag manually.");

    auto node_itr = nodes_map.find(node.id());
    if (node_itr == nodes_map.end()) return;

    auto node_ptr = node_itr->second;
    nodes_map.emplace(new_id, node_ptr);
    nodes_map.erase(node.id());

    const_cast<primitive_id&>(node.desc->id) = new_id;
}

void program::swap_names(program_node& node1, program_node& node2) {
    const auto _extract_id = [](program_node& node) -> primitive_id& {
        return const_cast<primitive_id&>(node.desc->id);
    };

    nodes_map.at(node1.id()).swap(nodes_map.at(node2.id()));
    std::swap(_extract_id(node1), _extract_id(node2));
}

void program::replace_all_usages(program_node& old_node, program_node& new_node, bool remove_if_dangling) {
    // We need a copy of users of old_node because old_node may be removed when doing replace_dependency()
    const std::list<program_node*> users(old_node.users);
    auto itr = users.begin();
    while (itr != users.end()) {
        auto user = *(itr++);
        user->replace_dependency(old_node, new_node, remove_if_dangling);
    }
}

void program::replace(program_node& old_node, program_node& new_node) {
    if (!new_node.dependencies.empty() || !new_node.users.empty())
        throw std::invalid_argument("Node which is about to replace other node should be detached");

    if (new_node.is_output())
        throw std::invalid_argument(
            "Replacement node shouldn't be marked as an output since it's impossible to rename such node.");

    auto id = old_node.id();
    new_node.output_layout = old_node.get_output_layout();
    new_node.valid_output_layout = old_node.valid_output_layout;

    // copy old's dependencies
    while (!old_node.dependencies.empty()) {
        auto& dep = old_node.dependencies.front();
        add_connection(*dep, new_node);
        remove_connection(*dep, old_node);
    }

    // append users
    for (auto& user : old_node.users) {
        new_node.users.push_back(user);
        for (auto& users_dep : user->dependencies) {
            if (users_dep == &old_node) {
                users_dep = &new_node;
                break;
            }
        }
    }

    old_node.users.clear();

    bool old_was_output = false;
    // copy node's state
    if (old_node.is_output()) {
        old_was_output = true;
        old_node.set_output(false);
        outputs.erase(std::remove(outputs.begin(), outputs.end(), &old_node), outputs.end());
    }
    if (new_node.is_input())
        inputs.push_back(&new_node);
    if (old_node.is_input())
        inputs.remove(&old_node);

    new_node.constant = old_node.constant;
    new_node.data_flow = old_node.data_flow;
    new_node.user_mark = old_node.user_mark;
    const_cast<primitive_id&>(new_node.desc->ext_prim_id) = old_node.desc->ext_prim_id;

    processing_order.insert(&old_node, &new_node);
    if (processing_order.get_processing_iterator(old_node) != processing_order.end())
        processing_order.erase(&old_node);
    nodes_map.erase(id);
    rename(new_node, id);

    // mark new node as an output after renaming
    if (old_was_output) {
        new_node.set_output(true);
        outputs.push_back(&new_node);
    }
}

bool program::remove_if_dangling(program_node& node) {
    if (!node.users.empty())
        return false;
    if (!node.dependencies.empty())
        return false;

    if (!node.is_output() || is_debug_build()) {
        if (node.is_input())
            inputs.remove(&node);

        if (std::find(processing_order.begin(), processing_order.end(), &node) != processing_order.end())
            processing_order.erase(&node);
        optimized_out.push_back(node.id());
        nodes_map.erase(node.id());
    }
    return true;
}

bool program::extract(program_node& node) {
    if (node.get_dependencies().size() != 1)
        return false;

    if (node.is_output() && !is_debug_build()) {
        auto& prev = node.get_dependency(0);
        auto node_id = node.id();

        node.set_output(false);
        outputs.erase(std::remove(outputs.begin(), outputs.end(), &node), outputs.end());

        rename(node, "_cldnn_tmp_" + node_id);
        rename(prev, node_id);

        prev.set_output(true);
        outputs.push_back(&prev);
    }

    auto& input = node.get_dependency(0);

    // update primitive_map of loop primitive,
    // if extracted node is input of loop
    for (const auto& user : node.users) {
        if (user->is_type<loop>()) {
            loop_node& loop = *user;
            loop.update_primitive_map(node.id(), input.id());
        }

        for (auto& dep : node.dependencies) {
            if (dep->is_type<loop>()) {
                loop_node& loop = *dep;
                loop.update_primitive_map(node.id(), user->id());
            }
        }
    }
    input.users.remove(&node);
    node.dependencies.clear();

    if (!node.is_endpoint())
        replace_all_usages(node, input, false);

    if (std::find(processing_order.begin(), processing_order.end(), &node) != processing_order.end())
        processing_order.erase(&node);

    return true;
}

bool program::extract_and_remove(program_node& node) {
    if (extract(node)) {
        return remove_if_dangling(node);
    }

    return false;
}

bool program::move_node(program_node& node,
                        program_node& new_prev,
                        program_node& new_next) {
    if (extract(node)) {
        add_intermediate(node, new_next, new_prev);
        return true;
    }

    return false;
}

void program::fuse_nodes(program_node &fused_node,
                         program_node &peer_node,
                         std::map<primitive_id, std::vector<std::pair<primitive_id, size_t>>>* fusing_history) {
    auto peer_layout = peer_node.get_output_layout();
    fused_primitive_desc local_desc;
    local_desc.node = get_node_ptr(peer_node.id());
    local_desc.dep_start_idx = fused_node.get_dependencies().size();
    local_desc.total_num_deps = peer_node.get_dependencies().size();
    local_desc.output_layout = peer_layout;
    local_desc.activation = activation_func::none;
    if (!peer_node.get_fused_activations_funcs().empty()) {
        if (peer_node.get_fused_activations_funcs().size() > 1)
            CLDNN_ERROR_MESSAGE(peer_node.id(), "Fused primitive descriptor doesn't support > 1 activation functions in a peer node");

        local_desc.activation = peer_node.get_fused_activations_funcs()[0];
        local_desc.activation_params = peer_node.get_fused_activations_params()[0];
    }

    auto fusedPadding = fused_node.get_output_layout().data_padding;
    cldnn::padding needed_padding = padding::max(peer_layout.data_padding,
                                                 fusedPadding);

    auto history_iter = fusing_history->find(peer_node.id());
    if (history_iter != fusing_history->end()) {
        for (auto& id : history_iter->second) {
            local_desc.fused_deps.emplace(id.first, id.second);
        }
    }

    // Add new dependencies to the fused_node
    size_t deps_idx = 0;
    for (size_t i = 0; i < peer_node.get_dependencies().size(); i++) {
        auto& dep = peer_node.get_dependency(i);
        if (dep.id() == fused_node.id()) {
            deps_idx++;
            continue;
        }

        if (peer_node.is_type<quantize>()) {
            quantize_node& q_node = peer_node.as<quantize>();
            if (q_node.get_scale_shift_opt()) {
                bool can_drop_input = false;
                bool out_range_usage = q_node.get_per_tensor_output_range() && q_node.get_output_lo_val() < q_node.get_output_hi_val();

                // Drop input range if we use output per-tensor range or if clamp is used for input range
                can_drop_input |= (i == 1 || i == 2) && (out_range_usage || (!out_range_usage && !q_node.get_need_clamp()));
                // Drop output range - it's not used in scale-shift-opt quantize kernel
                can_drop_input |= i == 3 || i == 4;
                // Drop tensor with input scale when we have per-tensor parameter
                can_drop_input |= i == 5 && q_node.get_per_tensor_input_scale();
                // Drop tensor with input shift when we have per-tensor parameter or it's not needed at all
                can_drop_input |= i == 6 && (!q_node.get_need_pre_shift() || q_node.get_per_tensor_input_shift());
                // Drop tensor with output scale when we have per-tensor parameter or it's not needed at all
                can_drop_input |= i == 7 && (!q_node.get_need_post_scale() || q_node.get_per_tensor_output_scale());
                // Drop tensor with output shift when we have per-tensor parameter or it's not needed at all
                can_drop_input |= i == 8 && (!q_node.get_need_post_shift() || q_node.get_per_tensor_output_shift());

                if (can_drop_input)
                    continue;
            }
        }
        fused_node.dependencies.push_back(&dep);
        local_desc.deps.emplace_back(dep.id(), deps_idx++);
        dep.users.push_back(&fused_node);
    }
    local_desc.total_num_deps = std::min(local_desc.total_num_deps, deps_idx);

    fused_node.add_fused_primitive(local_desc);
    // This shouldn't happen, but who knows...
    if (peer_node.has_fused_primitives()) {
        fused_node.add_fused_primitives(peer_node.get_fused_primitives());
    }
    add_optimized_primitive_info(peer_node.id(), { fused_node.id() });

    for (auto& user : peer_node.users) {
        size_t dep_idx = 0;
        for (auto& dep : user->dependencies) {
            if (dep->id() == peer_node.id())
                break;
            dep_idx++;
        }
        (*fusing_history)[user->id()].push_back(std::make_pair(peer_node.id(), dep_idx));
    }

    // Remove all edges connected with peer node
    while (peer_node.get_dependencies().size() > 0) {
        auto& dep = peer_node.get_dependency(peer_node.get_dependencies().size() - 1);
        remove_connection(dep, peer_node);
    }
    replace_all_usages(peer_node, fused_node);

    // Update output layout. Recalculation is not needed.
    fused_node.merge_output_padding(needed_padding);
    fused_node.set_output_layout(peer_layout, false);
    fused_node.recalc_output_layout(true);
}

void program::remove_nodes(std::vector<program_node*>& to_remove) {
    for (auto const& node : to_remove) {
        if (node->is_input()) {
            get_inputs().remove(node);
        } else {
            for (auto& dep : node->dependencies) {
                dep->users.remove(node);
            }
        }
        for (auto& user : node->users) {
            user->dependencies.erase(std::remove(user->dependencies.begin(), user->dependencies.end(), node),
                                     user->dependencies.end());
        }
        get_processing_order().erase(node);
        optimized_out.push_back(node->id());
        nodes_map.erase(node->id());
    }
}

// TODO: break this function into number of smaller ones + add per-primitive fields (possibly use
// primitive_inst::to_string?)
void program::dump_program(const char* stage,
                           bool with_full_info,
                           std::function<bool(program_node const&)> const& filter) const {
    std::string path = get_dir_path(options);
    if (path.empty() || !with_full_info) {
        return;
    }

    std::ofstream graph(path + "cldnn_program_" + std::to_string(prog_id) + "_" + stage + ".graph");
    dump_graph_init(graph, *this, filter);

    graph.open(path + "cldnn_program_" + std::to_string(prog_id) + "_" + stage + ".info");
    dump_graph_info(graph, *this, filter);

    graph.open(path + "cldnn_program_" + std::to_string(prog_id) + "_" + stage + ".order");
    dump_graph_processing_order(graph, *this);

    graph.open(path + "cldnn_program_" + std::to_string(prog_id) + "_" + stage + ".optimized");
    dump_graph_optimized(graph, *this);
}

data_types program::get_inference_precision(const program_node& node) const {
    if (node.is_input()) {
        return node.get_output_layout().data_type;
    }
    std::vector<data_types> input_dts;
    for (auto& dep : node.get_dependencies()) {
        if (dep->is_valid_output_layout())
            input_dts.push_back(dep->get_output_layout().data_type);
    }

    // Return f32 data_type as default inference precision if any layout is invalid
    if (input_dts.size() != node.get_dependencies().size() || !node.is_valid_output_layout())
        return data_types::f32;

    data_types output_dt = node.get_output_layout().data_type;

    assert(!input_dts.empty());
    if (node.is_type<reorder>()) {
        // If reorder has different input/output types - pick the max one as runtime precision
        return data_type_traits::max_type(input_dts[0], output_dt);
    } else if (node.is_type<quantize>()) {
        if (data_type_traits::is_quantized(output_dt))
            return output_dt;
        return data_type_traits::max_type(input_dts[0], output_dt);
    } else if (node.is_type<eltwise>()) {
        auto max_dt = input_dts[0];
        for (size_t i = 1; i < input_dts.size(); i++) {
            max_dt = data_type_traits::max_type(max_dt, input_dts[i]);
        }
        return max_dt;
    } else if (node.is_type<convolution>() || node.is_type<deconvolution>() || node.is_type<fully_connected>() || node.is_type<gemm>()) {
        if (input_dts.size() < 2) {
            throw std::runtime_error("[clDNN] Invalid inputs count in node " + node.id() + " during stage info collection. Expected >= 2 inputs");
        }
        if (data_type_traits::is_quantized(input_dts[0]) && data_type_traits::is_quantized(input_dts[1])) {
            return input_dts[0];
        } else {
            return data_type_traits::max_type(input_dts[0], input_dts[1]);
        }
    }

    return input_dts[0];
}

std::string program::get_implementation_info(const primitive_id& id) const {
    try {
        const auto& node = get_node(id);
        auto impl = node.get_selected_impl();
        auto kernel_name = impl ? impl->get_kernel_name() : "";
        return !kernel_name.empty() ? (kernel_name + "__" + dt_to_str(get_inference_precision(node))) : "undef";
    } catch (...) { }

    return "undef";
}

program::primitives_info program::get_current_stage_info() const {
    primitives_info info;

    // Get info for actually executed graph nodes
    int exec_id = 0;
    for (auto& p : get_processing_order()) {
        std::vector<primitive_id> users;
        for (auto& user : p->users) {
            users.push_back(user->id());
        }
        std::vector<primitive_id> dependencies;
        for (auto& a : p->dependencies) {
            dependencies.push_back(a->id());
        }

        std::vector<primitive_id> fused;
        for (auto& op_prim : optimized) {
            for (auto& fused_to : op_prim.second) {
                if (p->id() == fused_to) {
                    fused.push_back(op_prim.first);
                }
            }
        }

        // Initialize output_layout with dummy values and use them if layout is invalid
        layout output_layout{ cldnn::data_types::f32, cldnn::format::any, {1, 1, 1, 1} };

        if (p->is_valid_output_layout())
            output_layout = p->get_output_layout();

        primitive_info pi(p->id(),
                          type_to_str(p->get_primitive()),
                          dependencies,
                          users,
                          fused,
                          output_layout,
                          fmt_to_str(output_layout.format),
                          get_implementation_info(p->id()),
                          p->is_valid_output_layout() ?
                            get_inference_precision(*p) : cldnn::data_types::f32,
                          p->selected_impl ? p->selected_impl->is_cpu() : false,
                          exec_id++);

        info.push_back(pi);
    }

    return info;
}

void program::save_pass_info(std::string pass_name) {
    // TODO: Directory path here can be probably changed to some bool flag
    if (!options.get<build_option_type::graph_dumps_dir>()->directory_path.empty())
        optimizer_passes_info.emplace_back(pass_name, get_current_stage_info());
}

void program::add_optimized_primitive_info(primitive_id optimized_primitive_id,
                                           std::vector<primitive_id> replaced_with_ids) {
    for (auto& e : optimized) {
        auto it = std::find_if(e.second.begin(), e.second.end(), [&optimized_primitive_id](const primitive_id& id) {
           return optimized_primitive_id == id;
        });

        if (it != e.second.end()) {
            e.second.erase(it);
            e.second.insert(e.second.end(), replaced_with_ids.begin(), replaced_with_ids.end());
        }
    }
    optimized.emplace_back(optimized_primitive_id, replaced_with_ids);
}

const program::graph_optimizer_info& program::get_optimizer_passes_info() const {
    return optimizer_passes_info;
}

const program::primitives_info& program::get_primitives_info() const { return prim_info; }

void program::apply_opt_pass(base_pass& pass) { pm->run(*this, pass); }

void program::set_layout_optimizer_attributes(layout_optimizer& lo) {
    lo.set_implementation_forcing(options.get<build_option_type::force_implementations>()->forcing);

    // first pass to set layout optimization_attributes for topology
    bool can_use_fsv16 = true;
    bool can_use_bs_fs_yx_bsv16_fsv16 = true;
    bool is_quantized_int8_model = false;
    size_t total_asym_quantized_conv_layers = 0;
    size_t total_dw_conv_layers = 0;
    size_t total_dw_splitted_conv_layers = 0;
    size_t total_1x1_fm_conv_layers = 0;
    size_t total_grouped_conv_layers = 0;
    size_t opt_deconv_layers_b_fs_zyx_fsv16 = 0;
    size_t total_crop_layers = 0;

    for (auto& node : get_processing_order()) {
        auto &prim = *node;
        if (prim.type() == cldnn::convolution::type_id()) {
            auto &conv = prim.as<convolution>();
            if (conv.get_primitive()->split() > 1)
                lo.set_optimization_attribute(layout_optimizer::optimization_attributes_type::splitted_convolution, 1);

            if (conv.get_primitive()->groups > 1)
                lo.set_optimization_attribute(layout_optimizer::optimization_attributes_type::group_convolution, 1);

            if (conv.get_primitive()->deformable_mode)
                lo.set_optimization_attribute(layout_optimizer::optimization_attributes_type::deformable_convolution, 1);

            auto input_size = node->get_dependency(0).get_output_layout().size;
            auto ifm = static_cast<uint32_t>(input_size.feature[0]);
            if (conv.get_primitive()->groups == ifm && conv.get_primitive()->groups >= 16)
                total_dw_conv_layers++;
            else if (conv.get_primitive()->groups == ifm && conv.get_primitive()->groups < 16)
                total_dw_splitted_conv_layers++;  // this counter is needed due to compatibility with b_fs_yx_fsv16 heuristics
            else if (conv.get_primitive()->groups > 1 || conv.get_primitive()->split() > 1)
                total_grouped_conv_layers++;

            if (input_size.spatial[0] == 1 && input_size.spatial[1] == 1)
                total_1x1_fm_conv_layers++;

            lo.update_formats_map(conv);

            if (conv.weights_zero_points_term() || conv.activations_zero_points_term())
                total_asym_quantized_conv_layers++;
        }
        if (prim.type() == cldnn::deconvolution::type_id()) {
            if (lo.is_format_optimized(prim.as<deconvolution>(), format::b_fs_zyx_fsv16))
                opt_deconv_layers_b_fs_zyx_fsv16 += 1;
        }

        // list of layers that do not support yxfb or perform worse than bfyx
        if (prim.type() == cldnn::detection_output::type_id() || prim.type() == cldnn::proposal::type_id() ||
            prim.type() == cldnn::roi_pooling::type_id() || prim.type() == cldnn::deconvolution::type_id() ||
            prim.type() == cldnn::resample::type_id() || prim.type() == cldnn::reorg_yolo::type_id())
            lo.set_optimization_attribute(layout_optimizer::optimization_attributes_type::bfyx_only_layer, 1);

        if (prim.is_in_data_flow() &&
            prim.type() != cldnn::convolution::type_id() &&
            prim.type() != cldnn::deconvolution::type_id() &&
            prim.type() != cldnn::activation::type_id() &&
            prim.type() != cldnn::pooling::type_id() &&
            prim.type() != cldnn::eltwise::type_id() &&
            prim.type() != cldnn::permute::type_id() &&
            prim.type() != cldnn::reshape::type_id() &&
            prim.type() != cldnn::detection_output::type_id() &&
            prim.type() != cldnn::binary_convolution::type_id() &&
            prim.type() != cldnn::quantize::type_id() &&
            prim.type() != cldnn::custom_gpu_primitive::type_id() &&
            prim.type() != cldnn::concatenation::type_id() &&
            prim.type() != cldnn::fully_connected::type_id() &&
            prim.type() != cldnn::reorder::type_id() &&
            prim.type() != cldnn::input_layout::type_id() &&
            prim.type() != cldnn::softmax::type_id() &&
            prim.type() != cldnn::prior_box::type_id() &&
            prim.type() != cldnn::border::type_id() &&
            prim.type() != cldnn::resample::type_id() &&
            prim.type() != cldnn::crop::type_id() &&
            prim.type() != cldnn::scale::type_id() &&
            prim.type() != cldnn::depth_to_space::type_id() &&
            prim.type() != cldnn::shuffle_channels::type_id() &&
            (prim.type() != cldnn::mvn::type_id()
             || (prim.as<mvn>().input().get_output_layout().data_type != data_types::u8 &&
                 prim.as<mvn>().input().get_output_layout().data_type != data_types::i8)
             || prim.as<mvn>().get_primitive()->across_channels) &&
            prim.type() != cldnn::arg_max_min::type_id() &&
            prim.type() != cldnn::mutable_data::type_id() &&
            prim.type() != cldnn::reduce::type_id() &&
            prim.type() != cldnn::strided_slice::type_id() &&
            prim.type() != cldnn::region_yolo::type_id() &&
            prim.type() != cldnn::normalize::type_id() &&
            prim.type() != cldnn::mvn::type_id() &&
            prim.type() != cldnn::gather::type_id() &&
<<<<<<< HEAD
            prim.type() != cldnn::broadcast::type_id() &&
            prim.type() != cldnn::scatter_nd_update::type_id()) {
=======
            prim.type() != cldnn::scatter_nd_update::type_id() &&
            prim.type() != cldnn::non_max_suppression::type_id()) {
>>>>>>> 35a31a32
            can_use_fsv16 = false;
        }

        if (prim.type() == cldnn::quantize::type_id() &&
            (prim.get_output_layout().data_type == data_types::i8 || prim.get_output_layout().data_type == data_types::u8)) {
            is_quantized_int8_model = true;
        }

        if (prim.type() == cldnn::crop::type_id()) {
            total_crop_layers++;
        }

        if (prim.is_in_data_flow() &&
            prim.type() != cldnn::convolution::type_id() &&
            prim.type() != cldnn::pooling::type_id() &&
            prim.type() != cldnn::eltwise::type_id() &&
            prim.type() != cldnn::reorder::type_id() &&
            prim.type() != cldnn::permute::type_id() &&
            prim.type() != cldnn::reshape::type_id() &&
            prim.type() != cldnn::input_layout::type_id() &&
            prim.type() != cldnn::activation::type_id() &&
            prim.type() != cldnn::scale::type_id() &&
            prim.type() != cldnn::softmax::type_id() &&
            prim.type() != cldnn::fully_connected::type_id() &&
            prim.type() != cldnn::generic_layer::type_id() &&
            prim.type() != cldnn::scatter_nd_update::type_id() &&
<<<<<<< HEAD
            prim.type() != cldnn::broadcast::type_id() &&
            prim.type() != cldnn::quantize::type_id())
=======
            prim.type() != cldnn::quantize::type_id() &&
            prim.type() != cldnn::non_max_suppression::type_id())
>>>>>>> 35a31a32
            can_use_bs_fs_yx_bsv16_fsv16 = false;
    }

    size_t total_conv_layers = lo.get_total_conv_count();
    // Due to fact that single winograd convolution is faster than b_fs_yx_fsv16 and
    // using them together leads do redundant reorders, whole topology switch
    // will be performed if at least half of layers can use b_fs_yx_fsv16.
    // Crop layers are poorly optimized in fsv16 layout so whole topology stays in bfyx
    // if there are many crops (2x more then b_fs_yx_fsv16 convolutions)
    const float cond_denom = total_conv_layers > 0 ? 1.0f / static_cast<float>(total_conv_layers) : 1.0f;
    size_t num_of_conv_b_fs_yx_fsv16 = lo.get_optimized_conv_count({format::b_fs_yx_fsv16, false});

    bool should_use_b_fs_yx_fsv16_conv = is_quantized_int8_model ||
                                         (can_use_fsv16 &&
                                          total_conv_layers > 11 &&
                                          num_of_conv_b_fs_yx_fsv16 * cond_denom > 0.5f &&
                                          num_of_conv_b_fs_yx_fsv16 * 2 > total_crop_layers);

    bool should_use_fs_b_yx_fsv32_conv = total_conv_layers > 11 &&
                                         total_grouped_conv_layers == 0 &&
                                         total_1x1_fm_conv_layers * cond_denom < 0.8f;

    bool should_use_b_fs_zyx_fsv32_conv = total_asym_quantized_conv_layers > 1;

    bool should_use_bs_fs_yx_bsv16_fsv16 = can_use_bs_fs_yx_bsv16_fsv16 &&
                                  total_conv_layers > 11 &&
                                  total_conv_layers == lo.get_optimized_conv_count({format::bs_fs_yx_bsv16_fsv16, false}) &&
                                  total_grouped_conv_layers == 0 &&
                                  total_dw_splitted_conv_layers == 0 &&
                                  total_dw_conv_layers == 0;

    if (should_use_fs_b_yx_fsv32_conv)
        lo.set_optimization_attribute(layout_optimizer::optimization_attributes_type::fs_b_yx_fsv32_network, 1);

    if (should_use_b_fs_zyx_fsv32_conv)
        lo.set_optimization_attribute(layout_optimizer::optimization_attributes_type::b_fs_zyx_fsv32_network, 1);

    if (should_use_b_fs_yx_fsv16_conv)
        lo.set_optimization_attribute(layout_optimizer::optimization_attributes_type::b_fs_yx_fsv16_network, 1);

    if (lo.get_optimized_conv_count({format::b_fs_zyx_fsv16, false}) >= 1 || opt_deconv_layers_b_fs_zyx_fsv16 >= 1)
        lo.set_optimization_attribute(layout_optimizer::optimization_attributes_type::b_fs_zyx_fsv16_network, 1);

    if (should_use_bs_fs_yx_bsv16_fsv16)
        lo.set_optimization_attribute(layout_optimizer::optimization_attributes_type::bs_fs_yx_bsv16_fsv16_network, 1);

#ifdef ENABLE_ONEDNN_FOR_GPU
    auto& engine = get_engine();
    if (engine.get_device_info().supports_immad && engine.configuration().queue_type == queue_types::in_order)
        lo.set_optimization_attribute(layout_optimizer::optimization_attributes_type::use_onednn_impls, 1);
#endif
}

std::pair<int64_t, int64_t> program::get_estimated_device_mem_usage() {
    auto max_alloc_size = get_engine().get_device_info().max_alloc_mem_size;
    memory_pool pool(get_engine());
    int64_t const_sum = 0;

#ifdef __unix__
    rlimit limit;
    int64_t cur_vmem = -1;
    if (getrlimit(RLIMIT_AS, &limit) == 0) {
        cur_vmem = limit.rlim_cur;
    }
#endif
    std::vector<program_node*> nodes_to_allocate{};
    for (auto node : processing_order) {
        nodes_to_allocate.push_back(node);
    }

    std::sort(nodes_to_allocate.begin(),
              nodes_to_allocate.end(),
              [](program_node* const& lhs, program_node* const& rhs) {
                  return (lhs->get_output_layout().bytes_count() > rhs->get_output_layout().bytes_count());
              });
    auto& engine = get_engine();
    int64_t host_alloc = 0;
    GPU_DEBUG_GET_INSTANCE(debug_config);
    // just to prevent the memories from being freed during allocation
    std::unordered_set<memory::ptr> allocated_mem_ptrs;
    for (const auto& node : nodes_to_allocate) {
        auto out_size = node->get_output_layout().bytes_count();
        if (out_size > max_alloc_size) {
            // to consider: if the base batch size is > 1, should we allow this single output allocation to host?
            host_alloc += out_size;
            continue;
        }
        #ifdef __unix__
        // Check whether the host mem allocation might exceed avialalbe system VRAM or physical memory
        // Temporal solution for linux OoO memory killer
        // TODO: Ultimate solution will be the "estimation without actual allocation" mechanism for this issue,
        // which is also expected for better estimation performance
        int64_t max_global_mem_size = engine.get_device_info().max_global_mem_size;
        int64_t total_host_alloc_size = out_size + host_alloc + engine.get_used_device_memory(allocation_type::usm_host);
        if (engine.get_device_info().dev_type == cldnn::device_type::integrated_gpu)
            total_host_alloc_size += engine.get_used_device_memory(allocation_type::usm_device);
        if ((cur_vmem != -1 && total_host_alloc_size > cur_vmem * 0.5) || (total_host_alloc_size >= max_global_mem_size)) {
            GPU_DEBUG_IF(debug_config->verbose >= 1) {
                GPU_DEBUG_COUT << "Estimated host mem usage calculated with default base batch size(16) exceeds the available memory ("
                    << cur_vmem << ")" << std::endl;
            }
            return {-1L, -1L};
        }
        #endif

        if (node->can_be_optimized())
            continue;
        if (node->is_type<data>() && node->get_users().size() == 1 && node->have_user_with_type<generic_layer>())  {
            continue;
        }
        if (node->is_type<data>() || (node->is_type<generic_layer>() && node->get_dependency(0).is_type<data>())) {
            const_sum += out_size;
        } else if (node->have_user_with_type<concatenation>() && node->get_users().size() == 1 && node->get_users().front()->can_be_optimized()) {
            continue;
        } else if (node->is_type<mutable_data>() && node->get_dependencies().empty()) {
            continue;
        } else {
            allocated_mem_ptrs.insert(primitive_inst::allocate_output(engine, pool, *node, 0, false));
        }
    }

    return std::make_pair(const_sum, get_engine().get_used_device_memory(allocation_type::usm_device));
}<|MERGE_RESOLUTION|>--- conflicted
+++ resolved
@@ -1399,13 +1399,9 @@
             prim.type() != cldnn::normalize::type_id() &&
             prim.type() != cldnn::mvn::type_id() &&
             prim.type() != cldnn::gather::type_id() &&
-<<<<<<< HEAD
             prim.type() != cldnn::broadcast::type_id() &&
-            prim.type() != cldnn::scatter_nd_update::type_id()) {
-=======
             prim.type() != cldnn::scatter_nd_update::type_id() &&
             prim.type() != cldnn::non_max_suppression::type_id()) {
->>>>>>> 35a31a32
             can_use_fsv16 = false;
         }
 
@@ -1432,13 +1428,9 @@
             prim.type() != cldnn::fully_connected::type_id() &&
             prim.type() != cldnn::generic_layer::type_id() &&
             prim.type() != cldnn::scatter_nd_update::type_id() &&
-<<<<<<< HEAD
             prim.type() != cldnn::broadcast::type_id() &&
-            prim.type() != cldnn::quantize::type_id())
-=======
             prim.type() != cldnn::quantize::type_id() &&
             prim.type() != cldnn::non_max_suppression::type_id())
->>>>>>> 35a31a32
             can_use_bs_fs_yx_bsv16_fsv16 = false;
     }
 
