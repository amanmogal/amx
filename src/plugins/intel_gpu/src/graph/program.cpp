--- conflicted
+++ resolved
@@ -1397,13 +1397,9 @@
             prim.type() != cldnn::region_yolo::type_id() &&
             prim.type() != cldnn::normalize::type_id() &&
             prim.type() != cldnn::mvn::type_id() &&
-<<<<<<< HEAD
             prim.type() != cldnn::broadcast::type_id() &&
-            prim.type() != cldnn::gather::type_id()) {
-=======
             prim.type() != cldnn::gather::type_id() &&
             prim.type() != cldnn::scatter_nd_update::type_id()) {
->>>>>>> c73201c9
             can_use_fsv16 = false;
         }
 
@@ -1429,11 +1425,8 @@
             prim.type() != cldnn::softmax::type_id() &&
             prim.type() != cldnn::fully_connected::type_id() &&
             prim.type() != cldnn::generic_layer::type_id() &&
-<<<<<<< HEAD
             prim.type() != cldnn::broadcast::type_id() &&
-=======
             prim.type() != cldnn::scatter_nd_update::type_id() &&
->>>>>>> c73201c9
             prim.type() != cldnn::quantize::type_id())
             can_use_bs_fs_yx_bsv16_fsv16 = false;
     }
