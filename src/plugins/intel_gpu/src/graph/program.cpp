--- conflicted
+++ resolved
@@ -181,14 +181,9 @@
     : _engine(engine_ref),
       _stream(_engine.create_stream(config)),
       _config(config),
-<<<<<<< HEAD
       _task_executor(std::move(task_executor)),
-      processing_order() {
-=======
-      _task_executor(task_executor),
       processing_order(),
       is_internal(is_internal) {
->>>>>>> 3dc96738
     _config.apply_user_properties(_engine.get_device_info());
     init_primitives();
     init_program();
