// Copyright (C) 2018-2022 Intel Corporation
// SPDX-License-Identifier: Apache-2.0
//

///////////////////////////////////////////////////////////////////////////////////////////////////

#include "intel_gpu/runtime/error_handler.hpp"
#include "intel_gpu/runtime/memory.hpp"
#include "intel_gpu/runtime/engine.hpp"
#include "intel_gpu/runtime/debug_configuration.hpp"
#include "intel_gpu/graph/program.hpp"

#include "kernel_selector_helper.h"
#include "device_cache_reader.h"
#include "auto_tuner.h"
#include "layout_optimizer.h"
#include "pass_manager.h"
#include "primitive_type.h"
#include "program_dump_graph.h"
#include "sliding_window_utils.hpp"
#include "program_helpers.h"

#include "roi_pooling_inst.h"
#include "reorg_yolo_inst.h"
#include "eltwise_inst.h"
#include "softmax_inst.h"
#include "permute_inst.h"
#include "custom_gpu_primitive_inst.h"
#include "binary_convolution_inst.h"
#include "resample_inst.h"
#include "reshape_inst.h"
#include "quantize_inst.h"
#include "activation_inst.h"
#include "depth_to_space_inst.h"
#include "convolution_inst.h"
#include "concatenation_inst.h"
#include "crop_inst.h"
#include "data_inst.h"
#include "deconvolution_inst.h"
#include "detection_output_inst.h"
#include "generate_proposals_inst.h"
#include "input_layout_inst.h"
#include "shuffle_channels_inst.h"
#include "arg_max_min_inst.h"
#include "dft_inst.h"
#include "lstm_inst.h"
#include "lstm_elt_inst.h"
#include "lstm_gemm_inst.h"
#include "mutable_data_inst.h"
#include "pooling_inst.h"
#include "border_inst.h"
#include "primitive_inst.h"
#include "prior_box_inst.h"
#include "proposal_inst.h"
#include "reorder_inst.h"
#include "split_inst.h"
#include "mvn_inst.h"
#include "gemm_inst.h"
#include "adaptive_pooling_inst.h"
#include "reduce_inst.h"
#include "region_yolo_inst.h"
#include "strided_slice_inst.h"
#include "loop_inst.h"
#include "reverse_inst.h"
#include "to_string_utils.h"
#include "runtime/cldnn_itt.hpp"
#include "runtime/kernels_cache.hpp"
#include "impls/ocl/register.hpp"
#include "impls/cpu/register.hpp"
#include "impls/common/register.hpp"
#ifdef ENABLE_ONEDNN_FOR_GPU
#include "impls/onednn/register.hpp"
#endif

#include "kernel_base.h"

#include <algorithm>
#include <fstream>
#include <iostream>
#include <list>
#include <map>
#include <memory>
#include <set>
#include <sstream>
#include <stdio.h>
#include <string>
#include <utility>
#include <vector>
#include <stdexcept>
#include <unordered_set>

#ifdef __unix__
#include <sys/resource.h>
#endif

using namespace ov::intel_gpu;

program::program(engine& engine_ref,
                 topology const& topology,
                 build_options const& options,
                 bool is_internal,
                 bool no_optimizations,
                 bool is_body_program)
    : _engine(engine_ref),
      _stream(_engine.create_stream()),
      options(options),
      processing_order(),
      tuning_cache(nullptr),
      is_body_program(is_body_program) {
    init_primitives();
    set_options();
    pm = std::unique_ptr<pass_manager>(new pass_manager(*this));
    prepare_nodes(topology);
    _kernels_cache = std::unique_ptr<kernels_cache>(new kernels_cache(_engine, prog_id,
                                                                      kernel_selector::KernelBase::get_db().get_batch_header_str()));
    _impls_cache = std::unique_ptr<ImplementationsCache>(new ImplementationsCache(_impls_cache_capacity));
    _in_mem_kernels_cache = std::unique_ptr<KernelsCache>(new KernelsCache(_in_mem_kernels_cache_capacity));
    program_node::reset_unique_id();
    if (no_optimizations) {
        init_graph();
    } else {
        build_program(is_internal);
    }
}

program::program(engine& engine_ref,
                 std::set<std::shared_ptr<program_node>> const& nodes,
                 build_options const& options,
                 bool is_internal)
    : _engine(engine_ref),
      _stream(_engine.create_stream()),
      options(options),
      processing_order(),
      tuning_cache(nullptr) {
    init_primitives();
    set_options();
    _kernels_cache = std::unique_ptr<kernels_cache>(new kernels_cache(_engine, prog_id,
                                                                      kernel_selector::KernelBase::get_db().get_batch_header_str()));
    _impls_cache = std::unique_ptr<ImplementationsCache>(new ImplementationsCache(_impls_cache_capacity));
    _in_mem_kernels_cache = std::unique_ptr<KernelsCache>(new KernelsCache(_in_mem_kernels_cache_capacity));
    pm = std::unique_ptr<pass_manager>(new pass_manager(*this));
    prepare_nodes(nodes);
    build_program(is_internal);
}

program::program(engine& engine)
    : _engine(engine),
      _stream(_engine.create_stream()),
      options(build_options()),
      processing_order(),
      tuning_cache(nullptr) { }

program::~program() {
}

void program::init_primitives() {
    static bool is_initialized = false;
    if (!is_initialized) {
        common::register_implementations();
        cpu::register_implementations();
        ocl::register_implementations();
#ifdef ENABLE_ONEDNN_FOR_GPU
        onednn::register_implementations();
#endif
        is_initialized = true;
    }
}

void program::compile() {
    _kernels_cache->build_all();
}

void program::init_kernels() {
    for (auto& n : get_processing_order()) {
        if (n->get_selected_impl())
            n->get_selected_impl()->init_kernels(*_kernels_cache);
    }
}

void program::load_tuning_cache() {
    OV_ITT_SCOPED_TASK(itt::domains::CLDNN, "ProgramImpl::LoadTuningCache");
    try {
        tuning_cache = kernel_selector::CreateTuningCacheFromFile(get_engine().configuration().tuning_cache_path);
    } catch (...) {
        tuning_cache = std::make_shared<kernel_selector::TuningCache>();
    }
}

kernel_id program::add_kernel(const std::shared_ptr<kernel_string>& kernelSring) {
    return _kernels_cache->set_kernel_source(kernelSring, false);
}

kernel::ptr program::get_kernel(kernel_id id) {
    return _kernels_cache->get_kernel(id);
}

kernels_cache& program::get_kernels_cache() const {
    return *_kernels_cache;
}

program::ptr program::build_program(engine& engine,
                                    const topology& topology,
                                    const build_options& options,
                                    bool is_internal,
                                    bool no_optimizations,
                                    bool is_body_program) {
    return std::make_shared<program>(engine, topology, options, is_internal, no_optimizations, is_body_program);
}

program::ptr program::build_program(engine& engine,
                                    const std::set<std::shared_ptr<program_node>>& nodes,
                                    const build_options& options,
                                    bool is_internal) {
    return std::make_shared<program>(engine, nodes, options, is_internal);
}

program_node& program::get_node(primitive_id const& id) {
    try {
        return *nodes_map.at(id);
    } catch (...) {
        throw std::runtime_error("Program doesn't contain primitive node: " + id);
    }
}

program_node const& program::get_node(primitive_id const& id) const {
    try {
        return *nodes_map.at(id);
    } catch (...) {
        throw std::runtime_error("Program doesn't contain primitive node: " + id);
    }
}

// TODO: Remove once we will get full support for input/output padding in all primitive implementations.
bool program::analyze_output_size_handling_need() {
    bool handling_needed = false;

    // Calculate output size and compare with specified.
    for (const auto& node : processing_order) {
        if (node->is_type<convolution>()) {
            auto& prim_node = node->as<convolution>();
            const auto& prim = prim_node.get_primitive();

            if (!prim->with_output_size)
                continue;

            tensor specified_output_range(
                {0, 0, prim->output_size.spatial[0], prim->output_size.spatial[1], prim->output_size.spatial[2]},
                1);

            auto filter_size = prim_node.weights(0).get_output_layout().get_tensor();

            auto inputSize = prim_node.input().get_output_layout().get_tensor();
            auto calc_output_range =
                calc_sliding_window_output_range<swor_mode::all>(inputSize,
                                                                 filter_size,
                                                                 prim->pad,
                                                                 prim->stride,
                                                                 prim->dilation,
                                                                 true,
                                                                 1);

            if (specified_output_range != calc_output_range)
                handling_needed = true;
        } else if (node->is_type<binary_convolution>()) {
            auto& prim_node = node->as<binary_convolution>();
            const auto& prim = prim_node.get_primitive();

            tensor specified_output_range(
                {0, 0, prim->output_size.spatial[0], prim->output_size.spatial[1], prim->output_size.spatial[2]},
                1);

            auto filter_size = prim_node.weights(0).get_output_layout().get_tensor();

            auto primInputSize = prim_node.input().get_output_layout().get_tensor();
            auto calc_output_range =
                calc_sliding_window_output_range<swor_mode::all>(primInputSize,
                                                                 filter_size,
                                                                 prim->pad,
                                                                 prim->stride,
                                                                 prim->dilation,
                                                                 true,
                                                                 1);
            if (specified_output_range != calc_output_range)
                handling_needed = true;
        } else if (node->is_type<deconvolution>()) {
            auto& prim_node = node->as<deconvolution>();
            const auto& prim = prim_node.get_primitive();

            if (!prim->with_output_size)
                continue;

            tensor specified_output_range(
                {0, 0, prim->output_size.spatial[0], prim->output_size.spatial[1], prim->output_size.spatial[2]},
                1);

            auto filter_size = prim_node.weights(0).get_output_layout().get_tensor();

            auto primInputSize = prim_node.input().get_output_layout().get_tensor();
            auto calc_output_range = calc_sliding_window_needed_input_range(primInputSize,
                                                                            filter_size,
                                                                            prim->pad,
                                                                            prim->stride,
                                                                            ov::Strides(prim->stride.size(), 1),
                                                                            true,
                                                                            1);

            if (specified_output_range != calc_output_range)
                handling_needed = true;
        } else if (node->is_type<pooling>()) {
            auto& prim_node = node->as<pooling>();
            const auto& prim = prim_node.get_primitive();

            if (!prim->with_output_size)
                continue;

            tensor specified_output_range(
                {0, 0, prim->output_size.spatial[0], prim->output_size.spatial[1], prim->output_size.spatial[2]},
                1);

            tensor size(1);
            for (size_t i = 0; i < prim->size.size(); i++) {
                size.spatial[i] = prim->size[prim->size.size() - i - 1];
            }
            // TODO: Check compatibility of output size calculation (with caffe).
            auto primInputSize = prim_node.input().get_output_layout().get_tensor();
            auto calc_output_range = calc_sliding_window_output_range<swor_mode::exceed_once_data>(
                primInputSize,
                size,
                ov::CoordinateDiff(prim->pad.begin(), prim->pad.end()),
                prim->stride,
                ov::Strides(prim->stride.size(), 1),
                true,
                1);

            if (specified_output_range != calc_output_range)
                handling_needed = true;
        }
    }

    return handling_needed;
}

// create new nodes for a program based on the set of nodes
// method created to be used by propagate_constants to build sub program from constant nodes
void program::prepare_nodes(std::set<std::shared_ptr<program_node>> const& nodes) {
    for (const auto& itr : nodes) {
        if (itr.get()->is_type<data>()) {
            get_or_create(std::make_shared<input_layout>(itr.get()->id(),
                                                         itr.get()->as<data>().get_primitive()->mem->get_layout()));
        } else {
            get_or_create(itr->desc);
        }
    }
    for (const auto& node : nodes_map) {
        auto node_ptr = node.second;
        if (node_ptr == nullptr)
            throw std::runtime_error("NULL pointer in nodes_map.");
        // ToDo: avoid O(n^2) run time here (pass map instead of set?)
        bool found = false;
        for (const auto& src_node : nodes) {
            if (src_node == nullptr)
                throw std::runtime_error("NULL pointer in nodes_map.");
            if (node.first == src_node->get_primitive()->id) {
                copy_node_dependencies(node_ptr.get(), src_node.get());
                found = true;
                break;
            }
        }
        if (!found) {
            add_node_dependencies(node_ptr.get());
        }
        if (node_ptr->dependencies.size() == 0)
            inputs.push_back(node_ptr.get());
    }
}

// create all nodes from topology primitives, add dependencies among them and create inputs list
void program::prepare_nodes(topology const& topology) {
    auto const& topo_map = topology.get_primitives();
    for (const auto& prim : topo_map) {
        get_or_create(prim.second);
    }
    add_split_outputs();
    for (const auto& node : nodes_map) {
        auto node_ptr = node.second.get();
        if (node_ptr == nullptr)
            throw std::runtime_error("NULL pointer in nodes_map.");
        add_node_dependencies(node_ptr);
        if (node_ptr->dependencies.size() == 0) {
            inputs.push_back(node_ptr);
        }
    }
}

// add node's dependecies from its primitive dependencies
void program::add_node_dependencies(program_node* node) {
    auto deps = node->get_primitive()->dependencies();
    // add pointers to node's dependencies
    for (auto& dep : deps) {
        try {
            auto dep_node = nodes_map.at(dep);
            node->dependencies.push_back(dep_node.get());
            dep_node->users.push_back(node);
        } catch (...) {
            throw std::runtime_error("Program doesn't contain primitive: " + dep +
                                     " that is input to: " + node->get_primitive()->id);
        }
    }
    auto deps_new = node->get_primitive()->dependencies_new();
    for (auto& dep : deps_new) {
        try {
            auto dep_node = nodes_map.at(dep.pid);
            node->dependencies_new.push_back({dep_node.get(), dep.idx});
        } catch (...) {
            throw std::runtime_error("Program doesn't contain primitive: " + dep.pid +
                                     " that is input to: " + node->get_primitive()->id);
        }
    }
}

/* helper method for program constructor from list of nodes which
   copies src_node dependecies to the destination node dest_node dependencies.
   But only to those which appaer in this program implementation nodes_map */
void program::copy_node_dependencies(program_node* dest_node, program_node* src_node) {
    if (dest_node->get_primitive()->id != src_node->get_primitive()->id) {
        throw std::runtime_error("Node " + src_node->get_primitive()->id + " and its copy " +
                                 dest_node->get_primitive()->id + " do not match.");
    }
    auto src_deps = src_node->get_dependencies();
    // add pointers to node's dependencies
    for (auto& src_dep : src_deps) {
        // do not copy dependencies to nodes which does not belong to the new (subgraph) topology
        if (nodes_map.find(src_dep->get_primitive()->id) == nodes_map.end())
            continue;

        try {
            auto dest_dep = nodes_map.at(src_dep->get_primitive()->id);
            dest_node->dependencies.push_back(dest_dep.get());
            dest_dep->users.push_back(dest_node);
        } catch (...) {
            throw std::runtime_error("Program doesn't contain primitive: " + src_dep->get_primitive()->id +
                                     " that is input to: " + src_node->get_primitive()->id);
        }
    }
}

void program::set_options() {
    static std::atomic<uint32_t> id_gen{0};
    prog_id = ++id_gen;
    assert(prog_id != 0);

    if ((options.get<build_option_type::tuning_config>()->config.mode == tuning_mode::tuning_tune_and_cache ||
         options.get<build_option_type::tuning_config>()->config.mode == tuning_mode::tuning_retune_and_cache) &&
        !_engine.configuration().enable_profiling) {
        throw std::invalid_argument("Engine must be created with profiling enabled in tune_and_cache mode!");
    }

    GPU_DEBUG_GET_INSTANCE(debug_config);
    GPU_DEBUG_IF(!debug_config->dump_graphs.empty()) {
        options.set_option(cldnn::build_option::graph_dumps_dir(debug_config->dump_graphs));
    }

    if (!options.get<build_option_type::force_implementations>()->forcing.empty()) {
        options.set_option(build_option::optimize_data(true));
    }
}

void program::build_program(bool is_internal) {
    init_graph();
    { pre_optimize_graph(is_internal); }
    run_graph_compilation();
    { post_optimize_graph(is_internal); }

    GPU_DEBUG_GET_INSTANCE(debug_config);
#ifdef GPU_DEBUG_CONFIG
    if (debug_config->dry_run_path.empty() || is_internal) {
#else
    {
#endif
        prepare_memory_dependencies();

        if (options.get<build_option_type::partial_build_program>()->enabled()) {
            return;
        }

        compile();
        init_kernels();
    }

    if (!is_internal) {
        prim_info = get_current_stage_info();
        transfer_memory_to_device();
    }

    cleanup();
}

void program::init_graph() {
    OV_ITT_SCOPED_TASK(itt::domains::CLDNN, "ProgramImpl::InitGraph");
    apply_opt_pass<graph_initializations>();

    apply_opt_pass<calculate_prior_boxes>();

    apply_opt_pass<mark_nodes>();
}

void program::run_graph_compilation() { apply_opt_pass<compile_graph>(); }

void program::pre_optimize_graph(bool is_internal) {
    OV_ITT_SCOPED_TASK(itt::domains::CLDNN, "ProgramImpl::PreOptimizeGraph");

    if (!is_internal)
        load_tuning_cache();

    // trim to outputs
    apply_opt_pass<trim_to_outputs>();  // ToDo remove hidden dependencies from trimm pass

    // handle symmetric and asymmetric padding for input
    apply_opt_pass<handle_input_padding>();

    processing_order.calculate_BFS_processing_order();  // this method makes sense only for OOOQ (out of order execution queue)

    apply_opt_pass<reverse_optional_nodes_outputs>();

    bool output_size_handling_enabled = analyze_output_size_handling_need();
    for (auto& node : processing_order) {
        if (!node->is_type<data>())
            node->get_output_layout();
    }

    if (options.get<build_option_type::optimize_data>()->enabled()) {
        apply_opt_pass<prepare_quantization>();
    }

    layout_optimizer lo(output_size_handling_enabled);
    set_layout_optimizer_attributes(lo);

    reorder_factory rf;
    if (options.get<build_option_type::optimize_data>()->enabled()) {
        apply_opt_pass<prepare_primitive_fusing_through>();

        apply_opt_pass<pre_replace_deconv>(lo);

        apply_opt_pass<prepare_primitive_fusing>(lo);

        apply_opt_pass<select_preferred_formats>(lo);

        apply_opt_pass<reorder_inputs>(lo, rf);
        // Ideally this should be done before fusing to simplify logic and make the pass more powerful,
        // but after format selection to select correct alignment.
        // Unfortunately those passes currently happen in reverse order.
        apply_opt_pass<concat_input_order>();

        // TODO this code should be moved to post compilation after kernel selector will support handling reorder bias
        apply_opt_pass<pre_optimize_bias>(rf);

        // passes regarding conv + eltwise optimizations

        // shrinking eltwise if users are conv 1x1 with stride > 1 optimization
        apply_opt_pass<eltwise_shrinking>();

        // trying to set stride to 1x1 by shrinking convolutions before eltwise if doable
        apply_opt_pass<eltwise_remove_stride>();
    }

    apply_opt_pass<strided_slice_optimize>();

    apply_opt_pass<handle_reshape>();

    apply_opt_pass<prepare_padding>(output_size_handling_enabled);

    apply_opt_pass<remove_redundant_reorders>(lo, options.get<build_option_type::optimize_data>()->enabled());

    if (!is_internal) {
        // ToDo remove hidden dependencies from propagate_constants pass
        apply_opt_pass<propagate_constants>();
    }

    // try to fuse buffers (i.e. depth_concat in bfyx format) after padding calculations
    if (options.get<build_option_type::optimize_data>()->enabled()) {
        apply_opt_pass<prepare_buffer_fusing>();
    }

    // check if there exists some layout incompatibilities and add an reorder node if required
    apply_opt_pass<add_required_reorders>();

    // add optimization attributes for onednn primitives
    apply_opt_pass<add_onednn_optimization_attributes>();
}

void program::post_optimize_graph(bool is_internal) {
    OV_ITT_SCOPED_TASK(itt::domains::CLDNN, "ProgramImpl::PostOptimizeGraph");
    // input reorder for fully connected if necessary
    apply_opt_pass<post_input_reorder>();

    reorder_factory rf;
    layout_optimizer lo;
    apply_opt_pass<post_optimize_weights>(rf);

    apply_opt_pass<remove_redundant_reorders>(lo, false, true);  // TODO: do we need it at this place also?

#ifdef GPU_DEBUG_CONFIG
    GPU_DEBUG_GET_INSTANCE(debug_config);
    if (!is_internal && (!options.get<build_option_type::partial_build_program>()->enabled() || !debug_config->dry_run_path.empty())) {
#else
    if (!is_internal && !options.get<build_option_type::partial_build_program>()->enabled()) {
#endif
        // ToDo remove hidden dependencies from propagate_constants pass
        apply_opt_pass<propagate_constants>();
    }

    if (options.get<build_option_type::optimize_data>()->enabled())
        apply_opt_pass<remove_redundant_reorders>(lo, false, true, true); // pass to remove output reorders while all others graph optimizations were done

    // update loop input/output primitive mappings
    apply_opt_pass<update_loop_primitive_map>();
}

// mark if the node is constant assuming that all dependencies are marked properly
void program::mark_if_constant(program_node& node) {
    if (node.get_dependencies().empty() || node.is_type<prior_box>() ||
        node.is_type<assign>() || node.is_type<read_value>()) {
        return;
    }
    node.constant = true;
    for (auto& dep : node.get_dependencies()) {
        if (!dep->is_constant()) {
            node.constant = false;
            return;
        }
    }
}

// mark if the node is in data flow assuming that all dependencies are marked properly
void program::mark_if_data_flow(program_node& node) {
    if (node.is_type<mutable_data>() || node.is_type<input_layout>()) {
        node.data_flow = true;
    } else {
        node.data_flow = false;
        size_t inputs_count = node.get_dependencies().size();
        if (node.is_type<detection_output>() || node.is_type<proposal>())
            inputs_count = 2;  // ignore third input as it is related to prior boxes (i.e. concat of prior-boxes)
        for (size_t idx = 0; idx < inputs_count; idx++) {
            if (node.get_dependency(idx).is_in_data_flow()) {
                node.data_flow = true;
                return;
            }
        }
    }
}

void program::transfer_memory_to_device() {
    OV_ITT_SCOPED_TASK(itt::domains::CLDNN, "ProgramImpl::TransferMemory");
    if (!get_engine().supports_allocation(allocation_type::usm_device))
        return;

    for (auto& node : processing_order) {
        if (node->is_type<data>() && !node->need_lockable_memory()) {
            auto& data_node = node->as<data>();
            auto data_node_layout = data_node.get_output_layout();
            auto& mem = data_node.get_attached_memory();
            auto mem_layout = mem.get_layout();
            auto alloc_type = mem.get_allocation_type();

            if (!mem_layout.compatible(data_node_layout)) {
                std::string err_str("Node and memory layouts are incompatible, error occurred for " + node->id() + " node");
                throw std::invalid_argument(err_str);
            }


            if (alloc_type == allocation_type::usm_host || alloc_type == allocation_type::usm_shared) {
                GPU_DEBUG_GET_INSTANCE(debug_config);
                GPU_DEBUG_IF(debug_config->verbose >= 2) {
                    GPU_DEBUG_COUT << "[" << data_node.id() << ": constant]" << std::endl;
                }
                // Allocate and transfer memory
                auto device_mem = mem.get_engine()->allocate_memory(data_node_layout, allocation_type::usm_device, false);
                device_mem->copy_from(get_stream(), mem);
                data_node.attach_memory(device_mem);
                GPU_DEBUG_IF(debug_config->verbose >= 2) {
                    GPU_DEBUG_COUT << "[" << data_node.id() << ": constant]" << std::endl;
                }
                const_cast<memory::ptr&>(data_node.get_primitive()->mem).reset();
                // TODO: Do we need finish call here? Maybe call it in network::execute() ?
                get_stream().finish();
            }
        }
    }
}

void program::cleanup() {
    for (auto& node : processing_order)
        node->get_output_layout();

    // in debug build, at the end, mark all nodes as outputs so user can query for buffers of all not-optimized nodes,
    // including internal ones etc.
    if (is_debug_build()) {
        for (auto& node : processing_order) {
            if (!node->is_output()) {
                node->set_output(true);
                outputs.push_back(node);
            }
        }
    }
    _kernels_cache->reset();
}

void program::add_split_outputs() {
    auto itr = nodes_map.begin();
    while (itr != nodes_map.end()) {
        auto node_itr = itr++;
        auto& node = (*node_itr).second;

        if (node->is_type<split>()) {
            auto split_prim = node->as<split>().typed_desc();
            primitive_id input_id = split_prim->input[0];
            auto split_num = split_prim->output_offsets.size();

            // create crop for each split output provided
            for (decltype(split_num) i = 0; i < split_num; i++) {
                primitive_id output_id = node->id() + ":" + split_prim->output_ids[i];

                // create dummy crop primitive and add it to nodes map
                auto crop_prim =
                    std::make_shared<crop>(output_id, input_id, tensor{1, 1, 1, 1}, split_prim->output_offsets[i]);
                get_or_create(crop_prim);
            }
        }
    }
}

program::nodes_ordering& program::get_processing_order() { return processing_order; }

const program::nodes_ordering& program::get_processing_order() const { return processing_order; }

void program::prepare_memory_dependencies() {
    if (!get_engine().configuration().use_memory_pool)
        return;

    apply_opt_pass<basic_memory_dependencies>();
    apply_opt_pass<skipped_branch_memory_dependencies>();
    apply_opt_pass<oooq_memory_dependencies>();
}

std::string program::get_memory_dependencies_string() const {
    std::string mem_dep = "Memory dependencies/restrictions:\n";
    auto itr = processing_order.begin();
    while (itr != processing_order.end()) {
        auto& node = *itr;
        itr++;
        mem_dep = mem_dep.append("primitive: ").append(node->id()).append(" restricted list: ");
        for (auto it : node->get_memory_dependencies())
            mem_dep = mem_dep.append(it).append(", ");
        mem_dep = mem_dep.append("\n");
    }
    return mem_dep;
}

void program::apply_needed_padding(program_node& node, program_node& prev_node, const padding& needed_padding) {
    auto target_layout = prev_node.get_output_layout();

    // Short circuit if padding did not change.
    if (target_layout.data_padding == needed_padding)
        return;

    // Special handling for input nodes.
    if (prev_node.is_type<input_layout>() || prev_node.is_type<mutable_data>()) {
        target_layout.data_padding = needed_padding;

        auto r_prim = std::make_shared<reorder>("reorder_input_" + node.id(), prev_node.id(), target_layout);
        add_intermediate(r_prim, node, 0);
        return;
    }

    prev_node.merge_output_padding(needed_padding);
}

void program::reverse_connection(program_node& dep_node, program_node& user_node) {
    if (std::find(dep_node.users.begin(), dep_node.users.end(), &user_node) != dep_node.users.end()) {
        remove_connection(dep_node, user_node);
        add_connection(user_node, dep_node);
    } else {
        throw std::runtime_error("Trying to reverse connection, but nodes are wrongly or not connected.");
    }
}

program_node& program::get_or_create(std::shared_ptr<primitive> prim) {
    auto itr = nodes_map.lower_bound(prim->id);
    if (itr != nodes_map.end() && itr->first == prim->id)
        return *itr->second;

    auto new_node = prim->type->create_node(*this, prim);
    nodes_map.insert(itr, {prim->id, new_node});
    return *new_node;
}

void program::add_intermediate(program_node& node,
                               program_node& next,
                               size_t prev_idx,
                               bool connect_int_node_with_old_dep,
                               bool move_usrs_of_prev_to_node) {
    if (connect_int_node_with_old_dep && !node.dependencies.empty())
        throw std::invalid_argument(
            "Node which is about to be added in between two other nodes should not have any existing dependencies");

    auto& prev = next.get_dependency(prev_idx);
    // firstly add connection, later replace dependency, so 'prev' won't become dangling and therefore removed
    if (connect_int_node_with_old_dep) {
        add_connection(prev, node);
        if (processing_order.size() != 0) {
            processing_order.insert_next(&prev, &node);
        }
    }

    if (move_usrs_of_prev_to_node) {
        auto itr = prev.get_users().begin();
        while (itr != prev.get_users().end()) {
            auto usr = *itr;
            itr++;
            if (usr->id() != node.id())
                usr->replace_dependency(prev, node);
        }
        mark_if_constant(prev);
        mark_if_constant(node);
        mark_if_data_flow(prev);
        mark_if_data_flow(node);
    } else {
        next.replace_dependency(prev_idx, node);
        node.constant = prev.constant;
        node.data_flow = prev.data_flow;
    }
}

void program::add_intermediate(std::shared_ptr<primitive> prim,
                               program_node& next,
                               size_t prev_idx,
                               bool connect_int_node_with_old_dep,
                               bool move_usrs_of_prev_to_node) {
    add_intermediate(get_or_create(prim), next, prev_idx, connect_int_node_with_old_dep, move_usrs_of_prev_to_node);
}

void program::add_intermediate(program_node& node,
                               program_node& next,
                               program_node& prev,
                               bool connect_int_node_with_old_dep,
                               bool move_usrs_of_prev_to_node) {
    bool node_found = false;
    size_t idx = 0;
    for (size_t i = 0; i < next.get_dependencies().size(); i++) {
        auto& input = next.get_dependency(i);
        if (input.id() == prev.id()) {
            idx = i;
            node_found = true;
            break;
        }
    }
    if (!node_found) {
        throw std::runtime_error("Trying to add intermediate node in between " + next.id() + " and dependecy " + prev.id() +
                        " but they are not connected in this way.");
    }
    add_intermediate(node, next, idx, connect_int_node_with_old_dep, move_usrs_of_prev_to_node);
}

void program::add_connection(program_node& prev, program_node& next) {
    prev.users.push_back(&next);
    next.dependencies.push_back(&prev);
}

void program::remove_connection(program_node& prev, program_node& next) {
    prev.users.remove(&next);
    next.dependencies.erase(std::remove(next.dependencies.begin(), next.dependencies.end(), &prev),
                            next.dependencies.end());
}

void program::remove_all_connections(program_node& node) {
    // since the graph is not topological sorted, we need to remove the node from both dependencies and users
    for (auto& e : node.users) {
        e->dependencies.erase(std::remove(e->dependencies.begin(), e->dependencies.end(), &node),
                              e->dependencies.end());
    }
    for (auto& e : node.dependencies) {
        e->users.remove(&node);
    }
    node.dependencies.clear();
    node.users.clear();
}

void program::rename(program_node& node, primitive_id const& new_id) {
    if (nodes_map.count(new_id))
        throw std::runtime_error("Trying to rename program_node but node with id " + new_id + " already exists");
    if (node.is_output())
        throw std::invalid_argument(
            "Trying to rename an output node. If you intend to do that, please clear 'output' flag manually.");

    auto node_itr = nodes_map.find(node.id());
    if (node_itr == nodes_map.end()) return;

    auto node_ptr = node_itr->second;
    nodes_map.emplace(new_id, node_ptr);
    nodes_map.erase(node.id());

    const_cast<primitive_id&>(node.desc->id) = new_id;
}

void program::swap_names(program_node& node1, program_node& node2) {
    const auto _extract_id = [](program_node& node) -> primitive_id& {
        return const_cast<primitive_id&>(node.desc->id);
    };

    nodes_map.at(node1.id()).swap(nodes_map.at(node2.id()));
    std::swap(_extract_id(node1), _extract_id(node2));
}

void program::replace_all_usages(program_node& old_node, program_node& new_node, bool remove_if_dangling) {
    // We need a copy of users of old_node because old_node may be removed when doing replace_dependency()
    const std::list<program_node*> users(old_node.users);
    auto itr = users.begin();
    while (itr != users.end()) {
        auto user = *(itr++);
        user->replace_dependency(old_node, new_node, remove_if_dangling);
    }
}

void program::replace(program_node& old_node, program_node& new_node) {
    if (!new_node.dependencies.empty() || !new_node.users.empty())
        throw std::invalid_argument("Node which is about to replace other node should be detached");

    if (new_node.is_output())
        throw std::invalid_argument(
            "Replacement node shouldn't be marked as an output since it's impossible to rename such node.");

    auto id = old_node.id();
    new_node.output_layout = old_node.get_output_layout();
    new_node.valid_output_layout = old_node.valid_output_layout;

    // copy old's dependencies
    while (!old_node.dependencies.empty()) {
        auto& dep = old_node.dependencies.front();
        add_connection(*dep, new_node);
        remove_connection(*dep, old_node);
    }

    // append users
    for (auto& user : old_node.users) {
        new_node.users.push_back(user);
        for (auto& users_dep : user->dependencies) {
            if (users_dep == &old_node) {
                users_dep = &new_node;
                break;
            }
        }
    }

    old_node.users.clear();

    bool old_was_output = false;
    // copy node's state
    if (old_node.is_output()) {
        old_was_output = true;
        old_node.set_output(false);
        outputs.erase(std::remove(outputs.begin(), outputs.end(), &old_node), outputs.end());
    }
    if (new_node.is_input())
        inputs.push_back(&new_node);
    if (old_node.is_input())
        inputs.remove(&old_node);

    new_node.constant = old_node.constant;
    new_node.data_flow = old_node.data_flow;
    new_node.user_mark = old_node.user_mark;
    const_cast<std::string&>(new_node.desc->origin_op_name) = old_node.desc->origin_op_name;
    const_cast<std::string&>(new_node.desc->origin_op_type_name) = old_node.desc->origin_op_type_name;

    processing_order.insert(&old_node, &new_node);
    if (processing_order.get_processing_iterator(old_node) != processing_order.end())
        processing_order.erase(&old_node);
    nodes_map.erase(id);
    rename(new_node, id);

    // mark new node as an output after renaming
    if (old_was_output) {
        new_node.set_output(true);
        outputs.push_back(&new_node);
    }
}

bool program::remove_if_dangling(program_node& node) {
    if (!node.users.empty())
        return false;
    if (!node.dependencies.empty())
        return false;

    if (!node.is_output() || is_debug_build()) {
        if (node.is_input())
            inputs.remove(&node);

        if (std::find(processing_order.begin(), processing_order.end(), &node) != processing_order.end())
            processing_order.erase(&node);
        optimized_out.push_back(node.id());
        nodes_map.erase(node.id());
    }
    return true;
}

bool program::extract(program_node& node) {
    if (node.get_dependencies().size() != 1)
        return false;

    if (node.is_output() && !is_debug_build()) {
        auto& prev = node.get_dependency(0);
        auto node_id = node.id();

        node.set_output(false);
        outputs.erase(std::remove(outputs.begin(), outputs.end(), &node), outputs.end());

        rename(node, "_cldnn_tmp_" + node_id);
        rename(prev, node_id);

        prev.set_output(true);
        outputs.push_back(&prev);
    }

    auto& input = node.get_dependency(0);

    // update primitive_map of loop primitive,
    // if extracted node is input of loop
    for (const auto& user : node.users) {
        if (user->is_type<loop>()) {
            loop_node& loop = *user;
            loop.update_primitive_map(node.id(), input.id());
        }

        for (auto& dep : node.dependencies) {
            if (dep->is_type<loop>()) {
                loop_node& loop = *dep;
                loop.update_primitive_map(node.id(), user->id());
            }
        }
    }
    input.users.remove(&node);
    node.dependencies.clear();

    if (!node.is_endpoint())
        replace_all_usages(node, input, false);

    if (std::find(processing_order.begin(), processing_order.end(), &node) != processing_order.end())
        processing_order.erase(&node);

    return true;
}

bool program::extract_and_remove(program_node& node) {
    if (extract(node)) {
        return remove_if_dangling(node);
    }

    return false;
}

bool program::move_node(program_node& node,
                        program_node& new_prev,
                        program_node& new_next) {
    if (extract(node)) {
        add_intermediate(node, new_next, new_prev);
        return true;
    }

    return false;
}

void program::fuse_nodes(program_node &fused_node,
                         program_node &peer_node,
                         std::map<primitive_id, std::vector<std::pair<primitive_id, size_t>>>* fusing_history) {
    auto peer_layout = peer_node.get_output_layout();
    fused_primitive_desc local_desc(peer_node.get_primitive());
    local_desc.f_param = get_node_ptr(peer_node.id())->get_fuse_params();
    local_desc.dep_start_idx = fused_node.get_dependencies().size();
    local_desc.total_num_deps = peer_node.get_dependencies().size();
    local_desc.input_layout = peer_node.get_dependency(0).get_output_layout();
    local_desc.output_layout = peer_layout;
    local_desc.activation = activation_func::none;
    if (!peer_node.get_fused_activations_funcs().empty()) {
        if (peer_node.get_fused_activations_funcs().size() > 1)
            CLDNN_ERROR_MESSAGE(peer_node.id(), "Fused primitive descriptor doesn't support > 1 activation functions in a peer node");

        local_desc.activation = peer_node.get_fused_activations_funcs()[0];
        local_desc.activation_params = peer_node.get_fused_activations_params()[0];
    }

    auto fusedPadding = fused_node.get_output_layout().data_padding;
    cldnn::padding needed_padding = padding::max(peer_layout.data_padding,
                                                 fusedPadding);

    auto history_iter = fusing_history->find(peer_node.id());
    if (history_iter != fusing_history->end()) {
        for (auto& id : history_iter->second) {
            local_desc.fused_deps.emplace(id.first, id.second);
        }
    }

    // Add new dependencies to the fused_node
    size_t deps_idx = 0;
    for (size_t i = 0; i < peer_node.get_dependencies().size(); i++) {
        auto& dep = peer_node.get_dependency(i);
        if (dep.id() == fused_node.id()) {
            deps_idx++;
            continue;
        }

        if (peer_node.is_type<quantize>()) {
            quantize_node& q_node = peer_node.as<quantize>();
            if (q_node.get_scale_shift_opt()) {
                bool can_drop_input = false;
                bool out_range_usage = q_node.get_per_tensor_output_range() && q_node.get_output_lo_val() < q_node.get_output_hi_val();

                // Drop input range if we use output per-tensor range or if clamp is used for input range
                can_drop_input |= (i == 1 || i == 2) && (out_range_usage || (!out_range_usage && !q_node.get_need_clamp()));
                // Drop output range - it's not used in scale-shift-opt quantize kernel
                can_drop_input |= i == 3 || i == 4;
                // Drop tensor with input scale when we have per-tensor parameter
                can_drop_input |= i == 5 && q_node.get_per_tensor_input_scale();
                // Drop tensor with input shift when we have per-tensor parameter or it's not needed at all
                can_drop_input |= i == 6 && (!q_node.get_need_pre_shift() || q_node.get_per_tensor_input_shift());
                // Drop tensor with output scale when we have per-tensor parameter or it's not needed at all
                can_drop_input |= i == 7 && (!q_node.get_need_post_scale() || q_node.get_per_tensor_output_scale());
                // Drop tensor with output shift when we have per-tensor parameter or it's not needed at all
                can_drop_input |= i == 8 && (!q_node.get_need_post_shift() || q_node.get_per_tensor_output_shift());

                if (can_drop_input)
                    continue;
            }
        }
        fused_node.dependencies.push_back(&dep);
        local_desc.deps.emplace_back(dep.id(), deps_idx++);
        dep.users.push_back(&fused_node);
    }
    local_desc.total_num_deps = std::min(local_desc.total_num_deps, deps_idx);

    fused_node.add_fused_primitive(local_desc);
    // This shouldn't happen, but who knows...
    if (peer_node.has_fused_primitives()) {
        fused_node.add_fused_primitives(peer_node.get_fused_primitives());
    }
    add_optimized_primitive_info(peer_node.id(), { fused_node.id() });

    for (auto& user : peer_node.users) {
        size_t dep_idx = 0;
        for (auto& dep : user->dependencies) {
            if (dep->id() == peer_node.id())
                break;
            dep_idx++;
        }
        (*fusing_history)[user->id()].push_back(std::make_pair(peer_node.id(), dep_idx));
    }

    // Remove all edges connected with peer node
    while (peer_node.get_dependencies().size() > 0) {
        auto& dep = peer_node.get_dependency(peer_node.get_dependencies().size() - 1);
        remove_connection(dep, peer_node);
    }
    replace_all_usages(peer_node, fused_node);

    // Update output layout. Recalculation is not needed.
    fused_node.merge_output_padding(needed_padding);
    fused_node.set_output_layout(peer_layout, false);
    fused_node.recalc_output_layout(true);
}

void program::remove_nodes(std::vector<program_node*>& to_remove) {
    for (auto const& node : to_remove) {
        if (node->is_input()) {
            get_inputs().remove(node);
        } else {
            for (auto& dep : node->dependencies) {
                dep->users.remove(node);
            }
        }
        for (auto& user : node->users) {
            user->dependencies.erase(std::remove(user->dependencies.begin(), user->dependencies.end(), node),
                                     user->dependencies.end());
        }
        get_processing_order().erase(node);
        optimized_out.push_back(node->id());
        nodes_map.erase(node->id());
    }
}

// TODO: break this function into number of smaller ones + add per-primitive fields (possibly use
// primitive_inst::to_string?)
void program::dump_program(const char* stage,
                           bool with_full_info,
                           std::function<bool(program_node const&)> const& filter) const {
    std::string path = get_dir_path(options);
    if (path.empty() || !with_full_info) {
        return;
    }

    std::ofstream graph(path + "cldnn_program_" + std::to_string(prog_id) + "_" + stage + ".graph");
    dump_graph_init(graph, *this, filter);

    graph.open(path + "cldnn_program_" + std::to_string(prog_id) + "_" + stage + ".info");
    dump_graph_info(graph, *this, filter);

    graph.open(path + "cldnn_program_" + std::to_string(prog_id) + "_" + stage + ".order");
    dump_graph_processing_order(graph, *this);

    graph.open(path + "cldnn_program_" + std::to_string(prog_id) + "_" + stage + ".optimized");
    dump_graph_optimized(graph, *this);
}

data_types program::get_inference_precision(const program_node& node) const {
    if (node.is_input()) {
        return node.get_output_layout().data_type;
    }
    std::vector<data_types> input_dts;
    for (auto& dep : node.get_dependencies()) {
        if (dep->is_valid_output_layout())
            input_dts.push_back(dep->get_output_layout().data_type);
    }

    // Return f32 data_type as default inference precision if any layout is invalid
    if (input_dts.size() != node.get_dependencies().size() || !node.is_valid_output_layout())
        return data_types::f32;

    data_types output_dt = node.get_output_layout().data_type;

    assert(!input_dts.empty());
    if (node.is_type<reorder>()) {
        // If reorder has different input/output types - pick the max one as runtime precision
        return data_type_traits::max_type(input_dts[0], output_dt);
    } else if (node.is_type<quantize>()) {
        if (data_type_traits::is_quantized(output_dt))
            return output_dt;
        return data_type_traits::max_type(input_dts[0], output_dt);
    } else if (node.is_type<eltwise>()) {
        auto max_dt = input_dts[0];
        for (size_t i = 1; i < input_dts.size(); i++) {
            max_dt = data_type_traits::max_type(max_dt, input_dts[i]);
        }
        return max_dt;
    } else if (node.is_type<convolution>() || node.is_type<deconvolution>() || node.is_type<fully_connected>() || node.is_type<gemm>()) {
        if (input_dts.size() < 2) {
            throw std::runtime_error("[clDNN] Invalid inputs count in node " + node.id() + " during stage info collection. Expected >= 2 inputs");
        }
        if (data_type_traits::is_quantized(input_dts[0]) && data_type_traits::is_quantized(input_dts[1])) {
            return input_dts[0];
        } else {
            return data_type_traits::max_type(input_dts[0], input_dts[1]);
        }
    }

    return input_dts[0];
}

std::string program::get_implementation_info(const primitive_id& id) const {
    try {
        const auto& node = get_node(id);
        auto impl = node.get_selected_impl();
        auto kernel_name = impl ? impl->get_kernel_name() : "";
        return !kernel_name.empty() ? (kernel_name + "__" + dt_to_str(get_inference_precision(node))) : "undef";
    } catch (...) { }

    return "undef";
}

program::primitives_info program::get_current_stage_info() const {
    primitives_info info;

    // Get info for actually executed graph nodes
    int exec_id = 0;
    for (auto& p : get_processing_order()) {
        std::vector<primitive_id> users;
        for (auto& user : p->users) {
            users.push_back(user->id());
        }
        std::vector<primitive_id> dependencies;
        for (auto& a : p->dependencies) {
            dependencies.push_back(a->id());
        }

        std::vector<primitive_id> fused;
        for (auto& op_prim : optimized) {
            for (auto& fused_to : op_prim.second) {
                if (p->id() == fused_to) {
                    fused.push_back(op_prim.first);
                }
            }
        }

        // Initialize output_layout with dummy values and use them if layout is invalid
        layout output_layout{ cldnn::data_types::f32, cldnn::format::any, {1, 1, 1, 1} };

        if (p->is_valid_output_layout())
            output_layout = p->get_output_layout();

        primitive_info pi(p->id(),
                          type_to_str(p->get_primitive()),
                          dependencies,
                          users,
                          fused,
                          output_layout,
                          fmt_to_str(output_layout.format),
                          get_implementation_info(p->id()),
                          p->is_valid_output_layout() ?
                            get_inference_precision(*p) : cldnn::data_types::f32,
                          p->selected_impl ? p->selected_impl->is_cpu() : false,
                          exec_id++);

        info.push_back(pi);
    }

    return info;
}

void program::save_pass_info(std::string pass_name) {
    // TODO: Directory path here can be probably changed to some bool flag
    if (!options.get<build_option_type::graph_dumps_dir>()->directory_path.empty())
        optimizer_passes_info.emplace_back(pass_name, get_current_stage_info());
}

void program::add_optimized_primitive_info(primitive_id optimized_primitive_id,
                                           std::vector<primitive_id> replaced_with_ids) {
    for (auto& e : optimized) {
        auto it = std::find_if(e.second.begin(), e.second.end(), [&optimized_primitive_id](const primitive_id& id) {
           return optimized_primitive_id == id;
        });

        if (it != e.second.end()) {
            e.second.erase(it);
            e.second.insert(e.second.end(), replaced_with_ids.begin(), replaced_with_ids.end());
        }
    }
    optimized.emplace_back(optimized_primitive_id, replaced_with_ids);
}

const program::graph_optimizer_info& program::get_optimizer_passes_info() const {
    return optimizer_passes_info;
}

const program::primitives_info& program::get_primitives_info() const { return prim_info; }

void program::apply_opt_pass(base_pass& pass) { pm->run(*this, pass); }

void program::set_layout_optimizer_attributes(layout_optimizer& lo) {
    lo.set_implementation_forcing(options.get<build_option_type::force_implementations>()->forcing);

    // first pass to set layout optimization_attributes for topology
    bool can_use_fsv16 = true;
    bool can_use_bs_fs_yx_bsv16_fsv16 = true;
    bool is_quantized_int8_model = false;
    size_t total_asym_quantized_conv_layers = 0;
    size_t total_dw_conv_layers = 0;
    size_t total_dw_splitted_conv_layers = 0;
    size_t total_1x1_fm_conv_layers = 0;
    size_t total_grouped_conv_layers = 0;
    size_t opt_deconv_layers_b_fs_zyx_fsv16 = 0;
    size_t opt_deconv_layers_b_fs_yx_fsv16 = 0;
    size_t total_crop_layers = 0;

    for (auto& node : get_processing_order()) {
        auto &prim = *node;
        if (prim.type() == cldnn::convolution::type_id()) {
            auto &conv = prim.as<convolution>();
            if (conv.get_primitive()->split() > 1)
                lo.set_optimization_attribute(layout_optimizer::optimization_attributes_type::splitted_convolution, 1);

            if (conv.get_primitive()->groups > 1)
                lo.set_optimization_attribute(layout_optimizer::optimization_attributes_type::group_convolution, 1);

            if (conv.get_primitive()->deformable_mode)
                lo.set_optimization_attribute(layout_optimizer::optimization_attributes_type::deformable_convolution, 1);

            auto input_size = node->get_dependency(0).get_output_layout().get_tensor();
            auto ifm = static_cast<uint32_t>(input_size.feature[0]);
            if (conv.get_primitive()->groups == ifm && conv.get_primitive()->groups >= 16)
                total_dw_conv_layers++;
            else if (conv.get_primitive()->groups == ifm && conv.get_primitive()->groups < 16)
                total_dw_splitted_conv_layers++;  // this counter is needed due to compatibility with b_fs_yx_fsv16 heuristics
            else if (conv.get_primitive()->groups > 1 || conv.get_primitive()->split() > 1)
                total_grouped_conv_layers++;

            if (input_size.spatial[0] == 1 && input_size.spatial[1] == 1)
                total_1x1_fm_conv_layers++;

            lo.update_formats_map(conv);

            if (conv.weights_zero_points_term() || conv.activations_zero_points_term())
                total_asym_quantized_conv_layers++;
        }
        if (prim.type() == cldnn::deconvolution::type_id()) {
            if (lo.is_format_optimized(prim.as<deconvolution>(), format::b_fs_zyx_fsv16))
                opt_deconv_layers_b_fs_zyx_fsv16 += 1;
            else if (lo.is_format_supported(prim.as<deconvolution>(), format::b_fs_yx_fsv16))
                opt_deconv_layers_b_fs_yx_fsv16 += 1;
        }

        // list of layers that do not support yxfb or perform worse than bfyx
        if (prim.type() == cldnn::detection_output::type_id() || prim.type() == cldnn::proposal::type_id() ||
            prim.type() == cldnn::roi_pooling::type_id() || prim.type() == cldnn::deconvolution::type_id() ||
            prim.type() == cldnn::resample::type_id() || prim.type() == cldnn::reorg_yolo::type_id())
            lo.set_optimization_attribute(layout_optimizer::optimization_attributes_type::bfyx_only_layer, 1);

        if (prim.is_in_data_flow() &&
            prim.type() != cldnn::convolution::type_id() &&
            prim.type() != cldnn::deconvolution::type_id() &&
            prim.type() != cldnn::activation::type_id() &&
            prim.type() != cldnn::pooling::type_id() &&
            prim.type() != cldnn::eltwise::type_id() &&
            prim.type() != cldnn::permute::type_id() &&
            prim.type() != cldnn::reshape::type_id() &&
            prim.type() != cldnn::detection_output::type_id() &&
            prim.type() != cldnn::binary_convolution::type_id() &&
            prim.type() != cldnn::quantize::type_id() &&
            prim.type() != cldnn::custom_gpu_primitive::type_id() &&
            prim.type() != cldnn::concatenation::type_id() &&
            prim.type() != cldnn::fully_connected::type_id() &&
            prim.type() != cldnn::reorder::type_id() &&
            prim.type() != cldnn::input_layout::type_id() &&
            prim.type() != cldnn::softmax::type_id() &&
            prim.type() != cldnn::prior_box::type_id() &&
            prim.type() != cldnn::border::type_id() &&
            prim.type() != cldnn::resample::type_id() &&
            prim.type() != cldnn::crop::type_id() &&
            prim.type() != cldnn::depth_to_space::type_id() &&
            prim.type() != cldnn::shuffle_channels::type_id() &&
            (prim.type() != cldnn::mvn::type_id()
             || (prim.as<mvn>().input().get_output_layout().data_type != data_types::u8 &&
                 prim.as<mvn>().input().get_output_layout().data_type != data_types::i8)
             || prim.as<mvn>().get_primitive()->across_channels) &&
            prim.type() != cldnn::arg_max_min::type_id() &&
            prim.type() != cldnn::dft::type_id() &&
            prim.type() != cldnn::grid_sample::type_id() &&
            prim.type() != cldnn::mutable_data::type_id() &&
            prim.type() != cldnn::reduce::type_id() &&
            prim.type() != cldnn::strided_slice::type_id() &&
            prim.type() != cldnn::region_yolo::type_id() &&
            prim.type() != cldnn::normalize::type_id() &&
            prim.type() != cldnn::mvn::type_id() &&
            prim.type() != cldnn::gather::type_id() &&
            prim.type() != cldnn::scatter_nd_update::type_id() &&
            prim.type() != cldnn::broadcast::type_id() &&
            prim.type() != cldnn::ctc_loss::type_id() &&
            prim.type() != cldnn::non_max_suppression::type_id() &&
            prim.type() != cldnn::roi_align::type_id() &&
            prim.type() != cldnn::adaptive_pooling::type_id() &&
            prim.type() != cldnn::bucketize::type_id() &&
            prim.type() != cldnn::roll::type_id() &&
            prim.type() != cldnn::prior_box::type_id() &&
<<<<<<< HEAD
<<<<<<< HEAD
            prim.type() != cldnn::resample::type_id() &&
            prim.type() != cldnn::eye::type_id() &&
            prim.type() != cldnn::generate_proposals::type_id() &&
            prim.type() != cldnn::reverse::type_id() &&
            prim.type() != cldnn::reorg_yolo::type_id() &&
            prim.type() != cldnn::scatter_elements_update::type_id() &&
            prim.type() != cldnn::experimental_detectron_detection_output::type_id()) {
=======
            prim.type() != cldnn::resample::type_id()) {
>>>>>>> 3-axis interpolation for linear-onnx mode
=======
            prim.type() != cldnn::resample::type_id()) {
>>>>>>> 57a79e84
            can_use_fsv16 = false;
        }

        if (prim.type() == cldnn::quantize::type_id() &&
            (prim.get_output_layout().data_type == data_types::i8 || prim.get_output_layout().data_type == data_types::u8)) {
            is_quantized_int8_model = true;
        }

        if (prim.type() == cldnn::crop::type_id()) {
            total_crop_layers++;
        }

        if (prim.is_in_data_flow() &&
            prim.type() != cldnn::convolution::type_id() &&
            prim.type() != cldnn::pooling::type_id() &&
            prim.type() != cldnn::eltwise::type_id() &&
            prim.type() != cldnn::reorder::type_id() &&
            prim.type() != cldnn::permute::type_id() &&
            prim.type() != cldnn::reshape::type_id() &&
            prim.type() != cldnn::input_layout::type_id() &&
            prim.type() != cldnn::activation::type_id() &&
            prim.type() != cldnn::dft::type_id() &&
            prim.type() != cldnn::grid_sample::type_id() &&
            prim.type() != cldnn::softmax::type_id() &&
            prim.type() != cldnn::fully_connected::type_id() &&
            prim.type() != cldnn::generic_layer::type_id() &&
            prim.type() != cldnn::scatter_nd_update::type_id() &&
            prim.type() != cldnn::broadcast::type_id() &&
            prim.type() != cldnn::quantize::type_id() &&
            prim.type() != cldnn::ctc_loss::type_id() &&
            prim.type() != cldnn::non_max_suppression::type_id() &&
            prim.type() != cldnn::roi_align::type_id() &&
            prim.type() != cldnn::adaptive_pooling::type_id() &&
            prim.type() != cldnn::bucketize::type_id() &&
            prim.type() != cldnn::roll::type_id() &&
            prim.type() != cldnn::resample::type_id() &&
            prim.type() != cldnn::prior_box::type_id() &&
            prim.type() != cldnn::eye::type_id() &&
            prim.type() != cldnn::generate_proposals::type_id() &&
            prim.type() != cldnn::reverse::type_id() &&
            prim.type() != cldnn::reorg_yolo::type_id() &&
            prim.type() != cldnn::scatter_elements_update::type_id() &&
            prim.type() != cldnn::experimental_detectron_detection_output::type_id() &&
            prim.type() != cldnn::deconvolution::type_id()) {
            can_use_bs_fs_yx_bsv16_fsv16 = false;
        }
    }

    size_t total_conv_layers = lo.get_total_conv_count();
    // Due to fact that single winograd convolution is faster than b_fs_yx_fsv16 and
    // using them together leads do redundant reorders, whole topology switch
    // will be performed if at least half of layers can use b_fs_yx_fsv16.
    // b_fs_yx_fsv16 deconv is faster than bfyx deconv with winograd convolution together,
    // whole topology switch will be perform if at lease one layer can use b_fs_yx_fsv16.
    // Crop layers are poorly optimized in fsv16 layout so whole topology stays in bfyx
    // if there are many crops (2x more then b_fs_yx_fsv16 convolutions)
    const float cond_denom = total_conv_layers > 0 ? 1.0f / static_cast<float>(total_conv_layers) : 1.0f;
    size_t num_of_conv_b_fs_yx_fsv16 = lo.get_optimized_conv_count({format::b_fs_yx_fsv16, false});

    bool should_use_b_fs_yx_fsv16_conv = is_quantized_int8_model ||
                                         (can_use_fsv16 &&
                                          total_conv_layers > 11 &&
                                          (num_of_conv_b_fs_yx_fsv16 * cond_denom > 0.5f || opt_deconv_layers_b_fs_yx_fsv16 >= 1) &&
                                          num_of_conv_b_fs_yx_fsv16 * 2 > total_crop_layers);

    bool should_use_fs_b_yx_fsv32_conv = total_conv_layers > 11 &&
                                         total_grouped_conv_layers == 0 &&
                                         total_1x1_fm_conv_layers * cond_denom < 0.8f;

    bool should_use_b_fs_zyx_fsv32_conv = total_asym_quantized_conv_layers > 1;

    bool should_use_bs_fs_yx_bsv16_fsv16 = can_use_bs_fs_yx_bsv16_fsv16 &&
                                  total_conv_layers > 11 &&
                                  total_conv_layers == lo.get_optimized_conv_count({format::bs_fs_yx_bsv16_fsv16, false}) &&
                                  total_grouped_conv_layers == 0 &&
                                  total_dw_splitted_conv_layers == 0 &&
                                  total_dw_conv_layers == 0;

    if (should_use_fs_b_yx_fsv32_conv)
        lo.set_optimization_attribute(layout_optimizer::optimization_attributes_type::fs_b_yx_fsv32_network, 1);

    if (should_use_b_fs_zyx_fsv32_conv)
        lo.set_optimization_attribute(layout_optimizer::optimization_attributes_type::b_fs_zyx_fsv32_network, 1);

    if (should_use_b_fs_yx_fsv16_conv)
        lo.set_optimization_attribute(layout_optimizer::optimization_attributes_type::b_fs_yx_fsv16_network, 1);

    if (lo.get_optimized_conv_count({format::b_fs_zyx_fsv16, false}) >= 1 || opt_deconv_layers_b_fs_zyx_fsv16 >= 1)
        lo.set_optimization_attribute(layout_optimizer::optimization_attributes_type::b_fs_zyx_fsv16_network, 1);

    if (should_use_bs_fs_yx_bsv16_fsv16)
        lo.set_optimization_attribute(layout_optimizer::optimization_attributes_type::bs_fs_yx_bsv16_fsv16_network, 1);

#ifdef ENABLE_ONEDNN_FOR_GPU
    auto& engine = get_engine();
    if (engine.get_device_info().supports_immad && engine.configuration().queue_type == queue_types::in_order)
        lo.set_optimization_attribute(layout_optimizer::optimization_attributes_type::use_onednn_impls, 1);
#endif
}

std::pair<int64_t, int64_t> program::get_estimated_device_mem_usage() {
    auto max_alloc_size = get_engine().get_device_info().max_alloc_mem_size;
    memory_pool pool(get_engine());
    int64_t const_sum = 0;

#ifdef __unix__
    rlimit limit;
    int64_t cur_vmem = -1;
    if (getrlimit(RLIMIT_AS, &limit) == 0) {
        cur_vmem = limit.rlim_cur;
    }
#endif
    std::vector<program_node*> nodes_to_allocate{};
    for (auto node : processing_order) {
        nodes_to_allocate.push_back(node);
    }

    std::sort(nodes_to_allocate.begin(),
              nodes_to_allocate.end(),
              [](program_node* const& lhs, program_node* const& rhs) {
                  return (lhs->get_output_layout().bytes_count() > rhs->get_output_layout().bytes_count());
              });
    auto& engine = get_engine();
    int64_t host_alloc = 0;
    GPU_DEBUG_GET_INSTANCE(debug_config);
    // just to prevent the memories from being freed during allocation
    std::unordered_set<memory::ptr> allocated_mem_ptrs;
    for (const auto& node : nodes_to_allocate) {
        auto out_size = node->get_output_layout().bytes_count();
        if (out_size > max_alloc_size) {
            // to consider: if the base batch size is > 1, should we allow this single output allocation to host?
            host_alloc += out_size;
            continue;
        }
        #ifdef __unix__
        // Check whether the host mem allocation might exceed avialalbe system VRAM or physical memory
        // Temporal solution for linux OoO memory killer
        // TODO: Ultimate solution will be the "estimation without actual allocation" mechanism for this issue,
        // which is also expected for better estimation performance
        int64_t max_global_mem_size = engine.get_device_info().max_global_mem_size;
        int64_t total_host_alloc_size = out_size + host_alloc + engine.get_used_device_memory(allocation_type::usm_host);
        if (engine.get_device_info().dev_type == cldnn::device_type::integrated_gpu)
            total_host_alloc_size += engine.get_used_device_memory(allocation_type::usm_device);
        if ((cur_vmem != -1 && total_host_alloc_size > cur_vmem * 0.5) || (total_host_alloc_size >= max_global_mem_size)) {
            GPU_DEBUG_IF(debug_config->verbose >= 1) {
                GPU_DEBUG_COUT << "Estimated host mem usage calculated with default base batch size(16) exceeds the available memory ("
                    << cur_vmem << ")" << std::endl;
            }
            return {-1L, -1L};
        }
        #endif

        if (node->can_be_optimized())
            continue;
        if (node->is_type<data>() && node->get_users().size() == 1 && node->have_user_with_type<generic_layer>())  {
            continue;
        }
        if (node->is_type<data>() || (node->is_type<generic_layer>() && node->get_dependency(0).is_type<data>())) {
            const_sum += out_size;
        } else if (node->have_user_with_type<concatenation>() && node->get_users().size() == 1 && node->get_users().front()->can_be_optimized()) {
            continue;
        } else if (node->is_type<mutable_data>() && node->get_dependencies().empty()) {
            continue;
        } else {
            allocated_mem_ptrs.insert(primitive_inst::allocate_output(engine, pool, *node, *node->get_kernel_impl_params(), 0, false));
        }
    }

    return std::make_pair(const_sum, get_engine().get_used_device_memory(allocation_type::usm_device));
}

void program::remove_kernel(kernel_id id) {
    _kernels_cache->remove_kernel(id);
}<|MERGE_RESOLUTION|>--- conflicted
+++ resolved
@@ -1446,8 +1446,6 @@
             prim.type() != cldnn::bucketize::type_id() &&
             prim.type() != cldnn::roll::type_id() &&
             prim.type() != cldnn::prior_box::type_id() &&
-<<<<<<< HEAD
-<<<<<<< HEAD
             prim.type() != cldnn::resample::type_id() &&
             prim.type() != cldnn::eye::type_id() &&
             prim.type() != cldnn::generate_proposals::type_id() &&
@@ -1455,12 +1453,6 @@
             prim.type() != cldnn::reorg_yolo::type_id() &&
             prim.type() != cldnn::scatter_elements_update::type_id() &&
             prim.type() != cldnn::experimental_detectron_detection_output::type_id()) {
-=======
-            prim.type() != cldnn::resample::type_id()) {
->>>>>>> 3-axis interpolation for linear-onnx mode
-=======
-            prim.type() != cldnn::resample::type_id()) {
->>>>>>> 57a79e84
             can_use_fsv16 = false;
         }
 
