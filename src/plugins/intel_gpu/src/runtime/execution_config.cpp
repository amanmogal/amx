// Copyright (C) 2022 Intel Corporation
// SPDX-License-Identifier: Apache-2.0
//

#include "intel_gpu/runtime/execution_config.hpp"
#include "intel_gpu/runtime/debug_configuration.hpp"
#include "openvino/runtime/internal_properties.hpp"

#include <thread>

namespace ov {
namespace intel_gpu {

ExecutionConfig::ExecutionConfig() {
    set_default();
}

class InferencePrecisionValidator : public BaseValidator {
public:
    bool is_valid(const ov::Any& v) const override {
        auto precision = v.as<ov::element::Type>();
        return precision == ov::element::f16 || precision == ov::element::f32 || precision == ov::element::undefined;
    }
};

class PerformanceModeValidator : public BaseValidator {
public:
    bool is_valid(const ov::Any& v) const override {
        auto mode = v.as<ov::hint::PerformanceMode>();
        return mode == ov::hint::PerformanceMode::CUMULATIVE_THROUGHPUT ||
               mode == ov::hint::PerformanceMode::THROUGHPUT ||
               mode == ov::hint::PerformanceMode::LATENCY;
    }
};

void ExecutionConfig::set_default() {
    register_property<PropertyVisibility::PUBLIC>(
        std::make_tuple(ov::device::id, "0"),
        std::make_tuple(ov::enable_profiling, false),
        std::make_tuple(ov::cache_dir, ""),
        std::make_tuple(ov::num_streams, 1),
        std::make_tuple(ov::compilation_num_threads, std::max(1, static_cast<int>(std::thread::hardware_concurrency()))),
        std::make_tuple(ov::hint::inference_precision, ov::element::f16, InferencePrecisionValidator()),
        std::make_tuple(ov::hint::model_priority, ov::hint::Priority::MEDIUM),
        std::make_tuple(ov::hint::performance_mode, ov::hint::PerformanceMode::LATENCY, PerformanceModeValidator()),
        std::make_tuple(ov::hint::execution_mode, ov::hint::ExecutionMode::PERFORMANCE),
        std::make_tuple(ov::hint::num_requests, 0),
        std::make_tuple(ov::hint::enable_cpu_pinning, false),
        std::make_tuple(ov::hint::dynamic_quantization_group_size, 0),

        std::make_tuple(ov::intel_gpu::hint::host_task_priority, ov::hint::Priority::MEDIUM),
        std::make_tuple(ov::intel_gpu::hint::queue_throttle, ov::intel_gpu::hint::ThrottleLevel::MEDIUM),
        std::make_tuple(ov::intel_gpu::hint::queue_priority, ov::hint::Priority::MEDIUM),
        std::make_tuple(ov::intel_gpu::hint::enable_sdpa_optimization, true),
        std::make_tuple(ov::intel_gpu::enable_loop_unrolling, true),
        std::make_tuple(ov::intel_gpu::disable_winograd_convolution, false),
        std::make_tuple(ov::internal::exclusive_async_requests, false),
        std::make_tuple(ov::internal::query_model_ratio, 1.0f),
        std::make_tuple(ov::cache_mode, ov::CacheMode::OPTIMIZE_SPEED),
        std::make_tuple(ov::hint::model_distribution_policy, ""),
        std::make_tuple(ov::hint::dynamic_quantization_group_size, 0),
<<<<<<< HEAD
        std::make_tuple(ov::device::priorities, ""),
=======
        std::make_tuple(ov::intel_gpu::hint::enable_kernels_reuse, false),
>>>>>>> 9548de49

        // Legacy API properties
        std::make_tuple(ov::intel_gpu::nv12_two_inputs, false),
        std::make_tuple(ov::intel_gpu::config_file, ""),
        std::make_tuple(ov::intel_gpu::enable_lp_transformations, false));

    register_property<PropertyVisibility::INTERNAL>(
        std::make_tuple(ov::intel_gpu::max_dynamic_batch, 1),
        std::make_tuple(ov::intel_gpu::queue_type, QueueTypes::out_of_order),
        std::make_tuple(ov::intel_gpu::optimize_data, false),
        std::make_tuple(ov::intel_gpu::enable_memory_pool, true),
        std::make_tuple(ov::intel_gpu::allow_static_input_reorder, false),
        std::make_tuple(ov::intel_gpu::custom_outputs, std::vector<std::string>{}),
        std::make_tuple(ov::intel_gpu::dump_graphs, ""),
        std::make_tuple(ov::intel_gpu::force_implementations, ImplForcingMap{}),
        std::make_tuple(ov::intel_gpu::partial_build_program, false),
        std::make_tuple(ov::intel_gpu::allow_new_shape_infer, false),
        std::make_tuple(ov::intel_gpu::use_only_static_kernels_for_dynamic_shape, false),
        std::make_tuple(ov::intel_gpu::buffers_preallocation_ratio, 1.1f),
        std::make_tuple(ov::intel_gpu::max_kernels_per_batch, 8));
}

void ExecutionConfig::register_property_impl(const std::pair<std::string, ov::Any>& property, PropertyVisibility visibility, BaseValidator::Ptr validator) {
    property_validators[property.first] = validator;
    supported_properties[property.first] = visibility;
    internal_properties[property.first] = property.second;
}

void ExecutionConfig::set_property(const AnyMap& config) {
    for (auto& kv : config) {
        auto& name = kv.first;
        auto& val = kv.second;
        OPENVINO_ASSERT(is_supported(kv.first), "[GPU] Attempt to set property ", name, " (", val.as<std::string>(), ") which was not registered!\n");
        OPENVINO_ASSERT(property_validators.at(name)->is_valid(val), "[GPU] Invalid value for property ", name,  ": ", val.as<std::string>());
        internal_properties[name] = val;
    }
}

bool ExecutionConfig::is_supported(const std::string& name) const {
    bool supported = supported_properties.find(name) != supported_properties.end();
    bool has_validator = property_validators.find(name) != property_validators.end();

    return supported && has_validator;
}

bool ExecutionConfig::is_set_by_user(const std::string& name) const {
    return user_properties.find(name) != user_properties.end();
}

void ExecutionConfig::set_user_property(const AnyMap& config) {
    for (auto& kv : config) {
        auto& name = kv.first;
        auto& val = kv.second;
        bool supported = is_supported(name) && supported_properties.at(name) == PropertyVisibility::PUBLIC;
        OPENVINO_ASSERT(supported, "[GPU] Attempt to set user property ", name, " (", val.as<std::string>(), ") which was not registered or internal!\n");
        OPENVINO_ASSERT(property_validators.at(name)->is_valid(val), "[GPU] Invalid value for property ", name,  ": `", val.as<std::string>(), "`");

        user_properties[kv.first] = kv.second;
    }
}

Any ExecutionConfig::get_property(const std::string& name) const {
    if (user_properties.find(name) != user_properties.end()) {
        return user_properties.at(name);
    }

    OPENVINO_ASSERT(internal_properties.find(name) != internal_properties.end(), "[GPU] Can't get internal property with name ", name);
    return internal_properties.at(name);
}

void ExecutionConfig::apply_execution_hints(const cldnn::device_info& info) {
    if (is_set_by_user(ov::hint::execution_mode)) {
        const auto mode = get_property(ov::hint::execution_mode);
        if (!is_set_by_user(ov::hint::inference_precision)) {
            if (mode == ov::hint::ExecutionMode::ACCURACY) {
                set_property(ov::hint::inference_precision(ov::element::undefined));
            } else if (mode == ov::hint::ExecutionMode::PERFORMANCE) {
                if (info.supports_fp16)
                    set_property(ov::hint::inference_precision(ov::element::f16));
                else
                    set_property(ov::hint::inference_precision(ov::element::f32));
            }
        }
    }
}

void ExecutionConfig::apply_performance_hints(const cldnn::device_info& info) {
    if (is_set_by_user(ov::hint::performance_mode)) {
        const auto mode = get_property(ov::hint::performance_mode);
        if (!is_set_by_user(ov::num_streams)) {
            if (mode == ov::hint::PerformanceMode::LATENCY) {
                set_property(ov::num_streams(1));
            } else if (mode == ov::hint::PerformanceMode::THROUGHPUT) {
                set_property(ov::num_streams(ov::streams::AUTO));
            }
        }
    }

    if (get_property(ov::num_streams) == ov::streams::AUTO) {
        int32_t n_streams = std::max<int32_t>(info.num_ccs, 2);
        set_property(ov::num_streams(n_streams));
    }

    if (get_property(ov::internal::exclusive_async_requests)) {
        set_property(ov::num_streams(1));
    }

    // Allow kernels reuse only for single-stream scenarios
    if (get_property(ov::intel_gpu::hint::enable_kernels_reuse)) {
        if (get_property(ov::num_streams) != 1) {
            set_property(ov::intel_gpu::hint::enable_kernels_reuse(false));
        }
    }
}

void ExecutionConfig::apply_priority_hints(const cldnn::device_info& info) {
    if (is_set_by_user(ov::hint::model_priority)) {
        const auto priority = get_property(ov::hint::model_priority);
        if (!is_set_by_user(ov::intel_gpu::hint::queue_priority)) {
            set_property(ov::intel_gpu::hint::queue_priority(priority));
        }
    }
}

void ExecutionConfig::apply_debug_options(const cldnn::device_info& info) {
    GPU_DEBUG_GET_INSTANCE(debug_config);
    GPU_DEBUG_IF(!debug_config->dump_graphs.empty()) {
        set_property(ov::intel_gpu::dump_graphs(debug_config->dump_graphs));
    }

    GPU_DEBUG_IF(debug_config->serialize_compile == 1) {
        set_property(ov::compilation_num_threads(1));
    }

    GPU_DEBUG_IF(!debug_config->dump_profiling_data.empty()) {
        GPU_DEBUG_COUT << "[WARNING] ov::enable_profiling property was forced because of enabled OV_GPU_DumpProfilingData debug option\n";
        set_property(ov::enable_profiling(true));
    }

    GPU_DEBUG_IF(debug_config->disable_dynamic_impl == 1) {
        set_property(ov::intel_gpu::use_only_static_kernels_for_dynamic_shape(true));
    }

    GPU_DEBUG_IF(debug_config->enable_dynamic_quantize) {
        set_property(ov::hint::dynamic_quantization_group_size(UINT64_MAX));
    }
}

void ExecutionConfig::apply_hints(const cldnn::device_info& info) {
    apply_execution_hints(info);
    apply_performance_hints(info);
    apply_priority_hints(info);
    apply_debug_options(info);
}

void ExecutionConfig::apply_user_properties(const cldnn::device_info& info) {
    // Copy internal properties before applying hints to ensure that
    // a property set by hint won't be overriden by a value in user config.
    // E.g num_streams=AUTO && hint=THROUGHPUT
    // If we apply hints first and then copy all values from user config to internal one,
    // then we'll get num_streams=AUTO in final config while some integer number is expected.
    for (auto& kv : user_properties) {
        internal_properties[kv.first] = kv.second;
    }
    apply_hints(info);
    if (!is_set_by_user(ov::intel_gpu::enable_lp_transformations)) {
        set_property(ov::intel_gpu::enable_lp_transformations(info.supports_imad || info.supports_immad));
    }

    if (info.supports_immad) {
        set_property(ov::intel_gpu::queue_type(QueueTypes::in_order));
    }

    user_properties.clear();
}

std::string ExecutionConfig::to_string() const {
    std::stringstream s;
    s << "internal properties:\n";
    for (auto& kv : internal_properties) {
        s << "\t" << kv.first << ": " << kv.second.as<std::string>() << std::endl;
    }
    s << "user properties:\n";
    for (auto& kv : user_properties) {
        s << "\t" << kv.first << ": " << kv.second.as<std::string>() << std::endl;
    }
    return s.str();
}

}  // namespace intel_gpu
}  // namespace ov<|MERGE_RESOLUTION|>--- conflicted
+++ resolved
@@ -59,11 +59,7 @@
         std::make_tuple(ov::cache_mode, ov::CacheMode::OPTIMIZE_SPEED),
         std::make_tuple(ov::hint::model_distribution_policy, ""),
         std::make_tuple(ov::hint::dynamic_quantization_group_size, 0),
-<<<<<<< HEAD
-        std::make_tuple(ov::device::priorities, ""),
-=======
         std::make_tuple(ov::intel_gpu::hint::enable_kernels_reuse, false),
->>>>>>> 9548de49
 
         // Legacy API properties
         std::make_tuple(ov::intel_gpu::nv12_two_inputs, false),
