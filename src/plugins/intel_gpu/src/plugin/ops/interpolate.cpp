// Copyright (C) 2018-2022 Intel Corporation
// SPDX-License-Identifier: Apache-2.0
//

#include "intel_gpu/plugin/program.hpp"
#include "intel_gpu/plugin/common_utils.hpp"
#include "caseless.hpp"

#include "ngraph/op/interpolate.hpp"
#include "ngraph/op/constant.hpp"

#include "intel_gpu/primitives/resample.hpp"

namespace ov {
namespace intel_gpu {

static void CreateInterpolateOp(Program& p, const std::shared_ptr<ngraph::op::v4::Interpolate>& op) {
    validate_inputs_count(op, {3, 4});
    auto inputPrimitives = p.GetInputPrimitiveIDs(op);
    std::string layerName = layer_type_name_ID(op);

    static const size_t SCALES_INDEX = 2;
    static const size_t AXES_INDEX = 3;

    auto attrs = op->get_attrs();
    auto inputRank = op->get_input_shape(0).size();
    auto outShape = op->get_output_shape(0);
    auto outputPattern = std::vector<int64_t>(outShape.begin(), outShape.end());

    auto scales_constant = std::dynamic_pointer_cast<ngraph::op::Constant>(op->get_input_node_shared_ptr(SCALES_INDEX));
    if (!scales_constant) {
        IE_THROW() << "Unsupported parameter node type in " << op->get_friendly_name() << " (" << op->get_type_name() << ")";
    }
    std::vector<float> scales = scales_constant->cast_vector<float>();

    std::vector<int64_t> axes;
    if (op->get_input_size() == 4) {
        auto axes_constant = std::dynamic_pointer_cast<ngraph::op::Constant>(op->get_input_node_shared_ptr(AXES_INDEX));
        if (!axes_constant) {
            IE_THROW() << "Unsupported parameter node type in " << op->get_friendly_name() << " (" << op->get_type_name() << ")";
        }
        axes = axes_constant->cast_vector<int64_t>();
        ov::normalize_axes(op.get(), inputRank, axes);
    } else {
        for (size_t i = 0; i < inputRank; ++i) {
            axes.push_back(ov::normalize_axis(op.get(), i, inputRank));
        }
    }

    if (axes.size() != scales.size())
        IE_THROW() << op->get_friendly_name() << " Incorrect axes and scales should be the same size";

    // TODO shouldn't be all this checking done in ngraph::op::v4::Interpolate?
    auto interpolateMode = attrs.mode;
    if (interpolateMode == ov::op::v4::Interpolate::InterpolateMode::LINEAR_ONNX) {
        if (inputRank != 2 && inputRank != 4 && inputRank != 5)
            IE_THROW() << "mode 'linear_onnx' supports only 2D or 4D, 5D tensors";
        if (axes.size() != 2 && axes.size() != 3 && inputRank != axes.size())
            IE_THROW() << "mode 'linear_onnx' supports only axes with size 2, 3 or equal to input rank";
        bool correctAxes =
<<<<<<< HEAD
<<<<<<< HEAD
            (((axes.size() == 2 || axes.size() == 4) && inputRank < 5) &&
=======
            (((axes.size() == 2 || axes.size() == 4) && inputRank != 5) &&
>>>>>>> 3-axis interpolation for linear-onnx mode
=======
            (((axes.size() == 2 || axes.size() == 4) && inputRank != 5) &&
>>>>>>> 57a79e84
            ((axes[0] == 0 && axes[1] == 1) ||
            (axes[0] == 1 && axes[1] == 0) ||
            (axes[0] == 2 && axes[1] == 3) ||
            (axes[0] == 3 && axes[1] == 2))) ||
            ((axes.size() == 3 || axes.size() == 5) && inputRank == 5 &&
             ((axes[0] == 0 && axes[1] == 1 && axes[2] == 2) ||
              (axes[0] == 2 && axes[1] == 3 && axes[2] == 4)));
        if ((axes.size() == 4 && inputRank == 4) || (axes.size() == 5 && inputRank == 5)) {
            for (size_t i = 0; i < axes.size(); i++) {
                if (std::find(axes.begin(), axes.end(), i) == axes.end()) {
                    correctAxes = false;
                    break;
                }
            }
        }
        if (!correctAxes)
            IE_THROW() <<
                "mode 'linear_onnx' supports only case when axes = {2, 3} or "
                "axes = {0, 1} or axes = {0, 1, 2, 3} or axes = {2, 3, 4} for 5d";
    }

    auto resamplePrim = cldnn::resample(layerName,
                                        inputPrimitives[0],
                                        outputPattern,
                                        scales,
                                        axes,
                                        attrs.pads_begin,
                                        attrs.pads_end,
                                        attrs.antialias,
                                        attrs.cube_coeff,
                                        interpolateMode,
                                        attrs.shape_calculation_mode,
                                        attrs.coordinate_transformation_mode,
                                        attrs.nearest_mode);

    p.add_primitive(*op, resamplePrim);
}

REGISTER_FACTORY_IMPL(v4, Interpolate);

}  // namespace intel_gpu
}  // namespace ov<|MERGE_RESOLUTION|>--- conflicted
+++ resolved
@@ -58,15 +58,7 @@
         if (axes.size() != 2 && axes.size() != 3 && inputRank != axes.size())
             IE_THROW() << "mode 'linear_onnx' supports only axes with size 2, 3 or equal to input rank";
         bool correctAxes =
-<<<<<<< HEAD
-<<<<<<< HEAD
-            (((axes.size() == 2 || axes.size() == 4) && inputRank < 5) &&
-=======
             (((axes.size() == 2 || axes.size() == 4) && inputRank != 5) &&
->>>>>>> 3-axis interpolation for linear-onnx mode
-=======
-            (((axes.size() == 2 || axes.size() == 4) && inputRank != 5) &&
->>>>>>> 57a79e84
             ((axes[0] == 0 && axes[1] == 1) ||
             (axes[0] == 1 && axes[1] == 0) ||
             (axes[0] == 2 && axes[1] == 3) ||
