// Copyright (C) 2018-2021 Intel Corporation
// SPDX-License-Identifier: Apache-2.0
//

#include <limits>
#include <algorithm>
#include <string>
#include <map>
#include <vector>
#include <cmath>
#include <tuple>
#include <cctype>
#include <memory>
#include "ie_metric_helpers.hpp"
#include "ie_plugin_config.hpp"
#include <ie_ngraph_utils.hpp>
#include <ie_algorithm.hpp>

#include "intel_gpu/plugin/plugin.hpp"
#include "intel_gpu/plugin/compiled_model.hpp"
#include "intel_gpu/plugin/transformations_pipeline.hpp"
#include "intel_gpu/plugin/custom_layer.hpp"
#include "intel_gpu/plugin/itt.hpp"
#include "gpu/gpu_config.hpp"
#include "cpp_interfaces/interface/ie_internal_plugin_config.hpp"

#include <transformations/rt_info/fused_names_attribute.hpp>

#include "intel_gpu/runtime/device_query.hpp"
#include "intel_gpu/runtime/debug_configuration.hpp"
#include <performance_heuristics.hpp>
#ifdef __linux__
# include <dlfcn.h>
#endif

// Undef DEVICE_TYPE macro which can be defined somewhere in windows headers as DWORD and conflict with our metric
#ifdef DEVICE_TYPE
#undef DEVICE_TYPE
#endif

using namespace InferenceEngine;
using namespace InferenceEngine::gpu;
using namespace InferenceEngine::details;

namespace ov {
namespace runtime {
namespace intel_gpu {

#define FACTORY_DECLARATION(op_version, op_name) \
    void __register ## _ ## op_name ## _ ## op_version();

#define FACTORY_CALL(op_version, op_name) \
    __register ## _ ## op_name ## _ ## op_version();

#define REGISTER_FACTORY(op_version, op_name) FACTORY_DECLARATION(op_version, op_name)
#include "intel_gpu/plugin/primitives_list.hpp"
#undef REGISTER_FACTORY

void Plugin::RegisterPrimitives() {
    #define REGISTER_FACTORY(op_version, op_name) FACTORY_CALL(op_version, op_name)
    #include "intel_gpu/plugin/primitives_list.hpp"
    #undef REGISTER_FACTORY
}

struct Plugin::impl {
    Configs m_configs;
};

std::string Plugin::GetDeviceIDFromConfig(const std::map<std::string, std::string>& config) const {
    std::string device_id;
    if (config.find(PluginConfigParams::KEY_DEVICE_ID) != config.end()) {
        device_id = config.at(PluginConfigParams::KEY_DEVICE_ID);
    }
    return device_id;
}

cldnn::device_info Plugin::GetDeviceInfo(const std::map<std::string, std::string> &config) const {
    auto device_info = device_map.begin()->second->get_info();
    std::string device_id = GetDeviceIDFromConfig(config);
    if (!device_id.empty()) {
        if (device_map.find(device_id) == device_map.end()) {
            IE_THROW() << "Invalid device ID: " << device_id;
        }
        device_info = device_map.at(device_id)->get_info();
    }

    return device_info;
}

InferenceEngine::CNNNetwork Plugin::CloneAndTransformNetwork(const InferenceEngine::CNNNetwork& network,
                                                             const Config& config) const {
    OV_ITT_SCOPED_TASK(itt::domains::intel_gpu_plugin, "Plugin::CloneAndTransformNetwork");
    CNNNetwork clonedNetwork = InferenceEngine::details::cloneNetwork(network);

    if (clonedNetwork.getFunction()) {
        auto nGraphFunc = clonedNetwork.getFunction();
        auto deviceInfo = GetDeviceInfo(config.key_config_map);
        TransformationsPipeline transformations(config, deviceInfo);
        transformations.apply(nGraphFunc);
    }

    GPU_DEBUG_GET_INSTANCE(debug_config);
    GPU_DEBUG_IF(!debug_config->dump_graphs.empty()) {
        clonedNetwork.serialize(debug_config->dump_graphs + "/" + network.getName() + "_" +  "transformed_func.xml");
    }
    return clonedNetwork;
}

Plugin::Plugin() : m_defaultContext(nullptr) {
    _pluginName = "GPU";
    _impl = std::make_shared<impl>();
    RegisterPrimitives();
    // try loading gpu engine and get info from it
    {
        // Set OCL runtime which should be always available
        cldnn::device_query device_query(cldnn::engine_types::ocl, cldnn::runtime_types::ocl);
        device_map = device_query.get_available_devices();

        // Set default configs for each device
        for (auto& device : device_map) {
            _impl->m_configs.CreateConfig(device.first);
        }
    }
    // locate global custom kernel config
    // and auto-load kernels from it
#ifdef _WIN32
    CHAR mpath[MAX_PATH + 1];
    HMODULE nModule;
    GetModuleHandleEx(GET_MODULE_HANDLE_EX_FLAG_FROM_ADDRESS | GET_MODULE_HANDLE_EX_FLAG_UNCHANGED_REFCOUNT,
        (LPCSTR)CustomLayer::LoadFromFile,
        &nModule);
    GetModuleFileName(nModule, mpath, sizeof(mpath));
#elif __linux__
    Dl_info dl_info;
    dladdr(reinterpret_cast<void *>(CustomLayer::LoadFromFile), &dl_info);
    const char* mpath = dl_info.dli_fname;
#endif
    std::string configFile(mpath);
    std::size_t dir_split_pos = configFile.find_last_of("/\\");
    std::string config_path;

    if (dir_split_pos != std::string::npos) {
        // path contains directory
        config_path = configFile.substr(0, dir_split_pos);
    }
    config_path += "/cldnn_global_custom_kernels/cldnn_global_custom_kernels.xml";
    for (auto& config : _impl->m_configs) {
        CustomLayer::LoadFromFile(config_path, config.second.customLayers, true);
    }
}

auto check_inputs = [](InferenceEngine::InputsDataMap _networkInputs) {
    for (auto ii : _networkInputs) {
        auto input_precision = ii.second->getTensorDesc().getPrecision();
        if (input_precision != InferenceEngine::Precision::FP16 &&
            input_precision != InferenceEngine::Precision::FP32 &&
            input_precision != InferenceEngine::Precision::U8 &&
            input_precision != InferenceEngine::Precision::I8 &&
            input_precision != InferenceEngine::Precision::I16 &&
            input_precision != InferenceEngine::Precision::U16 &&
            input_precision != InferenceEngine::Precision::I32 &&
            input_precision != InferenceEngine::Precision::I64 &&
            input_precision != InferenceEngine::Precision::BOOL) {
            IE_THROW(NotImplemented)
                << "Input image format " << input_precision << " is not supported yet...";
        }
    }
};

void Plugin::UpdateConfig(Config& conf, const InferenceEngine::CNNNetwork &network, const std::map<std::string, std::string> &params) const {
    OV_ITT_SCOPED_TASK(itt::domains::intel_gpu_plugin, "Plugin::UpdateConfig");
    auto device_info = GetDeviceInfo(params);
    conf.enableInt8 = device_info.supports_imad || device_info.supports_immad;
    conf.UpdateFromMap(params);
    if (conf.enableDynamicBatch) {
        conf.max_dynamic_batch = static_cast<int>(network.getBatchSize());
    }
}

void Plugin::UpdateStatistics(const RemoteCLContext::Ptr& context) const {
    OV_ITT_SCOPED_TASK(itt::domains::intel_gpu_plugin, "Plugin::UpdateStatistics");
    {
        std::lock_guard<std::mutex> lock(engine_mutex);

        std::map<std::string, uint64_t> statistics;
        auto impl = getContextImpl(context);
        impl->acquire_lock();
        std::shared_ptr<cldnn::engine> eng = impl->GetEngine();
        statistics = eng->get_memory_statistics();
        impl->release_lock();

        // if the same context exists, the statistics is replaced with the latest one
        // (currently, memory usage is accumulated for several networks in the same context)
        // if it does not exist, a new statistics is added
        statistics_map[context] = statistics;
    }
}

std::map<std::string, std::string> Plugin::ConvertPerfHintsToConfig(
        const std::map<std::string, std::string>& network_config,
        const Config& plugin_config) const {
    // deduces the actual settings from the performance hints and returns fully-defined config
    auto config = network_config;
    const auto &mode = config.find(PluginConfigParams::KEY_PERFORMANCE_HINT);
    // the mode may have just arrived to the LoadNetwork, or was set with the plugins' SetConfig
    if (mode != config.end() || !plugin_config.perfHintsConfig.ovPerfHint.empty()) {
        const auto mode_name = (mode != config.end())
                               ? PerfHintsConfig::CheckPerformanceHintValue(mode->second)
                               : plugin_config.perfHintsConfig.ovPerfHint;
        //checking streams (to avoid overriding what user might explicitly set in the incoming config or previously via SetConfig)
        const auto streams = config.find(PluginConfigParams::KEY_GPU_THROUGHPUT_STREAMS);
        if (streams == config.end() && !streamsSet) {
            if (mode_name == CONFIG_VALUE(LATENCY)) {
                config[PluginConfigParams::KEY_GPU_THROUGHPUT_STREAMS] = std::to_string(1);
            } else if (mode_name == CONFIG_VALUE(THROUGHPUT)) {
                config[PluginConfigParams::KEY_GPU_THROUGHPUT_STREAMS] = CONFIG_VALUE(GPU_THROUGHPUT_AUTO);
                //disabling the throttling temporarily to set the validation (that is switching to the hints) perf baseline
                //checking throttling (to avoid overriding what user might explicitly set in the incoming config or previously via SetConfig)
                // const auto bInConfig = config.find(GPUConfigParams::KEY_GPU_PLUGIN_THROTTLE) != config.end() ||
                //    config.find(CLDNNConfigParams::KEY_CLDNN_PLUGIN_THROTTLE) != config.end();
                // if (!bInConfig && !throttlingSet)
                //    config[GPUConfigParams::KEY_GPU_PLUGIN_THROTTLE] = std::to_string(1);
            }
        }
    }
    return config;
}

IExecutableNetworkInternal::Ptr Plugin::LoadExeNetworkImpl(const InferenceEngine::CNNNetwork &network,
                                                                const std::map<std::string, std::string> &orig_config) {
    OV_ITT_SCOPED_TASK(itt::domains::intel_gpu_plugin, "Plugin::LoadExeNetworkImpl");
    // verification of supported input
    InferenceEngine::InputsDataMap _networkInputs = network.getInputsInfo();
    check_inputs(_networkInputs);

    Configs confs = _impl->m_configs;
    std::string device_id = GetDeviceIDFromConfig(orig_config);
    Config conf = confs.GetConfig(device_id);

    auto config = ConvertPerfHintsToConfig(orig_config, conf);
    UpdateConfig(conf, network, config);

    RemoteCLContext::Ptr context;

    auto canReuseDefaultContext = [&]() -> bool {
        if (m_defaultContext == nullptr)
            return false;

        const Config& context_config = m_defaultContext->GetConfig();
        const Config& current_config = conf;

        return context_config.throughput_streams == current_config.throughput_streams &&
               context_config.useProfiling == current_config.useProfiling &&
               context_config.dumpCustomKernels == current_config.dumpCustomKernels &&
               context_config.memory_pool_on == current_config.memory_pool_on &&
               context_config.queueThrottle == current_config.queueThrottle &&
               context_config.queuePriority == current_config.queuePriority &&
               context_config.sources_dumps_dir == current_config.sources_dumps_dir &&
               context_config.tuningConfig.mode == current_config.tuningConfig.mode &&
               context_config.tuningConfig.cache_file_path == current_config.tuningConfig.cache_file_path &&
               context_config.kernels_cache_dir == current_config.kernels_cache_dir &&
               context_config.device_id == current_config.device_id &&
               context_config.task_exec_config._streams == current_config.task_exec_config._streams &&
               context_config.task_exec_config._threadPreferredCoreType == current_config.task_exec_config._threadPreferredCoreType &&
               context_config.enable_loop_unrolling == current_config.enable_loop_unrolling;
    };

    {
        OV_ITT_SCOPED_TASK(itt::domains::intel_gpu_plugin, "Plugin::LoadExeNetworkImpl::CreateContext");
        std::lock_guard<std::mutex> lock(engine_mutex);
        if (!canReuseDefaultContext()) {
            m_defaultContext.reset(new RemoteCLContext(shared_from_this(), ParamMap(), conf));
        }
    }

    context = m_defaultContext;

    auto transformedNetwork = CloneAndTransformNetwork(network, conf);
    {
        OV_ITT_SCOPED_TASK(itt::domains::intel_gpu_plugin, "Plugin::LoadExeNetworkImpl::CreateExeNetwork");
        CompiledModel::Ptr exeNetwork = std::make_shared<CompiledModel>(transformedNetwork, context, conf);
        UpdateStatistics(context);
        return exeNetwork;
    }
}

IExecutableNetworkInternal::Ptr Plugin::LoadExeNetworkImpl(const InferenceEngine::CNNNetwork &network,
                                                           const InferenceEngine::RemoteContext::Ptr &context,
                                                           const std::map<std::string, std::string> &orig_config) {
    InferenceEngine::InputsDataMap _networkInputs = network.getInputsInfo();
    check_inputs(_networkInputs);

    auto casted = std::dynamic_pointer_cast<ClContext>(context);
    if (nullptr == casted) {
        IE_THROW() << "Invalid context";
    }

    Config conf = getContextImpl(casted)->GetConfig();
    auto config = ConvertPerfHintsToConfig(orig_config, conf);
    UpdateConfig(conf, network, config);

    auto transformedNetwork = CloneAndTransformNetwork(network, conf);
    return std::make_shared<CompiledModel>(transformedNetwork, casted, conf);
}

InferenceEngine::RemoteContext::Ptr Plugin::CreateContext(const ParamMap& params) {
    // parameter map is non-empty
    std::string contextTypeStr = _StrFromParams(params, GPU_PARAM_KEY(CONTEXT_TYPE));

    if (GPU_PARAM_VALUE(OCL) == contextTypeStr) {
        return std::make_shared<RemoteCLContext>(shared_from_this(), params, _impl->m_configs.GetDefaultDeviceConfig());
    } else if (GPU_PARAM_VALUE(VA_SHARED) == contextTypeStr) {
#ifdef _WIN32
        return std::make_shared<RemoteD3DContext>(shared_from_this(), params, _impl->m_configs.GetDefaultDeviceConfig());
#else
        return std::make_shared<RemoteVAContext>(shared_from_this(), params, _impl->m_configs.GetDefaultDeviceConfig());
#endif
    } else {
        IE_THROW() << "Invalid remote context type" << contextTypeStr;
    }
}

InferenceEngine::RemoteContext::Ptr Plugin::GetDefaultContext(const ParamMap& params) {
    if (nullptr == m_defaultContext) {
        m_defaultContext.reset(new RemoteCLContext(shared_from_this(), params, _impl->m_configs.GetDefaultDeviceConfig()));
    }
    return m_defaultContext;
}

void Plugin::SetConfig(const std::map<std::string, std::string> &config) {
    streamsSet = (config.find(PluginConfigParams::KEY_GPU_THROUGHPUT_STREAMS) != config.end());
    throttlingSet = config.find(GPUConfigParams::KEY_GPU_PLUGIN_THROTTLE) != config.end() ||
                    config.find(CLDNNConfigParams::KEY_CLDNN_PLUGIN_THROTTLE) != config.end();
    std::string device_id;
    if (config.find(PluginConfigInternalParams::KEY_CONFIG_DEVICE_ID) != config.end()) {
        device_id = config.at(PluginConfigInternalParams::KEY_CONFIG_DEVICE_ID);
        _impl->m_configs.GetConfig(device_id).UpdateFromMap(config);
    } else {
        device_id = GetDeviceIDFromConfig(config);
        if (!device_id.empty()) {
            _impl->m_configs.SetDefaultDeviceID(device_id);
            _impl->m_configs.GetConfig(device_id).UpdateFromMap(config);
        } else {
            for (auto& conf : _impl->m_configs) {
                conf.second.UpdateFromMap(config);
            }
        }
    }
}

QueryNetworkResult Plugin::QueryNetwork(const CNNNetwork& network,
                                        const std::map<std::string, std::string>& config) const {
    OV_ITT_SCOPED_TASK(itt::domains::intel_gpu_plugin, "Plugin::QueryNetwork");
    QueryNetworkResult res;
    Configs confs = _impl->m_configs;
    std::string device_id = GetDeviceIDFromConfig(config);
    Config conf = confs.GetConfig(device_id);

    UpdateConfig(conf, network, config);

    if (m_defaultContext == nullptr) {
        m_defaultContext.reset(new RemoteCLContext(
            std::const_pointer_cast<InferenceEngine::IInferencePlugin>(shared_from_this()),
            ParamMap(), conf));
    }
    Program prog(m_defaultContext->getImpl()->GetEngine(), conf);
    auto function = network.getFunction();
    if (function == nullptr) {
        IE_THROW() << "CNNetworkImpl representation is not supported anymore";
    }

    std::unordered_set<std::string> originalOpNames;
    auto originalOps = function->get_ops();
    for (auto&& node : originalOps) {
        originalOpNames.emplace(node->get_friendly_name());
    }

    auto clonedNetwork = CloneAndTransformNetwork(network, conf);
    auto ops = clonedNetwork.getFunction()->get_ordered_ops();
    std::unordered_set<std::string> supported;
    std::unordered_set<std::string> unsupported;

    std::unordered_set<std::string> splitNames;
    std::unordered_set<std::string> concatNames;
    std::unordered_set<std::string> constantsNames;
    std::unordered_set<std::string> depLayerNames;

    std::vector<std::shared_ptr<ngraph::Node>> splits;
    std::vector<std::shared_ptr<ngraph::Node>> concats;
    std::vector<std::shared_ptr<ngraph::Node>> constants;
    std::vector<std::shared_ptr<ngraph::Node>> nextLayerDependent;

    auto layerIsSupported = [&](std::shared_ptr<ngraph::Node> node) {
        if (ngraph::is_type<const ngraph::op::v0::DetectionOutput>(node) ||
            ngraph::is_type<const ngraph::op::v0::PriorBox>(node) ||
            ngraph::is_type<const ngraph::op::v0::PriorBoxClustered>(node) ||
            ngraph::is_type<const ngraph::op::v0::Proposal>(node)) {
            return false;
        } else if (ngraph::is_type<const ngraph::op::v1::Split>(node)) {
            splitNames.emplace(node->get_friendly_name());
            splits.push_back(node);
            return false;
        } else if (ngraph::is_type<const ngraph::op::v0::Concat>(node)) {
            concatNames.emplace(node->get_friendly_name());
            concats.push_back(node);
            return false;
        } else if (ngraph::is_type<const ngraph::op::v1::Reshape>(node) ||
                   ngraph::is_type<const ngraph::op::v0::Squeeze>(node) ||
                   ngraph::is_type<const ngraph::op::v0::Unsqueeze>(node) ||
                   ngraph::is_type<const ngraph::op::v1::Transpose>(node)) {
            depLayerNames.emplace(node->get_friendly_name());
            nextLayerDependent.push_back(node);
            return false;
        } else if (ngraph::is_type<const ngraph::op::v0::Constant>(node)) {
            constantsNames.emplace(node->get_friendly_name());
            constants.push_back(node);
            return false;
        } else if (prog.IsOpSupported(network, node) &&
                   !ngraph::op::is_parameter(node) &&
                   !ngraph::op::is_output(node)) {
            return true;
        } else {
            return false;
        }
    };

    // Get ops after transformations and check if it's supported
    // Transformations might lead to the situation when single node is merged to multiple operations,
    // so we mark original op as supported only if all nodes that it was merged into are supported
    for (auto&& op : ops) {
        for (auto&& fusedLayerName : ngraph::getFusedNamesVector(op)) {
            if (InferenceEngine::details::contains(originalOpNames, fusedLayerName)) {
                if (layerIsSupported(op)) {
                    supported.emplace(fusedLayerName);
                } else {
                    unsupported.emplace(fusedLayerName);
                }
            }
        }
    }

    for (auto&& layerName : supported) {
        if (InferenceEngine::details::contains(unsupported, layerName)) {
            supported.erase(layerName);
        }
    }
    unsupported.clear();

    // Check set of heuristics to produce more efficient hetero sub-graph. Note: checks order is important.
    // 1. Split is marked as supported when all output ops can be offloaded to GPU
    for (const auto & op : splits) {
        bool is_supported = true;
        for (size_t i = 0; i < op->get_output_size(); i++) {
            auto outTensors = op->get_output_target_inputs(i);
            for (auto& t : outTensors) {
                auto output = t.get_node();
                const auto& name = output->get_friendly_name();
                if (!InferenceEngine::details::contains(supported, name) &&
                    !InferenceEngine::details::contains(depLayerNames, name) &&
                    !InferenceEngine::details::contains(concatNames, name) &&
                    !InferenceEngine::details::contains(splitNames, name)) {
                    is_supported = false;
                    break;
                }
            }
        }
        if (is_supported) {
            supported.emplace(op->get_friendly_name());
        }
    }

    // 2. Concat is marked as supported when all inputs can be offloaded to GPU
    for (const auto& op : concats) {
        bool is_supported = true;
        for (size_t i = 0; i < op->get_input_size(); i++) {
            auto input = op->get_input_node_shared_ptr(i);
            const auto& name = input->get_friendly_name();
            if (!InferenceEngine::details::contains(supported, name) &&
                !InferenceEngine::details::contains(depLayerNames, name) &&
                !InferenceEngine::details::contains(concatNames, name)) {
                is_supported = false;
                break;
            }
        }
        if (is_supported) {
            supported.emplace(op->get_friendly_name());
        }
    }

    // 3. Some layers are marked as supported when all inputs and outputs can be offloaded to GPU
    for (const auto& op : nextLayerDependent) {
        bool is_supported = true;
        // both inputs and output should be GPU to remain on GPU
        for (size_t i = 0; i < op->get_input_size(); i++) {
            auto input = op->get_input_node_shared_ptr(i);
            const auto& name = input->get_friendly_name();
            // All inputs must be supported or be a constant
            if (!InferenceEngine::details::contains(supported, name) && !InferenceEngine::details::contains(constantsNames, name)) {
                is_supported = false;
                break;
            }
        }
        for (size_t i = 0; i < op->get_output_size(); i++) {
            auto outTensors = op->get_output_target_inputs(i);
            for (auto& t : outTensors) {
                auto output = t.get_node();
                const auto& name = output->get_friendly_name();
                if (!InferenceEngine::details::contains(supported, name)) {
                    is_supported = false;
                    break;
                }
            }
        }
        if (is_supported) {
            supported.emplace(op->get_friendly_name());
        }
    }

    // 4. Constants are marked as supported when all outputs can be offloaded to GPU
    for (const auto& op : constants) {
        bool is_supported = true;
        for (size_t i = 0; i < op->get_output_size(); i++) {
            auto outTensors = op->get_output_target_inputs(i);
            for (auto& t : outTensors) {
                auto output = t.get_node();
                const auto& name = output->get_friendly_name();
                if (!InferenceEngine::details::contains(supported, name)) {
                    is_supported = false;
                    break;
                }
            }
        }
        if (is_supported) {
            supported.emplace(op->get_friendly_name());
        }
    }

    // Mark original constants/parameters/results ops as supported for each supported operation
    // since rt_info doesn't contain names of constant that are removed during constant folding
    for (auto&& node : originalOps) {
        if (InferenceEngine::details::contains(supported, node->get_friendly_name())) {
            for (auto&& inputNodeOutput : node->input_values()) {
                if (ngraph::op::is_constant(inputNodeOutput.get_node()) || ngraph::op::is_parameter(inputNodeOutput.get_node())) {
                    supported.emplace(inputNodeOutput.get_node()->get_friendly_name());
                }
            }
            for (auto&& outputs : node->outputs()) {
                for (auto&& outputNodeInput : outputs.get_target_inputs()) {
                    if (ngraph::op::is_output(outputNodeInput.get_node())) {
                        supported.emplace(outputNodeInput.get_node()->get_friendly_name());
                    }
                }
            }
        }

        if (ngraph::op::is_constant(node) || ngraph::op::is_parameter(node)) {
                if (!InferenceEngine::details::contains(supported, node->output(0).get_target_inputs().begin()->get_node()->get_friendly_name())) {
                    supported.erase(node->get_friendly_name());
                }
            } else if (ngraph::op::is_output(node)) {
                if (!InferenceEngine::details::contains(supported, node->input_values().begin()->get_node()->get_friendly_name())) {
                    supported.erase(node->get_friendly_name());
                }
            }
    }

    for (auto&& layerName : supported) {
        res.supportedLayersMap.emplace(layerName, GetName());
    }

    return res;
}

Parameter Plugin::GetConfig(const std::string& name, const std::map<std::string, Parameter>& options) const {
    OV_ITT_SCOPED_TASK(itt::domains::intel_gpu_plugin, "Plugin::GetConfig");
    Parameter result;

    std::string device_id;
    if (options.find(PluginConfigParams::KEY_DEVICE_ID) != options.end()) {
        device_id = options.find(PluginConfigParams::KEY_DEVICE_ID)->second.as<std::string>();
    }
    Config config = _impl->m_configs.GetConfig(device_id);

    if (config.key_config_map.find(name) != config.key_config_map.end()) {
        result = config.key_config_map.find(name)->second;
    } else {
        IE_THROW() << "Unsupported config key : " << name;
    }
    return result;
}

auto StringRightTrim = [](std::string string, std::string substring, bool case_sensitive = true) {
    auto ret_str = string;
    if (!case_sensitive) {
        std::transform(string.begin(), string.end(), string.begin(), ::tolower);
        std::transform(substring.begin(), substring.end(), substring.begin(), ::tolower);
    }
    auto erase_position = string.rfind(substring);
    if (erase_position != std::string::npos) {
        // if space exists before substring remove it also
        if (std::isspace(string.at(erase_position - 1))) {
            erase_position--;
        }
        return ret_str.substr(0, erase_position);
    }
    return ret_str;
};

static float GetGOPS(cldnn::device_info info, cldnn::data_types dt) {
    auto freqGHz = info.gpu_frequency / 1000.f;
    auto numEUs = info.execution_units_count;
    auto opsPerComputeBlock = 0;
    auto computeBlockIPC = 1.0f;
    switch (dt) {
    case cldnn::data_types::u8:
    case cldnn::data_types::i8: {
        if (info.supports_immad) {
            if (info.gfx_ver.major == 12) {
                if (info.gfx_ver.minor == 5)
                    opsPerComputeBlock = 512;
                else if (info.gfx_ver.minor == 7)
                    opsPerComputeBlock = 256;
            }
        } else if (info.supports_imad) {
            // fma * simd size
            opsPerComputeBlock = 2 * 32;
        } else {
            // separate mul + add instructions for int8 data type
            opsPerComputeBlock = 2 * 16;
            // mul/add instructions can't be executed in parallel, so we need 2 clocks to execute compute block
            computeBlockIPC = 0.5f;
        }
        break;
    }
    case cldnn::data_types::f16: {
        if (info.supports_immad) {
            if (info.gfx_ver.major == 12) {
                if (info.gfx_ver.minor == 5)
                    opsPerComputeBlock = 256;
                else if (info.gfx_ver.minor == 7)
                    opsPerComputeBlock = 128;
            }
        } else {
            // fma * simd size
            opsPerComputeBlock = 2 * 16;
        }
        break;
    }
    case cldnn::data_types::f32: {
        // fma * simd size
        opsPerComputeBlock = 2 * 8;
        break;
    }

    default: throw std::runtime_error("GetGOPS: Unsupported precision");
    }

    return freqGHz * opsPerComputeBlock * computeBlockIPC * numEUs;
}

Parameter Plugin::GetMetric(const std::string& name, const std::map<std::string, Parameter>& options) const {
    OV_ITT_SCOPED_TASK(itt::domains::intel_gpu_plugin, "Plugin::GetMetric");
    std::string device_id = GetConfig(CONFIG_KEY(DEVICE_ID), options);

    auto iter = device_map.find(device_id);
    auto device_info = iter != device_map.end() ?
        iter->second->get_info() :
        device_map.begin()->second->get_info();

    if (name == METRIC_KEY(SUPPORTED_METRICS)) {
        std::vector<std::string> metrics;
        metrics.push_back(METRIC_KEY(AVAILABLE_DEVICES));
        metrics.push_back(METRIC_KEY(SUPPORTED_METRICS));
        metrics.push_back(METRIC_KEY(FULL_DEVICE_NAME));
        metrics.push_back(METRIC_KEY(OPTIMIZATION_CAPABILITIES));
        metrics.push_back(METRIC_KEY(SUPPORTED_CONFIG_KEYS));
        metrics.push_back(METRIC_KEY(RANGE_FOR_ASYNC_INFER_REQUESTS));
        metrics.push_back(METRIC_KEY(RANGE_FOR_STREAMS));
        metrics.push_back(METRIC_KEY(DEVICE_TYPE));
        metrics.push_back(METRIC_KEY(DEVICE_GOPS));
        metrics.push_back(GPU_METRIC_KEY(MAX_BATCH_SIZE));
        metrics.push_back(GPU_METRIC_KEY(DEVICE_TOTAL_MEM_SIZE));
        metrics.push_back(GPU_METRIC_KEY(UARCH_VERSION));
        metrics.push_back(GPU_METRIC_KEY(EXECUTION_UNITS_COUNT));
        metrics.push_back(GPU_METRIC_KEY(MEMORY_STATISTICS));
        IE_SET_METRIC_RETURN(SUPPORTED_METRICS, metrics);
    } else if (name == METRIC_KEY(AVAILABLE_DEVICES)) {
        std::vector<std::string> availableDevices = { };
        for (auto const& dev : device_map)
            availableDevices.push_back(dev.first);
        IE_SET_METRIC_RETURN(AVAILABLE_DEVICES, availableDevices);
    } else if (name == GPU_METRIC_KEY(DEVICE_TOTAL_MEM_SIZE)) {
        IE_SET_METRIC_RETURN(GPU_DEVICE_TOTAL_MEM_SIZE, device_info.max_global_mem_size);
    } else if (name == METRIC_KEY(DEVICE_TYPE)) {
        auto dev_type = device_info.dev_type == cldnn::device_type::discrete_gpu ? Metrics::DeviceType::discrete : Metrics::DeviceType::integrated;
        IE_SET_METRIC_RETURN(DEVICE_TYPE, dev_type);
    } else if (name == METRIC_KEY(DEVICE_GOPS)) {
        std::map<InferenceEngine::Precision, float> gops;
        gops[InferenceEngine::Precision::I8] = GetGOPS(device_info, cldnn::data_types::i8);
        gops[InferenceEngine::Precision::U8] = GetGOPS(device_info, cldnn::data_types::u8);
        gops[InferenceEngine::Precision::FP16] = GetGOPS(device_info, cldnn::data_types::f16);
        gops[InferenceEngine::Precision::FP32] = GetGOPS(device_info, cldnn::data_types::f32);
        IE_SET_METRIC_RETURN(DEVICE_GOPS, gops);
    } else if (name == GPU_METRIC_KEY(EXECUTION_UNITS_COUNT)) {
        IE_SET_METRIC_RETURN(GPU_EXECUTION_UNITS_COUNT, device_info.execution_units_count);
    } else if (name == GPU_METRIC_KEY(UARCH_VERSION)) {
        std::stringstream s;
        if (device_info.gfx_ver.major == 0 && device_info.gfx_ver.minor == 0 && device_info.gfx_ver.revision == 0) {
            s << "unknown";
        } else {
            s << static_cast<int>(device_info.gfx_ver.major) << "."
              << static_cast<int>(device_info.gfx_ver.minor) << "."
              << static_cast<int>(device_info.gfx_ver.revision);
        }
        IE_SET_METRIC_RETURN(GPU_UARCH_VERSION, s.str());
    } else if (name == METRIC_KEY(OPTIMAL_BATCH)) {
        auto network = options.find("MODEL_PTR")->second.as<InferenceEngine::CNNNetwork const*>();
        Config config = _impl->m_configs.GetConfig(device_id);
        auto networkCloned = CloneAndTransformNetwork(*network, config);
        // TGL-i7-1185G7
        const float L3_cache_size = 12*1024*1024;
        ov::MemBandwidthPressure memPressure = ov::MemBandwidthPressureTolerance(
                networkCloned.getFunction(), L3_cache_size);
        unsigned int batch = 1;
        if (memPressure.max_mem_tolerance != ov::MemBandwidthPressure::UNKNOWN)
            batch = 4 * pow(2, floor(log(memPressure.max_mem_tolerance)/log(2))); // closest_pow2
        std::cout << "memPressure.max_mem_tolerance: " << memPressure.max_mem_tolerance << std::endl;
        std::cout << "SELECTED BATCH: " << batch << std::endl;
        std::map<std::string, InferenceEngine::Parameter> options_for_max_batch;
        options_for_max_batch["MODEL_PTR"] = std::const_pointer_cast<ngraph::Function>(network->getFunction());
        options_for_max_batch["GPU_THROUGHPUT_STREAMS"] = static_cast<uint32_t>(default_num_streams_for_tput);
        auto max_batch_size = GetMetric(GPU_METRIC_KEY(MAX_BATCH_SIZE), options_for_max_batch).as<unsigned int>();
        std::cout << "MAX_BATCH: " << max_batch_size << std::endl;
        unsigned int closest = pow(2, floor(log(max_batch_size)/log(2)));
        std::cout << "!!!!!!!!!!!!!! (CLOSEST):" << closest << std::endl;
        batch = std::min(closest, batch);
        batch = std::min(256u, batch); //batch 256 is a max
        std::cout << "ACTUAL OPTIMAL BATCH: " << batch << std::endl;
        IE_SET_METRIC_RETURN(OPTIMAL_BATCH, batch);
    } else if (name == METRIC_KEY(FULL_DEVICE_NAME)) {
        auto deviceName = StringRightTrim(device_info.dev_name, "NEO", false);
        deviceName += std::string(" (") + (device_info.dev_type == cldnn::device_type::discrete_gpu ? "dGPU" : "iGPU") + ")";
        IE_SET_METRIC_RETURN(FULL_DEVICE_NAME, deviceName);
    } else if (name == METRIC_KEY(SUPPORTED_CONFIG_KEYS)) {
        std::vector<std::string> configKeys;
        for (auto opt : _impl->m_configs.GetConfig(device_id).key_config_map)
            configKeys.push_back(opt.first);
        IE_SET_METRIC_RETURN(SUPPORTED_CONFIG_KEYS, configKeys);
    } else if (name == METRIC_KEY(OPTIMIZATION_CAPABILITIES)) {
        std::vector<std::string> capabilities;

        capabilities.push_back(METRIC_VALUE(FP32));
        capabilities.push_back(METRIC_VALUE(BIN));
        capabilities.push_back(METRIC_VALUE(BATCHED_BLOB));
        if (device_info.supports_fp16)
            capabilities.push_back(METRIC_VALUE(FP16));
        if (device_info.supports_imad || device_info.supports_immad)
            capabilities.push_back(METRIC_VALUE(INT8));
        if (device_info.supports_immad)
            capabilities.push_back(METRIC_VALUE(GPU_HW_MATMUL));

        IE_SET_METRIC_RETURN(OPTIMIZATION_CAPABILITIES, capabilities);
    } else if (name == METRIC_KEY(RANGE_FOR_ASYNC_INFER_REQUESTS)) {
        std::tuple<unsigned int, unsigned int, unsigned int> range = std::make_tuple(1, 2, 1);
        IE_SET_METRIC_RETURN(RANGE_FOR_ASYNC_INFER_REQUESTS, range);
    } else if (name == METRIC_KEY(RANGE_FOR_STREAMS)) {
        std::tuple<unsigned int, unsigned int> range = std::make_tuple(1, 2);
        IE_SET_METRIC_RETURN(RANGE_FOR_STREAMS, range);
    } else if (name == GPU_METRIC_KEY(MEMORY_STATISTICS)) {
        std::map<std::string, uint64_t> statistics;
        for (auto const &item : statistics_map) {
            // Before collecting memory statistics of each context, it's updated with the latest memory statistics from engine.
            UpdateStatistics(item.first);
            for (auto const &kv : item.second) {
                if (!statistics.count(kv.first)) {
                    statistics[kv.first] = kv.second;
                } else {
                    statistics[kv.first] += kv.second;
                }
            }
        }
        IE_SET_METRIC_RETURN(GPU_MEMORY_STATISTICS, statistics);
    } else if (name == GPU_METRIC_KEY(MAX_BATCH_SIZE)) {
        GPU_DEBUG_GET_INSTANCE(debug_config);
        const auto& config = _impl->m_configs.GetConfig(device_id);
        uint32_t n_streams = static_cast<uint32_t>(config.throughput_streams);
        uint64_t occupied_device_mem = 0;
        auto statistic_result = GetMetric(GPU_METRIC_KEY(MEMORY_STATISTICS), options).as<std::map<std::string, uint64_t>>();
        auto occupied_usm_dev = statistic_result.find("usm_device_current");
        if (occupied_usm_dev != statistic_result.end()) {
            occupied_device_mem = occupied_usm_dev->second;
        }

        int64_t available_device_mem = device_info.max_global_mem_size - occupied_device_mem;
        GPU_DEBUG_IF(debug_config->verbose >= 2) {
            GPU_DEBUG_COUT << "[GPU_MAX_BATCH_SIZE] available memory is " << available_device_mem
                           << " (occupied: " << occupied_device_mem << ")" << std::endl;
        }

        int64_t max_batch_size = 1;

        if (options.find("MODEL_PTR") == options.end()) {
            GPU_DEBUG_IF(debug_config->verbose >= 1) {
                GPU_DEBUG_COUT << "[GPU_MAX_BATCH_SIZE] MODELS_PTR is not set: return 1" << std::endl;
            }
            IE_SET_METRIC_RETURN(GPU_MAX_BATCH_SIZE, static_cast<int32_t>(max_batch_size));
        }
        if (options.find("GPU_THROUGHPUT_STREAMS") != options.end()) {
            try {
                n_streams = options.find("GPU_THROUGHPUT_STREAMS")->second.as<uint32_t>();
            } catch (...) {
                try {
                    std::string n_streams_str = options.find("GPU_THROUGHPUT_STREAMS")->second.as<std::string>();
                    if (n_streams_str != CONFIG_VALUE(GPU_THROUGHPUT_AUTO)) {
                        IE_THROW() << "[GPU_MAX_BATCH_SIZE] bad casting: GPU_THROUGHPUT_STREAMS should be either of uint32_t type or \"GPU_THROUGHPUT_AUTO\"";
                    }
                    n_streams = config.GetDefaultNStreamsForThroughputMode();
                } catch (...) {
                    IE_THROW() << "[GPU_MAX_BATCH_SIZE] bad casting: GPU_THROUGHPUT_STREAMS should be either of uint32_t type or \"GPU_THROUGHPUT_AUTO\"";
                }
            }
        }
        GPU_DEBUG_IF(debug_config->verbose >= 2) {
            GPU_DEBUG_COUT << "[GPU_MAX_BATCH_SIZE] n_streams : " << n_streams << std::endl;
        }

        if (options.find("AVAILABLE_DEVICE_MEM_SIZE") != options.end()) {
            try {
                available_device_mem = std::min(static_cast<int64_t>(available_device_mem), options.find("AVAILABLE_DEVICE_MEM_SIZE")->second.as<int64_t>());
                GPU_DEBUG_IF(debug_config->verbose >= 2) {
                    GPU_DEBUG_COUT << "[GPU_MAX_BATCH_SIZE] available memory is reset by user " << available_device_mem << std::endl;
                }
            } catch (...) {
                IE_THROW() << "[GPU_MAX_BATCH_SIZE] bad casting: AVAILABLE_DEVICE_MEM_SIZE should be int64_t type";
            }
            if (available_device_mem < 0) {
                IE_THROW() << "[GPU_MAX_BATCH_SIZE] AVAILABLE_DEVICE_MEM_SIZE value should be greater than 0 for max batch size calculation";
            }
        }

        std::shared_ptr<ngraph::Function> model;
        auto model_param = options.find("MODEL_PTR")->second;
        try {
            model = model_param.as<std::shared_ptr<ngraph::Function>>();
        } catch (...) {
            IE_THROW() << "[GPU_MAX_BATCH_SIZE] MODEL_PTR should be std::shared_ptr<ngraph::Function> type";
        }

        InferenceEngine::CNNNetwork network(model);
        size_t base_batch_size = 16; // empirically decided for DG1
        auto engine_params = Plugin::GetParams(config, iter->second, nullptr);
        auto engine = cldnn::engine::create(engine_params.engine_type, engine_params.runtime_type, iter->second,
                                cldnn::engine_configuration(false, engine_params.queue_type, std::string(),
                                config.queuePriority, config.queueThrottle, config.memory_pool_on,
                                engine_params.use_unified_shared_memory, std::string(), config.throughput_streams),
                                engine_params.task_executor);

        std::shared_ptr<Program> program;

        GPU_DEBUG_IF(debug_config->base_batch_for_memory_estimation > 0) {
            int32_t user_specified_base_batch_size = debug_config->base_batch_for_memory_estimation;
            base_batch_size = (user_specified_base_batch_size != base_batch_size) ? user_specified_base_batch_size : base_batch_size;
        }

        auto cloned_network = InferenceEngine::details::cloneNetwork(network);
        auto inputs_info = cloned_network.getInputsInfo();
        ICNNNetwork::InputShapes new_shapes;
        try {
            //std::map<std::string, SizeVector>;
            bool batch_detected = false;
            for (auto &info : inputs_info) {
                if (!info.second)
                    continue;
                InferenceEngine::Layout layout = info.second->getLayout();
                auto data = info.second->getInputData();
                if (!data)
                    continue;
                std::string name = info.second->getInputData()->getName();
                auto shape = data->getTensorDesc().getDims();
                if (layout == InferenceEngine::Layout::NCHW ||
                    layout == InferenceEngine::Layout::NHWC ||
                    layout == InferenceEngine::Layout::NCDHW ||
                    layout == InferenceEngine::Layout::NDHWC ||
                    layout == InferenceEngine::Layout::NC) {
                    shape[0] = base_batch_size;
                    batch_detected = true;
                } else if (layout == InferenceEngine::Layout::CN) {
                    shape[1] = base_batch_size;
                    batch_detected = true;
                }
                new_shapes[name] = shape;
            }
<<<<<<< HEAD
            if (batch_detected) { // reshape only for batched layout
                cloned_network.reshape(new_shapes);
                GPU_DEBUG_IF(debug_config->verbose >= 1) {
                    GPU_DEBUG_COUT << "Reshaped base batch size to " << base_batch_size << std::endl;
=======
            new_shapes[name] = shape;
        }
        try {
            if (batch_detected) { // reshape only for batched layout
                cloned_network.reshape(new_shapes);
                GPU_DEBUG_IF(debug_config->verbose >= 1) {
                    GPU_DEBUG_COUT << "[GPU_MAX_BATCH_SIZE] Reshaped base batch size to " << base_batch_size << std::endl;
>>>>>>> d6c2cb52
                }
            } else {
                base_batch_size = 1;
                GPU_DEBUG_IF(debug_config->verbose >= 1) {
<<<<<<< HEAD
                    GPU_DEBUG_COUT << "Batch dimension is not used in inputs." << std::endl;
                }
            }

            auto nGraphFunc = cloned_network.getFunction();
            TransformationsPipeline transformations(config, device_info);
            transformations.apply(nGraphFunc);
            program = std::make_shared<Program>(cloned_network, engine, config, false, true);
            std::pair<int64_t, int64_t> device_memory_usage = program->GetCompiledProgram(
                    0)->get_estimated_device_mem_usage();
            int64_t mem_for_general = std::max(static_cast<int64_t>(1L),
                                               static_cast<int64_t>(static_cast<int64_t>(available_device_mem) -
                                                                    device_memory_usage.first));
            int64_t mem_per_batch = std::max(static_cast<int64_t>(1L),
                                             (device_memory_usage.second / static_cast<int64_t>(base_batch_size)));
            max_batch_size = mem_for_general / (mem_per_batch * static_cast<int64_t>(n_streams));
            GPU_DEBUG_IF(debug_config->verbose >= 1) {
                GPU_DEBUG_COUT << "Base batch size: " << base_batch_size << std::endl;
                GPU_DEBUG_COUT << "Const mem usage: " << device_memory_usage.first << std::endl;
                GPU_DEBUG_COUT << "General mem usage: " << device_memory_usage.second << std::endl;
            }
        } catch (...) {
=======
                    GPU_DEBUG_COUT << "[GPU_MAX_BATCH_SIZE] Batch dimension is not used in inputs." << std::endl;
                }
            }

            auto nGraphFunc = cloned_network.getFunction();
            TransformationsPipeline transformations(config, device_info);
            transformations.apply(nGraphFunc);
            program = std::make_shared<Program>(cloned_network, engine, config, false, true);
            std::pair<int64_t, int64_t> device_memory_usage =  program->GetCompiledProgram(0)->get_estimated_device_mem_usage();
            int64_t mem_for_general = std::max(static_cast<int64_t>(1L),
                    static_cast<int64_t>(static_cast<int64_t>(available_device_mem) - device_memory_usage.first));
            int64_t mem_per_batch = std::max(static_cast<int64_t>(1L), (device_memory_usage.second / static_cast<int64_t>(base_batch_size)));
            max_batch_size = mem_for_general / (mem_per_batch * static_cast<int64_t>(n_streams));
            GPU_DEBUG_IF(debug_config->verbose >= 1) {
                GPU_DEBUG_COUT << "[GPU_MAX_BATCH_SIZE] Base batch size: " << base_batch_size  << std::endl;
                GPU_DEBUG_COUT << "[GPU_MAX_BATCH_SIZE] Const mem usage: " << device_memory_usage.first  << std::endl;
                GPU_DEBUG_COUT << "[GPU_MAX_BATCH_SIZE] General mem usage: " << device_memory_usage.second  << std::endl;
            }
        } catch (std::exception& e) {
            GPU_DEBUG_IF(debug_config->verbose >= 1) {
                GPU_DEBUG_COUT << "[GPU_MAX_BATCH_SIZE] Failed in reshape or build program " << e.what() << std::endl;
            }
>>>>>>> d6c2cb52
        }
        IE_SET_METRIC_RETURN(GPU_MAX_BATCH_SIZE, static_cast<int32_t>(max_batch_size));
    } else {
        IE_THROW() << "Unsupported metric key " << name;
    }
}
}  // namespace intel_gpu
}  // namespace runtime
}  // namespace ov

static const Version version = { {2, 1}, CI_BUILD_NUMBER, "Intel GPU plugin" };
IE_DEFINE_PLUGIN_CREATE_FUNCTION(ov::runtime::intel_gpu::Plugin, version)<|MERGE_RESOLUTION|>--- conflicted
+++ resolved
@@ -728,7 +728,7 @@
         std::cout << "SELECTED BATCH: " << batch << std::endl;
         std::map<std::string, InferenceEngine::Parameter> options_for_max_batch;
         options_for_max_batch["MODEL_PTR"] = std::const_pointer_cast<ngraph::Function>(network->getFunction());
-        options_for_max_batch["GPU_THROUGHPUT_STREAMS"] = static_cast<uint32_t>(default_num_streams_for_tput);
+        options_for_max_batch["GPU_THROUGHPUT_STREAMS"] = CONFIG_VALUE(GPU_THROUGHPUT_AUTO);
         auto max_batch_size = GetMetric(GPU_METRIC_KEY(MAX_BATCH_SIZE), options_for_max_batch).as<unsigned int>();
         std::cout << "MAX_BATCH: " << max_batch_size << std::endl;
         unsigned int closest = pow(2, floor(log(max_batch_size)/log(2)));
@@ -865,37 +865,28 @@
         auto cloned_network = InferenceEngine::details::cloneNetwork(network);
         auto inputs_info = cloned_network.getInputsInfo();
         ICNNNetwork::InputShapes new_shapes;
-        try {
-            //std::map<std::string, SizeVector>;
-            bool batch_detected = false;
-            for (auto &info : inputs_info) {
-                if (!info.second)
-                    continue;
-                InferenceEngine::Layout layout = info.second->getLayout();
-                auto data = info.second->getInputData();
-                if (!data)
-                    continue;
-                std::string name = info.second->getInputData()->getName();
-                auto shape = data->getTensorDesc().getDims();
-                if (layout == InferenceEngine::Layout::NCHW ||
-                    layout == InferenceEngine::Layout::NHWC ||
-                    layout == InferenceEngine::Layout::NCDHW ||
-                    layout == InferenceEngine::Layout::NDHWC ||
-                    layout == InferenceEngine::Layout::NC) {
-                    shape[0] = base_batch_size;
-                    batch_detected = true;
-                } else if (layout == InferenceEngine::Layout::CN) {
-                    shape[1] = base_batch_size;
-                    batch_detected = true;
-                }
-                new_shapes[name] = shape;
-            }
-<<<<<<< HEAD
-            if (batch_detected) { // reshape only for batched layout
-                cloned_network.reshape(new_shapes);
-                GPU_DEBUG_IF(debug_config->verbose >= 1) {
-                    GPU_DEBUG_COUT << "Reshaped base batch size to " << base_batch_size << std::endl;
-=======
+        //std::map<std::string, SizeVector>;
+        bool batch_detected = false;
+        for (auto& info : inputs_info) {
+            if (!info.second)
+                continue;
+            InferenceEngine::Layout layout = info.second->getLayout();
+            auto data = info.second->getInputData();
+            if (!data)
+                continue;
+            std::string name = info.second->getInputData()->getName();
+            auto shape = data->getTensorDesc().getDims();
+            if (layout == InferenceEngine::Layout::NCHW ||
+                layout == InferenceEngine::Layout::NHWC ||
+                layout == InferenceEngine::Layout::NCDHW ||
+                layout == InferenceEngine::Layout::NDHWC ||
+                layout == InferenceEngine::Layout::NC)  {
+                shape[0] = base_batch_size;
+                batch_detected = true;
+            } else if (layout == InferenceEngine::Layout::CN) {
+                shape[1] = base_batch_size;
+                batch_detected = true;
+            }
             new_shapes[name] = shape;
         }
         try {
@@ -903,35 +894,10 @@
                 cloned_network.reshape(new_shapes);
                 GPU_DEBUG_IF(debug_config->verbose >= 1) {
                     GPU_DEBUG_COUT << "[GPU_MAX_BATCH_SIZE] Reshaped base batch size to " << base_batch_size << std::endl;
->>>>>>> d6c2cb52
                 }
             } else {
                 base_batch_size = 1;
                 GPU_DEBUG_IF(debug_config->verbose >= 1) {
-<<<<<<< HEAD
-                    GPU_DEBUG_COUT << "Batch dimension is not used in inputs." << std::endl;
-                }
-            }
-
-            auto nGraphFunc = cloned_network.getFunction();
-            TransformationsPipeline transformations(config, device_info);
-            transformations.apply(nGraphFunc);
-            program = std::make_shared<Program>(cloned_network, engine, config, false, true);
-            std::pair<int64_t, int64_t> device_memory_usage = program->GetCompiledProgram(
-                    0)->get_estimated_device_mem_usage();
-            int64_t mem_for_general = std::max(static_cast<int64_t>(1L),
-                                               static_cast<int64_t>(static_cast<int64_t>(available_device_mem) -
-                                                                    device_memory_usage.first));
-            int64_t mem_per_batch = std::max(static_cast<int64_t>(1L),
-                                             (device_memory_usage.second / static_cast<int64_t>(base_batch_size)));
-            max_batch_size = mem_for_general / (mem_per_batch * static_cast<int64_t>(n_streams));
-            GPU_DEBUG_IF(debug_config->verbose >= 1) {
-                GPU_DEBUG_COUT << "Base batch size: " << base_batch_size << std::endl;
-                GPU_DEBUG_COUT << "Const mem usage: " << device_memory_usage.first << std::endl;
-                GPU_DEBUG_COUT << "General mem usage: " << device_memory_usage.second << std::endl;
-            }
-        } catch (...) {
-=======
                     GPU_DEBUG_COUT << "[GPU_MAX_BATCH_SIZE] Batch dimension is not used in inputs." << std::endl;
                 }
             }
@@ -954,7 +920,6 @@
             GPU_DEBUG_IF(debug_config->verbose >= 1) {
                 GPU_DEBUG_COUT << "[GPU_MAX_BATCH_SIZE] Failed in reshape or build program " << e.what() << std::endl;
             }
->>>>>>> d6c2cb52
         }
         IE_SET_METRIC_RETURN(GPU_MAX_BATCH_SIZE, static_cast<int32_t>(max_batch_size));
     } else {
