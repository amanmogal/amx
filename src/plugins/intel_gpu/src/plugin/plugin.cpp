--- conflicted
+++ resolved
@@ -268,17 +268,8 @@
         }
         return ret;
     };
-<<<<<<< HEAD
     if (!devices_for_tp.empty()) {
         auto devices_id_for_tp = parse_devices_id(devices_for_tp);
-=======
-    auto devices_id_for_tp = parse_devices_id(devices_for_tp);
-    std::cout << "[DEBUG][" << __FILE__ << ":" << __LINE__ << "] device priorities after filtered: ";
-    for (const auto& device_id : devices_id_for_tp)
-        std::cout << "\tGPU." << device_id;
-    std::cout << std::endl;
-    if (1) {
->>>>>>> ca0c0890
         auto get_rank_table = [&]() {
             std::vector<std::vector<int>> rank_table = {};
             for (size_t i = 0; i < config.get_context_for_tp().size(); i++) {
