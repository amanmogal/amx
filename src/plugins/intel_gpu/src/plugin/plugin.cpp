// Copyright (C) 2018-2024 Intel Corporation
// SPDX-License-Identifier: Apache-2.0
//

#include "intel_gpu/plugin/plugin.hpp"

#include <algorithm>
#include <cctype>
#include <cmath>
#include <limits>
#include <map>
#include <memory>
#include <mutex>
#include <string>
#include <tuple>
#include <vector>

#include "intel_gpu/graph/serialization/layout_serializer.hpp"
#include "intel_gpu/graph/serialization/string_serializer.hpp"
#include "intel_gpu/graph/serialization/utils.hpp"
#include "intel_gpu/graph/serialization/vector_serializer.hpp"
#include "intel_gpu/plugin/compiled_model.hpp"
#include "intel_gpu/plugin/transformations_pipeline.hpp"
#include "intel_gpu/runtime/debug_configuration.hpp"
#include "intel_gpu/runtime/device_query.hpp"
#include "intel_gpu/runtime/execution_config.hpp"
#include "intel_gpu/runtime/itt.hpp"
#include "openvino/core/deprecated.hpp"
#include "openvino/pass/manager.hpp"
#include "openvino/pass/visualize_tree.hpp"
#include "openvino/runtime/device_id_parser.hpp"
#include "openvino/runtime/intel_gpu/properties.hpp"
#include "openvino/runtime/internal_properties.hpp"
#include "openvino/runtime/make_tensor.hpp"
#include "openvino/runtime/performance_heuristics.hpp"
#include "openvino/runtime/properties.hpp"
#include "openvino/util/common_util.hpp"
#include "openvino/util/weights_path.hpp"
#include "transformations/common_optimizations/dimension_tracking.hpp"
#include "transformations/init_node_info.hpp"
#include "transformations/rt_info/fused_names_attribute.hpp"
#include "transformations/utils/utils.hpp"

// Undef DEVICE_TYPE macro which can be defined somewhere in windows headers as DWORD and conflict with our metric
#ifdef DEVICE_TYPE
#undef DEVICE_TYPE
#endif

using ms = std::chrono::duration<double, std::ratio<1, 1000>>;
using Time = std::chrono::high_resolution_clock;

namespace ov {
namespace intel_gpu {

#define FACTORY_DECLARATION(op_version, op_name) \
    void __register ## _ ## op_name ## _ ## op_version();

#define FACTORY_CALL(op_version, op_name) \
    __register ## _ ## op_name ## _ ## op_version();

#define REGISTER_FACTORY(op_version, op_name) FACTORY_DECLARATION(op_version, op_name)
#include "intel_gpu/plugin/primitives_list.hpp"
#undef REGISTER_FACTORY

void Plugin::register_primitives() const {
    #define REGISTER_FACTORY(op_version, op_name) FACTORY_CALL(op_version, op_name)
    #include "intel_gpu/plugin/primitives_list.hpp"
    #undef REGISTER_FACTORY
}

std::string Plugin::get_device_id_from_config(const ov::AnyMap& config) const {
    std::string id;
    if (config.find(ov::device::id.name()) != config.end()) {
        id = config.at(ov::device::id.name()).as<std::string>();
    }
    return id;
}

std::string Plugin::get_device_id(const ov::AnyMap& config) const {
    std::string id = m_default_device_id;
    if (config.find(ov::device::id.name()) != config.end()) {
        id = config.at(ov::device::id.name()).as<std::string>();
    }
    return id;
}

void Plugin::transform_model(std::shared_ptr<ov::Model>& model, const ExecutionConfig& config, const std::shared_ptr<RemoteContextImpl>& context) const {
    OV_ITT_SCOPED_TASK(itt::domains::intel_gpu_plugin, "Plugin::transform_model");
    TransformationsPipeline transformations(config, context);

    auto start = Time::now();
    transformations.apply(model);
    GPU_DEBUG_LOG << "Transformations time: " << std::chrono::duration_cast<ms>(Time::now() - start).count() << " ms" << std::endl;
}

std::shared_ptr<ov::Model> Plugin::clone_and_transform_model(const std::shared_ptr<const ov::Model>& model,
                                                             const ExecutionConfig& config,
                                                             const std::shared_ptr<RemoteContextImpl>& context) const {
    OV_ITT_SCOPED_TASK(itt::domains::intel_gpu_plugin, "Plugin::clone_and_transform_model");
    GPU_DEBUG_GET_INSTANCE(debug_config);
    GPU_DEBUG_DEFINE_MEM_LOGGER("Plugin::clone_and_transform_model");

    auto cloned_model = model->clone();
    OPENVINO_ASSERT(cloned_model != nullptr, "[GPU] Failed to clone model!");

    GPU_DEBUG_IF(!debug_config->dump_graphs.empty()) {
        auto path_base = debug_config->dump_graphs + "/" + cloned_model->get_name();
        ov::pass::VisualizeTree(path_base + ".svg").run_on_model(cloned_model);
    }

    transform_model(cloned_model, config, context);

    // Transformations for some reason may drop output tensor names, so here we copy those from the original model
    auto new_results = cloned_model->get_results();
    auto old_results = model->get_results();
    OPENVINO_ASSERT(new_results.size() == old_results.size(), "[GPU] Unexpected outputs count change in transformed model",
                                                              "Before: ", old_results.size(), " After: ", new_results.size());
    for (size_t i = 0; i < model->get_results().size(); i++) {
        auto new_res = new_results[i];
        auto old_res = old_results[i];

        new_res->output(0).set_names(old_res->output(0).get_names());
        new_res->set_friendly_name(old_res->get_friendly_name());
    }

    GPU_DEBUG_IF(!debug_config->dump_graphs.empty()) {
        auto path_base = debug_config->dump_graphs + "/" + cloned_model->get_name() + "_" +  "transformed_func";
        ov::pass::VisualizeTree(path_base + ".svg").run_on_model(cloned_model);
    }
    return cloned_model;
}

std::map<std::string, RemoteContextImpl::Ptr> Plugin::get_default_contexts() const {
    std::call_once(m_default_contexts_once, [this]() {
        // Create default context
        for (auto& device : m_device_map) {
            auto ctx = std::make_shared<RemoteContextImpl>(get_device_name() + "." + device.first, std::vector<cldnn::device::ptr>{ device.second });
            m_default_contexts.insert({device.first, ctx});
        }
    });
    return m_default_contexts;
}

static std::mutex init_lock;
static bool m_constructed = false;

Plugin::Plugin() {
    {
        std::unique_lock<std::mutex> lock(init_lock);
        m_constructed = true;
    }
    set_device_name("GPU");
    register_primitives();

    // Set OCL runtime which should be always available
#ifdef OV_GPU_WITH_SYCL
    cldnn::device_query device_query(cldnn::engine_types::sycl, cldnn::runtime_types::ocl);
#else
    cldnn::device_query device_query(cldnn::engine_types::ocl, cldnn::runtime_types::ocl);
#endif
    m_device_map = device_query.get_available_devices();

    // Set default configs for each device
    for (const auto& device : m_device_map) {
        m_configs_map.insert({device.first, ExecutionConfig(ov::device::id(device.first))});
    }

    // Set common info for compiled_model_runtime_properties
    auto& ov_version = ov::get_openvino_version();
    m_compiled_model_runtime_properties["OV_VERSION"] = ov_version.buildNumber;
}

<<<<<<< HEAD
Plugin::~Plugin() {
    // reset oneDNN cache to clean up cached primitives
    std::unique_lock<std::mutex> lock(init_lock);
    if (m_constructed) {
        m_constructed = false;

#ifdef ENABLE_ONEDNN_FOR_GPU
        auto capacity = dnnl::get_primitive_cache_capacity();
        dnnl::set_primitive_cache_capacity(0);
        dnnl::set_primitive_cache_capacity(capacity);
#endif
=======
void Plugin::set_cache_info(const std::shared_ptr<const ov::Model>& model, ExecutionConfig& config) const {
    // WEIGHTS_PATH is used for the weightless cache mechanism which is used only with
    // ov::CacheMode::OPTIMIZE_SIZE setting. Not setting WEIGHTS_PATH will result in not
    // using that mechanism.
    if (config.get_property(ov::cache_mode) != ov::CacheMode::OPTIMIZE_SIZE) {
        return;
    }

    const auto& rt_info = model->get_rt_info();
    auto weights_path = rt_info.find("__weights_path");
    if (weights_path != rt_info.end()) {
        ov::AnyMap weights_path_property{{"WEIGHTS_PATH", weights_path->second}};
        config.set_property(weights_path_property);
>>>>>>> 0c84af06
    }
}

std::shared_ptr<ov::ICompiledModel> Plugin::compile_model(const std::shared_ptr<const ov::Model>& model, const ov::AnyMap& orig_config) const {
    OV_ITT_SCOPED_TASK(itt::domains::intel_gpu_plugin, "Plugin::compile_model");
    std::string device_id = get_device_id(orig_config);

    auto context = get_default_context(device_id);

    OPENVINO_ASSERT(m_configs_map.find(device_id) != m_configs_map.end(), "[GPU] compile_model: Couldn't find config for GPU with id ", device_id);

    ExecutionConfig config = m_configs_map.at(device_id);
    config.set_user_property(orig_config);
    config.apply_user_properties(context->get_engine().get_device_info());

    set_cache_info(model, config);

    auto transformed_model = clone_and_transform_model(model, config, context);
    {
        OV_ITT_SCOPED_TASK(itt::domains::intel_gpu_plugin, "Plugin::compile_model::CreateCompiledModel");
        return std::make_shared<CompiledModel>(transformed_model, shared_from_this(), context, config);
    }
}

std::shared_ptr<ov::ICompiledModel> Plugin::compile_model(const std::shared_ptr<const ov::Model>& model,
                                                          const ov::AnyMap& orig_config,
                                                          const ov::SoPtr<ov::IRemoteContext>& context) const {
    auto context_impl = get_context_impl(context);
    auto device_id = ov::DeviceIDParser{context_impl->get_device_name()}.get_device_id();

    OPENVINO_ASSERT(m_configs_map.find(device_id) != m_configs_map.end(), "[GPU] LoadExeNetworkImpl: Couldn't find config for GPU with id ", device_id);

    ExecutionConfig config = m_configs_map.at(device_id);
    config.set_user_property(orig_config);
    config.apply_user_properties(context_impl->get_engine().get_device_info());

    set_cache_info(model, config);

    auto transformed_model = clone_and_transform_model(model, config, context_impl);
    return std::make_shared<CompiledModel>(transformed_model, shared_from_this(), context_impl, config);
}

ov::SoPtr<ov::IRemoteContext> Plugin::create_context(const ov::AnyMap& remote_properties) const {
    if (remote_properties.empty()) {
        return get_default_context(m_default_device_id);
    }
    return std::make_shared<RemoteContextImpl>(get_default_contexts(), remote_properties);
}

std::shared_ptr<RemoteContextImpl> Plugin::get_default_context(const std::string& device_id) const {
    auto contexts = get_default_contexts();
    OPENVINO_ASSERT(contexts.count(device_id), "[GPU] Context was not initialized for ", device_id, " device");
    return contexts.at(device_id);
}

ov::SoPtr<ov::IRemoteContext> Plugin::get_default_context(const AnyMap& params) const {
    std::string device_id = m_default_device_id;

    if (params.find(ov::device::id.name()) != params.end())
        device_id = params.at(ov::device::id.name()).as<std::string>();

    return get_default_context(device_id);
}

void Plugin::set_property(const ov::AnyMap &config) {
    auto update_config = [](ExecutionConfig& config, const ov::AnyMap& user_config) {
        config.set_user_property(user_config);
        // Check that custom layers config can be loaded
        if (user_config.find(ov::intel_gpu::config_file.name()) != user_config.end()) {
            CustomLayerMap custom_layers;
            auto custom_layers_config = user_config.at(ov::intel_gpu::config_file.name()).as<std::string>();
            CustomLayer::LoadFromFile(custom_layers_config, custom_layers, custom_layers_config.empty());
        }
    };

    if (config.find(ov::internal::config_device_id.name()) != config.end()) {
        std::string device_id = config.at(ov::internal::config_device_id.name()).as<std::string>();
        auto config_for_device = config;
        config_for_device.erase(ov::internal::config_device_id.name());
        update_config(m_configs_map.at(device_id), config_for_device);
    } else {
        std::string device_id = get_device_id_from_config(config);
        if (!device_id.empty()) {
            m_default_device_id = device_id;
            update_config(m_configs_map.at(device_id), config);
        } else {
            for (auto& conf : m_configs_map) {
                update_config(conf.second, config);
            }
        }
    }
}

ov::SupportedOpsMap Plugin::query_model(const std::shared_ptr<const ov::Model>& model, const ov::AnyMap& orig_config) const {
    OV_ITT_SCOPED_TASK(itt::domains::intel_gpu_plugin, "Plugin::query_model");
    ov::SupportedOpsMap res;
    std::string device_id = get_device_id(orig_config);

    auto ctx = get_default_context(device_id);

    ExecutionConfig config = m_configs_map.at(device_id);
    config.set_user_property(orig_config);
    config.apply_user_properties(ctx->get_engine().get_device_info());

    ProgramBuilder prog(ctx->get_engine(), config);

    float query_model_ratio = config.get_property(ov::internal::query_model_ratio.name()).as<float>();

    auto supported = ov::get_supported_nodes(model,
        [&config,&ctx,this](std::shared_ptr<ov::Model>& model) {
            std::map<std::string, ov::PartialShape> shapes;
            std::map<std::string, std::pair<int64_t, int64_t>> batch_dim;
            transform_model(model, config, ctx);
        },
        [&prog](std::shared_ptr<ov::Node> node) {
            return prog.is_op_supported(node);
        },
        query_model_ratio);

    for (auto&& op_name : supported) {
        res.emplace(op_name, ctx->get_device_name());
    }

    return res;
}

std::shared_ptr<ov::ICompiledModel> Plugin::import_model(std::istream& model, const ov::AnyMap& config) const {
    std::string device_id = get_device_id(config);
    auto context = get_default_context(device_id);
    return import_model(model, { context, nullptr }, config);
}

std::shared_ptr<ov::ICompiledModel> Plugin::import_model(std::istream& model,
                                                         const ov::SoPtr<ov::IRemoteContext>& context,
                                                         const ov::AnyMap& orig_config) const {
    OV_ITT_SCOPED_TASK(itt::domains::intel_gpu_plugin, "Plugin::ImportNetwork");

    auto context_impl = get_context_impl(context);
    auto device_id = ov::DeviceIDParser{context_impl->get_device_name()}.get_device_id();

    // check ov::loaded_from_cache property and erase it due to not needed any more.
    auto _orig_config = orig_config;
    const auto& it = _orig_config.find(ov::loaded_from_cache.name());
    bool loaded_from_cache = false;
    if (it != _orig_config.end()) {
        loaded_from_cache = it->second.as<bool>();
        _orig_config.erase(it);
    }

    ExecutionConfig config = m_configs_map.at(device_id);
    config.set_user_property(_orig_config);
    config.apply_user_properties(context_impl->get_engine().get_device_info());

    cldnn::BinaryInputBuffer ib(model, context_impl->get_engine());

    ov::CacheMode cache_mode;
    ib >> cldnn::make_data(&cache_mode, sizeof(ov::CacheMode));

    if (cache_mode != config.get_property(ov::cache_mode)) {
        return nullptr;
    }

    std::string weights_path = config.get_property(ov::weights_path);
    if (config.get_property(ov::cache_mode) == ov::CacheMode::OPTIMIZE_SIZE &&
        !ov::util::validate_weights_path(weights_path)) {
        return nullptr;
    }

    return std::make_shared<CompiledModel>(ib, shared_from_this(), context_impl, config, loaded_from_cache);
}

ov::Any Plugin::get_property(const std::string& name, const ov::AnyMap& options) const {
    OV_ITT_SCOPED_TASK(itt::domains::intel_gpu_plugin, "Plugin::get_property");

    // The metrics below don't depend on the device ID, so we should handle those
    // earler than querying actual ID to avoid exceptions when no devices are found
    if (name == ov::supported_properties) {
        return decltype(ov::supported_properties)::value_type {get_supported_properties()};
    } else if (ov::internal::supported_properties == name) {
        return decltype(ov::internal::supported_properties)::value_type{get_supported_internal_properties()};
    } else if (name == ov::available_devices) {
        std::vector<std::string> available_devices = { };
        for (auto const& dev : m_device_map)
            available_devices.push_back(dev.first);
        return decltype(ov::available_devices)::value_type {available_devices};
    } else if (name == ov::internal::caching_properties) {
        return decltype(ov::internal::caching_properties)::value_type(get_caching_properties());
    }

    ov::AnyMap actual_runtime_info;
    auto prepare_actual_runtime_info = [&]() {
        // Suppose all devices share the same version driver.
        auto device_id = m_default_device_id;
        OPENVINO_ASSERT(m_device_map.find(device_id) != m_device_map.end(),
                        "[GPU] compiled_model_runtime_properties: Couldn't find device for GPU with id ",
                        device_id);
        actual_runtime_info["DRIVER_VERSION"] = m_device_map.at(device_id)->get_info().driver_version;
        // More items can be inserted if needed
    };
    // Below properties depend on the device ID.
    if (name == ov::internal::compiled_model_runtime_properties.name()) {
        prepare_actual_runtime_info();
        auto model_runtime_info = m_compiled_model_runtime_properties;
        // Set specified device info for compiled_model_runtime_properties
        model_runtime_info.insert(actual_runtime_info.begin(), actual_runtime_info.end());
        auto model_format = ov::Any(model_runtime_info);
        return decltype(ov::internal::compiled_model_runtime_properties)::value_type(
            std::move(model_format.as<std::string>()));
    } else if (name == ov::internal::compiled_model_runtime_properties_supported.name()) {
        ov::Any res = true;
        prepare_actual_runtime_info();
        auto it = options.find(ov::internal::compiled_model_runtime_properties.name());
        if (it == options.end()) {
            res = false;
            return res;
        }
        ov::AnyMap input_map = it->second.as<ov::AnyMap>();
        // Check common info of compiled_model_runtime_properties
        for (auto& item : m_compiled_model_runtime_properties) {
            auto it = input_map.find(item.first);
            if (it == input_map.end() || it->second.as<std::string>() != item.second.as<std::string>()) {
                res = false;
                return res;
            }
        }
        // Check specified device info of compiled_model_runtime_properties
        for (const auto& it : actual_runtime_info) {
            auto item = input_map.find(it.first);
            if (item == input_map.end() || item->second.as<std::string>() != it.second.as<std::string>()) {
                res = false;
                break;
            }
        }
        return res;
    }

    OPENVINO_ASSERT(!m_device_map.empty(), "[GPU] Can't get ", name, " property as no supported devices found or an error happened during devices query.\n"
                                           "[GPU] Please check OpenVINO documentation for GPU drivers setup guide.\n");

    if (is_metric(name)) {
        return get_metric(name, options);
    }

    std::string device_id = m_default_device_id;
    if (options.find(ov::device::id.name()) != options.end()) {
        device_id = options.find(ov::device::id.name())->second.as<std::string>();
    }
    OPENVINO_ASSERT(m_configs_map.find(device_id) != m_configs_map.end(), "[GPU] get_property: Couldn't find config for GPU with id ", device_id);

    const auto& c = m_configs_map.at(device_id);
    return c.get_property(name);
}

auto StringRightTrim = [](std::string string, std::string substring, bool case_sensitive = true) {
    auto ret_str = string;
    if (!case_sensitive) {
        std::transform(string.begin(), string.end(), string.begin(), ::tolower);
        std::transform(substring.begin(), substring.end(), substring.begin(), ::tolower);
    }
    auto erase_position = string.rfind(substring);
    if (erase_position != std::string::npos) {
        // if space exists before substring remove it also
        if (std::isspace(string.at(erase_position - 1))) {
            erase_position--;
        }
        return ret_str.substr(0, erase_position);
    }
    return ret_str;
};

bool Plugin::is_metric(const std::string& name) const {
    auto all_properties = get_supported_properties();
    auto internal_properties = get_supported_internal_properties();
    auto caching_properties = get_caching_properties();
    all_properties.insert(all_properties.end(), internal_properties.begin(), internal_properties.end());
    all_properties.insert(all_properties.end(), caching_properties.begin(), caching_properties.end());
    auto it = std::find(all_properties.begin(), all_properties.end(), name);
    OPENVINO_ASSERT(it != all_properties.end(), "[GPU] Property ", name, " is not in a list of supported properties");

    return !it->is_mutable();
}

ov::Any Plugin::get_metric(const std::string& name, const ov::AnyMap& options) const {
    OV_ITT_SCOPED_TASK(itt::domains::intel_gpu_plugin, "Plugin::get_metric");
    GPU_DEBUG_GET_INSTANCE(debug_config);

    auto device_id = get_property(ov::device::id.name(), options).as<std::string>();

    auto iter = m_device_map.find(std::to_string(cldnn::device_query::device_id));
    if (iter == m_device_map.end())
        iter = m_device_map.find(device_id);
    if (iter == m_device_map.end())
        iter = m_device_map.begin();
    auto device = iter->second;
    auto device_info = device->get_info();

    if (name == ov::intel_gpu::device_total_mem_size) {
        return decltype(ov::intel_gpu::device_total_mem_size)::value_type {device_info.max_global_mem_size};
    } else if (name == ov::device::type) {
        auto dev_type = device_info.dev_type == cldnn::device_type::discrete_gpu ? ov::device::Type::DISCRETE : ov::device::Type::INTEGRATED;
        return decltype(ov::device::type)::value_type {dev_type};
    } else if (name == ov::device::gops) {
        std::map<element::Type, float> gops;
        gops[element::i8] = device->get_gops(cldnn::data_types::i8);
        gops[element::u8] = device->get_gops(cldnn::data_types::u8);
        gops[element::f16] = device->get_gops(cldnn::data_types::f16);
        gops[element::f32] = device->get_gops(cldnn::data_types::f32);
        return decltype(ov::device::gops)::value_type {gops};
    } else if (name == ov::intel_gpu::execution_units_count) {
        return static_cast<decltype(ov::intel_gpu::execution_units_count)::value_type>(device_info.execution_units_count);
    } else if (name == ov::intel_gpu::uarch_version) {
        std::stringstream s;
        if (device_info.gfx_ver.major == 0 && device_info.gfx_ver.minor == 0 && device_info.gfx_ver.revision == 0) {
            s << "unknown";
        } else {
            s << static_cast<int>(device_info.gfx_ver.major) << "."
              << static_cast<int>(device_info.gfx_ver.minor) << "."
              << static_cast<int>(device_info.gfx_ver.revision);
        }
        return decltype(ov::intel_gpu::uarch_version)::value_type {s.str()};
    } else if (name == ov::optimal_batch_size) {
        return decltype(ov::optimal_batch_size)::value_type {get_optimal_batch_size(options)};
    } else if (name == ov::device::uuid) {
        return decltype(ov::device::uuid)::value_type {device_info.uuid};
    } else if (name == ov::device::luid) {
        return decltype(ov::device::luid)::value_type {device_info.luid};
    } else if (name == ov::device::full_name) {
        auto deviceName = StringRightTrim(device_info.dev_name, "NEO", false);
        deviceName += std::string(" (") + (device_info.dev_type == cldnn::device_type::discrete_gpu ? "dGPU" : "iGPU") + ")";
        return decltype(ov::device::full_name)::value_type {deviceName};
    } else if (name == ov::device::capabilities) {
        return decltype(ov::device::capabilities)::value_type {get_device_capabilities(device_info)};
    } else if (name == ov::range_for_async_infer_requests) {
        std::tuple<unsigned int, unsigned int, unsigned int> range = std::make_tuple(1, 2, 1);
        return decltype(ov::range_for_async_infer_requests)::value_type {range};
    } else if (name == ov::range_for_streams) {
        std::tuple<unsigned int, unsigned int> range = std::make_tuple(1, device_info.num_ccs == 1 ? 2 : device_info.num_ccs);
        return decltype(ov::range_for_streams)::value_type {range};
    } else if (name == ov::intel_gpu::memory_statistics) {
        const auto& ctx = get_default_context(device_id);
        return decltype(ov::intel_gpu::memory_statistics)::value_type {ctx->get_engine().get_memory_statistics()};
    } else if (name == ov::max_batch_size) {
        return decltype(ov::max_batch_size)::value_type {get_max_batch_size(options)};
    } else if (name == ov::intel_gpu::driver_version) {
        return decltype(ov::intel_gpu::driver_version)::value_type {device_info.driver_version};
    } else if (name == ov::intel_gpu::device_id) {
        std::stringstream s;
        s << "0x" << std::hex << device_info.device_id;
        return decltype(ov::intel_gpu::device_id)::value_type {s.str()};
    } else if (name == ov::device::architecture) {
        std::stringstream s;
        s << "GPU: vendor=0x" << std::hex << device_info.vendor_id << std::dec << " arch=";
        if (device_info.gfx_ver.major == 0 && device_info.gfx_ver.minor == 0) {
            s << device_info.dev_name;
        } else {
            s << "v" << static_cast<int>(device_info.gfx_ver.major)
              << "." << static_cast<int>(device_info.gfx_ver.minor)
              << "." << static_cast<int>(device_info.gfx_ver.revision);
        }
        return decltype(ov::device::architecture)::value_type {s.str()};
    } else {
        OPENVINO_THROW("Unsupported metric key ", name);
    }
}

std::vector<ov::PropertyName> Plugin::get_caching_properties() const {
    static const std::vector<ov::PropertyName> caching_properties = {
        ov::PropertyName{ov::device::architecture.name(), PropertyMutability::RO},
        ov::PropertyName{ov::intel_gpu::execution_units_count.name(), PropertyMutability::RO},
        ov::PropertyName{ov::hint::inference_precision.name(), PropertyMutability::RW},
        ov::PropertyName{ov::hint::execution_mode.name(), PropertyMutability::RW},
        ov::PropertyName{ov::hint::performance_mode.name(), PropertyMutability::RW},
        ov::PropertyName{ov::hint::dynamic_quantization_group_size.name(), PropertyMutability::RW},
        ov::PropertyName{ov::hint::activations_scale_factor.name(), PropertyMutability::RW},
    };

    return caching_properties;
}

std::vector<ov::PropertyName> Plugin::get_supported_properties() const {
    static const std::vector<ov::PropertyName> supported_properties = {
        // Metrics
        ov::PropertyName{ov::supported_properties.name(), PropertyMutability::RO},
        ov::PropertyName{ov::available_devices.name(), PropertyMutability::RO},
        ov::PropertyName{ov::range_for_async_infer_requests.name(), PropertyMutability::RO},
        ov::PropertyName{ov::range_for_streams.name(), PropertyMutability::RO},
        ov::PropertyName{ov::optimal_batch_size.name(), PropertyMutability::RO},
        ov::PropertyName{ov::max_batch_size.name(), PropertyMutability::RO},
        ov::PropertyName{ov::device::architecture.name(), PropertyMutability::RO},
        ov::PropertyName{ov::device::full_name.name(), PropertyMutability::RO},
        ov::PropertyName{ov::device::uuid.name(), PropertyMutability::RO},
        ov::PropertyName{ov::device::luid.name(), PropertyMutability::RO},
        ov::PropertyName{ov::device::type.name(), PropertyMutability::RO},
        ov::PropertyName{ov::device::gops.name(), PropertyMutability::RO},
        ov::PropertyName{ov::device::capabilities.name(), PropertyMutability::RO},
        ov::PropertyName{ov::intel_gpu::device_total_mem_size.name(), PropertyMutability::RO},
        ov::PropertyName{ov::intel_gpu::uarch_version.name(), PropertyMutability::RO},
        ov::PropertyName{ov::intel_gpu::execution_units_count.name(), PropertyMutability::RO},
        ov::PropertyName{ov::intel_gpu::memory_statistics.name(), PropertyMutability::RO},

        // Configs
        ov::PropertyName{ov::enable_profiling.name(), PropertyMutability::RW},
        ov::PropertyName{ov::hint::model_priority.name(), PropertyMutability::RW},
        ov::PropertyName{ov::intel_gpu::hint::host_task_priority.name(), PropertyMutability::RW},
        ov::PropertyName{ov::intel_gpu::hint::queue_priority.name(), PropertyMutability::RW},
        ov::PropertyName{ov::intel_gpu::hint::queue_throttle.name(), PropertyMutability::RW},
        ov::PropertyName{ov::intel_gpu::hint::enable_sdpa_optimization.name(), PropertyMutability::RW},
        ov::PropertyName{ov::intel_gpu::enable_loop_unrolling.name(), PropertyMutability::RW},
        ov::PropertyName{ov::intel_gpu::disable_winograd_convolution.name(), PropertyMutability::RW},
        ov::PropertyName{ov::cache_dir.name(), PropertyMutability::RW},
        ov::PropertyName{ov::cache_mode.name(), PropertyMutability::RW},
        ov::PropertyName{ov::hint::performance_mode.name(), PropertyMutability::RW},
        ov::PropertyName{ov::hint::execution_mode.name(), PropertyMutability::RW},
        ov::PropertyName{ov::compilation_num_threads.name(), PropertyMutability::RW},
        ov::PropertyName{ov::num_streams.name(), PropertyMutability::RW},
        ov::PropertyName{ov::hint::num_requests.name(), PropertyMutability::RW},
        ov::PropertyName{ov::hint::inference_precision.name(), PropertyMutability::RW},
        ov::PropertyName{ov::hint::enable_cpu_pinning.name(), PropertyMutability::RW},
        ov::PropertyName{ov::device::id.name(), PropertyMutability::RW},
        ov::PropertyName{ov::hint::dynamic_quantization_group_size.name(), PropertyMutability::RW},
        ov::PropertyName{ov::hint::activations_scale_factor.name(), PropertyMutability::RW}
    };

    return supported_properties;
}

std::vector<ov::PropertyName> Plugin::get_supported_internal_properties() const {
    static const std::vector<ov::PropertyName> supported_internal_properties = {
            ov::PropertyName{ov::internal::caching_properties.name(), ov::PropertyMutability::RO},
            ov::PropertyName{ov::internal::config_device_id.name(), ov::PropertyMutability::WO},
            ov::PropertyName{ov::internal::exclusive_async_requests.name(), ov::PropertyMutability::RW},
            ov::PropertyName{ov::internal::compiled_model_runtime_properties.name(), ov::PropertyMutability::RO},
            ov::PropertyName{ov::internal::compiled_model_runtime_properties_supported.name(), ov::PropertyMutability::RO},
            ov::PropertyName{ov::internal::query_model_ratio.name(), PropertyMutability::RW},
            ov::PropertyName{ov::internal::caching_with_mmap.name(), PropertyMutability::RO}};
    return supported_internal_properties;
}

std::vector<std::string> Plugin::get_device_capabilities(const cldnn::device_info& info) const {
    std::vector<std::string> capabilities;

    capabilities.emplace_back(ov::device::capability::FP32);
    capabilities.emplace_back(ov::device::capability::BIN);
    if (info.supports_fp16)
        capabilities.emplace_back(ov::device::capability::FP16);
    if (info.supports_imad || info.supports_immad)
        capabilities.emplace_back(ov::device::capability::INT8);
    if (info.supports_immad)
        capabilities.emplace_back(ov::intel_gpu::capability::HW_MATMUL);
    capabilities.emplace_back(ov::device::capability::EXPORT_IMPORT);

    return capabilities;
}

uint32_t Plugin::get_max_batch_size(const ov::AnyMap& options) const {
    GPU_DEBUG_GET_INSTANCE(debug_config);
    auto device_id = get_property(ov::device::id.name(), options).as<std::string>();
    auto context = get_default_contexts().at(device_id);
    const auto& device_info = context->get_engine().get_device_info();
    const auto& config = m_configs_map.at(device_id);
    uint32_t n_streams = static_cast<uint32_t>(config.get_property(ov::num_streams));
    uint64_t occupied_device_mem = 0;
    auto statistic_result = get_metric(ov::intel_gpu::memory_statistics.name(), options).as<std::map<std::string, uint64_t>>();
    auto occupied_usm_dev = statistic_result.find("usm_device_current");
    if (occupied_usm_dev != statistic_result.end()) {
        occupied_device_mem = occupied_usm_dev->second;
    }

    int64_t available_device_mem = device_info.max_global_mem_size - occupied_device_mem;
    GPU_DEBUG_LOG << "[GPU_MAX_BATCH_SIZE] available memory is " << available_device_mem
                  << " (occupied: " << occupied_device_mem << ")" << std::endl;

    int64_t max_batch_size = 1;

    if (options.find(ov::hint::model.name()) == options.end()) {
        GPU_DEBUG_INFO << "[GPU_MAX_BATCH_SIZE] MODELS_PTR is not set: return 1" << std::endl;
        return static_cast<uint32_t>(max_batch_size);
    }

    const uint32_t default_streams_for_tput = 2;
    if (options.count(ov::num_streams.name()) > 0) {
        auto streams = options.at(ov::num_streams.name()).as<ov::streams::Num>();
        if (streams == ov::streams::AUTO) {
            n_streams = std::max(default_streams_for_tput, device_info.num_ccs);
        } else {
            n_streams = static_cast<uint32_t>(streams.num);
        }
    }

    GPU_DEBUG_INFO << "[GPU_MAX_BATCH_SIZE] n_streams : " << n_streams << std::endl;

    auto available_device_mem_it = options.find(ov::intel_gpu::hint::available_device_mem.name());
    if (available_device_mem_it != options.end()) {
        if (available_device_mem_it->second.is<int64_t>()) {
            available_device_mem = std::min(static_cast<int64_t>(available_device_mem), available_device_mem_it->second.as<int64_t>());
            GPU_DEBUG_LOG << "[GPU_MAX_BATCH_SIZE] available memory is reset by user " << available_device_mem << std::endl;
        } else {
            OPENVINO_THROW("[GPU_MAX_BATCH_SIZE] bad casting: ov::intel_gpu::hint::available_device_mem should be int64_t type");
        }
        if (available_device_mem < 0) {
            OPENVINO_THROW("[GPU_MAX_BATCH_SIZE] ov::intel_gpu::hint::available_device_mem value should be greater than 0 for max batch size calculation");
        }
    }

    std::shared_ptr<ov::Model> model;
    auto model_param = options.find(ov::hint::model.name())->second;
    if (model_param.is<std::shared_ptr<ov::Model>>()) {
        model = model_param.as<std::shared_ptr<ov::Model>>();
    } else {
        OPENVINO_THROW("[GPU_MAX_BATCH_SIZE] ov::hint::model should be std::shared_ptr<ov::Model> type");
    }

    size_t base_batch_size = 16; // empirically decided for DG1

    auto& engine = get_default_context(device_id)->get_engine();

    std::shared_ptr<ProgramBuilder> program;

    GPU_DEBUG_IF(debug_config->base_batch_for_memory_estimation > 0) {
        size_t user_specified_base_batch_size = debug_config->base_batch_for_memory_estimation;
        base_batch_size = (user_specified_base_batch_size != base_batch_size) ? user_specified_base_batch_size : base_batch_size;
    }

    auto cloned_model = model->clone();

    try {
        std::set<std::pair<size_t, size_t>> batched_inputs;

        auto tmp_model = cloned_model->clone();
        ov::pass::Manager m;
        m.register_pass<ov::pass::InitNodeInfo>();
        m.register_pass<ov::pass::FindBatch>(true, false);
        m.run_passes(tmp_model);
        const auto& params = tmp_model->get_parameters();
        for (size_t input_id = 0; input_id < params.size(); input_id++) {
            const auto& input = params[input_id];
            const auto& shape = input->get_partial_shape();
            // currently no plugin support batched execution for dynamic networks
            if (shape.is_dynamic()) {
                GPU_DEBUG_LOG << "[MAX_BATCH_SIZE] does not support dynamic networks" << std::endl;
                return static_cast<uint32_t>(max_batch_size);
            }

            if (shape.size()) {
                for (size_t s = 0; s < shape.size(); s++) {
                    if (const auto& symbol = shape[s].get_symbol()) {
                        batched_inputs.insert(std::make_pair(input_id, s));
                        GPU_DEBUG_LOG << "[MAX_BATCH_SIZE] detected batched input " << input->get_friendly_name()
                                      << " with index " << symbol
                                      << "[" << s << "]" << std::endl;
                    }
                }
            }
        }

        if (!batched_inputs.size()) {
            GPU_DEBUG_LOG << "[MAX_BATCH_SIZE] MAX_BATCH_SIZE supports only networks with inputs/outputs featuring batched dim." << std::endl;
            return static_cast<uint32_t>(max_batch_size);
        }

        try {
            std::map<size_t, ov::PartialShape> shapes;
            const auto& params = cloned_model->get_parameters();
            for (size_t input_id = 0; input_id < params.size(); input_id++) {
                const auto& param = params[input_id];
                shapes[input_id] = param->get_output_partial_shape(0);
            }
            for (const auto& input : batched_inputs)
                shapes[input.first][input.second] = base_batch_size;
            cloned_model->reshape(shapes);
        } catch (...) {
            GPU_DEBUG_INFO << "[MAX_BATCH_SIZE] Error at reshape to " << base_batch_size << std::endl;
            return static_cast<uint32_t>(max_batch_size);
        }

        TransformationsPipeline transformations(config, context);
        transformations.apply(cloned_model);
        program = std::make_shared<ProgramBuilder>(cloned_model, engine, config, true);
        std::pair<int64_t, int64_t> device_memory_usage = program->get_compiled_program()->get_estimated_device_mem_usage();
        if (device_memory_usage.first == static_cast<int64_t>(-1L) && device_memory_usage.second == static_cast<int64_t>(-1L)) {
            return static_cast<uint32_t>(max_batch_size);
        }
        int64_t mem_for_general = std::max<int64_t>(1, available_device_mem - device_memory_usage.first);
        int64_t mem_per_batch = std::max<int64_t>(1, device_memory_usage.second / static_cast<int64_t>(base_batch_size));
        max_batch_size = mem_for_general / (mem_per_batch * static_cast<int64_t>(n_streams));
        GPU_DEBUG_INFO << "[GPU_MAX_BATCH_SIZE] Base batch size: " << base_batch_size  << std::endl;
        GPU_DEBUG_INFO << "[GPU_MAX_BATCH_SIZE] Const mem usage: " << device_memory_usage.first  << std::endl;
        GPU_DEBUG_INFO << "[GPU_MAX_BATCH_SIZE] General mem usage: " << device_memory_usage.second  << std::endl;
    } catch (std::exception& e) {
        GPU_DEBUG_INFO << "[GPU_MAX_BATCH_SIZE] Failed in reshape or build program " << e.what() << std::endl;
    }

    return static_cast<uint32_t>(max_batch_size);
}

uint32_t Plugin::get_optimal_batch_size(const ov::AnyMap& options) const {
    auto device_id = get_property(ov::device::id.name(), options).as<std::string>();
    auto context = get_default_contexts().at(device_id);
    const auto& device_info = context->get_engine().get_device_info();
    auto next_pow_of_2 = [] (float x) {
        return pow(2, ceil(std::log(x)/std::log(2)));
    };
    auto closest_pow_of_2 = [] (float x) {
        return pow(2, floor(std::log(x)/std::log(2)));
    };
    auto model_param = options.find(ov::hint::model.name());
    if (model_param == options.end()) {
        GPU_DEBUG_INFO << "[OPTIMAL_BATCH_SIZE] ov::hint::model is not set: return 1" << std::endl;
        return static_cast<uint32_t>(1);
    }
    std::shared_ptr<ov::Model> model;
    try {
        model = model_param->second.as<std::shared_ptr<ov::Model>>();
    } catch (...) {
        OPENVINO_THROW("[OPTIMAL_BATCH_SIZE] ov::hint::model should be std::shared_ptr<ov::Model> type");
    }
    GPU_DEBUG_INFO << "DEVICE_INFO:"
                   << "gfx_version.major, " << device_info.gfx_ver.major
                   << "gfx_version.minor " << std::to_string(device_info.gfx_ver.minor) << std::endl;
    static std::map<cldnn::gfx_version, size_t> gen_kbytes_per_bank = {
            {{12, 0, 0}, 480},  // TGL
            {{12, 1, 0}, 2048}, // DG1
            {{12, 5, 0}, 320},
            {{12, 7, 0}, 512},
    };
    size_t L3_cache_size = device_info.gfx_ver.major && (device_info.gfx_ver.major <= 9)
            ? 768 * 1024 // Gen9
            : 2 * 768 * 1024;  //reasonable default when no arch has been detected (e.g. due to old driver ver)
    cldnn::gfx_version gen = {device_info.gfx_ver.major, device_info.gfx_ver.minor, 0 /*ignore the revision*/};
    auto val = gen_kbytes_per_bank.find(gen);
    if (gen_kbytes_per_bank.end() != val) {
        auto kbytes_per_bank = val->second;
        auto num_banks_per_slice = device_info.num_sub_slices_per_slice > 4
                                    ? next_pow_of_2(device_info.num_sub_slices_per_slice)
                                    : 2 * device_info.num_sub_slices_per_slice;
        L3_cache_size = kbytes_per_bank * 1024 * num_banks_per_slice * device_info.num_slices;
        GPU_DEBUG_INFO << "DEVICE_INFO:"
                        << "num_slices " << device_info.num_slices
                        << ", num_sub_slices_per_slice " << device_info.num_sub_slices_per_slice
                        << ", num_banks_per_slice " << num_banks_per_slice
                        << ", gen_kbytes_per_bank : " << kbytes_per_bank
                        << ", L3_cache_size is (MB): " << float(L3_cache_size) / 1024 / 1024 << std::endl;
    }
    auto config = m_configs_map.at(device_id);
    auto cloned_model = clone_and_transform_model(model, config, context);
    ov::MemBandwidthPressure memPressure = ov::mem_bandwidth_pressure_tolerance(cloned_model, L3_cache_size);
    uint32_t batch = 1;
    if (memPressure.max_mem_tolerance != ov::MemBandwidthPressure::UNKNOWN)
        batch = std::max(1.0, 16 * closest_pow_of_2(memPressure.max_mem_tolerance));
    ov::AnyMap options_for_max_batch;
    options_for_max_batch[ov::hint::model.name()] = model;
    options_for_max_batch[ov::num_streams.name()] = ov::streams::AUTO;
    auto max_batch_size = get_metric(ov::max_batch_size.name(), options_for_max_batch).as<uint32_t>();
    uint32_t closest = closest_pow_of_2(max_batch_size);
    batch = std::min(closest, batch);
    batch = std::min(256u, batch); //batch 256 is a max
    GPU_DEBUG_INFO << memPressure.max_mem_tolerance << std::endl;
    GPU_DEBUG_INFO << "MAX_BATCH: " << max_batch_size << std::endl;
    GPU_DEBUG_INFO << "ACTUAL OPTIMAL BATCH: " << batch << std::endl;

    return batch;
}

}  // namespace intel_gpu
}  // namespace ov

static const ov::Version version = { CI_BUILD_NUMBER, "Intel GPU plugin" };
OV_DEFINE_PLUGIN_CREATE_FUNCTION(ov::intel_gpu::Plugin, version)<|MERGE_RESOLUTION|>--- conflicted
+++ resolved
@@ -170,7 +170,6 @@
     m_compiled_model_runtime_properties["OV_VERSION"] = ov_version.buildNumber;
 }
 
-<<<<<<< HEAD
 Plugin::~Plugin() {
     // reset oneDNN cache to clean up cached primitives
     std::unique_lock<std::mutex> lock(init_lock);
@@ -182,7 +181,9 @@
         dnnl::set_primitive_cache_capacity(0);
         dnnl::set_primitive_cache_capacity(capacity);
 #endif
-=======
+    }
+}
+
 void Plugin::set_cache_info(const std::shared_ptr<const ov::Model>& model, ExecutionConfig& config) const {
     // WEIGHTS_PATH is used for the weightless cache mechanism which is used only with
     // ov::CacheMode::OPTIMIZE_SIZE setting. Not setting WEIGHTS_PATH will result in not
@@ -196,7 +197,6 @@
     if (weights_path != rt_info.end()) {
         ov::AnyMap weights_path_property{{"WEIGHTS_PATH", weights_path->second}};
         config.set_property(weights_path_property);
->>>>>>> 0c84af06
     }
 }
 
