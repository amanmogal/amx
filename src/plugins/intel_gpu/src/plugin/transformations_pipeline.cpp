// Copyright (C) 2018-2023 Intel Corporation
// SPDX-License-Identifier: Apache-2.0
//

#include <limits>
#include <algorithm>
#include <string>
#include <map>
#include <vector>
#include <cmath>
#include <tuple>
#include <cctype>
#include <memory>

#include "intel_gpu/plugin/transformations_pipeline.hpp"

#include "ie_metric_helpers.hpp"
#include "ie_plugin_config.hpp"
#include <ngraph/opsets/opset2.hpp>
#include <ngraph/opsets/opset3.hpp>
#include <ngraph/opsets/opset4.hpp>
#include <ngraph/opsets/opset5.hpp>
#include <ngraph/opsets/opset6.hpp>
#include <ngraph/pass/manager.hpp>
#include <ngraph/pass/constant_folding.hpp>
#include <ie_ngraph_utils.hpp>
#include <ie_algorithm.hpp>

#include "transformations/einsum_decomposition.hpp"
#include "transformations/convert_pooling_to_reduce.hpp"
#include "transformations/decompose_reduce_for_false_keepdims.hpp"

#include <transformations/opset_conversions/convert_opset3_to_opset2.hpp>
#include <transformations/opset_conversions/convert_opset2_to_opset1.hpp>

#include <transformations/control_flow/unroll_tensor_iterator.hpp>
#include "transformations/resolve_names_collisions.hpp"

#include <transformations/common_optimizations/common_optimizations.hpp>
#include <transformations/common_optimizations/lin_op_sequence_fusion.hpp>
#include <transformations/common_optimizations/weights_dequantize_to_fake_quantize.hpp>
#include "transformations/common_optimizations/convert_quantize_dequantize.hpp"
#include "transformations/common_optimizations/convert_compression_only_to_legacy.hpp"
#include <transformations/common_optimizations/wrap_interpolate_into_transposes.hpp>
#include <transformations/common_optimizations/transpose_sinking.hpp>

#include <transformations/op_conversions/convert_depth_to_space.hpp>
#include <transformations/op_conversions/convert_space_to_depth.hpp>
#include <transformations/op_conversions/convert_gelu.hpp>
#include <transformations/op_conversions/convert_mod.hpp>
#include <transformations/op_conversions/convert_broadcast3.hpp>
#include <transformations/op_conversions/reduce_l1_decomposition.hpp>
#include <transformations/op_conversions/reduce_l2_decomposition.hpp>
#include <transformations/op_conversions/convert_pad_to_group_conv.hpp>
#include <transformations/op_conversions/softplus_decomposition.hpp>
#include <transformations/op_conversions/convert_space_to_batch.hpp>
#include <transformations/op_conversions/convert_batch_to_space.hpp>
#include <transformations/op_conversions/convert_reduce_to_pooling.hpp>
#include <transformations/op_conversions/convert_reduce_to_reshape.hpp>
#include <transformations/op_conversions/convert_shuffle_channels3.hpp>
#include <transformations/op_conversions/hswish_decomposition.hpp>
#include <transformations/op_conversions/hsigmoid_decomposition.hpp>
#include <transformations/op_conversions/log_softmax_decomposition.hpp>
#include <transformations/op_conversions/convert_sequences_to_tensor_iterator.hpp>
#include <transformations/op_conversions/convert_subtract.hpp>
#include <transformations/op_conversions/convert_ti_to_sequences.hpp>
#include <transformations/op_conversions/gru_cell_decomposition.hpp>
#include <transformations/op_conversions/lstm_cell_decomposition.hpp>
#include <transformations/op_conversions/rnn_cell_decomposition.hpp>
#include <transformations/op_conversions/mvn6_decomposition.hpp>
#include <transformations/op_conversions/normalize_l2_decomposition.hpp>
#include <transformations/op_conversions/bidirectional_sequences_decomposition.hpp>
#include <transformations/op_conversions/convert_previous_nms_to_nms_9.hpp>
#include <transformations/op_conversions/convert_nms9_to_nms_ie_internal.hpp>
#include <transformations/op_conversions/convert_matrix_nms_to_matrix_nms_ie.hpp>
#include <transformations/op_conversions/convert_interpolate1_to_interpolate4.hpp>
#include <transformations/op_conversions/convert_gather_downgrade.hpp>
#include <transformations/op_conversions/convert_gather_0d.hpp>
#include <transformations/op_conversions/convert_deformable_conv_v8_to_v1.hpp>
#include <transformations/op_conversions/convert_gp9_to_gp_ie_internal.hpp>
#include <transformations/op_conversions/convert_multiclass_nms_to_multiclass_nms_ie.hpp>
#include <transformations/op_conversions/simplify_ctc_greedy_decoder_seq_len.hpp>
#include "transformations/op_conversions/softmax_decomposition.hpp"
#include <transformations/op_conversions/gelu7_downgrade.hpp>
#include <transformations/op_conversions/convert_softmax_downgrade.hpp>
#include <transformations/op_conversions/convert_prior_box_v8_to_v0.hpp>
#include <transformations/convert_precision.hpp>
#include <transformations/init_node_info.hpp>
#include <transformations/rt_info/fused_names_attribute.hpp>

#include <transformations/low_precision/mark_dequantization_subgraph.hpp>
#include <low_precision/pull_reshape_through_dequantization.hpp>
#include <low_precision/pull_transpose_through_dequantization.hpp>
#include <low_precision/convolution.hpp>
#include <low_precision/convolution_backprop_data.hpp>
#include <low_precision/group_convolution.hpp>
#include <low_precision/low_precision.hpp>
#include <low_precision/mat_mul.hpp>
#include <low_precision/multiply_to_group_convolution.hpp>
#include <low_precision/strided_slice.hpp>
#include <low_precision/network_helper.hpp>
#include "transformations/op_conversions/eye_decomposition.hpp"
#include <low_precision/recurrent_cell.hpp>

#include "intel_gpu/runtime/itt.hpp"

namespace {
template<typename T>
static bool disableReduceDecomposition(const std::shared_ptr<const ngraph::Node> node) {
    if (auto op = std::dynamic_pointer_cast<const T>(node)) {
        if (op->input(0).get_partial_shape()[0].is_static()) {
            bool fp16_batch_not_1 = op->get_element_type() == ngraph::element::f16 && op->input(0).get_partial_shape()[0] != 1;
            return !fp16_batch_not_1;
        }
    }
    return false;
}
}  // namespace

namespace ov {
namespace intel_gpu {

void TransformationsPipeline::apply(std::shared_ptr<ov::Model> func) {
    OV_ITT_SCOPED_TASK(itt::domains::intel_gpu_plugin, "TransformationsPipeline::apply");
    using const_node_ptr = const std::shared_ptr<const ngraph::Node>;

    const auto defaultPrecisions = ngraph::pass::low_precision::precision_set::int8_support;
    bool enableInt8;
    bool enable_loop_unrolling = config.get_property(ov::intel_gpu::enable_loop_unrolling);
    {
        ngraph::pass::Manager manager;
        manager.set_per_pass_validation(false);

        enableInt8 = config.get_property(ov::intel_gpu::enable_lp_transformations) && ngraph::pass::low_precision::LowPrecision::isFunctionQuantized(func);
        if (enableInt8) {
            manager.register_pass<ov::pass::MarkDequantizationSubgraph>(
                std::vector<ngraph::element::Type>{ ngraph::element::i8, ngraph::element::u8, ngraph::element::i4, ngraph::element::u4 });
        }

        manager.register_pass<ov::pass::InitNodeInfo>();
        manager.register_pass<EinsumDecomposition>();
<<<<<<< HEAD

        precisions_array fp_convert_precision_list;
        // call conversion of float types with keep_precision_sensitive_in_fp32 = true
        auto fp_precision_supported = [&](ov::element::Type e) -> bool {
            switch (e) {
                case ov::element::f16: return device_info.supports_fp16;
                case ov::element::f32: return true; // assume that all GPUs support f32 data type
                case ov::element::f64: return device_info.supports_fp64;
                case ov::element::bf16: return false;
                default: return false;
            }
            return false;
        };

        const auto fallback_precision = ov::element::f32;
        std::vector<ov::element::Type> fp_element_types = {
                ov::element::f32,
                ov::element::f16,
                ov::element::bf16
        };

        // Add conversion from FP data types to infer precision if it's specified
        auto infer_precision = config.get_property(ov::hint::inference_precision);
        if (infer_precision != ov::element::undefined) {
            if (!fp_precision_supported(infer_precision))
                infer_precision = fallback_precision;

            for (auto& et : fp_element_types) {
                if (et != infer_precision) {
                    fp_convert_precision_list.push_back({et, infer_precision});
                }
            }
        }

        // Add conversion from unsupported FP data types to f32 if we don't have a conversion to something valid already in the list
        for (auto& et : fp_element_types) {
            if (!fp_precision_supported(et)) {
                auto et_pair = std::make_pair(et, fallback_precision);
                bool has_valid_conversion = std::find_if(fp_convert_precision_list.begin(), fp_convert_precision_list.end(),
                    [&](std::pair<ov::element::Type, ov::element::Type> v) -> bool {
                        return v.first == et_pair.first && fp_precision_supported(v.second);
                }) != fp_convert_precision_list.end();

                if (!has_valid_conversion) {
                    fp_convert_precision_list.push_back(et_pair);
                }
            }
        }

        type_to_fuse_map empty_fuse_map = {};
        manager.register_pass<ngraph::pass::Validate>();
        //  call ConvertPrecision with keep_precision_sensitive_in_fp32 = true
        manager.register_pass<ngraph::pass::ConvertPrecision>(fp_convert_precision_list, empty_fuse_map, true);

        manager.register_pass<ngraph::pass::CommonOptimizations>();
=======
        manager.register_pass<ov::pass::CommonOptimizations>();
>>>>>>> 532df18e

        manager.register_pass<ov::pass::WrapInterpolateIntoTransposes>();
        manager.register_pass<ov::pass::TransposeSinking>();

        if (!enable_loop_unrolling) {
            manager.register_pass<ov::pass::BidirectionalLSTMSequenceDecomposition>();
            manager.register_pass<ov::pass::BidirectionalGRUSequenceDecomposition>();
            manager.register_pass<ov::pass::BidirectionalRNNSequenceDecomposition>();
        }

        manager.register_pass<ov::pass::ConvertSequenceToTensorIterator>();
        manager.register_pass<ov::pass::ConvertOpSet3ToOpSet2>();
        manager.register_pass<ov::pass::ConvertOpSet2ToOpSet1>();

        manager.register_pass<ov::pass::LSTMCellDecomposition>();
        manager.register_pass<ov::pass::GRUCellDecomposition>();
        manager.register_pass<ov::pass::RNNCellDecomposition>();

        if (enable_loop_unrolling) {
            manager.register_pass<ov::pass::BidirectionalLSTMSequenceDecomposition>();
            manager.register_pass<ov::pass::BidirectionalGRUSequenceDecomposition>();
            manager.register_pass<ov::pass::BidirectionalRNNSequenceDecomposition>();
        }

        manager.register_pass<ov::pass::ConvertNMS1ToNMS9>();
        manager.register_pass<ov::pass::ConvertNMS3ToNMS9>();
        manager.register_pass<ov::pass::ConvertNMS4ToNMS9>();
        manager.register_pass<ov::pass::ConvertNMS5ToNMS9>();
        manager.register_pass<ov::pass::ConvertNMS9ToNMSIEInternal>();
        manager.register_pass<ov::pass::ConvertGP9ToGPIEInternal>();
        manager.register_pass<ov::pass::ConvertMatrixNmsToMatrixNmsIE>();
        manager.register_pass<ov::pass::ConvertGather0D>();
        manager.register_pass<ov::pass::ConvertPriorBox8To0, false>();
        manager.register_pass<ov::pass::ConvertMulticlassNmsToMulticlassNmsIE>();

        precisions_array int_and_f64_convert_precision_list {
                {ngraph::element::f64, ngraph::element::f32},
                {ngraph::element::i64, ngraph::element::i32},
                {ngraph::element::u64, ngraph::element::i32},
                {ngraph::element::u16, ngraph::element::i32},
                {ngraph::element::u32, ngraph::element::i32},
                {ngraph::element::boolean, ngraph::element::u8},
                {ngraph::element::i4, ngraph::element::i8},
                {ngraph::element::u4, ngraph::element::u8},
        };

        manager.register_pass<ngraph::pass::Validate>();
<<<<<<< HEAD
        manager.register_pass<ngraph::pass::ConvertPrecision>(int_and_f64_convert_precision_list);
=======
        manager.register_pass<ov::pass::ConvertPrecision>(convert_precision_list);
>>>>>>> 532df18e

        auto pass_config = manager.get_pass_config();
        pass_config->disable<ov::pass::EyeDecomposition>();

        // disable conversion to legacy and use the new mixed precision
        // in which precision sensitive nodes are kept in FP32
        pass_config->disable<ov::pass::ConvertCompressedOnlyToLegacy>();

        // SpaceToDepth/DepthToSpace node implementation supports only equal input/output tensors with rank <= 5
        pass_config->set_callback<ov::pass::ConvertSpaceToDepth,
                                  ov::pass::ConvertDepthToSpace>(
                [](const_node_ptr &node) -> bool {
                    return node->input_value(0).get_partial_shape().size() <= 5lu &&
                        node->input_value(0).get_partial_shape().size() == node->get_output_partial_shape(0).size();
                });

        pass_config->set_callback<ov::pass::ConvertBatchToSpace,
                                  ov::pass::ConvertSpaceToBatch>(
                [](const_node_ptr &node) -> bool {
                    const auto & rank = node->input(0).get_partial_shape().rank().get_length();
                    return rank <= 5;
                });

        // Convert reduce to reshape expected to be optimized out
        manager.register_pass<ov::pass::ConvertReduceToReshape>();

        if (device_info.supports_immad) {
            // oneDNN reduction is used
            pass_config->disable<ov::pass::ConvertReduceSumToPooling>();
            pass_config->disable<ov::pass::ConvertReduceMeanToPooling>();
            pass_config->disable<ov::pass::ConvertReduceMaxToPooling>();
            manager.register_pass<ConvertAvgPoolingToReduce>();
            manager.register_pass<DecomposeReduceForFalseKeepDims>();
        } else {
            pass_config->set_callback<ov::pass::ConvertReduceSumToPooling>(
            [](const_node_ptr &node) -> bool {
                return disableReduceDecomposition<ngraph::opset1::ReduceSum>(node);
            });

            pass_config->set_callback<ov::pass::ConvertReduceMeanToPooling>(
            [](const_node_ptr &node) -> bool {
                return disableReduceDecomposition<ngraph::opset1::ReduceMean>(node);
            });

            pass_config->set_callback<ov::pass::ConvertReduceMaxToPooling>(
            [](const_node_ptr &node) -> bool {
                return disableReduceDecomposition<ngraph::opset1::ReduceMax>(node);
            });
        }

        auto isCellPrimitiveSupported = [](const_node_ptr &node) -> bool {
            if (std::dynamic_pointer_cast<const ngraph::opset6::RNNCell>(node)) {
                return false;
            } else if (std::dynamic_pointer_cast<const ngraph::opset6::GRUCell>(node)) {
                return false;
            } else if (const auto &lstm_cell = std::dynamic_pointer_cast<const ngraph::opset6::LSTMCell>(node)) {
                return lstm_cell->get_clip() == 0.0f && lstm_cell->get_activations() == std::vector<std::string>{"sigmoid", "tanh", "tanh"};
            } else if (const auto &lstm_cell_v1 = std::dynamic_pointer_cast<const ngraph::opset1::LSTMCell>(node)) {
                return lstm_cell_v1->get_clip() == 0.0f && lstm_cell_v1->get_activations() == std::vector<std::string>{"sigmoid", "tanh", "tanh"};
            }
            return false;
        };

        // Sequences supported by the plugin shouldn't be converted to TensorIterator.
        // sequence_length input is not supported in all Sequences, so if is_seq_len_provided() == true, we
        // should always convert to TensorIterator.
        // RNN/GRU Sequences are not supported in GPU plugin
        // LSTM Sequence supported with clip == 0, and activations have default values (sigmoid, tanh, tanh)
        auto isSequencePrimitiveSupported = [](const_node_ptr &node) -> bool {
            const auto& data = node->input(0);
            const auto& data_pshape = data.get_partial_shape();
            if (data_pshape.rank().is_static() && data_pshape.rank().get_length() > 1 && !data_pshape[1].is_static())
                return false;
            auto max_seq_len = data.get_shape().at(1);
            if (std::dynamic_pointer_cast<const ngraph::opset6::RNNSequence>(node)) {
                return false;
            } else if (std::dynamic_pointer_cast<const ngraph::opset6::GRUSequence>(node)) {
                return false;
            } else if (const auto &lstm_seq = std::dynamic_pointer_cast<const ngraph::opset6::LSTMSequence>(node)) {
                return lstm_seq->get_clip() == 0.0f &&
                       lstm_seq->get_activations() == std::vector<std::string>{"sigmoid", "tanh", "tanh"} &&
                       max_seq_len < 16 &&
                       !ov::op::util::is_seq_len_provided(lstm_seq->get_input_node_shared_ptr(3),
                                                              max_seq_len);
            }
            return false;
        };

        pass_config->set_callback<ov::pass::RNNCellDecomposition,
                                  ov::pass::GRUCellDecomposition,
                                  ov::pass::LSTMCellDecomposition>(
            [isCellPrimitiveSupported](const_node_ptr &node) -> bool {
                return isCellPrimitiveSupported(node);
            });

        if (enable_loop_unrolling) {
            pass_config->set_callback<ov::pass::ConvertRNNSequenceToTensorIterator,
                    ov::pass::ConvertGRUSequenceToTensorIterator,
                    ov::pass::ConvertLSTMSequenceToTensorIterator>(
                    [isSequencePrimitiveSupported](const_node_ptr &node) -> bool {
                        return isSequencePrimitiveSupported(node);
                    });
        }

        pass_config->set_callback<ov::pass::MVN6Decomposition>(
            [](const_node_ptr &node) -> bool {
                const auto mvn = std::dynamic_pointer_cast<const ngraph::op::v6::MVN>(node);
                if (mvn != nullptr && node->get_input_size() == 2) {
                    if (auto axesNode = dynamic_cast<ngraph::op::v0::Constant*>(mvn->get_input_node_ptr(1))) {
                        auto axesVal = axesNode->cast_vector<int>();
                        auto& mvnShape = mvn->get_output_partial_shape(0);
                        for (int32_t& axis : axesVal)
                            axis = axis < 0 ? axis + mvnShape.size() : axis;
                        std::sort(axesVal.begin(), axesVal.end());
                        if (mvnShape.size() == 1)
                            return false;
                        if (mvnShape.size() > 5 || (mvnShape.size() != axesVal.size() + 1 && mvnShape.size() != axesVal.size() + 2))
                            return false;
                        int value = mvnShape.size() - 1;
                        for (int i = axesVal.size() - 1; i >= 0; i--, value--) {
                            if (axesVal[i] != value)
                                return false;
                        }
                        return true;
                    }
                }
                return false;
            });

        pass_config->enable<ov::pass::NormalizeL2Decomposition>();
        pass_config->set_callback<ov::pass::NormalizeL2Decomposition>(
            [](const_node_ptr &node) -> bool {
            // Condition to filter out axes such as [0, 1, 2] which is not supported currently.
            const auto norm = ov::as_type_ptr<const ngraph::op::v0::NormalizeL2>(node);
            const auto inputRank = norm->get_input_partial_shape(0).size();
            auto axesNode = ov::as_type_ptr<const ngraph::op::v0::Constant>(norm->get_input_node_shared_ptr(1));
            const auto axes = axesNode->cast_vector<size_t>();
            const auto isSupportedAxes = [](const std::vector<size_t> &axes, const size_t inputRank) {
                if (axes.size() == 1 && axes[0] == 1) {
                    return true;
                } else if (axes.size() == inputRank - 1) {
                    auto sortAxes = axes;
                    std::sort(sortAxes.begin(), sortAxes.end());
                    for (size_t i = 0; i < sortAxes.size(); i++) {
                        if (sortAxes[i] != i + 1)
                            return false;
                    }
                    return true;
                }
                return false;
            };

            if (!isSupportedAxes(axes, inputRank) && ngraph::shape_size(axesNode->get_shape()) != 0) {
                return false;
            }
            return true;
            });

        pass_config->enable<ov::pass::SoftmaxDecomposition>();
        pass_config->set_callback<ov::pass::SoftmaxDecomposition>(
            [](const_node_ptr &node) -> bool {
                return node->input_value(0).get_partial_shape().rank().get_length() <= 5;
            });

        // List of enabled/disabled transformations
        pass_config->disable<ov::pass::ConvertGELU>();
        pass_config->disable<ov::pass::Gelu7Downgrade>();
        pass_config->disable<ov::pass::ConvertMod>();
        pass_config->disable<ov::pass::ConvertShuffleChannels3>();
        pass_config->disable<ov::pass::HSwishDecomposition>();
        pass_config->disable<ov::pass::HSigmoidDecomposition>();
        pass_config->disable<ov::pass::ReduceL1Decomposition>();
        pass_config->disable<ov::pass::ReduceL2Decomposition>();
        pass_config->disable<ov::pass::SoftPlusDecomposition>();
        pass_config->disable<ov::pass::LogSoftmaxDecomposition>();
        pass_config->disable<ov::pass::ConvertBroadcast3>();
        pass_config->disable<ov::pass::WeightsDequantizeToFakeQuantize>();
        pass_config->disable<ov::pass::SimplifyCTCGreedyDecoderSeqLen>();
        pass_config->disable<ov::pass::ConvertSoftMax8ToSoftMax1>();
        pass_config->enable<ov::pass::ConvertGather8ToGather7>();

        pass_config->enable<ov::pass::ConvertInterpolate1ToInterpolate4>();

        if (enableInt8) {
            pass_config->set_callback<ov::pass::ConvertQuantizeDequantize>([&defaultPrecisions](const_node_ptr &node) -> bool {
                return ngraph::pass::low_precision::NetworkHelper::areQuantizeAndDequantizeSupportedForMultiply(node, defaultPrecisions);
            });
        }

        manager.run_passes(func);
    }

    if (enableInt8) {
        OV_ITT_SCOPED_TASK(itt::domains::intel_gpu_plugin, "TransformationsPipeline::apply::lpt");
        using namespace ngraph::pass::low_precision;

        auto supportedPrecisions = std::vector<PrecisionsRestriction>({
            PrecisionsRestriction::create<ngraph::opset1::Convolution>({
                {{0}, {ngraph::element::u8, ngraph::element::i8}},
                {{1}, {ngraph::element::i8}},
            }),
            PrecisionsRestriction::create<ngraph::opset1::ConvolutionBackpropData>({
                {{0}, {ngraph::element::u8, ngraph::element::i8}},
                {{1}, {ngraph::element::i8}}
            }),
            PrecisionsRestriction::create<ngraph::opset1::GroupConvolution>({
                {{0}, {ngraph::element::u8, ngraph::element::i8}},
                {{1}, {ngraph::element::i8}}
            }),
            PrecisionsRestriction::create<ngraph::opset5::LSTMSequence>({}),
            PrecisionsRestriction::create<ngraph::opset6::GRUSequence>({})
        });

        auto perTensorQuantization = std::vector<QuantizationGranularityRestriction>({
            QuantizationGranularityRestriction::create<ngraph::opset1::Convolution>({0}),
            QuantizationGranularityRestriction::create<ngraph::opset1::ConvolutionBackpropData>({0}),
        });

        ngraph::pass::Manager lptManager;

        auto lptPassConfig = lptManager.get_pass_config();
        // quantized LSTMSequence / GPUSequence are not supported yet. Avoid extra transformation
        lptPassConfig->disable<ngraph::pass::low_precision::RecurrentCellTransformation>();
        lptPassConfig->set_callback<ngraph::pass::low_precision::MarkupPrecisions>([](const_node_ptr& node) -> bool {
            if (const auto mulitply = std::dynamic_pointer_cast<const ngraph::opset1::Multiply>(node)) {
                return !MultiplyToGroupConvolutionTransformation::canBeTransformedToGroupConvolution(mulitply);
            }
            return false;
        });
        lptPassConfig->set_callback<ConvolutionBackpropDataTransformation>([func, defaultPrecisions](const_node_ptr& node) -> bool {
            auto fillStaticChannel = [func](const ngraph::PartialShape& shape, size_t& channel) -> bool {
                const auto rank = shape.rank();
                if (rank.is_dynamic()) {
                    return false;
                }
                if (rank.get_length() < 2l) {
                    return false;
                }
                const auto dimension = shape[1];
                if (dimension.is_dynamic()) {
                    return false;
                }
                channel = dimension.get_length();
                return true;
            };

            size_t inputChannels = 0;
            if (!fillStaticChannel(node->get_input_partial_shape(0), inputChannels)) {
                return true;
            }

            size_t outputChannels = 0;
            if (!fillStaticChannel(node->get_output_partial_shape(0), outputChannels)) {
                return true;
            }


            if ((inputChannels % 4 != 0) || (outputChannels % 16 != 0)) {
                return true;
            }

            return LayerTransformation::isAsymmetricQuantization(node, defaultPrecisions)
                || WeightableLayerTransformation::isAsymmetricOnWeights(node, defaultPrecisions);
        });

        lptPassConfig->set_callback<MultiplyToGroupConvolutionTransformation>([&](const_node_ptr& node) -> bool {
            // disable MultiplyToGroupConvolution if Multiply with Constant can be fused

            const auto dequantization = NetworkHelper::getDequantization(node, defaultPrecisions, 0, true);
            std::shared_ptr<ov::Node> parent = dequantization.empty() ? nullptr : dequantization.data.get_node()->shared_from_this();
            if (parent == nullptr) {
                const auto constantNode = NetworkHelper::getConstantInput(node);
                const auto constant = constantNode == nullptr ? nullptr : ngraph::as_type_ptr<ngraph::opset1::Constant>(constantNode);
                if (constant != nullptr) {
                    auto parent = node->get_input_node_shared_ptr(0);
                    if (parent == constant) {
                        parent = node->get_input_node_shared_ptr(1);
                    }
                }
            }

            if (parent != nullptr) {
                const auto parentHasOneConsumer = parent->get_output_target_inputs(0).size() == 1ul;
                if (parentHasOneConsumer) {
                    return true;
                }
            }

            // disable MultiplyToGroupConvolution for Multiply with scalar

            if (MultiplyToGroupConvolutionTransformation::isDynamicOrScalar(node)) {
                return true;
            }

            return false;
        });

        bool reshapeIgnorePerTensorQuantizationCheck = false;
        if (device_info.supports_immad) // Disable reshape transform until onednn i8 fc is optimized
            reshapeIgnorePerTensorQuantizationCheck = true;
        auto params = LayerTransformation::Params(true, element::f32, defaultPrecisions, reshapeIgnorePerTensorQuantizationCheck);
        lptManager.register_pass<LowPrecision>(supportedPrecisions, perTensorQuantization, params);
        lptManager.run_passes(func);
    }

    {
        OV_ITT_SCOPED_TASK(itt::domains::intel_gpu_plugin, "TransformationsPipeline::apply::run_passes");
        ngraph::pass::Manager manager;
        // This ConstantFolding pass is added to fold reshapes added for constant inputs on NMS internal operation which prevents upper-bound calculation
        // TODO: check why we have these reshapes
        manager.register_pass<ngraph::pass::ConstantFolding>();

        manager.register_pass<ov::pass::UnrollTensorIterator>();
        auto pass_config = manager.get_pass_config();
        pass_config->set_callback<ov::pass::UnrollTensorIterator>(
            [enable_loop_unrolling](const std::shared_ptr<const ngraph::Node> &node) -> bool {
                auto sub_graph_op = std::dynamic_pointer_cast<const ngraph::op::util::SubGraphOp>(node);
                int64_t num_iter = sub_graph_op->get_num_iterations();
                if (!enable_loop_unrolling)
                    return num_iter != 1;
                return num_iter >= 16;
            });
        manager.register_pass<ov::pass::ResolveNameCollisions>();

        manager.run_passes(func);
    }
}
}  // namespace intel_gpu
}  // namespace ov<|MERGE_RESOLUTION|>--- conflicted
+++ resolved
@@ -139,7 +139,6 @@
 
         manager.register_pass<ov::pass::InitNodeInfo>();
         manager.register_pass<EinsumDecomposition>();
-<<<<<<< HEAD
 
         precisions_array fp_convert_precision_list;
         // call conversion of float types with keep_precision_sensitive_in_fp32 = true
@@ -190,14 +189,11 @@
         }
 
         type_to_fuse_map empty_fuse_map = {};
-        manager.register_pass<ngraph::pass::Validate>();
+        manager.register_pass<ov::pass::Validate>();
         //  call ConvertPrecision with keep_precision_sensitive_in_fp32 = true
-        manager.register_pass<ngraph::pass::ConvertPrecision>(fp_convert_precision_list, empty_fuse_map, true);
-
-        manager.register_pass<ngraph::pass::CommonOptimizations>();
-=======
+        manager.register_pass<ov::pass::ConvertPrecision>(fp_convert_precision_list, empty_fuse_map, true);
+
         manager.register_pass<ov::pass::CommonOptimizations>();
->>>>>>> 532df18e
 
         manager.register_pass<ov::pass::WrapInterpolateIntoTransposes>();
         manager.register_pass<ov::pass::TransposeSinking>();
@@ -245,11 +241,7 @@
         };
 
         manager.register_pass<ngraph::pass::Validate>();
-<<<<<<< HEAD
-        manager.register_pass<ngraph::pass::ConvertPrecision>(int_and_f64_convert_precision_list);
-=======
-        manager.register_pass<ov::pass::ConvertPrecision>(convert_precision_list);
->>>>>>> 532df18e
+        manager.register_pass<ov::pass::ConvertPrecision>(int_and_f64_convert_precision_list);
 
         auto pass_config = manager.get_pass_config();
         pass_config->disable<ov::pass::EyeDecomposition>();
