--- conflicted
+++ resolved
@@ -140,7 +140,7 @@
         manager.register_pass<ov::pass::InitNodeInfo>();
         manager.register_pass<EinsumDecomposition>();
 
-        precisions_array fp_convert_precision_list = {
+        precisions_map fp_convert_precision_map = {
                 {ov::element::f64, ov::element::f32}
         };
 
@@ -171,7 +171,7 @@
 
             for (auto& et : fp_element_types) {
                 if (et != infer_precision) {
-                    fp_convert_precision_list.push_back({et, infer_precision});
+                    fp_convert_precision_map.insert({et, infer_precision});
                 }
             }
         }
@@ -180,13 +180,9 @@
         for (auto& et : fp_element_types) {
             if (!fp_precision_supported(et)) {
                 auto et_pair = std::make_pair(et, fallback_precision);
-                bool has_valid_conversion = std::find_if(fp_convert_precision_list.begin(), fp_convert_precision_list.end(),
-                    [&](std::pair<ov::element::Type, ov::element::Type> v) -> bool {
-                        return v.first == et_pair.first && fp_precision_supported(v.second);
-                }) != fp_convert_precision_list.end();
-
+                bool has_valid_conversion = fp_convert_precision_map.count(et) && fp_precision_supported(fp_convert_precision_map[et]);
                 if (!has_valid_conversion) {
-                    fp_convert_precision_list.push_back(et_pair);
+                    fp_convert_precision_map.push_back(et_pair);
                 }
             }
         }
@@ -194,7 +190,7 @@
         type_to_fuse_map empty_fuse_map = {};
         manager.register_pass<ov::pass::Validate>();
         //  call ConvertPrecision with keep_precision_sensitive_in_fp32 = true
-        manager.register_pass<ov::pass::ConvertPrecision>(fp_convert_precision_list, empty_fuse_map, true);
+        manager.register_pass<ov::pass::ConvertPrecision>(fp_convert_precision_map, empty_fuse_map, true);
 
         manager.register_pass<ov::pass::CommonOptimizations>();
 
@@ -232,12 +228,7 @@
         manager.register_pass<ov::pass::ConvertPriorBox8To0, false>();
         manager.register_pass<ov::pass::ConvertMulticlassNmsToMulticlassNmsIE>();
 
-<<<<<<< HEAD
-        precisions_map convert_precision_map {
-                {ngraph::element::f64, ngraph::element::f32},
-=======
-        precisions_array int_convert_precision_list {
->>>>>>> 79cad103
+        precisions_map int_convert_precision_map {
                 {ngraph::element::i64, ngraph::element::i32},
                 {ngraph::element::u64, ngraph::element::i32},
                 {ngraph::element::u16, ngraph::element::i32},
@@ -247,59 +238,8 @@
                 {ngraph::element::u4, ngraph::element::u8},
         };
 
-<<<<<<< HEAD
-        auto fp_precision_supported = [&](ngraph::element::Type e) -> bool {
-            switch (e) {
-                case ngraph::element::f16: return device_info.supports_fp16;
-                case ngraph::element::f32: return true; // assume that all GPUs support f32 data type
-                case ngraph::element::f64: return device_info.supports_fp64;
-                case ngraph::element::bf16: return false;
-                default: return false;
-            }
-            return false;
-        };
-
-        const auto fallback_precision = ngraph::element::f32;
-        std::vector<ov::element::Type> fp_element_types = {
-            ngraph::element::f32,
-            ngraph::element::f16,
-            ngraph::element::bf16
-        };
-
-        // Add conversion from FP data types to infer precision if it's specified
-        auto infer_precision = config.get_property(ov::inference_precision);
-        if (infer_precision != ov::element::undefined) {
-            if (!fp_precision_supported(infer_precision))
-                infer_precision = fallback_precision;
-
-            for (auto& et : fp_element_types) {
-                if (et != infer_precision) {
-                    convert_precision_map.insert({et, infer_precision});
-                }
-            }
-        }
-
-        // Add conversion from unsupported FP data types to f32 if we don't have a conversion to something valid already in the list
-        for (auto& et : fp_element_types) {
-            if (!fp_precision_supported(et)) {
-                auto et_pair = std::make_pair(et, fallback_precision);
-                bool has_valid_conversion = std::find_if(convert_precision_map.begin(), convert_precision_map.end(),
-                    [&](std::pair<ov::element::Type, ov::element::Type> v) -> bool {
-                        return v.first == et_pair.first && fp_precision_supported(v.second);
-                }) != convert_precision_map.end();
-
-                if (!has_valid_conversion) {
-                    convert_precision_map.insert(et_pair);
-                }
-            }
-        }
-
         manager.register_pass<ngraph::pass::Validate>();
-        manager.register_pass<ov::pass::ConvertPrecision>(convert_precision_map);
-=======
-        manager.register_pass<ngraph::pass::Validate>();
-        manager.register_pass<ov::pass::ConvertPrecision>(int_convert_precision_list);
->>>>>>> 79cad103
+        manager.register_pass<ov::pass::ConvertPrecision>(int_convert_precision_map);
 
         auto pass_config = manager.get_pass_config();
         pass_config->disable<ov::pass::EyeDecomposition>();
