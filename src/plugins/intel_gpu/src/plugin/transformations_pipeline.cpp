--- conflicted
+++ resolved
@@ -372,21 +372,10 @@
         // Disable subtract folding only for the dGPUs to meet the requirements of oneDNN:
         // it expects to have the same data type for weights and zero points (apply it only for u8 data type, since other compression
         // types are not supported by oneDNN)
-<<<<<<< HEAD
         manager.register_pass<ov::pass::MarkDequantizationAndDecompression>(supported_woq_types, !device_info.supports_immad);
-
-        // Need to check if transformations work correctly for mixed models with both compression and quantization at the same time.
-        if (!is_model_quantized) {
-            pass_config->set_callback<ov::pass::MarkDequantizationAndDecompression>([&](const std::shared_ptr<const ov::Node> node) {
-                return !is_decompression_multiply(node);
-            });
-        }
-=======
-        manager.register_pass<ov::pass::MarkDequantizationSubgraph>(supported_woq_types, !device_info.supports_immad);
-        pass_config->set_callback<ov::pass::MarkDequantizationSubgraph>([&](const std::shared_ptr<const ov::Node> node) {
+        pass_config->set_callback<ov::pass::MarkDequantizationAndDecompression>([&](const std::shared_ptr<const ov::Node> node) {
             return !is_decompression_multiply(node, device_info.supports_immad);
         });
->>>>>>> 5bde1ab0
 
         const bool keep_precision_sensitive_in_fp32_1 = true;
         const bool convert_input_output_precision = false;
