// Copyright (C) 2018-2024 Intel Corporation
// SPDX-License-Identifier: Apache-2.0
//

#include <algorithm>
#include <cctype>
#include <cmath>
#include <limits>
#include <map>
#include <memory>
#include <string>
#include <tuple>
#include <vector>

#include "intel_gpu/plugin/transformations_pipeline.hpp"
#include "intel_gpu/runtime/debug_configuration.hpp"
#include "intel_gpu/runtime/itt.hpp"
#include "low_precision/convolution.hpp"
#include "low_precision/convolution_backprop_data.hpp"
#include "low_precision/group_convolution.hpp"
#include "low_precision/low_precision.hpp"
#include "low_precision/mat_mul.hpp"
#include "low_precision/multiply_to_group_convolution.hpp"
#include "low_precision/network_helper.hpp"
#include "low_precision/pull_reshape_through_dequantization.hpp"
#include "low_precision/pull_transpose_through_dequantization.hpp"
#include "low_precision/recurrent_cell.hpp"
#include "low_precision/strided_slice.hpp"
#include "openvino/core/deprecated.hpp"
#include "openvino/core/type/element_type.hpp"
#include "openvino/core/validation_util.hpp"
#include "openvino/op/constant.hpp"
#include "openvino/op/convolution.hpp"
#include "openvino/op/gather.hpp"
#include "openvino/op/group_conv.hpp"
#include "openvino/op/gru_cell.hpp"
#include "openvino/op/gru_sequence.hpp"
#include "openvino/op/lstm_cell.hpp"
#include "openvino/op/lstm_sequence.hpp"
#include "openvino/op/multiply.hpp"
#include "openvino/op/mvn.hpp"
#include "openvino/op/normalize_l2.hpp"
#include "openvino/op/reduce_max.hpp"
#include "openvino/op/reduce_mean.hpp"
#include "openvino/op/reduce_sum.hpp"
#include "openvino/op/reshape.hpp"
#include "openvino/op/rnn_cell.hpp"
#include "openvino/op/rnn_sequence.hpp"
#include "openvino/op/squeeze.hpp"
#include "openvino/op/unsqueeze.hpp"
#include "openvino/op/util/sub_graph_base.hpp"
#include "openvino/pass/constant_folding.hpp"
#include "openvino/pass/manager.hpp"
#include "openvino/pass/visualize_tree.hpp"
#include "openvino/pass/pattern/op/wrap_type.hpp"
#include "plugin/transformations/binary_conv_to_conv.hpp"
#include "plugin/transformations/clamp_fp16_output.hpp"
#include "plugin/transformations/convert_fc_to_compressed.hpp"
#include "plugin/transformations/convert_matmul_to_fc.hpp"
#include "plugin/transformations/convert_stridedslices_to_variadicsplit.hpp"
#include "plugin/transformations/decompose_reduce_scalar_output.hpp"
#include "plugin/transformations/fc_convert_fusion.hpp"
#include "plugin/transformations/fc_horizontal_fusion.hpp"
#include "plugin/transformations/kv_cache_fusion.hpp"
#include "plugin/transformations/move_fc_reshape_to_weights.hpp"
#include "plugin/transformations/bcast_and_pad_zp_buffers.hpp"
#include "plugin/transformations/print_model_statistics.hpp"
#include "plugin/transformations/swiglu_fusion.hpp"
#include "plugin/transformations/transpose_fusion.hpp"
#include "plugin/transformations/indirect_kv_cache.hpp"
#include "plugin/transformations/convert_convolution.hpp"
#include "plugin/transformations/unsqueeze_broadcast_reshape_matmul_fusion.hpp"
#include "plugin/transformations/unsqueeze_broadcast_reshape_sdpa_fusion.hpp"
#include "plugin/transformations/increase_position_ids_precision.hpp"
#include "plugin/transformations/group_norm_composition.hpp"
#include "plugin/transformations/dynamic_quantize_fully_connected.hpp"
#include "transformations/common_optimizations/rms_fusion.hpp"
#include "transformations/common_optimizations/broadcast_elementwise_fusion.hpp"
#include "transformations/common_optimizations/broadcast_transition.hpp"
#include "transformations/common_optimizations/common_optimizations.hpp"
#include "transformations/common_optimizations/convert_quantize_dequantize.hpp"
#include "transformations/common_optimizations/lin_op_sequence_fusion.hpp"
#include "transformations/common_optimizations/lstm_cell_fusion.hpp"
#include "transformations/common_optimizations/move_eltwise_up_data_movement.hpp"
#include "transformations/common_optimizations/mvn_fusion.hpp"
#include "transformations/common_optimizations/softmax_fusion.hpp"
#include "transformations/common_optimizations/transpose_sinking.hpp"
#include "transformations/common_optimizations/weights_dequantize_to_fake_quantize.hpp"
#include "transformations/common_optimizations/wrap_interpolate_into_transposes.hpp"
#include "transformations/common_optimizations/fuse_rotary_positional_embeddings.hpp"
#include "transformations/control_flow/unroll_tensor_iterator.hpp"
#include "transformations/convert_pooling_to_reduce.hpp"
#include "transformations/convert_precision.hpp"
#include "transformations/convert_shapeof.hpp"
#include "transformations/decompose_reduce_for_false_keepdims.hpp"
#include "transformations/einsum_decomposition.hpp"
#include "transformations/fp16_compression/convert_compression_only_to_legacy.hpp"
#include "transformations/fp16_compression/mark_decompression_convert_constant_folding.hpp"
#include "transformations/init_node_info.hpp"
#include "transformations/low_precision/mark_dequantization_subgraph.hpp"
#include "transformations/op_conversions/bidirectional_sequences_decomposition.hpp"
#include "transformations/op_conversions/convert_batch_to_space.hpp"
#include "transformations/op_conversions/convert_broadcast3.hpp"
#include "transformations/op_conversions/convert_deformable_conv_v8_to_v1.hpp"
#include "transformations/op_conversions/convert_depth_to_space.hpp"
#include "transformations/op_conversions/convert_gather_0d.hpp"
#include "transformations/op_conversions/convert_gather_downgrade.hpp"
#include "transformations/op_conversions/convert_gelu.hpp"
#include "transformations/op_conversions/convert_gather_to_compressed.hpp"
#include "transformations/op_conversions/convert_gp9_to_gp_ie_internal.hpp"
#include "transformations/op_conversions/convert_interpolate1_to_interpolate4.hpp"
#include "transformations/op_conversions/convert_matrix_nms_to_matrix_nms_ie.hpp"
#include "transformations/op_conversions/convert_mod.hpp"
#include "transformations/op_conversions/convert_multiclass_nms_to_multiclass_nms_ie.hpp"
#include "transformations/op_conversions/convert_nms9_to_nms_ie_internal.hpp"
#include "transformations/op_conversions/convert_nms_rotated_to_nms_ie_internal.hpp"
#include "transformations/op_conversions/convert_pad12_downgrade.hpp"
#include "transformations/op_conversions/convert_pad_to_group_conv.hpp"
#include "transformations/op_conversions/convert_previous_nms_to_nms_9.hpp"
#include "transformations/op_conversions/convert_prior_box_v8_to_v0.hpp"
#include "transformations/op_conversions/convert_reduce_to_pooling.hpp"
#include "transformations/op_conversions/convert_reduce_to_reshape.hpp"
#include "transformations/op_conversions/convert_sequences_to_tensor_iterator.hpp"
#include "transformations/op_conversions/convert_shapeof3.hpp"
#include "transformations/op_conversions/convert_shuffle_channels3.hpp"
#include "transformations/op_conversions/convert_softmax_downgrade.hpp"
#include "transformations/op_conversions/convert_space_to_batch.hpp"
#include "transformations/op_conversions/convert_space_to_depth.hpp"
#include "transformations/op_conversions/convert_subtract.hpp"
#include "transformations/op_conversions/convert_ti_to_sequences.hpp"
#include "transformations/op_conversions/convert_topk11_downgrade.hpp"
#include "transformations/op_conversions/eye_decomposition.hpp"
#include "transformations/op_conversions/gelu7_downgrade.hpp"
#include "transformations/op_conversions/gru_cell_decomposition.hpp"
#include "transformations/op_conversions/hsigmoid_decomposition.hpp"
#include "transformations/op_conversions/hswish_decomposition.hpp"
#include "transformations/op_conversions/log_softmax_decomposition.hpp"
#include "transformations/op_conversions/lstm_cell_decomposition.hpp"
#include "transformations/op_conversions/mvn6_decomposition.hpp"
#include "transformations/op_conversions/normalize_l2_decomposition.hpp"
#include "transformations/op_conversions/reduce_l1_decomposition.hpp"
#include "transformations/op_conversions/reduce_l2_decomposition.hpp"
#include "transformations/op_conversions/rnn_cell_decomposition.hpp"
#include "transformations/op_conversions/simplify_ctc_greedy_decoder_seq_len.hpp"
#include "transformations/op_conversions/softmax_decomposition.hpp"
#include "transformations/op_conversions/softplus_decomposition.hpp"
#include "transformations/op_conversions/scaled_dot_product_attention_decomposition.hpp"
#include "transformations/op_conversions/group_normalization_decomposition.hpp"
#include "transformations/opset_conversions/convert_opset2_to_opset1.hpp"
#include "transformations/opset_conversions/convert_opset3_to_opset2.hpp"
#include "transformations/resolve_names_collisions.hpp"
#include "transformations/rt_info/fused_names_attribute.hpp"
#include "transformations/rt_info/keep_const_precision.hpp"
#include "transformations/smart_reshape/matmul_sr.hpp"

namespace {
template<typename T>
static bool disable_reduce_decomposition(const std::shared_ptr<const ov::Node> node) {
    if (auto op = std::dynamic_pointer_cast<const T>(node)) {
        if (op->input(0).get_partial_shape()[0].is_static()) {
            bool fp16_batch_not_1 = op->get_element_type() == ov::element::f16 && op->input(0).get_partial_shape()[0] != 1;
            return !fp16_batch_not_1;
        }
    }
    return false;
}

static bool is_non_supported_decompression_op(const std::shared_ptr<const ov::Node> node) {
    auto get_single_consumer = [](const std::shared_ptr<const ov::Node> node) -> std::shared_ptr<ov::Node> {
        const auto consumers = node->get_output_target_inputs(0);
        if (consumers.size() != 1)
            return nullptr;
        return consumers.begin()->get_node()->shared_from_this();
    };

    auto consumer = get_single_consumer(node);
    if (!consumer)
        return true;

    if (ov::is_type<ov::opset1::MatMul>(consumer) || ov::is_type<ov::op::v8::Gather>(consumer)) {
        return false;
    } else if (ov::is_type<ov::opset1::Reshape>(consumer)) {
        consumer = get_single_consumer(consumer);
        if (consumer != nullptr && (ov::is_type<ov::opset1::MatMul>(consumer) || ov::is_type<ov::op::v8::Gather>(consumer))) {
            return false;
        }
    }
    if (consumer != nullptr && ov::is_type<ov::opset1::Convert>(consumer)) {
        consumer = get_single_consumer(consumer);
        if (consumer != nullptr && (ov::is_type<ov::opset1::MatMul>(consumer) || ov::is_type<ov::op::v8::Gather>(consumer))) {
            return false;
        }
    }
    return true;
}
}  // namespace

namespace cldnn {
extern bool query_microkernels_supported(cldnn::engine& e, const cldnn::ExecutionConfig& config);
}  // namespace cldnn

namespace ov {
namespace intel_gpu {

void TransformationsPipeline::apply(std::shared_ptr<ov::Model> func) {
    OV_ITT_SCOPED_TASK(itt::domains::intel_gpu_plugin, "TransformationsPipeline::apply");
    using const_node_ptr = const std::shared_ptr<const ov::Node>;

    const auto& defaultPrecisions = ov::pass::low_precision::precision_set::get_int8_support();
    const ov::element::TypeVector supported_woq_types = {ov::element::u8, ov::element::i8, ov::element::u4, ov::element::i4};
    bool enableInt8;
    bool unroll_loop = config.get_property(ov::intel_gpu::enable_loop_unrolling);
    {
        ov::pass::Manager manager("Plugin:GPU");
        auto pass_config = manager.get_pass_config();
        manager.set_per_pass_validation(false);

        // Temporary solution, global rt info cleanup is needed
        for (auto& node : func->get_ops()) {
            ov::enable_constant_folding(node);
            ov::disable_keep_const_precision(node);
        }

        auto is_model_quantized = ov::pass::low_precision::LowPrecision::isFunctionQuantized(func);
        enableInt8 = config.get_property(ov::intel_gpu::enable_lp_transformations) && is_model_quantized;
        if (enableInt8) {
            manager.register_pass<ov::pass::MarkDequantizationSubgraph>(
                std::vector<ov::element::Type>{ ov::element::i8, ov::element::u8, ov::element::i4, ov::element::u4 });
        }

        manager.register_pass<ov::pass::InitNodeInfo>();
        manager.register_pass<EinsumDecomposition>();

        precisions_map fp_convert_precision_map = {
                {ov::element::f64, ov::element::f32}
        };

        // call conversion of float types with keep_precision_sensitive_in_fp32 = true
        auto fp_precision_supported = [&](ov::element::Type e) -> bool {
            switch (e) {
                case ov::element::f16: return device_info.supports_fp16;
                case ov::element::f32: return true; // assume that all GPUs support f32 data type
                case ov::element::f64: return device_info.supports_fp64;
                case ov::element::bf16: return false;
                default: return false;
            }
            return false;
        };

        const auto fallback_precision = ov::element::f32;
        std::vector<ov::element::Type> fp_element_types = {
                ov::element::f32,
                ov::element::f16,
                ov::element::bf16
        };

        // Add conversion from FP data types to infer precision if it's specified
        auto infer_precision = config.get_property(ov::hint::inference_precision);
        if (infer_precision != ov::element::undefined) {
            if (!fp_precision_supported(infer_precision))
                infer_precision = fallback_precision;

            for (auto& et : fp_element_types) {
                if (et != infer_precision) {
                    fp_convert_precision_map.insert({et, infer_precision});
                }
            }
        }

        // Add conversion from unsupported FP data types to f32 if we don't have a conversion to something valid already in the list
        for (auto& et : fp_element_types) {
            if (!fp_precision_supported(et)) {
                bool has_valid_conversion = fp_convert_precision_map.count(et) && fp_precision_supported(fp_convert_precision_map[et]);
                if (!has_valid_conversion) {
                    fp_convert_precision_map.insert(std::make_pair(et, fallback_precision));
                }
            }
        }

        type_to_fuse_map empty_fuse_map = {};
        manager.register_pass<ov::pass::Validate>();

        // fuse softmax, MVN patterns, so that they will not be marked as precision sensitive in ConvertPrecision
        manager.register_pass<ov::pass::SoftmaxFusion>();
        manager.register_pass<ov::pass::MVNFusion>();
        // decompose MVNs that sre not supported in GPU, so that they will be marked as precision sensitive in ConvertPrecision
        manager.register_pass<ov::pass::MVN6Decomposition>();
        // Run these broadcast optimizations earlier to ensure that those are executed before NopElimination/ConstantFolding
        manager.register_pass<ov::pass::BroadcastElementwiseFusion>();
        manager.register_pass<ov::pass::BroadcastTransition>();

        manager.register_pass<ov::pass::KeepConstantsPrecisionAndAddConverts>();
        pass_config->set_callback<ov::pass::KeepConstantsPrecisionAndAddConverts>(
            [](const_node_ptr& node) -> bool {
                auto next_node = node->get_output_target_inputs(0).begin()->get_node();
                if (is_type<ov::op::v0::Convert>(next_node)) {
                    next_node = next_node->get_output_target_inputs(0).begin()->get_node();
                }
                return !is_type<ov::op::v0::MatMul>(next_node);
            });

        manager.register_pass<ov::intel_gpu::GroupNormComposition>();

        // Disable subtract folding only for the dGPUs to meet the requirements of oneDNN:
        // it expects to have the same data type for weights and zero points (apply it only for u8 data type, since other compression
        // types are not supported by oneDNN)
        manager.register_pass<ov::pass::MarkDequantizationSubgraph>(supported_woq_types, !device_info.supports_immad);

        // Need to check if transformations work correctly for mixed models with both compression and quantization at the same time.
        if (!is_model_quantized)
            pass_config->set_callback<ov::pass::MarkDequantizationSubgraph>(is_non_supported_decompression_op);

        const bool keep_precision_sensitive_in_fp32_1 = true;
        const bool convert_input_output_precision = false;
        const bool store_original_precision_as_rt_attribute = true;
        manager.register_pass<ov::pass::ConvertPrecision>(fp_convert_precision_map,
                                                          empty_fuse_map,
                                                          keep_precision_sensitive_in_fp32_1,
                                                          convert_input_output_precision,
                                                          store_original_precision_as_rt_attribute);

        manager.register_pass<ov::pass::CommonOptimizations>();

        pass_config->set_callback<ov::pass::ScaledDotProductAttentionDecomposition>([&](const std::shared_ptr<const ov::Node> node){
            GPU_DEBUG_IF(cldnn::debug_configuration::get_instance()->enable_sdpa != -1) {
                GPU_DEBUG_CODE(return cldnn::debug_configuration::get_instance()->enable_sdpa == 1);
            }

            if (!config.get_property(ov::intel_gpu::hint::enable_sdpa_optimization))
                return false;

            auto sdpa = std::dynamic_pointer_cast<const ov::op::v13::ScaledDotProductAttention>(node);
            const auto& query_ps = sdpa->get_input_partial_shape(0);
            const auto& key_ps = sdpa->get_input_partial_shape(1);
            const auto& value_ps = sdpa->get_input_partial_shape(2);

            // Known limitations:
            // - The data type of SDPA should be fp16
            if (sdpa->get_output_element_type(0) != ov::element::f16)
                return false;

            // - The number of dimensions for each input is expected to be 4
            if (query_ps.size() != 4 || key_ps.size() != 4 || value_ps.size() != 4) {
                return false;
            }

            // - The head size of all Q, K, and V inputs should be the same static value
            if (query_ps[query_ps.size() - 1].is_dynamic() || key_ps[key_ps.size() - 1].is_dynamic() || value_ps[value_ps.size() - 1].is_dynamic()) {
                return false;
            }

            if (query_ps[query_ps.size() - 1].get_length() != key_ps[key_ps.size() - 1].get_length() ||
                query_ps[query_ps.size() - 1].get_length() != value_ps[value_ps.size() - 1].get_length()) {
                return false;
            }

            const auto head_size = query_ps[query_ps.size() - 1].get_length();
            if (device_info.supports_immad && cldnn::query_microkernels_supported(m_context->get_engine(), config) && head_size <= 256)
                return true;

            // - Head size should be 128 for any model type; or should be in the range of 64 to 256 for stateful LLMs because of performance reasons.
            //   This limitations is recommended to prevent performance drop in models with small head size, such as SD,
            //   until the SDPA operation is optimized for these cases
            const auto optimal_subgroup_size = 16;
            bool valid_head_size = head_size % optimal_subgroup_size == 0;
            valid_head_size &= (head_size >= 64 && head_size <= 256);
            if (!valid_head_size) {
                return false;
            }

            return true;
        });

        manager.register_pass<ov::pass::WrapInterpolateIntoTransposes>();
        manager.register_pass<ov::pass::TransposeSinking>();

        if (!unroll_loop) {
            manager.register_pass<ov::pass::BidirectionalLSTMSequenceDecomposition>();
            manager.register_pass<ov::pass::BidirectionalGRUSequenceDecomposition>();
            manager.register_pass<ov::pass::BidirectionalRNNSequenceDecomposition>();
        }

        manager.register_pass<ov::intel_gpu::ConvertBinaryConvolutionToConvolution>();
        manager.register_pass<ov::pass::ConvertSequenceToTensorIterator>();
        manager.register_pass<ov::pass::ConvertOpSet3ToOpSet2>();
        manager.register_pass<ov::pass::ConvertOpSet2ToOpSet1>();

        manager.register_pass<ov::pass::LSTMCellDecomposition>();
        manager.register_pass<ov::pass::GRUCellDecomposition>();
        manager.register_pass<ov::pass::RNNCellDecomposition>();

        if (unroll_loop) {
            manager.register_pass<ov::pass::BidirectionalLSTMSequenceDecomposition>();
            manager.register_pass<ov::pass::BidirectionalGRUSequenceDecomposition>();
            manager.register_pass<ov::pass::BidirectionalRNNSequenceDecomposition>();
        }

        manager.register_pass<ConvertShapeOf1To3>();
        manager.register_pass<ov::pass::ConvertNMS1ToNMS9>();
        manager.register_pass<ov::pass::ConvertNMS3ToNMS9>();
        manager.register_pass<ov::pass::ConvertNMS4ToNMS9>();
        manager.register_pass<ov::pass::ConvertNMS5ToNMS9>();
        manager.register_pass<ov::pass::ConvertNMS9ToNMSIEInternal>();
        manager.register_pass<ov::pass::ConvertNMSRotatedToNMSIEInternal>();
        manager.register_pass<ov::pass::ConvertGP9ToGPIEInternal>();
        manager.register_pass<ov::pass::ConvertMatrixNmsToMatrixNmsIE>();
        manager.register_pass<ov::pass::ConvertGather0D>();
        manager.register_pass<ov::pass::ConvertPriorBox8To0, false>();
        manager.register_pass<ov::pass::ConvertMulticlassNmsToMulticlassNmsIE>();
        manager.register_pass<ov::pass::TransposeMatMul>();
        manager.register_pass<ov::pass::ConvertPad12ToPad1, false>();
        manager.register_pass<DecomposeReduceForScalarOutput>();

        precisions_map int_convert_precision_map {
                {ov::element::i64, ov::element::i32},
                {ov::element::u64, ov::element::i32},
                {ov::element::u16, ov::element::i32},
                {ov::element::u32, ov::element::i32},
                {ov::element::boolean, ov::element::u8},
                {ov::element::i4, ov::element::i8},
                {ov::element::u4, ov::element::u8},
        };

        manager.register_pass<ov::pass::Validate>();
        const bool keep_precision_sensitive_in_fp32_2 = true;
        manager.register_pass<ov::pass::ConvertPrecision>(int_convert_precision_map,
                                                          empty_fuse_map,
                                                          keep_precision_sensitive_in_fp32_2,
                                                          convert_input_output_precision);

        pass_config->disable<ov::pass::EyeDecomposition>();

        // disable conversion to legacy and use the new mixed precision
        // in which precision sensitive nodes are kept in FP32
        pass_config->disable<ov::pass::ConvertCompressedOnlyToLegacy>();

        // SpaceToDepth/DepthToSpace node implementation supports only equal input/output tensors with rank <= 5
        pass_config->set_callback<ov::pass::ConvertSpaceToDepth,
                                  ov::pass::ConvertDepthToSpace>(
                [](const_node_ptr &node) -> bool {
                    return node->input_value(0).get_partial_shape().size() <= 5lu &&
                        node->input_value(0).get_partial_shape().size() == node->get_output_partial_shape(0).size();
                });

        pass_config->set_callback<ov::pass::ConvertBatchToSpace,
                                  ov::pass::ConvertSpaceToBatch>(
                [](const_node_ptr &node) -> bool {
                    const auto& rank = node->input(0).get_partial_shape().rank().get_length();
                    return rank <= 5;
                });

        // Convert reduce to reshape expected to be optimized out
        manager.register_pass<ov::pass::ConvertReduceToReshape>();

        if (device_info.supports_immad) {
            // oneDNN reduction is used
            pass_config->disable<ov::pass::ConvertReduceSumToPooling>();
            pass_config->disable<ov::pass::ConvertReduceMeanToPooling>();
            pass_config->disable<ov::pass::ConvertReduceMaxToPooling>();
            manager.register_pass<ConvertAvgPoolingToReduce>();
            manager.register_pass<DecomposeReduceForFalseKeepDims>();
        } else {
            pass_config->set_callback<ov::pass::ConvertReduceSumToPooling>(
            [](const_node_ptr &node) -> bool {
                return disable_reduce_decomposition<ov::op::v1::ReduceSum>(node);
            });

            pass_config->set_callback<ov::pass::ConvertReduceMeanToPooling>(
            [](const_node_ptr &node) -> bool {
                return disable_reduce_decomposition<ov::op::v1::ReduceMean>(node);
            });

            pass_config->set_callback<ov::pass::ConvertReduceMaxToPooling>(
            [](const_node_ptr &node) -> bool {
                return disable_reduce_decomposition<ov::op::v1::ReduceMax>(node);
            });
        }

        auto isCellPrimitiveSupported = [](const_node_ptr &node) -> bool {
            if (std::dynamic_pointer_cast<const ov::op::v0::RNNCell>(node)) {
                return false;
            } else if (std::dynamic_pointer_cast<const ov::op::v3::GRUCell>(node)) {
                return false;
            } else if (const auto &lstm_cell = std::dynamic_pointer_cast<const ov::op::v4::LSTMCell>(node)) {
                return lstm_cell->get_clip() == 0.0f && lstm_cell->get_activations() == std::vector<std::string>{"sigmoid", "tanh", "tanh"};
            } else if (const auto &lstm_cell_v1 = std::dynamic_pointer_cast<const ov::op::v0::LSTMCell>(node)) {
                return lstm_cell_v1->get_clip() == 0.0f && lstm_cell_v1->get_activations() == std::vector<std::string>{"sigmoid", "tanh", "tanh"};
            }
            return false;
        };

        // Sequences supported by the plugin shouldn't be converted to TensorIterator.
        // sequence_length input is not supported in all Sequences, so if is_seq_len_provided() == true, we
        // should always convert to TensorIterator.
        // RNN/GRU Sequences are not supported in GPU plugin
        // LSTM Sequence supported with clip == 0, and activations have default values (sigmoid, tanh, tanh)
        auto isSequencePrimitiveSupported = [](const_node_ptr &node) -> bool {
            const auto& data = node->input(0);
            const auto& data_pshape = data.get_partial_shape();
            if (data_pshape.rank().is_static() && data_pshape.rank().get_length() > 1 && !data_pshape[1].is_static())
                return false;
            auto max_seq_len = data.get_shape().at(1);
            if (std::dynamic_pointer_cast<const ov::op::v5::RNNSequence>(node)) {
                return false;
            } else if (std::dynamic_pointer_cast<const ov::op::v5::GRUSequence>(node)) {
                return false;
            } else if (const auto &lstm_seq = std::dynamic_pointer_cast<const ov::op::v5::LSTMSequence>(node)) {
                return lstm_seq->get_clip() == 0.0f &&
                       lstm_seq->get_activations() == std::vector<std::string>{"sigmoid", "tanh", "tanh"} &&
                       max_seq_len < 16 &&
                       !ov::op::util::is_seq_len_provided(lstm_seq->get_input_node_shared_ptr(0),
                                                          lstm_seq->get_input_node_shared_ptr(3));
            }
            return false;
        };

        pass_config->set_callback<ov::pass::RNNCellDecomposition,
                                  ov::pass::GRUCellDecomposition,
                                  ov::pass::LSTMCellDecomposition>(
            [isCellPrimitiveSupported](const_node_ptr &node) -> bool {
                return isCellPrimitiveSupported(node);
            });

        pass_config->set_callback<ov::pass::LSTMCellFusion>(
            [isCellPrimitiveSupported](const_node_ptr &node) -> bool {
                return !isCellPrimitiveSupported(node);
            });

        if (unroll_loop) {
            pass_config->set_callback<ov::pass::ConvertRNNSequenceToTensorIterator,
                    ov::pass::ConvertGRUSequenceToTensorIterator,
                    ov::pass::ConvertLSTMSequenceToTensorIterator>(
                    [isSequencePrimitiveSupported](const_node_ptr &node) -> bool {
                        return isSequencePrimitiveSupported(node);
                    });
        }

        pass_config->set_callback<ov::pass::ConvertLoopToLSTMSequence,
                                  ov::pass::FuseReverseLSTMSequence,
                                  ov::pass::FuseLSTMSequencesToBidirectionalLSTMSequence>(
                [isSequencePrimitiveSupported](const_node_ptr &node) -> bool {
                    return !isSequencePrimitiveSupported(node);
                });

        pass_config->set_callback<ov::pass::MVN6Decomposition>(
            [](const_node_ptr &node) -> bool {
                const auto mvn = std::dynamic_pointer_cast<const ov::op::v6::MVN>(node);
                if (mvn != nullptr && node->get_input_size() == 2) {
                    if (auto axes_node = dynamic_cast<ov::op::v0::Constant*>(mvn->get_input_node_ptr(1))) {
                        auto mvn_axes = axes_node->cast_vector<int64_t>();
                        auto out_rank = mvn->get_output_partial_shape(0).size();
                        ov::util::try_normalize_axes(mvn_axes, out_rank, *mvn);

                        std::sort(mvn_axes.begin(), mvn_axes.end());

                        // Supported cases:
                        // 2 <= out_rank <= 5
                        // axes set: [out_rank - 1, out_rank - 2, ... r] where r > 1
                        // basically impl supports cases when tensor can be reshaped to [d1, d2]
                        // so that d2 is set of dimensions for normalization

                        // Skip unsupported ranks
                        if (out_rank == 1 || out_rank > 5)
                            return false;

                        // check axes set
                        for (size_t i = 0; i < mvn_axes.size(); i++) {
                            auto axis = mvn_axes[mvn_axes.size() - i - 1];
                            if (axis != static_cast<int64_t>(out_rank - i - 1) || axis == 0) {
                                  return false;
                            }
                        }
                        return true;
                    }
                }
                return false;
            });

        pass_config->enable<ov::pass::NormalizeL2Decomposition>();
        pass_config->set_callback<ov::pass::NormalizeL2Decomposition>(
            [](const_node_ptr &node) -> bool {
            // Condition to filter out axes such as [0, 1, 2] which is not supported currently.
            const auto norm = ov::as_type_ptr<const ov::op::v0::NormalizeL2>(node);
            const auto inputRank = norm->get_input_partial_shape(0).size();
            auto axesNode = ov::as_type_ptr<const ov::op::v0::Constant>(norm->get_input_node_shared_ptr(1));
            const auto axes = axesNode->cast_vector<size_t>();
            const auto isSupportedAxes = [](const std::vector<size_t> &axes, const size_t inputRank) {
                if (axes.size() == 1 && axes[0] == 1) {
                    return true;
                } else if (axes.size() == inputRank - 1) {
                    auto sortAxes = axes;
                    std::sort(sortAxes.begin(), sortAxes.end());
                    for (size_t i = 0; i < sortAxes.size(); i++) {
                        if (sortAxes[i] != i + 1)
                            return false;
                    }
                    return true;
                }
                return false;
            };

            if (!isSupportedAxes(axes, inputRank) && ov::shape_size(axesNode->get_shape()) != 0) {
                return false;
            }
            return true;
            });

        pass_config->enable<ov::pass::SoftmaxDecomposition>();
        pass_config->set_callback<ov::pass::SoftmaxDecomposition>(
            [&](const_node_ptr &node) -> bool {
                OPENVINO_ASSERT(node->input_value(0).get_partial_shape().rank().is_static(),
                    node->get_friendly_name() + " has dynamic rank!");
                return node->input_value(0).get_partial_shape().rank().get_length() <= 5;
            });

        // List of enabled/disabled transformations
        pass_config->disable<ov::pass::ConvertGELU>();
        pass_config->disable<ov::pass::Gelu7Downgrade>();
        pass_config->disable<ov::pass::ConvertMod>();
        pass_config->disable<ov::pass::ConvertShuffleChannels3>();
        pass_config->disable<ov::pass::HSwishDecomposition>();
        pass_config->disable<ov::pass::HSigmoidDecomposition>();
        pass_config->disable<ov::pass::ReduceL1Decomposition>();
        pass_config->disable<ov::pass::ReduceL2Decomposition>();
        pass_config->disable<ov::pass::SoftPlusDecomposition>();
        pass_config->disable<ov::pass::LogSoftmaxDecomposition>();
        pass_config->disable<ov::pass::ConvertBroadcast3>();
        pass_config->disable<ov::pass::WeightsDequantizeToFakeQuantize>();
        pass_config->disable<ov::pass::SimplifyCTCGreedyDecoderSeqLen>();
        pass_config->disable<ov::pass::ConvertSoftMax8ToSoftMax1>();
        pass_config->disable<ov::pass::ConvertShapeOf3>();
        pass_config->disable<ov::pass::ConvertGather8ToGather7>();
        pass_config->disable<ov::pass::ConvertGather7ToGather1>();
        pass_config->disable<ov::pass::ConvertTopK11ToTopK3>();
        pass_config->disable<ov::pass::GroupNormalizationDecomposition>();

        pass_config->enable<ov::pass::ConvertInterpolate1ToInterpolate4>();

        if (enableInt8) {
            pass_config->set_callback<ov::pass::ConvertQuantizeDequantize>([&](const_node_ptr &node) -> bool {
                return ov::pass::low_precision::NetworkHelper::areQuantizeAndDequantizeSupportedForMultiply(node, defaultPrecisions);
            });
        }

        manager.run_passes(func);
    }

    if (enableInt8) {
        OV_ITT_SCOPED_TASK(itt::domains::intel_gpu_plugin, "TransformationsPipeline::apply::lpt");
        using namespace ov::pass::low_precision;

        auto supportedPrecisions = std::vector<PrecisionsRestriction>({
            PrecisionsRestriction::create<ov::op::v1::Convolution>({
                {{0}, {ov::element::u8, ov::element::i8}},
                {{1}, {ov::element::i8}},
            }),
            PrecisionsRestriction::create<ov::op::v1::ConvolutionBackpropData>({
                {{0}, {ov::element::u8, ov::element::i8}},
                {{1}, {ov::element::i8}}
            }),
            PrecisionsRestriction::create<ov::op::v1::GroupConvolution>({
                {{0}, {ov::element::u8, ov::element::i8}},
                {{1}, {ov::element::i8}}
            }),
            PrecisionsRestriction::create<ov::op::v5::LSTMSequence>(PrecisionsRestriction::PrecisionsByPorts{}),
            PrecisionsRestriction::create<ov::op::v5::GRUSequence>(PrecisionsRestriction::PrecisionsByPorts{})
        });

        auto perTensorQuantization = std::vector<QuantizationGranularityRestriction>({
            QuantizationGranularityRestriction::create<ov::op::v1::Convolution>({0}),
            QuantizationGranularityRestriction::create<ov::op::v1::ConvolutionBackpropData>({0}),
        });

        ov::pass::Manager lptManager("GPU:LPT");

        auto lptPassConfig = lptManager.get_pass_config();
        // quantized LSTMSequence / GPUSequence are not supported yet. Avoid extra transformation
        lptPassConfig->disable<ov::pass::low_precision::RecurrentCellTransformation>();
        lptPassConfig->set_callback<ov::pass::low_precision::MarkupPrecisions>([](const_node_ptr& node) -> bool {
            if (const auto mulitply = std::dynamic_pointer_cast<const ov::op::v1::Multiply>(node)) {
                return !MultiplyToGroupConvolutionTransformation::canBeTransformedToGroupConvolution(mulitply);
            }
            return false;
        });
        lptPassConfig->set_callback<ConvolutionBackpropDataTransformation>([func, defaultPrecisions](const_node_ptr& node) -> bool {
            auto fillStaticChannel = [func](const ov::PartialShape& shape, size_t& channel) -> bool {
                const auto rank = shape.rank();
                if (rank.is_dynamic()) {
                    return false;
                }
                if (rank.get_length() < 2l) {
                    return false;
                }
                const auto& dimension = shape[1];
                if (dimension.is_dynamic()) {
                    return false;
                }
                channel = dimension.get_length();
                return true;
            };

            size_t inputChannels = 0;
            if (!fillStaticChannel(node->get_input_partial_shape(0), inputChannels)) {
                return true;
            }

            size_t outputChannels = 0;
            if (!fillStaticChannel(node->get_output_partial_shape(0), outputChannels)) {
                return true;
            }


            if ((inputChannels % 4 != 0) || (outputChannels % 16 != 0)) {
                return true;
            }

            return LayerTransformation::isAsymmetricQuantization(node, defaultPrecisions)
                || WeightableLayerTransformation::isAsymmetricOnWeights(node, defaultPrecisions);
        });

        lptPassConfig->set_callback<MultiplyToGroupConvolutionTransformation>([&](const_node_ptr& node) -> bool {
            // disable MultiplyToGroupConvolution if Multiply with Constant can be fused

            const auto dequantization = NetworkHelper::getDequantization(node, defaultPrecisions, 0, true);
            std::shared_ptr<ov::Node> parent = dequantization.empty() ? nullptr : dequantization.data.get_node()->shared_from_this();
            if (parent == nullptr) {
                const auto constantNode = NetworkHelper::getConstantInput(node);
                const auto constant = constantNode == nullptr ? nullptr : ov::as_type_ptr<ov::op::v0::Constant>(constantNode);
                if (constant != nullptr) {
                    auto parent = node->get_input_node_shared_ptr(0);
                    if (parent == constant) {
                        parent = node->get_input_node_shared_ptr(1);
                    }
                }
            }

            if (parent != nullptr) {
                const auto parentHasOneConsumer = parent->get_output_target_inputs(0).size() == 1ul;
                if (parentHasOneConsumer) {
                    return true;
                }
            }

            // disable MultiplyToGroupConvolution for Multiply with scalar

            if (MultiplyToGroupConvolutionTransformation::isDynamicOrScalar(node)) {
                return true;
            }

            return false;
        });

        bool reshapeIgnorePerTensorQuantizationCheck = false;
        if (device_info.supports_immad) // Disable reshape transform until onednn i8 fc is optimized
            reshapeIgnorePerTensorQuantizationCheck = true;
        auto params = LayerTransformation::Params(true, element::f32, defaultPrecisions, reshapeIgnorePerTensorQuantizationCheck);
        lptManager.register_pass<LowPrecision>(supportedPrecisions, perTensorQuantization, params);
        lptManager.run_passes(func);
    }

    {
        OV_ITT_SCOPED_TASK(itt::domains::intel_gpu_plugin, "TransformationsPipeline::apply::run_passes");
        ov::pass::Manager manager("GPU:UnrollTensorIterator");
        // This ConstantFolding pass is added to fold reshapes added for constant inputs on NMS internal operation which prevents upper-bound calculation
        // TODO: check why we have these reshapes
        manager.register_pass<ov::pass::ConstantFolding>();

        manager.register_pass<ov::pass::UnrollTensorIterator>();
        auto pass_config = manager.get_pass_config();
        pass_config->set_callback<ov::pass::UnrollTensorIterator>(
            [unroll_loop](const std::shared_ptr<const ov::Node> &node) -> bool {
                auto sub_graph_op = std::dynamic_pointer_cast<const ov::op::util::SubGraphOp>(node);
                int64_t num_iter = sub_graph_op->get_num_iterations();
                if (!unroll_loop)
                    return num_iter != 1;
                return num_iter >= 16;
            });

        manager.run_passes(func);
    }

    {
        ov::pass::Manager manager("GPU:PostLPT");
        manager.set_per_pass_validation(false);

        // Other ops support eltwise fusions
        const std::vector<DiscreteTypeInfo> allowed_data_movement_ops = {
            ov::op::v1::Reshape::get_type_info_static(),
            ov::op::v0::Squeeze::get_type_info_static(),
            ov::op::v0::Unsqueeze::get_type_info_static(),
            ov::op::v0::ShuffleChannels::get_type_info_static(),
            ov::op::v7::Roll::get_type_info_static(),
            ov::op::v0::ReverseSequence::get_type_info_static(),
            ov::op::v1::Broadcast::get_type_info_static(),
            ov::op::v3::Broadcast::get_type_info_static(),
        };
        manager.register_pass<ov::pass::MoveEltwiseUpThroughDataMovScalar>(allowed_data_movement_ops);

        manager.register_pass<ov::intel_gpu::ClampFP16Output>();
        manager.register_pass<ov::intel_gpu::ConvertMatMulToFullyConnected>();
        manager.register_pass<ov::intel_gpu::MoveFCReshapeToWeights>();
        manager.register_pass<ov::intel_gpu::ConvertFullyConnectedToFullyConnectedCompressed>(device_info.supports_immad);

        bool disable_horizontal_fc_fusion = false;
        GPU_DEBUG_GET_INSTANCE(debug_config);
        GPU_DEBUG_IF(debug_config->disable_horizontal_fc_fusion == 1)
            disable_horizontal_fc_fusion = true;

        if (!disable_horizontal_fc_fusion)
            manager.register_pass<ov::intel_gpu::FullyConnectedHorizontalFusion>();
        if (device_info.supports_immad) {
            // For OneDNN, ZP should not be folded for FC. But still, ZP should be folded for Gather.
            // Therefore, run MarkDequantizationSubgraph again to fold ZP constant.
            manager.register_pass<ov::pass::MarkDequantizationSubgraph>(supported_woq_types, true);
            if (disable_horizontal_fc_fusion)
                manager.register_pass<ov::pass::ConstantFolding>();
        }
        if (!disable_horizontal_fc_fusion)
            manager.register_pass<ov::pass::ConstantFolding>();

        manager.register_pass<ov::pass::ConvertGatherToGatherCompressed>();
        auto pass_config = manager.get_pass_config();
        pass_config->set_callback<ov::pass::RMSFusion>([=](const_node_ptr& root) -> bool {
            if (!root->get_input_node_ptr(0)->get_input_partial_shape(0).is_static()) {
                return false;
            }
            const auto& gamma_shape = root->get_input_node_ptr(0)->get_input_partial_shape(0).to_shape();
            const int32_t vec_size = 8;
            return static_cast<int32_t>((gamma_shape.back() / vec_size)) > static_cast<int32_t>(device_info.max_work_group_size);
        });

        manager.register_pass<ov::pass::RMSFusion>();
        manager.register_pass<ov::intel_gpu::KVCacheFusion>();
        manager.register_pass<ov::intel_gpu::FullyConnectedConvertFusion>();
        manager.register_pass<ov::intel_gpu::TransposeFusion>();

        if (!device_info.supports_immad) {
            manager.register_pass<ov::intel_gpu::UnsqueezeBroadcastReshapeMatmulFusion>();
        }
        manager.register_pass<ov::intel_gpu::UnsqueezeBroadcastReshapeSDPAFusion>();

        manager.register_pass<ov::intel_gpu::SwiGLUFusion>();
        manager.register_pass<ov::intel_gpu::IndirectKVCache>();
        manager.register_pass<ov::intel_gpu::ConvertConvolutionToInternal>();

        // This pass should be done after asymmetric quantization matching as it can move zp subtraction upper in the graph
        manager.register_pass<ov::pass::MoveEltwiseUpThroughDataMovPerChannel>();

        manager.register_pass<ov::intel_gpu::ConvertStridedSlicesToVariadicSplit>();

        const size_t zp_pad_size = device_info.supports_immad ? 16 : 32;
<<<<<<< HEAD
        manager.register_pass<ov::intel_gpu::BroadcastAndPadZeroPointBuffers>(zp_pad_size);
=======
        manager.register_pass<ov::intel_gpu::BroadcastAndPadZeroPointBuffers>(zp_pad_size, device_info.supports_immad);

>>>>>>> 0336ead5
        manager.register_pass<ov::pass::RoPEFusion>();
        pass_config->disable<ov::pass::RoPEFusionGPTJ>();
        pass_config->disable<ov::pass::RoPEFusionIOSlicing>();
        pass_config->disable<ov::pass::RoPEShareCosSin>();

        manager.register_pass<ov::intel_gpu::IncreasePositionIdsPrecision>();

        auto dynamic_quantization_group_size = config.get_property(ov::hint::dynamic_quantization_group_size);
        if (device_info.supports_immad) { // XXX: 1048576 is considered per-token
            pass_config->set_callback<ov::intel_gpu::DynamicQuantizeFullyConnected>([=](const_node_ptr& root) -> bool {
                if (root->get_input_node_shared_ptr(0)->get_element_type() == ov::element::Type_t::f32) {
                    GPU_DEBUG_TRACE << root->get_friendly_name() << "  Dynamic quantization is turned off because input type is not supported" << std::endl;
                    return true;
                }

                auto weight_shape = root->get_input_partial_shape(1);
                const size_t innermost_size = weight_shape[weight_shape.size() - 1].get_length();
                if (innermost_size < 32) {
                    GPU_DEBUG_TRACE << "Dynamic quantization: shape is too small " << innermost_size << " / " << dynamic_quantization_group_size << std::endl;
                    return true;
                }
                return false;
            });
            manager.register_pass<ov::intel_gpu::DynamicQuantizeFullyConnected>(dynamic_quantization_group_size);
        }

        // This is supposed to be the last pass to ensure that we don't have name collisions until
        // GPU plugin stops using friendly names for program creation
        manager.register_pass<ov::pass::ResolveNameCollisions>(true);
        GPU_DEBUG_IF(cldnn::debug_configuration::get_instance()->verbose >= 1) {
            manager.register_pass<ov::intel_gpu::PrintModelStatistics>();
        }
        manager.run_passes(func);
    }
}
}  // namespace intel_gpu
}  // namespace ov<|MERGE_RESOLUTION|>--- conflicted
+++ resolved
@@ -849,12 +849,8 @@
         manager.register_pass<ov::intel_gpu::ConvertStridedSlicesToVariadicSplit>();
 
         const size_t zp_pad_size = device_info.supports_immad ? 16 : 32;
-<<<<<<< HEAD
-        manager.register_pass<ov::intel_gpu::BroadcastAndPadZeroPointBuffers>(zp_pad_size);
-=======
         manager.register_pass<ov::intel_gpu::BroadcastAndPadZeroPointBuffers>(zp_pad_size, device_info.supports_immad);
 
->>>>>>> 0336ead5
         manager.register_pass<ov::pass::RoPEFusion>();
         pass_config->disable<ov::pass::RoPEFusionGPTJ>();
         pass_config->disable<ov::pass::RoPEFusionIOSlicing>();
