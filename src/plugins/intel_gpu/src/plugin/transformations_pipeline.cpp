// Copyright (C) 2018-2022 Intel Corporation
// SPDX-License-Identifier: Apache-2.0
//

#include <limits>
#include <algorithm>
#include <string>
#include <map>
#include <vector>
#include <cmath>
#include <tuple>
#include <cctype>
#include <memory>

#include "intel_gpu/plugin/transformations_pipeline.hpp"

#include "ie_metric_helpers.hpp"
#include "ie_plugin_config.hpp"
#include <ngraph/opsets/opset2.hpp>
#include <ngraph/opsets/opset3.hpp>
#include <ngraph/opsets/opset4.hpp>
#include <ngraph/opsets/opset5.hpp>
#include <ngraph/opsets/opset6.hpp>
#include <ngraph/pass/manager.hpp>
#include <ngraph/pass/constant_folding.hpp>
#include <ie_ngraph_utils.hpp>
#include <ie_algorithm.hpp>

#include "transformations/einsum_decomposition.hpp"
#include "transformations/convert_pooling_to_reduce.hpp"
#include "transformations/decompose_reduce_for_false_keepdims.hpp"

#include <transformations/opset_conversions/convert_opset3_to_opset2.hpp>
#include <transformations/opset_conversions/convert_opset2_to_opset1.hpp>

#include <transformations/control_flow/unroll_tensor_iterator.hpp>
#include "transformations/resolve_names_collisions.hpp"

#include <transformations/common_optimizations/common_optimizations.hpp>
#include <transformations/common_optimizations/lin_op_sequence_fusion.hpp>
#include <transformations/common_optimizations/weights_dequantize_to_fake_quantize.hpp>
#include "transformations/common_optimizations/convert_quantize_dequantize.hpp"
#include "transformations/common_optimizations/convert_compression_only_to_legacy.hpp"
#include "transformations/common_optimizations/convert_compressed_to_mixed_precision.hpp"
#include <transformations/common_optimizations/wrap_interpolate_into_transposes.hpp>
#include <transformations/common_optimizations/transpose_sinking.hpp>

#include <transformations/op_conversions/convert_depth_to_space.hpp>
#include <transformations/op_conversions/convert_space_to_depth.hpp>
#include <transformations/op_conversions/convert_gelu.hpp>
#include <transformations/op_conversions/convert_mod.hpp>
#include <transformations/op_conversions/convert_broadcast3.hpp>
#include <transformations/op_conversions/reduce_l1_decomposition.hpp>
#include <transformations/op_conversions/reduce_l2_decomposition.hpp>
#include <transformations/op_conversions/convert_pad_to_group_conv.hpp>
#include <transformations/op_conversions/softplus_decomposition.hpp>
#include <transformations/op_conversions/convert_space_to_batch.hpp>
#include <transformations/op_conversions/convert_batch_to_space.hpp>
#include <transformations/op_conversions/convert_reduce_to_pooling.hpp>
#include <transformations/op_conversions/convert_reduce_to_reshape.hpp>
#include <transformations/op_conversions/convert_shuffle_channels3.hpp>
#include <transformations/op_conversions/hswish_decomposition.hpp>
#include <transformations/op_conversions/hsigmoid_decomposition.hpp>
#include <transformations/op_conversions/log_softmax_decomposition.hpp>
#include <transformations/op_conversions/convert_sequences_to_tensor_iterator.hpp>
#include <transformations/op_conversions/convert_subtract.hpp>
#include <transformations/op_conversions/convert_ti_to_sequences.hpp>
#include <transformations/op_conversions/gru_cell_decomposition.hpp>
#include <transformations/op_conversions/lstm_cell_decomposition.hpp>
#include <transformations/op_conversions/rnn_cell_decomposition.hpp>
#include <transformations/op_conversions/mvn6_decomposition.hpp>
#include <transformations/op_conversions/normalize_l2_decomposition.hpp>
#include <transformations/op_conversions/bidirectional_sequences_decomposition.hpp>
#include <transformations/op_conversions/convert_previous_nms_to_nms_9.hpp>
#include <transformations/op_conversions/convert_nms9_to_nms_ie_internal.hpp>
#include <transformations/op_conversions/convert_matrix_nms_to_matrix_nms_ie.hpp>
#include <transformations/op_conversions/convert_interpolate1_to_interpolate4.hpp>
#include <transformations/op_conversions/convert_gather_downgrade.hpp>
#include <transformations/op_conversions/convert_gather_0d.hpp>
#include <transformations/op_conversions/convert_deformable_conv_v8_to_v1.hpp>
#include <transformations/op_conversions/convert_gp9_to_gp_ie_internal.hpp>
#include <transformations/op_conversions/convert_multiclass_nms_to_multiclass_nms_ie.hpp>
#include <transformations/op_conversions/simplify_ctc_greedy_decoder_seq_len.hpp>
#include "transformations/op_conversions/softmax_decomposition.hpp"
#include <transformations/op_conversions/gelu7_downgrade.hpp>
#include <transformations/op_conversions/convert_softmax_downgrade.hpp>
#include <transformations/op_conversions/convert_prior_box_v8_to_v0.hpp>
#include <transformations/convert_precision.hpp>
#include <transformations/init_node_info.hpp>
#include <transformations/rt_info/fused_names_attribute.hpp>

#include <transformations/low_precision/mark_dequantization_subgraph.hpp>
#include <low_precision/pull_reshape_through_dequantization.hpp>
#include <low_precision/pull_transpose_through_dequantization.hpp>
#include <low_precision/convolution.hpp>
#include <low_precision/convolution_backprop_data.hpp>
#include <low_precision/group_convolution.hpp>
#include <low_precision/low_precision.hpp>
#include <low_precision/mat_mul.hpp>
#include <low_precision/multiply_to_group_convolution.hpp>
#include <low_precision/strided_slice.hpp>
#include <low_precision/network_helper.hpp>
#include "transformations/op_conversions/eye_decomposition.hpp"
#include <low_precision/recurrent_cell.hpp>

#include "intel_gpu/runtime/itt.hpp"

namespace {
template<typename T>
static bool disableReduceDecomposition(const std::shared_ptr<const ngraph::Node> node) {
    if (auto op = std::dynamic_pointer_cast<const T>(node)) {
        if (op->input(0).get_partial_shape()[0].is_static()) {
            bool fp16_batch_not_1 = op->get_element_type() == ngraph::element::f16 && op->input(0).get_partial_shape()[0] != 1;
            return !fp16_batch_not_1;
        }
    }
    return false;
}
}  // namespace

namespace ov {
namespace intel_gpu {

void TransformationsPipeline::apply(std::shared_ptr<ov::Model> func) {
    OV_ITT_SCOPED_TASK(itt::domains::intel_gpu_plugin, "TransformationsPipeline::apply");
    using const_node_ptr = const std::shared_ptr<const ngraph::Node>;

    const auto defaultPrecisions = ngraph::pass::low_precision::precision_set::int8_support;
    bool enableInt8;
    {
        ngraph::pass::Manager manager;
        manager.set_per_pass_validation(false);

        enableInt8 = config.enableInt8 && ngraph::pass::low_precision::LowPrecision::isFunctionQuantized(func);
        if (enableInt8) {
            manager.register_pass<ov::pass::MarkDequantizationSubgraph>(
                std::vector<ngraph::element::Type>{ ngraph::element::i8, ngraph::element::u8, ngraph::element::i4, ngraph::element::u4 });
        }

        manager.register_pass<ov::pass::InitNodeInfo>();
        manager.register_pass<EinsumDecomposition>();
        manager.register_pass<ov::pass::CommonOptimizations>();

        manager.register_pass<ov::pass::WrapInterpolateIntoTransposes>();
        manager.register_pass<ov::pass::TransposeSinking>();

        if (!config.enable_loop_unrolling) {
            manager.register_pass<ov::pass::BidirectionalLSTMSequenceDecomposition>();
            manager.register_pass<ov::pass::BidirectionalGRUSequenceDecomposition>();
            manager.register_pass<ov::pass::BidirectionalRNNSequenceDecomposition>();
        }

        manager.register_pass<ov::pass::ConvertSequenceToTensorIterator>();
        manager.register_pass<ov::pass::ConvertOpSet3ToOpSet2>();
        manager.register_pass<ov::pass::ConvertOpSet2ToOpSet1>();

        manager.register_pass<ov::pass::LSTMCellDecomposition>();
        manager.register_pass<ov::pass::GRUCellDecomposition>();
        manager.register_pass<ov::pass::RNNCellDecomposition>();

        if (config.enable_loop_unrolling) {
            manager.register_pass<ov::pass::BidirectionalLSTMSequenceDecomposition>();
            manager.register_pass<ov::pass::BidirectionalGRUSequenceDecomposition>();
            manager.register_pass<ov::pass::BidirectionalRNNSequenceDecomposition>();
        }

        manager.register_pass<ov::pass::ConvertNMS1ToNMS9>();
        manager.register_pass<ov::pass::ConvertNMS3ToNMS9>();
        manager.register_pass<ov::pass::ConvertNMS4ToNMS9>();
        manager.register_pass<ov::pass::ConvertNMS5ToNMS9>();
        manager.register_pass<ov::pass::ConvertNMS9ToNMSIEInternal>();
        manager.register_pass<ov::pass::ConvertGP9ToGPIEInternal>();
        manager.register_pass<ov::pass::ConvertMatrixNmsToMatrixNmsIE>();
        manager.register_pass<ov::pass::ConvertGather0D>();
        manager.register_pass<ov::pass::ConvertPriorBox8To0, false>();
        manager.register_pass<ov::pass::ConvertMulticlassNmsToMulticlassNmsIE>();

        precisions_array convert_precision_list {
                {ngraph::element::f64, ngraph::element::f32},
                {ngraph::element::i64, ngraph::element::i32},
                {ngraph::element::u64, ngraph::element::i32},
                {ngraph::element::u16, ngraph::element::i32},
                {ngraph::element::u32, ngraph::element::i32},
                {ngraph::element::boolean, ngraph::element::u8},
                {ngraph::element::i4, ngraph::element::i8},
                {ngraph::element::u4, ngraph::element::u8},
        };

        auto fp_precision_supported = [&](ngraph::element::Type e) -> bool {
            switch (e) {
                case ngraph::element::f16: return device_info.supports_fp16;
                case ngraph::element::f32: return true; // assume that all GPUs support f32 data type
                case ngraph::element::f64: return device_info.supports_fp64;
                case ngraph::element::bf16: return false;
                default: return false;
            }
            return false;
        };

        const auto fallback_precision = ngraph::element::f32;
        std::vector<ov::element::Type> fp_element_types = {
            ngraph::element::f32,
            ngraph::element::f16,
            ngraph::element::bf16
        };

        // Add conversion from FP data types to infer precision if it's specified
        if (config.inference_precision != ov::element::undefined) {
            auto inference_precision = config.inference_precision;
            if (!fp_precision_supported(inference_precision))
                inference_precision = fallback_precision;

            for (auto& et : fp_element_types) {
                if (et != inference_precision) {
                    convert_precision_list.push_back({et, inference_precision});
                }
            }
        }

        // Add conversion from unsupported FP data types to f32 if we don't have a conversion to something valid already in the list
        for (auto& et : fp_element_types) {
            if (!fp_precision_supported(et)) {
                auto et_pair = std::make_pair(et, fallback_precision);
                bool has_valid_conversion = std::find_if(convert_precision_list.begin(), convert_precision_list.end(),
                    [&](std::pair<ov::element::Type, ov::element::Type> v) -> bool {
                        return v.first == et_pair.first && fp_precision_supported(v.second);
                }) != convert_precision_list.end();

                if (!has_valid_conversion) {
                    convert_precision_list.push_back(et_pair);
                }
            }
        }

        manager.register_pass<ngraph::pass::Validate>();
        manager.register_pass<ov::pass::ConvertPrecision>(convert_precision_list);

        auto pass_config = manager.get_pass_config();
        pass_config->disable<ov::pass::EyeDecomposition>();

        // disable conversion to legacy and use the new mixed precision
        // in which precision sensitive nodes are kept in FP32
        pass_config->disable<ov::pass::ConvertCompressedOnlyToLegacy>();
        pass_config->enable<ov::pass::ConvertCompressedToMixedPrecision>();

        // SpaceToDepth/DepthToSpace node implementation supports only equal input/output tensors with rank <= 5
        pass_config->set_callback<ov::pass::ConvertSpaceToDepth,
                                  ov::pass::ConvertDepthToSpace>(
                [](const_node_ptr &node) -> bool {
                    return node->input_value(0).get_partial_shape().size() <= 5lu &&
                        node->input_value(0).get_partial_shape().size() == node->get_output_partial_shape(0).size();
                });

        pass_config->set_callback<ov::pass::ConvertBatchToSpace,
                                  ov::pass::ConvertSpaceToBatch>(
                [](const_node_ptr &node) -> bool {
                    const auto & rank = node->input(0).get_partial_shape().rank().get_length();
                    return rank <= 5;
                });

        // Convert reduce to reshape expected to be optimized out
        manager.register_pass<ov::pass::ConvertReduceToReshape>();

        if (device_info.supports_immad) {
            // oneDNN reduction is used
            pass_config->disable<ov::pass::ConvertReduceSumToPooling>();
            pass_config->disable<ov::pass::ConvertReduceMeanToPooling>();
            pass_config->disable<ov::pass::ConvertReduceMaxToPooling>();
            manager.register_pass<ConvertAvgPoolingToReduce>();
            manager.register_pass<DecomposeReduceForFalseKeepDims>();
        } else {
            pass_config->set_callback<ov::pass::ConvertReduceSumToPooling>(
            [](const_node_ptr &node) -> bool {
                return disableReduceDecomposition<ngraph::opset1::ReduceSum>(node);
            });

            pass_config->set_callback<ov::pass::ConvertReduceMeanToPooling>(
            [](const_node_ptr &node) -> bool {
                return disableReduceDecomposition<ngraph::opset1::ReduceMean>(node);
            });

            pass_config->set_callback<ov::pass::ConvertReduceMaxToPooling>(
            [](const_node_ptr &node) -> bool {
                return disableReduceDecomposition<ngraph::opset1::ReduceMax>(node);
            });
        }

        auto isCellPrimitiveSupported = [](const_node_ptr &node) -> bool {
            if (std::dynamic_pointer_cast<const ngraph::opset6::RNNCell>(node)) {
                return false;
            } else if (std::dynamic_pointer_cast<const ngraph::opset6::GRUCell>(node)) {
                return false;
            } else if (const auto &lstm_cell = std::dynamic_pointer_cast<const ngraph::opset6::LSTMCell>(node)) {
                return lstm_cell->get_clip() == 0.0f && lstm_cell->get_activations() == std::vector<std::string>{"sigmoid", "tanh", "tanh"};
            } else if (const auto &lstm_cell_v1 = std::dynamic_pointer_cast<const ngraph::opset1::LSTMCell>(node)) {
                return lstm_cell_v1->get_clip() == 0.0f && lstm_cell_v1->get_activations() == std::vector<std::string>{"sigmoid", "tanh", "tanh"};
            }
            return false;
        };

        // Sequences supported by the plugin shouldn't be converted to TensorIterator.
        // sequence_length input is not supported in all Sequences, so if is_seq_len_provided() == true, we
        // should always convert to TensorIterator.
        // RNN/GRU Sequences are not supported in GPU plugin
        // LSTM Sequence supported with clip == 0, and activations have default values (sigmoid, tanh, tanh)
        auto isSequencePrimitiveSupported = [](const_node_ptr &node) -> bool {
            const auto& data = node->input(0);
            const auto& data_pshape = data.get_partial_shape();
            if (data_pshape.rank().is_static() && data_pshape.rank().get_length() > 1 && !data_pshape[1].is_static())
                return false;
            auto max_seq_len = data.get_shape().at(1);
            if (std::dynamic_pointer_cast<const ngraph::opset6::RNNSequence>(node)) {
                return false;
            } else if (std::dynamic_pointer_cast<const ngraph::opset6::GRUSequence>(node)) {
                return false;
            } else if (const auto &lstm_seq = std::dynamic_pointer_cast<const ngraph::opset6::LSTMSequence>(node)) {
                return lstm_seq->get_clip() == 0.0f &&
                       lstm_seq->get_activations() == std::vector<std::string>{"sigmoid", "tanh", "tanh"} &&
                       max_seq_len < 16 &&
                       !ov::op::util::is_seq_len_provided(lstm_seq->get_input_node_shared_ptr(3),
                                                              max_seq_len);
            }
            return false;
        };

        pass_config->set_callback<ov::pass::RNNCellDecomposition,
                                  ov::pass::GRUCellDecomposition,
                                  ov::pass::LSTMCellDecomposition>(
            [isCellPrimitiveSupported](const_node_ptr &node) -> bool {
                return isCellPrimitiveSupported(node);
            });

        if (config.enable_loop_unrolling) {
            pass_config->set_callback<ov::pass::ConvertRNNSequenceToTensorIterator,
                    ov::pass::ConvertGRUSequenceToTensorIterator,
                    ov::pass::ConvertLSTMSequenceToTensorIterator>(
                    [isSequencePrimitiveSupported](const_node_ptr &node) -> bool {
                        return isSequencePrimitiveSupported(node);
                    });
        }

        pass_config->set_callback<ov::pass::MVN6Decomposition>(
            [](const_node_ptr &node) -> bool {
                const auto mvn = std::dynamic_pointer_cast<const ngraph::op::v6::MVN>(node);
                if (mvn != nullptr && node->get_input_size() == 2) {
                    if (auto axesNode = dynamic_cast<ngraph::op::v0::Constant*>(mvn->get_input_node_ptr(1))) {
                        auto axesVal = axesNode->cast_vector<int>();
                        auto& mvnShape = mvn->get_output_partial_shape(0);
                        for (int32_t& axis : axesVal)
                            axis = axis < 0 ? axis + mvnShape.size() : axis;
                        std::sort(axesVal.begin(), axesVal.end());
                        if (mvnShape.size() == 1)
                            return false;
                        if (mvnShape.size() > 5 || (mvnShape.size() != axesVal.size() + 1 && mvnShape.size() != axesVal.size() + 2))
                            return false;
                        int value = mvnShape.size() - 1;
                        for (int i = axesVal.size() - 1; i >= 0; i--, value--) {
                            if (axesVal[i] != value)
                                return false;
                        }
                        return true;
                    }
                }
                return false;
            });

        pass_config->enable<ov::pass::NormalizeL2Decomposition>();
        pass_config->set_callback<ov::pass::NormalizeL2Decomposition>(
            [](const_node_ptr &node) -> bool {
            // Condition to filter out axes such as [0, 1, 2] which is not supported currently.
            const auto norm = ov::as_type_ptr<const ngraph::op::v0::NormalizeL2>(node);
            const auto inputRank = norm->get_input_partial_shape(0).size();
            auto axesNode = ov::as_type_ptr<const ngraph::op::v0::Constant>(norm->get_input_node_shared_ptr(1));
            const auto axes = axesNode->cast_vector<size_t>();
            const auto isSupportedAxes = [](const std::vector<size_t> &axes, const size_t inputRank) {
                if (axes.size() == 1 && axes[0] == 1) {
                    return true;
                } else if (axes.size() == inputRank - 1) {
                    auto sortAxes = axes;
                    std::sort(sortAxes.begin(), sortAxes.end());
                    for (size_t i = 0; i < sortAxes.size(); i++) {
                        if (sortAxes[i] != i + 1)
                            return false;
                    }
                    return true;
                }
                return false;
            };

            if (!isSupportedAxes(axes, inputRank) && ngraph::shape_size(axesNode->get_shape()) != 0) {
                return false;
            }
            return true;
            });

        pass_config->enable<ov::pass::SoftmaxDecomposition>();
        pass_config->set_callback<ov::pass::SoftmaxDecomposition>(
            [](const_node_ptr &node) -> bool {
                return node->input_value(0).get_partial_shape().rank().get_length() <= 5;
            });

        // List of enabled/disabled transformations
        pass_config->disable<ov::pass::ConvertGELU>();
        pass_config->disable<ov::pass::Gelu7Downgrade>();
        pass_config->disable<ov::pass::ConvertMod>();
        pass_config->disable<ov::pass::ConvertShuffleChannels3>();
        pass_config->disable<ov::pass::HSwishDecomposition>();
        pass_config->disable<ov::pass::HSigmoidDecomposition>();
        pass_config->disable<ov::pass::ReduceL1Decomposition>();
        pass_config->disable<ov::pass::ReduceL2Decomposition>();
        pass_config->disable<ov::pass::SoftPlusDecomposition>();
        pass_config->disable<ov::pass::LogSoftmaxDecomposition>();
        pass_config->disable<ov::pass::ConvertBroadcast3>();
        pass_config->disable<ov::pass::WeightsDequantizeToFakeQuantize>();
        pass_config->disable<ov::pass::SimplifyCTCGreedyDecoderSeqLen>();
        pass_config->disable<ov::pass::ConvertSoftMax8ToSoftMax1>();
        pass_config->enable<ov::pass::ConvertGather8ToGather7>();

        pass_config->enable<ov::pass::ConvertInterpolate1ToInterpolate4>();

        if (enableInt8) {
            pass_config->set_callback<ov::pass::ConvertQuantizeDequantize>([&defaultPrecisions](const_node_ptr &node) -> bool {
                return ngraph::pass::low_precision::NetworkHelper::areQuantizeAndDequantizeSupportedForMultiply(node, defaultPrecisions);
            });
        }

        manager.run_passes(func);
    }

    if (enableInt8) {
        OV_ITT_SCOPED_TASK(itt::domains::intel_gpu_plugin, "TransformationsPipeline::apply::lpt");
        using namespace ngraph::pass::low_precision;

<<<<<<< HEAD
        // Conversion to FP32 might be needed for quantized models that face any fp16 related issues (e.g. overflow) for non-quantized layers
        // With this key users can work-around such issues
        if (!config.enable_fp16_for_quantized_models) {
            ngraph::pass::Manager manager;
            manager.register_pass<ov::pass::ConvertPrecision>(precisions_array {{ ngraph::element::f16, ngraph::element::f32 }});
            manager.run_passes(func);
        }

=======
>>>>>>> efa5c511
        auto supportedPrecisions = std::vector<PrecisionsRestriction>({
            PrecisionsRestriction::create<ngraph::opset1::Convolution>({
                {{0}, {ngraph::element::u8, ngraph::element::i8}},
                {{1}, {ngraph::element::i8}},
            }),
            PrecisionsRestriction::create<ngraph::opset1::ConvolutionBackpropData>({
                {{0}, {ngraph::element::u8, ngraph::element::i8}},
                {{1}, {ngraph::element::i8}}
            }),
            PrecisionsRestriction::create<ngraph::opset1::GroupConvolution>({
                {{0}, {ngraph::element::u8, ngraph::element::i8}},
                {{1}, {ngraph::element::i8}}
            }),
            PrecisionsRestriction::create<ngraph::opset5::LSTMSequence>({}),
            PrecisionsRestriction::create<ngraph::opset6::GRUSequence>({})
        });

        auto perTensorQuantization = std::vector<QuantizationGranularityRestriction>({
            QuantizationGranularityRestriction::create<ngraph::opset1::Convolution>({0}),
            QuantizationGranularityRestriction::create<ngraph::opset1::ConvolutionBackpropData>({0}),
        });

        ngraph::pass::Manager lptManager;

        auto lptPassConfig = lptManager.get_pass_config();
        // quantized LSTMSequence / GPUSequence are not supported yet. Avoid extra transformation
        lptPassConfig->disable<ngraph::pass::low_precision::RecurrentCellTransformation>();
        lptPassConfig->set_callback<ngraph::pass::low_precision::MarkupPrecisions>([](const_node_ptr& node) -> bool {
            if (const auto mulitply = std::dynamic_pointer_cast<const ngraph::opset1::Multiply>(node)) {
                return !MultiplyToGroupConvolutionTransformation::canBeTransformedToGroupConvolution(mulitply);
            }
            return false;
        });
        lptPassConfig->set_callback<ConvolutionBackpropDataTransformation>([func, defaultPrecisions](const_node_ptr& node) -> bool {
            auto fillStaticChannel = [func](const ngraph::PartialShape& shape, size_t& channel) -> bool {
                const auto rank = shape.rank();
                if (rank.is_dynamic()) {
                    return false;
                }
                if (rank.get_length() < 2l) {
                    return false;
                }
                const auto dimension = shape[1];
                if (dimension.is_dynamic()) {
                    return false;
                }
                channel = dimension.get_length();
                return true;
            };

            size_t inputChannels = 0;
            if (!fillStaticChannel(node->get_input_partial_shape(0), inputChannels)) {
                return true;
            }

            size_t outputChannels = 0;
            if (!fillStaticChannel(node->get_output_partial_shape(0), outputChannels)) {
                return true;
            }


            if ((inputChannels % 4 != 0) || (outputChannels % 16 != 0)) {
                return true;
            }

            return LayerTransformation::isAsymmetricQuantization(node, defaultPrecisions)
                || WeightableLayerTransformation::isAsymmetricOnWeights(node, defaultPrecisions);
        });

        lptPassConfig->set_callback<MultiplyToGroupConvolutionTransformation>([&](const_node_ptr& node) -> bool {
            // disable MultiplyToGroupConvolution if Multiply with Constant can be fused

            const auto dequantization = NetworkHelper::getDequantization(node, defaultPrecisions, 0, true);
            std::shared_ptr<ov::Node> parent = dequantization.empty() ? nullptr : dequantization.data.get_node()->shared_from_this();
            if (parent == nullptr) {
                const auto constantNode = NetworkHelper::getConstantInput(node);
                const auto constant = constantNode == nullptr ? nullptr : ngraph::as_type_ptr<ngraph::opset1::Constant>(constantNode);
                if (constant != nullptr) {
                    auto parent = node->get_input_node_shared_ptr(0);
                    if (parent == constant) {
                        parent = node->get_input_node_shared_ptr(1);
                    }
                }
            }

            if (parent != nullptr) {
                const auto parentHasOneConsumer = parent->get_output_target_inputs(0).size() == 1ul;
                if (parentHasOneConsumer) {
                    return true;
                }
            }

            // disable MultiplyToGroupConvolution for Multiply with scalar

            if (MultiplyToGroupConvolutionTransformation::isDynamicOrScalar(node)) {
                return true;
            }

            return false;
        });

        bool reshapeIgnorePerTensorQuantizationCheck = false;
        if (device_info.supports_immad) // Disable reshape transform until onednn i8 fc is optimized
            reshapeIgnorePerTensorQuantizationCheck = true;
        auto params = LayerTransformation::Params(true, element::f32, defaultPrecisions, reshapeIgnorePerTensorQuantizationCheck);
        lptManager.register_pass<LowPrecision>(supportedPrecisions, perTensorQuantization, params);
        lptManager.run_passes(func);
    }

    {
        OV_ITT_SCOPED_TASK(itt::domains::intel_gpu_plugin, "TransformationsPipeline::apply::run_passes");
        ngraph::pass::Manager manager;
        // This ConstantFolding pass is added to fold reshapes added for constant inputs on NMS internal operation which prevents upper-bound calculation
        // TODO: check why we have these reshapes
        manager.register_pass<ngraph::pass::ConstantFolding>();

        manager.register_pass<ov::pass::UnrollTensorIterator>();
        auto pass_config = manager.get_pass_config();
        pass_config->set_callback<ov::pass::UnrollTensorIterator>(
            [this](const std::shared_ptr<const ngraph::Node> &node) -> bool {
                auto sub_graph_op = std::dynamic_pointer_cast<const ngraph::op::util::SubGraphOp>(node);
                int64_t num_iter = sub_graph_op->get_num_iterations();
                if (!config.enable_loop_unrolling)
                    return num_iter != 1;
                return num_iter >= 16;
            });
        manager.register_pass<ov::pass::ResolveNameCollisions>();

        manager.run_passes(func);
    }
}
}  // namespace intel_gpu
}  // namespace ov<|MERGE_RESOLUTION|>--- conflicted
+++ resolved
@@ -431,17 +431,6 @@
         OV_ITT_SCOPED_TASK(itt::domains::intel_gpu_plugin, "TransformationsPipeline::apply::lpt");
         using namespace ngraph::pass::low_precision;
 
-<<<<<<< HEAD
-        // Conversion to FP32 might be needed for quantized models that face any fp16 related issues (e.g. overflow) for non-quantized layers
-        // With this key users can work-around such issues
-        if (!config.enable_fp16_for_quantized_models) {
-            ngraph::pass::Manager manager;
-            manager.register_pass<ov::pass::ConvertPrecision>(precisions_array {{ ngraph::element::f16, ngraph::element::f32 }});
-            manager.run_passes(func);
-        }
-
-=======
->>>>>>> efa5c511
         auto supportedPrecisions = std::vector<PrecisionsRestriction>({
             PrecisionsRestriction::create<ngraph::opset1::Convolution>({
                 {{0}, {ngraph::element::u8, ngraph::element::i8}},
