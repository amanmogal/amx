--- conflicted
+++ resolved
@@ -21,15 +21,11 @@
         set(ONEDNN_INSTALL_DIR "${CMAKE_CURRENT_BINARY_DIR}/onednn_gpu_install/")
         set(ONEDNN_PREFIX_DIR "${CMAKE_CURRENT_BINARY_DIR}/onednn_gpu_root")
         if(CMAKE_COMPILER_IS_GNUCXX)
-<<<<<<< HEAD
             ie_add_compiler_flags(-Wno-undef)
             if(SUGGEST_OVERRIDE_SUPPORTED)
                 ie_add_compiler_flags(-Wno-suggest-override)
-=======
-            ie_add_compiler_flags(-Wno-undef -Wno-suggest-override)
             if(OV_COMPILER_IS_CONDA)
                 ie_add_compiler_flags(-Wno-error=array-bounds -Wno-error=stringop-overflow= -Wno-error=unused-result)
->>>>>>> a098845c
             endif()
         endif()
         ExternalProject_Add(onednn_gpu_build
