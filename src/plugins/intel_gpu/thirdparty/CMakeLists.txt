--- conflicted
+++ resolved
@@ -23,19 +23,11 @@
         set(ONEDNN_ENABLED_PRIMITIVES "CONCAT;CONVOLUTION;DECONVOLUTION;INNER_PRODUCT;MATMUL;REORDER;POOLING;REDUCTION")
         set(ONEDNN_ENABLED_ISA "XEHP;XEHPG;XEHPC")
         if(CMAKE_COMPILER_IS_GNUCXX)
-<<<<<<< HEAD
-            ie_add_compiler_flags(-Wno-undef  -Wno-missing-declarations)
-            if(SUGGEST_OVERRIDE_SUPPORTED)
-                ie_add_compiler_flags(-Wno-suggest-override)
-            endif()
-            if(OV_COMPILER_IS_CONDA)
-=======
             ie_add_compiler_flags(-Wno-undef -Wno-missing-declarations)
             if(SUGGEST_OVERRIDE_SUPPORTED)
                 set(CMAKE_CXX_FLAGS "${CMAKE_CXX_FLAGS} -Wno-suggest-override")
             endif()
             if(CMAKE_CXX_COMPILER_VERSION VERSION_GREATER_EQUAL 12)
->>>>>>> fef775b9
                 ie_add_compiler_flags(-Wno-error=array-bounds -Wno-error=stringop-overflow= -Wno-error=unused-result)
             endif()
         endif()
