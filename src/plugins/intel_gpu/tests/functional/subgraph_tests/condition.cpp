// Copyright (C) 2023 Intel Corporation
// SPDX-License-Identifier: Apache-2.0
//

#include "common_test_utils/test_constants.hpp"
#include "common_test_utils/ov_tensor_utils.hpp"
#include "shared_test_classes/base/ov_subgraph.hpp"
#include "openvino/pass/constant_folding.hpp"
#include "ov_models/utils/ov_helpers.hpp"
#include "common_test_utils/node_builders/reduce.hpp"

#include "openvino/op/parameter.hpp"
#include "openvino/op/constant.hpp"
#include "openvino/op/result.hpp"
#include "openvino/op/add.hpp"
#include "openvino/op/multiply.hpp"
#include "openvino/op/greater_eq.hpp"
#include "openvino/op/if.hpp"
#include "openvino/op/shape_of.hpp"
#include "openvino/op/reshape.hpp"
#include "openvino/op/convert.hpp"
#include "openvino/op/max_pool.hpp"
#include "openvino/op/avg_pool.hpp"

namespace {
class InnerBodyGenerator {
public:
    using ptr = std::shared_ptr<InnerBodyGenerator>;

enum InnerBodyType {
    /**
     * Simple inner body with single constant value
    */
    Type01 = 1,
    /**
     * Inner body with eltwise sum
    */
    Type02 = 2,
    /**
     * Inner body with eltwise multiply
    */
    Type03 = 3,
    /**
     * Inner body with eltwise sum and pooling
     * output shape is different with type02 and type03 for same input shape
    */
    Type04 = 4,
    /**
     * Inner body with nested condition case
     */
    Type05 = 5,
    /**
     * Inner body with single constant with zero dimensions
     */
    Type06 = 6,
    /**
     * Inner body with single constant
    */
    Type07 = 7,
    /**
     * Inner body with single parameter
    */
    Type08 = 8
};

public:
    InnerBodyGenerator() { }

<<<<<<< HEAD
    virtual std::shared_ptr<ngraph::Function> get_function() { return _func; }
=======
    virtual std::shared_ptr<ov::Model> get_function() { return _func; }
>>>>>>> 358cd4b7
    virtual std::shared_ptr<ov::op::v0::Parameter> get_input() { return _param; }
    virtual std::shared_ptr<ov::op::v0::Result> get_result() { return _result; }

    // virtual void create_body(ov::Shape input_shape, ov::element::Type prc) {
    virtual void create_body(ov::PartialShape& input_shape, ov::element::Type prc) {
        _func = generate(input_shape, prc);
        _param = (_func->get_parameters().size() > 0)? _func->get_parameters().front() : nullptr;
        _result = _func->get_results().front();
    }

protected:
    virtual std::shared_ptr<ov::Model> generate(ov::PartialShape& input_shape, ov::element::Type prc) = 0;

<<<<<<< HEAD
    std::shared_ptr<ngraph::Function> _func;
=======
    std::shared_ptr<ov::Model> _func;
>>>>>>> 358cd4b7
    std::shared_ptr<ov::op::v0::Parameter> _param;
    std::shared_ptr<ov::op::v0::Result> _result;
};

class InnerBodyType01 : public InnerBodyGenerator {
protected:
<<<<<<< HEAD
    std::shared_ptr<ngraph::Function> generate(ov::PartialShape& input_shape, ngraph::element::Type prc) override {
        auto constantA   = ov::op::v0::Constant::create(prc, ov::Shape(input_shape.rank().get_length(), 2), {2.0f});
        constantA->set_friendly_name("body1_constantA");
        auto constantB   = ov::op::v0::Constant::create(prc, ov::Shape(input_shape.rank().get_length(), 2), {12.0f});
        constantB->set_friendly_name("body1_constantB");
        auto add        = std::make_shared<ov::op::v1::Add>(constantA, constantB);
        add->set_friendly_name("body1_add");
        auto result     = std::make_shared<ov::op::v0::Result>(add);
        auto o_layout = result->get_layout();
=======
    std::shared_ptr<ov::Model> generate(ov::PartialShape& input_shape, ov::element::Type prc) override {
        auto constantA = ov::op::v0::Constant::create(prc, ov::Shape(input_shape.rank().get_length(), 2), {2.0f});
        constantA->set_friendly_name("body1_constantA");

        auto constantB = ov::op::v0::Constant::create(prc, ov::Shape(input_shape.rank().get_length(), 2), {12.0f});
        constantB->set_friendly_name("body1_constantB");

        auto add = std::make_shared<ov::op::v1::Add>(constantA, constantB);
        add->set_friendly_name("body1_add");

        auto result = std::make_shared<ov::op::v0::Result>(add);
>>>>>>> 358cd4b7
        result->set_friendly_name("body1_result");

        auto body = std::make_shared<ov::Model>(ov::OutputVector{result}, ov::ParameterVector{}, "constant");
        return body;
    }
};

class InnerBodyType02 : public InnerBodyGenerator {
protected:
<<<<<<< HEAD
    std::shared_ptr<ngraph::Function> generate(ov::PartialShape& input_shape, ngraph::element::Type prc) override {
        auto constant   = std::make_shared<ov::op::v0::Constant>(prc, ngraph::Shape{}, 10.0f);
        constant->set_friendly_name("body2_const");
        auto data       = std::make_shared<ov::op::v0::Parameter>(prc, input_shape);
        data->set_friendly_name("body2_data");
        auto sum        = std::make_shared<ov::op::v1::Multiply>(data, constant);
        sum->set_friendly_name("body2_mul");
        auto result     = std::make_shared<ov::op::v0::Result>(sum);
=======
    std::shared_ptr<ov::Model> generate(ov::PartialShape& input_shape, ov::element::Type prc) override {
        auto constant = std::make_shared<ov::op::v0::Constant>(prc, ov::Shape{}, 10.0f);
        constant->set_friendly_name("body2_const");

        auto data = std::make_shared<ov::op::v0::Parameter>(prc, input_shape);
        data->set_friendly_name("body2_data");

        auto sum = std::make_shared<ov::op::v1::Multiply>(data, constant);
        sum->set_friendly_name("body2_mul");

        auto result = std::make_shared<ov::op::v0::Result>(sum);
>>>>>>> 358cd4b7
        result->set_friendly_name("body2_result");

        auto body = std::make_shared<ov::Model>(ov::OutputVector{result}, ov::ParameterVector{data}, "eltwise_mul");
        return body;
    }
};

class InnerBodyType03 : public InnerBodyGenerator {
protected:
<<<<<<< HEAD
    std::shared_ptr<ngraph::Function> generate(ov::PartialShape& input_shape, ngraph::element::Type prc) override {
        auto constant   = std::make_shared<ov::op::v0::Constant>(prc, ngraph::Shape{}, 2.0f);
        constant->set_friendly_name("body3_constant");
        auto data       = std::make_shared<ov::op::v0::Parameter>(prc, input_shape);
        data->set_friendly_name("body3_data");
        auto add        = std::make_shared<ov::op::v1::Add>(data, constant);
        add->set_friendly_name("body3_add");
        auto result     = std::make_shared<ov::op::v0::Result>(add);
=======
    std::shared_ptr<ov::Model> generate(ov::PartialShape& input_shape, ov::element::Type prc) override {
        auto constant = std::make_shared<ov::op::v0::Constant>(prc, ov::Shape{}, 2.0f);
        constant->set_friendly_name("body3_constant");

        auto data = std::make_shared<ov::op::v0::Parameter>(prc, input_shape);
        data->set_friendly_name("body3_data");

        auto add = std::make_shared<ov::op::v1::Add>(data, constant);
        add->set_friendly_name("body3_add");

        auto result = std::make_shared<ov::op::v0::Result>(add);
>>>>>>> 358cd4b7
        result->set_friendly_name("body3_result");

        auto body = std::make_shared<ov::Model>(ov::OutputVector{result}, ov::ParameterVector{data}, "eltwise_sum");
        return body;
    }
};

class InnerBodyType04 : public InnerBodyGenerator {
protected:
<<<<<<< HEAD
    std::shared_ptr<ngraph::Function> generate(ov::PartialShape& input_shape, ngraph::element::Type prc) override {
        auto scale      = std::make_shared<ov::op::v0::Constant>(prc, ngraph::Shape{}, 2.0f);
        scale->set_friendly_name("body4_scale");
        auto data       = std::make_shared<ov::op::v0::Parameter>(prc, input_shape);
        data->set_friendly_name("body4_data");
        auto mul        = std::make_shared<ov::op::v1::Multiply>(data, scale);
=======
    std::shared_ptr<ov::Model> generate(ov::PartialShape& input_shape, ov::element::Type prc) override {
        auto scale = std::make_shared<ov::op::v0::Constant>(prc, ov::Shape{}, 2.0f);
        scale->set_friendly_name("body4_scale");

        auto data = std::make_shared<ov::op::v0::Parameter>(prc, input_shape);
        data->set_friendly_name("body4_data");

        auto mul = std::make_shared<ov::op::v1::Multiply>(data, scale);
>>>>>>> 358cd4b7
        mul->set_friendly_name("body4_mul");

        auto pooling = generate_pooling(mul, input_shape);
        pooling->set_friendly_name("body4_pool");
<<<<<<< HEAD
        auto result     = std::make_shared<ov::op::v0::Result>(pooling);
=======

        auto result = std::make_shared<ov::op::v0::Result>(pooling);
>>>>>>> 358cd4b7
        result->set_friendly_name("body4_result");

        auto body = std::make_shared<ov::Model>(ov::OutputVector{result}, ov::ParameterVector{data}, "eltwise_mul_pooling");
        return body;
    }

    struct poolSpecificParams {
<<<<<<< HEAD
            ngraph::helpers::PoolingTypes   pooling_type;   // Pooling type, max or avg
            std::vector<size_t>             kernel_size;    // Kernel size
            std::vector<size_t>             stride;         // Stride
            std::vector<size_t>             pad_begin;      // Pad begin
            std::vector<size_t>             pad_end;        // Pad end
            ov::op::RoundingType        rounding_type;  // Rounding type
            ov::op::PadType             pad_type;       // Pad type
            bool                            exclued_pad;    // Exclude pad
=======
            ov::test::utils::PoolingTypes pooling_type;   // Pooling type, max or avg
            std::vector<size_t>           kernel_size;    // Kernel size
            std::vector<size_t>           stride;         // Stride
            std::vector<size_t>           pad_begin;      // Pad begin
            std::vector<size_t>           pad_end;        // Pad end
            ov::op::RoundingType          rounding_type;  // Rounding type
            ov::op::PadType               pad_type;       // Pad type
            bool                          exclued_pad;    // Exclude pad
>>>>>>> 358cd4b7
    };

    std::shared_ptr<ov::Node> generate_pooling(const ov::Output<ov::Node> &in, ov::PartialShape& input_shape) {
        poolSpecificParams params;
        switch (input_shape.rank().get_length()) {
            case 5:
            {
                params = poolSpecificParams{ ov::test::utils::PoolingTypes::MAX,
                                                    {2, 2, 2}, {1, 1, 1}, {0, 0, 0}, {0, 0, 0},
                                                    ov::op::RoundingType::CEIL,
                                                    ov::op::PadType::SAME_LOWER, true };
                break;
            }
            case 4:
            {
                params = poolSpecificParams{ ov::test::utils::PoolingTypes::MAX,
                                                    {2, 2}, {2, 2}, {0, 0}, {0, 0},
                                                    ov::op::RoundingType::CEIL,
                                                    ov::op::PadType::SAME_LOWER, true };
                break;
            }
            case 3:
            {
                params = poolSpecificParams{ ov::test::utils::PoolingTypes::MAX,
                                                    {2}, {2}, {0}, {0},
                                                    ov::op::RoundingType::CEIL,
                                                    ov::op::PadType::SAME_LOWER, true };
                break;
            }
            default:
            {
                OPENVINO_ASSERT(false, "Not allowed other rank");
            }
        }
        if (ov::test::utils::PoolingTypes::MAX == params.pooling_type) {
            return std::make_shared<ov::op::v1::MaxPool>(in,
                                                         params.stride,
                                                         params.pad_begin,
                                                         params.pad_end,
                                                         params.kernel_size,
                                                         params.rounding_type,
                                                         params.pad_type);
        } else {
            return std::make_shared<ov::op::v1::AvgPool>(in,
                                                         params.stride,
                                                         params.pad_begin,
                                                         params.pad_end,
                                                         params.kernel_size,
                                                         params.exclued_pad,
                                                         params.rounding_type,
                                                         params.pad_type);
        }
    }
};

class InnerBodyType05 : public InnerBodyGenerator {
protected:
<<<<<<< HEAD
    std::shared_ptr<ngraph::Function> generate(ov::PartialShape& input_shape, ngraph::element::Type prc) override {
        auto constant   = std::make_shared<ov::op::v0::Constant>(prc, ngraph::Shape{}, 2.0f);
        constant->set_friendly_name("body5_constant");
        auto data       = std::make_shared<ov::op::v0::Parameter>(prc, input_shape);
        data->set_friendly_name("body5_data");
        auto add        = std::make_shared<ov::op::v1::Add>(data, constant);
=======
    std::shared_ptr<ov::Model> generate(ov::PartialShape& input_shape, ov::element::Type prc) override {
        auto constant = std::make_shared<ov::op::v0::Constant>(prc, ov::Shape{}, 2.0f);
        constant->set_friendly_name("body5_constant");

        auto data = std::make_shared<ov::op::v0::Parameter>(prc, input_shape);
        data->set_friendly_name("body5_data");

        auto add = std::make_shared<ov::op::v1::Add>(data, constant);
>>>>>>> 358cd4b7
        add->set_friendly_name("body5_add");

        std::vector<int> axes;
        for (int i = 0, r = 0; i < input_shape.rank().get_length(); i++) {
            axes.push_back(r--);
        }

        std::vector<size_t> shapeAxes;
        shapeAxes.push_back(axes.size());

<<<<<<< HEAD
        auto reductionAxesNode = std::dynamic_pointer_cast<ngraph::Node>(
                std::make_shared<ov::op::v0::Constant>(ngraph::element::Type_t::i64, ngraph::Shape(shapeAxes), axes));
=======
        std::shared_ptr<ov::Node> reductionAxesNode = std::make_shared<ov::op::v0::Constant>(ov::element::i64, ov::Shape(shapeAxes), axes);
>>>>>>> 358cd4b7

        const auto reduce = ov::test::utils::make_reduce(add, reductionAxesNode, false, ov::test::utils::ReductionType::Min);
        reduce->set_friendly_name("body5_reduce");
<<<<<<< HEAD
        auto constant_ref   = std::make_shared<ov::op::v0::Constant>(prc, ngraph::Shape{}, 10.0f);
=======

        auto constant_ref = std::make_shared<ov::op::v0::Constant>(prc, ov::Shape{}, 10.0f);
>>>>>>> 358cd4b7
        constant_ref->set_friendly_name("body5_ref_constant");

        auto pred = std::make_shared<ov::op::v1::GreaterEqual>(reduce, constant_ref);
        pred->set_friendly_name("nested_pred");

        auto nested_body_then_generator = std::make_shared<InnerBodyType03>();
        auto nested_body_else_generator = std::make_shared<InnerBodyType04>();

        auto nested_input_shape = add->get_output_partial_shape(0);
        nested_body_then_generator->create_body(nested_input_shape, prc);
        nested_body_else_generator->create_body(nested_input_shape, prc);
        nested_body_then_generator->get_function()->set_friendly_name("nested_then_inner_body");
        nested_body_else_generator->get_function()->set_friendly_name("nested_else_inner_body");

        auto cond_nested = std::make_shared<ov::op::v8::If>(pred);
        cond_nested->set_friendly_name("if_operator_nested");
        cond_nested->set_else_body(nested_body_else_generator->get_function());
        cond_nested->set_then_body(nested_body_then_generator->get_function());
        cond_nested->set_input(add, nested_body_then_generator->get_input(), nested_body_else_generator->get_input());
        cond_nested->set_output(nested_body_then_generator->get_result(), nested_body_else_generator->get_result());

<<<<<<< HEAD
        auto result     = std::make_shared<ov::op::v0::Result>(cond_nested);
=======
        auto result = std::make_shared<ov::op::v0::Result>(cond_nested);
>>>>>>> 358cd4b7
        result->set_friendly_name("body5_result");

        auto body = std::make_shared<ov::Model>(ov::OutputVector {result}, ov::ParameterVector{data}, "eltwise_sum");
        return body;
    }
};

class InnerBodyType06 : public InnerBodyGenerator {
protected:
<<<<<<< HEAD
    std::shared_ptr<ngraph::Function> generate(ov::PartialShape& input_shape, ngraph::element::Type prc) override {
        auto constant   = ov::op::v0::Constant::create(prc, ov::Shape(input_shape.rank().get_length(), 1), {2.0f});
        constant->set_friendly_name("body6_constant");
        auto result     = std::make_shared<ov::op::v0::Result>(constant);
        auto o_layout = result->get_layout();
=======
    std::shared_ptr<ov::Model> generate(ov::PartialShape& input_shape, ov::element::Type prc) override {
        auto constant = ov::op::v0::Constant::create(prc, ov::Shape(input_shape.rank().get_length(), 1), {2.0f});
        constant->set_friendly_name("body6_constant");

        auto result = std::make_shared<ov::op::v0::Result>(constant);
>>>>>>> 358cd4b7
        result->set_friendly_name("body6_result");

        auto body = std::make_shared<ov::Model>(ov::OutputVector{result}, ov::ParameterVector{}, "constant_only");
        return body;
    }
};

class InnerBodyType07 : public InnerBodyGenerator {
protected:
<<<<<<< HEAD
    std::shared_ptr<ngraph::Function> generate(ov::PartialShape& input_shape, ngraph::element::Type prc) override {
        auto constant   = ov::op::v0::Constant::create(prc, input_shape.to_shape(), {2.0f});
        constant->set_friendly_name("body7_constant");
        auto result     = std::make_shared<ov::op::v0::Result>(constant);
        auto o_layout = result->get_layout();
=======
    std::shared_ptr<ov::Model> generate(ov::PartialShape& input_shape, ov::element::Type prc) override {
        auto constant = ov::op::v0::Constant::create(prc, input_shape.to_shape(), {2.0f});
        constant->set_friendly_name("body7_constant");

        auto result = std::make_shared<ov::op::v0::Result>(constant);
>>>>>>> 358cd4b7
        result->set_friendly_name("body7_result");

        auto body = std::make_shared<ov::Model>(ov::OutputVector{result}, ov::ParameterVector{}, "constant_to_result");
        return body;
    }
};

class InnerBodyType08 : public InnerBodyGenerator {
protected:
<<<<<<< HEAD
    std::shared_ptr<ngraph::Function> generate(ov::PartialShape& input_shape, ngraph::element::Type prc) override {
        auto constant   = std::make_shared<ov::op::v0::Constant>(prc, ngraph::Shape{}, 10.0f);
        constant->set_friendly_name("body8_const");
        auto data       = std::make_shared<ov::op::v0::Parameter>(prc, input_shape);
        data->set_friendly_name("body8_data");
        auto result     = std::make_shared<ov::op::v0::Result>(data);
=======
    std::shared_ptr<ov::Model> generate(ov::PartialShape& input_shape, ov::element::Type prc) override {
        auto constant = std::make_shared<ov::op::v0::Constant>(prc, ov::Shape{}, 10.0f);
        constant->set_friendly_name("body8_const");

        auto data = std::make_shared<ov::op::v0::Parameter>(prc, input_shape);
        data->set_friendly_name("body8_data");

        auto result = std::make_shared<ov::op::v0::Result>(data);
>>>>>>> 358cd4b7
        result->set_friendly_name("body8_result");

        auto body = std::make_shared<ov::Model>(ov::OutputVector{result}, ov::ParameterVector{data}, "parameter_to_result");
        return body;
    }
};

static std::shared_ptr<InnerBodyGenerator> get_inner_body_generator(InnerBodyGenerator::InnerBodyType type) {
    std::shared_ptr<InnerBodyGenerator> generator_ptr;
    switch (type) {
        case InnerBodyGenerator::InnerBodyType::Type01:
        {
            return std::make_shared<InnerBodyType01>();
        }
        case InnerBodyGenerator::InnerBodyType::Type02:
        {
            return std::make_shared<InnerBodyType02>();
        }
        case InnerBodyGenerator::InnerBodyType::Type03:
        {
            return std::make_shared<InnerBodyType03>();
        }
        case InnerBodyGenerator::InnerBodyType::Type04:
        {
            return std::make_shared<InnerBodyType04>();
        }
        case InnerBodyGenerator::InnerBodyType::Type05:
        {
            return std::make_shared<InnerBodyType05>();
        }
        case InnerBodyGenerator::InnerBodyType::Type06:
        {
            return std::make_shared<InnerBodyType06>();
        }
        case InnerBodyGenerator::InnerBodyType::Type07:
        {
            return std::make_shared<InnerBodyType07>();
        }
        case InnerBodyGenerator::InnerBodyType::Type08:
        {
            return std::make_shared<InnerBodyType08>();
        }
        default:
        {
            OPENVINO_ASSERT(false, "Not supported type");
        }
    }
}

class TestModelGenerator {
public:
    enum PredicateTypes {
        PARAM,
        NODE
    };

public:
    TestModelGenerator(InnerBodyGenerator::InnerBodyType then_body_type,
<<<<<<< HEAD
                        InnerBodyGenerator::InnerBodyType else_body_type,
                        PredicateTypes pred_type,
                        ngraph::element::Type prc,
                        ov::PartialShape input_shape,
                        bool cond_execution_value = false) {
                            body_then_generator = get_inner_body_generator(then_body_type);
                            body_else_generator = get_inner_body_generator(else_body_type);

                            body_then_generator->create_body(input_shape, prc);
                            body_else_generator->create_body(input_shape, prc);
                            body_else_generator->get_function()->set_friendly_name("else_inner_body");
                            body_then_generator->get_function()->set_friendly_name("then_inner_body");

                            ngraph::ParameterVector params{};
                            auto predicate = create_cond_execution(pred_type, params, ngraph::element::boolean, ngraph::Shape{});
                            predicate->set_friendly_name("if_predicate");
                            auto data = create_condition_input(params, prc, input_shape);
                            data->set_friendly_name("input_data");
                            auto cond = std::make_shared<ov::op::v8::If>(predicate);
                            cond->set_friendly_name("if_operator");
                            cond->set_else_body(body_else_generator->get_function());
                            cond->set_then_body(body_then_generator->get_function());
                            cond->set_input(data, body_then_generator->get_input(), body_else_generator->get_input());
                            cond->set_output(body_then_generator->get_result(), body_else_generator->get_result());
                            if (then_body_type == InnerBodyGenerator::InnerBodyType::Type06 || else_body_type == InnerBodyGenerator::InnerBodyType::Type06) {
                                auto constant = create_condition_input(params, prc, ngraph::Shape{1}, 0, true);
                                auto addition = std::make_shared<ov::op::v1::Add>(cond, constant);
                                auto shapeof1 = std::make_shared<ov::op::v3::ShapeOf>(addition);
                                auto convert = std::make_shared<ov::op::v0::Convert>(shapeof1, prc);
                                auto mul = std::make_shared<ov::op::v1::Multiply>(convert, constant);
                                auto shapePatternsNode = create_condition_input(params, ov::element::Type_t::i64, ngraph::Shape{1}, 0, true);
                                auto reshapeOp = std::make_shared<ov::op::v1::Reshape>(mul, shapePatternsNode, true);
                                auto result = std::make_shared<ov::op::v0::Result>(reshapeOp);
                                result->set_friendly_name("outer_result");
                                function = std::make_shared<ngraph::Function>(ngraph::OutputVector {result}, params);
                            } else {
                                auto result = std::make_shared<ov::op::v0::Result>(cond);
                                result->set_friendly_name("outer_result");
                                function = std::make_shared<ngraph::Function>(ngraph::OutputVector {result}, params);
                            }
                        }
    std::shared_ptr<ngraph::Function> get_function() { return function; }
=======
                       InnerBodyGenerator::InnerBodyType else_body_type,
                       PredicateTypes pred_type,
                       ov::element::Type prc,
                       ov::PartialShape input_shape,
                       bool cond_execution_value = false) {
        body_then_generator = get_inner_body_generator(then_body_type);
        body_else_generator = get_inner_body_generator(else_body_type);

        body_then_generator->create_body(input_shape, prc);
        body_else_generator->create_body(input_shape, prc);
        body_else_generator->get_function()->set_friendly_name("else_inner_body");
        body_then_generator->get_function()->set_friendly_name("then_inner_body");

        ov::ParameterVector params{};
        auto predicate = create_cond_execution(pred_type, params, ov::element::boolean, ov::Shape{});
        predicate->set_friendly_name("if_predicate");

        auto data = create_condition_input(params, prc, input_shape);
        data->set_friendly_name("input_data");

        auto cond = std::make_shared<ov::op::v8::If>(predicate);
        cond->set_friendly_name("if_operator");
        cond->set_else_body(body_else_generator->get_function());
        cond->set_then_body(body_then_generator->get_function());
        cond->set_input(data, body_then_generator->get_input(), body_else_generator->get_input());
        cond->set_output(body_then_generator->get_result(), body_else_generator->get_result());

        if (then_body_type == InnerBodyGenerator::InnerBodyType::Type06 || else_body_type == InnerBodyGenerator::InnerBodyType::Type06) {
            auto constant = create_condition_input(params, prc, ov::Shape{1}, 0, true);
            auto addition = std::make_shared<ov::op::v1::Add>(cond, constant);
            auto shapeof1 = std::make_shared<ov::op::v3::ShapeOf>(addition);
            auto convert = std::make_shared<ov::op::v0::Convert>(shapeof1, prc);
            auto mul = std::make_shared<ov::op::v1::Multiply>(convert, constant);
            auto shapePatternsNode = create_condition_input(params, ov::element::i64, ov::Shape{1}, 0, true);
            auto reshapeOp = std::make_shared<ov::op::v1::Reshape>(mul, shapePatternsNode, true);
            auto result = std::make_shared<ov::op::v0::Result>(reshapeOp);
            result->set_friendly_name("outer_result");
            function = std::make_shared<ov::Model>(ov::OutputVector {result}, params);
        } else {
            auto result = std::make_shared<ov::op::v0::Result>(cond);
            result->set_friendly_name("outer_result");
            function = std::make_shared<ov::Model>(ov::OutputVector {result}, params);
        }
    }
    std::shared_ptr<ov::Model> get_function() { return function; }
>>>>>>> 358cd4b7

private:
    std::shared_ptr<ov::Node> create_condition_input(ov::ParameterVector& params,
        const ov::element::Type prc, const ov::PartialShape& shape,
        int value = 0, bool is_static = false) {
        if (is_static)
            return std::make_shared<ov::op::v0::Constant>(prc, shape.to_shape(), value);

        auto input = std::make_shared<ov::op::v0::Parameter>(prc, shape);
        params.push_back(input);
        return input;
    }

    std::shared_ptr<ov::Node> create_cond_execution(PredicateTypes pred_type,
                                                    ov::ParameterVector& params,
                                                    const ov::element::Type prc = ov::element::u8,
                                                    const ov::Shape shape = ov::Shape{}) {
        std::shared_ptr<ov::Node> pred;
        switch (pred_type) {
            case PredicateTypes::PARAM:
            {
                pred = create_condition_input(params, prc, shape);
                break;
            }
            case PredicateTypes::NODE:
            {
                auto param_cond = create_condition_input(params, prc, shape);
                param_cond->set_friendly_name("param_cond");
                auto const_cond = create_condition_input(params, prc, ov::Shape{}, 1, true);
                const_cond->set_friendly_name("const_cond");
                pred = std::make_shared<ov::op::v1::GreaterEqual>(param_cond, const_cond);
                pred->set_friendly_name("pred");
                break;
            }
            default:
            {
                OPENVINO_ASSERT(false, "Not supported type");
            }
        }
        return pred;
    }

private:
    std::shared_ptr<ov::Model> function;
    InnerBodyGenerator::ptr body_then_generator;
    InnerBodyGenerator::ptr body_else_generator;
};

static std::ostream& operator<<(std::ostream& os, const InnerBodyGenerator::InnerBodyType type) {
    switch (type) {
        case InnerBodyGenerator::InnerBodyType::Type01:
        {
            os << "Type01";
            break;
        }
        case InnerBodyGenerator::InnerBodyType::Type02:
        {
            os << "Type02";
            break;
        }
        case InnerBodyGenerator::InnerBodyType::Type03:
        {
            os << "Type03";
            break;
        }
        case InnerBodyGenerator::InnerBodyType::Type04:
        {
            os << "Type04";
            break;
        }
        case InnerBodyGenerator::InnerBodyType::Type05:
        {
            os << "Type05";
            break;
        }
        case InnerBodyGenerator::InnerBodyType::Type06:
        {
            os << "Type06";
            break;
        }
        case InnerBodyGenerator::InnerBodyType::Type07:
        {
            os << "Type07";
            break;
        }
        case InnerBodyGenerator::InnerBodyType::Type08:
        {
            os << "Type08";
            break;
        }
        default:
        {
            os << "NONE";
            break;
        }
    }
    return os;
}

static std::ostream& operator<<(std::ostream& os, const TestModelGenerator::PredicateTypes type) {
    switch (type) {
        case TestModelGenerator::PredicateTypes::PARAM:
        {
            os << "PARAM";
            break;
        }
        case TestModelGenerator::PredicateTypes::NODE:
        {
            os << "NODE";
            break;
        }
        default:
        {
            os << "NONE";
            break;
        }
    }
    return os;
}

using ConditionParams = typename std::tuple<
        ov::Shape,                           // Shape
        ov::element::Type,                   // Precision
        TestModelGenerator::PredicateTypes,  // if predicate type
        std::string>;                        // Device name


class StaticConditionLayerGPUTest : public testing::WithParamInterface<ConditionParams>,
                                    virtual public ov::test::SubgraphBaseStaticTest {
public:
    static std::string getTestCaseName(const testing::TestParamInfo<ConditionParams>& obj) {
        ov::Shape data_shape;
        ov::element::Type model_type;
        TestModelGenerator::PredicateTypes pred;
        std::string targetDevice;

        std::tie(data_shape, model_type, pred, targetDevice) = obj.param;
        std::ostringstream result;
        result << "IS=" << ov::test::utils::vec2str(data_shape) << "_";
        result << "netPRC=" << model_type << "_";
        result << "ifCond=" << pred << "_";
        result << "targetDevice=" << targetDevice << "_";
        auto res_str = result.str();
        std::replace(res_str.begin(), res_str.end(), '-', '_');
        return res_str;
    }

protected:
    void SetUp() override {
        targetDevice = ov::test::utils::DEVICE_GPU;
        TestModelGenerator::PredicateTypes pred;
        std::tie(data_shape, model_type, pred, targetDevice) = GetParam();
        const auto ngShape = ov::PartialShape{data_shape};

        TestModelGenerator model_generator(InnerBodyGenerator::InnerBodyType::Type02,
                                           InnerBodyGenerator::InnerBodyType::Type03,
                                           pred,
                                           model_type,
                                           ngShape);
        function = model_generator.get_function();
    }

    void generate_inputs(const std::vector<ov::Shape>& target_input_static_shapes) override {
        inputs.clear();
        const auto& model_inputs = function->inputs();
        for (size_t i = 0; i < model_inputs.size(); ++i) {
            const auto& model_input = model_inputs[i];
            auto type = model_input.get_element_type();
            ov::Tensor tensor;
            if (ov::element::boolean == type) {
                tensor = ov::test::utils::create_and_fill_tensor(model_input.get_element_type(), target_input_static_shapes[i], 0, 0);
            } else {
                tensor = ov::test::utils::create_and_fill_tensor(model_input.get_element_type(), target_input_static_shapes[i], 0, 20);
            }
            inputs.insert({model_input.get_node_shared_ptr(), tensor});
        }
    }

    ov::Shape data_shape;
    ov::element::Type model_type;
};

TEST_P(StaticConditionLayerGPUTest, CompareWithRefs) {
    run();
}

std::vector<ov::element::Type> netPrecisions_static = {
    ov::element::f32,
    ov::element::f16,
    ov::element::i8
};

std::vector<ov::Shape> inputs_shape = {
    {3, 6}
};

std::vector<TestModelGenerator::PredicateTypes> if_cond_types = {
    TestModelGenerator::PredicateTypes::PARAM
};

INSTANTIATE_TEST_SUITE_P(smoke_ConditionGPUTest_static, StaticConditionLayerGPUTest,
                testing::Combine(
                    testing::ValuesIn(inputs_shape),
                    testing::ValuesIn(netPrecisions_static),
                    testing::ValuesIn(if_cond_types),
                    testing::Values<std::string>(ov::test::utils::DEVICE_GPU)),
                StaticConditionLayerGPUTest::getTestCaseName);


/// Static shape single layer test
class StaticConditionSingleLayerGPUTest : public testing::WithParamInterface<ConditionParams>,
                                          virtual public ov::test::SubgraphBaseStaticTest {
public:
    static std::string getTestCaseName(const testing::TestParamInfo<ConditionParams>& obj) {
        ov::Shape data_shape;
        ov::element::Type model_type;
        TestModelGenerator::PredicateTypes pred;
        std::string targetDevice;

        std::tie(data_shape, model_type, pred, targetDevice) = obj.param;
        std::ostringstream result;
        result << "IS=" << ov::test::utils::vec2str(data_shape) << "_";
        result << "netPRC=" << model_type << "_";
        result << "ifCond=" << pred << "_";
        result << "targetDevice=" << targetDevice << "_";
        auto res_str = result.str();
        std::replace(res_str.begin(), res_str.end(), '-', '_');
        return res_str;
    }

protected:
    void SetUp() override {
        targetDevice = ov::test::utils::DEVICE_GPU;
        TestModelGenerator::PredicateTypes pred;
        std::tie(data_shape, model_type, pred, targetDevice) = GetParam();
        const auto ngShape = ov::PartialShape{data_shape};

        TestModelGenerator model_generator(InnerBodyGenerator::InnerBodyType::Type07,
                                            InnerBodyGenerator::InnerBodyType::Type08,
                                            pred,
                                            model_type,
                                            ngShape);
        function = model_generator.get_function();
    }

    void generate_inputs(const std::vector<ov::Shape>& target_input_static_shapes) override {
        inputs.clear();
        const auto& model_inputs = function->inputs();
        for (size_t i = 0; i < model_inputs.size(); ++i) {
            const auto& model_input = model_inputs[i];
            auto type = model_input.get_element_type();
            ov::Tensor tensor;
            if (ov::element::boolean == type) {
                tensor = ov::test::utils::create_and_fill_tensor(model_input.get_element_type(), target_input_static_shapes[i], 0, 0);
            } else {
                tensor = ov::test::utils::create_and_fill_tensor(model_input.get_element_type(), target_input_static_shapes[i], 0, 20);
            }
            inputs.insert({model_input.get_node_shared_ptr(), tensor});
        }
    }

    ov::Shape data_shape;
    ov::element::Type model_type;
};

TEST_P(StaticConditionSingleLayerGPUTest, Inference) {
    run();
}

std::vector<ov::element::Type> model_types_static_single = {
    ov::element::f32,
    ov::element::f16,
    ov::element::i8
};

std::vector<ov::Shape> inputs_shape_single = {
    {64}
};

INSTANTIATE_TEST_SUITE_P(smoke_ConditionGPUTest_static, StaticConditionSingleLayerGPUTest,
                testing::Combine(
                    testing::ValuesIn(inputs_shape_single),
                    testing::ValuesIn(model_types_static_single),
                    testing::ValuesIn(if_cond_types),
                    testing::Values<std::string>(ov::test::utils::DEVICE_GPU)),
                StaticConditionLayerGPUTest::getTestCaseName);


/// Dynamic shape test
struct InnerBodyTypeParams {
    InnerBodyGenerator::InnerBodyType then_body_type;
    InnerBodyGenerator::InnerBodyType else_body_type;
};

using ov::test::InputShape;

using ConditionGPUParams = typename std::tuple<
        InputShape,                         // Input Shapes
        InnerBodyTypeParams,                // Inner body type
        ov::element::Type,                  // Type
        TestModelGenerator::PredicateTypes, // if predicate type
        std::string>;                       // Device name

class DynamicConditionLayerGPUTest : public testing::WithParamInterface<ConditionGPUParams>,
                                virtual public ov::test::SubgraphBaseTest {
public:
    static std::string getTestCaseName(const testing::TestParamInfo<ConditionGPUParams>& obj) {
        InputShape inputShapes;
        InnerBodyTypeParams bodyParams;
        ov::element::Type model_type;
        TestModelGenerator::PredicateTypes condType;
        std::string targetDevice;

        std::tie(inputShapes, bodyParams, model_type, condType, targetDevice) = obj.param;
        std::ostringstream result;
        result << "IS=(";
        result << ov::test::utils::partialShape2str({inputShapes.first}) << "_";
        for (size_t i = 0lu; i < inputShapes.second.size(); i++) {
            result << "{";
            result << ov::test::utils::vec2str(inputShapes.second[i]) << "_";
            result << "}_";
        }
        result << ")_";
        result << "innerBody={" << bodyParams.then_body_type << ", " << bodyParams.else_body_type << "}_";
        result << "netPRC=" << model_type << "_";
        result << "ifCond=" << condType << "_";
        result << "targetDevice=" << targetDevice << "_";
        auto res_str = result.str();
        std::replace(res_str.begin(), res_str.end(), '-', '_');
        return res_str;
    }

protected:
    void SetUp() override {
        InputShape inputShapes;
        InnerBodyTypeParams bodyParams;
        ov::element::Type model_type;
        TestModelGenerator::PredicateTypes condType;
        std::tie(inputShapes, bodyParams, model_type, condType, targetDevice) = GetParam();
        auto num_second = inputShapes.second.size();
        std::vector<ov::Shape> condSecondVec;
        for (size_t i = 0; i < num_second; i++) {
            condSecondVec.push_back({});
        }
        auto condShapes = ov::test::InputShape(ov::PartialShape({}), condSecondVec);
        init_input_shapes({condShapes, inputShapes});

        TestModelGenerator model_generator(bodyParams.then_body_type,
                                            bodyParams.else_body_type,
                                            condType,
                                            model_type,
                                            inputShapes.first);
        function = model_generator.get_function();
        function->set_friendly_name("if_operator_outer");
    }

    /**
     * @brief Override generate_inputs to support boolean param for if(condition) operator.
     *
     * @param targetInputStaticShapes
     */
    void generate_inputs(const std::vector<ov::Shape>& targetInputStaticShapes) override {
        ov::Shape input_shape;
        for (auto& shape : targetInputStaticShapes) {
            // Change condition to cover 1 dim input shape
            if (shape.size() > 0) {
                input_shape = shape;
                break;
            }
        }

        inputs.clear();
        for (const auto &param : function->get_parameters()) {
            if (param->get_output_element_type(0) == ov::element::boolean) {
                auto tensor = ov::Tensor{ov::element::boolean, {}};
                auto p_data = tensor.data<ov::element_type_traits<ov::element::boolean>::value_type>();
                p_data[0] = (niter++ % 2);

                inputs.insert({param, tensor});
            } else {
                auto tensor = ov::test::utils::create_and_fill_tensor(param->get_element_type(), input_shape, 10, 0, 128);
                inputs.insert({param, tensor});
            }
        }
    }

    size_t niter = 0;
};

TEST_P(DynamicConditionLayerGPUTest, CompareWithRefs) {
    run();
}

const std::vector<ov::test::InputShape> dynamicInputShapes_f32 = {
    ov::test::InputShape(ov::PartialShape({-1, -1, -1, -1, -1}), {{4, 1, 1, 64, 32}, {6, 1, 1, 8, 4}, {8, 1, 1, 24, 16}}),
    ov::test::InputShape(ov::PartialShape({1, 1, -1, -1}), {{1, 1, 64, 32}, {1, 1, 8, 4}, {1, 1, 24, 16}})
};

const std::vector<ov::test::InputShape> dynamicInputShapes_f16 = {
    ov::test::InputShape(ov::PartialShape({1, 1, -1, -1}), {{1, 1, 64, 32}, {1, 1, 8, 4}, {1, 1, 24, 16}}),
    ov::test::InputShape(ov::PartialShape({-1, -1, -1}), {{2, 24, 16}, {2, 64, 32}, {2, 8, 4}})
};

const std::vector<ov::test::InputShape> dynamicInputShapes_zero_dims = {
    ov::test::InputShape(ov::PartialShape({-1}), {{24}, {64}, {8}})
};

const std::vector<InnerBodyTypeParams> innerBodyTypes_f32 = {
    {
        InnerBodyGenerator::InnerBodyType::Type01,
        InnerBodyGenerator::InnerBodyType::Type02
    },
    {
        InnerBodyGenerator::InnerBodyType::Type02,
        InnerBodyGenerator::InnerBodyType::Type03
    }
};

const std::vector<InnerBodyTypeParams> innerBodyTypes_f16 = {
    {
        InnerBodyGenerator::InnerBodyType::Type04,
        InnerBodyGenerator::InnerBodyType::Type03
    },
    {
        InnerBodyGenerator::InnerBodyType::Type02,
        InnerBodyGenerator::InnerBodyType::Type05
    }
};

const std::vector<InnerBodyTypeParams> innerBodyTypes_zero_dims = {
    {
        InnerBodyGenerator::InnerBodyType::Type02,
        InnerBodyGenerator::InnerBodyType::Type06
    },
};

const std::vector<TestModelGenerator::PredicateTypes> condTypes = {
    TestModelGenerator::PredicateTypes::PARAM,
    TestModelGenerator::PredicateTypes::NODE
};

const std::vector<TestModelGenerator::PredicateTypes> condTypes_zero_dims = {
    TestModelGenerator::PredicateTypes::PARAM
};

INSTANTIATE_TEST_SUITE_P(smoke_ConditionGPUTest_dynamic_f32, DynamicConditionLayerGPUTest,
                testing::Combine(
                    testing::ValuesIn(dynamicInputShapes_f32),                          // input shapes
                    testing::ValuesIn(innerBodyTypes_f32),                              // inner body type
                    testing::Values(ov::element::f32),                               // network precision
                    testing::ValuesIn(condTypes),                                       // cond type
                    testing::Values<std::string>(ov::test::utils::DEVICE_GPU)),         // device type
                DynamicConditionLayerGPUTest::getTestCaseName);


INSTANTIATE_TEST_SUITE_P(smoke_ConditionGPUTest_dynamic_f16, DynamicConditionLayerGPUTest,
                testing::Combine(
                    testing::ValuesIn(dynamicInputShapes_f16),                          // input shapes
                    testing::ValuesIn(innerBodyTypes_f16),                              // inner body type
                    testing::Values(ov::element::f16),                               // network precision
                    testing::ValuesIn(condTypes),                                       // cond type
                    testing::Values<std::string>(ov::test::utils::DEVICE_GPU)),         // device type
                DynamicConditionLayerGPUTest::getTestCaseName);

INSTANTIATE_TEST_SUITE_P(smoke_ConditionGPUTest_zero_dims, DynamicConditionLayerGPUTest,
                testing::Combine(
                    testing::ValuesIn(dynamicInputShapes_zero_dims),                    // input shapes
                    testing::ValuesIn(innerBodyTypes_zero_dims),                        // inner body type
                    testing::Values(ov::element::f32),                               // network precision
                    testing::ValuesIn(condTypes_zero_dims),                             // cond type
                    testing::Values<std::string>(ov::test::utils::DEVICE_GPU)),         // device type
                DynamicConditionLayerGPUTest::getTestCaseName);
} // namespace<|MERGE_RESOLUTION|>--- conflicted
+++ resolved
@@ -66,11 +66,7 @@
 public:
     InnerBodyGenerator() { }
 
-<<<<<<< HEAD
-    virtual std::shared_ptr<ngraph::Function> get_function() { return _func; }
-=======
     virtual std::shared_ptr<ov::Model> get_function() { return _func; }
->>>>>>> 358cd4b7
     virtual std::shared_ptr<ov::op::v0::Parameter> get_input() { return _param; }
     virtual std::shared_ptr<ov::op::v0::Result> get_result() { return _result; }
 
@@ -84,28 +80,13 @@
 protected:
     virtual std::shared_ptr<ov::Model> generate(ov::PartialShape& input_shape, ov::element::Type prc) = 0;
 
-<<<<<<< HEAD
-    std::shared_ptr<ngraph::Function> _func;
-=======
     std::shared_ptr<ov::Model> _func;
->>>>>>> 358cd4b7
     std::shared_ptr<ov::op::v0::Parameter> _param;
     std::shared_ptr<ov::op::v0::Result> _result;
 };
 
 class InnerBodyType01 : public InnerBodyGenerator {
 protected:
-<<<<<<< HEAD
-    std::shared_ptr<ngraph::Function> generate(ov::PartialShape& input_shape, ngraph::element::Type prc) override {
-        auto constantA   = ov::op::v0::Constant::create(prc, ov::Shape(input_shape.rank().get_length(), 2), {2.0f});
-        constantA->set_friendly_name("body1_constantA");
-        auto constantB   = ov::op::v0::Constant::create(prc, ov::Shape(input_shape.rank().get_length(), 2), {12.0f});
-        constantB->set_friendly_name("body1_constantB");
-        auto add        = std::make_shared<ov::op::v1::Add>(constantA, constantB);
-        add->set_friendly_name("body1_add");
-        auto result     = std::make_shared<ov::op::v0::Result>(add);
-        auto o_layout = result->get_layout();
-=======
     std::shared_ptr<ov::Model> generate(ov::PartialShape& input_shape, ov::element::Type prc) override {
         auto constantA = ov::op::v0::Constant::create(prc, ov::Shape(input_shape.rank().get_length(), 2), {2.0f});
         constantA->set_friendly_name("body1_constantA");
@@ -117,7 +98,6 @@
         add->set_friendly_name("body1_add");
 
         auto result = std::make_shared<ov::op::v0::Result>(add);
->>>>>>> 358cd4b7
         result->set_friendly_name("body1_result");
 
         auto body = std::make_shared<ov::Model>(ov::OutputVector{result}, ov::ParameterVector{}, "constant");
@@ -127,16 +107,6 @@
 
 class InnerBodyType02 : public InnerBodyGenerator {
 protected:
-<<<<<<< HEAD
-    std::shared_ptr<ngraph::Function> generate(ov::PartialShape& input_shape, ngraph::element::Type prc) override {
-        auto constant   = std::make_shared<ov::op::v0::Constant>(prc, ngraph::Shape{}, 10.0f);
-        constant->set_friendly_name("body2_const");
-        auto data       = std::make_shared<ov::op::v0::Parameter>(prc, input_shape);
-        data->set_friendly_name("body2_data");
-        auto sum        = std::make_shared<ov::op::v1::Multiply>(data, constant);
-        sum->set_friendly_name("body2_mul");
-        auto result     = std::make_shared<ov::op::v0::Result>(sum);
-=======
     std::shared_ptr<ov::Model> generate(ov::PartialShape& input_shape, ov::element::Type prc) override {
         auto constant = std::make_shared<ov::op::v0::Constant>(prc, ov::Shape{}, 10.0f);
         constant->set_friendly_name("body2_const");
@@ -148,7 +118,6 @@
         sum->set_friendly_name("body2_mul");
 
         auto result = std::make_shared<ov::op::v0::Result>(sum);
->>>>>>> 358cd4b7
         result->set_friendly_name("body2_result");
 
         auto body = std::make_shared<ov::Model>(ov::OutputVector{result}, ov::ParameterVector{data}, "eltwise_mul");
@@ -158,16 +127,6 @@
 
 class InnerBodyType03 : public InnerBodyGenerator {
 protected:
-<<<<<<< HEAD
-    std::shared_ptr<ngraph::Function> generate(ov::PartialShape& input_shape, ngraph::element::Type prc) override {
-        auto constant   = std::make_shared<ov::op::v0::Constant>(prc, ngraph::Shape{}, 2.0f);
-        constant->set_friendly_name("body3_constant");
-        auto data       = std::make_shared<ov::op::v0::Parameter>(prc, input_shape);
-        data->set_friendly_name("body3_data");
-        auto add        = std::make_shared<ov::op::v1::Add>(data, constant);
-        add->set_friendly_name("body3_add");
-        auto result     = std::make_shared<ov::op::v0::Result>(add);
-=======
     std::shared_ptr<ov::Model> generate(ov::PartialShape& input_shape, ov::element::Type prc) override {
         auto constant = std::make_shared<ov::op::v0::Constant>(prc, ov::Shape{}, 2.0f);
         constant->set_friendly_name("body3_constant");
@@ -179,7 +138,6 @@
         add->set_friendly_name("body3_add");
 
         auto result = std::make_shared<ov::op::v0::Result>(add);
->>>>>>> 358cd4b7
         result->set_friendly_name("body3_result");
 
         auto body = std::make_shared<ov::Model>(ov::OutputVector{result}, ov::ParameterVector{data}, "eltwise_sum");
@@ -189,14 +147,6 @@
 
 class InnerBodyType04 : public InnerBodyGenerator {
 protected:
-<<<<<<< HEAD
-    std::shared_ptr<ngraph::Function> generate(ov::PartialShape& input_shape, ngraph::element::Type prc) override {
-        auto scale      = std::make_shared<ov::op::v0::Constant>(prc, ngraph::Shape{}, 2.0f);
-        scale->set_friendly_name("body4_scale");
-        auto data       = std::make_shared<ov::op::v0::Parameter>(prc, input_shape);
-        data->set_friendly_name("body4_data");
-        auto mul        = std::make_shared<ov::op::v1::Multiply>(data, scale);
-=======
     std::shared_ptr<ov::Model> generate(ov::PartialShape& input_shape, ov::element::Type prc) override {
         auto scale = std::make_shared<ov::op::v0::Constant>(prc, ov::Shape{}, 2.0f);
         scale->set_friendly_name("body4_scale");
@@ -205,17 +155,12 @@
         data->set_friendly_name("body4_data");
 
         auto mul = std::make_shared<ov::op::v1::Multiply>(data, scale);
->>>>>>> 358cd4b7
         mul->set_friendly_name("body4_mul");
 
         auto pooling = generate_pooling(mul, input_shape);
         pooling->set_friendly_name("body4_pool");
-<<<<<<< HEAD
-        auto result     = std::make_shared<ov::op::v0::Result>(pooling);
-=======
 
         auto result = std::make_shared<ov::op::v0::Result>(pooling);
->>>>>>> 358cd4b7
         result->set_friendly_name("body4_result");
 
         auto body = std::make_shared<ov::Model>(ov::OutputVector{result}, ov::ParameterVector{data}, "eltwise_mul_pooling");
@@ -223,16 +168,6 @@
     }
 
     struct poolSpecificParams {
-<<<<<<< HEAD
-            ngraph::helpers::PoolingTypes   pooling_type;   // Pooling type, max or avg
-            std::vector<size_t>             kernel_size;    // Kernel size
-            std::vector<size_t>             stride;         // Stride
-            std::vector<size_t>             pad_begin;      // Pad begin
-            std::vector<size_t>             pad_end;        // Pad end
-            ov::op::RoundingType        rounding_type;  // Rounding type
-            ov::op::PadType             pad_type;       // Pad type
-            bool                            exclued_pad;    // Exclude pad
-=======
             ov::test::utils::PoolingTypes pooling_type;   // Pooling type, max or avg
             std::vector<size_t>           kernel_size;    // Kernel size
             std::vector<size_t>           stride;         // Stride
@@ -241,7 +176,6 @@
             ov::op::RoundingType          rounding_type;  // Rounding type
             ov::op::PadType               pad_type;       // Pad type
             bool                          exclued_pad;    // Exclude pad
->>>>>>> 358cd4b7
     };
 
     std::shared_ptr<ov::Node> generate_pooling(const ov::Output<ov::Node> &in, ov::PartialShape& input_shape) {
@@ -299,14 +233,6 @@
 
 class InnerBodyType05 : public InnerBodyGenerator {
 protected:
-<<<<<<< HEAD
-    std::shared_ptr<ngraph::Function> generate(ov::PartialShape& input_shape, ngraph::element::Type prc) override {
-        auto constant   = std::make_shared<ov::op::v0::Constant>(prc, ngraph::Shape{}, 2.0f);
-        constant->set_friendly_name("body5_constant");
-        auto data       = std::make_shared<ov::op::v0::Parameter>(prc, input_shape);
-        data->set_friendly_name("body5_data");
-        auto add        = std::make_shared<ov::op::v1::Add>(data, constant);
-=======
     std::shared_ptr<ov::Model> generate(ov::PartialShape& input_shape, ov::element::Type prc) override {
         auto constant = std::make_shared<ov::op::v0::Constant>(prc, ov::Shape{}, 2.0f);
         constant->set_friendly_name("body5_constant");
@@ -315,7 +241,6 @@
         data->set_friendly_name("body5_data");
 
         auto add = std::make_shared<ov::op::v1::Add>(data, constant);
->>>>>>> 358cd4b7
         add->set_friendly_name("body5_add");
 
         std::vector<int> axes;
@@ -326,21 +251,12 @@
         std::vector<size_t> shapeAxes;
         shapeAxes.push_back(axes.size());
 
-<<<<<<< HEAD
-        auto reductionAxesNode = std::dynamic_pointer_cast<ngraph::Node>(
-                std::make_shared<ov::op::v0::Constant>(ngraph::element::Type_t::i64, ngraph::Shape(shapeAxes), axes));
-=======
         std::shared_ptr<ov::Node> reductionAxesNode = std::make_shared<ov::op::v0::Constant>(ov::element::i64, ov::Shape(shapeAxes), axes);
->>>>>>> 358cd4b7
 
         const auto reduce = ov::test::utils::make_reduce(add, reductionAxesNode, false, ov::test::utils::ReductionType::Min);
         reduce->set_friendly_name("body5_reduce");
-<<<<<<< HEAD
-        auto constant_ref   = std::make_shared<ov::op::v0::Constant>(prc, ngraph::Shape{}, 10.0f);
-=======
 
         auto constant_ref = std::make_shared<ov::op::v0::Constant>(prc, ov::Shape{}, 10.0f);
->>>>>>> 358cd4b7
         constant_ref->set_friendly_name("body5_ref_constant");
 
         auto pred = std::make_shared<ov::op::v1::GreaterEqual>(reduce, constant_ref);
@@ -362,11 +278,7 @@
         cond_nested->set_input(add, nested_body_then_generator->get_input(), nested_body_else_generator->get_input());
         cond_nested->set_output(nested_body_then_generator->get_result(), nested_body_else_generator->get_result());
 
-<<<<<<< HEAD
-        auto result     = std::make_shared<ov::op::v0::Result>(cond_nested);
-=======
         auto result = std::make_shared<ov::op::v0::Result>(cond_nested);
->>>>>>> 358cd4b7
         result->set_friendly_name("body5_result");
 
         auto body = std::make_shared<ov::Model>(ov::OutputVector {result}, ov::ParameterVector{data}, "eltwise_sum");
@@ -376,19 +288,11 @@
 
 class InnerBodyType06 : public InnerBodyGenerator {
 protected:
-<<<<<<< HEAD
-    std::shared_ptr<ngraph::Function> generate(ov::PartialShape& input_shape, ngraph::element::Type prc) override {
-        auto constant   = ov::op::v0::Constant::create(prc, ov::Shape(input_shape.rank().get_length(), 1), {2.0f});
-        constant->set_friendly_name("body6_constant");
-        auto result     = std::make_shared<ov::op::v0::Result>(constant);
-        auto o_layout = result->get_layout();
-=======
     std::shared_ptr<ov::Model> generate(ov::PartialShape& input_shape, ov::element::Type prc) override {
         auto constant = ov::op::v0::Constant::create(prc, ov::Shape(input_shape.rank().get_length(), 1), {2.0f});
         constant->set_friendly_name("body6_constant");
 
         auto result = std::make_shared<ov::op::v0::Result>(constant);
->>>>>>> 358cd4b7
         result->set_friendly_name("body6_result");
 
         auto body = std::make_shared<ov::Model>(ov::OutputVector{result}, ov::ParameterVector{}, "constant_only");
@@ -398,19 +302,11 @@
 
 class InnerBodyType07 : public InnerBodyGenerator {
 protected:
-<<<<<<< HEAD
-    std::shared_ptr<ngraph::Function> generate(ov::PartialShape& input_shape, ngraph::element::Type prc) override {
-        auto constant   = ov::op::v0::Constant::create(prc, input_shape.to_shape(), {2.0f});
-        constant->set_friendly_name("body7_constant");
-        auto result     = std::make_shared<ov::op::v0::Result>(constant);
-        auto o_layout = result->get_layout();
-=======
     std::shared_ptr<ov::Model> generate(ov::PartialShape& input_shape, ov::element::Type prc) override {
         auto constant = ov::op::v0::Constant::create(prc, input_shape.to_shape(), {2.0f});
         constant->set_friendly_name("body7_constant");
 
         auto result = std::make_shared<ov::op::v0::Result>(constant);
->>>>>>> 358cd4b7
         result->set_friendly_name("body7_result");
 
         auto body = std::make_shared<ov::Model>(ov::OutputVector{result}, ov::ParameterVector{}, "constant_to_result");
@@ -420,14 +316,6 @@
 
 class InnerBodyType08 : public InnerBodyGenerator {
 protected:
-<<<<<<< HEAD
-    std::shared_ptr<ngraph::Function> generate(ov::PartialShape& input_shape, ngraph::element::Type prc) override {
-        auto constant   = std::make_shared<ov::op::v0::Constant>(prc, ngraph::Shape{}, 10.0f);
-        constant->set_friendly_name("body8_const");
-        auto data       = std::make_shared<ov::op::v0::Parameter>(prc, input_shape);
-        data->set_friendly_name("body8_data");
-        auto result     = std::make_shared<ov::op::v0::Result>(data);
-=======
     std::shared_ptr<ov::Model> generate(ov::PartialShape& input_shape, ov::element::Type prc) override {
         auto constant = std::make_shared<ov::op::v0::Constant>(prc, ov::Shape{}, 10.0f);
         constant->set_friendly_name("body8_const");
@@ -436,7 +324,6 @@
         data->set_friendly_name("body8_data");
 
         auto result = std::make_shared<ov::op::v0::Result>(data);
->>>>>>> 358cd4b7
         result->set_friendly_name("body8_result");
 
         auto body = std::make_shared<ov::Model>(ov::OutputVector{result}, ov::ParameterVector{data}, "parameter_to_result");
@@ -495,50 +382,6 @@
 
 public:
     TestModelGenerator(InnerBodyGenerator::InnerBodyType then_body_type,
-<<<<<<< HEAD
-                        InnerBodyGenerator::InnerBodyType else_body_type,
-                        PredicateTypes pred_type,
-                        ngraph::element::Type prc,
-                        ov::PartialShape input_shape,
-                        bool cond_execution_value = false) {
-                            body_then_generator = get_inner_body_generator(then_body_type);
-                            body_else_generator = get_inner_body_generator(else_body_type);
-
-                            body_then_generator->create_body(input_shape, prc);
-                            body_else_generator->create_body(input_shape, prc);
-                            body_else_generator->get_function()->set_friendly_name("else_inner_body");
-                            body_then_generator->get_function()->set_friendly_name("then_inner_body");
-
-                            ngraph::ParameterVector params{};
-                            auto predicate = create_cond_execution(pred_type, params, ngraph::element::boolean, ngraph::Shape{});
-                            predicate->set_friendly_name("if_predicate");
-                            auto data = create_condition_input(params, prc, input_shape);
-                            data->set_friendly_name("input_data");
-                            auto cond = std::make_shared<ov::op::v8::If>(predicate);
-                            cond->set_friendly_name("if_operator");
-                            cond->set_else_body(body_else_generator->get_function());
-                            cond->set_then_body(body_then_generator->get_function());
-                            cond->set_input(data, body_then_generator->get_input(), body_else_generator->get_input());
-                            cond->set_output(body_then_generator->get_result(), body_else_generator->get_result());
-                            if (then_body_type == InnerBodyGenerator::InnerBodyType::Type06 || else_body_type == InnerBodyGenerator::InnerBodyType::Type06) {
-                                auto constant = create_condition_input(params, prc, ngraph::Shape{1}, 0, true);
-                                auto addition = std::make_shared<ov::op::v1::Add>(cond, constant);
-                                auto shapeof1 = std::make_shared<ov::op::v3::ShapeOf>(addition);
-                                auto convert = std::make_shared<ov::op::v0::Convert>(shapeof1, prc);
-                                auto mul = std::make_shared<ov::op::v1::Multiply>(convert, constant);
-                                auto shapePatternsNode = create_condition_input(params, ov::element::Type_t::i64, ngraph::Shape{1}, 0, true);
-                                auto reshapeOp = std::make_shared<ov::op::v1::Reshape>(mul, shapePatternsNode, true);
-                                auto result = std::make_shared<ov::op::v0::Result>(reshapeOp);
-                                result->set_friendly_name("outer_result");
-                                function = std::make_shared<ngraph::Function>(ngraph::OutputVector {result}, params);
-                            } else {
-                                auto result = std::make_shared<ov::op::v0::Result>(cond);
-                                result->set_friendly_name("outer_result");
-                                function = std::make_shared<ngraph::Function>(ngraph::OutputVector {result}, params);
-                            }
-                        }
-    std::shared_ptr<ngraph::Function> get_function() { return function; }
-=======
                        InnerBodyGenerator::InnerBodyType else_body_type,
                        PredicateTypes pred_type,
                        ov::element::Type prc,
@@ -584,7 +427,6 @@
         }
     }
     std::shared_ptr<ov::Model> get_function() { return function; }
->>>>>>> 358cd4b7
 
 private:
     std::shared_ptr<ov::Node> create_condition_input(ov::ParameterVector& params,
