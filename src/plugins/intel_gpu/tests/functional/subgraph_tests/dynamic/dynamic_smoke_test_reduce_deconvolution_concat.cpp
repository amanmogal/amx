--- conflicted
+++ resolved
@@ -79,11 +79,6 @@
         std::tie(inputShapes, netType, targetDevice, additionalConfig) = basicParamsSet;
 
         init_input_shapes(inputShapes);
-<<<<<<< HEAD
-        const auto inShapeDeconv = inputDynamicShapes[0];
-        const auto inShapeEReduce = inputDynamicShapes[1];
-=======
->>>>>>> 94c21b53
 
         ov::ParameterVector params;
         for (auto&& shape : inputDynamicShapes) {
