--- conflicted
+++ resolved
@@ -210,40 +210,6 @@
 
         std::shared_ptr<ov::Node> sizesInput, scalesInput;
         if (shapeCalcMode == ov::op::v4::Interpolate::ShapeCalcMode::SCALES) {
-<<<<<<< HEAD
-            if (scalesInputType == ngraph::helpers::InputLayerType::PARAMETER) {
-                auto paramNode = std::make_shared<ov::op::v0::Parameter>(ngraph::element::Type_t::f32, ov::Shape{scales.front().size()});
-                params.push_back(paramNode);
-                scalesInput = paramNode;
-            } else {
-                scalesInput = std::make_shared<ov::op::v0::Constant>(ngraph::element::Type_t::f32, ov::Shape{scales.front().size()}, scales.front());
-            }
-            if (sizesInputType == ngraph::helpers::InputLayerType::PARAMETER) {
-                auto paramNode = std::make_shared<ov::op::v0::Parameter>(ngraph::element::Type_t::i32, ov::Shape{sizes.front().size()});
-                params.push_back(paramNode);
-                sizesInput = paramNode;
-            } else {
-                sizesInput = std::make_shared<ov::op::v0::Constant>(ngraph::element::Type_t::i32, ov::Shape{sizes.front().size()}, sizes.front());
-            }
-        } else {
-            if (sizesInputType == ngraph::helpers::InputLayerType::PARAMETER) {
-                auto paramNode = std::make_shared<ov::op::v0::Parameter>(ngraph::element::Type_t::i32, ov::Shape{sizes.front().size()});
-                params.push_back(paramNode);
-                sizesInput = paramNode;
-            } else {
-                sizesInput = std::make_shared<ov::op::v0::Constant>(ngraph::element::Type_t::i32, ov::Shape{sizes.front().size()}, sizes.front());
-            }
-            if (scalesInputType == ngraph::helpers::InputLayerType::PARAMETER) {
-                auto paramNode = std::make_shared<ov::op::v0::Parameter>(ngraph::element::Type_t::f32, ov::Shape{scales.front().size()});
-                params.push_back(paramNode);
-                scalesInput = paramNode;
-            } else {
-                scalesInput = std::make_shared<ov::op::v0::Constant>(ngraph::element::Type_t::f32, ov::Shape{scales.front().size()}, scales.front());
-            }
-        }
-
-        auto axesInput = std::make_shared<ov::op::v0::Constant>(ngraph::element::Type_t::i64, ov::Shape{axes.size()}, axes);
-=======
             if (scalesInputType == ov::test::utils::InputLayerType::PARAMETER) {
                 auto paramNode = std::make_shared<ov::op::v0::Parameter>(ov::element::f32, ov::Shape{scales.front().size()});
                 params.push_back(paramNode);
@@ -276,7 +242,6 @@
         }
 
         auto axesInput = std::make_shared<ov::op::v0::Constant>(ov::element::i64, ov::Shape{axes.size()}, axes);
->>>>>>> 358cd4b7
 
         for (size_t i = 0; i < params.size(); i++) {
             params[i]->set_friendly_name(std::string("param_") + std::to_string(i));
@@ -317,11 +282,6 @@
     run();
 }
 
-<<<<<<< HEAD
-namespace {
-
-=======
->>>>>>> 358cd4b7
 const std::vector<ov::op::v4::Interpolate::CoordinateTransformMode> coordinateTransformModes_Smoke = {
         ov::op::v4::Interpolate::CoordinateTransformMode::HALF_PIXEL,
         ov::op::v4::Interpolate::CoordinateTransformMode::ASYMMETRIC,
