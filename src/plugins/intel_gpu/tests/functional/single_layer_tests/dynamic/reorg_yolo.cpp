// Copyright (C) 2023 Intel Corporation
// SPDX-License-Identifier: Apache-2.0
//

#include "common_test_utils/ov_tensor_utils.hpp"
#include "shared_test_classes/base/ov_subgraph.hpp"

#include "openvino/op/parameter.hpp"
#include "openvino/op/constant.hpp"
#include "openvino/op/result.hpp"
#include "openvino/op/reorg_yolo.hpp"

namespace {
using ov::test::InputShape;

typedef std::tuple<
    InputShape,          // Input Shape
    size_t,              // Stride
    ov::element::Type,   // Model type
    std::string          // Device
> ReorgYoloGPUTestParams;

class ReorgYoloLayerGPUTest : public testing::WithParamInterface<ReorgYoloGPUTestParams>,
                              virtual public ov::test::SubgraphBaseTest {
public:
    static std::string getTestCaseName(testing::TestParamInfo<ReorgYoloGPUTestParams> obj) {
        InputShape shapes;
        size_t stride;
        ov::element::Type model_type;
        std::string targetDev;
        std::tie(shapes, stride, model_type, targetDev) = obj.param;
        std::ostringstream result;
        result << "IS=" << ov::test::utils::partialShape2str({shapes.first}) << "_";
        for (const auto& item : shapes.second) {
            result << ov::test::utils::vec2str(item) << "_";
        }
        result << "stride=" << stride << "_";
        result << "modelPRC=" << model_type << "_";
        result << "targetDevice=" << targetDev << "_";
        return result.str();
    }

protected:
    void SetUp() override {
        InputShape shapes;
        size_t stride;
        ov::element::Type model_type;
        std::tie(shapes, stride, model_type, targetDevice) = this->GetParam();

        init_input_shapes({shapes});

<<<<<<< HEAD
        auto param = std::make_shared<ov::op::v0::Parameter>(ngraph::element::f32, inputDynamicShapes[0]);
        auto reorg_yolo = std::make_shared<ov::op::v0::ReorgYolo>(param, stride);
        function = std::make_shared<ov::Model>(std::make_shared<ov::op::v0::Result>(reorg_yolo),
                                               ngraph::ParameterVector{param},
=======
        auto param = std::make_shared<ov::op::v0::Parameter>(ov::element::f32, inputDynamicShapes[0]);
        auto reorg_yolo = std::make_shared<ov::op::v0::ReorgYolo>(param, stride);
        function = std::make_shared<ov::Model>(std::make_shared<ov::op::v0::Result>(reorg_yolo),
                                               ov::ParameterVector{param},
>>>>>>> 358cd4b7
                                               "ReorgYolo");
    }
};

TEST_P(ReorgYoloLayerGPUTest, Inference) {
    run();
};

const std::vector<ov::test::InputShape> inShapesDynamic1 = {
    {{{1, 2}, -1, -1, -1}, {{1, 4, 4, 4}, {1, 8, 4, 4}, {2, 8, 4, 4}}}
};

const std::vector<size_t> strides = {2, 3};

const std::vector<ov::test::InputShape> inShapesDynamic2 = {
    {{{1, 2}, -1, -1, -1}, {{1, 9, 3, 3}}}
};

const auto testCase_stride1_Dynamic = ::testing::Combine(::testing::ValuesIn(inShapesDynamic1),
                                                         ::testing::Values(strides[0]),
                                                         ::testing::Values(ov::element::f32),
                                                         ::testing::Values(ov::test::utils::DEVICE_GPU));

const auto testCase_stride2_Dynamic = ::testing::Combine(::testing::ValuesIn(inShapesDynamic2),
                                                         ::testing::Values(strides[1]),
                                                         ::testing::Values(ov::element::f32),
                                                         ::testing::Values(ov::test::utils::DEVICE_GPU));

INSTANTIATE_TEST_SUITE_P(smoke_TestsReorgYolo_stride1_DynamicShape, ReorgYoloLayerGPUTest,
                         testCase_stride1_Dynamic,
                         ReorgYoloLayerGPUTest::getTestCaseName);

INSTANTIATE_TEST_SUITE_P(smoke_TestsReorgYolo_stride2_DynamicShape, ReorgYoloLayerGPUTest,
                         testCase_stride2_Dynamic,
                         ReorgYoloLayerGPUTest::getTestCaseName);

} // namespace<|MERGE_RESOLUTION|>--- conflicted
+++ resolved
@@ -49,17 +49,10 @@
 
         init_input_shapes({shapes});
 
-<<<<<<< HEAD
-        auto param = std::make_shared<ov::op::v0::Parameter>(ngraph::element::f32, inputDynamicShapes[0]);
-        auto reorg_yolo = std::make_shared<ov::op::v0::ReorgYolo>(param, stride);
-        function = std::make_shared<ov::Model>(std::make_shared<ov::op::v0::Result>(reorg_yolo),
-                                               ngraph::ParameterVector{param},
-=======
         auto param = std::make_shared<ov::op::v0::Parameter>(ov::element::f32, inputDynamicShapes[0]);
         auto reorg_yolo = std::make_shared<ov::op::v0::ReorgYolo>(param, stride);
         function = std::make_shared<ov::Model>(std::make_shared<ov::op::v0::Result>(reorg_yolo),
                                                ov::ParameterVector{param},
->>>>>>> 358cd4b7
                                                "ReorgYolo");
     }
 };
