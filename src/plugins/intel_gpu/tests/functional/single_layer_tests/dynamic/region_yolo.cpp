// Copyright (C) 2023 Intel Corporation
// SPDX-License-Identifier: Apache-2.0
//

#include "common_test_utils/ov_tensor_utils.hpp"
#include "shared_test_classes/base/ov_subgraph.hpp"

#include "openvino/op/parameter.hpp"
#include "openvino/op/constant.hpp"
#include "openvino/op/result.hpp"
#include "openvino/op/region_yolo.hpp"

namespace {
using ov::test::InputShape;

struct regionYoloAttributes {
    size_t classes;
    size_t coordinates;
    size_t num_regions;
    bool do_softmax;
    int start_axis;
    int end_axis;
};

typedef std::tuple<
        InputShape,                         // Input Shape
        regionYoloAttributes,               // Params
        std::vector<int64_t>,               // mask
        ov::element::Type,                  // Model type
        std::string                         // Device name
> RegionYoloGPUTestParam;

class RegionYoloLayerGPUTest : public testing::WithParamInterface<RegionYoloGPUTestParam>,
                               virtual public ov::test::SubgraphBaseTest {
public:
    static std::string getTestCaseName(testing::TestParamInfo<RegionYoloGPUTestParam> obj) {
        InputShape shapes;
        regionYoloAttributes attributes;
        std::vector<int64_t> mask;
        ov::element::Type model_type;
        std::string targetName;
        std::tie(shapes, attributes, mask, model_type, targetName) = obj.param;

        std::ostringstream result;
        result << "IS=" << ov::test::utils::partialShape2str({shapes.first}) << "_";
        for (const auto& item : shapes.second) {
            result << ov::test::utils::vec2str(item) << "_";
        }
        result << "classes=" << attributes.classes << "_";
        result << "coords=" << attributes.coordinates << "_";
        result << "num=" << attributes.num_regions << "_";
        result << "doSoftmax=" << attributes.do_softmax << "_";
        result << "axis=" << attributes.start_axis << "_";
        result << "endAxis=" << attributes.end_axis << "_";
        result << "inpPRC=" << model_type << "_";
        result << "targetDevice=" << targetName << "_";
        return result.str();
    }

protected:
    void SetUp() override {
        InputShape shapes;
        regionYoloAttributes attributes;
        std::vector<int64_t> mask;
        ov::element::Type model_type;
        std::tie(shapes, attributes, mask, model_type, targetDevice) = this->GetParam();

        init_input_shapes({ shapes });

        ov::ParameterVector paramRegionYolo;
        for (auto&& shape : inputDynamicShapes) {
            paramRegionYolo.push_back(std::make_shared<ov::op::v0::Parameter>(model_type, shape));
        }

        const auto region_yolo = std::make_shared<ov::op::v0::RegionYolo>(paramRegionYolo[0],
                                                                              attributes.coordinates, attributes.classes, attributes.num_regions,
                                                                              attributes.do_softmax, mask, attributes.start_axis, attributes.end_axis);

        ov::ResultVector results;
        for (size_t i = 0; i < region_yolo->get_output_size(); i++)
            results.push_back(std::make_shared<ov::op::v0::Result>(region_yolo->output(i)));
<<<<<<< HEAD
        function = std::make_shared<ngraph::Function>(results, paramRegionYolo, "RegionYolo");
=======
        function = std::make_shared<ov::Model>(results, paramRegionYolo, "RegionYolo");
>>>>>>> 358cd4b7
    }
};

TEST_P(RegionYoloLayerGPUTest, Inference) {
    run();
}

const std::vector<ov::element::Type> model_types = {ov::element::f16, ov::element::f32};

const std::vector<InputShape> inShapes_caffe_dynamic = {
        {{-1, -1, -1, -1}, {{1, 125, 13, 13}, {1, 125, 26, 26}}},
        {{{1, 2}, {100, 125}, {13, 26}, {13, 26}}, {{1, 125, 13, 13}, {1, 125, 26, 26}}}
};

const std::vector<InputShape> inShapes_mxnet_dynamic = {
        {{-1, -1, -1, -1}, {{1, 75, 52, 52}, {1, 75, 32, 32}, {1, 75, 26, 26}}},
        {{{1, 2}, {75, 80}, {26, 52}, {26, 52}}, {{1, 75, 52, 52}, {1, 75, 32, 32}, {1, 75, 26, 26}}},
};

const std::vector<InputShape> inShapes_v3_dynamic = {
        {{-1, -1, -1, -1}, {{1, 255, 52, 52}, {1, 255, 26, 26}, {1, 255, 13, 13}}},
        {{{1, 2}, {255, 256}, {13, 52}, {13, 52}}, {{1, 255, 52, 52}, {1, 255, 26, 26}, {1, 255, 13, 13}}}
};

const std::vector<std::vector<int64_t>> masks = {
        {0, 1, 2},
        {3, 4, 5},
        {6, 7, 8}
};

const std::vector<bool> do_softmax = {true, false};
const std::vector<size_t> classes = {80, 20};
const std::vector<size_t> num_regions = {5, 9};

const regionYoloAttributes yoloV3attr = {80, 4, 9, false, 1, 3};

const auto testCase_yolov3_dynamic = ::testing::Combine(
        ::testing::ValuesIn(inShapes_v3_dynamic),
        ::testing::Values(yoloV3attr),
        ::testing::Values(masks[2]),
        ::testing::ValuesIn(model_types),
        ::testing::Values(ov::test::utils::DEVICE_GPU)
);

const regionYoloAttributes yoloV3mxnetAttr = {20, 4, 9, false, 1, 3};

const auto testCase_yolov3_mxnet_dynamic = ::testing::Combine(
        ::testing::ValuesIn(inShapes_mxnet_dynamic),
        ::testing::Values(yoloV3mxnetAttr),
        ::testing::Values(masks[1]),
        ::testing::ValuesIn(model_types),
        ::testing::Values(ov::test::utils::DEVICE_GPU)
);

const regionYoloAttributes yoloV2caffeAttr = {20, 4, 5, true, 1, 3};

const auto testCase_yolov2_caffe_dynamic = ::testing::Combine(
        ::testing::ValuesIn(inShapes_caffe_dynamic),
        ::testing::Values(yoloV2caffeAttr),
        ::testing::Values(masks[0]),
        ::testing::ValuesIn(model_types),
        ::testing::Values(ov::test::utils::DEVICE_GPU)
);

INSTANTIATE_TEST_SUITE_P(smoke_GPURegionYolov3Dynamic, RegionYoloLayerGPUTest,
                         testCase_yolov3_dynamic,
                         RegionYoloLayerGPUTest::getTestCaseName);

INSTANTIATE_TEST_SUITE_P(smoke_GPURegionYoloMxnetDynamic, RegionYoloLayerGPUTest,
                         testCase_yolov3_mxnet_dynamic,
                         RegionYoloLayerGPUTest::getTestCaseName);

INSTANTIATE_TEST_SUITE_P(smoke_GPURegionYoloCaffeDynamic, RegionYoloLayerGPUTest,
                         testCase_yolov2_caffe_dynamic,
                         RegionYoloLayerGPUTest::getTestCaseName);

} // namespace<|MERGE_RESOLUTION|>--- conflicted
+++ resolved
@@ -79,11 +79,7 @@
         ov::ResultVector results;
         for (size_t i = 0; i < region_yolo->get_output_size(); i++)
             results.push_back(std::make_shared<ov::op::v0::Result>(region_yolo->output(i)));
-<<<<<<< HEAD
-        function = std::make_shared<ngraph::Function>(results, paramRegionYolo, "RegionYolo");
-=======
         function = std::make_shared<ov::Model>(results, paramRegionYolo, "RegionYolo");
->>>>>>> 358cd4b7
     }
 };
 
