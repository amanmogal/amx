// Copyright (C) 2022 Intel Corporation
// SPDX-License-Identifier: Apache-2.0
//

#include "common_test_utils/ov_tensor_utils.hpp"
#include "shared_test_classes/base/ov_subgraph.hpp"
#include "shared_test_classes/single_op/pooling.hpp"

#include "openvino/op/parameter.hpp"
#include "openvino/op/constant.hpp"
#include "openvino/op/result.hpp"

namespace {
using ov::test::InputShape;

using poolLayerGpuTestParamsSet =
    std::tuple<ov::test::poolSpecificParams,
               InputShape,
               ov::element::Type>;

class PoolingLayerGPUTest : public testing::WithParamInterface<poolLayerGpuTestParamsSet>,
                            virtual public ov::test::SubgraphBaseTest {
public:
    static std::string getTestCaseName(const testing::TestParamInfo<poolLayerGpuTestParamsSet>& obj) {
        ov::test::poolSpecificParams basicParamsSet;
        InputShape inputShapes;
        ov::element::Type inPrc;
        std::tie(basicParamsSet, inputShapes, inPrc) = obj.param;

        ov::test::utils::PoolingTypes poolType;
        std::vector<size_t> kernel, stride;
        std::vector<size_t> padBegin, padEnd;
        ov::op::PadType padType;
        ov::op::RoundingType roundingType;
        bool excludePad;
        std::tie(poolType, kernel, stride, padBegin, padEnd, roundingType, padType, excludePad) = basicParamsSet;

        std::ostringstream results;
        results << "IS=(";
        results << ov::test::utils::partialShape2str({inputShapes.first}) << ")_";
        results << "TS=";
        for (const auto& shape : inputShapes.second) {
            results << ov::test::utils::vec2str(shape) << "_";
        }
        results << "Prc=" << inPrc << "_";
        switch (poolType) {
            case ov::test::utils::PoolingTypes::MAX:
                results << "MaxPool_";
                break;
            case ov::test::utils::PoolingTypes::AVG:
                results << "AvgPool_";
                results << "ExcludePad=" << excludePad << "_";
                break;
        }
        results << "K" << ov::test::utils::vec2str(kernel) << "_";
        results << "S" << ov::test::utils::vec2str(stride) << "_";
        results << "PB" << ov::test::utils::vec2str(padBegin) << "_";
        results << "PE" << ov::test::utils::vec2str(padEnd) << "_";
        results << "Rounding=" << roundingType << "_";
        results << "AutoPad=" << padType << "_";

        return results.str();
    }

protected:
    void SetUp() override {
        targetDevice = ov::test::utils::DEVICE_GPU;

        ov::test::poolSpecificParams basicParamsSet;
        InputShape inputShapes;
        ov::element::Type inPrc;
        std::tie(basicParamsSet, inputShapes, inPrc) = this->GetParam();

        ov::test::utils::PoolingTypes poolType;
        std::vector<size_t> kernel, stride;
        std::vector<size_t> padBegin, padEnd;
        ov::op::PadType padType;
        ov::op::RoundingType roundingType;
        bool excludePad;
        std::tie(poolType, kernel, stride, padBegin, padEnd, roundingType, padType, excludePad) = basicParamsSet;

        init_input_shapes({inputShapes});

        ov::ParameterVector params;
        for (auto&& shape : inputDynamicShapes) {
            params.push_back(std::make_shared<ov::op::v0::Parameter>(inPrc, shape));
        }
        std::shared_ptr<ov::Node> poolInput = params[0];

        std::shared_ptr<ov::Node> pooling;
        if (ov::test::utils::PoolingTypes::MAX == poolType) {
            pooling = std::make_shared<ov::op::v1::MaxPool>(poolInput, stride, padBegin, padEnd, kernel, roundingType, padType);
        } else {
            pooling = std::make_shared<ov::op::v1::AvgPool>(poolInput, stride, padBegin, padEnd, kernel, excludePad, roundingType, padType);
        }

        auto makeFunction = [](const ov::element::Type &ngPrc, ov::ParameterVector &params, const std::shared_ptr<ov::Node> &lastNode) {
            ov::ResultVector results;

            for (size_t i = 0; i < lastNode->get_output_size(); i++)
                results.push_back(std::make_shared<ov::op::v0::Result>(lastNode->output(i)));

            return std::make_shared<ov::Model>(results, params, "PoolingGPU");
        };
        function = makeFunction(inPrc, params, pooling);
    }
};

TEST_P(PoolingLayerGPUTest, Inference) {
    run();
}

const std::vector<ov::element::Type> inpOutPrecision = { ov::element::f32 };

const std::vector<InputShape> inputShapes3D = {
        { {}, {{3, 4, 64}} },
        { {}, {{2, 8, 12}} },
        { {}, {{1, 16, 12}} },
        { {}, {{1, 21, 4}} },
        { {}, {{1, 32, 8}} },
        {
            // dynamic
            {-1, -1, -1},
            // target
            {
                {1, 32, 8},
                {1, 21, 4},
                {2, 8, 12}
            }
        },
        {
            // dynamic
            {{1, 5}, {4, 32}, {1, 64}},
            // target
            {
                {3, 4, 64},
                {1, 16, 12},
                {1, 32, 8}
            }
        }
};

const std::vector<InputShape> inputShapes4D = {
        { {}, {{3, 4, 64, 64}} },
        { {}, {{2, 8, 8, 12}} },
        { {}, {{1, 16, 16, 12}} },
        { {}, {{1, 21, 8, 4}} },
        { {}, {{1, 32, 8, 8}} },
        {
            // dynamic
            {-1, -1, -1, -1},
            // target
            {
                {1, 32, 8, 8},
                {1, 21, 8, 4},
                {2, 8, 8, 12}
            }
        },
        {
            // dynamic
            {{1, 5}, {4, 32}, {1, 64}, {1, 64}},
            // target
            {
                {3, 4, 64, 64},
                {1, 16, 16, 12},
                {1, 32, 8, 8}
            }
        },
        {
            // dynamic
            {{1, 10}, 16, 8, 8},
            // target
            {
                {1, 16, 8, 8},
                {2, 16, 8, 8},
            }
        }
};

const std::vector<InputShape> inputShapes4D_Large = {
        {
            // dynamic
            {-1, -1, -1, -1},
            // target
            {
                {1, 16, 65, 65},
                {1, 8, 130, 130},
                {1, 16, 65, 65}
            }
        },
};

const std::vector<InputShape> inputShapes5D = {
        { {}, {{1, 4, 16, 16, 16}} },
        { {}, {{2, 8, 8, 8, 8}} },
        { {}, {{2, 16, 12, 16, 20}} },
        { {}, {{1, 19, 16, 20, 8}} },
        { {}, {{1, 32, 16, 8, 12}} },
        {
            // dynamic
            {-1, -1, -1, -1, -1},
            // target
            {
                {2, 8, 8, 8, 8},
                {1, 19, 16, 20, 8},
                {1, 4, 16, 16, 16}
            }
        },
        {
            // dynamic
            {{1, 5}, {4, 32}, {1, 64}, {1, 64}, {1, 25}},
            // target
            {
                {1, 4, 16, 16, 16},
                {1, 32, 16, 8, 12},
                {3, 16, 4, 8, 3}
            }
        }
};

/* ============= Pooling (1D) ============= */
<<<<<<< HEAD
const std::vector<LayerTestsDefinitions::poolSpecificParams> paramsMax3D = {
        LayerTestsDefinitions::poolSpecificParams{ ngraph::helpers::PoolingTypes::MAX, {2}, {2}, {0}, {0},
                            ov::op::RoundingType::CEIL, ov::op::PadType::EXPLICIT, false },
        LayerTestsDefinitions::poolSpecificParams{ ngraph::helpers::PoolingTypes::MAX, {4}, {2}, {0}, {0},
                            ov::op::RoundingType::CEIL, ov::op::PadType::EXPLICIT, false },
        LayerTestsDefinitions::poolSpecificParams{ ngraph::helpers::PoolingTypes::MAX, {2}, {1}, {0}, {0},
                            ov::op::RoundingType::CEIL, ov::op::PadType::EXPLICIT, false },
};

const std::vector<LayerTestsDefinitions::poolSpecificParams> paramsAvg3D = {
        LayerTestsDefinitions::poolSpecificParams{ ngraph::helpers::PoolingTypes::AVG, {3}, {1}, {1}, {0},
                            ov::op::RoundingType::CEIL, ov::op::PadType::SAME_UPPER, false },
        LayerTestsDefinitions::poolSpecificParams{ ngraph::helpers::PoolingTypes::AVG, {3}, {1}, {1}, {0},
                            ov::op::RoundingType::CEIL, ov::op::PadType::EXPLICIT, true },
        LayerTestsDefinitions::poolSpecificParams{ ngraph::helpers::PoolingTypes::AVG, {4}, {4}, {2}, {2},
=======
const std::vector<ov::test::poolSpecificParams> paramsMax3D = {
        ov::test::poolSpecificParams{ ov::test::utils::PoolingTypes::MAX, {2}, {2}, {0}, {0},
                            ov::op::RoundingType::CEIL, ov::op::PadType::EXPLICIT, false },
        ov::test::poolSpecificParams{ ov::test::utils::PoolingTypes::MAX, {4}, {2}, {0}, {0},
                            ov::op::RoundingType::CEIL, ov::op::PadType::EXPLICIT, false },
        ov::test::poolSpecificParams{ ov::test::utils::PoolingTypes::MAX, {2}, {1}, {0}, {0},
                            ov::op::RoundingType::CEIL, ov::op::PadType::EXPLICIT, false },
};

const std::vector<ov::test::poolSpecificParams> paramsAvg3D = {
        ov::test::poolSpecificParams{ ov::test::utils::PoolingTypes::AVG, {3}, {1}, {1}, {0},
                            ov::op::RoundingType::CEIL, ov::op::PadType::SAME_UPPER, false },
        ov::test::poolSpecificParams{ ov::test::utils::PoolingTypes::AVG, {3}, {1}, {1}, {0},
                            ov::op::RoundingType::CEIL, ov::op::PadType::EXPLICIT, true },
        ov::test::poolSpecificParams{ ov::test::utils::PoolingTypes::AVG, {4}, {4}, {2}, {2},
>>>>>>> 358cd4b7
                            ov::op::RoundingType::CEIL, ov::op::PadType::EXPLICIT, true },
};

INSTANTIATE_TEST_SUITE_P(smoke_MaxPool_GPU_3D, PoolingLayerGPUTest,
                         ::testing::Combine(
                                 ::testing::ValuesIn(paramsMax3D),
                                 ::testing::ValuesIn(inputShapes3D),
                                 ::testing::ValuesIn(inpOutPrecision)),
                         PoolingLayerGPUTest::getTestCaseName);

INSTANTIATE_TEST_SUITE_P(smoke_AvgPool_GPU_3D, PoolingLayerGPUTest,
                         ::testing::Combine(
                                 ::testing::ValuesIn(paramsAvg3D),
                                 ::testing::ValuesIn(inputShapes3D),
                                 ::testing::ValuesIn(inpOutPrecision)),
                         PoolingLayerGPUTest::getTestCaseName);

/* ============= Pooling (2D) ============= */
<<<<<<< HEAD
const std::vector<LayerTestsDefinitions::poolSpecificParams> paramsMax4D = {
        LayerTestsDefinitions::poolSpecificParams{ ngraph::helpers::PoolingTypes::MAX, {2, 2}, {2, 2}, {0, 0}, {0, 0},
                            ov::op::RoundingType::CEIL, ov::op::PadType::SAME_LOWER, false },
        LayerTestsDefinitions::poolSpecificParams{ ngraph::helpers::PoolingTypes::MAX, {2, 2}, {2, 2}, {0, 0}, {0, 0},
                            ov::op::RoundingType::CEIL, ov::op::PadType::SAME_UPPER, false },
        LayerTestsDefinitions::poolSpecificParams{ ngraph::helpers::PoolingTypes::MAX, {4, 2}, {2, 2}, {0, 0}, {0, 0},
                            ov::op::RoundingType::CEIL, ov::op::PadType::EXPLICIT, false },
        LayerTestsDefinitions::poolSpecificParams{ ngraph::helpers::PoolingTypes::MAX, {4, 2}, {2, 1}, {0, 0}, {0, 0},
                            ov::op::RoundingType::CEIL, ov::op::PadType::EXPLICIT, false },
};

const std::vector<LayerTestsDefinitions::poolSpecificParams> paramsAvg4D = {
        LayerTestsDefinitions::poolSpecificParams{ ngraph::helpers::PoolingTypes::AVG, {2, 2}, {2, 2}, {1, 0}, {0, 0},
                            ov::op::RoundingType::CEIL, ov::op::PadType::SAME_LOWER, true },
        LayerTestsDefinitions::poolSpecificParams{ ngraph::helpers::PoolingTypes::AVG, {2, 2}, {2, 2}, {1, 0}, {0, 0},
                            ov::op::RoundingType::CEIL, ov::op::PadType::SAME_UPPER, true },
        LayerTestsDefinitions::poolSpecificParams{ ngraph::helpers::PoolingTypes::AVG, {2, 2}, {2, 2}, {1, 0}, {0, 0},
                            ov::op::RoundingType::CEIL, ov::op::PadType::SAME_LOWER, false },
        LayerTestsDefinitions::poolSpecificParams{ ngraph::helpers::PoolingTypes::AVG, {2, 2}, {2, 2}, {1, 0}, {0, 0},
                            ov::op::RoundingType::CEIL, ov::op::PadType::SAME_UPPER, false },
        LayerTestsDefinitions::poolSpecificParams{ ngraph::helpers::PoolingTypes::AVG, {2, 2}, {2, 2}, {0, 0}, {0, 0},
                            ov::op::RoundingType::CEIL, ov::op::PadType::EXPLICIT, true },
        LayerTestsDefinitions::poolSpecificParams{ ngraph::helpers::PoolingTypes::AVG, {4, 4}, {4, 4}, {2, 2}, {2, 2},
=======
const std::vector<ov::test::poolSpecificParams> paramsMax4D = {
        ov::test::poolSpecificParams{ ov::test::utils::PoolingTypes::MAX, {2, 2}, {2, 2}, {0, 0}, {0, 0},
                            ov::op::RoundingType::CEIL, ov::op::PadType::SAME_LOWER, false },
        ov::test::poolSpecificParams{ ov::test::utils::PoolingTypes::MAX, {2, 2}, {2, 2}, {0, 0}, {0, 0},
                            ov::op::RoundingType::CEIL, ov::op::PadType::SAME_UPPER, false },
        ov::test::poolSpecificParams{ ov::test::utils::PoolingTypes::MAX, {4, 2}, {2, 2}, {0, 0}, {0, 0},
                            ov::op::RoundingType::CEIL, ov::op::PadType::EXPLICIT, false },
        ov::test::poolSpecificParams{ ov::test::utils::PoolingTypes::MAX, {4, 2}, {2, 1}, {0, 0}, {0, 0},
                            ov::op::RoundingType::CEIL, ov::op::PadType::EXPLICIT, false },
};

const std::vector<ov::test::poolSpecificParams> paramsAvg4D = {
        ov::test::poolSpecificParams{ ov::test::utils::PoolingTypes::AVG, {2, 2}, {2, 2}, {1, 0}, {0, 0},
                            ov::op::RoundingType::CEIL, ov::op::PadType::SAME_LOWER, true },
        ov::test::poolSpecificParams{ ov::test::utils::PoolingTypes::AVG, {2, 2}, {2, 2}, {1, 0}, {0, 0},
                            ov::op::RoundingType::CEIL, ov::op::PadType::SAME_UPPER, true },
        ov::test::poolSpecificParams{ ov::test::utils::PoolingTypes::AVG, {2, 2}, {2, 2}, {1, 0}, {0, 0},
                            ov::op::RoundingType::CEIL, ov::op::PadType::SAME_LOWER, false },
        ov::test::poolSpecificParams{ ov::test::utils::PoolingTypes::AVG, {2, 2}, {2, 2}, {1, 0}, {0, 0},
                            ov::op::RoundingType::CEIL, ov::op::PadType::SAME_UPPER, false },
        ov::test::poolSpecificParams{ ov::test::utils::PoolingTypes::AVG, {2, 2}, {2, 2}, {0, 0}, {0, 0},
                            ov::op::RoundingType::CEIL, ov::op::PadType::EXPLICIT, true },
        ov::test::poolSpecificParams{ ov::test::utils::PoolingTypes::AVG, {4, 4}, {4, 4}, {2, 2}, {2, 2},
>>>>>>> 358cd4b7
                            ov::op::RoundingType::CEIL, ov::op::PadType::EXPLICIT, true }
};

INSTANTIATE_TEST_SUITE_P(smoke_MaxPool_GPU_4D, PoolingLayerGPUTest,
                            ::testing::Combine(
                            ::testing::ValuesIn(paramsMax4D),
                            ::testing::ValuesIn(inputShapes4D),
                            ::testing::ValuesIn(inpOutPrecision)),
                        PoolingLayerGPUTest::getTestCaseName);

INSTANTIATE_TEST_SUITE_P(smoke_AvgPool_GPU_4D, PoolingLayerGPUTest,
                        ::testing::Combine(
                            ::testing::ValuesIn(paramsAvg4D),
                            ::testing::ValuesIn(inputShapes4D),
                            ::testing::ValuesIn(inpOutPrecision)),
                        PoolingLayerGPUTest::getTestCaseName);

<<<<<<< HEAD
const std::vector<LayerTestsDefinitions::poolSpecificParams> paramsAvg4D_Large = {
        LayerTestsDefinitions::poolSpecificParams{ ngraph::helpers::PoolingTypes::AVG, {65, 65}, {65, 65}, {0, 0}, {0, 0},
=======
const std::vector<ov::test::poolSpecificParams> paramsAvg4D_Large = {
        ov::test::poolSpecificParams{ ov::test::utils::PoolingTypes::AVG, {65, 65}, {65, 65}, {0, 0}, {0, 0},
>>>>>>> 358cd4b7
                            ov::op::RoundingType::FLOOR, ov::op::PadType::VALID, true },
};

INSTANTIATE_TEST_SUITE_P(smoke_AvgPool_GPU_Large, PoolingLayerGPUTest,
                        ::testing::Combine(
                            ::testing::ValuesIn(paramsAvg4D_Large),
                            ::testing::ValuesIn(inputShapes4D_Large),
                            ::testing::ValuesIn(inpOutPrecision)),
                        PoolingLayerGPUTest::getTestCaseName);

/* ============= Pooling (3D) ============= */
<<<<<<< HEAD
const std::vector<LayerTestsDefinitions::poolSpecificParams> paramsMax5D = {
        LayerTestsDefinitions::poolSpecificParams{ ngraph::helpers::PoolingTypes::MAX, {2, 2, 2}, {1, 1, 1}, {0, 0, 0}, {0, 0, 0},
                            ov::op::RoundingType::CEIL, ov::op::PadType::SAME_LOWER, false },
        LayerTestsDefinitions::poolSpecificParams{ ngraph::helpers::PoolingTypes::MAX, {2, 2, 2}, {1, 1, 1}, {0, 0, 0}, {0, 0, 0},
                            ov::op::RoundingType::CEIL, ov::op::PadType::SAME_UPPER, false },
        LayerTestsDefinitions::poolSpecificParams{ ngraph::helpers::PoolingTypes::MAX, {2, 2, 2}, {1, 1, 1}, {1, 1, 1}, {1, 1, 1},
                            ov::op::RoundingType::CEIL, ov::op::PadType::EXPLICIT, false },
        LayerTestsDefinitions::poolSpecificParams{ ngraph::helpers::PoolingTypes::MAX, {3, 3, 3}, {2, 2, 2}, {1, 1, 1}, {1, 1, 1},
                            ov::op::RoundingType::CEIL, ov::op::PadType::EXPLICIT, false },
};

const std::vector<LayerTestsDefinitions::poolSpecificParams> paramsAvg5D = {
        LayerTestsDefinitions::poolSpecificParams{ ngraph::helpers::PoolingTypes::AVG, {2, 2, 2}, {2, 2, 2}, {1, 0, 0}, {0, 0, 0},
                            ov::op::RoundingType::CEIL, ov::op::PadType::SAME_LOWER, true },
        LayerTestsDefinitions::poolSpecificParams{ ngraph::helpers::PoolingTypes::AVG, {2, 2, 2}, {2, 2, 2}, {1, 0, 0}, {0, 0, 0},
                            ov::op::RoundingType::CEIL, ov::op::PadType::SAME_UPPER, true },
        LayerTestsDefinitions::poolSpecificParams{ ngraph::helpers::PoolingTypes::AVG, {2, 2, 2}, {2, 2, 2}, {1, 0, 0}, {0, 0, 0},
                            ov::op::RoundingType::CEIL, ov::op::PadType::SAME_LOWER, false },
        LayerTestsDefinitions::poolSpecificParams{ ngraph::helpers::PoolingTypes::AVG, {2, 2, 2}, {2, 2, 2}, {1, 0, 0}, {0, 0, 0},
                            ov::op::RoundingType::CEIL, ov::op::PadType::SAME_UPPER, false },
        LayerTestsDefinitions::poolSpecificParams{ ngraph::helpers::PoolingTypes::AVG, {2, 2, 2}, {2, 2, 2}, {0, 0, 0}, {0, 0, 0},
                            ov::op::RoundingType::CEIL, ov::op::PadType::EXPLICIT, true },
        LayerTestsDefinitions::poolSpecificParams{ ngraph::helpers::PoolingTypes::AVG, {3, 3, 3}, {3, 3, 3}, {1, 1, 1}, {0, 0, 0},
                            ov::op::RoundingType::CEIL, ov::op::PadType::EXPLICIT, true },
        LayerTestsDefinitions::poolSpecificParams{ ngraph::helpers::PoolingTypes::AVG, {4, 4, 4}, {2, 2, 2}, {2, 2, 2}, {2, 2, 2},
=======
const std::vector<ov::test::poolSpecificParams> paramsMax5D = {
        ov::test::poolSpecificParams{ ov::test::utils::PoolingTypes::MAX, {2, 2, 2}, {1, 1, 1}, {0, 0, 0}, {0, 0, 0},
                            ov::op::RoundingType::CEIL, ov::op::PadType::SAME_LOWER, false },
        ov::test::poolSpecificParams{ ov::test::utils::PoolingTypes::MAX, {2, 2, 2}, {1, 1, 1}, {0, 0, 0}, {0, 0, 0},
                            ov::op::RoundingType::CEIL, ov::op::PadType::SAME_UPPER, false },
        ov::test::poolSpecificParams{ ov::test::utils::PoolingTypes::MAX, {2, 2, 2}, {1, 1, 1}, {1, 1, 1}, {1, 1, 1},
                            ov::op::RoundingType::CEIL, ov::op::PadType::EXPLICIT, false },
        ov::test::poolSpecificParams{ ov::test::utils::PoolingTypes::MAX, {3, 3, 3}, {2, 2, 2}, {1, 1, 1}, {1, 1, 1},
                            ov::op::RoundingType::CEIL, ov::op::PadType::EXPLICIT, false },
};

const std::vector<ov::test::poolSpecificParams> paramsAvg5D = {
        ov::test::poolSpecificParams{ ov::test::utils::PoolingTypes::AVG, {2, 2, 2}, {2, 2, 2}, {1, 0, 0}, {0, 0, 0},
                            ov::op::RoundingType::CEIL, ov::op::PadType::SAME_LOWER, true },
        ov::test::poolSpecificParams{ ov::test::utils::PoolingTypes::AVG, {2, 2, 2}, {2, 2, 2}, {1, 0, 0}, {0, 0, 0},
                            ov::op::RoundingType::CEIL, ov::op::PadType::SAME_UPPER, true },
        ov::test::poolSpecificParams{ ov::test::utils::PoolingTypes::AVG, {2, 2, 2}, {2, 2, 2}, {1, 0, 0}, {0, 0, 0},
                            ov::op::RoundingType::CEIL, ov::op::PadType::SAME_LOWER, false },
        ov::test::poolSpecificParams{ ov::test::utils::PoolingTypes::AVG, {2, 2, 2}, {2, 2, 2}, {1, 0, 0}, {0, 0, 0},
                            ov::op::RoundingType::CEIL, ov::op::PadType::SAME_UPPER, false },
        ov::test::poolSpecificParams{ ov::test::utils::PoolingTypes::AVG, {2, 2, 2}, {2, 2, 2}, {0, 0, 0}, {0, 0, 0},
                            ov::op::RoundingType::CEIL, ov::op::PadType::EXPLICIT, true },
        ov::test::poolSpecificParams{ ov::test::utils::PoolingTypes::AVG, {3, 3, 3}, {3, 3, 3}, {1, 1, 1}, {0, 0, 0},
                            ov::op::RoundingType::CEIL, ov::op::PadType::EXPLICIT, true },
        ov::test::poolSpecificParams{ ov::test::utils::PoolingTypes::AVG, {4, 4, 4}, {2, 2, 2}, {2, 2, 2}, {2, 2, 2},
>>>>>>> 358cd4b7
                            ov::op::RoundingType::CEIL, ov::op::PadType::EXPLICIT, true }
};

INSTANTIATE_TEST_SUITE_P(smoke_MaxPool_GPU_5D, PoolingLayerGPUTest,
                         ::testing::Combine(
                             ::testing::ValuesIn(paramsMax5D),
                             ::testing::ValuesIn(inputShapes5D),
                             ::testing::ValuesIn(inpOutPrecision)),
                         PoolingLayerGPUTest::getTestCaseName);

INSTANTIATE_TEST_SUITE_P(smoke_AvgPool_GPU_5D, PoolingLayerGPUTest,
                         ::testing::Combine(
                              ::testing::ValuesIn(paramsAvg5D),
                              ::testing::ValuesIn(inputShapes5D),
                              ::testing::ValuesIn(inpOutPrecision)),
                          PoolingLayerGPUTest::getTestCaseName);
} // namespace<|MERGE_RESOLUTION|>--- conflicted
+++ resolved
@@ -219,23 +219,6 @@
 };
 
 /* ============= Pooling (1D) ============= */
-<<<<<<< HEAD
-const std::vector<LayerTestsDefinitions::poolSpecificParams> paramsMax3D = {
-        LayerTestsDefinitions::poolSpecificParams{ ngraph::helpers::PoolingTypes::MAX, {2}, {2}, {0}, {0},
-                            ov::op::RoundingType::CEIL, ov::op::PadType::EXPLICIT, false },
-        LayerTestsDefinitions::poolSpecificParams{ ngraph::helpers::PoolingTypes::MAX, {4}, {2}, {0}, {0},
-                            ov::op::RoundingType::CEIL, ov::op::PadType::EXPLICIT, false },
-        LayerTestsDefinitions::poolSpecificParams{ ngraph::helpers::PoolingTypes::MAX, {2}, {1}, {0}, {0},
-                            ov::op::RoundingType::CEIL, ov::op::PadType::EXPLICIT, false },
-};
-
-const std::vector<LayerTestsDefinitions::poolSpecificParams> paramsAvg3D = {
-        LayerTestsDefinitions::poolSpecificParams{ ngraph::helpers::PoolingTypes::AVG, {3}, {1}, {1}, {0},
-                            ov::op::RoundingType::CEIL, ov::op::PadType::SAME_UPPER, false },
-        LayerTestsDefinitions::poolSpecificParams{ ngraph::helpers::PoolingTypes::AVG, {3}, {1}, {1}, {0},
-                            ov::op::RoundingType::CEIL, ov::op::PadType::EXPLICIT, true },
-        LayerTestsDefinitions::poolSpecificParams{ ngraph::helpers::PoolingTypes::AVG, {4}, {4}, {2}, {2},
-=======
 const std::vector<ov::test::poolSpecificParams> paramsMax3D = {
         ov::test::poolSpecificParams{ ov::test::utils::PoolingTypes::MAX, {2}, {2}, {0}, {0},
                             ov::op::RoundingType::CEIL, ov::op::PadType::EXPLICIT, false },
@@ -251,7 +234,6 @@
         ov::test::poolSpecificParams{ ov::test::utils::PoolingTypes::AVG, {3}, {1}, {1}, {0},
                             ov::op::RoundingType::CEIL, ov::op::PadType::EXPLICIT, true },
         ov::test::poolSpecificParams{ ov::test::utils::PoolingTypes::AVG, {4}, {4}, {2}, {2},
->>>>>>> 358cd4b7
                             ov::op::RoundingType::CEIL, ov::op::PadType::EXPLICIT, true },
 };
 
@@ -270,31 +252,6 @@
                          PoolingLayerGPUTest::getTestCaseName);
 
 /* ============= Pooling (2D) ============= */
-<<<<<<< HEAD
-const std::vector<LayerTestsDefinitions::poolSpecificParams> paramsMax4D = {
-        LayerTestsDefinitions::poolSpecificParams{ ngraph::helpers::PoolingTypes::MAX, {2, 2}, {2, 2}, {0, 0}, {0, 0},
-                            ov::op::RoundingType::CEIL, ov::op::PadType::SAME_LOWER, false },
-        LayerTestsDefinitions::poolSpecificParams{ ngraph::helpers::PoolingTypes::MAX, {2, 2}, {2, 2}, {0, 0}, {0, 0},
-                            ov::op::RoundingType::CEIL, ov::op::PadType::SAME_UPPER, false },
-        LayerTestsDefinitions::poolSpecificParams{ ngraph::helpers::PoolingTypes::MAX, {4, 2}, {2, 2}, {0, 0}, {0, 0},
-                            ov::op::RoundingType::CEIL, ov::op::PadType::EXPLICIT, false },
-        LayerTestsDefinitions::poolSpecificParams{ ngraph::helpers::PoolingTypes::MAX, {4, 2}, {2, 1}, {0, 0}, {0, 0},
-                            ov::op::RoundingType::CEIL, ov::op::PadType::EXPLICIT, false },
-};
-
-const std::vector<LayerTestsDefinitions::poolSpecificParams> paramsAvg4D = {
-        LayerTestsDefinitions::poolSpecificParams{ ngraph::helpers::PoolingTypes::AVG, {2, 2}, {2, 2}, {1, 0}, {0, 0},
-                            ov::op::RoundingType::CEIL, ov::op::PadType::SAME_LOWER, true },
-        LayerTestsDefinitions::poolSpecificParams{ ngraph::helpers::PoolingTypes::AVG, {2, 2}, {2, 2}, {1, 0}, {0, 0},
-                            ov::op::RoundingType::CEIL, ov::op::PadType::SAME_UPPER, true },
-        LayerTestsDefinitions::poolSpecificParams{ ngraph::helpers::PoolingTypes::AVG, {2, 2}, {2, 2}, {1, 0}, {0, 0},
-                            ov::op::RoundingType::CEIL, ov::op::PadType::SAME_LOWER, false },
-        LayerTestsDefinitions::poolSpecificParams{ ngraph::helpers::PoolingTypes::AVG, {2, 2}, {2, 2}, {1, 0}, {0, 0},
-                            ov::op::RoundingType::CEIL, ov::op::PadType::SAME_UPPER, false },
-        LayerTestsDefinitions::poolSpecificParams{ ngraph::helpers::PoolingTypes::AVG, {2, 2}, {2, 2}, {0, 0}, {0, 0},
-                            ov::op::RoundingType::CEIL, ov::op::PadType::EXPLICIT, true },
-        LayerTestsDefinitions::poolSpecificParams{ ngraph::helpers::PoolingTypes::AVG, {4, 4}, {4, 4}, {2, 2}, {2, 2},
-=======
 const std::vector<ov::test::poolSpecificParams> paramsMax4D = {
         ov::test::poolSpecificParams{ ov::test::utils::PoolingTypes::MAX, {2, 2}, {2, 2}, {0, 0}, {0, 0},
                             ov::op::RoundingType::CEIL, ov::op::PadType::SAME_LOWER, false },
@@ -318,7 +275,6 @@
         ov::test::poolSpecificParams{ ov::test::utils::PoolingTypes::AVG, {2, 2}, {2, 2}, {0, 0}, {0, 0},
                             ov::op::RoundingType::CEIL, ov::op::PadType::EXPLICIT, true },
         ov::test::poolSpecificParams{ ov::test::utils::PoolingTypes::AVG, {4, 4}, {4, 4}, {2, 2}, {2, 2},
->>>>>>> 358cd4b7
                             ov::op::RoundingType::CEIL, ov::op::PadType::EXPLICIT, true }
 };
 
@@ -336,13 +292,8 @@
                             ::testing::ValuesIn(inpOutPrecision)),
                         PoolingLayerGPUTest::getTestCaseName);
 
-<<<<<<< HEAD
-const std::vector<LayerTestsDefinitions::poolSpecificParams> paramsAvg4D_Large = {
-        LayerTestsDefinitions::poolSpecificParams{ ngraph::helpers::PoolingTypes::AVG, {65, 65}, {65, 65}, {0, 0}, {0, 0},
-=======
 const std::vector<ov::test::poolSpecificParams> paramsAvg4D_Large = {
         ov::test::poolSpecificParams{ ov::test::utils::PoolingTypes::AVG, {65, 65}, {65, 65}, {0, 0}, {0, 0},
->>>>>>> 358cd4b7
                             ov::op::RoundingType::FLOOR, ov::op::PadType::VALID, true },
 };
 
@@ -354,33 +305,6 @@
                         PoolingLayerGPUTest::getTestCaseName);
 
 /* ============= Pooling (3D) ============= */
-<<<<<<< HEAD
-const std::vector<LayerTestsDefinitions::poolSpecificParams> paramsMax5D = {
-        LayerTestsDefinitions::poolSpecificParams{ ngraph::helpers::PoolingTypes::MAX, {2, 2, 2}, {1, 1, 1}, {0, 0, 0}, {0, 0, 0},
-                            ov::op::RoundingType::CEIL, ov::op::PadType::SAME_LOWER, false },
-        LayerTestsDefinitions::poolSpecificParams{ ngraph::helpers::PoolingTypes::MAX, {2, 2, 2}, {1, 1, 1}, {0, 0, 0}, {0, 0, 0},
-                            ov::op::RoundingType::CEIL, ov::op::PadType::SAME_UPPER, false },
-        LayerTestsDefinitions::poolSpecificParams{ ngraph::helpers::PoolingTypes::MAX, {2, 2, 2}, {1, 1, 1}, {1, 1, 1}, {1, 1, 1},
-                            ov::op::RoundingType::CEIL, ov::op::PadType::EXPLICIT, false },
-        LayerTestsDefinitions::poolSpecificParams{ ngraph::helpers::PoolingTypes::MAX, {3, 3, 3}, {2, 2, 2}, {1, 1, 1}, {1, 1, 1},
-                            ov::op::RoundingType::CEIL, ov::op::PadType::EXPLICIT, false },
-};
-
-const std::vector<LayerTestsDefinitions::poolSpecificParams> paramsAvg5D = {
-        LayerTestsDefinitions::poolSpecificParams{ ngraph::helpers::PoolingTypes::AVG, {2, 2, 2}, {2, 2, 2}, {1, 0, 0}, {0, 0, 0},
-                            ov::op::RoundingType::CEIL, ov::op::PadType::SAME_LOWER, true },
-        LayerTestsDefinitions::poolSpecificParams{ ngraph::helpers::PoolingTypes::AVG, {2, 2, 2}, {2, 2, 2}, {1, 0, 0}, {0, 0, 0},
-                            ov::op::RoundingType::CEIL, ov::op::PadType::SAME_UPPER, true },
-        LayerTestsDefinitions::poolSpecificParams{ ngraph::helpers::PoolingTypes::AVG, {2, 2, 2}, {2, 2, 2}, {1, 0, 0}, {0, 0, 0},
-                            ov::op::RoundingType::CEIL, ov::op::PadType::SAME_LOWER, false },
-        LayerTestsDefinitions::poolSpecificParams{ ngraph::helpers::PoolingTypes::AVG, {2, 2, 2}, {2, 2, 2}, {1, 0, 0}, {0, 0, 0},
-                            ov::op::RoundingType::CEIL, ov::op::PadType::SAME_UPPER, false },
-        LayerTestsDefinitions::poolSpecificParams{ ngraph::helpers::PoolingTypes::AVG, {2, 2, 2}, {2, 2, 2}, {0, 0, 0}, {0, 0, 0},
-                            ov::op::RoundingType::CEIL, ov::op::PadType::EXPLICIT, true },
-        LayerTestsDefinitions::poolSpecificParams{ ngraph::helpers::PoolingTypes::AVG, {3, 3, 3}, {3, 3, 3}, {1, 1, 1}, {0, 0, 0},
-                            ov::op::RoundingType::CEIL, ov::op::PadType::EXPLICIT, true },
-        LayerTestsDefinitions::poolSpecificParams{ ngraph::helpers::PoolingTypes::AVG, {4, 4, 4}, {2, 2, 2}, {2, 2, 2}, {2, 2, 2},
-=======
 const std::vector<ov::test::poolSpecificParams> paramsMax5D = {
         ov::test::poolSpecificParams{ ov::test::utils::PoolingTypes::MAX, {2, 2, 2}, {1, 1, 1}, {0, 0, 0}, {0, 0, 0},
                             ov::op::RoundingType::CEIL, ov::op::PadType::SAME_LOWER, false },
@@ -406,7 +330,6 @@
         ov::test::poolSpecificParams{ ov::test::utils::PoolingTypes::AVG, {3, 3, 3}, {3, 3, 3}, {1, 1, 1}, {0, 0, 0},
                             ov::op::RoundingType::CEIL, ov::op::PadType::EXPLICIT, true },
         ov::test::poolSpecificParams{ ov::test::utils::PoolingTypes::AVG, {4, 4, 4}, {2, 2, 2}, {2, 2, 2}, {2, 2, 2},
->>>>>>> 358cd4b7
                             ov::op::RoundingType::CEIL, ov::op::PadType::EXPLICIT, true }
 };
 
