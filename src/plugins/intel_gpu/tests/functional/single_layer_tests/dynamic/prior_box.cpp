--- conflicted
+++ resolved
@@ -132,13 +132,8 @@
 
                 auto priorBoxOp = std::make_shared<ov::op::v0::PriorBoxClustered>(stridedSliceOp1, stridedSliceOp2, attributes_clustered);
 
-<<<<<<< HEAD
-                ngraph::ResultVector results{std::make_shared<ov::op::v0::Result>(priorBoxOp)};
-                function = std::make_shared <ngraph::Function>(results, functionParams, "PriorBoxV0Function");
-=======
                 ov::ResultVector results{std::make_shared<ov::op::v0::Result>(priorBoxOp)};
                 function = std::make_shared <ov::Model>(results, functionParams, "PriorBoxV0Function");
->>>>>>> 358cd4b7
                 break;
             }
             case priorbox_type::V0: {
@@ -156,13 +151,8 @@
 
                 auto priorBoxOp = std::make_shared<ov::op::v0::PriorBox>(stridedSliceOp1, stridedSliceOp2, attributes_v0);
 
-<<<<<<< HEAD
-                ngraph::ResultVector results{std::make_shared<ov::op::v0::Result>(priorBoxOp)};
-                function = std::make_shared <ngraph::Function>(results, functionParams, "PriorBoxV0Function");
-=======
                 ov::ResultVector results{std::make_shared<ov::op::v0::Result>(priorBoxOp)};
                 function = std::make_shared <ov::Model>(results, functionParams, "PriorBoxV0Function");
->>>>>>> 358cd4b7
                 break;
             }
             case priorbox_type::V8:
@@ -182,13 +172,8 @@
 
                 auto priorBoxOp = std::make_shared<ov::op::v8::PriorBox>(stridedSliceOp1, stridedSliceOp2, attributes_v8);
 
-<<<<<<< HEAD
-                ngraph::ResultVector results{std::make_shared<ov::op::v0::Result>(priorBoxOp)};
-                function = std::make_shared <ngraph::Function>(results, functionParams, "PriorBoxV8Function");
-=======
                 ov::ResultVector results{std::make_shared<ov::op::v0::Result>(priorBoxOp)};
                 function = std::make_shared <ov::Model>(results, functionParams, "PriorBoxV8Function");
->>>>>>> 358cd4b7
             }
         }
     }
