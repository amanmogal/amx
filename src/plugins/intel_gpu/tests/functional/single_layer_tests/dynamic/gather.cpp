--- conflicted
+++ resolved
@@ -1,4 +1,4 @@
-// Copyright (C) 2022 Intel Corporation
+wss// Copyright (C) 2022 Intel Corporation
 // SPDX-License-Identifier: Apache-2.0
 //
 
@@ -120,13 +120,8 @@
                                                                             : isIndicesConstant ? params[1]
                                                                             : params[2],
                                                           batchDims);
-<<<<<<< HEAD
-        ngraph::ResultVector results{std::make_shared<ov::op::v0::Result>(gatherNode)};
-        function = std::make_shared<ngraph::Function>(results, params, "Gather");
-=======
         ov::ResultVector results{std::make_shared<ov::op::v0::Result>(gatherNode)};
         function = std::make_shared<ov::Model>(results, params, "Gather");
->>>>>>> 358cd4b7
     }
 };
 
