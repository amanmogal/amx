// Copyright (C) 2018-2023 Intel Corporation
// SPDX-License-Identifier: Apache-2.0
//
#include "common_test_utils/ov_tensor_utils.hpp"
#include "common_test_utils/file_utils.hpp"
#include "shared_test_classes/single_op/convolution.hpp"
#include "common_test_utils/node_builders/convolution.hpp"

#include "openvino/op/parameter.hpp"
#include "openvino/op/result.hpp"

namespace {
using ov::test::InputShape;
using ov::test::convSpecificParams;

typedef std::tuple<
        convSpecificParams,
        ov::element::Type,     // Net precision
        ov::element::Type,     // Input precision
        ov::element::Type,     // Output precision
        InputShape,            // Input shape
        std::string            // Device name
> convLayerTestParamsSet;

class ConvolutionLayerGPUTest : public testing::WithParamInterface<convLayerTestParamsSet>,
                                virtual public ov::test::SubgraphBaseTest {
public:
    static std::string getTestCaseName(const testing::TestParamInfo<convLayerTestParamsSet>& obj) {
        convSpecificParams convParams;
        ov::element::Type netType;
        ov::element::Type inType, outType;
        InputShape inputShape;
        std::string targetDevice;
        std::tie(convParams, netType, inType, outType, inputShape, targetDevice) = obj.param;

        ov::op::PadType padType;
<<<<<<< HEAD
        InferenceEngine::SizeVector kernel, stride, dilation;
=======
        std::vector<size_t> kernel, stride, dilation;
>>>>>>> 358cd4b7
        std::vector<ptrdiff_t> padBegin, padEnd;
        size_t convOutChannels;
        std::tie(kernel, stride, padBegin, padEnd, dilation, convOutChannels, padType) = convParams;

        std::ostringstream result;
        result << "IS=";
        result  << ov::test::utils::partialShape2str({inputShape.first}) << "_";
        result << "TS=(";
        for (const auto& shape : inputShape.second) {
            result << ov::test::utils::vec2str(shape) << "_";
        }
        result << ")_";
        result << "K" << ov::test::utils::vec2str(kernel) << "_";
        result << "S" << ov::test::utils::vec2str(stride) << "_";
        result << "PB" << ov::test::utils::vec2str(padBegin) << "_";
        result << "PE" << ov::test::utils::vec2str(padEnd) << "_";
        result << "D=" << ov::test::utils::vec2str(dilation) << "_";
        result << "O=" << convOutChannels << "_";
        result << "AP=" << padType << "_";
        result << "netPRC=" << netType << "_";
        result << "inPRC=" << inType << "_";
        result << "outPRC=" << outType << "_";
        result << "trgDev=" << targetDevice;

        return result.str();
    }

protected:
    void SetUp() override {
        convSpecificParams convParams;
        InputShape inputShape;
        auto netType = ov::element::undefined;
        std::tie(convParams, netType, inType, outType, inputShape, targetDevice) = this->GetParam();

        init_input_shapes({inputShape});

        ov::op::PadType padType;
<<<<<<< HEAD
        InferenceEngine::SizeVector kernel, stride, dilation;
=======
        std::vector<size_t> kernel, stride, dilation;
>>>>>>> 358cd4b7
        std::vector<ptrdiff_t> padBegin, padEnd;
        size_t convOutChannels;
        std::tie(kernel, stride, padBegin, padEnd, dilation, convOutChannels, padType) = convParams;

        ov::ParameterVector inputParams;
        for (auto&& shape : inputDynamicShapes)
            inputParams.push_back(std::make_shared<ov::op::v0::Parameter>(inType, shape));

        auto convolutionNode = ov::test::utils::make_convolution(inputParams.front(), netType, kernel, stride, padBegin,
                                                                 padEnd, dilation, padType, convOutChannels);

        ov::ResultVector results;
        for (size_t i = 0; i < convolutionNode->get_output_size(); i++)
                results.push_back(std::make_shared<ov::op::v0::Result>(convolutionNode->output(i)));

        function = std::make_shared<ov::Model>(results, inputParams, "Convolution");
    }
};

TEST_P(ConvolutionLayerGPUTest, Inference) {
    run();
}

// Check 3D input tensor for convolution is handled properly and its output is correct comparing with ov runtime.
INSTANTIATE_TEST_SUITE_P(smoke_ConvolutionLayerGPUTest_3D_tensor_basic, ConvolutionLayerGPUTest,
        ::testing::Combine(
                ::testing::Combine(
                        ::testing::Values(std::vector<size_t>{3}),
                        ::testing::Values(std::vector<size_t>{1}),
                        ::testing::Values(std::vector<ptrdiff_t>{0}),
                        ::testing::Values(std::vector<ptrdiff_t>{0}),
                        ::testing::Values(std::vector<size_t>{1}),
                        ::testing::Values(13),
                        ::testing::Values(ov::op::PadType::SAME_UPPER)),
<<<<<<< HEAD
                ::testing::Values(ElementType::f16),
                ::testing::Values(ElementType::f16),
                ::testing::Values(ElementType::undefined),
=======
                ::testing::Values(ov::element::f16),
                ::testing::Values(ov::element::f16),
                ::testing::Values(ov::element::undefined),
>>>>>>> 358cd4b7
                ::testing::Values(InputShape{{}, {{1, 13, 30}}}),
                ::testing::Values<std::string>(ov::test::utils::DEVICE_GPU)),
                ConvolutionLayerGPUTest::getTestCaseName);
}  // namespace<|MERGE_RESOLUTION|>--- conflicted
+++ resolved
@@ -34,11 +34,7 @@
         std::tie(convParams, netType, inType, outType, inputShape, targetDevice) = obj.param;
 
         ov::op::PadType padType;
-<<<<<<< HEAD
-        InferenceEngine::SizeVector kernel, stride, dilation;
-=======
         std::vector<size_t> kernel, stride, dilation;
->>>>>>> 358cd4b7
         std::vector<ptrdiff_t> padBegin, padEnd;
         size_t convOutChannels;
         std::tie(kernel, stride, padBegin, padEnd, dilation, convOutChannels, padType) = convParams;
@@ -76,11 +72,7 @@
         init_input_shapes({inputShape});
 
         ov::op::PadType padType;
-<<<<<<< HEAD
-        InferenceEngine::SizeVector kernel, stride, dilation;
-=======
         std::vector<size_t> kernel, stride, dilation;
->>>>>>> 358cd4b7
         std::vector<ptrdiff_t> padBegin, padEnd;
         size_t convOutChannels;
         std::tie(kernel, stride, padBegin, padEnd, dilation, convOutChannels, padType) = convParams;
@@ -115,15 +107,9 @@
                         ::testing::Values(std::vector<size_t>{1}),
                         ::testing::Values(13),
                         ::testing::Values(ov::op::PadType::SAME_UPPER)),
-<<<<<<< HEAD
-                ::testing::Values(ElementType::f16),
-                ::testing::Values(ElementType::f16),
-                ::testing::Values(ElementType::undefined),
-=======
                 ::testing::Values(ov::element::f16),
                 ::testing::Values(ov::element::f16),
                 ::testing::Values(ov::element::undefined),
->>>>>>> 358cd4b7
                 ::testing::Values(InputShape{{}, {{1, 13, 30}}}),
                 ::testing::Values<std::string>(ov::test::utils::DEVICE_GPU)),
                 ConvolutionLayerGPUTest::getTestCaseName);
