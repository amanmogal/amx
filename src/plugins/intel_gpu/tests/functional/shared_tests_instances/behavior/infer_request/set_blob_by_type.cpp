// Copyright (C) 2018-2023 Intel Corporation
// SPDX-License-Identifier: Apache-2.0
//

#include "behavior/infer_request/set_blob_by_type.hpp"
#include "common_test_utils/test_constants.hpp"

using namespace BehaviorTestsDefinitions;
using namespace InferenceEngine;

const std::vector<FuncTestUtils::BlobType> BlobTypes = {
    FuncTestUtils::BlobType::Compound,
    FuncTestUtils::BlobType::Batched,
    FuncTestUtils::BlobType::Memory,
<<<<<<< HEAD
//    FuncTestUtils::BlobType::Remote,
=======
>>>>>>> 008d9a83
};

auto gpuConfig = []() {
    return std::map<std::string, std::string>{};
};  // nothing special
auto multiConfig = []() {
    return std::map<std::string, std::string>{{MULTI_CONFIG_KEY(DEVICE_PRIORITIES), CommonTestUtils::DEVICE_GPU}};
};
auto heteroConfig = []() {
    return std::map<std::string, std::string>{{"TARGET_FALLBACK", CommonTestUtils::DEVICE_GPU}};
};

INSTANTIATE_TEST_SUITE_P(smoke_Behavior, InferRequestSetBlobByType,
    ::testing::Combine(::testing::ValuesIn(BlobTypes),
                       ::testing::Values(CommonTestUtils::DEVICE_GPU),
                       ::testing::Values(gpuConfig())),
    InferRequestSetBlobByType::getTestCaseName);

INSTANTIATE_TEST_SUITE_P(smoke_Behavior_Multi, InferRequestSetBlobByType,
    ::testing::Combine(::testing::ValuesIn(BlobTypes),
                       ::testing::Values(CommonTestUtils::DEVICE_MULTI),
                       ::testing::Values(multiConfig())),
    InferRequestSetBlobByType::getTestCaseName);

INSTANTIATE_TEST_SUITE_P(smoke_Behavior_Auto, InferRequestSetBlobByType,
    ::testing::Combine(::testing::ValuesIn(BlobTypes),
                       ::testing::Values(CommonTestUtils::DEVICE_AUTO),
                       ::testing::Values(multiConfig())),
    InferRequestSetBlobByType::getTestCaseName);

INSTANTIATE_TEST_SUITE_P(smoke_Behavior_Hetero, InferRequestSetBlobByType,
    ::testing::Combine(::testing::ValuesIn(BlobTypes),
                       ::testing::Values(CommonTestUtils::DEVICE_HETERO),
                       ::testing::Values(heteroConfig())),
    InferRequestSetBlobByType::getTestCaseName);<|MERGE_RESOLUTION|>--- conflicted
+++ resolved
@@ -12,10 +12,6 @@
     FuncTestUtils::BlobType::Compound,
     FuncTestUtils::BlobType::Batched,
     FuncTestUtils::BlobType::Memory,
-<<<<<<< HEAD
-//    FuncTestUtils::BlobType::Remote,
-=======
->>>>>>> 008d9a83
 };
 
 auto gpuConfig = []() {
