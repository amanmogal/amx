--- conflicted
+++ resolved
@@ -95,8 +95,6 @@
             R"(.*smoke_GroupDeconv_2D_Dynamic_.*FP32/GroupDeconvolutionLayerGPUTest.CompareWithRefs.*)",
             // Issue: 111440
             R"(.*smoke_set1/GatherElementsGPUTest.CompareWithRefs.*)",
-<<<<<<< HEAD
-=======
             // New plugin API doesn't support changes of pre-processing
             R"(.*(Auto|Multi).*InferRequestPreprocessTest.*SetPreProcessToInputInfo.*)",
             R"(.*(Auto|Multi).*InferRequestPreprocessTest.*SetPreProcessToInferRequest.*)",
@@ -105,7 +103,6 @@
             R"(.*InferRequestIOBBlobTest.*secondCallGetOutputDoNotReAllocateData.*)",
             R"(.*InferRequestIOBBlobTest.*secondCallGetInputAfterInferSync.*)",
             R"(.*InferRequestIOBBlobTest.*secondCallGetOutputAfterInferSync.*)",
->>>>>>> db395155
             // For some strange reason (bug?) output format cannot have a rank greater than 4 for dynamic shape case,
             // because it crashes in some random places during "reorder_inputs" pass.
             R"(.*UniqueLayerDynamicGPUTest.*\(\d*\.\d*\.\d*\.\d*\.\d*\).*axis.*)",
