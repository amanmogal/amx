// Copyright (C) 2018-2023 Intel Corporation
// SPDX-License-Identifier: Apache-2.0
//

#include <vector>
#include <string>

#include "functional_test_utils/skip_tests_config.hpp"

std::vector<std::string> disabledTestPatterns() {
    return {
            // These tests might fail due to accuracy loss a bit bigger than threshold
            R"(.*(GRUCellTest).*)",
            R"(.*(RNNSequenceTest).*)",
            R"(.*(GRUSequenceTest).*)",
            // These test cases might fail due to FP16 overflow
            R"(.*(LSTM).*activations=\(relu.*modelType=f16.*)",

            // Need to update activation primitive to support any broadcastable constant to enable these cases.
            R"(.*ActivationParamLayerTest.*)",
            // Unknown issues
            R"(.*(LSTMSequence).*mode=.*_RAND_SEQ_LEN_CONST.*)",
            R"(.*(smoke_DetectionOutput5In).*)",
            // TODO: Issue: 47773
            R"(.*(ProposalLayerTest).*)",
            // TODO: Issue: 54194
            R"(.*ActivationLayerTest.*SoftPlus.*)",
            R"(.*Behavior.*InferRequestSetBlobByType.*Device=HETERO.*)",
            // TODO: Issue: 59586, NormalizeL2 output mismatch for empty axes case
            R"(.*NormalizeL2LayerTest.*axes=\(\).*)",

            // Not allowed dynamic loop tests on GPU
            R"(.*smoke_StaticShapeLoop_dynamic_exit.*)",
            // TODO Issue 100145
            R"(.*Behavior.*OVInferRequestIOTensorTest.*canInferAfterIOBlobReallocation.*)",
            // Not implemented yet:
            R"(.*Behavior.*ExecutableNetworkBaseTest.*canSetConfigToExecNet.*)",
            // TODO: Issue 67408
            R"(.*smoke_LSTMSequenceCommonClip.*LSTMSequenceTest.*Inference.*)",
            // TODO: Issue 114262
            R"(LSTMSequenceCommonZeroClipNonConstantWRB/LSTMSequenceTest.Inference/mode=PURE_SEQ_seq_lengths=2_batch=10_hidden_size=1_.*relu.*)",
            // Expected behavior. GPU plugin doesn't support i64 for eltwise power operation.
            R"(.*EltwiseLayerTest.*OpType=Pow.*NetType=i64.*)",
            // TODO: Issue: 68712
            R"(.*.MatMul.*CompareWithRefs.*IS0=\(1.5\)_IS1=\(1.5\).*transpose_a=0.*transpose_b=1.*CONSTANT.*FP16.*UNSPECIFIED.*UNSPECIFIED.*ANY.*)",
            // Unsupported
            R"(smoke_Behavior/InferRequestSetBlobByType.setInputBlobsByType/BlobType=Batched_Device=GPU_Config=().*)",
            // need dynamic rank
            R"(.*smoke.*BehaviorTests.*InferFullyDynamicNetworkWith(S|G)etTensor.*)",
            R"(.*smoke.*BehaviorTests.*DynamicOutputToDynamicInput.*)",
            R"(.*smoke.*BehaviorTests.*DynamicInputToDynamicOutput.*)",
            // TODO: Issue: 89555
            R"(.*CoreThreadingTestsWithIter.*)",
            // Assign-3/ReadValue-3 does not have evaluate() methods; ref implementation does not save the value across the inferences.
            R"(smoke_MemoryTestV3.*)",
            // Issue: 90539
            R"(smoke_AutoBatch_BehaviorTests/OVInferRequestIOTensorTest.InferStaticNetworkSetInputTensor/targetDevice=BATCH.*)",
            R"(.*CachingSupportCase.*LoadNetworkCacheTestBase.*CompareWithRefImpl.*)",
            // Issue: 124060
            R"(.*smoke_GridSample/GridSampleLayerTest.Inference/.*model_type=f16.*)",
<<<<<<< HEAD
=======
            // Issue: 119648
            R"(.*smoke_LPT/InterpolateTransformation.*)",
            // Issue: 128924
            R"(.*OVClassModelTestP/OVClassModelTestP.ImportModelWithNullContextThrows.*)",
#if defined(_WIN32)
            R"(.*KernelCachingSupportCase.*CanCreateCacheDirAndDumpBinariesUnicodePath.*)",
#endif
>>>>>>> 0744509a
            R"(.*CachingSupportCase.*GPU.*CompileModelCacheTestBase.*CompareWithRefImpl.*)",
            // unsupported metrics
            R"(.*nightly_HeteroAutoBatchOVGetMetricPropsTest.*OVGetMetricPropsTest.*(FULL_DEVICE_NAME_with_DEVICE_ID|AVAILABLE_DEVICES|DEVICE_UUID|OPTIMIZATION_CAPABILITIES|MAX_BATCH_SIZE|DEVICE_GOPS|DEVICE_TYPE|RANGE_FOR_ASYNC_INFER_REQUESTS|RANGE_FOR_STREAMS).*)",
            // Issue: 111437
            R"(.*smoke_Deconv_2D_Dynamic_.*FP32/DeconvolutionLayerGPUTest.Inference.*)",
            R"(.*smoke_GroupDeconv_2D_Dynamic_.*FP32/GroupDeconvolutionLayerGPUTest.Inference.*)",
            // Issue: 111440
            R"(.*smoke_set1/GatherElementsGPUTest.Inference.*)",
            // Issue: Disabled due to LPT precision matching issue
            R"(.*smoke_.*FakeQuantizeTransformation.*)",
            R"(.*smoke_LPT.*ReshapeTransformation.*)",
            R"(.*smoke_LPT.*ConvolutionTransformation.*)",
            R"(.*smoke_LPT.*MatMulWithConstantTransformation.*)",
            R"(.*smoke_LPT.*PullReshapeThroughDequantizationTransformation.*)",
            R"(.*smoke_LPT.*ElementwiseBranchSelectionTransformation.*)",
            // Issue: 123493
            R"(.*GroupNormalizationTest.*CompareWithRefs.*NetType=f16.*)",
            // Issue: 125165
            R"(smoke_Nms9LayerTest.*)",
            // Doesn't match reference results as v6 ref impl behavior is misaligned with expected
            R"(smoke_MemoryTestV3.*)",
            // Issue: 129991
            R"(.*StridedSliceLayerTest.*TS=.*2.2.4.1*.*)",
    };
}<|MERGE_RESOLUTION|>--- conflicted
+++ resolved
@@ -58,16 +58,10 @@
             R"(.*CachingSupportCase.*LoadNetworkCacheTestBase.*CompareWithRefImpl.*)",
             // Issue: 124060
             R"(.*smoke_GridSample/GridSampleLayerTest.Inference/.*model_type=f16.*)",
-<<<<<<< HEAD
-=======
             // Issue: 119648
             R"(.*smoke_LPT/InterpolateTransformation.*)",
             // Issue: 128924
             R"(.*OVClassModelTestP/OVClassModelTestP.ImportModelWithNullContextThrows.*)",
-#if defined(_WIN32)
-            R"(.*KernelCachingSupportCase.*CanCreateCacheDirAndDumpBinariesUnicodePath.*)",
-#endif
->>>>>>> 0744509a
             R"(.*CachingSupportCase.*GPU.*CompileModelCacheTestBase.*CompareWithRefImpl.*)",
             // unsupported metrics
             R"(.*nightly_HeteroAutoBatchOVGetMetricPropsTest.*OVGetMetricPropsTest.*(FULL_DEVICE_NAME_with_DEVICE_ID|AVAILABLE_DEVICES|DEVICE_UUID|OPTIMIZATION_CAPABILITIES|MAX_BATCH_SIZE|DEVICE_GOPS|DEVICE_TYPE|RANGE_FOR_ASYNC_INFER_REQUESTS|RANGE_FOR_STREAMS).*)",
