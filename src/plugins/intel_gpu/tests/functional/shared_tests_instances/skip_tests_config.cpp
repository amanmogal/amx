--- conflicted
+++ resolved
@@ -126,16 +126,6 @@
             R"(.*smoke_GroupDeconv_2D_Dynamic_.*FP32/GroupDeconvolutionLayerGPUTest.CompareWithRefs.*)",
             // Issue: 111440
             R"(.*smoke_set1/GatherElementsGPUTest.CompareWithRefs.*)",
-<<<<<<< HEAD
-            // Plugin version was changed to ov::Version
-            R"(.*VersionTest.*pluginCurrentVersionIsCorrect.*)",
-#ifndef NO_PROXY_PLUGIN
-            // Issue because meta plugins use OLD API and wrap proxy which work with new API
-            R"(.*OVHoldersTest.*LoadedTensor.*AUTO.*)",
-            R"(.*OVHoldersTest.*LoadedTensor.*MULTI.*)",
-            R"(.*OVHoldersTest.*LoadedTensor.*HETERO.*)",
-#endif
-=======
             // New plugin API doesn't support changes of pre-processing
             R"(.*(Auto|Multi).*InferRequestPreprocessTest.*SetPreProcessToInputInfo.*)",
             R"(.*(Auto|Multi).*InferRequestPreprocessTest.*SetPreProcessToInferRequest.*)",
@@ -147,6 +137,13 @@
             // For some strange reason (bug?) output format cannot have a rank greater than 4 for dynamic shape case,
             // because it crashes in some random places during "reorder_inputs" pass.
             R"(.*UniqueLayerDynamicGPUTest.*\(\d*\.\d*\.\d*\.\d*\.\d*\).*axis.*)",
->>>>>>> deb62313
+            // Plugin version was changed to ov::Version
+            R"(.*VersionTest.*pluginCurrentVersionIsCorrect.*)",
+#ifndef NO_PROXY_PLUGIN
+            // Issue because meta plugins use OLD API and wrap proxy which work with new API
+            R"(.*OVHoldersTest.*LoadedTensor.*AUTO.*)",
+            R"(.*OVHoldersTest.*LoadedTensor.*MULTI.*)",
+            R"(.*OVHoldersTest.*LoadedTensor.*HETERO.*)",
+#endif
     };
 }