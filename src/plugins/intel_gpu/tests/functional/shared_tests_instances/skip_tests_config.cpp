// Copyright (C) 2018-2023 Intel Corporation
// SPDX-License-Identifier: Apache-2.0
//

#include <vector>
#include <string>

#include "functional_test_utils/skip_tests_config.hpp"

std::vector<std::string> disabledTestPatterns() {
    return {
            // TODO: Issue: 39612
            R"(.*Interpolate.*cubic.*tf_half_pixel_for_nn.*FP16.*)",
            // TODO: Issue: 43794
            R"(.*(PreprocessTest).*(SetScalePreProcessSetBlob).*)",
            R"(.*(PreprocessTest).*(SetScalePreProcessGetBlob).*)",
            R"(.*(PreprocessTest).*(SetMeanValuePreProcessSetBlob).*)",
            R"(.*(PreprocessTest).*(SetMeanImagePreProcessSetBlob).*)",
            R"(.*(PreprocessTest).*(ReverseInputChannelsPreProcessGetBlob).*)",
            R"(.*(InferRequestPreprocessDynamicallyInSetBlobTest).*)",
            // TODO: Issue: 46841
            R"(.*(QuantGroupConvBackpropData3D).*)",

            // These tests might fail due to accuracy loss a bit bigger than threshold
            R"(.*(GRUCellTest).*)",
            R"(.*(RNNSequenceTest).*)",
            R"(.*(GRUSequenceTest).*)",
            // These test cases might fail due to FP16 overflow
            R"(.*(LSTM).*activations=\(relu.*netPRC=FP16.*)",

            // Need to update activation primitive to support any broadcastable constant to enable these cases.
            R"(.*ActivationParamLayerTest.*)",
            // Unknown issues
            R"(.*(LSTMSequence).*mode=.*_RAND_SEQ_LEN_CONST.*)",
            R"(.*(smoke_DetectionOutput5In).*)",
            // TODO: Issue: 47773
            R"(.*(ProposalLayerTest).*)",
            // TODO: Issue: 48106
            R"(.*ConstantResultSubgraphTest.*inPrc=I16.*)",
            // TODO: Issue: 54194
            R"(.*ActivationLayerTest.*SoftPlus.*)",
            // need to implement Export / Import
            R"(.*IEClassImportExportTestP.*)",
            R"(.*Behavior.*InferRequestSetBlobByType.*Device=HETERO.*)",
            // TODO: Issue: 59586, NormalizeL2 output mismatch for empty axes case
            R"(.*NormalizeL2LayerTest.*axes=\(\).*)",

            // Not allowed dynamic loop tests on GPU
            R"(.*smoke_StaticShapeLoop_dynamic_exit.*)",
            // Not expected behavior
            R"(.*Behavior.*(Multi|Auto).*InferRequestSetBlobByType.*Batched.*)",
            R"(.*(Multi|Auto).*Behavior.*InferRequestIOBBlobTest.*canProcessDeallocatedOutputBlobAfterGetAndSetBlob.*)",
            // TODO Issue 100145
            R"(.*Behavior.*InferRequestIOBBlobTest.*canReallocateExternalBlobViaGet.*)",
            R"(.*Behavior.*OVInferRequestIOTensorTest.*canInferAfterIOBlobReallocation.*)",
            R"(.*Behavior.*OVInferRequestDynamicTests.*InferUpperBoundNetworkAfterIOTensorsReshaping.*)",
            R"(.*(Auto|Multi).*Behavior.*IncorrectConfigTests.*CanNotLoadNetworkWithIncorrectConfig.*)",
            // Not implemented yet:
            R"(.*Behavior.*ExecutableNetworkBaseTest.*canSetConfigToExecNet.*)",
            R"(.*Behavior.*ExecutableNetworkBaseTest.*canExport.*)",
            R"(.*OVCompiledModelBaseTest.*CanSetConfigToExecNet.*)",
            R"(.*OVCompiledModelBaseTest.*CanSetConfigToExecNetAndCheckConfigAndCheck.*)",
            // TODO: Issue 67408
            R"(.*smoke_LSTMSequenceCommonClip.*LSTMSequenceTest.*CompareWithRefs.*)",
            // Expected behavior. GPU plugin doesn't support i64 for eltwise power operation.
            R"(.*EltwiseLayerTest.*OpType=Pow.*NetType=i64.*)",
            // TODO: Issue: 68712
            R"(.*.MatMul.*CompareWithRefs.*IS0=\(1.5\)_IS1=\(1.5\).*transpose_a=0.*transpose_b=1.*CONSTANT.*FP16.*UNSPECIFIED.*UNSPECIFIED.*ANY.*)",
            // TODO: Issue 69187
            R"(smoke_PrePostProcess.*cvt_color_nv12.*)",
            // TODO: Issue 71215
            R"(smoke_PrePostProcess.*cvt_color_i420.*)",
            // Unsupported
            R"(smoke_Behavior/InferRequestSetBlobByType.setInputBlobsByType/BlobType=Batched_Device=GPU_Config=().*)",
            // TODO: Issue 72624
            R"(smoke_PrePostProcess.*resize_dynamic.*)",
            // Issue: CVS-66778
            R"(.*smoke_Auto_BehaviorTests.*DynamicOutputToDynamicInput.*)",
            R"(.*smoke_Auto_BehaviorTests.*DynamicInputToDynamicOutput.*)",
            // Dynamic batch allocates output using upper bound
            R"(.*smoke_BehaviorTests.*InferUpperBoundNetworkWithGetTensor.*)",
            // need dynamic shapes
            R"(.*RangeLayerTest.*)",
            // need dynamic rank
            R"(.*smoke.*BehaviorTests.*InferFullyDynamicNetworkWith(S|G)etTensor.*)",
            R"(.*smoke.*BehaviorTests.*DynamicOutputToDynamicInput.*)",
            R"(.*smoke.*BehaviorTests.*DynamicInputToDynamicOutput.*)",
            // Issue: 76197
            R"(.*registerPluginsXMLUnicodePath.*)",
            // Not supported yet
            R"(.*CompileModelCacheTestBase.*ConvBias.*)",
            R"(.*CompileModelCacheTestBase.*KSOFunction.*)",
            R"(.*LoadNetworkCacheTestBase.*)",
            // Issue: 83014
            R"(.*smoke_RemoteBlob.*canInferOnUserQueue.*)",
            // Issue: CVS-76980
            R"(.*smoke_Auto_BehaviorTests.*InferDynamicNetwork/.*)",
            // Issue: CVS-86976
            R"(.*smoke_VirtualPlugin_BehaviorTests.*LoadedRemoteContext.*)",
            // Issue: CVS-88667 - Need to verify hetero interoperability
            R"(.*nightly_OVClassHeteroExecutableNetworlGetMetricTest.*SUPPORTED_(CONFIG_KEYS|METRICS).*)",
            // TODO: Issue: 89555
            R"(.*CoreThreadingTests.*smoke.*Network.*)",
            // Assign-3/ReadValue-3 does not have evaluate() methods; ref implementation does not save the value across the inferences.
            R"(smoke_MemoryTestV3.*)",
            // Issue: 90539
            R"(smoke_AutoBatch_BehaviorTests/OVInferRequestIOTensorTest.InferStaticNetworkSetInputTensor/targetDevice=BATCH.*)",
            // TODO: range input with one element should NOT be regarded as dynamic batch model in Program::IsDynBatchModel().
            R"(.*smoke_select_CompareWithRefsNumpy_dynamic_range.*)",
            R"(.*CachingSupportCase.*LoadNetworkCacheTestBase.*CompareWithRefImpl.*)",
#if defined(_WIN32)
            R"(.*KernelCachingSupportCase.*CanCreateCacheDirAndDumpBinariesUnicodePath.*)",
#endif
            R"(.*CachingSupportCase.*GPU.*CompileModelCacheTestBase.*CompareWithRefImpl.*)",
            // Currently 1D convolution has an issue
            R"(.*smoke_ConvolutionLayerGPUTest_dynamic1DSymPad.*)",
            // Looks like the test is targeting CPU plugin and doesn't respect that execution graph may vary from plugin to plugin
            R"(.*ExecGraphSerializationTest.*)",
            // TODO: support getconfig in auto/multi CVS-104942
            // TODO: move auto/multi cases to dedicated unit tests
            R"(.*(Auto|Multi).*SetPropLoadNetWorkGetPropTests.*)",
            // unsupported metrics
            R"(.*nightly_MultiHeteroAutoBatchOVGetMetricPropsTest.*OVGetMetricPropsTest.*(FULL_DEVICE_NAME_with_DEVICE_ID|AVAILABLE_DEVICES|DEVICE_UUID|OPTIMIZATION_CAPABILITIES|MAX_BATCH_SIZE|DEVICE_GOPS|DEVICE_TYPE|RANGE_FOR_ASYNC_INFER_REQUESTS|RANGE_FOR_STREAMS).*)",
            // Issue: 111437
            R"(.*smoke_Deconv_2D_Dynamic_.*FP32/DeconvolutionLayerGPUTest.CompareWithRefs.*)",
            R"(.*smoke_GroupDeconv_2D_Dynamic_.*FP32/GroupDeconvolutionLayerGPUTest.CompareWithRefs.*)",
            // Issue: 111440
            R"(.*smoke_set1/GatherElementsGPUTest.CompareWithRefs.*)",
<<<<<<< HEAD
            // New plugin API doesn't support changes of pre-processing
            R"(.*(Auto|Multi).*InferRequestPreprocessTest.*SetPreProcessToInputInfo.*)",
            R"(.*(Auto|Multi).*InferRequestPreprocessTest.*SetPreProcessToInferRequest.*)",
            // New plugin work with tensors, so it means that blob in old API can have different pointers
            R"(.*(Auto|Multi).*InferRequestIOBBlobTest.*secondCallGetInputDoNotReAllocateData.*)",
            R"(.*(Auto|Multi).*InferRequestIOBBlobTest.*secondCallGetOutputDoNotReAllocateData.*)",
            R"(.*(Auto|Multi).*InferRequestIOBBlobTest.*secondCallGetInputAfterInferSync.*)",
            R"(.*(Auto|Multi).*InferRequestIOBBlobTest.*secondCallGetOutputAfterInferSync.*)",
=======
            // For some strange reason (bug?) output format cannot have a rank greater than 4 for dynamic shape case,
            // because it crashes in some random places during "reorder_inputs" pass.
            R"(.*UniqueLayerDynamicGPUTest.*\(\d*\.\d*\.\d*\.\d*\.\d*\).*axis.*)",
>>>>>>> 3e63ab0d
    };
}<|MERGE_RESOLUTION|>--- conflicted
+++ resolved
@@ -126,7 +126,6 @@
             R"(.*smoke_GroupDeconv_2D_Dynamic_.*FP32/GroupDeconvolutionLayerGPUTest.CompareWithRefs.*)",
             // Issue: 111440
             R"(.*smoke_set1/GatherElementsGPUTest.CompareWithRefs.*)",
-<<<<<<< HEAD
             // New plugin API doesn't support changes of pre-processing
             R"(.*(Auto|Multi).*InferRequestPreprocessTest.*SetPreProcessToInputInfo.*)",
             R"(.*(Auto|Multi).*InferRequestPreprocessTest.*SetPreProcessToInferRequest.*)",
@@ -135,10 +134,8 @@
             R"(.*(Auto|Multi).*InferRequestIOBBlobTest.*secondCallGetOutputDoNotReAllocateData.*)",
             R"(.*(Auto|Multi).*InferRequestIOBBlobTest.*secondCallGetInputAfterInferSync.*)",
             R"(.*(Auto|Multi).*InferRequestIOBBlobTest.*secondCallGetOutputAfterInferSync.*)",
-=======
             // For some strange reason (bug?) output format cannot have a rank greater than 4 for dynamic shape case,
             // because it crashes in some random places during "reorder_inputs" pass.
             R"(.*UniqueLayerDynamicGPUTest.*\(\d*\.\d*\.\d*\.\d*\.\d*\).*axis.*)",
->>>>>>> 3e63ab0d
     };
 }