// Copyright (C) 2018-2023 Intel Corporation
// SPDX-License-Identifier: Apache-2.0
//

#pragma once

#include <chrono>
#include <memory>
#include <vector>
#include <string>
#include <fstream>

#if defined(_WIN32)
#ifndef NOMINMAX
#define NOMINMAX
#endif
#ifndef NOGDI
#define NOGDI
#endif

#include <windows.h>
<<<<<<< HEAD
#include "Psapi.h"
#elif !defined(__APPLE__)
#include <fstream>
=======
#include "psapi.h"
>>>>>>> e4d5e144
#endif

#include "layout.hpp"
#include "utils.hpp"
#include "debug_configuration.hpp"

namespace cldnn {
namespace instrumentation {
/// @addtogroup cpp_api C++ API
/// @{

/// @addtogroup cpp_event Events Support
/// @{

/// @brief Represents profiling intervals stages.
enum class profiling_stage {
    submission,  // Time spent on submitting command by the host to the device associated with the commandqueue.
    starting,    // Time spent on waiting in the commandqueue before execution.
    executing,   // Time spent on command execution.
    duration     // Time spent on command execution for CPU layers.
};

/// @brief Helper class to calculate time periods.
template <class ClockTy = std::chrono::steady_clock>
class timer {
    typename ClockTy::time_point start_point;

public:
    /// @brief Timer value type.
    typedef typename ClockTy::duration val_type;

    /// @brief Starts timer.
    timer() : start_point(ClockTy::now()) {}

    /// @brief Returns time eapsed since construction.
    val_type uptime() const { return ClockTy::now() - start_point; }
};

/// @brief Abstract class to represent profiling period.
struct profiling_period {
    /// @brief Returns profiling period value.
    virtual std::chrono::nanoseconds value() const = 0;
    /// @brief Destructor.
    virtual ~profiling_period() = default;
};

/// @brief Basic @ref profiling_period implementation which stores data as an simple period value.
struct profiling_period_basic : profiling_period {
    /// @brief Constructs from @p std::chrono::duration.
    template <class _Rep, class _Period>
    explicit profiling_period_basic(const std::chrono::duration<_Rep, _Period>& val)
        : _value(std::chrono::duration_cast<std::chrono::nanoseconds>(val)) {}

    /// @brief Returns profiling period value passed in constructor.
    std::chrono::nanoseconds value() const override { return _value; }

private:
    std::chrono::nanoseconds _value;
};

/// @brief Represents profiling interval as its type and value.
struct profiling_interval {
    profiling_stage stage;                    ///< @brief Display name.
    std::shared_ptr<profiling_period> value;  ///< @brief Interval value.
};

/// @brief Represents list of @ref profiling_interval
struct profiling_info {
    std::string name;                           ///< @brief Display name.
    std::vector<profiling_interval> intervals;  ///< @brief List of intervals.
};

enum class pipeline_stage : uint8_t {
    shape_inference = 0,
    update_implementation = 1,
    update_weights = 2,
    memory_allocation = 3,
    set_arguments = 4,
    inference = 5
};

inline std::ostream& operator<<(std::ostream& os, const pipeline_stage& stage) {
    switch (stage) {
        case pipeline_stage::shape_inference:       return os << "shape_inference";
        case pipeline_stage::update_implementation: return os << "update_implementation";
        case pipeline_stage::set_arguments:         return os << "set_arguments";
        case pipeline_stage::update_weights:        return os << "update_weights";
        case pipeline_stage::memory_allocation:     return os << "memory_allocation";
        case pipeline_stage::inference:             return os << "inference";
        default: OPENVINO_ASSERT(false, "[GPU] Unexpected pipeline stage");
    }
}

struct perf_counter_key {
    std::vector<layout> network_input_layouts;
    std::vector<layout> input_layouts;
    std::vector<layout> output_layouts;
    std::string impl_name;
    pipeline_stage stage;
    bool cache_hit;
};

struct perf_counter_hash {
    std::size_t operator()(const perf_counter_key& k) const {
        size_t seed = 0;
        seed = hash_combine(seed, static_cast<std::underlying_type<instrumentation::pipeline_stage>::type>(k.stage));
        seed = hash_combine(seed, static_cast<int>(k.cache_hit));
        for (auto& layout : k.network_input_layouts) {
            for (auto& d : layout.get_shape()) {
                seed = hash_combine(seed, d);
            }
        }
        for (auto& layout : k.input_layouts) {
            for (auto& d : layout.get_shape()) {
                seed = hash_combine(seed, d);
            }
        }
        for (auto& layout : k.output_layouts) {
            for (auto& d : layout.get_shape()) {
                seed = hash_combine(seed, d);
            }
        }
        return seed;
    }
};

template<typename ProfiledObjectType>
class profiled_stage {
public:
    profiled_stage(bool profiling_enabled, ProfiledObjectType& obj, instrumentation::pipeline_stage stage)
        : profiling_enabled(profiling_enabled)
        , _obj(obj)
        , _stage(stage) {
        GPU_DEBUG_IF(profiling_enabled) {
            _start = std::chrono::high_resolution_clock::now();
        }
    }

    ~profiled_stage() {
        GPU_DEBUG_IF(profiling_enabled) {
            using us = std::chrono::microseconds;

            _finish = std::chrono::high_resolution_clock::now();
            auto stage_duration = std::chrono::duration_cast<us>(_finish - _start).count();
            auto custom_stage_duration = std::chrono::duration_cast<us>(custom_duration).count();
            auto total_duration = custom_stage_duration == 0 ? stage_duration
                                                             : custom_stage_duration;
            _obj.add_profiling_data(_stage, cache_hit, total_duration);
        }
    }
    void set_cache_hit(bool val = true) { cache_hit = val; }
    void set_custom_stage_duration(std::chrono::nanoseconds duration) { custom_duration = duration; }

private:
    bool profiling_enabled = false;
    std::chrono::high_resolution_clock::time_point _start = {};
    std::chrono::high_resolution_clock::time_point _finish = {};
    std::chrono::nanoseconds custom_duration = {};
    ProfiledObjectType& _obj;
    instrumentation::pipeline_stage _stage;
    bool cache_hit = false;
};

class mem_usage_logger {
public:
    struct memory_footprint {
        memory_footprint() : rss(0), peak_rss(0) {}
        memory_footprint(int64_t rss, int64_t peak_rss) : rss(rss), peak_rss(peak_rss) {}
        int64_t rss;
        int64_t peak_rss;
    };

    mem_usage_logger(const std::string& stage_name, bool lifetime_logging_mode = true, bool print_mem_usage = true)
        : _stage_name(stage_name)
        , _lifetime_logging_mode(lifetime_logging_mode)
        , _print_mem_usage(print_mem_usage) {
        if (_lifetime_logging_mode)
            start_logging();
    }

    ~mem_usage_logger() {
        if (_lifetime_logging_mode)
            stop_logging();
        if (_print_mem_usage && _is_active)
            print_mem_usage_info();
    }

    void start_logging() {
        _is_active = true;
        _before = get_memory_footprint();
    }

    void stop_logging() {
        _after = get_memory_footprint();
    }

    memory_footprint get_elapsed_mem_usage() {
        return memory_footprint{ _after.rss - _before.rss, _after.peak_rss - _before.peak_rss };
    }

    void print_mem_usage_info() {
        auto mem_usage = get_elapsed_mem_usage();
        GPU_DEBUG_LOG << "Memory usage for " << _stage_name << ": " << mem_usage.rss << " KB (current RSS: "
                      << _after.rss << " KB; peak RSS: " << _after.peak_rss << " KB)" << std::endl;
    }

private:
    memory_footprint get_memory_footprint() {
        memory_footprint footprint;
#if defined(_WIN32)
        PROCESS_MEMORY_COUNTERS pmc;
        GetProcessMemoryInfo(GetCurrentProcess(), &pmc, sizeof(pmc));
        footprint.rss = (int64_t)(pmc.WorkingSetSize/1024);
        footprint.peak_rss = (int64_t)(pmc.PeakWorkingSetSize/1024);
#elif !defined(__APPLE__)
        std::ifstream status("/proc/self/status");
        if (!status.is_open())
            return footprint;

        std::string line, title;
        while (std::getline(status, line)) {
            std::istringstream iss(line);
            iss >> title;
            if (title == "VmHWM:")
                iss >> footprint.peak_rss;
            else if (title == "VmRSS:")
                iss >> footprint.rss;
        }
#endif
        return footprint;
    }

    std::string _stage_name = {};
    bool _lifetime_logging_mode = false;
    bool _print_mem_usage = false;
    bool _is_active = false;
    memory_footprint _before;
    memory_footprint _after;
};

/// @}
/// @}
}  // namespace instrumentation
}  // namespace cldnn<|MERGE_RESOLUTION|>--- conflicted
+++ resolved
@@ -19,13 +19,7 @@
 #endif
 
 #include <windows.h>
-<<<<<<< HEAD
-#include "Psapi.h"
-#elif !defined(__APPLE__)
-#include <fstream>
-=======
 #include "psapi.h"
->>>>>>> e4d5e144
 #endif
 
 #include "layout.hpp"
