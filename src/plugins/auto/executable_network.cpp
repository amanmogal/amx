// Copyright (C) 2018-2021 Intel Corporation
// SPDX-License-Identifier: Apache-2.0
//

///////////////////////////////////////////////////////////////////////////////////////////////////
#include <mutex>
#include <string>
#include <vector>
#include <memory>
#include <utility>
#include <map>
#include <unordered_map>

#include "ie_icore.hpp"
#include "ie_metric_helpers.hpp"
#include <ie_plugin_config.hpp>
#include "executable_network.hpp"
#include "async_infer_request.hpp"
#include "plugin.hpp"

#include "ngraph/opsets/opset1.hpp"
#include "transformations/utils/utils.hpp"
#include "utils/log_util.hpp"

#include "itt.hpp"
// ------------------------------MultiDeviceExecutableNetwork----------------------------
namespace MultiDevicePlugin {
using namespace InferenceEngine;

namespace {
std::string GetNetworkPrecision(const InferenceEngine::CNNNetwork &network) {
    auto nGraphFunc = network.getFunction();
    bool isINTModel = ngraph::op::util::has_op_with_type<ngraph::op::FakeQuantize>(nGraphFunc);
    if (isINTModel) {
        return METRIC_VALUE(INT8);
    }
    for (auto & node : nGraphFunc->get_ordered_ops()) {
        if (std::dynamic_pointer_cast<ngraph::opset1::Convolution>(node) ||
            std::dynamic_pointer_cast<ngraph::opset1::GroupConvolution>(node) ||
            std::dynamic_pointer_cast<ngraph::opset1::GroupConvolutionBackpropData>(node) ||
            std::dynamic_pointer_cast<ngraph::opset1::ConvolutionBackpropData>(node)) {
            auto layerType = node->input(1).get_element_type().get_type_name();
            if (layerType == "f32")
                return METRIC_VALUE(FP32);
            if (layerType == "f16")
                return METRIC_VALUE(FP16);
        }
    }
    return METRIC_VALUE(FP32);
}
}  // namespace

thread_local MultiDeviceExecutableNetwork::WorkerInferRequest* MultiDeviceExecutableNetwork::_thisWorkerInferRequest = nullptr;
// TODO: revert to the plain variable (see header file), when we moved to the next CentOS 8.x in our support matrix
thread_local const char* MultiDeviceExecutableNetwork::_thisPreferredDeviceName = "";

struct IdleGuard {
    explicit IdleGuard(MultiDeviceExecutableNetwork::WorkerInferRequest* workerInferRequestPtr,
                       MultiDeviceExecutableNetwork::NotBusyWorkerRequests& notBusyWorkerRequests) :
        _workerInferRequestPtr{workerInferRequestPtr},
        _notBusyWorkerRequests{&notBusyWorkerRequests} {
    }
    ~IdleGuard() {
        if (nullptr != _notBusyWorkerRequests) {
            _notBusyWorkerRequests->try_push(std::make_pair(_workerInferRequestPtr->_index, _workerInferRequestPtr));
        }
    }
    MultiDeviceExecutableNetwork::NotBusyWorkerRequests* Release() {
        auto notBusyWorkerRequests = _notBusyWorkerRequests;
        _notBusyWorkerRequests = nullptr;
        return notBusyWorkerRequests;
    }
    MultiDeviceExecutableNetwork::WorkerInferRequest*     _workerInferRequestPtr = nullptr;
    MultiDeviceExecutableNetwork::NotBusyWorkerRequests*  _notBusyWorkerRequests = nullptr;
};

MultiDeviceExecutableNetwork::MultiDeviceExecutableNetwork(const DeviceMap<InferenceEngine::SoExecutableNetworkInternal>&       networksPerDevice,
                                                           const std::vector<DeviceInformation>&                                networkDevices,
                                                           const std::unordered_map<std::string, InferenceEngine::Parameter>&   config,
                                                           const bool                                                           needPerfCounters) :
    InferenceEngine::ExecutableNetworkThreadSafeDefault(nullptr, std::make_shared<InferenceEngine::ImmediateExecutor>()),
    _devicePriorities{networkDevices},
    _devicePrioritiesInitial{networkDevices},
    _networksPerDevice{networksPerDevice},
    _config{config},
    _needPerfCounters{needPerfCounters} {
    _taskExecutor.reset();
    for (auto&& networkValue : _networksPerDevice) {
        auto& device  = networkValue.first;
        auto& network = networkValue.second;
        GenerateWorkers(device, network);
    }
}

void MultiDeviceExecutableNetwork::GenerateWorkers(const std::string& device, const SoExecutableNetworkInternal& executableNetwork) {
    std::string realDeviceName;
    if (device == "CPU_HELP") {
        realDeviceName = "CPU";
    } else {
        realDeviceName = device;
    }
    auto itNumRequests = std::find_if(_devicePriorities.cbegin(), _devicePriorities.cend(),
                                      [&realDeviceName](const DeviceInformation& d){ return d.deviceName == realDeviceName;});
    unsigned int optimalNum = 0;
    try {
        optimalNum = executableNetwork->GetMetric(METRIC_KEY(OPTIMAL_NUMBER_OF_INFER_REQUESTS)).as<unsigned int>();
    } catch (const InferenceEngine::Exception &iie) {
        IE_THROW()
            << "Every device used with the Multi-Device should "
            << "support OPTIMAL_NUMBER_OF_INFER_REQUESTS ExecutableNetwork metric. "
            << "Failed to query the metric for the " << device << " with error:" << iie.what();
    }
    const auto numRequests = (_devicePriorities.end() == itNumRequests ||
                              itNumRequests->numRequestsPerDevices == -1) ? optimalNum : itNumRequests->numRequestsPerDevices;
    auto& workerRequests = _workerRequests[device];
    auto& idleWorkerRequests = _idleWorkerRequests[device];
    workerRequests.resize(numRequests);
    _inferPipelineTasksDeviceSpecific[device] = std::unique_ptr<ThreadSafeQueue<Task>>(new ThreadSafeQueue<Task>);
    auto* idleWorkerRequestsPtr = &(idleWorkerRequests);
    idleWorkerRequests.set_capacity(numRequests);
    int num = 0;
    for (auto&& workerRequest : workerRequests) {
        workerRequest._inferRequest = {executableNetwork->CreateInferRequest(), executableNetwork._so};
        auto* workerRequestPtr = &workerRequest;
        workerRequestPtr->_index = num++;
        IE_ASSERT(idleWorkerRequests.try_push(std::make_pair(workerRequestPtr->_index, workerRequestPtr)) == true);
        workerRequest._inferRequest->SetCallback(
            [workerRequestPtr, this, device, idleWorkerRequestsPtr] (std::exception_ptr exceptionPtr) mutable {
                IdleGuard idleGuard{workerRequestPtr, *idleWorkerRequestsPtr};
                workerRequestPtr->_exceptionPtr = exceptionPtr;
                {
                    auto capturedTask = std::move(workerRequestPtr->_task);
                    capturedTask();
                }
                // try to return the request to the idle list (fails if the overall object destruction has began)
                if (idleGuard.Release()->try_push(std::make_pair(workerRequestPtr->_index, workerRequestPtr))) {
                    // let's try to pop a task, as we know there is at least one idle request, schedule if succeeded
                    // if no device-agnostic tasks, let's try pop the device specific task, schedule if succeeded
                    Task t;
                    if (_inferPipelineTasks.try_pop(t))
                        ScheduleToWorkerInferRequest(std::move(t));
                    else if (_inferPipelineTasksDeviceSpecific[device]->try_pop(t))
                        ScheduleToWorkerInferRequest(std::move(t), device);
                }
            });
    }
}

MultiDeviceExecutableNetwork::MultiDeviceExecutableNetwork(const std::string&                         modelPath,
                                                           const InferenceEngine::CNNNetwork&         network,
                                                           const std::vector<DeviceInformation>&      metaDevices,
                                                           const std::string&                         strDevices,
                                                           MultiDeviceInferencePlugin*                plugin,
                                                           const AutoContext&                         context,
                                                           const bool                                 needPerfCounters)
                                                           : _devicePriorities{metaDevices}
                                                           , _devicePrioritiesInitial{metaDevices}
                                                           , _needPerfCounters(needPerfCounters)
                                                           , _multiPlugin(plugin)
                                                           , _context(context)
                                                           , _workModeIsAUTO(true)
                                                           , _network(network) {
    if (_multiPlugin->GetCore() == nullptr) {
        IE_THROW() << "Please, work with " << _multiPlugin->GetName() << " device via InferencEngine::Core object";
    }

    if (modelPath.empty() && network.getFunction() == nullptr) {
        IE_THROW() << "MULTI " << _multiPlugin->GetName() << " device supports just ngraph network representation";
    }

    _core = _multiPlugin->GetCore(); // shared_ptr that holds the Core
    _config[MultiDeviceConfigParams::KEY_MULTI_DEVICE_PRIORITIES] = strDevices;

    std::string profilingTask = "MultiDeviceExecutableNetwork::MultiDeviceExecutableNetwork:AutoMode";

    // loadContext[ACTUALDEVICE] is always enabled,
    // when there is CPU and there are more than two devices, loadContext[CPU] is enabled
    _loadContext[ACTUALDEVICE].isEnabled = true;
    _loadContext[ACTUALDEVICE].networkPrecision = GetNetworkPrecision(network);
    _loadContext[ACTUALDEVICE].metaDevices = metaDevices;
    _loadContext[ACTUALDEVICE].deviceInfo = _multiPlugin->SelectDevice(metaDevices,
            _loadContext[ACTUALDEVICE].networkPrecision, _context.modelPriority);
    LOG_INFO("[AUTOPLUGIN]:select device:%s", _loadContext[ACTUALDEVICE].deviceInfo.deviceName.c_str());
    bool isActualDevCPU =
        _loadContext[ACTUALDEVICE].deviceInfo.deviceName.find("CPU") != std::string::npos;
    // if Actual device is CPU, disabled _loadContext[CPU], only use _loadContext[ACTUALDEVICE]
    if (isActualDevCPU) {
        _loadContext[CPU].isEnabled = false;
    } else {
        const auto CPUIter = std::find_if(metaDevices.begin(), metaDevices.end(),
                [=](const DeviceInformation& d)->bool{return d.deviceName.find("CPU") != std::string::npos;});
        // if have CPU Device,  enable _loadContext[CPU]
        if (CPUIter != metaDevices.end()) {
            _loadContext[CPU].isEnabled = true;
            _loadContext[CPU].deviceInfo = *CPUIter;
            _loadContext[CPU].deviceInfo.config[CONFIG_KEY(PERFORMANCE_HINT)] =
                InferenceEngine::PluginConfigParams::LATENCY;
            _loadContext[CPU].workName = "CPU_HELP";
            LOG_INFO("[AUTOPLUGIN]:will load CPU for accelerator");
        } else {
            _loadContext[CPU].isEnabled = false;
        }
    }

    // initialize the rest members of load context
    for (int i = 0; i < CONTEXTNUM; i++) {
         if (_loadContext[i].isEnabled) {
             _loadContext[i].future =  _loadContext[i].promise.get_future();
              auto* contextPtr = &_loadContext[i];
             _loadContext[i].task = [this, contextPtr, modelPath, network]() mutable {
                      TryToLoadNetWork(*contextPtr, modelPath, network);
                      if (contextPtr->isLoadSuccess) {
                          if (contextPtr->workName.empty()) {
                                contextPtr->workName = contextPtr->deviceInfo.deviceName;
                          }
                          GenerateWorkers(contextPtr->workName, contextPtr->executableNetwork);
                          //need lock
                          {
                             std::lock_guard<std::mutex> lock(_confMutex);
                             _config.insert(contextPtr->deviceInfo.config.begin(),
                                            contextPtr->deviceInfo.config.end());
                          }
                          contextPtr->isAlready = true;
                          auto& deviceName = contextPtr->deviceInfo.deviceName;
                          LOG_INFO("[AUTOPLUGIN]:device:%s loading Network finished",
                                  deviceName.c_str());
                          std::vector<std::string> supported_config_keys =
                              _core->GetMetric(deviceName, METRIC_KEY(SUPPORTED_CONFIG_KEYS));
                          // there is log mutex in LOG_DEBUG, add _configMutex just want to print them all together
                          // toDo maybe neet to implement LOG_RUN(task, LOG_LEVEL) to run some debug code.
                          std::lock_guard<std::mutex> lock(_confMutex);
                          for (const auto& cfg : supported_config_keys) {
                              try {
                                  LOG_DEBUG("[AUTOPLUGIN]:device:%s, GetConfig:%s=%s", deviceName.c_str(),
                                          cfg.c_str(), contextPtr->executableNetwork->GetConfig(cfg).as<std::string>().c_str());
                              } catch (...) {
                              }
                          }
                      }
                      contextPtr->promise.set_value();
                      // the first load network process finished
                      std::call_once(_firstLoadOC, [this] () {
                              _firstLoadPromise.set_value();
                              });
             };
         }
    }

    OV_ITT_SCOPED_TASK(itt::domains::MULTIPlugin, openvino::itt::handle(profilingTask));
    if (_loadContext[CPU].isEnabled) {
        _firstLoadFuture = _firstLoadPromise.get_future();
        // will not wait for loading accelerator network,
        // so the executor can't be destroyed before finished the task,
        // so use executor as a member of MultiDeviceExecutableNetwork.
        _executor = InferenceEngine::ExecutorManager::getInstance()->getIdleCPUStreamsExecutor(
                IStreamsExecutor::Config{"AutoDeviceAsyncLoad",
                static_cast<int>(std::thread::hardware_concurrency()) /* max possible #streams*/,
                0 /*default threads per stream, workaround for ticket 62376*/,
                IStreamsExecutor::ThreadBindingType::NONE});
        for (auto&& device : metaDevices) {
            // initialize containers before run async task
            _idleWorkerRequests[device.deviceName];
            _workerRequests[device.deviceName];
            _inferPipelineTasksDeviceSpecific[device.deviceName] = nullptr;
        }
        _idleWorkerRequests["CPU_HELP"];
        _workerRequests["CPU_HELP"];
        _inferPipelineTasksDeviceSpecific["CPU_HELP"] = nullptr;
        _executor->run(_loadContext[CPU].task);
        _executor->run(_loadContext[ACTUALDEVICE].task);
        auto recycleTask = [this]() mutable {
            WaitActualNetworkReady();
            while (!_exitFlag && _loadContext[ACTUALDEVICE].isAlready) {
                // clean up helper infer requests
                // first, wait for all the remaining requests to finish
                for (auto& iter : _workerRequests["CPU_HELP"]) {
                    iter._inferRequest._ptr->Wait(InferRequest::WaitMode::RESULT_READY);
                }
                // late enough to check the idle queue now
                // second, check the idle queue if all requests are in place
                size_t destroynum = 0;
<<<<<<< HEAD
                std::pair<int, WorkerInferRequest*> worker;
                while (_idleWorkerRequests["CPU_HELP"].try_pop(worker))
=======
                WorkerInferRequest *workerRequestPtr = nullptr;
                while (_idleWorkerRequests["CPU_HELP"].try_pop(workerRequestPtr))
>>>>>>> c597bc89
                    destroynum++;
                if (destroynum == _workerRequests["CPU_HELP"].size()) {
                    std::lock_guard<std::mutex> lock(_confMutex);
                    _workerRequests["CPU_HELP"].clear();
                    _loadContext[CPU].executableNetwork._ptr.reset();
                    _loadContext[CPU].executableNetwork._so.reset();
                    break;
                }
            }
        };
        _executor->run(std::move(recycleTask));
    } else {
        // only one device need to load network, do not need to load it async
        _loadContext[ACTUALDEVICE].task();
    }
    WaitFirstNetworkReady();
}
void MultiDeviceExecutableNetwork::TryToLoadNetWork(AutoLoadContext& context,
                                                    const std::string& modelPath,
                                                    const InferenceEngine::CNNNetwork& network) {
    auto& device = context.deviceInfo.deviceName;
    auto& deviceConfig = context.deviceInfo.config;
    auto& deviceList = context.metaDevices;
    bool curDevIsCPU = (device.find("CPU") != std::string::npos);
    try {
        if (!modelPath.empty()) {
            context.executableNetwork = _core->LoadNetwork(modelPath, device, deviceConfig);
        } else {
            context.executableNetwork = _core->LoadNetwork(network, device, deviceConfig);
        }
        context.isLoadSuccess = true;
    } catch (const std::exception& e) {
        context.errMessage += device + ":" + e.what();
        context.isLoadSuccess = false;
    }

    if (context.isLoadSuccess || curDevIsCPU) {
        return;
    }

    // need to reload network, unregister it's priority
    // there maybe potential issue.
    // for example they are dGPU, VPUX, iGPU, customer want to LoadNetwork with
    // configure 0 dGPU, 1 VPUX, if dGPU load failed,
    // the result will be not sure, maybe two network are loaded into VPUX,
    // maybe 0 is loaded to VPUX, 1 is loaded to iGPU
    _multiPlugin->UnregisterPriority(_context.modelPriority, context.deviceInfo.uniqueName);
    // remove the current device from deviceList
    auto eraseDevice = std::find_if(deviceList.begin(), deviceList.end(),
            [device](DeviceInformation& d){
            return d.deviceName == device;
            });
    deviceList.erase(eraseDevice);

    if (deviceList.empty()) {
        return;
    }

    // select next candidate device
    try {
        context.deviceInfo = _multiPlugin->SelectDevice(deviceList,
                context.networkPrecision, _context.modelPriority);
    }
    catch (const std::exception& e) {
        return;
    }

    // if the select device is CPU, need to check the config of _loadContext[CPU]
    // if they are same, do not need to load again
    curDevIsCPU = (context.deviceInfo.deviceName.find("CPU") != std::string::npos);
    if (curDevIsCPU) {
        auto compare = [](std::map<std::string, std::string>& a,
                std::map<std::string, std::string>& b) -> bool {
            if (a.size() != b.size()) {
                return false;
            }
            for (auto& item : a) {
                auto bIter = b.find(item.first);
                if (bIter != b.end()) {
                    if (bIter->second != item.second) {
                        return false;
                    }
                } else {
                    return false;
                }
            }
            return true;
        };
        if (compare(context.deviceInfo.config, _loadContext[CPU].deviceInfo.config)) {
            return;
        }
    }

    LOG_DEBUG("[AUTOPLUGIN] try to load %s", context.deviceInfo.deviceName.c_str());
    // try to load this candidate device
    TryToLoadNetWork(context, modelPath, network);
}

void MultiDeviceExecutableNetwork::WaitFirstNetworkReady() {
    if (_firstLoadFuture.valid()) {
        // wait for the first loading finished
        _firstLoadFuture.wait();
    }

    // check if there is any device that have loaded network successfully
    for (int i = CONTEXTNUM - 1; i >= 0; i--) {
        if (_loadContext[i].isEnabled && _loadContext[i].isAlready) {
            return;
        }
    }

    // the first loading is failed, wait for another loading
    for (int i = CONTEXTNUM - 1; i >= 0; i--) {
        if (_loadContext[i].isEnabled) {
            _loadContext[i].future.wait();
            // check if loading is successful
            if (_loadContext[i].isAlready) {
                return;
            }
        }
    }

    //print errMessage
    for (int i = CONTEXTNUM - 1; i >= 0; i--) {
        if (_loadContext[i].isEnabled) {
            LOG_ERROR("[AUTOPLUGIN] load failed, %s", _loadContext[i].errMessage.c_str());
        }
    }

    IE_THROW() << "[AUTOPLUGIN] load all devices failed";
}

void MultiDeviceExecutableNetwork::WaitActualNetworkReady() const {
    OV_ITT_SCOPED_TASK(itt::domains::MULTIPlugin, "MultiDeviceExecutableNetwork::WaitActualNetworkReady");
    // Maybe different API will call this function, so add call once here
    // for every MultiDeviceExecutableNetwork instance
    std::call_once(_oc, [this] () {
               if (_loadContext[ACTUALDEVICE].future.valid()) {
                   _loadContext[ACTUALDEVICE].future.wait();
               }
               });
}

void MultiDeviceExecutableNetwork::ScheduleToWorkerInferRequest(Task inferPipelineTask, DeviceName preferred_device) {
    std::vector<DeviceInformation> devices;
    // AUTO work mode
    if (_workModeIsAUTO) {
        if (!preferred_device.empty()) {
            // if the device needed by customer is not ready, need to wait for it
            WaitActualNetworkReady();
            // the preferred_device should be the selected device in AUTO work mode
            if (preferred_device != _loadContext[ACTUALDEVICE].deviceInfo.deviceName) {
                IE_THROW(NotFound) << "The preferred device should be the selected device";
            }
            devices.push_back(_loadContext[ACTUALDEVICE].deviceInfo);
        } else {
            // _acceleratorDevice could be the same as _cpuDevice, such as AUTO:CPU
            if (_loadContext[ACTUALDEVICE].isAlready) {
                devices.push_back(_loadContext[ACTUALDEVICE].deviceInfo);
            } else {
                // replace deviceName with workName, so schedule can select correct
                // idleWorkerQueue
                auto deviceInfo =  _loadContext[CPU].deviceInfo;
                deviceInfo.deviceName = _loadContext[CPU].workName;
                devices.push_back(std::move(deviceInfo));
            }
        }
    } else {
        devices = [&] {
            std::lock_guard<std::mutex> lock(_mutex);
            return _devicePriorities;
        }();
    }
    for (auto&& device : devices) {
        if (!preferred_device.empty() && (device.deviceName != preferred_device))
            continue;
        if (RunPipelineTask(inferPipelineTask, _idleWorkerRequests[device.deviceName], preferred_device)) {
            return;
        }
    }

    // no vacant requests this time, storing the task to the respective queue
    if (!preferred_device.empty())
        _inferPipelineTasksDeviceSpecific[preferred_device]->push(std::move(inferPipelineTask));
    else
        _inferPipelineTasks.push(std::move(inferPipelineTask));
}

bool MultiDeviceExecutableNetwork::RunPipelineTask(Task& inferPipelineTask,
                                            NotBusyWorkerRequests& idleWorkerRequests,
                                            const DeviceName& preferred_device) {
  WorkerInferRequest *workerRequestPtr = nullptr;
  std::pair<int, WorkerInferRequest*> worker;
  if (idleWorkerRequests.try_pop(worker)) {
      workerRequestPtr = worker.second;
      IdleGuard idleGuard{workerRequestPtr, idleWorkerRequests};
      _thisWorkerInferRequest = workerRequestPtr;
      {
          auto capturedTask = std::move(inferPipelineTask);
          capturedTask();
      }
      idleGuard.Release();
      return true;
  }
  return false;
}

void MultiDeviceExecutableNetwork::run(Task inferPipelineTask) {
    ScheduleToWorkerInferRequest(std::move(inferPipelineTask), _thisPreferredDeviceName);
}

MultiDeviceExecutableNetwork::~MultiDeviceExecutableNetwork() {
    if (_workModeIsAUTO) {
        // this is necessary to guarantee member destroyed after getting future
        if (_loadContext[CPU].isEnabled) {
            _exitFlag = true;
            _loadContext[CPU].future.wait();
            WaitActualNetworkReady();
            // it's necessary to wait the loading network threads to stop here.
            InferenceEngine::ExecutorManager::getInstance()->clear("AutoDeviceAsyncLoad");
            _executor.reset();
        }
        _multiPlugin->UnregisterPriority(_context.modelPriority,
                _loadContext[ACTUALDEVICE].deviceInfo.uniqueName);
    }
    {
        std::lock_guard<std::mutex> lock(_mutex);
        _devicePriorities.clear();
    }
    /* NOTE: The only threads that use `MultiDeviceExecutableNetwork` worker infer requests' threads.
     *       But AsyncInferRequest destructor should wait for all asynchronous tasks by the request
     */
    for (auto&& idleWorker : _idleWorkerRequests) {
        // stop accepting any idle requests back (for re-scheduling)
        idleWorker.second.set_capacity(0);
    }
    {
        std::lock_guard<std::mutex> lock(_confMutex);
        _workerRequests.clear();
    }
}

std::shared_ptr<InferenceEngine::RemoteContext> MultiDeviceExecutableNetwork::GetContext() const {
    if (_workModeIsAUTO) {
        WaitActualNetworkReady();
        return _loadContext[ACTUALDEVICE].executableNetwork->GetContext();
    }
    auto devices = [&] {
        std::lock_guard<std::mutex> lock(_mutex);
        return _devicePriorities;
    }();

    std::string devices_names;
    for (auto&& device : devices) {
        devices_names += device.deviceName + " ";
        const auto& n  = _networksPerDevice.at(device.deviceName);
        try {
            return n->GetContext();
        } catch (const NotImplemented&) {}
    }
    IE_THROW(NotImplemented) << "None of the devices in the MULTI device has an associated remote context."
                             << " Current list of devices allowed via the DEVICE_PRIORITIES config: " << devices_names;
}

std::shared_ptr<InferenceEngine::ICore> MultiDeviceExecutableNetwork::GetCore() const {
    return _plugin->GetCore();
}

InferenceEngine::IInferRequestInternal::Ptr MultiDeviceExecutableNetwork::CreateInferRequestImpl(
    const std::vector<std::shared_ptr<const ov::Node>>& inputs,
    const std::vector<std::shared_ptr<const ov::Node>>& outputs) {
    auto num = _numRequestsCreated++;
    size_t sum = 0;
    InferenceEngine::SoIInferRequestInternal request_to_share_blobs_with;

    if (_workModeIsAUTO) {
        if (!_loadContext[CPU].isEnabled && _loadContext[ACTUALDEVICE].isAlready) {
            auto& dev_requests = _workerRequests[_loadContext[ACTUALDEVICE].deviceInfo.deviceName];
            if (num < dev_requests.size()) {
                request_to_share_blobs_with = dev_requests.at(num)._inferRequest;
            }
        }
        // if user creates more infer request than the device optimal value, fall back to default memory
        return std::make_shared<MultiDeviceInferRequest>(inputs, outputs, request_to_share_blobs_with);
    }

    // borrowing device-specific blobs from the underlying requests for the device-agnostic, user-facing requests
    // this allows to potentially save on the data-copy later (if the requests are scheduled in the same order)
    for (const auto& device : _devicePrioritiesInitial) {
        auto& dev_requests = _workerRequests[device.deviceName];
        if ((num - sum) < dev_requests.size()) {
            request_to_share_blobs_with = dev_requests.at(num - sum)._inferRequest;
            break;
        }
        sum += dev_requests.size();
    }
    return std::make_shared<MultiDeviceInferRequest>(inputs, outputs, request_to_share_blobs_with);
}

InferenceEngine::IInferRequestInternal::Ptr MultiDeviceExecutableNetwork::CreateInferRequestImpl(InferenceEngine::InputsDataMap networkInputs,
                                                                                                InferenceEngine::OutputsDataMap networkOutputs) {
    auto num = _numRequestsCreated++;
    size_t sum = 0;
    InferenceEngine::SoIInferRequestInternal request_to_share_blobs_with;

    if (_workModeIsAUTO) {
        if (!_loadContext[CPU].isEnabled && _loadContext[ACTUALDEVICE].isAlready) {
            auto& dev_requests = _workerRequests[_loadContext[ACTUALDEVICE].deviceInfo.deviceName];
            if (num < dev_requests.size()) {
                request_to_share_blobs_with = dev_requests.at(num)._inferRequest;
            }
        }
        // if user creates more infer request than the device optimal value, fall back to default memory
        return std::make_shared<MultiDeviceInferRequest>(networkInputs, networkOutputs, request_to_share_blobs_with);
    }

    // borrowing device-specific blobs from the underlying requests for the device-agnostic, user-facing requests
    // this allows to potentially save on the data-copy later (if the requests are scheduled in the same order)
    for (const auto& device : _devicePrioritiesInitial) {
        auto& dev_requests = _workerRequests[device.deviceName];
        if ((num - sum) < dev_requests.size()) {
            request_to_share_blobs_with = dev_requests.at(num - sum)._inferRequest;
            break;
        }
        sum += dev_requests.size();
    }
    return std::make_shared<MultiDeviceInferRequest>(networkInputs, networkOutputs, request_to_share_blobs_with);
}

IInferRequestInternal::Ptr MultiDeviceExecutableNetwork::CreateInferRequest() {
    IInferRequestInternal::Ptr syncRequestImpl;
    if (this->_plugin && this->_plugin->GetCore() && GetCore()->isNewAPI())
        syncRequestImpl = CreateInferRequestImpl(_parameters, _results);

    if (!syncRequestImpl)
        syncRequestImpl = CreateInferRequestImpl(_networkInputs, _networkOutputs);
    syncRequestImpl->setPointerToExecutableNetworkInternal(shared_from_this());
    return std::make_shared<MultiDeviceAsyncInferRequest>(std::static_pointer_cast<MultiDeviceInferRequest>(syncRequestImpl),
                                                          _needPerfCounters,
                                                          std::static_pointer_cast<MultiDeviceExecutableNetwork>(shared_from_this()),
                                                          _callbackExecutor);
}

void MultiDeviceExecutableNetwork::SetConfig(const std::map<std::string, InferenceEngine::Parameter> &config) {
    if (_workModeIsAUTO) {
        IE_THROW(NotImplemented);
    }

    auto priorities = config.find(MultiDeviceConfigParams::KEY_MULTI_DEVICE_PRIORITIES);
    if (priorities == config.end() || config.size() > 1) {
        IE_THROW() << "The only config supported for the Network's SetConfig is MultiDeviceConfigParams::KEY_MULTI_DEVICE_PRIORITIES";
    } else {
        auto multiPlugin = std::dynamic_pointer_cast<MultiDeviceInferencePlugin>(this->_plugin);
        assert(multiPlugin != nullptr);
        auto metaDevices = multiPlugin->ParseMetaDevices(priorities->second, {});

        if (std::any_of(metaDevices.begin(), metaDevices.end(), [](const DeviceInformation& kvp) {
                return kvp.numRequestsPerDevices != -1;
            })) {
            IE_THROW() << "You can only change device priorities but not number of requests"
                     <<" with the Network's SetConfig(MultiDeviceConfigParams::KEY_MULTI_DEVICE_PRIORITIES!";
        }

        {
            std::lock_guard<std::mutex> lock{_mutex};
            for (auto && device : metaDevices) {
                if (_networksPerDevice.find(device.deviceName) == _networksPerDevice.end()) {
                    IE_THROW(NotFound) << "You can only change device priorities but not add new devices with"
                        << " the Network's SetConfig(MultiDeviceConfigParams::KEY_MULTI_DEVICE_PRIORITIES. "
                        << device.deviceName << " device was not in the original device list!";
                }
            }
            _devicePriorities = metaDevices;

            // update value in config
            std::lock_guard<std::mutex> lockConf(_confMutex);
            _config[MultiDeviceConfigParams::KEY_MULTI_DEVICE_PRIORITIES] = priorities->second;
        }
    }
}

InferenceEngine::Parameter MultiDeviceExecutableNetwork::GetConfig(const std::string &name) const {
    {
        std::lock_guard<std::mutex> lock(_confMutex);
        auto it = _config.find(name);
        if (it != _config.end()) {
            return it->second;
        }
    }

    // find config key among networks config keys
    for (const auto& desc : _networksPerDevice) {
        const auto& execNetwork = desc.second;
        auto param = execNetwork->GetMetric(METRIC_KEY(SUPPORTED_CONFIG_KEYS));
        for (auto &&configKey : param.as<std::vector<std::string>>()) {
            if (configKey == name) {
                return execNetwork->GetConfig(configKey);
            }
        }
        IE_THROW() << "Unsupported ExecutableNetwork config key: " << name;
    }
    IE_THROW(NotFound) << name <<" not found in the ExecutableNetwork config";
}

InferenceEngine::Parameter MultiDeviceExecutableNetwork::GetMetric(const std::string &name) const {
    if (_workModeIsAUTO) {
        if (name == METRIC_KEY(OPTIMAL_NUMBER_OF_INFER_REQUESTS)) {
            unsigned int real = 0;
            if (_loadContext[ACTUALDEVICE].isAlready) {
                real = _loadContext[ACTUALDEVICE].
                    executableNetwork->GetMetric(name).as<unsigned int>();
            } else {
                IE_ASSERT(_loadContext[CPU].isAlready == true);
                real = _loadContext[CPU].
                    executableNetwork->GetMetric(name).as<unsigned int>();
                std::unique_lock<std::mutex> lock(_confMutex);
                auto deviceInfo =  _loadContext[ACTUALDEVICE].deviceInfo;
                lock.unlock();
                if (deviceInfo.deviceName.find("GPU") != std::string::npos) {
                    const auto& mode = deviceInfo.config.find(CONFIG_KEY(PERFORMANCE_HINT));
                    if (mode != deviceInfo.config.end() && mode->second == CONFIG_VALUE(THROUGHPUT)) {
                         std::map<std::string, InferenceEngine::Parameter> options;
                         options["MODEL_PTR"] = _network.getFunction(); // CNNntework
                         try {
                             auto optimalBatchSize = _core->GetMetric(deviceInfo.deviceName,
                                     METRIC_KEY(OPTIMAL_BATCH_SIZE), options).as<unsigned int>();
                             auto rangeOfStreams = _core->GetMetric(deviceInfo.deviceName,
                                     METRIC_KEY(RANGE_FOR_STREAMS), options).as<std::tuple<unsigned int, unsigned int>>();
                             real = (std::max)(real, std::get<1>(rangeOfStreams) * optimalBatchSize);
                         } catch (const InferenceEngine::Exception &iie) {
                             LOG_WARNING("[AUTOPLUGIN]get optimal infer requset num for GPU auto-batch failed :%s", iie.what());
                         }
                    }
                }
            }
            unsigned int res = (std::max)(8u, real);
            IE_SET_METRIC_RETURN(OPTIMAL_NUMBER_OF_INFER_REQUESTS, res);
        }

        if (_loadContext[ACTUALDEVICE].isAlready) {
            return _loadContext[ACTUALDEVICE].executableNetwork->GetMetric(name);
        }
        return _loadContext[CPU].executableNetwork->GetMetric(name);
    }

    if (name == METRIC_KEY(OPTIMAL_NUMBER_OF_INFER_REQUESTS)) {
        unsigned int res = 0u;
        for (auto n : _networksPerDevice) {
            try {
                res += n.second->GetMetric(METRIC_KEY(OPTIMAL_NUMBER_OF_INFER_REQUESTS)).as<unsigned int>();
            } catch (const InferenceEngine::Exception &iie) {
                  IE_THROW()
                        << "Every device used with the Multi-Device should "
                        << "support OPTIMAL_NUMBER_OF_INFER_REQUESTS ExecutableNetwork metric. "
                        << "Failed to query the metric for the " << n.first << " with error:" << iie.what();
           }
        }
        IE_SET_METRIC_RETURN(OPTIMAL_NUMBER_OF_INFER_REQUESTS, res);
    } else if (name == METRIC_KEY(NETWORK_NAME)) {
        auto it = _networksPerDevice.begin();
        IE_ASSERT(it != _networksPerDevice.end());
        IE_SET_METRIC_RETURN(NETWORK_NAME, it->second->GetMetric(
            METRIC_KEY(NETWORK_NAME)).as<std::string>());
    } else if (name == METRIC_KEY(SUPPORTED_METRICS)) {
        IE_SET_METRIC_RETURN(SUPPORTED_METRICS, {
            METRIC_KEY(OPTIMAL_NUMBER_OF_INFER_REQUESTS),
            METRIC_KEY(SUPPORTED_METRICS),
            METRIC_KEY(NETWORK_NAME),
            METRIC_KEY(SUPPORTED_CONFIG_KEYS)
        });
    } else if (name == METRIC_KEY(SUPPORTED_CONFIG_KEYS)) {
        std::vector<std::string> configKeys = { MultiDeviceConfigParams::KEY_MULTI_DEVICE_PRIORITIES };
        IE_SET_METRIC_RETURN(SUPPORTED_CONFIG_KEYS, configKeys);
    } else {
        IE_THROW() << "Unsupported ExecutableNetwork metric key: " << name;
    }
}
}  // namespace MultiDevicePlugin<|MERGE_RESOLUTION|>--- conflicted
+++ resolved
@@ -279,13 +279,8 @@
                 // late enough to check the idle queue now
                 // second, check the idle queue if all requests are in place
                 size_t destroynum = 0;
-<<<<<<< HEAD
                 std::pair<int, WorkerInferRequest*> worker;
                 while (_idleWorkerRequests["CPU_HELP"].try_pop(worker))
-=======
-                WorkerInferRequest *workerRequestPtr = nullptr;
-                while (_idleWorkerRequests["CPU_HELP"].try_pop(workerRequestPtr))
->>>>>>> c597bc89
                     destroynum++;
                 if (destroynum == _workerRequests["CPU_HELP"].size()) {
                     std::lock_guard<std::mutex> lock(_confMutex);
