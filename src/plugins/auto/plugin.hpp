// Copyright (C) 2018-2021 Intel Corporation
// SPDX-License-Identifier: Apache-2.0
//

///////////////////////////////////////////////////////////////////////////////////////////////////
#pragma once

#include <map>
#include <vector>
#include <string>
#include <list>

#include <cpp_interfaces/interface/ie_iplugin_internal.hpp>
#include <cpp_interfaces/interface/ie_internal_plugin_config.hpp>
#include "executable_network.hpp"
#include "utils/log_util.hpp"

#ifdef  MULTIUNITTEST
#define MOCKTESTMACRO virtual
#define MultiDevicePlugin MockMultiDevicePlugin
#else
#define MOCKTESTMACRO
#endif

namespace MultiDevicePlugin {

class MultiDeviceInferencePlugin : public InferenceEngine::IInferencePlugin {
public:
    MultiDeviceInferencePlugin();
    ~MultiDeviceInferencePlugin() = default;

    InferenceEngine::IExecutableNetworkInternal::Ptr LoadExeNetworkImpl(const InferenceEngine::CNNNetwork&        network,
                                                                       const std::map<std::string, std::string>& config) override;

    InferenceEngine::IExecutableNetworkInternal::Ptr LoadNetwork(const std::string& modelPath,
                                                                 const std::map<std::string, std::string>& config) override;

    void SetConfig(const std::map<std::string, std::string>& config) override;
    InferenceEngine::Parameter GetConfig(const std::string& name, const std::map<std::string, InferenceEngine::Parameter> & options) const override;
    InferenceEngine::QueryNetworkResult QueryNetwork(const InferenceEngine::CNNNetwork&        network,
                                                     const std::map<std::string, std::string>& config) const override;
    InferenceEngine::Parameter GetMetric(const std::string& name,
                                         const std::map<std::string, InferenceEngine::Parameter>& options) const override;

    MOCKTESTMACRO std::vector<MultiDevicePlugin::DeviceInformation> ParseMetaDevices(const std::string & devicesRequestsCfg,
                                                                       const std::map<std::string, std::string> & config) const;

    std::string GetDeviceList(const std::map<std::string, std::string>& config) const;
    MOCKTESTMACRO DeviceInformation SelectDevice(const std::vector<DeviceInformation>& metaDevices,
            const std::string& networkPrecision = METRIC_VALUE(FP32), unsigned int priority = 0);
    void UnregisterPriority(const unsigned int& priority, const std::string& deviceName);
    void RegisterPriority(const unsigned int& priority, const std::string& deviceName);

protected:
    std::map<std::string, std::string> GetSupportedConfig(const std::map<std::string, std::string>& config,
                                                          const MultiDevicePlugin::DeviceName & deviceName) const;

private:
    InferenceEngine::IExecutableNetworkInternal::Ptr LoadNetworkImpl(const std::string& modelPath,
                                                                       InferenceEngine::CNNNetwork network,
                                                                       const std::map<std::string, std::string>& config,
                                                                       const std::string &networkPrecision = METRIC_VALUE(FP32));
    static void CheckConfig(const std::map<std::string, std::string>& config, AutoContext& context,
                            std::map<std::string, std::string>& filterConfig);
    std::vector<DeviceInformation> FilterDevice(const std::vector<DeviceInformation>& metaDevices,
                                                const std::map<std::string, std::string>& config);
<<<<<<< HEAD
    std::vector<DeviceInformation> FilterDeviceByNetwork(const std::vector<DeviceInformation>& metaDevices,
                                                InferenceEngine::CNNNetwork network);
=======
    static std::mutex _mtx;
    static std::map<unsigned int, std::list<std::string>> _priorityMap;
>>>>>>> fa05743e
};

}  // namespace MultiDevicePlugin<|MERGE_RESOLUTION|>--- conflicted
+++ resolved
@@ -64,13 +64,10 @@
                             std::map<std::string, std::string>& filterConfig);
     std::vector<DeviceInformation> FilterDevice(const std::vector<DeviceInformation>& metaDevices,
                                                 const std::map<std::string, std::string>& config);
-<<<<<<< HEAD
     std::vector<DeviceInformation> FilterDeviceByNetwork(const std::vector<DeviceInformation>& metaDevices,
                                                 InferenceEngine::CNNNetwork network);
-=======
     static std::mutex _mtx;
     static std::map<unsigned int, std::list<std::string>> _priorityMap;
->>>>>>> fa05743e
 };
 
 }  // namespace MultiDevicePlugin