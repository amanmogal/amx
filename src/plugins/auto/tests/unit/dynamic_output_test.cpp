// Copyright (C) 2018-2024 Intel Corporation
// SPDX-License-Identifier: Apache-2.0
//

#include <common_test_utils/common_utils.hpp>
#include <thread>

#include "include/auto_unit_test.hpp"
#include "openvino/runtime/threading/immediate_executor.hpp"

using DynamicOutputConfigParams = std::tuple<ov::Any,  // priority device list
                                             ov::Any   // expected device to run inference on
                                             >;

class DynamicOutputInferenceTest : public tests::AutoTest, public ::testing::TestWithParam<DynamicOutputConfigParams> {
public:
    DynamicOutputInferenceTest(const tests::MODELTYPE modelType = tests::MODELTYPE::DYNAMIC) : AutoTest(modelType) {}
    static std::string getTestCaseName(testing::TestParamInfo<DynamicOutputConfigParams> obj);
    void SetUp() override;
    void TearDown() override {
        mockExecutor.reset();
        mockExecutorActual.reset();
        mockInferrequest.reset();
        mockInferrequestActual.reset();
    }

protected:
    ov::Any priorityList;
    ov::Any targetList;
    std::shared_ptr<ov::mock_auto_plugin::MockAsyncInferRequest> mockInferrequest;
    std::shared_ptr<ov::mock_auto_plugin::MockAsyncInferRequest> mockInferrequestActual;
    std::shared_ptr<ov::threading::ImmediateExecutor> mockExecutor;
    std::shared_ptr<ov::threading::ImmediateExecutor> mockExecutorActual;
};

std::string DynamicOutputInferenceTest::getTestCaseName(testing::TestParamInfo<DynamicOutputConfigParams> obj) {
    ov::Any priorityList;
    ov::Any targetList;
    std::tie(priorityList, targetList) = obj.param;
    std::ostringstream result;
    result << "_withList_" << priorityList.as<std::string>();
    result << "_expect_";
    auto targets = targetList.as<std::vector<std::string>>();
    for (auto& iter : targets)
        result << "_" << iter;
    auto string = result.str();
    ov::test::utils::replaceSubstringInString(string, ",", "_");
    return string;
}

void DynamicOutputInferenceTest::SetUp() {
    mockExecutor = std::make_shared<ov::threading::ImmediateExecutor>();
    mockExecutorActual = std::make_shared<ov::threading::ImmediateExecutor>();
    mockInferrequest =
        std::make_shared<ov::mock_auto_plugin::MockAsyncInferRequest>(inferReqInternal, mockExecutor, nullptr, false);
    mockInferrequestActual = std::make_shared<ov::mock_auto_plugin::MockAsyncInferRequest>(inferReqInternalActual,
                                                                                           mockExecutorActual,
                                                                                           nullptr,
                                                                                           false);
    std::tie(priorityList, targetList) = GetParam();
    ON_CALL(*core,
            compile_model(::testing::Matcher<const std::shared_ptr<const ov::Model>&>(_),
                          ::testing::Matcher<const std::string&>(HasSubstr(ov::test::utils::DEVICE_GPU)),
                          _))
        .WillByDefault(InvokeWithoutArgs([this]() {
            std::this_thread::sleep_for(std::chrono::milliseconds(200));
            return mockExeNetworkActual;
        }));
    ON_CALL(
        *core,
        compile_model(::testing::Matcher<const std::shared_ptr<const ov::Model>&>(_),
                      ::testing::Matcher<const std::string&>(StrEq(std::string(ov::test::utils::DEVICE_GPU) + ".0")),
                      _))
        .WillByDefault(InvokeWithoutArgs([this]() {
            std::this_thread::sleep_for(std::chrono::milliseconds(200));
            return mockExeNetwork;
        }));
    ON_CALL(
        *core,
        compile_model(::testing::Matcher<const std::shared_ptr<const ov::Model>&>(_),
                      ::testing::Matcher<const std::string&>(StrEq(std::string(ov::test::utils::DEVICE_GPU) + ".1")),
                      _))
        .WillByDefault(InvokeWithoutArgs([this]() {
            std::this_thread::sleep_for(std::chrono::milliseconds(200));
            return mockExeNetworkActual;
        }));
    ON_CALL(*core,
            compile_model(::testing::Matcher<const std::shared_ptr<const ov::Model>&>(_),
                          ::testing::Matcher<const std::string&>(StrEq(ov::test::utils::DEVICE_CPU)),
                          (_)))
        .WillByDefault(Return(mockExeNetwork));
}

TEST_P(DynamicOutputInferenceTest, CanSelectCorrectTargetDeviceandInitizeBlobWithCorrectSize) {
    auto targets = targetList.as<std::vector<std::string>>();
    config.insert(ov::device::priorities(priorityList.as<std::string>()));
    config.insert(ov::hint::performance_mode(ov::hint::PerformanceMode::CUMULATIVE_THROUGHPUT));
    std::shared_ptr<ov::ICompiledModel> exeNetwork;
    for (auto& iter : targets) {
        EXPECT_CALL(*core,
                    compile_model(::testing::Matcher<const std::shared_ptr<const ov::Model>&>(_),
                                  ::testing::Matcher<const std::string&>(HasSubstr(iter)),
                                  ::testing::Matcher<const ov::AnyMap&>(_)))
            .Times(1);
    }
<<<<<<< HEAD
=======
    if (priorityList.as<std::string>().find("CPU") != std::string::npos) {
        EXPECT_CALL(*core,
                    compile_model(::testing::Matcher<const std::shared_ptr<const ov::Model>&>(_),
                                  ::testing::Matcher<const std::string&>(StrEq("GPU")),
                                  ::testing::Matcher<const ov::AnyMap&>(_)))
            .Times(0);
    }
    ASSERT_NO_THROW(exeNetwork = plugin->compile_model(model, config));
}

TEST_P(DynamicOutputInferenceTest, CanInferWithOutputChangedFromDynamicOnAutoToStaticOnActualDevice) {
    plugin->set_device_name("AUTO");
    // change the tensor shape from dynamic to static for CPU/GPU.0 infer request
    for (auto& it : inferReqInternal->get_outputs()) {
        if (!it.get_partial_shape().is_dynamic())
            continue;
        auto tensor = inferReqInternal->get_tensor(it);
        tensor->set_shape(ov::Shape{2, 3});
    }
    ON_CALL(*mockIExeNet.get(), create_infer_request()).WillByDefault(Return(mockInferrequest));
    ON_CALL(*mockIExeNetActual.get(), create_infer_request()).WillByDefault(InvokeWithoutArgs([this]() {
        std::this_thread::sleep_for(std::chrono::milliseconds(0));
        return mockInferrequestActual;
    }));
    config.insert(ov::device::priorities(priorityList.as<std::string>()));
    config.insert(ov::hint::performance_mode(ov::hint::PerformanceMode::CUMULATIVE_THROUGHPUT));
    std::shared_ptr<ov::ICompiledModel> exeNetwork;
>>>>>>> 81a4e3f2
    ASSERT_NO_THROW(exeNetwork = plugin->compile_model(model, config));
    std::shared_ptr<ov::IAsyncInferRequest> infer_request;
    ASSERT_NO_THROW(infer_request = exeNetwork->create_infer_request());
    ASSERT_NO_THROW(infer_request->infer());
}

const std::vector<DynamicOutputConfigParams> testConfigs = {
<<<<<<< HEAD
    DynamicOutputConfigParams{"CPU,GPU", std::vector<std::string>{"CPU", "GPU"}},
    DynamicOutputConfigParams{"GPU,CPU", std::vector<std::string>{"CPU", "GPU"}},
=======
    DynamicOutputConfigParams{"CPU,GPU", std::vector<std::string>{"CPU"}},
    DynamicOutputConfigParams{"GPU,CPU", std::vector<std::string>{"CPU"}},
    DynamicOutputConfigParams{"GPU.0,GPU.1", std::vector<std::string>{"GPU.0", "GPU.1"}},
>>>>>>> 81a4e3f2
};

INSTANTIATE_TEST_SUITE_P(smoke_Auto_BehaviorTests,
                         DynamicOutputInferenceTest,
                         ::testing::ValuesIn(testConfigs),
                         DynamicOutputInferenceTest::getTestCaseName);<|MERGE_RESOLUTION|>--- conflicted
+++ resolved
@@ -103,8 +103,6 @@
                                   ::testing::Matcher<const ov::AnyMap&>(_)))
             .Times(1);
     }
-<<<<<<< HEAD
-=======
     if (priorityList.as<std::string>().find("CPU") != std::string::npos) {
         EXPECT_CALL(*core,
                     compile_model(::testing::Matcher<const std::shared_ptr<const ov::Model>&>(_),
@@ -132,7 +130,6 @@
     config.insert(ov::device::priorities(priorityList.as<std::string>()));
     config.insert(ov::hint::performance_mode(ov::hint::PerformanceMode::CUMULATIVE_THROUGHPUT));
     std::shared_ptr<ov::ICompiledModel> exeNetwork;
->>>>>>> 81a4e3f2
     ASSERT_NO_THROW(exeNetwork = plugin->compile_model(model, config));
     std::shared_ptr<ov::IAsyncInferRequest> infer_request;
     ASSERT_NO_THROW(infer_request = exeNetwork->create_infer_request());
@@ -140,14 +137,9 @@
 }
 
 const std::vector<DynamicOutputConfigParams> testConfigs = {
-<<<<<<< HEAD
     DynamicOutputConfigParams{"CPU,GPU", std::vector<std::string>{"CPU", "GPU"}},
     DynamicOutputConfigParams{"GPU,CPU", std::vector<std::string>{"CPU", "GPU"}},
-=======
-    DynamicOutputConfigParams{"CPU,GPU", std::vector<std::string>{"CPU"}},
-    DynamicOutputConfigParams{"GPU,CPU", std::vector<std::string>{"CPU"}},
     DynamicOutputConfigParams{"GPU.0,GPU.1", std::vector<std::string>{"GPU.0", "GPU.1"}},
->>>>>>> 81a4e3f2
 };
 
 INSTANTIATE_TEST_SUITE_P(smoke_Auto_BehaviorTests,
