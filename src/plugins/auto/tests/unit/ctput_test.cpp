--- conflicted
+++ resolved
@@ -49,11 +49,7 @@
 
     if (targetDevices.size() == 1) {
         std::string targetDevice = targetDevices[0];
-<<<<<<< HEAD
         config.insert(ov::device::priorities(targetDevices[0]));
-=======
-        config.insert({ov::device::priorities.name(), targetDevices[0]});
->>>>>>> e2533e81
         // Call single device logic and performance hint is THROUGHPUT
         EXPECT_CALL(*core,
                     compile_model(::testing::Matcher<const std::shared_ptr<const ov::Model>&>(_),
@@ -98,11 +94,7 @@
     std::tie(targetDevices) = this->GetParam();
 
     plugin->set_device_name("AUTO");
-<<<<<<< HEAD
     config.insert({ov::hint::performance_mode(ov::hint::PerformanceMode::CUMULATIVE_THROUGHPUT)});
-=======
-    config.insert({{ov::hint::performance_mode.name(), ov::hint::PerformanceMode::CUMULATIVE_THROUGHPUT}});
->>>>>>> e2533e81
     config.insert(ov::device::priorities(targetDevices[0]));
     // Call single device logic and performance hint is THROUGHPUT
     ASSERT_NO_THROW(exeNetwork = plugin->compile_model(model, config));
@@ -182,11 +174,7 @@
         targetDev += ((deviceName == targetDevices.back()) ? "" : ",");
     }
     std::shared_ptr<ov::ICompiledModel> exeNetwork;
-<<<<<<< HEAD
     config.insert({ov::hint::performance_mode(ov::hint::PerformanceMode::CUMULATIVE_THROUGHPUT)});
-=======
-    config.insert({{ov::hint::performance_mode.name(), ov::hint::PerformanceMode::CUMULATIVE_THROUGHPUT}});
->>>>>>> e2533e81
     config.insert(ov::device::priorities(targetDev));
     ON_CALL(*core,
             compile_model(::testing::Matcher<const std::shared_ptr<const ov::Model>&>(_),
