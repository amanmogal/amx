--- conflicted
+++ resolved
@@ -49,11 +49,7 @@
 
     if (targetDevices.size() == 1) {
         std::string targetDevice = targetDevices[0];
-<<<<<<< HEAD
-        config.insert(ov::device::priorities(targetDevices[0]));
-=======
         config.insert(ov::device::priorities(targetDevice));
->>>>>>> 6d6d3326
         // Call single device logic and performance hint is THROUGHPUT
         EXPECT_CALL(*core,
                     compile_model(::testing::Matcher<const std::shared_ptr<const ov::Model>&>(_),
