// Copyright (C) 2018-2023 Intel Corporation
// SPDX-License-Identifier: Apache-2.0
//

#include "functional_test_utils/skip_tests_config.hpp"

#include <string>
#include <vector>

#include "openvino/core/visibility.hpp"

std::vector<std::string> disabledTestPatterns() {
    std::vector<std::string> retVector{
        // Not implemented yet:
        R"(.*Behavior.*OVCompiledModelBaseTest.*canSetConfigToCompiledModel.*)",
        R"(.*Behavior.*OVCompiledModelBaseTest.*canExportModel.*)",
        R"(.*Behavior.*OVCompiledModelBaseTest.*canSetConfigToCompiledModelWithIncorrectConfig.*)",

        // unsupported metrics
        R"(.*smoke_AutoOVGetMetricPropsTest.*OVGetMetricPropsTest.*(AVAILABLE_DEVICES|OPTIMIZATION_CAPABILITIES|RANGE_FOR_ASYNC_INFER_REQUESTS|RANGE_FOR_STREAMS).*)",

        // Issue:
        // New API tensor tests
        R"(.*OVInferRequestCheckTensorPrecision.*type=i4.*)",
        R"(.*OVInferRequestCheckTensorPrecision.*type=u1.*)",
        R"(.*OVInferRequestCheckTensorPrecision.*type=u4.*)",

        // AUTO does not support import / export
        R"(.*smoke_Auto_BehaviorTests/OVCompiledGraphImportExportTest.*(mportExport|readFromV10IR).*/targetDevice=(AUTO).*)",
        R"(.*Behavior.*OVInferRequestIOTensorTest.*canInferAfterIOBlobReallocation.*)",
        R"(.*Behavior.*OVInferRequestDynamicTests.*InferUpperBoundNetworkAfterIOTensorsReshaping.*)",
        // template plugin doesn't support this case
        R"(.*OVInferRequestPerfCountersTest.*CheckOperationInProfilingInfo.*)"};

#if !defined(OPENVINO_ARCH_X86_64)
    // very time-consuming test
    retVector.emplace_back(R"(.*OVInferConsistencyTest.*)");
#endif
<<<<<<< HEAD

=======
>>>>>>> 0744509a
    return retVector;
}<|MERGE_RESOLUTION|>--- conflicted
+++ resolved
@@ -36,9 +36,6 @@
     // very time-consuming test
     retVector.emplace_back(R"(.*OVInferConsistencyTest.*)");
 #endif
-<<<<<<< HEAD
 
-=======
->>>>>>> 0744509a
     return retVector;
 }