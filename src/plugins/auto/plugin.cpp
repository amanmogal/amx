--- conflicted
+++ resolved
@@ -79,19 +79,10 @@
     std::vector<std::string> devicesWithRequests = _pluginConfig.ParsePrioritiesDevices(priorities);
 
     auto setTputAsDefault = [&](const std::string& targetDevice,
-<<<<<<< HEAD
-                               std::map<std::string, std::string>& deviceConfig,
-                               const std::map<std::string, std::string>& mergedConfig) {
-        // Default value of PERFORMANCE_HINT is empty string.
-        auto iter = mergedConfig.find(PluginConfigParams::KEY_PERFORMANCE_HINT);
-        if (GetName() == "AUTO" && iter->second.empty() &&
-            mergedConfig.find(targetDevice) == mergedConfig.end()) {
-=======
                                 std::map<std::string, std::string>& deviceConfig,
                                 const std::map<std::string, std::string>& mergedConfig) {
         auto isSetPerHint = mergedConfig.find(PluginConfigParams::KEY_PERFORMANCE_HINT) != mergedConfig.end();
         if (GetName() == "AUTO" && !isSetPerHint && mergedConfig.find(targetDevice) == mergedConfig.end()) {
->>>>>>> ea3ac0d3
             // setting tput as the default performance mode if no hints setting for AUTO plugin and no properties
             // specified for target device.
             deviceConfig[PluginConfigParams::KEY_PERFORMANCE_HINT] = PluginConfigParams::THROUGHPUT;
