--- conflicted
+++ resolved
@@ -62,11 +62,8 @@
                     res.push_back(PluginConfigParams::KEY_PERF_COUNT);
                     res.push_back(PluginConfigParams::KEY_EXCLUSIVE_ASYNC_REQUESTS);
                     res.push_back(MultiDeviceConfigParams::KEY_AUTO_NETWORK_PRIORITY);
-<<<<<<< HEAD
                     res.push_back(ov::hint::model_priority.name());
-=======
                     res.push_back(PluginConfigParams::KEY_ALLOW_AUTO_BATCHING);
->>>>>>> ef0a0803
                     return res;
                 }();
 }  // namespace
@@ -616,7 +613,6 @@
                 IE_THROW() << "Unsupported config value: " << kvp.second
                            << " for key: " << kvp.first;
             }
-<<<<<<< HEAD
         } else if (kvp.first == ov::hint::model_priority.name()) {
             try {
                 int priority = -1;
@@ -637,12 +633,11 @@
             } catch(...) {
                 IE_THROW() << "Unsupported config value: " << kvp.second
                            << " for key: " << kvp.first;
-=======
+            }
         } else if (kvp.first == PluginConfigParams::KEY_ALLOW_AUTO_BATCHING) {
             if (kvp.second == PluginConfigParams::NO) {
                 context.batchingDisabled = true;
                 continue;
->>>>>>> ef0a0803
             }
         } else if (std::find(perf_hints_configs.begin(), perf_hints_configs.end(), kvp.first) != perf_hints_configs.end()) {
             PerfHintsConfig::CheckConfigAndValue(kvp);
