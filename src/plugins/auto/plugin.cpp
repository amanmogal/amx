// Copyright (C) 2018-2022 Intel Corporation
// SPDX-License-Identifier: Apache-2.0
//

///////////////////////////////////////////////////////////////////////////////////////////////////
#include <string>
#include <vector>
#include <memory>
#include <map>
#include <unordered_map>
#include <unordered_set>

#include <ngraph/opsets/opset1.hpp>
#include <transformations/utils/utils.hpp>

#include <ie_metric_helpers.hpp>
#include <ie_performance_hints.hpp>
#include <threading/ie_executor_manager.hpp>
#include "openvino/runtime/intel_auto/properties.hpp"
#include "plugin.hpp"
#include <ie_algorithm.hpp>
#include <ie_icore.hpp>
#include <ie_ngraph_utils.hpp>
#include "bind_multi_schedule.hpp"
#include "multi_executable_network.hpp"
#include "auto_schedule.hpp"
#include "auto_executable_network.hpp"

#include "itt.hpp"
// ------------------------------MultiDeviceInferencePlugin----------------------------
namespace MultiDevicePlugin {
    using namespace InferenceEngine;
namespace {

    std::string GetNetworkPrecision(const InferenceEngine::CNNNetwork &network) {
        auto nGraphFunc = network.getFunction();
        bool isINTModel = ngraph::op::util::has_op_with_type<ngraph::op::FakeQuantize>(nGraphFunc);
        if (isINTModel) {
            return METRIC_VALUE(INT8);
        }
        for (auto & node : nGraphFunc->get_ordered_ops()) {
            if (std::dynamic_pointer_cast<ngraph::opset1::Convolution>(node) ||
                std::dynamic_pointer_cast<ngraph::opset1::GroupConvolution>(node) ||
                std::dynamic_pointer_cast<ngraph::opset1::GroupConvolutionBackpropData>(node) ||
                std::dynamic_pointer_cast<ngraph::opset1::ConvolutionBackpropData>(node)) {
                auto layerType = node->input(1).get_element_type().get_type_name();
                if (layerType == "f32")
                    return METRIC_VALUE(FP32);
                if (layerType == "f16")
                    return METRIC_VALUE(FP16);
            }
        }
        return METRIC_VALUE(FP32);
    }

    std::map<std::string, std::string> mergeConfigs(std::map<std::string, std::string> config,
                                                    const std::map<std::string, std::string> & local) {
        for (auto && kvp : local) {
            config[kvp.first] = kvp.second;
        }
        return config;
    }
    std::vector<std::string> supported_configKeys = []() -> decltype(PerfHintsConfig::SupportedKeys()) {
                    auto res = PerfHintsConfig::SupportedKeys();
                    res.push_back(ov::device::priorities.name());
                    res.push_back(ov::enable_profiling.name());
                    res.push_back(PluginConfigParams::KEY_EXCLUSIVE_ASYNC_REQUESTS);
                    res.push_back(ov::hint::model_priority.name());
                    res.push_back(ov::hint::allow_auto_batching.name());
                    res.push_back(ov::log::level.name());
                    res.push_back(ov::intel_auto::device_bind_buffer.name());
                    res.push_back(ov::auto_batch_timeout.name());
                    return res;
                }();
}  // namespace


std::mutex MultiDeviceInferencePlugin::_mtx;
std::map<unsigned int, std::list<std::string>> MultiDeviceInferencePlugin::_priorityMap;

std::vector<DeviceInformation> MultiDeviceInferencePlugin::ParseMetaDevices(const std::string& priorities,
                                                                          const std::map<std::string, std::string> & config) const {
    std::vector<DeviceInformation> metaDevices;

    // parsing the string and splitting to tokens
    std::vector<std::string> devicesWithRequests;
    // parsing the string and splitting the comma-separated tokens
    std::string::size_type i = 0;
    std::string::size_type idelimeter;
    while ((idelimeter = priorities.find(',', i)) != std::string::npos) {
        devicesWithRequests.push_back(priorities.substr(i, idelimeter - i));
        i = idelimeter + 1;
    }
    // last token in the string (which has no comma after that)
    devicesWithRequests.push_back(priorities.substr(i, priorities.length() - i));

    auto setTputAsDefault = [&](const std::string& targetDevice,
                               std::map<std::string, std::string>& deviceConfig,
                               const std::map<std::string, std::string>& mergedConfig) {
        if (GetName() == "AUTO" && mergedConfig.find(PluginConfigParams::KEY_PERFORMANCE_HINT) == mergedConfig.end() &&
            mergedConfig.find(targetDevice) == mergedConfig.end()) {
            // setting tput as the default performance mode if no hints setting for AUTO plugin and no properties
            // specified for target device.
            deviceConfig[PluginConfigParams::KEY_PERFORMANCE_HINT] = PluginConfigParams::THROUGHPUT;
            return;
        }

        // set TPUT for MULTI if no above propertis were set by user
        if (GetName() == "MULTI") {
            if (mergedConfig.find(targetDevice) != mergedConfig.end())
                return;
            for (auto&& kvp : mergedConfig) {
                if (kvp.first == ov::hint::performance_mode || kvp.first == ov::affinity ||
                    kvp.first == ov::num_streams || kvp.first == ov::inference_num_threads) {
                    return;
                }
            }
            deviceConfig[PluginConfigParams::KEY_PERFORMANCE_HINT] = PluginConfigParams::THROUGHPUT;
        }
    };

    auto getDeviceConfig = [&] (const DeviceName & deviceWithID) {
        DeviceIDParser deviceParser(deviceWithID);
        std::string deviceName = deviceParser.getDeviceName();
        std::map<std::string, std::string> tconfig = mergeConfigs(_config, config);

        // set device ID if any
        std::string deviceIDLocal = deviceParser.getDeviceID();
        if (!deviceIDLocal.empty()) {
            tconfig[PluginConfigParams::KEY_DEVICE_ID] = deviceIDLocal;
        }
        auto deviceConfig = GetCore()->GetSupportedConfig(deviceName, tconfig);
<<<<<<< HEAD
        setTputAsDefault(deviceName, deviceConfig, tconfig);
=======
        auto iter = deviceConfig.find(PluginConfigParams::KEY_PERFORMANCE_HINT);
        bool flag = (iter == deviceConfig.end()) || iter->second.empty();
        if (GetName() == "AUTO" && flag &&
            tconfig.find(deviceName) == tconfig.end()) {
            // setting tput as the default performance mode if no hints setting for AUTO plugin and no properties
            // specified for target device.
            deviceConfig[PluginConfigParams::KEY_PERFORMANCE_HINT] = PluginConfigParams::THROUGHPUT;
        }
>>>>>>> 277666cd
        return deviceConfig;
    };

    auto getDefaultDeviceID = [this](std::string deviceName) -> std::string {
        auto supportedMetrics = GetCore()->GetMetric(deviceName, METRIC_KEY(SUPPORTED_METRICS)).as<std::vector<std::string>>();
        if (std::find(supportedMetrics.begin(), supportedMetrics.end(), METRIC_KEY(SUPPORTED_CONFIG_KEYS)) != supportedMetrics.end()) {
            auto supportKeys = GetCore()->GetMetric(deviceName, METRIC_KEY(SUPPORTED_CONFIG_KEYS)).as<std::vector<std::string>>();

            if (std::find(supportKeys.begin(), supportKeys.end(), CONFIG_KEY(DEVICE_ID)) != supportKeys.end()) {
                return GetCore()->GetConfig(deviceName, CONFIG_KEY(DEVICE_ID)).as<std::string>();
            }
        }

        return "";
    };
    auto checkPriorityConfig = [&] (const std::string& priString) {
        std::string::size_type pos = 0;
        std::string::size_type endpos = 0;
        while ((endpos = priString.find(",", pos)) != std::string::npos) {
            auto subStr = priString.substr(pos, endpos - pos);
            if (subStr.find("-") != 0)
                return true;
            pos = endpos + 1;
        }
        if (priString.substr(pos, priString.length() - pos).find("-") != 0 )
            return true;
        return false;
    };
    unsigned int devicePriority = 0;
    auto prioritiesIter = config.find(ov::device::priorities.name());
    // if AUTO:-***,-***...., also do not need to enable device priority
    bool enableDevicePriority = (prioritiesIter != config.end()) &&
                                checkPriorityConfig(prioritiesIter->second);

    auto deviceList = GetCore()->GetAvailableDevices();
    for (auto && d : devicesWithRequests) {
        auto openingBracket = d.find_first_of('(');
        auto closingBracket = d.find_first_of(')', openingBracket);
        auto deviceName = d.substr(0, openingBracket);

        int numRequests = -1;
        if (closingBracket != std::string::npos && openingBracket < closingBracket) {
            numRequests = std::stol(d.substr(openingBracket + 1, closingBracket - 1));

            if (numRequests <= 0) {
                IE_THROW() << "Priority value for '" << deviceName << "' must be > 0, while " << numRequests
                    << "is passed";
            }
        }

        DeviceIDParser parsed{deviceName};
        std::string deviceid = parsed.getDeviceID();
        std::vector<std::string> sameTypeDevices;
        // if AUTO:GPU case, replace GPU with GPU.0 and GPU.1
        // Disable AUTO:MYRIAD here because of below test case
        // MYRIAD/CoreThreadingTests.smoke_QueryNetwork/targetDevice=MULTI_config=MULTI_DEVICE_PRIORITIES:MYRIAD_
        // faild on windows
        // the error is
        // myriadFuncTests-0 INFO: [E:] [BSL] found 0 ioexpander device
        if (deviceid.empty() && deviceName.find("MYRIAD") == std::string::npos) {
            for (auto&& device : deviceList) {
                if (device.find(deviceName) != std::string::npos) {
                    sameTypeDevices.push_back(std::move(device));
                }
            }
        }
        // it's a virtual device like HETERO, TEMPLATE
        // or real device with ID like GPU.1
        if (sameTypeDevices.size() == 0) {
            sameTypeDevices.push_back(std::move(deviceName));
        }

        for (auto&& deviceNameWithID : sameTypeDevices) {
            DeviceIDParser newParsed{deviceNameWithID};
            std::string defaultDeviceID = "";
            if (newParsed.getDeviceID().empty()) {
                defaultDeviceID = getDefaultDeviceID(deviceNameWithID);
            } else {
                defaultDeviceID = newParsed.getDeviceID();
            }

            std::string fullDeviceName = "";
            std::string uniqueName = "";
            if (newParsed.getDeviceName() == "GPU") {
                auto supportedMetrics = GetCore()->GetMetric(deviceNameWithID, METRIC_KEY(SUPPORTED_METRICS)).as<std::vector<std::string>>();
                if (std::find(supportedMetrics.begin(), supportedMetrics.end(), METRIC_KEY(FULL_DEVICE_NAME)) != supportedMetrics.end()) {
                    fullDeviceName = GetCore()->GetMetric(deviceNameWithID, METRIC_KEY(FULL_DEVICE_NAME)).as<std::string>();
                }
            }

            if (fullDeviceName.empty()) {
                uniqueName = newParsed.getDeviceName() + "_" + defaultDeviceID;
            } else {
                uniqueName = fullDeviceName + "_" + defaultDeviceID;
            }

            LOG_DEBUG_TAG("deviceNameWithID:%s, defaultDeviceID:%s, uniqueName:%s",
                    deviceNameWithID.c_str(), defaultDeviceID.c_str(), uniqueName.c_str());
            // create meta device
            metaDevices.push_back({deviceNameWithID, getDeviceConfig(deviceNameWithID), numRequests, defaultDeviceID, uniqueName, devicePriority});
        }
        if (enableDevicePriority) {
            devicePriority++;
        }
    }

    return metaDevices;
}

InferenceEngine::Parameter MultiDeviceInferencePlugin::GetConfig(const std::string& name,
        const std::map<std::string, InferenceEngine::Parameter> & options) const {
    Parameter result;
    const bool is_new_api = IsNewAPI();
    if (_pluginConfig._keyConfigMap.find(name) != _pluginConfig._keyConfigMap.end()) {
        std::string val = _pluginConfig._keyConfigMap.find(name)->second;
        if (is_new_api) {
            if (name == ov::enable_profiling) {
                return val == PluginConfigParams::YES ? true : false;
            } else if (name == ov::hint::model_priority) {
                return ov::util::from_string(val, ov::hint::model_priority);
            } else if (name == ov::hint::performance_mode) {
                return ov::util::from_string(val, ov::hint::performance_mode);
            } else if (name == ov::hint::num_requests) {
                auto temp = ov::util::from_string(val, ov::hint::num_requests);
                return temp;
            } else if (name == ov::device::id) {
                return ov::util::from_string(val, ov::device::id);
            } else if (name == ov::hint::allow_auto_batching) {
                return val == PluginConfigParams::YES ? true : false;
            } else if (name == ov::auto_batch_timeout) {
                return ov::util::from_string(val, ov::auto_batch_timeout);
            } else if (name == ov::intel_auto::device_bind_buffer) {
                return val == PluginConfigParams::YES ? true : false;
            } else if (name == ov::log::level) {
                return ov::util::from_string(val, ov::log::level);
            } else if (name == ov::device::priorities) {
                return ov::util::from_string(val, ov::device::priorities);
            } else {
                return val;
            }
        } else {
            return val;
        }
    } else {
        IE_THROW() << "Unsupported config key : " << name;
    }
    return result;
}

void MultiDeviceInferencePlugin::SetConfig(const std::map<std::string, std::string> & config) {
    _pluginConfig.UpdateFromMap(config, GetName(), true);
}

static const Version version = {{2, 1}, CI_BUILD_NUMBER, "MultiDevicePlugin"};
IE_DEFINE_PLUGIN_CREATE_FUNCTION(MultiDeviceInferencePlugin, version)

MultiDeviceInferencePlugin::MultiDeviceInferencePlugin() {
    _pluginName = "MULTI";
}

InferenceEngine::Parameter MultiDeviceInferencePlugin::GetMetric(const std::string& name,
                                         const std::map<std::string, InferenceEngine::Parameter> & options) const {
    auto RO_property = [](const std::string& propertyName) {
        return ov::PropertyName(propertyName, ov::PropertyMutability::RO);
    };
    auto RW_property = [](const std::string& propertyName) {
        return ov::PropertyName(propertyName, ov::PropertyMutability::RW);
    };
    if (name == ov::supported_properties) {
        std::vector<ov::PropertyName> roProperties {RO_property(ov::supported_properties.name()),
                                                    RO_property(ov::device::full_name.name()),
                                                    RO_property(ov::device::capabilities.name())
        };
        // the whole config is RW before network is loaded.
        std::vector<ov::PropertyName> rwProperties {RW_property(ov::hint::model_priority.name()),
                                                    RW_property(ov::log::level.name()),
                                                    RW_property(ov::device::priorities.name()),
                                                    RW_property(ov::enable_profiling.name()),
                                                    RW_property(ov::hint::allow_auto_batching.name()),
                                                    RW_property(ov::auto_batch_timeout.name()),
                                                    RW_property(ov::hint::performance_mode.name()),
                                                    RW_property(ov::hint::num_requests.name()),
                                                    RW_property(ov::intel_auto::device_bind_buffer.name())
        };
        std::vector<ov::PropertyName> supportedProperties;
        supportedProperties.reserve(roProperties.size() + rwProperties.size());
        supportedProperties.insert(supportedProperties.end(), roProperties.begin(), roProperties.end());
        supportedProperties.insert(supportedProperties.end(), rwProperties.begin(), rwProperties.end());
        return supportedProperties;
    } else if (name == METRIC_KEY(SUPPORTED_METRICS)) {
        std::vector<std::string> metrics;
        metrics.push_back(METRIC_KEY(SUPPORTED_METRICS));
        metrics.push_back(METRIC_KEY(FULL_DEVICE_NAME));
        metrics.push_back(METRIC_KEY(SUPPORTED_CONFIG_KEYS));
        metrics.push_back(METRIC_KEY(OPTIMIZATION_CAPABILITIES));
        IE_SET_METRIC_RETURN(SUPPORTED_METRICS, metrics);
    } else if (name == ov::device::full_name) {
        std::string device_name = { GetName() };
        return decltype(ov::device::full_name)::value_type {device_name};
    } else if (name == METRIC_KEY(OPTIMIZATION_CAPABILITIES)) {
        auto deviceList = GetCore()->GetAvailableDevices();
        std::vector<std::string> capabilities;
        for (auto device : deviceList) {
            auto devCapabilities = GetCore()->GetMetric(device, ov::device::capabilities.name()).as<std::vector<std::string>>();
            capabilities.insert(capabilities.end(), devCapabilities.begin(), devCapabilities.end());
        }
        std::sort(capabilities.begin(), capabilities.end());
        capabilities.resize(std::distance(capabilities.begin(), std::unique(capabilities.begin(), capabilities.end())));
        auto delItem = std::find(capabilities.begin(), capabilities.end(), ov::device::capability::EXPORT_IMPORT);
        if (delItem != capabilities.end()) {
            capabilities.erase(delItem);
        }
        IE_SET_METRIC_RETURN(OPTIMIZATION_CAPABILITIES, capabilities);
    } else if (name == METRIC_KEY(SUPPORTED_CONFIG_KEYS)) {
        IE_SET_METRIC_RETURN(SUPPORTED_CONFIG_KEYS, supported_configKeys);
    } else {
        IE_THROW() << "Unsupported metric key: " << name;
    }
}

// Is called only when caching is enabled
IExecutableNetworkInternal::Ptr MultiDeviceInferencePlugin::LoadNetwork(const std::string& modelPath,
                                                                        const std::map<std::string, std::string>& config) {
    return LoadNetworkImpl(modelPath, {}, config);
}

IExecutableNetworkInternal::Ptr MultiDeviceInferencePlugin::LoadExeNetworkImpl(const CNNNetwork &network,
                                                                               const std::map<std::string, std::string>& config) {
    if (network.getFunction() == nullptr) {
        IE_THROW() << GetName() << " device supports just ngraph network representation";
    }

    auto networkPrecision = GetNetworkPrecision(network);
    return LoadNetworkImpl({}, network, config, networkPrecision);
}

IExecutableNetworkInternal::Ptr MultiDeviceInferencePlugin::LoadNetworkImpl(const std::string& modelPath,
                                                                              CNNNetwork network,
                                                                              const std::map<std::string, std::string>& config,
                                                                              const std::string &networkPrecision) {
    if (GetCore() == nullptr) {
        IE_THROW() << "Please, work with " << GetName() << " device via InferenceEngine::Core object";
    }

    if (modelPath.empty() && network.getFunction() == nullptr) {
        IE_THROW() << GetName() << " device supports just ngraph network representation";
    }
    // to use plugin's name as the log tag
    _LogTag = GetName();
    auto loadConfig = _pluginConfig;
    // updateFromMap will check config valid
    loadConfig.UpdateFromMap(config, GetName(), false);
    auto fullConfig = loadConfig._keyConfigMap;
    // collect the settings that are applicable to the devices we are loading the network to
    std::unordered_map<std::string, InferenceEngine::Parameter> multiNetworkConfig;
    std::vector<DeviceInformation> metaDevices;
    bool workModeAuto = GetName() == "AUTO";
    auto priorities = fullConfig.find(MultiDeviceConfigParams::KEY_MULTI_DEVICE_PRIORITIES);
    // If the user sets the property, insert the property into the deviceConfig
    auto insertPropToConfig = [&](std::string property,
                                  std::string& deviceName,
                                  std::map<std::string, std::string>& deviceConfig) {
        auto tmpiter =
            std::find_if(fullConfig.begin(), fullConfig.end(), [&](const std::pair<std::string, std::string>& config) {
                return (config.first == property);
            });
        if (tmpiter != fullConfig.end()) {
            deviceConfig.insert({tmpiter->first, tmpiter->second});
            LOG_INFO_TAG("device:%s, config:%s=%s",
                         deviceName.c_str(),
                         tmpiter->first.c_str(),
                         tmpiter->second.c_str());
        }
    };

    // if workMode is AUTO
    // only AUTO uses CheckConfig() to check fullConfig's parameters, MULTI does not
    if (workModeAuto) {
        // check the configure and check if need to set PerfCounters configure to device
        // and set filter configure

        OV_ITT_SCOPED_TASK(itt::domains::MULTIPlugin, "MultiDeviceInferencePlugin::LoadNetworkImpl::AutoMode");
        auto autoSContext = std::make_shared<AutoScheduleContext>();
        std::map<std::string, std::string> filterConfig;
        auto strDevices = GetDeviceList(fullConfig);
        // fill in the context for auto
        if (loadConfig._useProfiling) {
            filterConfig.insert({PluginConfigParams::KEY_PERF_COUNT, PluginConfigParams::YES});
            autoSContext->_needPerfCounters = true;
        }
        autoSContext->_modelPriority = loadConfig._modelPriority;
        autoSContext->_batchingDisabled = loadConfig._disableAutoBatching;
        autoSContext->_performanceHint = loadConfig._perfHintsConfig.GetConfig(PluginConfigParams::KEY_PERFORMANCE_HINT).as<std::string>();
        // filter the device that supports filter configure
        auto metaDevices = ParseMetaDevices(strDevices, fullConfig);
        auto supportDevicesByConfig = FilterDevice(metaDevices, filterConfig);
        if (supportDevicesByConfig.size() == 0) {
             IE_THROW() << "There is no device support the configure";
        }
        auto supportDevices = supportDevicesByConfig;
        CNNNetwork clonedNetwork;
        std::string clonedModelPath = modelPath;
        if (modelPath.empty()) {
            // if network is valid
            LOG_INFO_TAG("load with CNN network");
            supportDevices = FilterDeviceByNetwork(supportDevicesByConfig, network);
            // clone the network, in case of reshape conflict
            clonedNetwork = InferenceEngine::details::cloneNetwork(network);
        } else {
            // model path, enable model load with single device situation
            if (supportDevices.size() > 1) {
                clonedNetwork = GetCore()->ReadNetwork(modelPath, std::string());
                // do we really need to disable model path?
                clonedModelPath = "";
                LOG_INFO_TAG("load with CNN network");
            } else {
                LOG_INFO_TAG("load with model path");
            }
        }
        // replace the configure with configure that auto want to pass to device
        // and reset the strDevices to support devices
        auto validConfigKey = PerfHintsConfig::SupportedKeys();
        validConfigKey.push_back(PluginConfigParams::KEY_PERF_COUNT);
        validConfigKey.push_back(PluginConfigParams::KEY_EXCLUSIVE_ASYNC_REQUESTS);
        strDevices = "";
        for (auto iter = supportDevices.begin(); iter != supportDevices.end(); iter++) {
             std::map<std::string, std::string> deviceConfig;
             auto& configs = iter->config;
             for (auto& config : configs) {
                 if (std::find(validConfigKey.begin(), validConfigKey.end(), config.first) != validConfigKey.end()) {
                     deviceConfig.insert({config.first, config.second});
                     LOG_INFO_TAG("device:%s, config:%s=%s", iter->deviceName.c_str(),
                             config.first.c_str(), config.second.c_str());
                 }
             }
             insertPropToConfig(CONFIG_KEY(ALLOW_AUTO_BATCHING), iter->deviceName, deviceConfig);
             insertPropToConfig(CONFIG_KEY(AUTO_BATCH_TIMEOUT), iter->deviceName, deviceConfig);
             iter->config = deviceConfig;
             strDevices += iter->deviceName;
             strDevices += ((iter + 1) == supportDevices.end()) ? "" : ",";
             LOG_INFO_TAG("device:%s, priority:%ld", iter->deviceName.c_str(), iter->devicePriority);
        }
        autoSContext->_modelPath = clonedModelPath;
        // clone the network, in case of reshape conflict
        autoSContext->_network = clonedNetwork;
        autoSContext->_devicePriorities = supportDevices;
        autoSContext->_devicePrioritiesInitial = supportDevices;
        autoSContext->_strDevices = strDevices;
        autoSContext->_plugin = this;
        autoSContext->_core = GetCore();
        autoSContext->_LogTag = _LogTag;
        auto tmpiter = fullConfig.find(ov::intel_auto::device_bind_buffer.name());
        if (tmpiter != fullConfig.end() && tmpiter->second == PluginConfigParams::YES)
            autoSContext->_bindBuffer = true;
        return std::make_shared<AutoExecutableNetwork>(autoSContext, std::make_shared<AutoSchedule>());
    }
    OV_ITT_SCOPED_TASK(itt::domains::MULTIPlugin, "MultiDeviceInferencePlugin::LoadNetworkImpl:MultiMode");
    // if is cumulative, PERFORMANCE_HINT set to THROUGHPUT and _LogTag set to AUTO
    auto configIter =
        std::find_if(fullConfig.begin(), fullConfig.end(), [](const std::pair<std::string, std::string>& config) {
            return (config.first == CONFIG_KEY(PERFORMANCE_HINT));
        });
    if (configIter != fullConfig.end() && configIter->second == InferenceEngine::PluginConfigParams::CUMULATIVE_THROUGHPUT) {
        configIter->second = InferenceEngine::PluginConfigParams::THROUGHPUT;
        _LogTag = "AUTO";
        LOG_INFO_TAG("CUMULATIVE Call MULTI PERFORMACE_HINT set to THROUGHPUT");
    }
    if (priorities == fullConfig.end() || priorities->second.empty()) {
        IE_THROW() << "KEY_MULTI_DEVICE_PRIORITIES key is not set for " << GetName() << " device";
    } else {  // for use case -d MULTI:xPU or -d AUTO:xPU
        metaDevices = ParseMetaDevices(priorities->second, fullConfig);
        multiNetworkConfig.insert(*priorities);
    }
    auto multiSContext = std::make_shared<MultiScheduleContext>();
    DeviceMap<SoExecutableNetworkInternal> executableNetworkPerDevice;
    std::mutex load_mutex;
    std::vector<Task> loads;
    std::once_flag readNetworkFlag;
    for (auto& p : metaDevices) {
        loads.push_back([&]() {
            auto tmpiter = fullConfig.find(CONFIG_KEY(ALLOW_AUTO_BATCHING));
            if (tmpiter != fullConfig.end()) {
                if (tmpiter->second == PluginConfigParams::NO)
                    multiSContext->_batchingDisabled = true;
                p.config.insert({tmpiter->first, tmpiter->second});
            }
            insertPropToConfig(CONFIG_KEY(AUTO_BATCH_TIMEOUT), p.deviceName, p.config);
            const auto& deviceName = p.deviceName;
            const auto& deviceConfig = p.config;
            SoExecutableNetworkInternal exec_net;
            if (modelPath.empty()) {
                exec_net = GetCore()->LoadNetwork(network, deviceName, deviceConfig);
            } else if (GetCore()->DeviceSupportsImportExport(deviceName)) {
                exec_net = GetCore()->LoadNetwork(modelPath, deviceName, deviceConfig);
            } else {
                std::call_once(readNetworkFlag, [&]() {
                    network = GetCore()->ReadNetwork(modelPath, std::string());
                });
                exec_net = GetCore()->LoadNetwork(network, deviceName, deviceConfig);
            }
            std::unique_lock<std::mutex> lock{load_mutex};
            executableNetworkPerDevice.insert({deviceName, exec_net});
            multiNetworkConfig.insert(deviceConfig.begin(), deviceConfig.end());
        });
    }
    auto executor = executorManager()->getIdleCPUStreamsExecutor(
            IStreamsExecutor::Config{"MultiDeviceAsyncLoad",
                                     static_cast<int>(std::thread::hardware_concurrency()) /* max possible #streams*/,
                                     1 /*single thread per stream*/,
                                     IStreamsExecutor::ThreadBindingType::NONE});
    executor->runAndWait(loads);
    if (executableNetworkPerDevice.empty())
        IE_THROW(NotFound) << "Failed to load network to any device "
                           <<  "that the " << GetName() << " device is initialized to work with";

    // checking the perf counters config from the loaded network to respect both device's plugin and load-specific setting
    size_t num_plugins_supporting_perf_counters = 0;
    for (auto n : executableNetworkPerDevice) {
            try {
                num_plugins_supporting_perf_counters +=
                        n.second->GetConfig(PluginConfigParams::KEY_PERF_COUNT).as<std::string>() ==
                        PluginConfigParams::YES;
            } catch (...) {
            }
    }
    // MULTI can enable the perf counters only if all  devices support/enable that
    bool enablePerfCounters = num_plugins_supporting_perf_counters == executableNetworkPerDevice.size();
    multiSContext->_devicePriorities = metaDevices;
    multiSContext->_devicePrioritiesInitial = metaDevices;
    multiSContext->_networksPerDevice = executableNetworkPerDevice;
    multiSContext->_config = multiNetworkConfig;
    multiSContext->_needPerfCounters = enablePerfCounters;
    multiSContext->_core = GetCore();
    multiSContext->_LogTag = _LogTag;
    IExecutableNetworkInternal::Ptr impl;
    auto tmpiter = fullConfig.find(ov::intel_auto::device_bind_buffer.name());
    if (tmpiter != fullConfig.end() && tmpiter->second == PluginConfigParams::YES)
        impl = std::make_shared<MultiExecutableNetwork>(multiSContext, std::make_shared<BinderMultiSchedule>());
    else
        impl = std::make_shared<MultiExecutableNetwork>(multiSContext, std::make_shared<MultiSchedule>());
    if (!modelPath.empty()) {
        SetExeNetworkInfo(impl,
                          executableNetworkPerDevice.begin()->second->GetInputsInfo(),
                          executableNetworkPerDevice.begin()->second->GetOutputsInfo());
        impl->setInputs(executableNetworkPerDevice.begin()->second->getInputs());
        impl->setOutputs(executableNetworkPerDevice.begin()->second->getOutputs());
    }
    return impl;
}

QueryNetworkResult MultiDeviceInferencePlugin::QueryNetwork(const CNNNetwork&                         network,
                                                            const std::map<std::string, std::string>& config) const {
    QueryNetworkResult queryResult;

    if (GetCore() == nullptr) {
        IE_THROW() << "Please, work with " << GetName() <<  " device via InferencEngine::Core object";
    }

    if (network.getFunction() == nullptr) {
        IE_THROW() << GetName() << " device supports just ngraph network representation";
    }

    queryResult.rc = StatusCode::OK;
    queryResult.supportedLayersMap.clear();

    auto queryconfig = _pluginConfig;
    // updateFromMap will check config valid
    queryconfig.UpdateFromMap(config, GetName());
    auto fullConfig = queryconfig._keyConfigMap;
    auto priorities = fullConfig.find(MultiDeviceConfigParams::KEY_MULTI_DEVICE_PRIORITIES);
    if (priorities == fullConfig.end()) {
        IE_THROW() << "KEY_MULTI_DEVICE_PRIORITIES key is not set for " << GetName() <<  " device";
    }
    auto metaDevices = ParseMetaDevices(priorities->second, fullConfig);
    std::unordered_set<std::string> supportedLayers;
    for (auto&& value : metaDevices) {
        auto deviceQr = GetCore()->QueryNetwork(network, value.deviceName, value.config);
        std::unordered_set<std::string> deviceSupportedLayers;
        for (auto&& layerQr : deviceQr.supportedLayersMap) {
            deviceSupportedLayers.emplace(layerQr.first);
        }
        supportedLayers = supportedLayers.empty()
                        ? deviceSupportedLayers : (deviceSupportedLayers.empty()
                        ? supportedLayers : InferenceEngine::details::Intersection(supportedLayers, deviceSupportedLayers));
    }
    for (auto&& supportedLayer : supportedLayers) {
        queryResult.supportedLayersMap[supportedLayer] = GetName();
    }
    return queryResult;
}

std::list<DeviceInformation> MultiDeviceInferencePlugin::GetValidDevice(
    const std::vector<DeviceInformation>& metaDevices,
    const std::string& networkPrecision) {
    if (metaDevices.empty()) {
        IE_THROW(NotFound) << "No available device to select in " << GetName() << " plugin";
    }

    std::list<DeviceInformation> CPU;
    std::list<DeviceInformation> dGPU;
    std::list<DeviceInformation> iGPU;
    std::list<DeviceInformation> MYRIAD;
    std::list<DeviceInformation> VPUX;

    for (auto& item : metaDevices) {
        if (item.deviceName.find("CPU") == 0) {
            CPU.push_back(item);
            continue;
        }
        if (item.deviceName.find("MYRIAD") == 0) {
            MYRIAD.push_back(item);
            continue;
        }
        if (item.deviceName.find("VPUX") == 0) {
            VPUX.push_back(item);
            continue;
        }
        if (item.deviceName.find("GPU") == 0) {
            auto& gpuUniqueName = item.uniqueName;
            if (gpuUniqueName.find("iGPU") != std::string::npos) {
                iGPU.push_back(item);
            } else if (gpuUniqueName.find("dGPU") != std::string::npos) {
                dGPU.push_back(item);
            }
            continue;
        }
    }

    // Priority of selecting device: dGPU > VPUX > iGPU > MYRIAD > CPU
    std::list<DeviceInformation> devices;
    if (networkPrecision == "INT8") {
        devices.splice(devices.end(), VPUX);
        devices.splice(devices.end(), dGPU);
    } else {
        devices.splice(devices.end(), dGPU);
        devices.splice(devices.end(), VPUX);
    }
    devices.splice(devices.end(), iGPU);
    devices.splice(devices.end(), MYRIAD);
    devices.splice(devices.end(), CPU);

    std::list<DeviceInformation> validDevices;

    if (metaDevices.size() > 1) {
        auto selectSupportDev = [this, &devices, &validDevices](const std::string& networkPrecision) {
            for (auto iter = devices.begin(); iter != devices.end();) {
                auto capability = GetCore()
                                      ->GetMetric(iter->deviceName, METRIC_KEY(OPTIMIZATION_CAPABILITIES))
                                      .as<std::vector<std::string>>();
                auto supportNetwork = std::find(capability.begin(), capability.end(), (networkPrecision));
                if (supportNetwork != capability.end()) {
                    validDevices.push_back(std::move(*iter));
                    devices.erase(iter++);
                    continue;
                }
                iter++;
            }
        };
        selectSupportDev(networkPrecision);
        // If network is FP32, continue to collect the device support FP16 but not support FP32.
        if (networkPrecision == "FP32") {
            const std::string f16 = "FP16";
            selectSupportDev(f16);
        }
    } else {
        validDevices.push_back(metaDevices[0]);
    }

    if (validDevices.empty()) {
        IE_THROW() << "Cannot select any device";
    }
    // sort validDevices
    validDevices.sort([](const DeviceInformation& a, const DeviceInformation& b) {
        return a.devicePriority < b.devicePriority;
    });

    return validDevices;
}

DeviceInformation MultiDeviceInferencePlugin::SelectDevice(const std::vector<DeviceInformation>& metaDevices,
        const std::string& networkPrecision, unsigned int priority) {
    OV_ITT_SCOPED_TASK(itt::domains::MULTIPlugin, "MultiDeviceInferencePlugin::SelectDevice");

    std::list<DeviceInformation> validDevices = GetValidDevice(metaDevices, networkPrecision);

    // all available Devices are in validDevices now
    // need to remove higher priority devices
    // save the last device first
    DeviceInformation lastDevice = validDevices.back();
    {
        // begin to filter devices
        std::lock_guard<std::mutex> lck(_mtx);
        for (auto && kvp : _priorityMap) {
            if (kvp.first >= priority) {
                continue;
            }
            auto& filterDevices = kvp.second;
            auto sd = std::remove_if(validDevices.begin(), validDevices.end(), [&filterDevices](const DeviceInformation& device) {
                    auto iter = std::find_if(filterDevices.begin(), filterDevices.end(), [&device](std::string uniqueName) {
                            return (uniqueName == device.uniqueName);
                            });
                    return iter != filterDevices.end() ? true : false;
                    });
            validDevices.erase(sd, validDevices.end());
        }
    }

    DeviceInformation* ptrSelectDevice =  NULL;
    if (validDevices.empty()) {
        // after remove higher priority device,but the available devices is null,
        // so select the last device of all available Devices.
        ptrSelectDevice = &lastDevice;
    } else {
        // select the first device in the rest of available devices.
        ptrSelectDevice = &validDevices.front();
    }
    //recode the device priority
    RegisterPriority(priority, ptrSelectDevice->uniqueName);
    return *ptrSelectDevice;
}

void MultiDeviceInferencePlugin::UnregisterPriority(const unsigned int& priority,
        const std::string& deviceName) {
    std::lock_guard<std::mutex> lck(_mtx);
    auto& priorityDevices = _priorityMap[priority];
    for (auto iter = priorityDevices.begin(); iter != priorityDevices.end();) {
        if (*iter == deviceName) {
            priorityDevices.erase(iter);
            break;
        }
        iter++;
    }
}

void MultiDeviceInferencePlugin::RegisterPriority(const unsigned int& priority,
        const std::string& deviceName) {
    std::lock_guard<std::mutex> lck(_mtx);
    auto& priorityDevices = _priorityMap[priority];
    priorityDevices.push_back(deviceName);
}

std::string MultiDeviceInferencePlugin::GetDeviceList(const std::map<std::string, std::string>& config) const {
    std::string allDevices;
    auto deviceList = GetCore()->GetAvailableDevices();
    auto deviceListConfig = config.find(MultiDeviceConfigParams::KEY_MULTI_DEVICE_PRIORITIES);
    if (deviceListConfig == config.end() || deviceListConfig->second.empty()) {
        for (auto&& device : deviceList) {
            allDevices += device;
            allDevices += ((device == deviceList[deviceList.size()-1]) ? "" : ",");
        }
    } else {
        // parsing the string and splitting the comma-separated tokens
        std::string::size_type i = 0;
        std::string::size_type idelimeter;
        std::vector<std::string> deviceVec;
        auto priorities = deviceListConfig->second;
        while ((idelimeter = priorities.find(',', i)) != std::string::npos) {
            deviceVec.push_back(priorities.substr(i, idelimeter - i));
            i = idelimeter + 1;
        }
        // last token in the string (which has no comma after that)
        deviceVec.push_back(priorities.substr(i, priorities.length() - i));
        std::vector<std::string> devicesToBeDeleted;
        auto updateDeviceVec = [&](const std::string& delPattern = "") {
            auto iter = deviceVec.begin();
            while (iter != deviceVec.end()) {
                if (delPattern.empty()) {
                    if ((*iter).find("-") == 0) {
                        devicesToBeDeleted.push_back((*iter).erase(0, 1));
                        iter = deviceVec.erase(iter);
                    } else {
                        iter++;
                    }
                } else {
                    if ((*iter).find(delPattern) != std::string::npos)
                        iter = deviceVec.erase(iter);
                    else
                        iter++;
                }
            }
        };
        updateDeviceVec();
        if (devicesToBeDeleted.size() == 0) {
            allDevices = deviceListConfig->second;
        } else {
            auto deviceNeedToMerge = [&](const std::string& devicename) {
                for (auto&& iter : devicesToBeDeleted) {
                    if (iter.find(devicename) != std::string::npos)
                        return true;
                }
                return false;
            };
            auto mergeDeviceList = [&]() {
                std::vector<std::string> mergedList;
                auto prevSize = mergedList.size();
                for (auto&& iter : deviceVec) {
                    for (auto&& viter : deviceList) {
                        if (viter.find(iter) != std::string::npos && deviceNeedToMerge(iter))
                            mergedList.push_back(std::move(viter));
                    }
                    // if virtual devices or mock devices
                    if (mergedList.size() == prevSize)
                        mergedList.push_back(std::move(iter));
                    prevSize = mergedList.size();
                }
                return mergedList;
            };

            deviceVec = deviceVec.size() == 0 ? deviceList : mergeDeviceList();
            for (auto& iter : devicesToBeDeleted) {
                LOG_INFO_TAG("remove %s from device candidate list", iter.c_str());
                updateDeviceVec(iter);
            }
            for (auto&& device : deviceVec) {
                allDevices += device;
                allDevices += ((device == deviceVec[deviceVec.size()-1]) ? "" : ",");
            }
        }
    }

    if (allDevices.empty()) {
        IE_THROW() << "Please, check environment due to no supported devices can be used";
    }

    return allDevices;
}

std::vector<DeviceInformation> MultiDeviceInferencePlugin::FilterDevice(const std::vector<DeviceInformation>& metaDevices,
        const std::map<std::string, std::string>& config) {
    if (metaDevices.empty()) {
        IE_THROW(NotFound) << "No available device to filter " << GetName() <<  " plugin";
    }

    if (config.size() == 0) {
        return metaDevices;
    }

    std::vector<DeviceInformation> filterDevice;
    for (auto&& item : metaDevices) {
        bool support = true;
        auto supportedMetrics = GetCore()->GetMetric(item.deviceName, METRIC_KEY(SUPPORTED_METRICS)).as<std::vector<std::string>>();
        if (std::find(supportedMetrics.begin(), supportedMetrics.end(), METRIC_KEY(SUPPORTED_CONFIG_KEYS)) != supportedMetrics.end()) {
            auto supportKeys = GetCore()->GetMetric(item.deviceName, METRIC_KEY(SUPPORTED_CONFIG_KEYS)).as<std::vector<std::string>>();
            for (auto&& kvp : config) {
                auto targetKey = std::find(supportKeys.begin(), supportKeys.end(), kvp.first);
                // if device have the key, we think the device support it
                if (targetKey != supportKeys.end()) {
                    continue;
                } else {
                    support = false;
                    break;
                }
            }
        } else {
            support = false;
        }

        if (support) {
            filterDevice.push_back(item);
        }
    }
    return filterDevice;
}
std::vector<DeviceInformation> MultiDeviceInferencePlugin::FilterDeviceByNetwork(const std::vector<DeviceInformation>& metaDevices,
                                                InferenceEngine::CNNNetwork network) {
    if (metaDevices.empty()) {
        IE_THROW(NotFound) << "No available device to filter " << GetName() <<  " plugin";
    } else if (metaDevices.size() == 1) {
        return metaDevices;
    }

    std::vector<DeviceInformation> filterDevice;
    auto model = network.getFunction();
    auto isStateful = [&]() {
        for (auto& op : model->get_ops()) {
            if (std::dynamic_pointer_cast<ngraph::op::AssignBase>(op) ||
                std::dynamic_pointer_cast<ngraph::op::ReadValueBase>(op)) {
                    LOG_INFO_TAG("stateful mode, try deployed to CPU");
                    return true;
                }
        }
        return false;
    };
    if (model->is_dynamic() || isStateful()) {
        for (auto& iter : metaDevices) {
            if (iter.deviceName.find("CPU") != std::string::npos) {
                filterDevice.push_back(iter);
                break;
            }
        }
        if (filterDevice.size() == 0)
            IE_THROW(NotFound) << "No available device for dynamic shape network !";
        return filterDevice;
    }
    return metaDevices;
}
std::string MultiDeviceInferencePlugin::GetLogTag() const noexcept {
    return _LogTag;
}
}  // namespace MultiDevicePlugin<|MERGE_RESOLUTION|>--- conflicted
+++ resolved
@@ -130,18 +130,7 @@
             tconfig[PluginConfigParams::KEY_DEVICE_ID] = deviceIDLocal;
         }
         auto deviceConfig = GetCore()->GetSupportedConfig(deviceName, tconfig);
-<<<<<<< HEAD
         setTputAsDefault(deviceName, deviceConfig, tconfig);
-=======
-        auto iter = deviceConfig.find(PluginConfigParams::KEY_PERFORMANCE_HINT);
-        bool flag = (iter == deviceConfig.end()) || iter->second.empty();
-        if (GetName() == "AUTO" && flag &&
-            tconfig.find(deviceName) == tconfig.end()) {
-            // setting tput as the default performance mode if no hints setting for AUTO plugin and no properties
-            // specified for target device.
-            deviceConfig[PluginConfigParams::KEY_PERFORMANCE_HINT] = PluginConfigParams::THROUGHPUT;
-        }
->>>>>>> 277666cd
         return deviceConfig;
     };
 
