--- conflicted
+++ resolved
@@ -20,15 +20,12 @@
 #include "plugin.hpp"
 #include <ie_algorithm.hpp>
 #include <ie_icore.hpp>
-<<<<<<< HEAD
 #include <ie_ngraph_utils.hpp>
-=======
 #include "multi_schedule.hpp"
 #include "multi_executable_network.hpp"
 #include "auto_schedule.hpp"
 #include "auto_executable_network.hpp"
 
->>>>>>> bed14ac8
 #include "itt.hpp"
 // ------------------------------MultiDeviceInferencePlugin----------------------------
 namespace MultiDevicePlugin {
@@ -368,21 +365,15 @@
              strDevices += ((iter + 1) == supportDevices.end()) ? "" : ",";
              LOG_INFO("[AUTOPLUGIN]:device:%s, priority:%ld", iter->deviceName.c_str(), iter->devicePriority);
         }
-<<<<<<< HEAD
+        autoSContext->_modelPath = modelPath;
         // clone the network, in case of reshape conflict
-        CNNNetwork clonedNetwork = InferenceEngine::details::cloneNetwork(network);
-
-        return std::make_shared<MultiDeviceExecutableNetwork>(modelPath, clonedNetwork, supportDevices, strDevices, this, context, context.needPerfCounters);
-=======
-        autoSContext->_modelPath = modelPath;
-        autoSContext->_network = network;
+        autoSContext->_network = InferenceEngine::details::cloneNetwork(network);
         autoSContext->_devicePriorities = supportDevices;
         autoSContext->_devicePrioritiesInitial = supportDevices;
         autoSContext->_strDevices = strDevices;
         autoSContext->_plugin = this;
         autoSContext->_core = GetCore();
         return std::make_shared<AutoExecutableNetwork>(autoSContext, std::make_shared<AutoSchedule>());
->>>>>>> bed14ac8
     }
     OV_ITT_SCOPED_TASK(itt::domains::MULTIPlugin, "MultiDeviceInferencePlugin::LoadNetworkImpl:MultiMode");
     if (priorities == fullConfig.end()) {
