// Copyright (C) 2018-2023 Intel Corporation
// SPDX-License-Identifier: Apache-2.0
//

///////////////////////////////////////////////////////////////////////////////////////////////////
#include <string>
#include <vector>
#include <memory>
#include <map>
#include <unordered_map>
#include <unordered_set>

#include <ngraph/opsets/opset1.hpp>
#include <transformations/utils/utils.hpp>

#include <ie_metric_helpers.hpp>
#include <ie_performance_hints.hpp>
#include <threading/ie_executor_manager.hpp>
#include "openvino/runtime/auto/properties.hpp"
#include "openvino/runtime/device_id_parser.hpp"
#include "plugin.hpp"
#include <ie_algorithm.hpp>
#include <ie_icore.hpp>
#include <ie_ngraph_utils.hpp>
#include "bind_multi_schedule.hpp"
#include "auto_executable_network.hpp"
#include "auto_schedule.hpp"
#include "auto_executable_network.hpp"

#include "itt.hpp"
// ------------------------------MultiDeviceInferencePlugin----------------------------
namespace MultiDevicePlugin {
    using namespace InferenceEngine;
namespace {

    std::string GetNetworkPrecision(const InferenceEngine::CNNNetwork &network) {
        auto nGraphFunc = network.getFunction();
        bool isINTModel = ov::op::util::has_op_with_type<ngraph::op::FakeQuantize>(nGraphFunc);
        if (isINTModel) {
            return METRIC_VALUE(INT8);
        }
        for (auto & node : nGraphFunc->get_ordered_ops()) {
            if (std::dynamic_pointer_cast<ngraph::opset1::Convolution>(node) ||
                std::dynamic_pointer_cast<ngraph::opset1::GroupConvolution>(node) ||
                std::dynamic_pointer_cast<ngraph::opset1::GroupConvolutionBackpropData>(node) ||
                std::dynamic_pointer_cast<ngraph::opset1::ConvolutionBackpropData>(node)) {
                auto layerType = node->input(1).get_element_type().get_type_name();
                if (layerType == "f32")
                    return METRIC_VALUE(FP32);
                if (layerType == "f16")
                    return METRIC_VALUE(FP16);
            }
        }
        return METRIC_VALUE(FP32);
    }
    int MapPriorityValues(ov::hint::Priority priority) {
        switch (priority) {
            case ov::hint::Priority::HIGH:
                return 0;
            case ov::hint::Priority::MEDIUM:
                return 1;
            case ov::hint::Priority::LOW:
                return 2;
            default:
                return 1;
        }
    }
    std::map<std::string, std::string> ConvertToStringMap(ov::AnyMap& properties) {
        std::map<std::string, std::string> configs;
        for (auto& property : properties) {
            configs[property.first] = property.second.as<std::string>();
        }
        return configs;
    }
}  // namespace

std::mutex MultiDeviceInferencePlugin::_mtx;
std::map<unsigned int, std::list<std::string>> MultiDeviceInferencePlugin::_priorityMap;

ov::AnyMap MultiDeviceInferencePlugin::PreProcessConfig(const std::map<std::string, std::string>& orig_config) const {
    ov::AnyMap properties = ov::AnyMap(orig_config.begin(), orig_config.end());
    for (auto& property : properties) {
        // for model_priority, the values need to be converted
        if (property.first == ov::hint::model_priority.name()) {
            ov::Any converted_val{nullptr};
            auto legacy_val = property.second.as<std::string>();
            if (legacy_val == InferenceEngine::PluginConfigParams::MODEL_PRIORITY_HIGH) {
                converted_val = ov::hint::Priority::HIGH;
            } else if (legacy_val == InferenceEngine::PluginConfigParams::MODEL_PRIORITY_MED) {
                converted_val = ov::hint::Priority::MEDIUM;
            } else if (legacy_val == InferenceEngine::PluginConfigParams::MODEL_PRIORITY_LOW) {
                converted_val = ov::hint::Priority::LOW;
            } else {
                converted_val = legacy_val;
            }
            property.second = converted_val;
        }
    }
    return properties;
}

std::vector<DeviceInformation> MultiDeviceInferencePlugin::ParseMetaDevices(const std::string& priorities,
                                                                          const std::map<std::string, std::string> & config) const {
    std::vector<DeviceInformation> metaDevices;

    // parsing the string and splitting to tokens
    std::vector<std::string> devicesWithRequests = _pluginConfig.ParsePrioritiesDevices(priorities);

    auto setDefaultHint = [&](const std::string& targetDevice,
                              std::map<std::string, std::string>& deviceConfig,
                              const std::map<std::string, std::string>& mergedConfig) {
        auto isSetPerHint = mergedConfig.find(PluginConfigParams::KEY_PERFORMANCE_HINT) != mergedConfig.end();
        auto isSetDeviceProperties = mergedConfig.find(targetDevice) != mergedConfig.end();
        if (GetName() == "AUTO" && !isSetPerHint && !isSetDeviceProperties) {
            // setting latency as the default performance mode if
            // 1. no hints setting for AUTO plugin
            // 2. no ov::device::properties(secondary properties) setting for target device
            deviceConfig[PluginConfigParams::KEY_PERFORMANCE_HINT] = PluginConfigParams::LATENCY;
            return;
        }

        if (GetName() == "MULTI") {
            auto isSetNumStreams = mergedConfig.find(ov::num_streams.name()) != mergedConfig.end();
            auto isSetAffinity = mergedConfig.find(ov::affinity.name()) != mergedConfig.end();
            auto isSetNumThreads = mergedConfig.find(ov::inference_num_threads.name()) != mergedConfig.end();
            if (!isSetPerHint && !isSetAffinity && !isSetNumThreads && !isSetDeviceProperties && !isSetNumStreams) {
                // setting tput as the default performance mode if
                // 1. no hints setting for MULTI plugin
                // 2. no affinity setting for MULTI plugin
                // 3. no inference_num_threads setting for MULTI plugin
                // 4. no ov::device::properties(secondary properties) setting for target device
                // 5. no ov::num_streams setting for target device
                deviceConfig[PluginConfigParams::KEY_PERFORMANCE_HINT] = PluginConfigParams::THROUGHPUT;
            }
        }
    };

    auto getDeviceConfig = [&] (const DeviceName & deviceWithID) {
        auto deviceConfig = GetCore()->GetSupportedConfig(deviceWithID, config);
        setDefaultHint(deviceWithID, deviceConfig, config);
        return deviceConfig;
    };

    auto getDefaultDeviceID = [this](std::string deviceName) -> std::string {
        auto supportedMetrics = GetCore()->GetMetric(deviceName, METRIC_KEY(SUPPORTED_METRICS)).as<std::vector<std::string>>();
        if (std::find(supportedMetrics.begin(), supportedMetrics.end(), METRIC_KEY(SUPPORTED_CONFIG_KEYS)) != supportedMetrics.end()) {
            auto supportKeys = GetCore()->GetMetric(deviceName, METRIC_KEY(SUPPORTED_CONFIG_KEYS)).as<std::vector<std::string>>();

            if (std::find(supportKeys.begin(), supportKeys.end(), CONFIG_KEY(DEVICE_ID)) != supportKeys.end()) {
                return GetCore()->GetConfig(deviceName, CONFIG_KEY(DEVICE_ID)).as<std::string>();
            }
        }

        return "";
    };
    auto checkPriorityConfig = [&] (const std::string& priString) {
        if (priString.empty())
            return false;
        std::string::size_type pos = 0;
        std::string::size_type endpos = 0;
        while ((endpos = priString.find(",", pos)) != std::string::npos) {
            auto subStr = priString.substr(pos, endpos - pos);
            if (subStr.find("-") != 0)
                return true;
            pos = endpos + 1;
        }
        if (priString.substr(pos, priString.length() - pos).find("-") != 0 )
            return true;
        return false;
    };
    unsigned int devicePriority = 0;
    auto prioritiesIter = config.find(ov::device::priorities.name());
    // if AUTO:-***,-***...., also do not need to enable device priority
    bool enableDevicePriority = (prioritiesIter != config.end()) &&
                                checkPriorityConfig(prioritiesIter->second);

    auto deviceList = GetCore()->GetAvailableDevices();
    for (auto && d : devicesWithRequests) {
        auto openingBracket = d.find_first_of('(');
        auto closingBracket = d.find_first_of(')', openingBracket);
        auto deviceName = d.substr(0, openingBracket);

        int numRequests = -1;
        if (closingBracket != std::string::npos && openingBracket < closingBracket) {
            numRequests = std::stol(d.substr(openingBracket + 1, closingBracket - 1));

            if (numRequests <= 0) {
                IE_THROW() << "Priority value for '" << deviceName << "' must be > 0, while " << numRequests
                    << "is passed";
            }
        }

        ov::DeviceIDParser parsed{deviceName};
        std::string deviceid = parsed.get_device_id();
        std::vector<std::string> sameTypeDevices;
        // if AUTO:GPU case, replace GPU with GPU.0 and GPU.1
        // Disable AUTO:MYRIAD here because of below test case
        // MYRIAD/CoreThreadingTests.smoke_QueryNetwork/targetDevice=MULTI_config=MULTI_DEVICE_PRIORITIES:MYRIAD_
        // faild on windows
        // the error is
        // myriadFuncTests-0 INFO: [E:] [BSL] found 0 ioexpander device
        if (deviceid.empty() && deviceName.find("MYRIAD") == std::string::npos) {
            for (auto&& device : deviceList) {
                if (device.find(deviceName) != std::string::npos) {
                    sameTypeDevices.push_back(std::move(device));
                }
            }
        }
        // it's a virtual device like HETERO, TEMPLATE
        // or real device with ID like GPU.1
        if (sameTypeDevices.size() == 0) {
            sameTypeDevices.push_back(std::move(deviceName));
        }

        for (auto&& deviceNameWithID : sameTypeDevices) {
            ov::DeviceIDParser newParsed{deviceNameWithID};
            std::string defaultDeviceID = "";
            std::string tempDeviceID = "";
            if (newParsed.get_device_id().empty()) {
                defaultDeviceID = getDefaultDeviceID(deviceNameWithID);
                tempDeviceID = defaultDeviceID;
            } else {
                tempDeviceID = newParsed.get_device_id();
            }

            std::string fullDeviceName = "";
            std::string uniqueName = "";
            if (newParsed.get_device_name() == "GPU") {
                auto supportedMetrics = GetCore()->GetMetric(deviceNameWithID, METRIC_KEY(SUPPORTED_METRICS)).as<std::vector<std::string>>();
                if (std::find(supportedMetrics.begin(), supportedMetrics.end(), METRIC_KEY(FULL_DEVICE_NAME)) != supportedMetrics.end()) {
                    fullDeviceName = GetCore()->GetMetric(deviceNameWithID, METRIC_KEY(FULL_DEVICE_NAME)).as<std::string>();
                }
            }

            if (fullDeviceName.empty()) {
                uniqueName = newParsed.get_device_name() + "_" + tempDeviceID;
            } else {
                uniqueName = fullDeviceName + "_" + tempDeviceID;
            }

            LOG_DEBUG_TAG("deviceNameWithID:%s, defaultDeviceID:%s, uniqueName:%s",
                    deviceNameWithID.c_str(), defaultDeviceID.c_str(), uniqueName.c_str());
            // create meta device
            metaDevices.push_back({deviceNameWithID, getDeviceConfig(deviceNameWithID), numRequests, defaultDeviceID, uniqueName, devicePriority});
        }
        if (enableDevicePriority) {
            devicePriority++;
        }
    }

    return metaDevices;
}

InferenceEngine::Parameter MultiDeviceInferencePlugin::GetConfig(const std::string& name,
        const std::map<std::string, InferenceEngine::Parameter> & options) const {
    auto val = _pluginConfig.get_property(name);
    if (!IsNewAPI()) {
        if (name == ov::hint::model_priority.name()) { // need to convert priority values to old API
            ov::Any legacy_val{nullptr};
            if (!val.empty()) {
            switch (val.as<ov::hint::Priority>()) {
                case ov::hint::Priority::LOW: legacy_val = InferenceEngine::PluginConfigParams::MODEL_PRIORITY_LOW; break;
                case ov::hint::Priority::MEDIUM: legacy_val = InferenceEngine::PluginConfigParams::MODEL_PRIORITY_MED; break;
                case ov::hint::Priority::HIGH: legacy_val = InferenceEngine::PluginConfigParams::MODEL_PRIORITY_HIGH; break;
            default: OPENVINO_ASSERT(false, "Unsupported model priority value");
            }
        }
        return legacy_val;
        } else {
            return val;
        }
    } else {
        return val;
    }
    return val;
}

void MultiDeviceInferencePlugin::SetConfig(const std::map<std::string, std::string> & config) {
    // with setConfig, only multi/auto supported internal configs can be accepted
    _pluginConfig.set_property(PreProcessConfig(config));
}

static const Version version = {{2, 1}, CI_BUILD_NUMBER, "MultiDevicePlugin"};
IE_DEFINE_PLUGIN_CREATE_FUNCTION(MultiDeviceInferencePlugin, version)

MultiDeviceInferencePlugin::MultiDeviceInferencePlugin() {
    _pluginName = "MULTI";
}

InferenceEngine::Parameter MultiDeviceInferencePlugin::GetMetric(const std::string& name,
                                         const std::map<std::string, InferenceEngine::Parameter> & options) const {
    if (name == ov::supported_properties) {
        auto ret = _pluginConfig.supportedProperties(GetName());
        return ret;
    } else if (name == METRIC_KEY(SUPPORTED_METRICS)) {
        IE_SET_METRIC_RETURN(SUPPORTED_METRICS, _pluginConfig.supportedMetrics(GetName()));
    } else if (name == ov::device::full_name) {
        std::string device_name = { GetName() };
        return decltype(ov::device::full_name)::value_type {device_name};
    } else if (name == METRIC_KEY(OPTIMIZATION_CAPABILITIES)) {
        auto deviceList = GetCore()->GetAvailableDevices();
        std::vector<std::string> capabilities;
        for (auto const & device : deviceList) {
            auto devCapabilities = GetCore()->GetMetric(device, ov::device::capabilities.name()).as<std::vector<std::string>>();
            capabilities.insert(capabilities.end(), devCapabilities.begin(), devCapabilities.end());
        }
        std::sort(capabilities.begin(), capabilities.end());
        capabilities.resize(std::distance(capabilities.begin(), std::unique(capabilities.begin(), capabilities.end())));
        auto delItem = std::find(capabilities.begin(), capabilities.end(), ov::device::capability::EXPORT_IMPORT);
        if (delItem != capabilities.end()) {
            capabilities.erase(delItem);
        }
        IE_SET_METRIC_RETURN(OPTIMIZATION_CAPABILITIES, capabilities);
    } else if (name == METRIC_KEY(SUPPORTED_CONFIG_KEYS)) {
        IE_SET_METRIC_RETURN(SUPPORTED_CONFIG_KEYS, _pluginConfig.supportedConfigKeys(GetName()));
    } else {
        IE_THROW() << "Unsupported metric key: " << name;
    }
}

// Is called only when caching is enabled
ov::SoPtr<InferenceEngine::IExecutableNetworkInternal> MultiDeviceInferencePlugin::LoadNetwork(const std::string& modelPath,
                                                                        const std::map<std::string, std::string>& config) {
    return {LoadNetworkImpl(modelPath, {}, config), nullptr};
}

IExecutableNetworkInternal::Ptr MultiDeviceInferencePlugin::LoadExeNetworkImpl(const CNNNetwork &network,
                                                                               const std::map<std::string, std::string>& config) {
    if (network.getFunction() == nullptr) {
        IE_THROW() << GetName() << " device supports just ngraph network representation";
    }

    auto networkPrecision = GetNetworkPrecision(network);
    return LoadNetworkImpl({}, network, config, networkPrecision);
}

IExecutableNetworkInternal::Ptr MultiDeviceInferencePlugin::LoadNetworkImpl(const std::string& modelPath,
                                                                              CNNNetwork network,
                                                                              const std::map<std::string, std::string>& config,
                                                                              const std::string &networkPrecision) {
    if (GetCore() == nullptr) {
        IE_THROW() << "Please, work with " << GetName() << " device via InferenceEngine::Core object";
    }

    if (modelPath.empty() && network.getFunction() == nullptr) {
        IE_THROW() << GetName() << " device supports just ngraph network representation";
    }
    // to use plugin's name as the log tag
    _LogTag = GetName();
    bool workModeAuto = GetName() == "AUTO";
    auto loadConfig = _pluginConfig;
    // if no perf hint from user with compiled model, or already been set with plugin
    // apply latency for AUTO, tput for MULTI
    auto itorConfig = config.find(ov::hint::performance_mode.name());
    bool isHintSet = _pluginConfig.is_set_by_user(ov::hint::performance_mode) || itorConfig != config.end();
    // updateFromMap will check config valid
    loadConfig.set_user_property(PreProcessConfig(config));
    loadConfig.apply_user_properties();
    if (!workModeAuto) {
        if (itorConfig != config.end() && itorConfig->second != InferenceEngine::PluginConfigParams::THROUGHPUT) {
            LOG_WARNING_TAG("User set perf_hint:%s, but MULTI supports THROUGHPUT only", itorConfig->second.c_str());
        }
        loadConfig.set_property(ov::hint::performance_mode(ov::hint::PerformanceMode::CUMULATIVE_THROUGHPUT));
    }
    auto fullProperty = loadConfig.get_full_properties();
    // this can be updated when plugin switch to 2.0 API
    std::map<std::string, std::string> fullConfig = ConvertToStringMap(fullProperty);
    // Remove the performance hint as this is set by plugin logic, not from user
    if (!isHintSet)
        fullConfig.erase(ov::hint::performance_mode.name());
    if (!loadConfig.is_set_by_user(ov::hint::execution_mode))
        fullConfig.erase(ov::hint::execution_mode.name());
    // collect the settings that are applicable to the devices we are loading the network to
    std::unordered_map<std::string, ov::Any> multiNetworkConfig;
    std::vector<DeviceInformation> metaDevices;
    auto priorities = loadConfig.get_property(ov::device::priorities);
    if (priorities.empty() && !workModeAuto)
        IE_THROW() << "KEY_MULTI_DEVICE_PRIORITIES key is not set for " << GetName() << " device";
    if (priorities.find("AUTO") != std::string::npos || priorities.find("MULTI") != std::string::npos) {
        IE_THROW() << "The device candidate list should not include the meta plugin for " << GetName() << " device";
    }
<<<<<<< HEAD

=======
>>>>>>> 9c6d287a
    // check the configure and check if need to set PerfCounters configure to device
    // and set filter configure
    OV_ITT_SCOPED_TASK(itt::domains::MULTIPlugin, "MultiDeviceInferencePlugin::LoadNetworkImpl::AutoMode");
    auto autoSContext = std::make_shared<AutoScheduleContext>();
    std::map<std::string, std::string> filterConfig;
    auto strDevices = GetDeviceList(fullConfig);
    // fill in the context for auto
    if (loadConfig.get_property(ov::enable_profiling)) {
        filterConfig.insert({ov::enable_profiling.name(), PluginConfigParams::YES});
        autoSContext->_needPerfCounters = true;
    }
    autoSContext->_modelPriority = MapPriorityValues(loadConfig.get_property(ov::hint::model_priority));
<<<<<<< HEAD
    // auto needs to implicitly hold the batching information, for later deducing of optimal infer requests
    try {
        if (!loadConfig.get_user_property(ov::hint::allow_auto_batching) )
            autoSContext->_batchingDisabled = true;
    } catch (ov::Exception& exception) {
        // not any batching settings in user config, let it be
    }
=======
    autoSContext->_batchingDisabled = loadConfig.is_batching_disabled();
>>>>>>> 9c6d287a
    // set performanceHint for AutoExecutableNetwork
    autoSContext->_performanceHint = loadConfig.get_property(ov::hint::performance_mode.name()).as<std::string>();
    // filter the device that supports filter configure
    metaDevices = ParseMetaDevices(strDevices, fullConfig);
    auto supportDevicesByConfig = FilterDevice(metaDevices, filterConfig);
    if (supportDevicesByConfig.empty()) {
        IE_THROW() << "There is no device support the configure";
    }
    auto supportDevices = supportDevicesByConfig;
    CNNNetwork clonedNetwork;
    std::string clonedModelPath = modelPath;
    // reset the strDevices to support devices
    strDevices = "";
    // calling GetValidDevices() to get a prioritized list of devices
    bool isCumulative =
        (autoSContext->_performanceHint == IE::PluginConfigParams::CUMULATIVE_THROUGHPUT) ? true : false;
    std::list<DeviceInformation> devicesWithPriority(supportDevices.begin(), supportDevices.end());
    if (modelPath.empty()) {
        // if network is valid
        LOG_INFO_TAG("load with CNN network");
        supportDevices = FilterDeviceByNetwork(supportDevicesByConfig, network);
        clonedNetwork = InferenceEngine::details::cloneNetwork(network);
        // clone the network, in case of reshape conflict
    } else {
        // model path, enable model load with single device situation
        if (supportDevices.size() > 1 && !isCumulative) {
            clonedNetwork = GetCore()->ReadNetwork(modelPath, std::string());
            // do we really need to disable model path?
            clonedModelPath = "";
            LOG_INFO_TAG("load with CNN network");
        } else {
            LOG_INFO_TAG("load with model path");
        }
    }
    if (!isCumulative) {
        devicesWithPriority = GetValidDevice(supportDevices, networkPrecision);
    }
    for (auto iter = devicesWithPriority.begin(); iter != devicesWithPriority.end(); iter++) {
        strDevices += iter->deviceName;
        strDevices += ",";
    }
    strDevices.pop_back();
    for (auto iter = supportDevices.begin(); iter != supportDevices.end(); iter++) {
        auto& configs = iter->config;
        for (auto& config : configs) {
            LOG_INFO_TAG("device:%s, config:%s=%s",
                         iter->deviceName.c_str(),
                         config.first.c_str(),
                         config.second.c_str());
        }
        LOG_INFO_TAG("device:%s, priority:%ld", iter->deviceName.c_str(), iter->devicePriority);
    }
    autoSContext->_modelPath = clonedModelPath;
    // clone the network, in case of reshape conflict
    autoSContext->_network = clonedNetwork;
    autoSContext->_devicePriorities = supportDevices;
    autoSContext->_devicePrioritiesInitial = supportDevices;
    autoSContext->_strDevices = strDevices;
    autoSContext->_plugin = this;
    autoSContext->_core = GetCore();
    autoSContext->_LogTag = _LogTag;
    autoSContext->_startupfallback = loadConfig.get_property(ov::intel_auto::enable_startup_fallback);
    autoSContext->_runtimeFallback = loadConfig.get_property(ov::intel_auto::enable_runtime_fallback);
    IExecutableNetworkInternal::Ptr impl;
    // enable bind only in cumulative_throughput mode
    if (loadConfig.get_property(ov::intel_auto::device_bind_buffer) &&
        autoSContext->_performanceHint == "CUMULATIVE_THROUGHPUT") {
        LOG_INFO_TAG("runtime fallback set to disabled in binder mode");
        autoSContext->_runtimeFallback = false;
        impl = std::make_shared<AutoExecutableNetwork>(autoSContext, std::make_shared<BinderMultiSchedule>());
    } else {
        impl = std::make_shared<AutoExecutableNetwork>(autoSContext, std::make_shared<AutoSchedule>());
    }
    if (!modelPath.empty()) {
        SetExeNetworkInfo(impl,
                          autoSContext->_hwExecutableNetwork->GetInputsInfo(),
                          autoSContext->_hwExecutableNetwork->GetOutputsInfo());
        impl->setInputs(autoSContext->_hwExecutableNetwork->getInputs());
        impl->setOutputs(autoSContext->_hwExecutableNetwork->getOutputs());
    }
    return impl;
}

QueryNetworkResult MultiDeviceInferencePlugin::QueryNetwork(const CNNNetwork&                         network,
                                                            const std::map<std::string, std::string>& config) const {
    QueryNetworkResult queryResult;

    if (GetCore() == nullptr) {
        IE_THROW() << "Please, work with " << GetName() <<  " device via InferencEngine::Core object";
    }

    if (network.getFunction() == nullptr) {
        IE_THROW() << GetName() << " device supports just ngraph network representation";
    }

    queryResult.rc = StatusCode::OK;
    queryResult.supportedLayersMap.clear();

    auto queryconfig = _pluginConfig;
    // updateFromMap will check config valid
    queryconfig.set_user_property(PreProcessConfig(config));
    queryconfig.apply_user_properties();
    auto fullproperty = queryconfig.get_full_properties();
    // this can be updated when plugin switch to 2.0 API
    std::map<std::string, std::string> fullConfig =  ConvertToStringMap(fullproperty);
    auto priorities = fullConfig.find(ov::device::priorities.name());
    if (!priorities->second.empty()) {
        auto metaDevices = ParseMetaDevices(priorities->second, fullConfig);
        std::unordered_set<std::string> supportedLayers;
        for (auto&& value : metaDevices) {
            auto deviceQr = GetCore()->QueryNetwork(network, value.deviceName, value.config);
            std::unordered_set<std::string> deviceSupportedLayers;
            for (auto&& layerQr : deviceQr.supportedLayersMap) {
                deviceSupportedLayers.emplace(layerQr.first);
            }
            supportedLayers = supportedLayers.empty()
                            ? deviceSupportedLayers : (deviceSupportedLayers.empty()
                            ? supportedLayers : InferenceEngine::details::Intersection(supportedLayers, deviceSupportedLayers));
        }
        for (auto&& supportedLayer : supportedLayers) {
            queryResult.supportedLayersMap[supportedLayer] = GetName();
        }
    }
    return queryResult;
}

std::list<DeviceInformation> MultiDeviceInferencePlugin::GetValidDevice(
    const std::vector<DeviceInformation>& metaDevices,
    const std::string& networkPrecision) {
    if (metaDevices.empty()) {
        IE_THROW(NotFound) << "No available device to select in " << GetName() << " plugin";
    }

    std::list<DeviceInformation> CPU;
    std::list<DeviceInformation> dGPU;
    std::list<DeviceInformation> iGPU;
    std::list<DeviceInformation> MYRIAD;
    std::list<DeviceInformation> VPUX;

    for (auto& item : metaDevices) {
        if (item.deviceName.find("CPU") == 0) {
            CPU.push_back(item);
            continue;
        }
        if (item.deviceName.find("MYRIAD") == 0) {
            MYRIAD.push_back(item);
            continue;
        }
        if (item.deviceName.find("VPUX") == 0) {
            VPUX.push_back(item);
            continue;
        }
        if (item.deviceName.find("GPU") == 0) {
            auto& gpuUniqueName = item.uniqueName;
            if (gpuUniqueName.find("iGPU") != std::string::npos) {
                iGPU.push_back(item);
            } else if (gpuUniqueName.find("dGPU") != std::string::npos) {
                dGPU.push_back(item);
            }
            continue;
        }
    }

    // Priority of selecting device: dGPU > VPUX > iGPU > MYRIAD > CPU
    std::list<DeviceInformation> devices;
    if (networkPrecision == "INT8") {
        devices.splice(devices.end(), VPUX);
        devices.splice(devices.end(), dGPU);
    } else {
        devices.splice(devices.end(), dGPU);
        devices.splice(devices.end(), VPUX);
    }
    devices.splice(devices.end(), iGPU);
    devices.splice(devices.end(), MYRIAD);
    devices.splice(devices.end(), CPU);

    std::list<DeviceInformation> validDevices;

    if (metaDevices.size() > 1) {
        auto selectSupportDev = [this, &devices, &validDevices](const std::string& networkPrecision) {
            for (auto iter = devices.begin(); iter != devices.end();) {
                auto capability = GetCore()
                                      ->GetMetric(iter->deviceName, METRIC_KEY(OPTIMIZATION_CAPABILITIES))
                                      .as<std::vector<std::string>>();
                auto supportNetwork = std::find(capability.begin(), capability.end(), (networkPrecision));
                if (supportNetwork != capability.end()) {
                    validDevices.push_back(std::move(*iter));
                    devices.erase(iter++);
                    continue;
                }
                iter++;
            }
        };
        selectSupportDev(networkPrecision);
        // If network is FP32, continue to collect the device support FP16 but not support FP32.
        if (networkPrecision == "FP32") {
            const std::string f16 = "FP16";
            selectSupportDev(f16);
        }
    } else {
        validDevices.push_back(metaDevices[0]);
    }

    if (validDevices.empty()) {
        IE_THROW() << "Cannot select any device";
    }
    // sort validDevices
    validDevices.sort([](const DeviceInformation& a, const DeviceInformation& b) {
        return a.devicePriority < b.devicePriority;
    });

    return validDevices;
}

DeviceInformation MultiDeviceInferencePlugin::SelectDevice(const std::vector<DeviceInformation>& metaDevices,
        const std::string& networkPrecision, unsigned int priority) {
    OV_ITT_SCOPED_TASK(itt::domains::MULTIPlugin, "MultiDeviceInferencePlugin::SelectDevice");

    std::list<DeviceInformation> validDevices = GetValidDevice(metaDevices, networkPrecision);

    // all available Devices are in validDevices now
    // need to remove higher priority devices
    // save the last device first
    DeviceInformation lastDevice = validDevices.back();
    {
        // begin to filter devices
        std::lock_guard<std::mutex> lck(_mtx);
        for (auto && kvp : _priorityMap) {
            if (kvp.first >= priority) {
                continue;
            }
            auto& filterDevices = kvp.second;
            auto sd = std::remove_if(validDevices.begin(), validDevices.end(), [&filterDevices](const DeviceInformation& device) {
                    auto iter = std::find_if(filterDevices.begin(), filterDevices.end(), [&device](std::string uniqueName) {
                            return (uniqueName == device.uniqueName);
                            });
                    return iter != filterDevices.end() ? true : false;
                    });
            validDevices.erase(sd, validDevices.end());
        }
    }

    DeviceInformation* ptrSelectDevice =  NULL;
    if (validDevices.empty()) {
        // after remove higher priority device,but the available devices is null,
        // so select the last device of all available Devices.
        ptrSelectDevice = &lastDevice;
    } else {
        // select the first device in the rest of available devices.
        ptrSelectDevice = &validDevices.front();
    }
    //recode the device priority
    RegisterPriority(priority, ptrSelectDevice->uniqueName);
    return *ptrSelectDevice;
}

void MultiDeviceInferencePlugin::UnregisterPriority(const unsigned int& priority,
        const std::string& deviceName) {
    std::lock_guard<std::mutex> lck(_mtx);
    auto& priorityDevices = _priorityMap[priority];
    for (auto iter = priorityDevices.begin(); iter != priorityDevices.end();) {
        if (*iter == deviceName) {
            priorityDevices.erase(iter);
            break;
        }
        iter++;
    }
}

void MultiDeviceInferencePlugin::RegisterPriority(const unsigned int& priority,
        const std::string& deviceName) {
    std::lock_guard<std::mutex> lck(_mtx);
    auto& priorityDevices = _priorityMap[priority];
    priorityDevices.push_back(deviceName);
}

std::string MultiDeviceInferencePlugin::GetDeviceList(const std::map<std::string, std::string>& config) const {
    std::string allDevices;
    auto deviceList = GetCore()->GetAvailableDevices();
    auto deviceListConfig = config.find(ov::device::priorities.name());
    for (auto&& device : deviceList) {
        // filter out the supported devices
        if (!_pluginConfig.isSupportedDevice(device))
            continue;
        allDevices += device + ",";
    }
    std::vector<std::string> devicesMerged;
    if (deviceListConfig != config.end() && !deviceListConfig->second.empty()) {
        auto priorities = deviceListConfig->second;
        // parsing the string and splitting the comma-separated tokens
        std::vector<std::string> devicesToBeMerged = _pluginConfig.ParsePrioritiesDevices(priorities);
        std::vector<std::string> devicesToBeDeleted(devicesToBeMerged.size());
        const auto& iterDel = std::copy_if(devicesToBeMerged.begin(),
                                           devicesToBeMerged.end(),
                                           devicesToBeDeleted.begin(),
                                           [](const std::string& item) {
                                               return item.front() == '-';
                                           });
        devicesToBeDeleted.resize(std::distance(devicesToBeDeleted.begin(), iterDel));
        const auto& iterMerge =
            std::remove_if(devicesToBeMerged.begin(), devicesToBeMerged.end(), [](const std::string& item) {
                return item.front() == '-';
            });
        devicesToBeMerged.resize(std::distance(devicesToBeMerged.begin(), iterMerge));
        for (auto&& device : devicesToBeDeleted)
            LOG_INFO_TAG("remove %s from device candidate list", device.c_str());
        auto isAnyDev = [](std::string& device, const std::vector<std::string>& devices) {
            auto iter = std::find_if(devices.begin(), devices.end(), [device](const std::string& devItem) {
                return devItem.find(device) != std::string::npos;
            });
            return iter != devices.end();
        };
        auto deviceWithDefaultID = [](std::string& device) {
            // AUTO assume the default device ID will be "0" for the single device.
            return device.find(".") == std::string::npos ? device + ".0" : device;
        };
        if (devicesToBeMerged.empty()) {
            for (auto&& device : deviceList) {
                if (isAnyDev(device, devicesToBeDeleted) || !_pluginConfig.isSupportedDevice(device))
                    continue;
                devicesMerged.push_back(device);
            }
        } else {
            for (auto&& device : devicesToBeMerged) {
                if (!isAnyDev(device, deviceList)) {
                    ov::DeviceIDParser parsed{device};
                    auto iter = std::find(devicesMerged.begin(), devicesMerged.end(), parsed.get_device_name());
                    if (iter != devicesMerged.end() && parsed.get_device_name() != device && parsed.get_device_id() == "0")
                        // The device is the device with default device ID (eg. GPU.0) and
                        // its wide name (eg. GPU) has been in device candidate list.
                        continue;
                    // Add user specified device into candidate list
                    devicesMerged.push_back(device);
                } else {
                    // Update device name if supported device with id existed
                    for (auto&& item : deviceList) {
                        auto realDevice = deviceWithDefaultID(item);
                        if (isAnyDev(realDevice, devicesToBeDeleted) || item.find(device) == std::string::npos)
                            continue;
                        auto iter = std::find(devicesMerged.begin(), devicesMerged.end(), deviceWithDefaultID(item));
                        // Remove the device with default device id from candidate device list (eg. GPU.0)
                        // if its wide name is a single device (eg. GPU).
                        ov::DeviceIDParser parsed{item};
                        if (parsed.get_device_name() == item && iter != devicesMerged.end())
                            devicesMerged.erase(iter);
                        // continue if targe device has been in the candidate device list.
                        if (std::find(devicesMerged.begin(), devicesMerged.end(), item) != devicesMerged.end())
                            continue;
                        devicesMerged.push_back(item);
                    }
                }
            }
        }
    }
    if (devicesMerged.size()) {
        allDevices.clear();
        std::for_each(devicesMerged.begin(), devicesMerged.end(), [&allDevices](const std::string& device) {
            allDevices += device + ",";
        });
    }
    if (allDevices.empty()) {
        IE_THROW() << "Please, check environment due to no supported devices can be used";
    }
    // remove the last ',' if exist
    if (allDevices.back() == ',')
        allDevices.pop_back();

    return allDevices;
}

std::vector<DeviceInformation> MultiDeviceInferencePlugin::FilterDevice(const std::vector<DeviceInformation>& metaDevices,
        const std::map<std::string, std::string>& config) {
    if (metaDevices.empty()) {
        IE_THROW(NotFound) << "No available device to filter " << GetName() <<  " plugin";
    }

    if (config.size() == 0) {
        return metaDevices;
    }

    std::vector<DeviceInformation> filterDevice;
    for (auto&& item : metaDevices) {
        bool support = true;
        auto supportedMetrics = GetCore()->GetMetric(item.deviceName, METRIC_KEY(SUPPORTED_METRICS)).as<std::vector<std::string>>();
        if (std::find(supportedMetrics.begin(), supportedMetrics.end(), METRIC_KEY(SUPPORTED_CONFIG_KEYS)) != supportedMetrics.end()) {
            auto supportKeys = GetCore()->GetMetric(item.deviceName, METRIC_KEY(SUPPORTED_CONFIG_KEYS)).as<std::vector<std::string>>();
            for (auto&& kvp : config) {
                auto targetKey = std::find(supportKeys.begin(), supportKeys.end(), kvp.first);
                // if device have the key, we think the device support it
                if (targetKey != supportKeys.end()) {
                    continue;
                } else {
                    support = false;
                    break;
                }
            }
        } else {
            support = false;
        }

        if (support) {
            filterDevice.push_back(item);
        }
    }
    return filterDevice;
}
std::vector<DeviceInformation> MultiDeviceInferencePlugin::FilterDeviceByNetwork(const std::vector<DeviceInformation>& metaDevices,
                                                InferenceEngine::CNNNetwork network) {
    if (metaDevices.empty()) {
        IE_THROW(NotFound) << "No available device to filter " << GetName() <<  " plugin";
    }

    std::vector<DeviceInformation> filterDevice;
    auto model = network.getFunction();
    auto isStateful = [&]() {
        for (auto& op : model->get_ops()) {
            if (std::dynamic_pointer_cast<ngraph::op::AssignBase>(op) ||
                std::dynamic_pointer_cast<ngraph::op::ReadValueBase>(op)) {
                    LOG_INFO_TAG("stateful mode, try deployed to CPU");
                    return true;
                }
        }
        return false;
    };

    auto isOutputDynamic = [&]() {
        for (size_t i = 0; i < model->inputs().size() ; i++) {
            if (model->input(i).get_partial_shape().is_dynamic()) {
            // any input is dynamic
                return false;
            }
        }
        for (size_t i = 0; i < model->outputs().size() ; i++) {
            if (model->output(i).get_partial_shape().is_dynamic()) {
            // any output is dynamic
                LOG_INFO_TAG("dynamic output model");
                return true;
            }
        }
        return false;
    };

    // Check if CPU is in candidate list
    auto cpuiter = std::find_if(metaDevices.begin(), metaDevices.end(), [](const DeviceInformation& deviceInfo) {
        return deviceInfo.deviceName.find("CPU") != std::string::npos;
    });

    // If CPU is in candidate list, load dynamic network to CPU first
    // For MULTI do not only load stateful network to CPU
    // For AUTO CTPUT only load stateful network to CPU
    if (((model->is_dynamic() && !isOutputDynamic()) || (isStateful() && _LogTag != "MULTI")) && cpuiter != metaDevices.end()) {
        filterDevice.push_back(*cpuiter);
        return filterDevice;
    }

    // If CPU is not in candidate list, continue to run selection logic regardless of whether the input network is a
    // dynamic network or not
    return metaDevices;
}
std::string MultiDeviceInferencePlugin::GetLogTag() const noexcept {
    return _LogTag;
}
}  // namespace MultiDevicePlugin<|MERGE_RESOLUTION|>--- conflicted
+++ resolved
@@ -379,10 +379,6 @@
     if (priorities.find("AUTO") != std::string::npos || priorities.find("MULTI") != std::string::npos) {
         IE_THROW() << "The device candidate list should not include the meta plugin for " << GetName() << " device";
     }
-<<<<<<< HEAD
-
-=======
->>>>>>> 9c6d287a
     // check the configure and check if need to set PerfCounters configure to device
     // and set filter configure
     OV_ITT_SCOPED_TASK(itt::domains::MULTIPlugin, "MultiDeviceInferencePlugin::LoadNetworkImpl::AutoMode");
@@ -395,17 +391,7 @@
         autoSContext->_needPerfCounters = true;
     }
     autoSContext->_modelPriority = MapPriorityValues(loadConfig.get_property(ov::hint::model_priority));
-<<<<<<< HEAD
-    // auto needs to implicitly hold the batching information, for later deducing of optimal infer requests
-    try {
-        if (!loadConfig.get_user_property(ov::hint::allow_auto_batching) )
-            autoSContext->_batchingDisabled = true;
-    } catch (ov::Exception& exception) {
-        // not any batching settings in user config, let it be
-    }
-=======
     autoSContext->_batchingDisabled = loadConfig.is_batching_disabled();
->>>>>>> 9c6d287a
     // set performanceHint for AutoExecutableNetwork
     autoSContext->_performanceHint = loadConfig.get_property(ov::hint::performance_mode.name()).as<std::string>();
     // filter the device that supports filter configure
