// Copyright (C) 2018-2023 Intel Corporation
// SPDX-License-Identifier: Apache-2.0
//

///////////////////////////////////////////////////////////////////////////////////////////////////
#include <string>
#include <vector>
#include <memory>
#include <map>
#include <unordered_map>
#include <unordered_set>

#include <ngraph/opsets/opset1.hpp>
#include <transformations/utils/utils.hpp>

#include <ie_metric_helpers.hpp>
#include <ie_performance_hints.hpp>
#include <threading/ie_executor_manager.hpp>
#include "openvino/runtime/auto/properties.hpp"
#include "openvino/runtime/device_id_parser.hpp"
#include "plugin.hpp"
#include <ie_algorithm.hpp>
#include <ie_icore.hpp>
#include <ie_ngraph_utils.hpp>
#include "bind_multi_schedule.hpp"
#include "auto_executable_network.hpp"
#include "auto_schedule.hpp"
#include "auto_executable_network.hpp"

#include "itt.hpp"
// ------------------------------MultiDeviceInferencePlugin----------------------------
namespace MultiDevicePlugin {
    using namespace InferenceEngine;
namespace {

    std::string GetNetworkPrecision(const InferenceEngine::CNNNetwork &network) {
        auto nGraphFunc = network.getFunction();
        bool isINTModel = ov::op::util::has_op_with_type<ngraph::op::FakeQuantize>(nGraphFunc);
        if (isINTModel) {
            return METRIC_VALUE(INT8);
        }
        for (auto & node : nGraphFunc->get_ordered_ops()) {
            if (std::dynamic_pointer_cast<ngraph::opset1::Convolution>(node) ||
                std::dynamic_pointer_cast<ngraph::opset1::GroupConvolution>(node) ||
                std::dynamic_pointer_cast<ngraph::opset1::GroupConvolutionBackpropData>(node) ||
                std::dynamic_pointer_cast<ngraph::opset1::ConvolutionBackpropData>(node)) {
                auto layerType = node->input(1).get_element_type().get_type_name();
                if (layerType == "f32")
                    return METRIC_VALUE(FP32);
                if (layerType == "f16")
                    return METRIC_VALUE(FP16);
            }
        }
        return METRIC_VALUE(FP32);
    }
    int MapPriorityValues(ov::hint::Priority priority) {
        switch (priority) {
            case ov::hint::Priority::HIGH:
                return 0;
            case ov::hint::Priority::MEDIUM:
                return 1;
            case ov::hint::Priority::LOW:
                return 2;
            default:
                return 1;
        }
    }
    std::map<std::string, std::string> ConvertToStringMap(ov::AnyMap& properties) {
        std::map<std::string, std::string> configs;
        for (auto& property : properties) {
            configs[property.first] = property.second.as<std::string>();
        }
        return configs;
    }
}  // namespace

std::mutex MultiDeviceInferencePlugin::_mtx;
std::map<unsigned int, std::list<std::string>> MultiDeviceInferencePlugin::_priorityMap;

ov::AnyMap MultiDeviceInferencePlugin::PreProcessConfig(const std::map<std::string, std::string>& orig_config) const {
    ov::AnyMap properties = ov::AnyMap(orig_config.begin(), orig_config.end());
    for (auto& property : properties) {
        // for model_priority, the values need to be converted
        if (property.first == ov::hint::model_priority.name()) {
            ov::Any converted_val{nullptr};
            auto legacy_val = property.second.as<std::string>();
            if (legacy_val == InferenceEngine::PluginConfigParams::MODEL_PRIORITY_HIGH) {
                converted_val = ov::hint::Priority::HIGH;
            } else if (legacy_val == InferenceEngine::PluginConfigParams::MODEL_PRIORITY_MED) {
                converted_val = ov::hint::Priority::MEDIUM;
            } else if (legacy_val == InferenceEngine::PluginConfigParams::MODEL_PRIORITY_LOW) {
                converted_val = ov::hint::Priority::LOW;
            } else {
                converted_val = legacy_val;
            }
            property.second = converted_val;
        }
    }
    return properties;
}

std::vector<DeviceInformation> MultiDeviceInferencePlugin::ParseMetaDevices(const std::string& priorities,
                                                                          const std::map<std::string, std::string> & config) const {
    std::vector<DeviceInformation> metaDevices;

    // parsing the string and splitting to tokens
    std::vector<std::string> devicesWithRequests = _pluginConfig.ParsePrioritiesDevices(priorities);

    auto setDefaultHint = [&](const std::string& targetDevice,
                              std::map<std::string, std::string>& deviceConfig,
                              const std::map<std::string, std::string>& mergedConfig) {
        auto isSetPerHint = mergedConfig.find(PluginConfigParams::KEY_PERFORMANCE_HINT) != mergedConfig.end();
        auto isSetDeviceProperties = mergedConfig.find(targetDevice) != mergedConfig.end();
        if (GetName() == "AUTO" && !isSetPerHint && !isSetDeviceProperties) {
            // setting latency as the default performance mode if
            // 1. no hints setting for AUTO plugin
            // 2. no ov::device::properties(secondary properties) setting for target device
            deviceConfig[PluginConfigParams::KEY_PERFORMANCE_HINT] = PluginConfigParams::LATENCY;
            return;
        }

        if (GetName() == "MULTI") {
            auto isSetNumStreams = mergedConfig.find(ov::num_streams.name()) != mergedConfig.end();
            auto isSetAffinity = mergedConfig.find(ov::affinity.name()) != mergedConfig.end();
            auto isSetNumThreads = mergedConfig.find(ov::inference_num_threads.name()) != mergedConfig.end();
            if (!isSetPerHint && !isSetAffinity && !isSetNumThreads && !isSetDeviceProperties && !isSetNumStreams) {
                // setting tput as the default performance mode if
                // 1. no hints setting for MULTI plugin
                // 2. no affinity setting for MULTI plugin
                // 3. no inference_num_threads setting for MULTI plugin
                // 4. no ov::device::properties(secondary properties) setting for target device
                // 5. no ov::num_streams setting for target device
                deviceConfig[PluginConfigParams::KEY_PERFORMANCE_HINT] = PluginConfigParams::THROUGHPUT;
            }
        }
    };

    auto getDeviceConfig = [&] (const DeviceName & deviceWithID) {
        auto deviceConfig = GetCore()->GetSupportedConfig(deviceWithID, config);
        setDefaultHint(deviceWithID, deviceConfig, config);
        return deviceConfig;
    };

    auto getDefaultDeviceID = [this](std::string deviceName) -> std::string {
        auto supportedMetrics = GetCore()->GetMetric(deviceName, METRIC_KEY(SUPPORTED_METRICS)).as<std::vector<std::string>>();
        if (std::find(supportedMetrics.begin(), supportedMetrics.end(), METRIC_KEY(SUPPORTED_CONFIG_KEYS)) != supportedMetrics.end()) {
            auto supportKeys = GetCore()->GetMetric(deviceName, METRIC_KEY(SUPPORTED_CONFIG_KEYS)).as<std::vector<std::string>>();

            if (std::find(supportKeys.begin(), supportKeys.end(), CONFIG_KEY(DEVICE_ID)) != supportKeys.end()) {
                return GetCore()->GetConfig(deviceName, CONFIG_KEY(DEVICE_ID)).as<std::string>();
            }
        }

        return "";
    };
    auto checkPriorityConfig = [&] (const std::string& priString) {
        if (priString.empty())
            return false;
        std::string::size_type pos = 0;
        std::string::size_type endpos = 0;
        while ((endpos = priString.find(",", pos)) != std::string::npos) {
            auto subStr = priString.substr(pos, endpos - pos);
            if (subStr.find("-") != 0)
                return true;
            pos = endpos + 1;
        }
        if (priString.substr(pos, priString.length() - pos).find("-") != 0 )
            return true;
        return false;
    };
    unsigned int devicePriority = 0;
    auto prioritiesIter = config.find(ov::device::priorities.name());
    // if AUTO:-***,-***...., also do not need to enable device priority
    bool enableDevicePriority = (prioritiesIter != config.end()) &&
                                checkPriorityConfig(prioritiesIter->second);

    auto deviceList = GetCore()->GetAvailableDevices();
    for (auto && d : devicesWithRequests) {
        auto openingBracket = d.find_first_of('(');
        auto closingBracket = d.find_first_of(')', openingBracket);
        auto deviceName = d.substr(0, openingBracket);

        int numRequests = -1;
        if (closingBracket != std::string::npos && openingBracket < closingBracket) {
            numRequests = std::stol(d.substr(openingBracket + 1, closingBracket - 1));

            if (numRequests <= 0) {
                IE_THROW() << "Priority value for '" << deviceName << "' must be > 0, while " << numRequests
                    << "is passed";
            }
        }

        ov::DeviceIDParser parsed{deviceName};
        std::string deviceid = parsed.get_device_id();
        std::vector<std::string> sameTypeDevices;
        // if AUTO:GPU case, replace GPU with GPU.0 and GPU.1
        // Disable AUTO:MYRIAD here because of below test case
        // MYRIAD/CoreThreadingTests.smoke_QueryNetwork/targetDevice=MULTI_config=MULTI_DEVICE_PRIORITIES:MYRIAD_
        // faild on windows
        // the error is
        // myriadFuncTests-0 INFO: [E:] [BSL] found 0 ioexpander device
        if (deviceid.empty() && deviceName.find("MYRIAD") == std::string::npos) {
            for (auto&& device : deviceList) {
                if (device.find(deviceName) != std::string::npos) {
                    sameTypeDevices.push_back(std::move(device));
                }
            }
        }
        // it's a virtual device like HETERO, TEMPLATE
        // or real device with ID like GPU.1
        if (sameTypeDevices.size() == 0) {
            sameTypeDevices.push_back(std::move(deviceName));
        }

        for (auto&& deviceNameWithID : sameTypeDevices) {
            ov::DeviceIDParser newParsed{deviceNameWithID};
            std::string defaultDeviceID = "";
            std::string tempDeviceID = "";
            if (newParsed.get_device_id().empty()) {
                defaultDeviceID = getDefaultDeviceID(deviceNameWithID);
                tempDeviceID = defaultDeviceID;
            } else {
                tempDeviceID = newParsed.get_device_id();
            }

            std::string fullDeviceName = "";
            std::string uniqueName = "";
            if (newParsed.get_device_name() == "GPU") {
                auto supportedMetrics = GetCore()->GetMetric(deviceNameWithID, METRIC_KEY(SUPPORTED_METRICS)).as<std::vector<std::string>>();
                if (std::find(supportedMetrics.begin(), supportedMetrics.end(), METRIC_KEY(FULL_DEVICE_NAME)) != supportedMetrics.end()) {
                    fullDeviceName = GetCore()->GetMetric(deviceNameWithID, METRIC_KEY(FULL_DEVICE_NAME)).as<std::string>();
                }
            }

            if (fullDeviceName.empty()) {
                uniqueName = newParsed.get_device_name() + "_" + tempDeviceID;
            } else {
                uniqueName = fullDeviceName + "_" + tempDeviceID;
            }

            LOG_DEBUG_TAG("deviceNameWithID:%s, defaultDeviceID:%s, uniqueName:%s",
                    deviceNameWithID.c_str(), defaultDeviceID.c_str(), uniqueName.c_str());
            // create meta device
            metaDevices.push_back({deviceNameWithID, getDeviceConfig(deviceNameWithID), numRequests, defaultDeviceID, uniqueName, devicePriority});
        }
        if (enableDevicePriority) {
            devicePriority++;
        }
    }

    return metaDevices;
}

InferenceEngine::Parameter MultiDeviceInferencePlugin::GetConfig(const std::string& name,
        const std::map<std::string, InferenceEngine::Parameter> & options) const {
    auto val = _pluginConfig.get_property(name);
    if (!IsNewAPI()) {
        if (name == ov::hint::model_priority.name()) { // need to convert priority values to old API
            ov::Any legacy_val{nullptr};
            if (!val.empty()) {
            switch (val.as<ov::hint::Priority>()) {
                case ov::hint::Priority::LOW: legacy_val = InferenceEngine::PluginConfigParams::MODEL_PRIORITY_LOW; break;
                case ov::hint::Priority::MEDIUM: legacy_val = InferenceEngine::PluginConfigParams::MODEL_PRIORITY_MED; break;
                case ov::hint::Priority::HIGH: legacy_val = InferenceEngine::PluginConfigParams::MODEL_PRIORITY_HIGH; break;
            default: OPENVINO_ASSERT(false, "Unsupported model priority value");
            }
        }
        return legacy_val;
        } else {
            return val;
        }
    } else {
        return val;
    }
    return val;
}

void MultiDeviceInferencePlugin::SetConfig(const std::map<std::string, std::string> & config) {
    // with setConfig, only multi/auto supported internal configs can be accepted
    _pluginConfig.set_property(PreProcessConfig(config));
}

static const Version version = {{2, 1}, CI_BUILD_NUMBER, "MultiDevicePlugin"};
IE_DEFINE_PLUGIN_CREATE_FUNCTION(MultiDeviceInferencePlugin, version)

MultiDeviceInferencePlugin::MultiDeviceInferencePlugin() {
    _pluginName = "MULTI";
}

InferenceEngine::Parameter MultiDeviceInferencePlugin::GetMetric(const std::string& name,
                                         const std::map<std::string, InferenceEngine::Parameter> & options) const {
    if (name == ov::supported_properties) {
        auto ret = _pluginConfig.supportedProperties(GetName());
        return ret;
    } else if (name == METRIC_KEY(SUPPORTED_METRICS)) {
        IE_SET_METRIC_RETURN(SUPPORTED_METRICS, _pluginConfig.supportedMetrics(GetName()));
    } else if (name == ov::device::full_name) {
        std::string device_name = { GetName() };
        return decltype(ov::device::full_name)::value_type {device_name};
    } else if (name == METRIC_KEY(OPTIMIZATION_CAPABILITIES)) {
        auto deviceList = GetCore()->GetAvailableDevices();
        std::vector<std::string> capabilities;
        for (auto const & device : deviceList) {
            auto devCapabilities = GetCore()->GetMetric(device, ov::device::capabilities.name()).as<std::vector<std::string>>();
            capabilities.insert(capabilities.end(), devCapabilities.begin(), devCapabilities.end());
        }
        std::sort(capabilities.begin(), capabilities.end());
        capabilities.resize(std::distance(capabilities.begin(), std::unique(capabilities.begin(), capabilities.end())));
        auto delItem = std::find(capabilities.begin(), capabilities.end(), ov::device::capability::EXPORT_IMPORT);
        if (delItem != capabilities.end()) {
            capabilities.erase(delItem);
        }
        IE_SET_METRIC_RETURN(OPTIMIZATION_CAPABILITIES, capabilities);
    } else if (name == METRIC_KEY(SUPPORTED_CONFIG_KEYS)) {
        IE_SET_METRIC_RETURN(SUPPORTED_CONFIG_KEYS, _pluginConfig.supportedConfigKeys(GetName()));
    } else {
        IE_THROW() << "Unsupported metric key: " << name;
    }
}

// Is called only when caching is enabled
ov::SoPtr<InferenceEngine::IExecutableNetworkInternal> MultiDeviceInferencePlugin::LoadNetwork(const std::string& modelPath,
                                                                        const std::map<std::string, std::string>& config) {
    return {LoadNetworkImpl(modelPath, {}, config), nullptr};
}

IExecutableNetworkInternal::Ptr MultiDeviceInferencePlugin::LoadExeNetworkImpl(const CNNNetwork &network,
                                                                               const std::map<std::string, std::string>& config) {
    if (network.getFunction() == nullptr) {
        IE_THROW() << GetName() << " device supports just ngraph network representation";
    }

    auto networkPrecision = GetNetworkPrecision(network);
    return LoadNetworkImpl({}, network, config, networkPrecision);
}

IExecutableNetworkInternal::Ptr MultiDeviceInferencePlugin::LoadNetworkImpl(const std::string& modelPath,
                                                                              CNNNetwork network,
                                                                              const std::map<std::string, std::string>& config,
                                                                              const std::string &networkPrecision) {
    if (GetCore() == nullptr) {
        IE_THROW() << "Please, work with " << GetName() << " device via InferenceEngine::Core object";
    }

    if (modelPath.empty() && network.getFunction() == nullptr) {
        IE_THROW() << GetName() << " device supports just ngraph network representation";
    }
    // to use plugin's name as the log tag
    _LogTag = GetName();
    bool workModeAuto = GetName() == "AUTO";
    auto loadConfig = _pluginConfig;
    // if no perf hint from user with compiled model, or already been set with plugin
    // apply latency for AUTO, tput for MULTI
    auto itorConfig = config.find(ov::hint::performance_mode.name());
    // updateFromMap will check config valid
    loadConfig.set_user_property(PreProcessConfig(config));
    loadConfig.apply_user_properties();
    if (!workModeAuto) {
        if (itorConfig != config.end() && itorConfig->second != InferenceEngine::PluginConfigParams::THROUGHPUT) {
            LOG_WARNING_TAG("User set perf_hint:%s, but MULTI supports THROUGHPUT only", itorConfig->second.c_str());
        }
        loadConfig.set_property(ov::hint::performance_mode(ov::hint::PerformanceMode::CUMULATIVE_THROUGHPUT));
    }
    auto fullProperty = loadConfig.get_full_properties();
    // this can be updated when plugin switch to 2.0 API
    std::map<std::string, std::string> fullConfig = ConvertToStringMap(fullProperty);
<<<<<<< HEAD
    // Remove the execution hint as this is set by plugin logic, not from user
=======
    // Remove the performance hint as this is set by plugin logic, not from user
    if (!isHintSet)
        fullConfig.erase(ov::hint::performance_mode.name());
>>>>>>> 132dceb1
    if (!loadConfig.is_set_by_user(ov::hint::execution_mode))
        fullConfig.erase(ov::hint::execution_mode.name());
    // collect the settings that are applicable to the devices we are loading the network to
    std::unordered_map<std::string, ov::Any> multiNetworkConfig;
    std::vector<DeviceInformation> metaDevices;
    auto priorities = loadConfig.get_property(ov::device::priorities);
    if (priorities.empty() && !workModeAuto)
        IE_THROW() << "KEY_MULTI_DEVICE_PRIORITIES key is not set for " << GetName() << " device";
    if (priorities.find("AUTO") != std::string::npos || priorities.find("MULTI") != std::string::npos) {
        IE_THROW() << "The device candidate list should not include the meta plugin for " << GetName() << " device";
    }

    // check the configure and check if need to set PerfCounters configure to device
    // and set filter configure
    OV_ITT_SCOPED_TASK(itt::domains::MULTIPlugin, "MultiDeviceInferencePlugin::LoadNetworkImpl::AutoMode");
    auto autoSContext = std::make_shared<AutoScheduleContext>();
    std::map<std::string, std::string> filterConfig;
    auto strDevices = GetDeviceList(fullConfig);
    // fill in the context for auto
    if (loadConfig.get_property(ov::enable_profiling)) {
        filterConfig.insert({ov::enable_profiling.name(), PluginConfigParams::YES});
        autoSContext->_needPerfCounters = true;
    }
    autoSContext->_modelPriority = MapPriorityValues(loadConfig.get_property(ov::hint::model_priority));
    // auto needs to implicitly hold the batching information, for later deducing of optimal infer requests
    try {
        if (!loadConfig.get_user_property(ov::hint::allow_auto_batching) )
            autoSContext->_batchingDisabled = true;
    } catch (ov::Exception& exception) {
        // not any batching settings in user config, let it be
    }
    // set performanceHint for AutoExecutableNetwork
    autoSContext->_performanceHint = loadConfig.get_property(ov::hint::performance_mode.name()).as<std::string>();
    // filter the device that supports filter configure
    metaDevices = ParseMetaDevices(strDevices, fullConfig);
    auto supportDevicesByConfig = FilterDevice(metaDevices, filterConfig);
    if (supportDevicesByConfig.empty()) {
        IE_THROW() << "There is no device support the configure";
    }
    auto supportDevices = supportDevicesByConfig;
    CNNNetwork clonedNetwork;
    std::string clonedModelPath = modelPath;
    // reset the strDevices to support devices
    strDevices = "";
    // calling GetValidDevices() to get a prioritized list of devices
    bool isCumulative =
        (autoSContext->_performanceHint == IE::PluginConfigParams::CUMULATIVE_THROUGHPUT) ? true : false;
    std::list<DeviceInformation> devicesWithPriority(supportDevices.begin(), supportDevices.end());
    if (modelPath.empty()) {
        // if network is valid
        LOG_INFO_TAG("load with CNN network");
        supportDevices = FilterDeviceByNetwork(supportDevicesByConfig, network);
        clonedNetwork = InferenceEngine::details::cloneNetwork(network);
        // clone the network, in case of reshape conflict
    } else {
        // model path, enable model load with single device situation
        if (supportDevices.size() > 1 && !isCumulative) {
            clonedNetwork = GetCore()->ReadNetwork(modelPath, std::string());
            // do we really need to disable model path?
            clonedModelPath = "";
            LOG_INFO_TAG("load with CNN network");
        } else {
            LOG_INFO_TAG("load with model path");
        }
    }
    if (!isCumulative) {
        devicesWithPriority = GetValidDevice(supportDevices, networkPrecision);
    }
    for (auto iter = devicesWithPriority.begin(); iter != devicesWithPriority.end(); iter++) {
        strDevices += iter->deviceName;
        strDevices += ",";
    }
    strDevices.pop_back();
    for (auto iter = supportDevices.begin(); iter != supportDevices.end(); iter++) {
        auto& configs = iter->config;
        for (auto& config : configs) {
            LOG_INFO_TAG("device:%s, config:%s=%s",
                         iter->deviceName.c_str(),
                         config.first.c_str(),
                         config.second.c_str());
        }
<<<<<<< HEAD
=======
        // carry on batch configs only if user explicitly sets
        if (loadConfig.is_set_by_user(ov::hint::allow_auto_batching))
            insertPropToConfig(ov::hint::allow_auto_batching.name(), iter->deviceName, configs);
        if (loadConfig.is_set_by_user(ov::auto_batch_timeout))
            insertPropToConfig(ov::auto_batch_timeout.name(), iter->deviceName, configs);
>>>>>>> 132dceb1
        LOG_INFO_TAG("device:%s, priority:%ld", iter->deviceName.c_str(), iter->devicePriority);
    }
    autoSContext->_modelPath = clonedModelPath;
    // clone the network, in case of reshape conflict
    autoSContext->_network = clonedNetwork;
    autoSContext->_devicePriorities = supportDevices;
    autoSContext->_devicePrioritiesInitial = supportDevices;
    autoSContext->_strDevices = strDevices;
    autoSContext->_plugin = this;
    autoSContext->_core = GetCore();
    autoSContext->_LogTag = _LogTag;
    autoSContext->_startupfallback = loadConfig.get_property(ov::intel_auto::enable_startup_fallback);
    autoSContext->_runtimeFallback = loadConfig.get_property(ov::intel_auto::enable_runtime_fallback);
    IExecutableNetworkInternal::Ptr impl;
    // enable bind only in cumulative_throughput mode
    if (loadConfig.get_property(ov::intel_auto::device_bind_buffer) &&
        autoSContext->_performanceHint == "CUMULATIVE_THROUGHPUT") {
        LOG_INFO_TAG("runtime fallback set to disabled in binder mode");
        autoSContext->_runtimeFallback = false;
        impl = std::make_shared<AutoExecutableNetwork>(autoSContext, std::make_shared<BinderMultiSchedule>());
    } else {
        impl = std::make_shared<AutoExecutableNetwork>(autoSContext, std::make_shared<AutoSchedule>());
    }
    if (!modelPath.empty()) {
        SetExeNetworkInfo(impl,
                          autoSContext->_hwExecutableNetwork->GetInputsInfo(),
                          autoSContext->_hwExecutableNetwork->GetOutputsInfo());
        impl->setInputs(autoSContext->_hwExecutableNetwork->getInputs());
        impl->setOutputs(autoSContext->_hwExecutableNetwork->getOutputs());
    }
    return impl;
}

QueryNetworkResult MultiDeviceInferencePlugin::QueryNetwork(const CNNNetwork&                         network,
                                                            const std::map<std::string, std::string>& config) const {
    QueryNetworkResult queryResult;

    if (GetCore() == nullptr) {
        IE_THROW() << "Please, work with " << GetName() <<  " device via InferencEngine::Core object";
    }

    if (network.getFunction() == nullptr) {
        IE_THROW() << GetName() << " device supports just ngraph network representation";
    }

    queryResult.rc = StatusCode::OK;
    queryResult.supportedLayersMap.clear();

    auto queryconfig = _pluginConfig;
    // updateFromMap will check config valid
    queryconfig.set_user_property(PreProcessConfig(config));
    queryconfig.apply_user_properties();
    auto fullproperty = queryconfig.get_full_properties();
    // this can be updated when plugin switch to 2.0 API
    std::map<std::string, std::string> fullConfig =  ConvertToStringMap(fullproperty);
    auto priorities = fullConfig.find(ov::device::priorities.name());
    if (!priorities->second.empty()) {
        auto metaDevices = ParseMetaDevices(priorities->second, fullConfig);
        std::unordered_set<std::string> supportedLayers;
        for (auto&& value : metaDevices) {
            auto deviceQr = GetCore()->QueryNetwork(network, value.deviceName, value.config);
            std::unordered_set<std::string> deviceSupportedLayers;
            for (auto&& layerQr : deviceQr.supportedLayersMap) {
                deviceSupportedLayers.emplace(layerQr.first);
            }
            supportedLayers = supportedLayers.empty()
                            ? deviceSupportedLayers : (deviceSupportedLayers.empty()
                            ? supportedLayers : InferenceEngine::details::Intersection(supportedLayers, deviceSupportedLayers));
        }
        for (auto&& supportedLayer : supportedLayers) {
            queryResult.supportedLayersMap[supportedLayer] = GetName();
        }
    }
    return queryResult;
}

std::list<DeviceInformation> MultiDeviceInferencePlugin::GetValidDevice(
    const std::vector<DeviceInformation>& metaDevices,
    const std::string& networkPrecision) {
    if (metaDevices.empty()) {
        IE_THROW(NotFound) << "No available device to select in " << GetName() << " plugin";
    }

    std::list<DeviceInformation> CPU;
    std::list<DeviceInformation> dGPU;
    std::list<DeviceInformation> iGPU;
    std::list<DeviceInformation> MYRIAD;
    std::list<DeviceInformation> VPUX;

    for (auto& item : metaDevices) {
        if (item.deviceName.find("CPU") == 0) {
            CPU.push_back(item);
            continue;
        }
        if (item.deviceName.find("MYRIAD") == 0) {
            MYRIAD.push_back(item);
            continue;
        }
        if (item.deviceName.find("VPUX") == 0) {
            VPUX.push_back(item);
            continue;
        }
        if (item.deviceName.find("GPU") == 0) {
            auto& gpuUniqueName = item.uniqueName;
            if (gpuUniqueName.find("iGPU") != std::string::npos) {
                iGPU.push_back(item);
            } else if (gpuUniqueName.find("dGPU") != std::string::npos) {
                dGPU.push_back(item);
            }
            continue;
        }
    }

    // Priority of selecting device: dGPU > VPUX > iGPU > MYRIAD > CPU
    std::list<DeviceInformation> devices;
    if (networkPrecision == "INT8") {
        devices.splice(devices.end(), VPUX);
        devices.splice(devices.end(), dGPU);
    } else {
        devices.splice(devices.end(), dGPU);
        devices.splice(devices.end(), VPUX);
    }
    devices.splice(devices.end(), iGPU);
    devices.splice(devices.end(), MYRIAD);
    devices.splice(devices.end(), CPU);

    std::list<DeviceInformation> validDevices;

    if (metaDevices.size() > 1) {
        auto selectSupportDev = [this, &devices, &validDevices](const std::string& networkPrecision) {
            for (auto iter = devices.begin(); iter != devices.end();) {
                auto capability = GetCore()
                                      ->GetMetric(iter->deviceName, METRIC_KEY(OPTIMIZATION_CAPABILITIES))
                                      .as<std::vector<std::string>>();
                auto supportNetwork = std::find(capability.begin(), capability.end(), (networkPrecision));
                if (supportNetwork != capability.end()) {
                    validDevices.push_back(std::move(*iter));
                    devices.erase(iter++);
                    continue;
                }
                iter++;
            }
        };
        selectSupportDev(networkPrecision);
        // If network is FP32, continue to collect the device support FP16 but not support FP32.
        if (networkPrecision == "FP32") {
            const std::string f16 = "FP16";
            selectSupportDev(f16);
        }
    } else {
        validDevices.push_back(metaDevices[0]);
    }

    if (validDevices.empty()) {
        IE_THROW() << "Cannot select any device";
    }
    // sort validDevices
    validDevices.sort([](const DeviceInformation& a, const DeviceInformation& b) {
        return a.devicePriority < b.devicePriority;
    });

    return validDevices;
}

DeviceInformation MultiDeviceInferencePlugin::SelectDevice(const std::vector<DeviceInformation>& metaDevices,
        const std::string& networkPrecision, unsigned int priority) {
    OV_ITT_SCOPED_TASK(itt::domains::MULTIPlugin, "MultiDeviceInferencePlugin::SelectDevice");

    std::list<DeviceInformation> validDevices = GetValidDevice(metaDevices, networkPrecision);

    // all available Devices are in validDevices now
    // need to remove higher priority devices
    // save the last device first
    DeviceInformation lastDevice = validDevices.back();
    {
        // begin to filter devices
        std::lock_guard<std::mutex> lck(_mtx);
        for (auto && kvp : _priorityMap) {
            if (kvp.first >= priority) {
                continue;
            }
            auto& filterDevices = kvp.second;
            auto sd = std::remove_if(validDevices.begin(), validDevices.end(), [&filterDevices](const DeviceInformation& device) {
                    auto iter = std::find_if(filterDevices.begin(), filterDevices.end(), [&device](std::string uniqueName) {
                            return (uniqueName == device.uniqueName);
                            });
                    return iter != filterDevices.end() ? true : false;
                    });
            validDevices.erase(sd, validDevices.end());
        }
    }

    DeviceInformation* ptrSelectDevice =  NULL;
    if (validDevices.empty()) {
        // after remove higher priority device,but the available devices is null,
        // so select the last device of all available Devices.
        ptrSelectDevice = &lastDevice;
    } else {
        // select the first device in the rest of available devices.
        ptrSelectDevice = &validDevices.front();
    }
    //recode the device priority
    RegisterPriority(priority, ptrSelectDevice->uniqueName);
    return *ptrSelectDevice;
}

void MultiDeviceInferencePlugin::UnregisterPriority(const unsigned int& priority,
        const std::string& deviceName) {
    std::lock_guard<std::mutex> lck(_mtx);
    auto& priorityDevices = _priorityMap[priority];
    for (auto iter = priorityDevices.begin(); iter != priorityDevices.end();) {
        if (*iter == deviceName) {
            priorityDevices.erase(iter);
            break;
        }
        iter++;
    }
}

void MultiDeviceInferencePlugin::RegisterPriority(const unsigned int& priority,
        const std::string& deviceName) {
    std::lock_guard<std::mutex> lck(_mtx);
    auto& priorityDevices = _priorityMap[priority];
    priorityDevices.push_back(deviceName);
}

std::string MultiDeviceInferencePlugin::GetDeviceList(const std::map<std::string, std::string>& config) const {
    std::string allDevices;
    auto deviceList = GetCore()->GetAvailableDevices();
    auto deviceListConfig = config.find(ov::device::priorities.name());
    for (auto&& device : deviceList) {
        // filter out the supported devices
        if (!_pluginConfig.isSupportedDevice(device))
            continue;
        allDevices += device + ",";
    }
    std::vector<std::string> devicesMerged;
    if (deviceListConfig != config.end() && !deviceListConfig->second.empty()) {
        auto priorities = deviceListConfig->second;
        // parsing the string and splitting the comma-separated tokens
        std::vector<std::string> devicesToBeMerged = _pluginConfig.ParsePrioritiesDevices(priorities);
        std::vector<std::string> devicesToBeDeleted(devicesToBeMerged.size());
        const auto& iterDel = std::copy_if(devicesToBeMerged.begin(),
                                           devicesToBeMerged.end(),
                                           devicesToBeDeleted.begin(),
                                           [](const std::string& item) {
                                               return item.front() == '-';
                                           });
        devicesToBeDeleted.resize(std::distance(devicesToBeDeleted.begin(), iterDel));
        const auto& iterMerge =
            std::remove_if(devicesToBeMerged.begin(), devicesToBeMerged.end(), [](const std::string& item) {
                return item.front() == '-';
            });
        devicesToBeMerged.resize(std::distance(devicesToBeMerged.begin(), iterMerge));
        for (auto&& device : devicesToBeDeleted)
            LOG_INFO_TAG("remove %s from device candidate list", device.c_str());
        auto isAnyDev = [](std::string& device, const std::vector<std::string>& devices) {
            auto iter = std::find_if(devices.begin(), devices.end(), [device](const std::string& devItem) {
                return devItem.find(device) != std::string::npos;
            });
            return iter != devices.end();
        };
        auto deviceWithDefaultID = [](std::string& device) {
            // AUTO assume the default device ID will be "0" for the single device.
            return device.find(".") == std::string::npos ? device + ".0" : device;
        };
        if (devicesToBeMerged.empty()) {
            for (auto&& device : deviceList) {
                if (isAnyDev(device, devicesToBeDeleted) || !_pluginConfig.isSupportedDevice(device))
                    continue;
                devicesMerged.push_back(device);
            }
        } else {
            for (auto&& device : devicesToBeMerged) {
                if (!isAnyDev(device, deviceList)) {
                    ov::DeviceIDParser parsed{device};
                    auto iter = std::find(devicesMerged.begin(), devicesMerged.end(), parsed.get_device_name());
                    if (iter != devicesMerged.end() && parsed.get_device_name() != device && parsed.get_device_id() == "0")
                        // The device is the device with default device ID (eg. GPU.0) and
                        // its wide name (eg. GPU) has been in device candidate list.
                        continue;
                    // Add user specified device into candidate list
                    devicesMerged.push_back(device);
                } else {
                    // Update device name if supported device with id existed
                    for (auto&& item : deviceList) {
                        auto realDevice = deviceWithDefaultID(item);
                        if (isAnyDev(realDevice, devicesToBeDeleted) || item.find(device) == std::string::npos)
                            continue;
                        auto iter = std::find(devicesMerged.begin(), devicesMerged.end(), deviceWithDefaultID(item));
                        // Remove the device with default device id from candidate device list (eg. GPU.0)
                        // if its wide name is a single device (eg. GPU).
                        ov::DeviceIDParser parsed{item};
                        if (parsed.get_device_name() == item && iter != devicesMerged.end())
                            devicesMerged.erase(iter);
                        // continue if targe device has been in the candidate device list.
                        if (std::find(devicesMerged.begin(), devicesMerged.end(), item) != devicesMerged.end())
                            continue;
                        devicesMerged.push_back(item);
                    }
                }
            }
        }
    }
    if (devicesMerged.size()) {
        allDevices.clear();
        std::for_each(devicesMerged.begin(), devicesMerged.end(), [&allDevices](const std::string& device) {
            allDevices += device + ",";
        });
    }
    if (allDevices.empty()) {
        IE_THROW() << "Please, check environment due to no supported devices can be used";
    }
    // remove the last ',' if exist
    if (allDevices.back() == ',')
        allDevices.pop_back();

    return allDevices;
}

std::vector<DeviceInformation> MultiDeviceInferencePlugin::FilterDevice(const std::vector<DeviceInformation>& metaDevices,
        const std::map<std::string, std::string>& config) {
    if (metaDevices.empty()) {
        IE_THROW(NotFound) << "No available device to filter " << GetName() <<  " plugin";
    }

    if (config.size() == 0) {
        return metaDevices;
    }

    std::vector<DeviceInformation> filterDevice;
    for (auto&& item : metaDevices) {
        bool support = true;
        auto supportedMetrics = GetCore()->GetMetric(item.deviceName, METRIC_KEY(SUPPORTED_METRICS)).as<std::vector<std::string>>();
        if (std::find(supportedMetrics.begin(), supportedMetrics.end(), METRIC_KEY(SUPPORTED_CONFIG_KEYS)) != supportedMetrics.end()) {
            auto supportKeys = GetCore()->GetMetric(item.deviceName, METRIC_KEY(SUPPORTED_CONFIG_KEYS)).as<std::vector<std::string>>();
            for (auto&& kvp : config) {
                auto targetKey = std::find(supportKeys.begin(), supportKeys.end(), kvp.first);
                // if device have the key, we think the device support it
                if (targetKey != supportKeys.end()) {
                    continue;
                } else {
                    support = false;
                    break;
                }
            }
        } else {
            support = false;
        }

        if (support) {
            filterDevice.push_back(item);
        }
    }
    return filterDevice;
}
std::vector<DeviceInformation> MultiDeviceInferencePlugin::FilterDeviceByNetwork(const std::vector<DeviceInformation>& metaDevices,
                                                InferenceEngine::CNNNetwork network) {
    if (metaDevices.empty()) {
        IE_THROW(NotFound) << "No available device to filter " << GetName() <<  " plugin";
    }

    std::vector<DeviceInformation> filterDevice;
    auto model = network.getFunction();
    auto isStateful = [&]() {
        for (auto& op : model->get_ops()) {
            if (std::dynamic_pointer_cast<ngraph::op::AssignBase>(op) ||
                std::dynamic_pointer_cast<ngraph::op::ReadValueBase>(op)) {
                    LOG_INFO_TAG("stateful mode, try deployed to CPU");
                    return true;
                }
        }
        return false;
    };

    auto isOutputDynamic = [&]() {
        for (size_t i = 0; i < model->inputs().size() ; i++) {
            if (model->input(i).get_partial_shape().is_dynamic()) {
            // any input is dynamic
                return false;
            }
        }
        for (size_t i = 0; i < model->outputs().size() ; i++) {
            if (model->output(i).get_partial_shape().is_dynamic()) {
            // any output is dynamic
                LOG_INFO_TAG("dynamic output model");
                return true;
            }
        }
        return false;
    };

    // Check if CPU is in candidate list
    auto cpuiter = std::find_if(metaDevices.begin(), metaDevices.end(), [](const DeviceInformation& deviceInfo) {
        return deviceInfo.deviceName.find("CPU") != std::string::npos;
    });

    // If CPU is in candidate list, load dynamic network to CPU first
    // For MULTI do not only load stateful network to CPU
    // For AUTO CTPUT only load stateful network to CPU
    if (((model->is_dynamic() && !isOutputDynamic()) || (isStateful() && _LogTag != "MULTI")) && cpuiter != metaDevices.end()) {
        filterDevice.push_back(*cpuiter);
        return filterDevice;
    }

    // If CPU is not in candidate list, continue to run selection logic regardless of whether the input network is a
    // dynamic network or not
    return metaDevices;
}
std::string MultiDeviceInferencePlugin::GetLogTag() const noexcept {
    return _LogTag;
}
}  // namespace MultiDevicePlugin<|MERGE_RESOLUTION|>--- conflicted
+++ resolved
@@ -352,6 +352,7 @@
     // if no perf hint from user with compiled model, or already been set with plugin
     // apply latency for AUTO, tput for MULTI
     auto itorConfig = config.find(ov::hint::performance_mode.name());
+    bool isHintSet = _pluginConfig.is_set_by_user(ov::hint::performance_mode) || itorConfig != config.end();
     // updateFromMap will check config valid
     loadConfig.set_user_property(PreProcessConfig(config));
     loadConfig.apply_user_properties();
@@ -364,13 +365,9 @@
     auto fullProperty = loadConfig.get_full_properties();
     // this can be updated when plugin switch to 2.0 API
     std::map<std::string, std::string> fullConfig = ConvertToStringMap(fullProperty);
-<<<<<<< HEAD
-    // Remove the execution hint as this is set by plugin logic, not from user
-=======
     // Remove the performance hint as this is set by plugin logic, not from user
     if (!isHintSet)
         fullConfig.erase(ov::hint::performance_mode.name());
->>>>>>> 132dceb1
     if (!loadConfig.is_set_by_user(ov::hint::execution_mode))
         fullConfig.erase(ov::hint::execution_mode.name());
     // collect the settings that are applicable to the devices we are loading the network to
@@ -452,14 +449,6 @@
                          config.first.c_str(),
                          config.second.c_str());
         }
-<<<<<<< HEAD
-=======
-        // carry on batch configs only if user explicitly sets
-        if (loadConfig.is_set_by_user(ov::hint::allow_auto_batching))
-            insertPropToConfig(ov::hint::allow_auto_batching.name(), iter->deviceName, configs);
-        if (loadConfig.is_set_by_user(ov::auto_batch_timeout))
-            insertPropToConfig(ov::auto_batch_timeout.name(), iter->deviceName, configs);
->>>>>>> 132dceb1
         LOG_INFO_TAG("device:%s, priority:%ld", iter->deviceName.c_str(), iter->devicePriority);
     }
     autoSContext->_modelPath = clonedModelPath;
