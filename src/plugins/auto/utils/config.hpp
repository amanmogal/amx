--- conflicted
+++ resolved
@@ -289,22 +289,7 @@
     bool _isBatchConfigSet = false;
     std::map<std::string, std::string> _passThroughConfig;
     std::map<std::string, std::string> _keyConfigMap;
-<<<<<<< HEAD
     const std::set<std::string> _availableDevices =
         {"AUTO", "CPU", "GPU", "TEMPLATE", "MYRIAD", "VPUX", "MULTI", "HETERO", "mock"};
-=======
-    const std::set<std::string> _availableDevices = {"AUTO",
-                                                     "CPU",
-                                                     "GPU",
-                                                     "GNA",
-                                                     "TEMPLATE",
-                                                     "VPUX",
-                                                     "MULTI",
-                                                     "HETERO",
-                                                     "CUDA",
-                                                     "NVIDIA",
-                                                     "HPU_GOYA",
-                                                     "mock"};
->>>>>>> 7b6eefbb
 };
 } // namespace MultiDevicePlugin