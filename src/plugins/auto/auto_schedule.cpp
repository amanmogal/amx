--- conflicted
+++ resolved
@@ -540,58 +540,6 @@
     LOG_INFO_TAG("ExecutableNetwork end");
 }
 
-<<<<<<< HEAD
-
-IInferPtr AutoSchedule::CreateInferRequestImpl(
-    const std::vector<std::shared_ptr<const ov::Node>>& inputs,
-    const std::vector<std::shared_ptr<const ov::Node>>& outputs) {
-    auto num = _numRequestsCreated++;
-    IE::SoIInferRequestInternal request_to_share_blobs_with;
-    IE::RemoteContext::Ptr ctx = nullptr;
-    if (!_loadContext[CPU].isEnabled && _loadContext[ACTUALDEVICE].isAlready) {
-        try {
-            ctx = _autoSContext->_core->GetDefaultContext(
-                    _loadContext[ACTUALDEVICE].deviceInfo.deviceName);
-        } catch (IE::Exception& ex) {
-            // plugin does not support context, say CPU
-            LOG_DEBUG_TAG("context not supported for %s, fallback to default memory",
-                _loadContext[ACTUALDEVICE].deviceInfo.deviceName.c_str());
-            // for dynamic shape support
-            auto& dev_requests =
-                _workerRequests[_loadContext[ACTUALDEVICE].deviceInfo.deviceName];
-            if (num < dev_requests.size()) {
-                request_to_share_blobs_with = dev_requests.at(num)._inferRequest;
-            }
-        }
-    }
-    return std::make_shared<MultiDeviceInferRequest>(inputs, outputs, request_to_share_blobs_with, ctx);
-}
-
-IInferPtr AutoSchedule::CreateInferRequestImpl(IE::InputsDataMap networkInputs,
-    IE::OutputsDataMap networkOutputs) {
-    auto num = _numRequestsCreated++;
-    SoInfer request_to_share_blobs_with;
-    IE::RemoteContext::Ptr ctx = nullptr;
-    if (!_loadContext[CPU].isEnabled && _loadContext[ACTUALDEVICE].isAlready) {
-        try {
-            ctx = _autoSContext->_core->GetDefaultContext(
-                    _loadContext[ACTUALDEVICE].deviceInfo.deviceName);
-        } catch (IE::Exception& ex) {
-            // plugin does not support context
-            LOG_DEBUG_TAG("context not supported for %s, fallback to default memory",
-                _loadContext[ACTUALDEVICE].deviceInfo.deviceName.c_str());
-            auto& dev_requests =
-                _workerRequests[_loadContext[ACTUALDEVICE].deviceInfo.deviceName];
-            if (num < dev_requests.size()) {
-                request_to_share_blobs_with = dev_requests.at(num)._inferRequest;
-            }
-        }
-    }
-    return std::make_shared<MultiDeviceInferRequest>(networkInputs, networkOutputs, request_to_share_blobs_with, ctx);
-}
-
-=======
->>>>>>> 1543e35b
 IInferPtr AutoSchedule::CreateInferRequest() {
     auto execNetwork = std::dynamic_pointer_cast<AutoExecutableNetwork>(
             _autoSContext->_executableNetwork.lock());
