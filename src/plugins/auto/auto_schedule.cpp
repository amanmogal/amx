--- conflicted
+++ resolved
@@ -560,20 +560,15 @@
         }
         if (_autoSContext->_batchingDisabled || perfmode != CONFIG_VALUE(THROUGHPUT)) {
             syncRequestImpl->setPointerToSo(_passthroughExeNet._so);
-<<<<<<< HEAD
-        else
-            syncRequestImpl->setPointerToSo(_passthroughExeNet._ptr->GetPointerToSo());
-    } else if (std::static_pointer_cast<MultiDeviceInferRequest>(syncRequestImpl)->GetSharedRequest()) {
-        syncRequestImpl->setPointerToSo(std::static_pointer_cast<MultiDeviceInferRequest>(syncRequestImpl)->GetSharedRequest()._ptr->getPointerToSo());
-=======
-        } else {
+         } else {
             auto so = _passthroughExeNet._ptr->GetPointerToSo();
             // Get the _so from passthrough executable network when batch plugin is disable.
             if (!so)
                 so = _passthroughExeNet._so;
             syncRequestImpl->setPointerToSo(so);
         }
->>>>>>> 3c24ee6c
+    } else if (std::static_pointer_cast<MultiDeviceInferRequest>(syncRequestImpl)->GetSharedRequest()) {
+        syncRequestImpl->setPointerToSo(std::static_pointer_cast<MultiDeviceInferRequest>(syncRequestImpl)->GetSharedRequest()._ptr->getPointerToSo());
     }
     return std::make_shared<AsyncInferRequest>(shared_from_this(),
                                                syncRequestImpl,
