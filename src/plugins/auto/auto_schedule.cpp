// Copyright (C) 2018-2023 Intel Corporation
// SPDX-License-Identifier: Apache-2.0
//

///////////////////////////////////////////////////////////////////////////////////////////////////
#include "auto_schedule.hpp"
#include "async_infer_request.hpp"
#include "auto_executable_network.hpp"
#include "plugin.hpp"

// ------------------------------AutoSchedule----------------------------
namespace MultiDevicePlugin {

namespace {
std::string GetNetworkPrecision(const IE::CNNNetwork& network) {
    auto nGraphFunc = network.getFunction();
    bool isINTModel = ov::op::util::has_op_with_type<ngraph::op::FakeQuantize>
        (nGraphFunc);
    if (isINTModel) {
        return METRIC_VALUE(INT8);
    }
    for (auto& node : nGraphFunc->get_ordered_ops()) {
        if (std::dynamic_pointer_cast<ngraph::opset1::Convolution>(node) ||
            std::dynamic_pointer_cast<ngraph::opset1::GroupConvolution>(node) ||
            std::dynamic_pointer_cast<ngraph::opset1::GroupConvolutionBackpropData>(node) ||
            std::dynamic_pointer_cast<ngraph::opset1::ConvolutionBackpropData>(node)) {
            auto layerType = node->input(1).get_element_type().get_type_name();
            if (layerType == "f32") {
                return METRIC_VALUE(FP32);
            }
            if (layerType == "f16") {
                return METRIC_VALUE(FP16);
            }
        }
    }
    return METRIC_VALUE(FP32);
}
}  // namespace

void AutoSchedule::GenerateWorkers(const std::string& device,
    const SoExecNetwork& executableNetwork) {
    std::string realDeviceName;
    if (device == "CPU_HELP") {
        realDeviceName = "CPU";
    } else {
        realDeviceName = device;
    }
    auto itNumRequests = std::find_if(_autoSContext->_devicePriorities.cbegin(), _autoSContext->_devicePriorities.cend(),
                                      [&realDeviceName](const DeviceInformation & d) {
                                          return d.deviceName == realDeviceName;
                                      });
    unsigned int optimalNum = 0;
    try {
        optimalNum = executableNetwork->GetMetric(METRIC_KEY(OPTIMAL_NUMBER_OF_INFER_REQUESTS)).as<unsigned int>();
    } catch (const IE::Exception& iie) {
        IE_THROW()
                << "Every device used with the Multi-Device should "
                    << "support OPTIMAL_NUMBER_OF_INFER_REQUESTS ExecutableNetwork metric. "
                    << "Failed to query the metric for the " << device << " with error:" <<
                    iie.what();
    }
    const auto numRequests = (_autoSContext->_devicePriorities.end() == itNumRequests ||
                              itNumRequests->numRequestsPerDevices == -1) ? optimalNum : itNumRequests->numRequestsPerDevices;
    auto& workerRequests = _workerRequests[device];
    auto& idleWorkerRequests = _idleWorkerRequests[device];
    workerRequests.resize(numRequests);
    _inferPipelineTasksDeviceSpecific[device] = std::unique_ptr<IE::ThreadSafeQueue<IE::Task>>(new IE::ThreadSafeQueue<IE::Task>);
    auto* idleWorkerRequestsPtr = &(idleWorkerRequests);
    idleWorkerRequests.set_capacity(numRequests);
    int num = 0;
    for (auto&& workerRequest : workerRequests) {
        workerRequest._inferRequest = {executableNetwork->CreateInferRequest(), executableNetwork._so};
        auto* workerRequestPtr = &workerRequest;
        workerRequestPtr->_index = num++;
        IE_ASSERT(idleWorkerRequests.try_push(std::make_pair(workerRequestPtr->_index, workerRequestPtr)) == true);
        workerRequest._inferRequest->SetCallback(
            [workerRequestPtr, this, device, idleWorkerRequestsPtr](std::exception_ptr exceptionPtr) mutable {
                IdleGuard<NotBusyPriorityWorkerRequests> idleGuard{workerRequestPtr, *idleWorkerRequestsPtr};
                workerRequestPtr->_exceptionPtr = exceptionPtr;
                {
                    auto stopRetryAndContinue = [workerRequestPtr]() {
                        auto capturedTask = std::move(workerRequestPtr->_task);
                        capturedTask();
                    };
                    // will fallback to other devices if enable _runtimeFallback
                    if (workerRequestPtr->_exceptionPtr != nullptr && _autoSContext->_runtimeFallback) {
                        bool selectOtherDeviceFlag = false;
                        // select other device
                        try {
                            selectOtherDeviceFlag = selectOtherDevice(device);
                        } catch (const IE::Exception& iie) {
                            LOG_DEBUG_TAG("select other devices with error: %s", iie.what());
                            selectOtherDeviceFlag = false;
                        }
                        if (selectOtherDeviceFlag) {
                            // Add end time to current workerRequest and restart the task in pipeline
                            workerRequestPtr->_endTimes.push_back(std::chrono::steady_clock::now());
                            workerRequestPtr->_fallbackExec->_task();
                        } else {
                            // continue to run the task in pipeline
                            stopRetryAndContinue();
                        }
                    } else {
                        stopRetryAndContinue();
                    }
                    // try to return the request to the idle list (fails if the overall object destruction has began)
                    if (idleGuard.Release()->try_push(std::make_pair(workerRequestPtr->_index, workerRequestPtr))) {
                        // let's try to pop a task, as we know there is at least one idle request, schedule if succeeded
                        // if no device-agnostic tasks, let's try pop the device specific task, schedule if succeeded
                        IE::Task t;
                        do {
                            _inferPipelineTasks.try_pop(t);
                        } while (t && ScheduleToWorkerInferRequest(std::move(t)));
                        do {
                            _inferPipelineTasksDeviceSpecific[device]->try_pop(t);
                        } while (t && ScheduleToWorkerInferRequest(std::move(t), device));
                    }
                }
            });
    }
}

bool AutoSchedule::selectOtherDevice(const std::string& currentDeviceName) {
    {
        std::lock_guard<std::mutex> lock(_autoSContext->_fallbackMutex);
        // a recursive function to select other devices
        std::function<bool(std::string)> getExecutionDevices;
        getExecutionDevices = [&](const std::string& deviceName) {
            std::string realDeviceName;
            bool isCPUHelp = false;
            if (_autoSContext->_modelPath.empty())
                _loadContext[FALLBACKDEVICE].networkPrecision = GetNetworkPrecision(_autoSContext->_network);
            if (deviceName == "CPU_HELP") {
                // if infer failed in CPU_HELP, we will remove CPU from _devicePriorities
                // and re-run infer request when _loadContext[ACTUALDEVICE] is ready
                realDeviceName = "CPU";
                isCPUHelp = true;
                WaitActualNetworkReady();
            } else {
                realDeviceName = deviceName;
            }
            const auto CurrentDeviceIter = std::find_if(_autoSContext->_devicePriorities.begin(), _autoSContext->_devicePriorities.end(),
                                                [=](const DeviceInformation& d) -> bool {
                                                return d.deviceName.find(realDeviceName) != std::string::npos;});
            if (CurrentDeviceIter != _autoSContext->_devicePriorities.end()) {
                if (_autoSContext->_devicePriorities.size() == 1) {
                    LOG_INFO_TAG("No other devices in _devicePriorities");
                    return false;
                }
                _autoSContext->_devicePriorities.erase(CurrentDeviceIter);
                if (isCPUHelp) {
                    return true;
                }
            } else {
                LOG_DEBUG_TAG("Already selected the fallback device");
                return _loadContext[FALLBACKDEVICE].isReloadSuccess ? true : false;
            }
            _loadContext[FALLBACKDEVICE].metaDevices = _autoSContext->_devicePriorities;
            _loadContext[FALLBACKDEVICE].isLoadSuccess = false;
            _loadContext[FALLBACKDEVICE].workName = "";
            _loadContext[FALLBACKDEVICE].isReloadSuccess = false;
            _loadContext[FALLBACKDEVICE].deviceInfo =
                _autoSContext->_plugin->SelectDevice(_autoSContext->_devicePriorities,
                                                        _loadContext[FALLBACKDEVICE].networkPrecision,
                                                        _autoSContext->_modelPriority);
            try {
                _loadContext[FALLBACKDEVICE].task();
                // FALLBACKDEVICE need to be load again if infer failed, so reset promise here
                _loadContext[FALLBACKDEVICE].promise = {};
                _loadContext[FALLBACKDEVICE].future = _loadContext[FALLBACKDEVICE].promise.get_future();
            } catch (const IE::Exception& iie) {
                LOG_DEBUG_TAG("Load context in FALLBACKDEVICE with error: %s", iie.what());
            }
            if (_loadContext[FALLBACKDEVICE].isReloadSuccess) {
                _loadContext[ACTUALDEVICE].isEnabled = false;
                _loadContext[ACTUALDEVICE].isLoadSuccess = false;
                _loadContext[ACTUALDEVICE].isAlready = false;
                LOG_INFO_TAG("Select fallback device:%s", _loadContext[FALLBACKDEVICE].deviceInfo.deviceName.c_str());
                return true;
            } else {
                // load failed or generate works failed, so reselect other devices
                return getExecutionDevices(_loadContext[FALLBACKDEVICE].deviceInfo.deviceName.c_str());
            }
        };

        auto removeInferFailDevice = [&](const std::string& deviceName) {
            if (_autoSContext->_devicePriorities.size() > 1) {
                const auto CurrentDeviceIter =
                    std::find_if(_autoSContext->_devicePriorities.begin(),
                                 _autoSContext->_devicePriorities.end(),
                                 [=](const DeviceInformation& d) -> bool {
                                     return d.deviceName.find(deviceName) != std::string::npos;
                                 });
                if (CurrentDeviceIter != _autoSContext->_devicePriorities.end()) {
                    _autoSContext->_devicePriorities.erase(CurrentDeviceIter);
                    return true;
                }
            }
            return false;
        };

        if (_pCTPUTLoadContext) {
            return removeInferFailDevice(currentDeviceName);
        }

        return getExecutionDevices(currentDeviceName);
    }
}

void AutoSchedule::init(const ScheduleContext::Ptr& sContext) {
    _LogTag = sContext->_LogTag;
    LOG_INFO_TAG("ExecutableNetwork start");
    // initialize cpuHelpReleasetime
    _cpuHelpReleaseTime = std::chrono::steady_clock::now();
    _multiSContext = std::dynamic_pointer_cast<MultiScheduleContext>(sContext);
    _autoSContext = std::dynamic_pointer_cast<AutoScheduleContext>(sContext);
    if (_autoSContext->_core == nullptr) {
        IE_THROW() << "Please, work with Auto device via InferencEngine::Core object";
    }
    if (_autoSContext->_modelPath.empty() && _autoSContext->_network.getFunction() == nullptr) {
        IE_THROW() << "AUTO device supports just ngraph network representation";
    }
    _autoSContext->_config[IE::MultiDeviceConfigParams::KEY_MULTI_DEVICE_PRIORITIES] = _autoSContext->_strDevices;
    std::string profilingTask = "AutoSchedule::AutoSchedule:AutoMode";
    // loadContext[ACTUALDEVICE] is always enabled,
    // when there is CPU and there are more than two devices, loadContext[CPU] is enabled
    _loadContext[ACTUALDEVICE].isEnabled = true;
    if (_autoSContext->_runtimeFallback) {
        _loadContext[FALLBACKDEVICE].isEnabled = true;
    }
    if (_autoSContext->_modelPath.empty())
        _loadContext[ACTUALDEVICE].networkPrecision = GetNetworkPrecision(_autoSContext->_network);
    _loadContext[ACTUALDEVICE].metaDevices = _autoSContext->_devicePriorities;
    bool isCumulative =
        (_autoSContext->_performanceHint == IE::PluginConfigParams::CUMULATIVE_THROUGHPUT) ? true : false;
    if (isCumulative) {
        std::list<DeviceInformation> validDevices =
            _autoSContext->_plugin->GetValidDevice(_autoSContext->_devicePriorities,
                                                   _loadContext[ACTUALDEVICE].networkPrecision);
        // When the hint is ctput and there is only one device, the single-device logic is used
        if (validDevices.size() == 1) {
            _loadContext[ACTUALDEVICE].deviceInfo = validDevices.front();
            _loadContext[ACTUALDEVICE].deviceInfo.config[CONFIG_KEY(PERFORMANCE_HINT)] =
                IE::PluginConfigParams::THROUGHPUT;
        } else if (validDevices.size() > 1) {
            _loadContext[ACTUALDEVICE].isEnabled = false;
            _autoSContext->_devicePriorities.clear();
            std::copy(std::begin(validDevices),
                      std::end(validDevices),
                      std::back_inserter(_autoSContext->_devicePriorities));
            // Total number of devices in CTPUT
            _nCTputDeviceNums = validDevices.size();
<<<<<<< HEAD
            DeviceInformation cpuDeviceInformation;
            const auto CPUIter =
                std::find_if(validDevices.begin(), validDevices.end(), [](const DeviceInformation& d) -> bool {
                    return d.deviceName.find("CPU") != std::string::npos;
                });
            if (CPUIter != validDevices.end()) {
                // no user set affinity then set CORE to CPU
                CPUIter->config.insert({ov::affinity.name(), ov::Any(ov::Affinity::CORE).as<std::string>()});
                cpuDeviceInformation = *CPUIter;
                validDevices.erase(CPUIter);
            }
            // Generate contexts for loading each device
            _pCTPUTLoadContext.reset(new AutoLoadContext[_nCTputDeviceNums]);
            int idx = 0;
            for (auto& device : validDevices) {
                _pCTPUTLoadContext[idx].deviceInfo = device;
                _pCTPUTLoadContext[idx].deviceInfo.config[CONFIG_KEY(PERFORMANCE_HINT)] = IE::PluginConfigParams::THROUGHPUT;
                idx++;
            }
            // If there is a CPU, the CPU is loaded last
            if (cpuDeviceInformation.deviceName.find("CPU") != std::string::npos) {
                _pCTPUTLoadContext[idx].deviceInfo = cpuDeviceInformation;
                _pCTPUTLoadContext[idx].deviceInfo.config[CONFIG_KEY(PERFORMANCE_HINT)] = IE::PluginConfigParams::THROUGHPUT;
=======
            // Generate contexts for loading each device
            _pCTPUTLoadContext.reset(new AutoLoadContext[_nCTputDeviceNums]);
            int idx = 0;
            DeviceInformation cpuDeviceInformation;
            for (auto& device : validDevices) {
                if (device.deviceName.find("CPU") == std::string::npos) {
                    _pCTPUTLoadContext[idx].deviceInfo = device;
                    _pCTPUTLoadContext[idx].deviceInfo.config[CONFIG_KEY(PERFORMANCE_HINT)] =
                        IE::PluginConfigParams::THROUGHPUT;
                    idx++;
                } else {
                    cpuDeviceInformation = device;
                    cpuDeviceInformation.config.insert(
                        {ov::affinity.name(), ov::Any(ov::Affinity::CORE).as<std::string>()});
                }
            }
            if (!cpuDeviceInformation.deviceName.empty()) {
                _pCTPUTLoadContext[idx].deviceInfo = cpuDeviceInformation;
                _pCTPUTLoadContext[idx].deviceInfo.config[CONFIG_KEY(PERFORMANCE_HINT)] =
                    IE::PluginConfigParams::THROUGHPUT;
>>>>>>> f7425474
            }
        }
    } else {
        _loadContext[ACTUALDEVICE].deviceInfo =
            _autoSContext->_plugin->SelectDevice(_autoSContext->_devicePriorities,
                                                 _loadContext[ACTUALDEVICE].networkPrecision,
                                                 _autoSContext->_modelPriority);
    }

    auto loadDeviceTask = [&](AutoLoadContext* contextPtr,
                              std::string modelPath,
                              IE::CNNNetwork& network,
                              bool isCumulative) {
        TryToLoadNetWork(*contextPtr, modelPath, network, isCumulative);
        if (contextPtr->isLoadSuccess) {
            if (contextPtr->workName.empty()) {
                contextPtr->workName = contextPtr->deviceInfo.deviceName;
            }
            GenerateWorkers(contextPtr->workName, contextPtr->executableNetwork);
            // need lock
            {
                std::lock_guard<std::mutex> lock(_autoSContext->_confMutex);
                _autoSContext->_config.insert(contextPtr->deviceInfo.config.begin(),
                                              contextPtr->deviceInfo.config.end());
            }
            contextPtr->isAlready = true;
<<<<<<< HEAD
=======
            // reloadsuccess flag only for _loadContext[FALLBACKDEVICE]
            contextPtr->isReloadSuccess = true;
>>>>>>> f7425474
            auto& deviceName = contextPtr->deviceInfo.deviceName;
            LOG_INFO_TAG("device:%s loading Network finished", deviceName.c_str());
            if (isCumulative) {
                auto optimalNums = contextPtr->executableNetwork->GetMetric(ov::optimal_number_of_infer_requests.name())
                                       .as<unsigned int>();
                LOG_INFO_TAG("device:%s, optimal_infer_number:%d", deviceName.c_str(), optimalNums);
                std::lock_guard<std::mutex> lock(_autoSContext->_confMutex);
<<<<<<< HEAD
                _autoSContext->_ctputOtimalNums += optimalNums;
=======
                _autoSContext->_ctputOptimalNums += optimalNums;
>>>>>>> f7425474
            }
            auto supported_config_keys = _autoSContext->_core->GetMetric(deviceName, METRIC_KEY(SUPPORTED_CONFIG_KEYS))
                                             .as<std::vector<std::string>>();
            DEBUG_RUN([this, &contextPtr, &deviceName, &supported_config_keys] {
                std::lock_guard<std::mutex> lock(_autoSContext->_confMutex);
                for (const auto& cfg : supported_config_keys) {
                    try {
                        LOG_DEBUG_TAG("device:%s, GetConfig:%s=%s",
                                      deviceName.c_str(),
                                      cfg.c_str(),
                                      contextPtr->executableNetwork->GetConfig(cfg).as<std::string>().c_str());
                    } catch (const IE::Exception&) {
                    }
                }
            });
        }
        // Handle device load failure in case of ctput
        if (isCumulative && !contextPtr->isLoadSuccess) {
            std::string failedDeviceName = contextPtr->deviceInfo.deviceName;
            std::lock_guard<std::mutex> lock(_autoSContext->_confMutex);
            const auto DeviceIter =
                std::find_if(_autoSContext->_devicePriorities.begin(),
                             _autoSContext->_devicePriorities.end(),
                             [&](const DeviceInformation& d) -> bool {
                                 return d.deviceName.find(failedDeviceName) != std::string::npos;
                             });
            // Remove failed device from _devicePriorities
            if (DeviceIter != _autoSContext->_devicePriorities.end()) {
                _autoSContext->_devicePriorities.erase(DeviceIter);
            }
            // Remove failed device from ov::device::priorities in config
            auto it_prior = _autoSContext->_config.find(ov::device::priorities.name());
            if (it_prior != _autoSContext->_config.end()) {
                auto priorities = it_prior->second.as<std::string>();
                size_t nPos = priorities.find(failedDeviceName);
                if (nPos != std::string::npos) {
                    // If need to delete failed device and "," then length plus 1
                    size_t nNameLen = (nPos + failedDeviceName.length()) == priorities.length()
                                   ? failedDeviceName.length()
                                   : failedDeviceName.length() + 1;
                    priorities.erase(nPos, nNameLen);
                    it_prior->second = priorities;
                }
            }
        }
        contextPtr->promise.set_value();
        // the first load network process finished
        std::call_once(_firstLoadOC, [this]() {
            _firstLoadPromise.set_value();
        });
    };
    if (_loadContext[ACTUALDEVICE].isEnabled) {
        LOG_INFO_TAG("select device:%s", _loadContext[ACTUALDEVICE].deviceInfo.deviceName.c_str());
        bool isActualDevCPU = _loadContext[ACTUALDEVICE].deviceInfo.deviceName.find("CPU") != std::string::npos;
        // if Actual device is CPU or perf_hint is cumulative, disabled _loadContext[CPU], only use
        // _loadContext[ACTUALDEVICE]
        if (isActualDevCPU || !_autoSContext->_startupfallback) {
            _loadContext[CPU].isEnabled = false;
        } else {
            const auto CPUIter = std::find_if(_autoSContext->_devicePriorities.begin(),
                                              _autoSContext->_devicePriorities.end(),
                                              [](const DeviceInformation& d) -> bool {
                                                  return d.deviceName.find("CPU") != std::string::npos;
                                              });
            // if have CPU Device,  enable _loadContext[CPU]
            if (CPUIter != _autoSContext->_devicePriorities.end()) {
                _loadContext[CPU].isEnabled = true;
                _loadContext[CPU].deviceInfo = *CPUIter;
                _loadContext[CPU].deviceInfo.config[CONFIG_KEY(PERFORMANCE_HINT)] = IE::PluginConfigParams::LATENCY;
                _loadContext[CPU].workName = "CPU_HELP";
                LOG_INFO_TAG("will load CPU for accelerator");
            } else {
                _loadContext[CPU].isEnabled = false;
            }
        }
        // initialize the rest members of load context
        for (int i = 0; i < CONTEXTNUM; i++) {
            if (_loadContext[i].isEnabled) {
                _loadContext[i].future = _loadContext[i].promise.get_future();
                auto* contextPtr = &_loadContext[i];
                auto modelPath = _autoSContext->_modelPath;
                auto network = _autoSContext->_network;
                _loadContext[i].task = std::bind(loadDeviceTask, contextPtr, modelPath, network, isCumulative);
            }
        }
    }
    std::vector<Task> otherDevicesloads;
    std::vector<Task> cpuLoads;
    if (_pCTPUTLoadContext) {
        for (size_t i = 0; i < _nCTputDeviceNums; i++) {
            auto* contextPtr = &_pCTPUTLoadContext[i];
            auto modelPath = _autoSContext->_modelPath;
            auto network = _autoSContext->_network;
            _pCTPUTLoadContext[i].task = std::bind(loadDeviceTask, contextPtr, modelPath, network, isCumulative);
            if (i == _nCTputDeviceNums - 1 &&
                _pCTPUTLoadContext[i].deviceInfo.deviceName.find("CPU") != std::string::npos) {
                cpuLoads.push_back(_pCTPUTLoadContext[i].task);
            } else {
                otherDevicesloads.push_back(_pCTPUTLoadContext[i].task);
            }
        }
    }
    OV_ITT_SCOPED_TASK(itt::domains::MULTIPlugin,
        openvino::itt::handle(profilingTask));
    if (_loadContext[CPU].isEnabled) {
        _firstLoadFuture = _firstLoadPromise.get_future();
        // will not wait for loading accelerator network,
        // so the executor can't be destroyed before finished the task,
        // so use executor as a member of AutoSchedule.
        _executor = _autoSContext->_plugin->executorManager()->getIdleCPUStreamsExecutor(
                    IE::IStreamsExecutor::Config{"AutoDeviceAsyncLoad",
                    static_cast<int>(std::thread::hardware_concurrency()) /* max possible #streams*/,
                    0 /*default threads per stream, workaround for ticket 62376*/,
                    IE::IStreamsExecutor::ThreadBindingType::NONE});
        for (auto&& device : _autoSContext->_devicePriorities) {
            // initialize containers before run async task
            _idleWorkerRequests[device.deviceName];
            _workerRequests[device.deviceName];
            _inferPipelineTasksDeviceSpecific[device.deviceName] = nullptr;
        }
        _idleWorkerRequests["CPU_HELP"];
        _workerRequests["CPU_HELP"];
        _inferPipelineTasksDeviceSpecific["CPU_HELP"] = nullptr;
        _executor->run(_loadContext[CPU].task);
        _executor->run(_loadContext[ACTUALDEVICE].task);
        auto recycleTask = [this]() mutable {
            WaitActualNetworkReady();
            while (!_exitFlag && _loadContext[ACTUALDEVICE].isAlready) {
                // handle the case of ACTUAL faster than CPU
                _loadContext[CPU].future.wait();
                // clean up helper infer requests
                // first, wait for all the remaining requests to finish
                if (!_autoSContext->_runtimeFallback) {
                    for (auto& iter : _workerRequests["CPU_HELP"]) {
                        try {
                            iter._inferRequest._ptr->Wait(IE::InferRequest::WaitMode::RESULT_READY);
                        } catch (const IE::Exception& iie) {
                            LOG_DEBUG_TAG("No infer results expected, infer in CPU_HELP throw some errors: %s", iie.what());
                        }
                    }
                }
                // late enough to check the idle queue now
                // second, check the idle queue if all requests are in place
                size_t destroynum = 0;
                std::pair<int, WorkerInferRequest*> worker;
                std::list<Time> cpuHelpAllStartTimes;
                std::list<Time> cpuHelpAllEndTimes;
                while (_idleWorkerRequests["CPU_HELP"].try_pop(worker)) {
                    destroynum++;
                    INFO_RUN([&cpuHelpAllStartTimes, &cpuHelpAllEndTimes, &worker]() {
                        cpuHelpAllStartTimes.splice(cpuHelpAllStartTimes.end(), worker.second->_startTimes);
                        cpuHelpAllEndTimes.splice(cpuHelpAllEndTimes.end(), worker.second->_endTimes);
                    });
                }
                INFO_RUN([this, &cpuHelpAllStartTimes, &cpuHelpAllEndTimes]() {
                    cpuHelpAllStartTimes.sort(std::less<Time>());
                    cpuHelpAllEndTimes.sort(std::less<Time>());
                    _cpuHelpInferCount = cpuHelpAllStartTimes.size();
                    IE_ASSERT(_cpuHelpInferCount == cpuHelpAllEndTimes.size());
                });
                if (destroynum == _workerRequests["CPU_HELP"].size()) {
                    std::lock_guard<std::mutex> lock(_autoSContext->_confMutex);
                    INFO_RUN([this, &cpuHelpAllStartTimes, &cpuHelpAllEndTimes, &destroynum]() {
                        _cpuHelpReleaseTime = std::chrono::steady_clock::now();
                        if (cpuHelpAllStartTimes.size() >= destroynum + 1) {
                            //remove last worksize num requests, so the fps will be more accuracy
                            cpuHelpAllStartTimes.resize(_cpuHelpInferCount - destroynum);
                            cpuHelpAllEndTimes.resize(_cpuHelpInferCount - destroynum);
                            std::chrono::duration<double, std::milli> durtation =
                                cpuHelpAllEndTimes.back() - cpuHelpAllStartTimes.front();
                            _cpuHelpFps = cpuHelpAllStartTimes.size() * 1000 / durtation.count();
                        }
                    });
                    LOG_INFO_TAG("release all work requests of CPU_HELP");
                    _workerRequests["CPU_HELP"].clear();
                    _loadContext[CPU].executableNetwork._ptr.reset();
                    _loadContext[CPU].executableNetwork._so.reset();
                    LOG_INFO_TAG("helper released!!");
                    break;
                }
            }
        };
        _executor->run(std::move(recycleTask));
    } else if (_autoSContext->_devicePriorities.size() != 1 && !isCumulative && _autoSContext->_runtimeFallback) {
        // The performance will has some drop then _passthroughExeNet when enable ENABLE_RUNTIME_FALLBACK
        for (auto&& device : _autoSContext->_devicePriorities) {
            // initialize containers before run async task
            _idleWorkerRequests[device.deviceName];
            _workerRequests[device.deviceName];
            _inferPipelineTasksDeviceSpecific[device.deviceName] = nullptr;
        }
        _loadContext[ACTUALDEVICE].task();
    } else {
        if (_pCTPUTLoadContext) {
            _executor = _autoSContext->_plugin->executorManager()->getIdleCPUStreamsExecutor(IStreamsExecutor::Config{
                "CTPUTDeviceAsyncLoad",
                static_cast<int>(std::thread::hardware_concurrency()) /* max possible #streams*/,
                0 /*default threads per stream, workaround for ticket 62376*/,
                IStreamsExecutor::ThreadBindingType::NONE});
            // load devices other than CPU first
            if (otherDevicesloads.size() > 0) {
                // Wait for the devices other than CPU to load the network
                _executor->runAndWait(otherDevicesloads);
            }
            // Finally load the CPU
            if (cpuLoads.size() > 0) {
                // Wait for CPU to load the network
                _executor->runAndWait(cpuLoads);
            }
        } else {
            // only one device need to load network, do not need to load it async
            _loadContext[ACTUALDEVICE].task();
            _passthroughExeNet = _loadContext[ACTUALDEVICE].executableNetwork;
        }
    }
    WaitFirstNetworkReady();
}

void AutoSchedule::TryToLoadNetWork(AutoLoadContext& context, const std::string& modelPath, const IE::CNNNetwork& network, bool isCumulative) {
    auto& device = context.deviceInfo.deviceName;
    auto& deviceConfig = context.deviceInfo.config;
    auto& deviceList = context.metaDevices;
    bool curDevIsCPU = (device.find("CPU") != std::string::npos);
    bool curDevIsGPU = (device.find("GPU") != std::string::npos);
    {
        std::lock_guard<std::mutex> lock(_autoSContext->_confMutex);
        if (curDevIsGPU && _loadContext[CPU].isEnabled) {
            // user does not set the compiling threads
            // limit the threads num for compiling
            int maxNumThreads = 0;
            try {
                maxNumThreads = _autoSContext->_core->GetConfig(device, ov::compilation_num_threads.name()).as<int>();
            } catch (const IE::Exception&) {
                LOG_DEBUG_TAG("cannot get MAX_NUM_THREADS from GPU");
            }
            if (maxNumThreads == static_cast<int>(std::thread::hardware_concurrency())) {
                int threadNum = maxNumThreads / 2;
                deviceConfig[ov::compilation_num_threads.name()] = std::to_string(threadNum).c_str();
                LOG_DEBUG_TAG("gpu streams number for compiling: %s",
                          deviceConfig[ov::compilation_num_threads.name()].c_str());
            } else {
                // user set the compiling threads num
                // use the user's val anyway
                LOG_DEBUG_TAG("user defined compiling threads: %d", maxNumThreads);
            }
        }
    }
    try {
        if (!modelPath.empty()) {
            context.executableNetwork = _autoSContext->_core->LoadNetwork(modelPath, device, deviceConfig);
        } else {
            context.executableNetwork = _autoSContext->_core->LoadNetwork(network, device, deviceConfig);
        }
        context.isLoadSuccess = true;
    } catch (const std::exception& e) {
        context.errMessage += device + ":" + e.what();
        context.isLoadSuccess = false;
    }
    if (context.isLoadSuccess || curDevIsCPU || isCumulative) {
        return;
    }
    // need to reload network, unregister it's priority
    // there maybe potential issue.
    // for example they are dGPU, VPUX, iGPU, customer want to LoadNetwork with
    // configure 0 dGPU, 1 VPUX, if dGPU load failed,
    // the result will be not sure, maybe two network are loaded into VPUX,
    // maybe 0 is loaded to VPUX, 1 is loaded to iGPU
    _autoSContext->_plugin->UnregisterPriority(_autoSContext->_modelPriority, context.deviceInfo.uniqueName);
    // remove the current device from deviceList
    auto eraseDevice = std::find_if(deviceList.begin(), deviceList.end(),
                                    [device](DeviceInformation & d) {
                                        return d.deviceName == device;
                                    });
    deviceList.erase(eraseDevice);
    if (deviceList.empty()) {
        return;
    }
    // select next candidate device
    try {
        std::lock_guard<std::mutex> lock(_autoSContext->_confMutex);
        context.deviceInfo = _autoSContext->_plugin->SelectDevice(deviceList,
                context.networkPrecision, _autoSContext->_modelPriority);
    } catch (const std::exception&) {
        return;
    }
    // if the select device is CPU, need to check the config of _loadContext[CPU]
    // if they are same, do not need to load again
    curDevIsCPU = (context.deviceInfo.deviceName.find("CPU") != std::string::npos);
    if (curDevIsCPU) {
        auto compare = [](std::map<std::string, std::string>& a,
        std::map<std::string, std::string>& b) -> bool {
            if (a.size() != b.size()) {
                return false;
            }
            for (auto& item : a) {
                auto bIter = b.find(item.first);
                if (bIter != b.end()) {
                    if (bIter->second != item.second) {
                        return false;
                    }
                } else {
                    return false;
                }
            }
            return true;
        };
        if (compare(context.deviceInfo.config, _loadContext[CPU].deviceInfo.config)) {
            return;
        }
    }
    LOG_DEBUG_TAG("try to load %s", context.deviceInfo.deviceName.c_str());
    // try to load this candidate device
    TryToLoadNetWork(context, modelPath, network, isCumulative);
}

void AutoSchedule::WaitFirstNetworkReady() {
    if (_firstLoadFuture.valid()) {
        // wait for the first loading finished
        _firstLoadFuture.wait();
    }
    // check if there is any device that have loaded network successfully
    for (int i = CONTEXTNUM - 2; i >= 0; i--) {
        if (_loadContext[i].isEnabled && _loadContext[i].isAlready) {
            return;
        }
    }
    // the first loading is failed, wait for another loading
    for (int i = CONTEXTNUM - 2; i >= 0; i--) {
        if (_loadContext[i].isEnabled) {
            _loadContext[i].future.wait();
            // check if loading is successful
            if (_loadContext[i].isAlready) {
                return;
            }
        }
    }
    //print errMessage
    for (int i = CONTEXTNUM - 2; i >= 0; i--) {
        if (_loadContext[i].isEnabled) {
            LOG_ERROR_TAG("load failed, %s", _loadContext[i].errMessage.c_str());
        }
    }
    // devices loaded successfully in CTPUT
    if (_pCTPUTLoadContext) {
        int nLoadSucNums = 0;
        for (size_t i = 0; i < _nCTputDeviceNums; i++) {
            // check if device loaded successfully
            if (_pCTPUTLoadContext[i].isAlready) {
                nLoadSucNums++;
            }
        }
        // one or more devices loaded successfully
        if (nLoadSucNums > 0) {
            return;
        }
    }
    IE_THROW() << GetLogTag() << "load all devices failed";
}

void AutoSchedule::WaitActualNetworkReady() const {
    OV_ITT_SCOPED_TASK(itt::domains::MULTIPlugin, "AutoSchedule::WaitActualNetworkReady");
    // Maybe different API will call this function, so add call once here
    // for every AutoSchedule instance
    std::call_once(_oc, [this]() {
        if (_loadContext[ACTUALDEVICE].future.valid()) {
            _loadContext[ACTUALDEVICE].future.wait();
        }
    });
}

bool AutoSchedule::ScheduleToWorkerInferRequest(IE::Task inferPipelineTask, DeviceName preferred_device) {
    std::vector<DeviceInformation> devices;
    // AUTO work mode
    if (!preferred_device.empty()) {
        if (_pCTPUTLoadContext) {
            auto itPriorityDevice = std::find_if(_autoSContext->_devicePriorities.cbegin(),
                                                 _autoSContext->_devicePriorities.cend(),
                                                 [&preferred_device](const DeviceInformation& d) {
                                                     return d.deviceName == preferred_device;
                                                 });
            if (itPriorityDevice != _autoSContext->_devicePriorities.end()) {
                devices.push_back(*itPriorityDevice);
            } else {
                IE_THROW(NotFound) << "The preferred device should be the selected device";
            }
        } else {
            // if the device needed by customer is not ready, need to wait for it
            WaitActualNetworkReady();
            // the preferred_device should be the selected device in AUTO work mode
            if (preferred_device != _loadContext[ACTUALDEVICE].deviceInfo.deviceName) {
                IE_THROW(NotFound) << "The preferred device should be the selected device";
            }
            devices.push_back(_loadContext[ACTUALDEVICE].deviceInfo);
        }
    } else {
        if (_pCTPUTLoadContext) {
            // Devices that fail infer will be removed from the priority list in the callback, need lock here
            std::lock_guard<std::mutex> lock(_autoSContext->_fallbackMutex);
            for (size_t i = 0; i < _autoSContext->_devicePriorities.size(); i++) {
                devices.push_back(_autoSContext->_devicePriorities[i]);
            }
        } else {
            // _acceleratorDevice could be the same as _cpuDevice, such as AUTO:CPU
            if (_loadContext[FALLBACKDEVICE].isAlready) {
                devices.push_back(_loadContext[FALLBACKDEVICE].deviceInfo);
            } else {
                if (_loadContext[ACTUALDEVICE].isAlready) {
                    devices.push_back(_loadContext[ACTUALDEVICE].deviceInfo);
                } else {
                    // replace deviceName with workName, so schedule can select correct
                    // idleWorkerQueue
                    auto deviceInfo = _loadContext[CPU].deviceInfo;
                    deviceInfo.deviceName = _loadContext[CPU].workName;
                    devices.push_back(std::move(deviceInfo));
                }
            }
        }
    }
    for (auto&& device : devices) {
        if (!preferred_device.empty() && (device.deviceName != preferred_device)) {
            continue;
        }
        if (RunPipelineTask(inferPipelineTask, _idleWorkerRequests[device.deviceName], preferred_device)) {
            return true;
        }
    }
    // no vacant requests this time, storing the task to the respective queue
    if (!preferred_device.empty()) {
        _inferPipelineTasksDeviceSpecific[preferred_device]->push(std::move(inferPipelineTask));
    } else {
        _inferPipelineTasks.push(std::move(inferPipelineTask));
    }
    return false;
}

bool AutoSchedule::RunPipelineTask(IE::Task& inferPipelineTask,
    NotBusyPriorityWorkerRequests& idleWorkerRequests,
    const DeviceName& preferred_device) {
    WorkerInferRequest* workerRequestPtr = nullptr;
    std::pair<int, WorkerInferRequest*> worker;
    if (idleWorkerRequests.try_pop(worker)) {
        workerRequestPtr = worker.second;
        IdleGuard<NotBusyPriorityWorkerRequests> idleGuard{workerRequestPtr, idleWorkerRequests};
        _thisWorkerInferRequest = workerRequestPtr;
        {
            auto capturedTask = std::move(inferPipelineTask);
            capturedTask();
        }
        idleGuard.Release();
        return true;
    }
    return false;
}

AutoSchedule::~AutoSchedule() {
    // this is necessary to guarantee member destroyed after getting future
    if (_loadContext[CPU].isEnabled) {
        _exitFlag = true;
        _loadContext[CPU].future.wait();
        WaitActualNetworkReady();
        // it's necessary to wait the loading network threads to stop here.
        _autoSContext->_plugin->executorManager()->clear("AutoDeviceAsyncLoad");
        _executor.reset();
    }
    _autoSContext->_plugin->UnregisterPriority(_autoSContext->_modelPriority,
        _loadContext[ACTUALDEVICE].deviceInfo.uniqueName);

    LOG_INFO_TAG("ExecutableNetwork end");
}

IInferPtr AutoSchedule::CreateInferRequest() {
    auto execNetwork = std::dynamic_pointer_cast<AutoExecutableNetwork>(
            _autoSContext->_executableNetwork.lock());
    IInferPtr syncRequestImpl;
    if (_multiSContext->_core && _multiSContext->_core->isNewAPI())
        syncRequestImpl = CreateInferRequestImpl(execNetwork->_parameters, execNetwork->_results);
    if (!syncRequestImpl)
        syncRequestImpl = CreateInferRequestImpl(execNetwork->_networkInputs, execNetwork->_networkOutputs);
    syncRequestImpl->setPointerToExecutableNetworkInternal(execNetwork);
    if (_passthroughExeNet) {
        std::string perfmode;
        try {
            perfmode = _passthroughExeNet->GetConfig(
                                CONFIG_KEY(PERFORMANCE_HINT)).as<std::string>();
        } catch (const IE::Exception&) {
            LOG_INFO("query perf hint from passthrough network failed");
        }
        if (_autoSContext->_batchingDisabled || perfmode != CONFIG_VALUE(THROUGHPUT)) {
            syncRequestImpl->setPointerToSo(_passthroughExeNet._so);
        } else {
            auto so = _passthroughExeNet._ptr->GetPointerToSo();
            // Get the _so from passthrough executable network when batch plugin is disable.
            if (!so)
                so = _passthroughExeNet._so;
            syncRequestImpl->setPointerToSo(so);
        }
    } else if (std::static_pointer_cast<MultiDeviceInferRequest>(syncRequestImpl)->GetSharedRequest()) {
        // cumulative case, load to MULTI:*
        auto sharedMultiRequest = std::static_pointer_cast<MultiDeviceInferRequest>(syncRequestImpl)->GetSharedRequest();
        if (sharedMultiRequest._ptr->getPointerToSo())
            syncRequestImpl->setPointerToSo(sharedMultiRequest._ptr->getPointerToSo());
        else
            syncRequestImpl->setPointerToSo(sharedMultiRequest._so);
    }
    return std::make_shared<AsyncInferRequest>(shared_from_this(),
                                               syncRequestImpl,
                                               execNetwork->_callbackExecutor);
}
}  // namespace MultiDevicePlugin<|MERGE_RESOLUTION|>--- conflicted
+++ resolved
@@ -250,31 +250,6 @@
                       std::back_inserter(_autoSContext->_devicePriorities));
             // Total number of devices in CTPUT
             _nCTputDeviceNums = validDevices.size();
-<<<<<<< HEAD
-            DeviceInformation cpuDeviceInformation;
-            const auto CPUIter =
-                std::find_if(validDevices.begin(), validDevices.end(), [](const DeviceInformation& d) -> bool {
-                    return d.deviceName.find("CPU") != std::string::npos;
-                });
-            if (CPUIter != validDevices.end()) {
-                // no user set affinity then set CORE to CPU
-                CPUIter->config.insert({ov::affinity.name(), ov::Any(ov::Affinity::CORE).as<std::string>()});
-                cpuDeviceInformation = *CPUIter;
-                validDevices.erase(CPUIter);
-            }
-            // Generate contexts for loading each device
-            _pCTPUTLoadContext.reset(new AutoLoadContext[_nCTputDeviceNums]);
-            int idx = 0;
-            for (auto& device : validDevices) {
-                _pCTPUTLoadContext[idx].deviceInfo = device;
-                _pCTPUTLoadContext[idx].deviceInfo.config[CONFIG_KEY(PERFORMANCE_HINT)] = IE::PluginConfigParams::THROUGHPUT;
-                idx++;
-            }
-            // If there is a CPU, the CPU is loaded last
-            if (cpuDeviceInformation.deviceName.find("CPU") != std::string::npos) {
-                _pCTPUTLoadContext[idx].deviceInfo = cpuDeviceInformation;
-                _pCTPUTLoadContext[idx].deviceInfo.config[CONFIG_KEY(PERFORMANCE_HINT)] = IE::PluginConfigParams::THROUGHPUT;
-=======
             // Generate contexts for loading each device
             _pCTPUTLoadContext.reset(new AutoLoadContext[_nCTputDeviceNums]);
             int idx = 0;
@@ -295,7 +270,6 @@
                 _pCTPUTLoadContext[idx].deviceInfo = cpuDeviceInformation;
                 _pCTPUTLoadContext[idx].deviceInfo.config[CONFIG_KEY(PERFORMANCE_HINT)] =
                     IE::PluginConfigParams::THROUGHPUT;
->>>>>>> f7425474
             }
         }
     } else {
@@ -322,11 +296,8 @@
                                               contextPtr->deviceInfo.config.end());
             }
             contextPtr->isAlready = true;
-<<<<<<< HEAD
-=======
             // reloadsuccess flag only for _loadContext[FALLBACKDEVICE]
             contextPtr->isReloadSuccess = true;
->>>>>>> f7425474
             auto& deviceName = contextPtr->deviceInfo.deviceName;
             LOG_INFO_TAG("device:%s loading Network finished", deviceName.c_str());
             if (isCumulative) {
@@ -334,11 +305,7 @@
                                        .as<unsigned int>();
                 LOG_INFO_TAG("device:%s, optimal_infer_number:%d", deviceName.c_str(), optimalNums);
                 std::lock_guard<std::mutex> lock(_autoSContext->_confMutex);
-<<<<<<< HEAD
-                _autoSContext->_ctputOtimalNums += optimalNums;
-=======
                 _autoSContext->_ctputOptimalNums += optimalNums;
->>>>>>> f7425474
             }
             auto supported_config_keys = _autoSContext->_core->GetMetric(deviceName, METRIC_KEY(SUPPORTED_CONFIG_KEYS))
                                              .as<std::vector<std::string>>();
