# Copyright (C) 2018-2022 Intel Corporation
# SPDX-License-Identifier: Apache-2.0
#

set(TARGET_NAME "openvino_intel_myriad_plugin")

file(GLOB_RECURSE SOURCES *.cpp *.hpp *.h)

ie_add_plugin(
    NAME ${TARGET_NAME}
    DEVICE_NAME "MYRIAD"
    SOURCES ${SOURCES}
    VERSION_DEFINES_FOR api/myriad_api.cpp
    CPPLINT_FILTERS "+runtime/explicit"
)

add_dependencies(${TARGET_NAME} vpu_copy_firmware)
if(TARGET vpu_compile_custom_kernels)
    add_dependencies(${TARGET_NAME} vpu_compile_custom_kernels)
endif()

target_include_directories(${TARGET_NAME}
    PRIVATE
        "${CMAKE_CURRENT_SOURCE_DIR}")

if(CMAKE_COMPILER_IS_GNUCXX)
    target_compile_options(${TARGET_NAME}
        PRIVATE
            -Wall)
endif()

if (ENABLE_MYRIAD_NO_BOOT)
    target_compile_definitions(${TARGET_NAME} PRIVATE NO_BOOT)
endif()

# NOTE:
# sem_* POSIX functions must be overriden on OSX,
# these functions come from "mvnc" target,
# "mvnc" must be the first library in the link list
target_link_libraries(${TARGET_NAME}
    PRIVATE
        mvnc inference_engine_legacy vpu_graph_transformer)

# MyriadPlugin is not safe to unload it at runtime
if((LINUX AND LINUX_OS_NAME MATCHES "Ubuntu") OR ARM)
    set_target_properties(${TARGET_NAME} PROPERTIES LINK_OPTIONS "-Wl,-z,nodelete")
endif()

ie_add_api_validator_post_build_step(TARGET ${TARGET_NAME})

# LTO

set_target_properties(${TARGET_NAME} PROPERTIES INTERPROCEDURAL_OPTIMIZATION_RELEASE ${ENABLE_LTO})

<<<<<<< HEAD
# install, but need to remove this script and write post-installation steps to docs
if (LINUX AND NOT CPACK_GENERATOR STREQUAL "DEB")
=======
# install
if(LINUX)
>>>>>>> 9fa5150d
    install(FILES ${mvnc_SOURCE_DIR}/src/97-myriad-usbboot.rules
            DESTINATION install_dependencies
            COMPONENT myriad)
endif()<|MERGE_RESOLUTION|>--- conflicted
+++ resolved
@@ -52,13 +52,8 @@
 
 set_target_properties(${TARGET_NAME} PROPERTIES INTERPROCEDURAL_OPTIMIZATION_RELEASE ${ENABLE_LTO})
 
-<<<<<<< HEAD
 # install, but need to remove this script and write post-installation steps to docs
 if (LINUX AND NOT CPACK_GENERATOR STREQUAL "DEB")
-=======
-# install
-if(LINUX)
->>>>>>> 9fa5150d
     install(FILES ${mvnc_SOURCE_DIR}/src/97-myriad-usbboot.rules
             DESTINATION install_dependencies
             COMPONENT myriad)
