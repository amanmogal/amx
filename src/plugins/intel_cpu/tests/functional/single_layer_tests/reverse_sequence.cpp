// Copyright (C) 2018-2023 Intel Corporation
// SPDX-License-Identifier: Apache-2.0
//

#include "common_test_utils/ov_tensor_utils.hpp"
#include "ov_models/builders.hpp"
#include "shared_test_classes/base/ov_subgraph.hpp"
#include "test_utils/cpu_test_utils.hpp"

using namespace CPUTestUtils;

namespace ov {
namespace test {

using ReverseSequenceCPUTestParams =
    typename std::tuple<int64_t,                // Index of the batch dimension
                        int64_t,                // Index of the sequence dimension
                        InputShape,             // Input shape
                        InputShape,             // Shape of the input vector with sequence lengths to be reversed
                        utils::InputLayerType,  // Secondary input type
                        ov::element::Type,      // Network precision
                        std::string>;           // Device name

class ReverseSequenceLayerCPUTest : public testing::WithParamInterface<ReverseSequenceCPUTestParams>,
                                    virtual public SubgraphBaseTest, public CPUTestsBase {
public:
    static std::string getTestCaseName(testing::TestParamInfo<ReverseSequenceCPUTestParams> obj) {
        int64_t batchAxisIndex;
        int64_t seqAxisIndex;
        ov::element::Type netPrecision;
        std::string targetName;
        InputShape dataInputShape;
        InputShape seqLengthsShape;
        utils::InputLayerType secondaryInputType;

        std::tie(batchAxisIndex, seqAxisIndex, dataInputShape, seqLengthsShape, secondaryInputType, netPrecision, targetName) = obj.param;

        std::ostringstream result;
        result << "IS=" << ov::test::utils::partialShape2str({dataInputShape.first}) << "_";
        result << "TS=";
        for (const auto& item : dataInputShape.second) {
            result << ov::test::utils::vec2str(item) << "_";
        }
        result << "seqLengthsShape" << ov::test::utils::partialShape2str({seqLengthsShape.first}) << "_";
        result << "seqLengthsShapes=";
        for (const auto& item : seqLengthsShape.second) {
            result << ov::test::utils::vec2str(item) << "_";
        }
        result << "secondaryInputType=" << secondaryInputType << "_";
        result << "batchAxis=" << batchAxisIndex << "_";
        result << "seqAxis=" << seqAxisIndex << "_";
        result << "netPRC=" << netPrecision.to_string() << "_";
        result << "targetDevice=" << targetName;

        return result.str();
    }

protected:
    void SetUp() override {
        ov::element::Type netPrecision;
        int64_t batchAxisIndex;
        int64_t seqAxisIndex;
        InputShape dataInputShape;
        InputShape seqLengthsShape;
        utils::InputLayerType secondaryInputType;

        std::tie(batchAxisIndex, seqAxisIndex, dataInputShape, seqLengthsShape, secondaryInputType, netPrecision, targetDevice) = GetParam();
        m_seqAxisIndex = seqAxisIndex;

        init_input_shapes({dataInputShape, seqLengthsShape});

        ov::ParameterVector paramsIn{std::make_shared<ov::op::v0::Parameter>(netPrecision, inputDynamicShapes[0])};

        constexpr auto seqLengthsPrc = ov::element::Type_t::i32; //according to the specification
        std::shared_ptr<ov::Node> seqLengthsInput;

        if (secondaryInputType == utils::InputLayerType::PARAMETER) {
            auto param = std::make_shared<ov::op::v0::Parameter>(seqLengthsPrc, inputDynamicShapes[1]);
            seqLengthsInput = param;
            paramsIn.push_back(param);
        } else {
            const auto maxSeqLength = dataInputShape.second.front().at(seqAxisIndex);
            seqLengthsInput = ngraph::builder::makeConstant<float>(seqLengthsPrc, seqLengthsShape.second.front(), {}, true, maxSeqLength);
        }

        const auto reverse = std::make_shared<ov::op::v0::ReverseSequence>(paramsIn.front(), seqLengthsInput, batchAxisIndex, seqAxisIndex);
<<<<<<< HEAD
        const ngraph::ResultVector results{std::make_shared<ov::op::v0::Result>(reverse)};
        function = std::make_shared<ngraph::Function>(results, paramsIn, "ReverseSequence");
=======
        const ov::ResultVector results{std::make_shared<ov::op::v0::Result>(reverse)};
        function = std::make_shared<ov::Model>(results, paramsIn, "ReverseSequence");
>>>>>>> 358cd4b7
    }

    void generate_inputs(const std::vector<ov::Shape>& targetInputStaticShapes) override {
        inputs.clear();
        const auto& funcInputs = function->inputs();

        const auto dataInputTensor =
            ov::test::utils::create_and_fill_tensor(funcInputs[0].get_element_type(),
                                                    targetInputStaticShapes[0]);
        inputs.insert({funcInputs[0].get_node_shared_ptr(), dataInputTensor});

        if (funcInputs.size() != 1) {
            const auto maxSeqLength = targetInputStaticShapes.front().at(m_seqAxisIndex);
            const auto seqLengthsTensor =
                ov::test::utils::create_and_fill_tensor(funcInputs[1].get_element_type(),
                                                        targetInputStaticShapes[1],
                                                        maxSeqLength, 1);
            inputs.insert({funcInputs[1].get_node_shared_ptr(), seqLengthsTensor});
        }
    }

private:
    int64_t m_seqAxisIndex;
};

TEST_P(ReverseSequenceLayerCPUTest, CompareWithRefs) {
    run();
}

namespace {

const std::vector<ov::element::Type> netPrecisions = {
        ov::element::f32,
        ov::element::i32
};

const int64_t batchAxisIndex = 0L;

const std::vector<int64_t> seqAxisIndices = {1L, 2L};

const std::vector<InputShape> dataInputStaticShapes3D = {{{}, {{3, 10, 20}}}, {{}, {{3, 12, 48}}}};

const std::vector<InputShape> dataInputStaticShapes4D = {{{}, {{3, 7, 10, 20}}}, {{}, {{3, 12, 5, 4}}}};

const std::vector<InputShape> dataInputStaticShapes5D = {{{}, {{3, 12, 7, 10, 2}}}, {{}, {{3, 3, 12, 1, 40}}}};

const std::vector<InputShape> seqLengthsStaticShapes = {{{}, {{3}}}};

const std::vector<InputShape> dataInputDynamicShapes3D =
    {{{-1, -1, {5, 10}}, {{7, 20, 8}, {10, 15, 10}}}, {{-1, -1, -1}, {{7, 4, 1}, {10, 42, 70}}}};

const std::vector<InputShape> dataInputDynamicShapes4D =
    {{{-1, -1, {5, 10}, -1}, {{7, 20, 8, 4}, {10, 2, 7, 50}}}, {{-1, -1, -1, -1}, {{7, 15, 1, 100}, {10, 4, 10, 12}}}};

const std::vector<InputShape> dataInputDynamicShapes5D =
    {{{-1, -1, {5, 10}, -1, {2, 14}}, {{7, 3, 8, 20, 9}, {10, 12, 10, 3, 2}}},
    {{-1, -1, -1, -1, -1}, {{7, 15, 15, 10, 3}, {10, 4, 100, 90, 5}}}};

const std::vector<InputShape> seqLengthsDynamicShapes = {{{-1}, {{7}, {10}}}};

const std::vector<utils::InputLayerType> secondaryInputTypes = {
        utils::InputLayerType::CONSTANT,
        utils::InputLayerType::PARAMETER
};

INSTANTIATE_TEST_SUITE_P(smoke_ReverseSequenceCPUStatic3D, ReverseSequenceLayerCPUTest,
                        ::testing::Combine(
                            ::testing::Values(batchAxisIndex),
                            ::testing::ValuesIn(seqAxisIndices),
                            ::testing::ValuesIn(dataInputStaticShapes3D),
                            ::testing::ValuesIn(seqLengthsStaticShapes),
                            ::testing::ValuesIn(secondaryInputTypes),
                            ::testing::ValuesIn(netPrecisions),
                            ::testing::Values(ov::test::utils::DEVICE_CPU)),
                        ReverseSequenceLayerCPUTest::getTestCaseName);

INSTANTIATE_TEST_SUITE_P(smoke_ReverseSequenceCPUStatic4D, ReverseSequenceLayerCPUTest,
                        ::testing::Combine(
                            ::testing::Values(batchAxisIndex),
                            ::testing::ValuesIn(seqAxisIndices),
                            ::testing::ValuesIn(dataInputStaticShapes4D),
                            ::testing::ValuesIn(seqLengthsStaticShapes),
                            ::testing::ValuesIn(secondaryInputTypes),
                            ::testing::ValuesIn(netPrecisions),
                            ::testing::Values(ov::test::utils::DEVICE_CPU)),
                        ReverseSequenceLayerCPUTest::getTestCaseName);

INSTANTIATE_TEST_SUITE_P(smoke_ReverseSequenceCPUStatic5D, ReverseSequenceLayerCPUTest,
                        ::testing::Combine(
                            ::testing::Values(batchAxisIndex),
                            ::testing::ValuesIn(seqAxisIndices),
                            ::testing::ValuesIn(dataInputStaticShapes5D),
                            ::testing::ValuesIn(seqLengthsStaticShapes),
                            ::testing::ValuesIn(secondaryInputTypes),
                            ::testing::ValuesIn(netPrecisions),
                            ::testing::Values(ov::test::utils::DEVICE_CPU)),
                        ReverseSequenceLayerCPUTest::getTestCaseName);

INSTANTIATE_TEST_SUITE_P(smoke_ReverseSequenceCPUDynamic3D, ReverseSequenceLayerCPUTest,
                        ::testing::Combine(
                            ::testing::Values(batchAxisIndex),
                            ::testing::ValuesIn(seqAxisIndices),
                            ::testing::ValuesIn(dataInputDynamicShapes3D),
                            ::testing::ValuesIn(seqLengthsDynamicShapes),
                            ::testing::Values(utils::InputLayerType::PARAMETER),
                            ::testing::ValuesIn(netPrecisions),
                            ::testing::Values(ov::test::utils::DEVICE_CPU)),
                        ReverseSequenceLayerCPUTest::getTestCaseName);

INSTANTIATE_TEST_SUITE_P(smoke_ReverseSequenceCPUDynamic4D, ReverseSequenceLayerCPUTest,
                        ::testing::Combine(
                            ::testing::Values(batchAxisIndex),
                            ::testing::ValuesIn(seqAxisIndices),
                            ::testing::ValuesIn(dataInputDynamicShapes4D),
                            ::testing::ValuesIn(seqLengthsDynamicShapes),
                            ::testing::Values(utils::InputLayerType::PARAMETER),
                            ::testing::ValuesIn(netPrecisions),
                            ::testing::Values(ov::test::utils::DEVICE_CPU)),
                        ReverseSequenceLayerCPUTest::getTestCaseName);

INSTANTIATE_TEST_SUITE_P(smoke_ReverseSequenceCPUDynamic5D, ReverseSequenceLayerCPUTest,
                        ::testing::Combine(
                            ::testing::Values(batchAxisIndex),
                            ::testing::ValuesIn(seqAxisIndices),
                            ::testing::ValuesIn(dataInputDynamicShapes5D),
                            ::testing::ValuesIn(seqLengthsDynamicShapes),
                            ::testing::Values(utils::InputLayerType::PARAMETER),
                            ::testing::ValuesIn(netPrecisions),
                            ::testing::Values(ov::test::utils::DEVICE_CPU)),
                        ReverseSequenceLayerCPUTest::getTestCaseName);

}  // namespace
}  // namespace test
}  // namespace ov<|MERGE_RESOLUTION|>--- conflicted
+++ resolved
@@ -84,13 +84,8 @@
         }
 
         const auto reverse = std::make_shared<ov::op::v0::ReverseSequence>(paramsIn.front(), seqLengthsInput, batchAxisIndex, seqAxisIndex);
-<<<<<<< HEAD
-        const ngraph::ResultVector results{std::make_shared<ov::op::v0::Result>(reverse)};
-        function = std::make_shared<ngraph::Function>(results, paramsIn, "ReverseSequence");
-=======
         const ov::ResultVector results{std::make_shared<ov::op::v0::Result>(reverse)};
         function = std::make_shared<ov::Model>(results, paramsIn, "ReverseSequence");
->>>>>>> 358cd4b7
     }
 
     void generate_inputs(const std::vector<ov::Shape>& targetInputStaticShapes) override {
