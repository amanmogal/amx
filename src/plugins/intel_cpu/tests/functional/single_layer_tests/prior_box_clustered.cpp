// Copyright (C) 2018-2023 Intel Corporation
// SPDX-License-Identifier: Apache-2.0
//

#include "openvino/core/partial_shape.hpp"
#include "shared_test_classes/base/layer_test_utils.hpp"
#include "shared_test_classes/base/ov_subgraph.hpp"
#include "test_utils/cpu_test_utils.hpp"

using namespace CPUTestUtils;

namespace ov {
namespace test {

typedef std::tuple<
    std::vector<float>,  // widths
    std::vector<float>,  // heights
    bool,                // clip
    float,               // step_width
    float,               // step_height
    float,               // step
    float,               // offset
    std::vector<float>> priorBoxClusteredSpecificParams;

typedef std::tuple<priorBoxClusteredSpecificParams,
                   ov::test::ElementType,  // net precision
                   ov::test::ElementType,  // Input precision
                   ov::test::ElementType,  // Output precision
                   ov::test::InputShape,   // input shape
                   ov::test::InputShape,   // image shape
                   std::string>
    priorBoxClusteredLayerParams;

class PriorBoxClusteredLayerCPUTest : public testing::WithParamInterface<priorBoxClusteredLayerParams>,
        virtual public SubgraphBaseTest, public CPUTestsBase {
public:
    static std::string getTestCaseName(const testing::TestParamInfo<priorBoxClusteredLayerParams>& obj) {
        ov::test::ElementType netPrecision;
        ov::test::ElementType inPrc, outPrc;
        ov::test::InputShape inputShapes, imageShapes;
        std::string targetDevice;
        priorBoxClusteredSpecificParams specParams;
<<<<<<< HEAD
        std::tie(specParams,
                 netPrecision,
                 inPrc, outPrc, inLayout, outLayout,
                 inputShapes,
                 imageShapes,
                 targetDevice) = obj.param;
=======
        std::tie(specParams, netPrecision, inPrc, outPrc, inputShapes, imageShapes, targetDevice) = obj.param;
>>>>>>> 358cd4b7

        ov::op::v0::PriorBoxClustered::Attributes attributes;
        std::tie(
            attributes.widths,
            attributes.heights,
            attributes.clip,
            attributes.step_widths,
            attributes.step_heights,
            attributes.step,
            attributes.offset,
            attributes.variances) = specParams;

        std::ostringstream result;
        const char separator = '_';

        result << "IS="      << inputShapes << separator;
        result << "imageS="  << imageShapes << separator;
        result << "netPRC="  << netPrecision << separator;
        result << "inPRC="   << inPrc << separator;
        result << "outPRC="  << outPrc << separator;
        result << "widths="  << ov::test::utils::vec2str(attributes.widths)  << separator;
        result << "heights=" << ov::test::utils::vec2str(attributes.heights) << separator;
        result << "variances=";
        if (attributes.variances.empty())
            result << "()" << separator;
        else
            result << ov::test::utils::vec2str(attributes.variances) << separator;
        result << "stepWidth="  << attributes.step_widths  << separator;
        result << "stepHeight=" << attributes.step_heights << separator;
        result << "step="       << attributes.step << separator;
        result << "offset="     << attributes.offset << separator;
        result << "clip="       << std::boolalpha << attributes.clip << separator;
        result << "trgDev="     << targetDevice;
        return result.str();
    }

protected:
    void SetUp() override {
        priorBoxClusteredSpecificParams specParams;
        ov::test::ElementType netPrecision;
        ov::test::ElementType inPrc;
        ov::test::ElementType outPrc;
        ov::test::InputShape inputShapes;
        ov::test::InputShape imageShapes;
        std::tie(specParams, netPrecision, inPrc, outPrc, inputShapes, imageShapes, targetDevice) = GetParam();

        selectedType = makeSelectedTypeStr("ref_any", ov::test::ElementType::i32);
        targetDevice = ov::test::utils::DEVICE_CPU;

        init_input_shapes({ inputShapes, imageShapes });

        ov::op::v0::PriorBoxClustered::Attributes attributes;
        std::tie(
            attributes.widths,
            attributes.heights,
            attributes.clip,
            attributes.step_widths,
            attributes.step_heights,
            attributes.step,
            attributes.offset,
            attributes.variances) = specParams;

        ov::ParameterVector params;
        for (auto&& shape : { inputShapes.first, imageShapes.first }) {
            params.push_back(std::make_shared<ov::op::v0::Parameter>(netPrecision, shape));
        }
        auto shape_of_1 = std::make_shared<ov::op::v3::ShapeOf>(params[0]);
        auto shape_of_2 = std::make_shared<ov::op::v3::ShapeOf>(params[1]);
        auto priorBoxClustered = std::make_shared<ov::op::v0::PriorBoxClustered>(
                shape_of_1,
                shape_of_2,
                attributes);

<<<<<<< HEAD
        ngraph::ResultVector results{ std::make_shared<ov::op::v0::Result>(priorBoxClustered) };
        function = std::make_shared<ngraph::Function>(results, params, "priorBoxClustered");
=======
        ov::ResultVector results{ std::make_shared<ov::op::v0::Result>(priorBoxClustered) };
        function = std::make_shared<ov::Model>(results, params, "priorBoxClustered");
>>>>>>> 358cd4b7
    }
};

TEST_P(PriorBoxClusteredLayerCPUTest, CompareWithRefs) {
    run();
    CheckPluginRelatedResults(compiledModel, "PriorBoxClustered");
}

namespace {
// Common params
const std::vector<ov::test::ElementType> netPrecisions = {
        ov::test::ElementType::f32,
        ov::test::ElementType::f16
};

const std::vector<std::vector<float>> widths = {
    { 5.12f, 14.6f, 13.5f },
    { 7.0f, 8.2f, 33.39f }
};

const std::vector<std::vector<float>> heights = {
    { 15.12f, 15.6f, 23.5f },
    { 10.0f, 16.2f, 36.2f }
};

const std::vector<float> step_widths = {
    0.0f, 2.0f
};

const std::vector<float> step_heights = {
    0.0f, 1.5f
};

const std::vector<float> step = {
    0.0f, 1.0f, 1.5f
};

const std::vector<float> offsets = {
    0.5f
};

const std::vector<std::vector<float>> variances = {
    {0.1f, 0.1f, 0.2f, 0.2f},
    {0.2f},
    {}
};

const std::vector<bool> clips = {
    true, false
};

const auto layerSpeficParams = ::testing::Combine(
    ::testing::ValuesIn(widths),
    ::testing::ValuesIn(heights),
    ::testing::ValuesIn(clips),
    ::testing::ValuesIn(step_widths),
    ::testing::ValuesIn(step_heights),
    ::testing::ValuesIn(step),
    ::testing::ValuesIn(offsets),
    ::testing::ValuesIn(variances)
);

const std::vector<ov::test::InputShape> inputShapes = {
        {{4, 4}, {{4, 4}}},
        {{ov::Dimension::dynamic(), ov::Dimension::dynamic()}, {{4, 4}, {8, 8}}},
        {{{4, 8}, {4, 8}}, {{4, 4}, {8, 8}}}
};

const std::vector<ov::test::InputShape> imageShapes = {
        {{50, 50}, {{50, 50}}},
        {{ov::Dimension::dynamic(), ov::Dimension::dynamic()}, {{50, 50}, {100, 100}}},
        {{{50, 100}, {50, 100}}, {{50, 50}, {100, 100}}}
};

INSTANTIATE_TEST_SUITE_P(smoke_PriorBoxClustered, PriorBoxClusteredLayerCPUTest,
    ::testing::Combine(
        layerSpeficParams,
        ::testing::ValuesIn(netPrecisions),
        ::testing::Values(ov::test::ElementType::undefined),
        ::testing::Values(ov::test::ElementType::undefined),
        ::testing::ValuesIn(inputShapes),
        ::testing::ValuesIn(imageShapes),
        ::testing::Values(ov::test::utils::DEVICE_CPU)),
    PriorBoxClusteredLayerCPUTest::getTestCaseName
);

}  // namespace
}  // namespace test
}  // namespace ov<|MERGE_RESOLUTION|>--- conflicted
+++ resolved
@@ -40,16 +40,7 @@
         ov::test::InputShape inputShapes, imageShapes;
         std::string targetDevice;
         priorBoxClusteredSpecificParams specParams;
-<<<<<<< HEAD
-        std::tie(specParams,
-                 netPrecision,
-                 inPrc, outPrc, inLayout, outLayout,
-                 inputShapes,
-                 imageShapes,
-                 targetDevice) = obj.param;
-=======
         std::tie(specParams, netPrecision, inPrc, outPrc, inputShapes, imageShapes, targetDevice) = obj.param;
->>>>>>> 358cd4b7
 
         ov::op::v0::PriorBoxClustered::Attributes attributes;
         std::tie(
@@ -123,13 +114,8 @@
                 shape_of_2,
                 attributes);
 
-<<<<<<< HEAD
-        ngraph::ResultVector results{ std::make_shared<ov::op::v0::Result>(priorBoxClustered) };
-        function = std::make_shared<ngraph::Function>(results, params, "priorBoxClustered");
-=======
         ov::ResultVector results{ std::make_shared<ov::op::v0::Result>(priorBoxClustered) };
         function = std::make_shared<ov::Model>(results, params, "priorBoxClustered");
->>>>>>> 358cd4b7
     }
 };
 
