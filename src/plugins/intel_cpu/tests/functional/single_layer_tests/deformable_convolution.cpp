// Copyright (C) 2018-2023 Intel Corporation
// SPDX-License-Identifier: Apache-2.0
//

#include "common_test_utils/ov_tensor_utils.hpp"
#include "shared_test_classes/base/ov_subgraph.hpp"
#include "test_utils/cpu_test_utils.hpp"

using namespace CPUTestUtils;
namespace ov {
namespace test {
enum OffsetType { ZERO, NATURAL, REAL_POSITIVE, REAL_NEGATIVE, REAL_MISC };

typedef std::tuple<bool,       // with_bilinear_interpolation_pad
                   bool,       // with_modulation
                   OffsetType  // type of def. offsets
                   >
    DefConvSpecificParams;

typedef std::tuple<ov::op::PadType,         // pad. type
                   std::vector<ptrdiff_t>,  // pad. begin
                   std::vector<ptrdiff_t>,  // pad. end
                   std::vector<size_t>,     // strides
                   std::vector<size_t>      // dilations
                   >
    AddSpatialParamsDyn;

typedef std::tuple<AddSpatialParamsDyn,
                   std::vector<InputShape>,
                   DefConvSpecificParams,
                   ov::element::Type,  // Net precision
                   std::string         // Device name
                   >
    DefConvLayerTestParams;

typedef std::tuple<DefConvLayerTestParams, CPUSpecificParams> DefConvLayerCPUTestParamsSet;

class DefConvLayerCPUTest : public testing::WithParamInterface<DefConvLayerCPUTestParamsSet>,
                            virtual public SubgraphBaseTest,
                            public CPUTestsBase {
public:
    OffsetType offsetType;
    static std::string getTestCaseName(testing::TestParamInfo<DefConvLayerCPUTestParamsSet> obj) {
        DefConvSpecificParams dcSpecificParams;
        std::vector<InputShape> inputShape;
        ov::element::Type netPrecision;
        DefConvLayerTestParams basicParamsSet;
        CPUSpecificParams cpuParams;
        std::tie(basicParamsSet, cpuParams) = obj.param;
        AddSpatialParamsDyn addSpParams;
        std::string td;
        std::tie(addSpParams, inputShape, dcSpecificParams, netPrecision, td) = basicParamsSet;

        ov::op::PadType padType;
        std::vector<size_t> stride, dilation;
        std::vector<ptrdiff_t> padBegin, padEnd;
        std::tie(padType, padBegin, padEnd, stride, dilation) = addSpParams;

        // gr * in_ch_per_gr / in_ch_per_gr
        size_t groups = inputShape[0].second[0][1] / inputShape[2].second[0][1];
        // dg * ker_spat_shape[0] * ker_spat_shape[1] * 2 / (ker_spat_shape[0] * ker_spat_shape[1] * 2)
        size_t deformableGroups =
            inputShape[1].second[0][1] / (inputShape[2].second[0][2] * inputShape[2].second[0][3] * 2);

        bool withBilinearInterpolationPad, withModulation;
        OffsetType offType;
        std::tie(withBilinearInterpolationPad, withModulation, offType) = dcSpecificParams;
        std::ostringstream result;
        result << "DefConvTest(";
        result << std::to_string(obj.index) << ")_";
        result << "IS=" << ov::test::utils::vec2str(inputShape[0].second) << "_";
        result << "OS=" << ov::test::utils::vec2str(inputShape[1].second) << "_";
        result << "FS=" << ov::test::utils::vec2str(inputShape[2].second) << "_";
        if (withModulation) {
            result << "MS=" << ov::test::utils::vec2str(inputShape[3].second) << "_";
        }
        result << "G=" << groups << "_";
        result << "DG=" << deformableGroups << "_";
        result << "S=" << ov::test::utils::vec2str(stride) << "_";
        result << "PB=" << ov::test::utils::vec2str(padBegin) << "_";
        result << "PE=" << ov::test::utils::vec2str(padEnd) << "_";
        result << "D=" << ov::test::utils::vec2str(dilation) << "_";
        result << "AP=" << padType << "_";
        result << "netPRC=" << netPrecision.get_type_name() << "_";
        result << "withBilPad=" << withBilinearInterpolationPad << "_";
        result << "withMod=" << withModulation << "_";
        result << "offsetType=" << offType << "_";
        result << "trgDev=" << td;
        result << CPUTestsBase::getTestCaseName(cpuParams);
        return result.str();
    }

protected:
    void generate_inputs(const std::vector<ov::Shape>& targetInputStaticShapes) override {
        inputs.clear();
        const auto& funcInputs = function->inputs();
        auto inShape = targetInputStaticShapes[0];
        auto offShape = targetInputStaticShapes[1];
        auto filtShape = targetInputStaticShapes[2];

        for (size_t i = 0; i < funcInputs.size(); ++i) {
            const auto& funcInput = funcInputs[i];
            ov::Tensor tensor;
            if (i == 0) {  // "a_data"
                tensor = ov::test::utils::create_and_fill_tensor(funcInput.get_element_type(), inShape, 2, -1, 100);
            } else if (i == 1) {  // "b_offset_vals"
                if (offsetType == OffsetType::NATURAL) {
                    tensor = ov::test::utils::create_and_fill_tensor(funcInput.get_element_type(), offShape, 10, 0, 1);
                } else if (offsetType == OffsetType::ZERO) {
                    tensor = ov::test::utils::create_and_fill_tensor(funcInput.get_element_type(), offShape, 1, 0, 1);
                } else if (offsetType == OffsetType::REAL_POSITIVE) {
                    tensor = ov::test::utils::create_and_fill_tensor(funcInput.get_element_type(), offShape, 2, 0, 100);
                } else if (offsetType == OffsetType::REAL_NEGATIVE) {
                    tensor =
                        ov::test::utils::create_and_fill_tensor(funcInput.get_element_type(), offShape, 2, -2, 100);
                } else if (offsetType == OffsetType::REAL_MISC) {
                    tensor =
                        ov::test::utils::create_and_fill_tensor(funcInput.get_element_type(), offShape, 4, -2, 100);
                } else {
                    OPENVINO_THROW("Unexpected offset type");
                }
            } else if (i == 2) {  // "c_filter_vals"
                tensor = ov::test::utils::create_and_fill_tensor(funcInput.get_element_type(), filtShape, 2, -1, 100);
            } else if (i == 3) {  // "c_modulation_scalars"
                auto modShape = targetInputStaticShapes[3];
                tensor = ov::test::utils::create_and_fill_tensor(funcInput.get_element_type(), modShape, 1, 0, 100);
            } else {
                OPENVINO_THROW("Unknown input of DeformableConvolution");
            }
            inputs.insert({funcInput.get_node_shared_ptr(), tensor});
        }
    }
    void SetUp() override {
        DefConvSpecificParams dcSpecificParams;
        std::vector<InputShape> inputShape;
        ov::element::Type netPrecision;
        DefConvLayerTestParams basicParamsSet;
        CPUSpecificParams cpuParams;
        std::tie(basicParamsSet, cpuParams) = this->GetParam();
        std::tie(inFmts, outFmts, priority, selectedType) = cpuParams;
        AddSpatialParamsDyn addSpParams;
        std::tie(addSpParams, inputShape, dcSpecificParams, netPrecision, targetDevice) = basicParamsSet;
        init_input_shapes(inputShape);

        ov::op::PadType padType;
        std::vector<size_t> stride, dilation;
        std::vector<ptrdiff_t> padBegin, padEnd;
        std::tie(padType, padBegin, padEnd, stride, dilation) = addSpParams;

        // gr * in_ch_per_gr / in_ch_per_gr
        size_t groups = inputShape[0].second[0].at(1) / inputShape[2].second[0].at(1);
        // dg * ker_spat_shape[0] * ker_spat_shape[1] * 2 / (ker_spat_shape[0] * ker_spat_shape[1] * 2)
        size_t deformableGroups =
            inputShape[1].second[0].at(1) / (inputShape[2].second[0].at(2) * inputShape[2].second[0].at(3) * 2);
        bool withBilinearInterpolationPad, withModulation;
        std::tie(withBilinearInterpolationPad, withModulation, offsetType) = dcSpecificParams;
        ov::ParameterVector inputParams;
        for (auto&& shape : inputDynamicShapes) {
            inputParams.push_back(std::make_shared<ov::op::v0::Parameter>(netPrecision, shape));
        }
        auto data = inputParams[0];
        data->set_friendly_name("a_data");
        auto offset_vals = inputParams[1];
        offset_vals->set_friendly_name("b_offset_vals");
        auto filter_vals = inputParams[2];
        filter_vals->set_friendly_name("c_filter_vals");
        ov::ParameterVector parameters{data, offset_vals, filter_vals};
        std::shared_ptr<ov::Node> deformable_conv;
        if (withModulation) {
            auto modulation_scalars = inputParams[3];
            modulation_scalars->set_friendly_name("c_modulation_scalars");

<<<<<<< HEAD
            deformable_conv = std::make_shared<ov::op::v8::DeformableConvolution>(data, offset_vals, filter_vals, modulation_scalars, stride, padBegin,
                                                                                      padEnd, dilation, padType, groups, deformableGroups,
                                                                                      withBilinearInterpolationPad);
            parameters.push_back(modulation_scalars);
        } else {
            deformable_conv = std::make_shared<ov::op::v8::DeformableConvolution>(data, offset_vals, filter_vals, stride, padBegin, padEnd, dilation,
                                                                                      padType, groups, deformableGroups, withBilinearInterpolationPad);
=======
            deformable_conv = std::make_shared<ov::op::v8::DeformableConvolution>(data,
                                                                                  offset_vals,
                                                                                  filter_vals,
                                                                                  modulation_scalars,
                                                                                  stride,
                                                                                  padBegin,
                                                                                  padEnd,
                                                                                  dilation,
                                                                                  padType,
                                                                                  groups,
                                                                                  deformableGroups,
                                                                                  withBilinearInterpolationPad);
            parameters.push_back(modulation_scalars);
        } else {
            deformable_conv = std::make_shared<ov::op::v8::DeformableConvolution>(data,
                                                                                  offset_vals,
                                                                                  filter_vals,
                                                                                  stride,
                                                                                  padBegin,
                                                                                  padEnd,
                                                                                  dilation,
                                                                                  padType,
                                                                                  groups,
                                                                                  deformableGroups,
                                                                                  withBilinearInterpolationPad);
>>>>>>> 275e14d9
        }

        function = makeNgraphFunction(netPrecision, parameters, deformable_conv, "deformable_convolution");
    }
};

TEST_P(DefConvLayerCPUTest, CompareWithRefs) {
    run();
    CheckPluginRelatedResults(compiledModel, "DeformableConvolution");
}

namespace {

/* CPU PARAMS */
std::vector<CPUSpecificParams> filterCPUInfoForDevice(bool enforceRef = false) {
    std::vector<CPUSpecificParams> resCPUParams;
    if (enforceRef) {
        resCPUParams.push_back(CPUSpecificParams{{}, {}, {}, {"ref_FP32"}});
    } else if (with_cpu_x86_avx512f()) {
        resCPUParams.push_back(CPUSpecificParams{{}, {}, {}, {"jit_avx512_FP32"}});
    } else if (with_cpu_x86_avx2()) {
        resCPUParams.push_back(CPUSpecificParams{{}, {}, {}, {"jit_avx2_FP32"}});
    } else if (with_cpu_x86_sse42()) {
        resCPUParams.push_back(CPUSpecificParams{{}, {}, {}, {"jit_sse42"}});
    } else {
        resCPUParams.push_back(CPUSpecificParams{{}, {}, {}, {"ref_FP32"}});
    }
    return resCPUParams;
}

const std::vector<ov::element::Type> netPrecisions = {ov::element::f32};

const auto defConvSpecificParams_Smoke =
    ::testing::Combine(::testing::ValuesIn(std::vector<bool>{true, false}),  // with_bilinear_interpolation_pad
                       ::testing::ValuesIn(std::vector<bool>{true, false}),  // with_modulation
                       ::testing::ValuesIn(std::vector<OffsetType>{
                           OffsetType::REAL_MISC,  // offset type
                       }));

const auto defConvSpecificParams =
    ::testing::Combine(::testing::ValuesIn(std::vector<bool>{true, false}),  // with_bilinear_interpolation_pad
                       ::testing::ValuesIn(std::vector<bool>{true, false}),  // with_modulation
                       ::testing::ValuesIn(std::vector<OffsetType>{OffsetType::NATURAL,  // offset type
                                                                   OffsetType::ZERO,
                                                                   OffsetType::REAL_MISC,
                                                                   OffsetType::REAL_POSITIVE,
                                                                   OffsetType::REAL_NEGATIVE}));

std::vector<ov::op::PadType> padTypes = {ov::op::PadType::EXPLICIT, ov::op::PadType::VALID};
std::vector<std::vector<size_t>> getCartProduct(const std::vector<std::vector<size_t>>& v) {
    int outSize = 1;
    int n = v.size();
    for (int i = 0; i < n; i++) {
        outSize *= v[i].size();
    }
    std::vector<std::vector<size_t>> res(outSize);
    for (int i = 0; i < outSize; i++) {
        std::vector<size_t> cortege(n);
        int curResid = i, curInd = 0;
        for (int j = v.size() - 1; j >= 0; j--) {
            curInd = curResid % v[j].size();
            curResid = curResid / v[j].size();
            cortege[j] = v[j][curInd];
        }
        res[i] = cortege;
    }
    return res;
}
std::vector<std::vector<ov::Shape>> buildStaticParams(const std::vector<std::vector<size_t>> spatParams,
                                                      const std::vector<std::vector<size_t>> chParamsUncombined) {
    std::vector<std::vector<size_t>> chParams = getCartProduct(chParamsUncombined);
    std::vector<std::vector<ov::Shape>> shapes;
    for (std::vector<size_t>& chPar : chParams) {
        const size_t batch = spatParams[0][0];
        const size_t inSpH = spatParams[1][0];
        const size_t inSpW = spatParams[1][1];
        const size_t offSpH = spatParams[2][0];
        const size_t offSpW = spatParams[2][1];
        const size_t kerSpH = spatParams[3][0];
        const size_t kerSpW = spatParams[3][1];

        const size_t gr = chPar[0];
        const size_t defGr = chPar[1];
        const size_t inChPerGr = chPar[2];
        const size_t outChPerGr = chPar[3];

        std::vector<ov::Shape> inputShape = {{batch, gr * inChPerGr, inSpH, inSpW},
                                             {batch, defGr * kerSpH * kerSpW * 2, offSpH, offSpW},
                                             {gr * outChPerGr, inChPerGr, kerSpH, kerSpW},
                                             {batch, defGr * kerSpH * kerSpW, offSpH, offSpW}};
        shapes.push_back(inputShape);
    }
    return shapes;
}

const auto addSpParams = ::testing::Combine(::testing::ValuesIn(padTypes),                      // pad. type
                                            ::testing::Values(std::vector<ptrdiff_t>({0, 0})),  // pad. begin
                                            ::testing::Values(std::vector<ptrdiff_t>({0, 0})),  // pad. end
                                            ::testing::Values(std::vector<size_t>{1, 1}),       // strides
                                            ::testing::Values(std::vector<size_t>{1, 1})        // dilations
);

const auto addSpParamsDilationUneven =
    ::testing::Combine(::testing::ValuesIn(padTypes),                      // pad. type
                       ::testing::Values(std::vector<ptrdiff_t>({0, 0})),  // pad. begin
                       ::testing::Values(std::vector<ptrdiff_t>({0, 0})),  // pad. end
                       ::testing::Values(std::vector<size_t>{1, 1}),       // strides
                       ::testing::Values(std::vector<size_t>{2, 1}));      // dilations

const std::vector<std::vector<size_t>> spatParams1 = {
    {1},       // batch
    {34, 34},  // in. spat. shape
    {32, 32},  // off. spat. shape
    {3, 3}     // ker. spat. shape
};
const std::vector<std::vector<size_t>> spatParams2 = {
    {1},     // batch
    {3, 3},  // in. spat. shape
    {2, 2},  // off. spat. shape
    {2, 2}   // ker. spat. shape
};
const std::vector<std::vector<size_t>> spatParams3 = {
    {1},     // batch
    {5, 5},  // in. spat. shape
    {4, 4},  // off. spat. shape
    {2, 2}   // ker. spat. shape
};
const std::vector<std::vector<size_t>> spatParams4 = {
    {1},     // batch
    {3, 2},  // in. spat. shape
    {2, 1},  // off. spat. shape
    {2, 2}   // ker. spat. shape
};
const std::vector<std::vector<size_t>> spatParamsDilationUneven = {
    {1},     // batch
    {3, 2},  // in. spat. shape
    {1, 1},  // off. spat. shape
    {2, 2}   // ker. spat. shape
};
const std::vector<std::vector<size_t>> spatParams5_onnx2d = {
    {1},     // batch
    {4, 4},  // in. spat. shape
    {3, 3},  // off. spat. shape
    {2, 2}   // ker. spat. shape
};
const std::vector<std::vector<size_t>> channelParamsSingleGr = {
    {1},       // gr. 2,4
    {1, 2},    // def. gr. 1,2
    {16, 32},  // in. ch. per gr.
    {16, 32}   // out. ch. per gr.
};
const std::vector<std::vector<size_t>> channelParamsSingleGr2 = {
    {1},  // gr. 2,4
    {1},  // def. gr. 1,2
    {3},  // in. ch. per gr.
    {3}   // out. ch. per gr.
};
const std::vector<std::vector<size_t>> channelParamsMulGr = {
    {2, 4},  // gr. 2,4
    {1, 2},  // def. gr. 1,2
    {3, 7},  // in. ch. per gr.
    {3, 7}   // out. ch. per gr.
};
const std::vector<std::vector<size_t>> channelParams_onnx2d = {
    {1},  // gr. 2,4
    {1},  // def. gr. 1,2
    {1},  // in. ch. per gr.
    {1}   // out. ch. per gr.
};
const std::vector<std::vector<InputShape>> dynShapeChainRef = {
    {
        // gr == 2, dg == 1, in_ch_per_gr == 3, out_ch_per_gr == 3
        // {{dynamic shape}, {{static shape case1}, {static shape case2}, ...}
        {{-1, -1, -1, -1}, {{1, 6, 3, 2}, {1, 6, 4, 3}, {1, 6, 5, 4}, {1, 6, 3, 2}}},  // input 0
        {{-1, -1, -1, -1}, {{1, 8, 2, 1}, {1, 8, 3, 2}, {1, 8, 4, 3}, {1, 8, 2, 1}}},  // input 1
        {{6, 3, 2, 2}, {{6, 3, 2, 2}, {6, 3, 2, 2}, {6, 3, 2, 2}, {6, 3, 2, 2}}},      // input 2
        {{-1, -1, -1, -1}, {{1, 4, 2, 1}, {1, 4, 3, 2}, {1, 4, 4, 3}, {1, 4, 2, 1}}}   // input 3
    },
    {{{{1, 5}, 6, {1, 10}, {1, 8}}, {{2, 6, 3, 2}, {1, 6, 4, 3}, {3, 6, 5, 4}, {2, 6, 3, 2}}},
     {{{1, 3}, 8, {1, 10}, {1, 8}}, {{2, 8, 2, 1}, {1, 8, 3, 2}, {3, 8, 4, 3}, {2, 8, 2, 1}}},
     {{6, 3, 2, 2}, {{6, 3, 2, 2}, {6, 3, 2, 2}, {6, 3, 2, 2}, {6, 3, 2, 2}}},
     {{{1, 3}, 4, {1, 10}, {1, 8}}, {{2, 4, 2, 1}, {1, 4, 3, 2}, {3, 4, 4, 3}, {2, 4, 2, 1}}}},
    {{{{1, 5}, {1, 6}, {1, 10}, {1, 8}}, {{2, 6, 3, 2}, {1, 6, 4, 3}, {3, 6, 5, 4}, {2, 6, 3, 2}}},
     {{{1, 3}, {1, 8}, {1, 10}, {1, 8}}, {{2, 8, 2, 1}, {1, 8, 3, 2}, {3, 8, 4, 3}, {2, 8, 2, 1}}},
     {{6, 3, 2, 2}, {{6, 3, 2, 2}, {6, 3, 2, 2}, {6, 3, 2, 2}, {6, 3, 2, 2}}},
     {{{1, 3}, {1, 5}, {1, 10}, {1, 8}}, {{2, 4, 2, 1}, {1, 4, 3, 2}, {3, 4, 4, 3}, {2, 4, 2, 1}}}},
};
const std::vector<std::vector<InputShape>> dynShapeChainJIT = {
    {
        // gr == 1, dg == 1, in_ch_per_gr == 16, out_ch_per_gr == 16
        // {{dynamic shape}, {{static shape case1}, {static shape case2}, ...}
        {{-1, -1, -1, -1}, {{1, 16, 3, 2}, {1, 16, 4, 3}, {1, 16, 5, 4}, {1, 16, 3, 2}}},    // input 0
        {{-1, 8, -1, -1}, {{1, 8, 2, 1}, {1, 8, 3, 2}, {1, 8, 4, 3}, {1, 8, 2, 1}}},         // input 1
        {{16, 16, 2, 2}, {{16, 16, 2, 2}, {16, 16, 2, 2}, {16, 16, 2, 2}, {16, 16, 2, 2}}},  // input 2
        {{-1, 4, -1, -1}, {{1, 4, 2, 1}, {1, 4, 3, 2}, {1, 4, 4, 3}, {1, 4, 2, 1}}}          // input 3
    },
    {
        {{{1, 5}, 16, {1, 10}, {1, 8}}, {{1, 16, 3, 2}, {1, 16, 4, 3}, {1, 16, 5, 4}, {1, 16, 3, 2}}},  // input 0
        {{{1, 5}, 8, {1, 10}, {1, 8}}, {{1, 8, 2, 1}, {1, 8, 3, 2}, {1, 8, 4, 3}, {1, 8, 2, 1}}},       // input 1
        {{16, 16, 2, 2}, {{16, 16, 2, 2}, {16, 16, 2, 2}, {16, 16, 2, 2}, {16, 16, 2, 2}}},             // input 2
        {{{1, 5}, 4, {1, 10}, {1, 8}}, {{1, 4, 2, 1}, {1, 4, 3, 2}, {1, 4, 4, 3}, {1, 4, 2, 1}}}        // input 3
    },
    {
        {{{1, 5}, {1, 16}, {1, 10}, {1, 8}}, {{1, 16, 3, 2}, {1, 16, 4, 3}, {1, 16, 5, 4}, {1, 16, 3, 2}}},  // input 0
        {{{1, 5}, {1, 8}, {1, 10}, {1, 8}}, {{1, 8, 2, 1}, {1, 8, 3, 2}, {1, 8, 4, 3}, {1, 8, 2, 1}}},       // input 1
        {{16, 16, 2, 2}, {{16, 16, 2, 2}, {16, 16, 2, 2}, {16, 16, 2, 2}, {16, 16, 2, 2}}},                  // input 2
        {{{1, 5}, {1, 5}, {1, 10}, {1, 8}}, {{1, 4, 2, 1}, {1, 4, 3, 2}, {1, 4, 4, 3}, {1, 4, 2, 1}}}        // input 3
    },
};

// autopad params
const std::vector<std::vector<InputShape>> dynShapeChainJITAutoPad = {{
    {{{1, 5}, {1, 16}, {1, 10}, {1, 10}}, {{1, 16, 3, 2}, {1, 16, 10, 10}, {1, 16, 3, 2}}},  // input 0
    {{{1, 5}, 8, {1, 10}, {1, 10}}, {{1, 8, 3, 2}, {1, 8, 10, 10}, {1, 8, 3, 2}}},           // input 1
    {{16, 16, 2, 2}, {{16, 16, 2, 2}, {16, 16, 2, 2}, {16, 16, 2, 2}}},                      // input 2
    {{{1, 5}, 4, {1, 10}, {1, 10}}, {{1, 4, 3, 2}, {1, 4, 10, 10}, {1, 4, 3, 2}}}            // input 3
}};
const std::vector<std::vector<size_t>> autoPadSpatParams = {
    {1},     // batch
    {3, 2},  // in. spat. shape
    {3, 2},  // off. spat. shape
    {2, 2}   // ker. spat. shape
};

std::vector<ov::op::PadType> padTypesAutoPad = {ov::op::PadType::SAME_LOWER, ov::op::PadType::SAME_UPPER};

const auto autoPadAddSpParams =
    ::testing::Combine(::testing::ValuesIn(padTypesAutoPad),               // pad. type
                       ::testing::Values(std::vector<ptrdiff_t>({0, 0})),  // pad. begin - ignored
                       ::testing::Values(std::vector<ptrdiff_t>({0, 0})),  // pad. end - ignored
                       ::testing::Values(std::vector<size_t>{1, 1}),       // strides
                       ::testing::Values(std::vector<size_t>{1, 1}));      // dilations

const auto params1_Smoke = ::testing::Combine(
    ::testing::Combine(addSpParams,
                       ::testing::ValuesIn(
                           static_shapes_to_test_representation(buildStaticParams(spatParams1, channelParamsSingleGr))),
                       defConvSpecificParams_Smoke,
                       ::testing::ValuesIn(netPrecisions),
                       ::testing::Values(ov::test::utils::DEVICE_CPU)),
    ::testing::ValuesIn(filterCPUInfoForDevice()));
const auto params2_Smoke = ::testing::Combine(
    ::testing::Combine(addSpParams,
                       ::testing::ValuesIn(
                           static_shapes_to_test_representation(buildStaticParams(spatParams2, channelParamsSingleGr))),
                       defConvSpecificParams_Smoke,
                       ::testing::ValuesIn(netPrecisions),
                       ::testing::Values(ov::test::utils::DEVICE_CPU)),
    ::testing::ValuesIn(filterCPUInfoForDevice()));
const auto params3_Smoke = ::testing::Combine(
    ::testing::Combine(addSpParams,
                       ::testing::ValuesIn(
                           static_shapes_to_test_representation(buildStaticParams(spatParams3, channelParamsSingleGr))),
                       defConvSpecificParams_Smoke,
                       ::testing::ValuesIn(netPrecisions),
                       ::testing::Values(ov::test::utils::DEVICE_CPU)),
    ::testing::ValuesIn(filterCPUInfoForDevice()));
const auto params4_Smoke = ::testing::Combine(
    ::testing::Combine(addSpParams,
                       ::testing::ValuesIn(
                           static_shapes_to_test_representation(buildStaticParams(spatParams4, channelParamsSingleGr))),
                       defConvSpecificParams_Smoke,
                       ::testing::ValuesIn(netPrecisions),
                       ::testing::Values(ov::test::utils::DEVICE_CPU)),
    ::testing::ValuesIn(filterCPUInfoForDevice()));
const auto params5_Smoke = ::testing::Combine(
    ::testing::Combine(
        addSpParams,
        ::testing::ValuesIn(static_shapes_to_test_representation(buildStaticParams(spatParams4, channelParamsMulGr))),
        defConvSpecificParams_Smoke,
        ::testing::ValuesIn(netPrecisions),
        ::testing::Values(ov::test::utils::DEVICE_CPU)),
    ::testing::ValuesIn(filterCPUInfoForDevice(true)));
const auto params6_Smoke = ::testing::Combine(::testing::Combine(addSpParams,
                                                                 ::testing::ValuesIn(dynShapeChainRef),
                                                                 defConvSpecificParams_Smoke,
                                                                 ::testing::ValuesIn(netPrecisions),
                                                                 ::testing::Values(ov::test::utils::DEVICE_CPU)),
                                              ::testing::ValuesIn(filterCPUInfoForDevice(true)));
const auto params7_Smoke = ::testing::Combine(::testing::Combine(addSpParams,
                                                                 ::testing::ValuesIn(dynShapeChainJIT),
                                                                 defConvSpecificParams_Smoke,
                                                                 ::testing::ValuesIn(netPrecisions),
                                                                 ::testing::Values(ov::test::utils::DEVICE_CPU)),
                                              ::testing::ValuesIn(filterCPUInfoForDevice(false)));
const auto params8_Smoke =
    ::testing::Combine(::testing::Combine(autoPadAddSpParams,
                                          ::testing::ValuesIn(static_shapes_to_test_representation(
                                              buildStaticParams(autoPadSpatParams, channelParamsSingleGr))),
                                          defConvSpecificParams_Smoke,
                                          ::testing::ValuesIn(netPrecisions),
                                          ::testing::Values(ov::test::utils::DEVICE_CPU)),
                       ::testing::ValuesIn(filterCPUInfoForDevice()));
const auto params9_Smoke = ::testing::Combine(::testing::Combine(autoPadAddSpParams,
                                                                 ::testing::ValuesIn(dynShapeChainJITAutoPad),
                                                                 defConvSpecificParams_Smoke,
                                                                 ::testing::ValuesIn(netPrecisions),
                                                                 ::testing::Values(ov::test::utils::DEVICE_CPU)),
                                              ::testing::ValuesIn(filterCPUInfoForDevice(false)));

INSTANTIATE_TEST_SUITE_P(smoke_DefConvLayoutTest1,
                         DefConvLayerCPUTest,
                         params1_Smoke,
                         DefConvLayerCPUTest::getTestCaseName);
INSTANTIATE_TEST_SUITE_P(smoke_DefConvLayoutTest2,
                         DefConvLayerCPUTest,
                         params2_Smoke,
                         DefConvLayerCPUTest::getTestCaseName);
INSTANTIATE_TEST_SUITE_P(smoke_DefConvLayoutTest3,
                         DefConvLayerCPUTest,
                         params3_Smoke,
                         DefConvLayerCPUTest::getTestCaseName);
INSTANTIATE_TEST_SUITE_P(smoke_DefConvLayoutTest4,
                         DefConvLayerCPUTest,
                         params4_Smoke,
                         DefConvLayerCPUTest::getTestCaseName);
INSTANTIATE_TEST_SUITE_P(smoke_DefConvLayoutTest5,
                         DefConvLayerCPUTest,
                         params5_Smoke,
                         DefConvLayerCPUTest::getTestCaseName);
INSTANTIATE_TEST_SUITE_P(smoke_DefConvLayoutTest6,
                         DefConvLayerCPUTest,
                         params6_Smoke,
                         DefConvLayerCPUTest::getTestCaseName);
INSTANTIATE_TEST_SUITE_P(smoke_DefConvLayoutTest7,
                         DefConvLayerCPUTest,
                         params7_Smoke,
                         DefConvLayerCPUTest::getTestCaseName);
INSTANTIATE_TEST_SUITE_P(smoke_DefConvLayoutTest8,
                         DefConvLayerCPUTest,
                         params8_Smoke,
                         DefConvLayerCPUTest::getTestCaseName);
INSTANTIATE_TEST_SUITE_P(smoke_DefConvLayoutTest9,
                         DefConvLayerCPUTest,
                         params9_Smoke,
                         DefConvLayerCPUTest::getTestCaseName);

const auto params1 = ::testing::Combine(::testing::Combine(addSpParams,
                                                           ::testing::ValuesIn(static_shapes_to_test_representation(
                                                               buildStaticParams(spatParams1, channelParamsSingleGr2))),
                                                           defConvSpecificParams,
                                                           ::testing::ValuesIn(netPrecisions),
                                                           ::testing::Values(ov::test::utils::DEVICE_CPU)),
                                        ::testing::ValuesIn(filterCPUInfoForDevice()));
const auto params2 = ::testing::Combine(::testing::Combine(addSpParams,
                                                           ::testing::ValuesIn(static_shapes_to_test_representation(
                                                               buildStaticParams(spatParams2, channelParamsSingleGr))),
                                                           defConvSpecificParams,
                                                           ::testing::ValuesIn(netPrecisions),
                                                           ::testing::Values(ov::test::utils::DEVICE_CPU)),
                                        ::testing::ValuesIn(filterCPUInfoForDevice()));
const auto params3 = ::testing::Combine(::testing::Combine(addSpParams,
                                                           ::testing::ValuesIn(static_shapes_to_test_representation(
                                                               buildStaticParams(spatParams3, channelParamsSingleGr))),
                                                           defConvSpecificParams,
                                                           ::testing::ValuesIn(netPrecisions),
                                                           ::testing::Values(ov::test::utils::DEVICE_CPU)),
                                        ::testing::ValuesIn(filterCPUInfoForDevice()));
const auto params4 = ::testing::Combine(::testing::Combine(addSpParams,
                                                           ::testing::ValuesIn(static_shapes_to_test_representation(
                                                               buildStaticParams(spatParams4, channelParamsSingleGr))),
                                                           defConvSpecificParams,
                                                           ::testing::ValuesIn(netPrecisions),
                                                           ::testing::Values(ov::test::utils::DEVICE_CPU)),
                                        ::testing::ValuesIn(filterCPUInfoForDevice()));
const auto params5 = ::testing::Combine(
    ::testing::Combine(
        addSpParams,
        ::testing::ValuesIn(static_shapes_to_test_representation(buildStaticParams(spatParams4, channelParamsMulGr))),
        defConvSpecificParams,
        ::testing::ValuesIn(netPrecisions),
        ::testing::Values(ov::test::utils::DEVICE_CPU)),
    ::testing::ValuesIn(filterCPUInfoForDevice(true)));
const auto params6 = ::testing::Combine(::testing::Combine(addSpParams,
                                                           ::testing::ValuesIn(dynShapeChainRef),
                                                           defConvSpecificParams,
                                                           ::testing::ValuesIn(netPrecisions),
                                                           ::testing::Values(ov::test::utils::DEVICE_CPU)),
                                        ::testing::ValuesIn(filterCPUInfoForDevice(true)));
const auto params7 = ::testing::Combine(::testing::Combine(addSpParams,
                                                           ::testing::ValuesIn(dynShapeChainJIT),
                                                           defConvSpecificParams,
                                                           ::testing::ValuesIn(netPrecisions),
                                                           ::testing::Values(ov::test::utils::DEVICE_CPU)),
                                        ::testing::ValuesIn(filterCPUInfoForDevice(false)));
// autopad cases
const auto params8 =
    ::testing::Combine(::testing::Combine(autoPadAddSpParams,
                                          ::testing::ValuesIn(static_shapes_to_test_representation(
                                              buildStaticParams(autoPadSpatParams, channelParamsSingleGr))),
                                          defConvSpecificParams,
                                          ::testing::ValuesIn(netPrecisions),
                                          ::testing::Values(ov::test::utils::DEVICE_CPU)),
                       ::testing::ValuesIn(filterCPUInfoForDevice()));
const auto params9 = ::testing::Combine(::testing::Combine(autoPadAddSpParams,
                                                           ::testing::ValuesIn(dynShapeChainJITAutoPad),
                                                           defConvSpecificParams,
                                                           ::testing::ValuesIn(netPrecisions),
                                                           ::testing::Values(ov::test::utils::DEVICE_CPU)),
                                        ::testing::ValuesIn(filterCPUInfoForDevice(false)));
const auto params10 =
    ::testing::Combine(::testing::Combine(addSpParamsDilationUneven,
                                          ::testing::ValuesIn(static_shapes_to_test_representation(
                                              buildStaticParams(spatParamsDilationUneven, channelParamsSingleGr))),
                                          defConvSpecificParams,
                                          ::testing::ValuesIn(netPrecisions),
                                          ::testing::Values(ov::test::utils::DEVICE_CPU)),
                       ::testing::ValuesIn(filterCPUInfoForDevice(false)));
const auto params11 =
    ::testing::Combine(::testing::Combine(addSpParams,
                                          ::testing::ValuesIn(static_shapes_to_test_representation(
                                              buildStaticParams(spatParams5_onnx2d, channelParams_onnx2d))),
                                          defConvSpecificParams,
                                          ::testing::ValuesIn(netPrecisions),
                                          ::testing::Values(ov::test::utils::DEVICE_CPU)),
                       ::testing::ValuesIn(filterCPUInfoForDevice()));

INSTANTIATE_TEST_SUITE_P(DefConvLayoutTest1, DefConvLayerCPUTest, params1, DefConvLayerCPUTest::getTestCaseName);
INSTANTIATE_TEST_SUITE_P(DefConvLayoutTest2, DefConvLayerCPUTest, params2, DefConvLayerCPUTest::getTestCaseName);
INSTANTIATE_TEST_SUITE_P(DefConvLayoutTest3, DefConvLayerCPUTest, params3, DefConvLayerCPUTest::getTestCaseName);
INSTANTIATE_TEST_SUITE_P(DefConvLayoutTest4, DefConvLayerCPUTest, params4, DefConvLayerCPUTest::getTestCaseName);
INSTANTIATE_TEST_SUITE_P(DefConvLayoutTest5, DefConvLayerCPUTest, params5, DefConvLayerCPUTest::getTestCaseName);
INSTANTIATE_TEST_SUITE_P(DefConvLayoutTest6, DefConvLayerCPUTest, params6, DefConvLayerCPUTest::getTestCaseName);
INSTANTIATE_TEST_SUITE_P(DefConvLayoutTest7, DefConvLayerCPUTest, params7, DefConvLayerCPUTest::getTestCaseName);
INSTANTIATE_TEST_SUITE_P(DefConvLayoutTest8, DefConvLayerCPUTest, params8, DefConvLayerCPUTest::getTestCaseName);
INSTANTIATE_TEST_SUITE_P(DefConvLayoutTest9, DefConvLayerCPUTest, params9, DefConvLayerCPUTest::getTestCaseName);
INSTANTIATE_TEST_SUITE_P(DefConvLayoutTest10, DefConvLayerCPUTest, params10, DefConvLayerCPUTest::getTestCaseName);
INSTANTIATE_TEST_SUITE_P(DefConvLayoutTest11, DefConvLayerCPUTest, params11, DefConvLayerCPUTest::getTestCaseName);

const std::vector<std::vector<size_t>> blockMultigroupChParam = {
    {2},   // gr.
    {1},   // def. gr.
    {16},  // in. ch. per gr.
    {16}   // out. ch. per gr.
};
const std::vector<std::vector<size_t>> blockMultigroupSpatParam = {
    {1},     // batch
    {2, 2},  // in. spat. shape
    {2, 2},  // off. spat. shape
    {1, 1}   // ker. spat. shape
};
const auto blockMultigroupAddParam = ::testing::Combine(::testing::Values(true),   // with_bilinear_interpolation_pad
                                                        ::testing::Values(false),  // with_modulation
                                                        ::testing::Values(OffsetType::ZERO)  // offset type
);
const auto blockMultigroupKernelParam =
    ::testing::Combine(::testing::Values(ov::op::PadType::EXPLICIT),       // pad. type
                       ::testing::Values(std::vector<ptrdiff_t>({0, 0})),  // pad. begin
                       ::testing::Values(std::vector<ptrdiff_t>({0, 0})),  // pad. end
                       ::testing::Values(std::vector<size_t>{1, 1}),       // strides
                       ::testing::Values(std::vector<size_t>{1, 1}));      // dilations
const auto blockMultigroupParam =
    ::testing::Combine(::testing::Combine(blockMultigroupKernelParam,
                                          ::testing::ValuesIn(static_shapes_to_test_representation(
                                              buildStaticParams(blockMultigroupSpatParam, blockMultigroupChParam))),
                                          blockMultigroupAddParam,
                                          ::testing::ValuesIn(netPrecisions),
                                          ::testing::Values(ov::test::utils::DEVICE_CPU)),
                       ::testing::ValuesIn(filterCPUInfoForDevice(true)));
INSTANTIATE_TEST_SUITE_P(blockMultigroupDefConvTest,
                         DefConvLayerCPUTest,
                         blockMultigroupParam,
                         DefConvLayerCPUTest::getTestCaseName);
}  // namespace
}  // namespace test
}  // namespace ov<|MERGE_RESOLUTION|>--- conflicted
+++ resolved
@@ -170,15 +170,6 @@
             auto modulation_scalars = inputParams[3];
             modulation_scalars->set_friendly_name("c_modulation_scalars");
 
-<<<<<<< HEAD
-            deformable_conv = std::make_shared<ov::op::v8::DeformableConvolution>(data, offset_vals, filter_vals, modulation_scalars, stride, padBegin,
-                                                                                      padEnd, dilation, padType, groups, deformableGroups,
-                                                                                      withBilinearInterpolationPad);
-            parameters.push_back(modulation_scalars);
-        } else {
-            deformable_conv = std::make_shared<ov::op::v8::DeformableConvolution>(data, offset_vals, filter_vals, stride, padBegin, padEnd, dilation,
-                                                                                      padType, groups, deformableGroups, withBilinearInterpolationPad);
-=======
             deformable_conv = std::make_shared<ov::op::v8::DeformableConvolution>(data,
                                                                                   offset_vals,
                                                                                   filter_vals,
@@ -204,7 +195,6 @@
                                                                                   groups,
                                                                                   deformableGroups,
                                                                                   withBilinearInterpolationPad);
->>>>>>> 275e14d9
         }
 
         function = makeNgraphFunction(netPrecision, parameters, deformable_conv, "deformable_convolution");
