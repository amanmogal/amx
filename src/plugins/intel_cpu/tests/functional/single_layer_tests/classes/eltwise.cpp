// Copyright (C) 2023 Intel Corporation
// SPDX-License-Identifier: Apache-2.0
//

#include "eltwise.hpp"
#include "gtest/gtest.h"
#include "test_utils/cpu_test_utils.hpp"

using namespace InferenceEngine;
using namespace CPUTestUtils;
using namespace ngraph::helpers;
using namespace ov::test;

namespace CPULayerTestsDefinitions {

std::string EltwiseLayerCPUTest::getTestCaseName(testing::TestParamInfo<EltwiseLayerCPUTestParamsSet> obj) {
        subgraph::EltwiseTestParams basicParamsSet;
        CPUSpecificParams cpuParams;
        fusingSpecificParams fusingParams;
        std::tie(basicParamsSet, cpuParams, fusingParams) = obj.param;

        std::ostringstream result;
        result << subgraph::EltwiseLayerTest::getTestCaseName(testing::TestParamInfo<subgraph::EltwiseTestParams>(
                basicParamsSet, 0));
        result << CPUTestsBase::getTestCaseName(cpuParams);
        result << CpuTestWithFusing::getTestCaseName(fusingParams);

        return result.str();
}

ov::Tensor EltwiseLayerCPUTest::generate_eltwise_input(const ov::element::Type& type, const ngraph::Shape& shape) {
        struct gen_params {
            uint32_t range;
            int32_t start_from;
            int32_t resolution;

            gen_params(uint32_t range = 10, int32_t start_from = 0, int32_t resolution = 1)
                : range(range), start_from(start_from), resolution(resolution) {}
        };

        gen_params params = gen_params();
        if (type.is_real()) {
            switch (eltwiseType) {
                case ngraph::helpers::EltwiseTypes::POWER:
                    params = gen_params(6, -3);
                case ngraph::helpers::EltwiseTypes::MOD:
                case ngraph::helpers::EltwiseTypes::FLOOR_MOD:
                    params = gen_params(2, 2, 8);
                    break;
                case ngraph::helpers::EltwiseTypes::DIVIDE:
                    params = gen_params(2, 2, 8);
                    break;
                case ngraph::helpers::EltwiseTypes::ERF:
                    params = gen_params(6, -3);
                    break;
                default:
                    params = gen_params(80, 0, 8);
                    break;
            }
        } else {
            params = gen_params(INT32_MAX, INT32_MIN);
        }
        return ov::test::utils::create_and_fill_tensor(type, shape, params.range, params.start_from, params.resolution);
    }

void EltwiseLayerCPUTest::generate_inputs(const std::vector<ngraph::Shape>& targetInputStaticShapes) {
        inputs.clear();
        const auto& funcInputs = function->inputs();
        for (size_t i = 0; i < funcInputs.size(); ++i) {
            const auto& funcInput = funcInputs[i];
            inputs.insert({funcInput.get_node_shared_ptr(), generate_eltwise_input(funcInput.get_element_type(), targetInputStaticShapes[i])});
        }
}

void EltwiseLayerCPUTest::SetUp() {
        subgraph::EltwiseTestParams basicParamsSet;
        CPUSpecificParams cpuParams;
        fusingSpecificParams fusingParams;
        std::tie(basicParamsSet, cpuParams, fusingParams) = this->GetParam();
        std::vector<InputShape> shapes;
        ElementType netType;
        ngraph::helpers::InputLayerType secondaryInputType;
<<<<<<< HEAD
        CommonTestUtils::OpType opType;
        std::map<std::string, ov::element::Type> additional_config;
=======
        ov::test::utils::OpType opType;
        Config additional_config;
>>>>>>> f8f6d4a5
        std::tie(shapes, eltwiseType, secondaryInputType, opType, netType, inType, outType, targetDevice, configuration) = basicParamsSet;

        if (ElementType::bf16 == netType) {
            rel_threshold = 2e-2f;
        } else if (ElementType::i32 == netType) {
            abs_threshold = 0;
        }

        std::tie(inFmts, outFmts, priority, selectedType) = cpuParams;
        std::tie(postOpMgrPtr, fusedOps) = fusingParams;

        selectedType = makeSelectedTypeStr(getPrimitiveType(), netType);
        #if defined(OPENVINO_ARCH_ARM) || defined(OPENVINO_ARCH_ARM64)
            if (eltwiseType == POWER) {
                selectedType = std::regex_replace(selectedType, std::regex("acl"), "ref");
            }
        #endif

        shapes.resize(2);
        switch (opType) {
            case ov::test::utils::OpType::SCALAR: {
                std::vector<ngraph::Shape> identityShapes(shapes[0].second.size(), {1});
                shapes[1] = {{}, identityShapes};
                break;
            }
            case ov::test::utils::OpType::VECTOR:
                if (shapes[1].second.empty()) {
                    shapes[1] = shapes[0];
                }
                break;
            default:
                FAIL() << "Unsupported Secondary operation type";
        }

        init_input_shapes(shapes);

        configuration.insert(additional_config.begin(), additional_config.end());
        auto parameters = ngraph::builder::makeDynamicParams(netType, {inputDynamicShapes.front()});
        std::shared_ptr<ngraph::Node> secondaryInput;
        if (secondaryInputType == ngraph::helpers::InputLayerType::PARAMETER) {
            secondaryInput = ngraph::builder::makeDynamicParams(netType, {inputDynamicShapes.back()}).front();
            parameters.push_back(std::dynamic_pointer_cast<ngraph::opset3::Parameter>(secondaryInput));
        } else {
            auto pShape = inputDynamicShapes.back();
            ngraph::Shape shape;
            if (pShape.is_static()) {
                shape = pShape.get_shape();
            } else {
                ASSERT_TRUE(pShape.rank().is_static());
                shape = std::vector<size_t>(pShape.rank().get_length(), 1);
                for (size_t i = 0; i < pShape.size(); ++i) {
                    if (pShape[i].is_static()) {
                        shape[i] = pShape[i].get_length();
                    }
                }
            }
            if (netType == ElementType::i32) {
                auto data_tensor = generate_eltwise_input(ElementType::i32, shape);
                auto data_ptr = reinterpret_cast<int32_t*>(data_tensor.data());
                std::vector<int32_t> data(data_ptr, data_ptr + ngraph::shape_size(shape));
                secondaryInput = ngraph::builder::makeConstant(netType, shape, data);
            } else {
                auto data_tensor = generate_eltwise_input(ElementType::f32, shape);
                auto data_ptr = reinterpret_cast<float*>(data_tensor.data());
                std::vector<float> data(data_ptr, data_ptr + ngraph::shape_size(shape));
                secondaryInput = ngraph::builder::makeConstant(netType, shape, data);
            }
        }
        auto eltwise = ngraph::builder::makeEltwise(parameters[0], secondaryInput, eltwiseType);
        function = makeNgraphFunction(netType, parameters, eltwise, "Eltwise");
}

TEST_P(EltwiseLayerCPUTest, CompareWithRefs) {
    run();
    CheckPluginRelatedResults(compiledModel, std::set<std::string>{"Eltwise", "Subgraph"});
}

namespace Eltwise {

const std::vector<std::map<std::string, ov::element::Type>>& additional_config() {
    static const std::vector<std::map<std::string, ov::element::Type>> additionalConfig = {
        {{ov::hint::inference_precision.name(), ov::element::f32}},
// x86 doesn't support FP16 for now
#if defined(OV_CPU_WITH_ACL_FP16)
        {{ov::hint::inference_precision.name(), ov::element::f16}},
#endif
    };
    return additionalConfig;
}

const std::vector<ElementType>& netType() {
        static const std::vector<ElementType> netType = {
                ElementType::f32};
        return netType;
}

const std::vector<ov::test::utils::OpType>& opTypes() {
        static const std::vector<ov::test::utils::OpType> opTypes = {
                ov::test::utils::OpType::VECTOR,
        };
        return opTypes;
}

const std::vector<ngraph::helpers::EltwiseTypes>& eltwiseOpTypesBinInp() {
        static const std::vector<ngraph::helpers::EltwiseTypes> eltwiseOpTypesBinInp = {
                ngraph::helpers::EltwiseTypes::ADD,
                ngraph::helpers::EltwiseTypes::MULTIPLY,
        #if defined(OPENVINO_ARCH_X86) || defined(OPENVINO_ARCH_X86_64)
                ngraph::helpers::EltwiseTypes::SUBTRACT,                // TODO: Fix CVS-105430
                ngraph::helpers::EltwiseTypes::DIVIDE,                  // TODO: Fix CVS-105430
                ngraph::helpers::EltwiseTypes::FLOOR_MOD,               // TODO: Fix CVS-111875
        #endif
                ngraph::helpers::EltwiseTypes::SQUARED_DIFF,
        };
        return eltwiseOpTypesBinInp;
}

const std::vector<ngraph::helpers::EltwiseTypes>& eltwiseOpTypesDiffInp() {
        static const std::vector<ngraph::helpers::EltwiseTypes> eltwiseOpTypesDiffInp = { // Different number of input nodes depending on optimizations
                ngraph::helpers::EltwiseTypes::POWER,
                // ngraph::helpers::EltwiseTypes::MOD // Does not execute because of transformations
        };
        return eltwiseOpTypesDiffInp;
}

const std::vector<ngraph::helpers::EltwiseTypes>& eltwiseOpTypesBinDyn() {
        static const std::vector<ngraph::helpers::EltwiseTypes> eltwiseOpTypesBinDyn = {
                ngraph::helpers::EltwiseTypes::ADD,
                ngraph::helpers::EltwiseTypes::MULTIPLY,
        #if defined(OPENVINO_ARCH_X86) || defined(OPENVINO_ARCH_X86_64) // TODO: Fix CVS-105430
                ngraph::helpers::EltwiseTypes::SUBTRACT,
        #endif
                ngraph::helpers::EltwiseTypes::SQUARED_DIFF,
        };
        return eltwiseOpTypesBinDyn;
}

const std::vector<CPUSpecificParams>& cpuParams_4D() {
        static const std::vector<CPUSpecificParams> cpuParams_4D = {
                CPUSpecificParams({nhwc, nhwc}, {nhwc}, {}, {}),
                CPUSpecificParams({nchw, nchw}, {nchw}, {}, {})
        };
        return cpuParams_4D;
}

const std::vector<CPUSpecificParams>& cpuParams_5D() {
        static const std::vector<CPUSpecificParams> cpuParams_5D = {
                CPUSpecificParams({ndhwc, ndhwc}, {ndhwc}, {}, {}),
                CPUSpecificParams({ncdhw, ncdhw}, {ncdhw}, {}, {})
        };
        return cpuParams_5D;
}

const std::vector<std::vector<ov::Shape>>& inShapes_4D() {
        static const std::vector<std::vector<ov::Shape>> inShapes_4D = {
                {{2, 4, 4, 1}},
                {{2, 17, 5, 4}},
                {{2, 17, 5, 4}, {1, 17, 1, 1}},
                {{2, 17, 5, 1}, {1, 17, 1, 4}},
        };
        return inShapes_4D;
}

const std::vector<std::vector<ov::Shape>>& inShapes_5D() {
        static const std::vector<std::vector<ov::Shape>> inShapes_5D = {
                {{2, 4, 3, 4, 1}},
                {{2, 17, 7, 5, 4}},
                {{2, 17, 6, 5, 4}, {1, 17, 6, 1, 1}},
                {{2, 17, 6, 5, 1}, {1, 17, 1, 1, 4}},
        };
        return inShapes_5D;
}

const std::vector<ngraph::helpers::EltwiseTypes>& eltwiseOpTypesI32() {
        static const std::vector<ngraph::helpers::EltwiseTypes> eltwiseOpTypesI32 = {
                ngraph::helpers::EltwiseTypes::ADD,
                ngraph::helpers::EltwiseTypes::MULTIPLY,
        #if defined(OPENVINO_ARCH_X86) || defined(OPENVINO_ARCH_X86_64) // TODO: Fix CVS-105430
                ngraph::helpers::EltwiseTypes::SUBTRACT,
                ngraph::helpers::EltwiseTypes::DIVIDE,
        #endif
                ngraph::helpers::EltwiseTypes::SQUARED_DIFF,
        };
        return eltwiseOpTypesI32;
}

const std::vector<ngraph::helpers::InputLayerType>& secondaryInputTypes() {
        static const std::vector<ngraph::helpers::InputLayerType> secondaryInputTypes = {
                ngraph::helpers::InputLayerType::CONSTANT,
                ngraph::helpers::InputLayerType::PARAMETER,
        };
        return secondaryInputTypes;
}

const std::vector<std::vector<ngraph::Shape>>& inShapes_4D_1D() {
        static const std::vector<std::vector<ngraph::Shape>> inShapes_4D_1D = {
                {{2, 17, 5, 4}, {4}},
                {{1, 3, 3, 3}, {3}},
        };
        return inShapes_4D_1D;
}

const std::vector<CPUSpecificParams> & cpuParams_4D_1D_Constant_mode() {
        static const std::vector<CPUSpecificParams> cpuParams_4D_1D_Constant_mode = {
                CPUSpecificParams({nhwc, nhwc}, {nhwc}, {}, {}),
                CPUSpecificParams({nchw, nchw}, {nchw}, {}, {})
        };
        return cpuParams_4D_1D_Constant_mode;
}

const std::vector<CPUSpecificParams>& cpuParams_4D_1D_Parameter_mode() {
        static const std::vector<CPUSpecificParams> cpuParams_4D_1D_Parameter_mode = {
                CPUSpecificParams({nchw, x}, {nchw}, {}, {})
        };
        return cpuParams_4D_1D_Parameter_mode;
}

const std::vector<std::vector<ngraph::Shape>>& inShapes_5D_1D() {
        static const std::vector<std::vector<ngraph::Shape>> inShapes_5D_1D = {
                {{2, 17, 5, 4, 10}, {10}},
                {{1, 3, 3, 3, 3}, {3}},
        };
        return inShapes_5D_1D;
}

const std::vector<CPUSpecificParams>& cpuParams_5D_1D_parameter() {
        static const std::vector<CPUSpecificParams> cpuParams_5D_1D_parameter = {
                CPUSpecificParams({ncdhw, x}, {ncdhw}, {}, {})
        };
        return cpuParams_5D_1D_parameter;
}

const std::vector<InputShape>& inShapes_4D_dyn_param() {
        static const std::vector<InputShape> inShapes_4D_dyn_param = {
        {
                // dynamic
                {-1, {2, 15}, -1, -1},
                // target
                {
                {3, 2, 1, 1},
                {1, 7, 5, 1},
                {3, 3, 4, 11},
                }
        },
        {
                // dynamic
                {-1, {2, 25}, -1, -1},
                // target
                {
                {1, 2, 5, 1},
                {3, 7, 1, 10},
                {3, 3, 4, 11}
                }
        }
        };
        return inShapes_4D_dyn_param;
}

const std::vector<InputShape>& inShapes_5D_dyn_param() {
        static const std::vector<InputShape> inShapes_5D_dyn_param = {
        {
                // dynamic
                {-1, {2, 15}, -1, -1, -1},
                // target
                {
                {3, 2, 1, 1, 1},
                {1, 7, 5, 1, 12},
                {3, 3, 4, 11, 6},
                }
        },
        {
                // dynamic
                {-1, {2, 25}, -1, -1, -1},
                // target
                {
                {1, 2, 5, 1, 5},
                {3, 7, 1, 10, 1},
                {3, 3, 4, 11, 6}
                }
        }
        };
        return inShapes_5D_dyn_param;
}

const std::vector<InputShape>& inShapes_5D_dyn_const() {
    static const std::vector<InputShape> inShapes_5D_dyn_const = {
    {
        // dynamic
        {3, 2, -1, -1, -1},
        // target
        {
            {3, 2, 1, 1, 1},
            {3, 2, 5, 1, 7},
            {3, 2, 1, 6, 1},
            {3, 2, 4, 11, 2},
        }
    },
};
    return inShapes_5D_dyn_const;
}

const std::vector<std::vector<InputShape>>& inShapes_4D_dyn_const() {
    static const std::vector<std::vector<InputShape>> inShapes_4D_dyn_const = {
        {
                {
                // dynamic
                {3, 2, -1, -1},
                // target
                {
                        {3, 2, 1, 1},
                        {3, 2, 5, 1},
                        {3, 2, 1, 6},
                        {3, 2, 4, 11},
                }
                }
        },
        {
                {
                // dynamic
                {{1, 10}, 2, 5, 6},
                // target
                {
                        {3, 2, 5, 6},
                        {1, 2, 5, 6},
                        {2, 2, 5, 6},
                }
                }
        },
    };
    return inShapes_4D_dyn_const;
}

const std::vector<CPUSpecificParams>& cpuParams_5D_1D_constant() {
    static const std::vector<CPUSpecificParams> cpuParams_5D_1D_constant = {
        CPUSpecificParams({ndhwc, ndhwc}, {ndhwc}, {}, {}),
        CPUSpecificParams({ncdhw, ncdhw}, {ncdhw}, {}, {})
    };
    return cpuParams_5D_1D_constant;
}

} // namespace Eltwise
} // namespace CPULayerTestsDefinitions<|MERGE_RESOLUTION|>--- conflicted
+++ resolved
@@ -80,13 +80,8 @@
         std::vector<InputShape> shapes;
         ElementType netType;
         ngraph::helpers::InputLayerType secondaryInputType;
-<<<<<<< HEAD
-        CommonTestUtils::OpType opType;
+        ov::test::utils::OpType opType;
         std::map<std::string, ov::element::Type> additional_config;
-=======
-        ov::test::utils::OpType opType;
-        Config additional_config;
->>>>>>> f8f6d4a5
         std::tie(shapes, eltwiseType, secondaryInputType, opType, netType, inType, outType, targetDevice, configuration) = basicParamsSet;
 
         if (ElementType::bf16 == netType) {
