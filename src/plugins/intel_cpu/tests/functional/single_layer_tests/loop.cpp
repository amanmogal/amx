// Copyright (C) 2018-2023 Intel Corporation
// SPDX-License-Identifier: Apache-2.0
//

#include "shared_test_classes/single_layer/loop.hpp"
#include "shared_test_classes/base/ov_subgraph.hpp"
#include "ov_models/builders.hpp"
#include "common_test_utils/ov_tensor_utils.hpp"

using namespace ov::test::utils;

namespace ov {
namespace test {

enum LOOP_IN_TYPE {
    INVARIANT,
    MERGED
};

using LoopParams = typename std::tuple<
        InputLayerType,                                                    // TripCount is a constant?
        int64_t,                                                           // TripCount, -1 means infinity
        bool,                                                              // Execution condition
        std::vector<InputShape>,                                           // InputShapes
        std::vector<LOOP_IN_TYPE>,                                         // Type
        ElementType>;                                                      // Input element type


class LoopLayerCPUTest : public testing::WithParamInterface<LoopParams>,
                         virtual public SubgraphBaseTest {
public:
    static std::string getTestCaseName(testing::TestParamInfo<LoopParams> obj) {
        InputLayerType trip_count_type;
        int64_t trip_count;
        bool exec_cond;
        std::vector<InputShape> shapes;
        std::vector<LOOP_IN_TYPE> types;
        ElementType netType;
        std::tie(trip_count_type, trip_count, exec_cond, shapes, types, netType) = obj.param;

        std::ostringstream result;
        for (size_t i = 0; i < shapes.size(); i++) {
            result << "Input" << i << "_";
            result << "IS=" << ov::test::utils::partialShape2str({shapes[i].first}) << "_";
            result << "TS=";
            for (const auto& item : shapes[i].second) {
                result << ov::test::utils::vec2str(item) << "_";
            }
        }
        result << "types=";
        for (auto type : types)
            result << type << "_";
        result << "trip_count_type=" << trip_count_type << "_";
        result << "trip_count=" << trip_count << "_";
        result << "exec_cond=" << exec_cond << "_";
        result << "netType=" << netType;
        return result.str();
}

protected:
    void generate_inputs(const std::vector<ov::Shape>& targetInputStaticShapes) override {
        inputs.clear();
        const auto& funcInputs = function->inputs();

        // trip count
        size_t i = 0;
        if (funcInputs[i].get_node_shared_ptr()->get_friendly_name() == "trip_count") {
            const auto& funcInput = funcInputs[i];
            ov::Tensor tensor = ov::test::utils::create_and_fill_tensor(funcInput.get_element_type(),
                                                                                 funcInput.get_shape(), 10, 1);
            inputs.insert({funcInput.get_node_shared_ptr(), tensor});
            i++;
        }

        // parameters for body
        for (; i < funcInputs.size(); ++i) {
            const auto& funcInput = funcInputs[i];
            ov::Tensor tensor = ov::test::utils::create_and_fill_tensor(funcInput.get_element_type(),
                                                                                 targetInputStaticShapes[i], 15, 0, 32768);
            inputs.insert({funcInput.get_node_shared_ptr(), tensor});
        }
    }

    void SetUp() override {
        InputLayerType trip_count_type;
        int64_t trip_count;
        bool exec_cond;
        std::vector<InputShape> shapes;
        std::vector<LOOP_IN_TYPE> types;
        ElementType netType;
        std::tie(trip_count_type, trip_count, exec_cond, shapes, types, netType) = this->GetParam();

        targetDevice = ov::test::utils::DEVICE_CPU;
        init_input_shapes(shapes);

        ov::ParameterVector params;
        for (auto&& shape : inputDynamicShapes) {
            params.push_back(std::make_shared<ov::op::v0::Parameter>(netType, shape));
        }
        // Set up the cell body, a function from (Xi, Yi) -> (Zo)
        // Body parameters
        const std::vector<ov::PartialShape> body_params_shapes(shapes.size(), ov::PartialShape::dynamic());
        ov::ParameterVector body_params;
        for (const auto &pshape : body_params_shapes) {
            body_params.emplace_back(std::make_shared<ov::op::v0::Parameter>(netType, pshape));
        }

<<<<<<< HEAD
        auto body_condition_const = std::make_shared<ov::op::v0::Constant>(ngraph::element::boolean, ngraph::Shape{1}, true);
        auto exec_condition = std::make_shared<ov::op::v0::Constant>(ngraph::element::boolean, ngraph::Shape{1}, exec_cond);
        std::shared_ptr<ngraph::Node> trip_count_input;
        int shift = 0;
        if (trip_count_type == InputLayerType::PARAMETER) {
            for (auto& target : targetStaticShapes)
                target.insert(target.begin(), ngraph::Shape{});
            trip_count_input = std::make_shared<ov::op::v0::Parameter>(ngraph::element::i64, ngraph::Shape{1});
=======
        auto body_condition_const = std::make_shared<ov::op::v0::Constant>(ov::element::boolean, ov::Shape{1}, true);
        auto exec_condition = std::make_shared<ov::op::v0::Constant>(ov::element::boolean, ov::Shape{1}, exec_cond);
        std::shared_ptr<ov::Node> trip_count_input;
        int shift = 0;
        if (trip_count_type == InputLayerType::PARAMETER) {
            for (auto& target : targetStaticShapes)
                target.insert(target.begin(), ov::Shape{});
            trip_count_input = std::make_shared<ov::op::v0::Parameter>(ov::element::i64, ov::Shape{1});
>>>>>>> 358cd4b7
            trip_count_input->set_friendly_name("trip_count");
            params.insert(params.begin(), ov::as_type_ptr<ov::op::v0::Parameter>(trip_count_input));
            shift++;
        } else {
<<<<<<< HEAD
            trip_count_input = std::make_shared<ov::op::v0::Constant>(ngraph::element::i64, ngraph::Shape{1}, trip_count);
=======
            trip_count_input = std::make_shared<ov::op::v0::Constant>(ov::element::i64, ov::Shape{1}, trip_count);
>>>>>>> 358cd4b7
        }

        // Body
        std::shared_ptr<ov::Node> Zo = body_params[0];
        for (size_t i = 1; i < body_params.size(); ++i) {
            Zo = std::make_shared<ov::op::v1::Add>(body_params[i], Zo);
        }

        auto body = std::make_shared<ov::Model>(ov::OutputVector{body_condition_const, Zo},
                                                       body_params);

        auto loop = std::make_shared<ov::op::v5::Loop>(trip_count_input, exec_condition);
        loop->set_function(body);
        loop->set_special_body_ports(ov::op::v5::Loop::SpecialBodyPorts{-1, 0});

        for (size_t i = 0; i < body_params.size(); ++i) {
            if (types[i] == LOOP_IN_TYPE::INVARIANT) {
                loop->set_invariant_input(body_params[i], params[shift + i]);
            } else if (types[i] == LOOP_IN_TYPE::MERGED) {
                // todo: support several merged inputs
                // now supported only one in this sample
                loop->set_merged_input(body_params[i], params[shift + i], Zo);
            }
        }

        // Output 0 is last Zo
        auto out0 = loop->get_iter_value(body_condition_const, -1);
        auto out1 = loop->get_iter_value(Zo, -1);
        // Output 1 is concat of Zos
        // start=0, stride=1, part_size=1, end=-1, axis=1
        auto out2 = loop->get_concatenated_slices(Zo, 0, 1, 1, -1, 1);

        auto result0 = std::make_shared<ov::op::v0::Result>(out0);
        auto result1 = std::make_shared<ov::op::v0::Result>(out1);
        auto result2 = std::make_shared<ov::op::v0::Result>(out2);
<<<<<<< HEAD
        function = std::make_shared<ov::Model>(ngraph::ResultVector{result0, result1, result2}, params, "loop");
=======
        function = std::make_shared<ov::Model>(ov::ResultVector{result0, result1, result2}, params, "loop");
>>>>>>> 358cd4b7
    }
};

class LoopWhileLayerCPUTest : public LoopLayerCPUTest {
protected:
    // body:
    // while (i < 10)
    //  x += 2
    //  i += 2

    void SetUp() override {
        InputLayerType trip_count_type;
        int64_t trip_count;
        bool exec_cond;
        std::vector<InputShape> shapes;
        std::vector<LOOP_IN_TYPE> types;
        std::tie(trip_count_type, trip_count, exec_cond, shapes, types, inType) = this->GetParam();

        targetDevice = ov::test::utils::DEVICE_CPU;
        init_input_shapes(shapes);
        for (auto& target : targetStaticShapes)
            target.insert(target.begin(), ov::Shape{});

        ov::ParameterVector params;
        for (auto&& shape : inputDynamicShapes) {
            params.push_back(std::make_shared<ov::op::v0::Parameter>(inType, shape));
        }
        // Body parameters
<<<<<<< HEAD
        const std::vector<ngraph::PartialShape> body_params_shapes(shapes.size(), ngraph::PartialShape::dynamic());
        ngraph::ParameterVector body_params = { std::make_shared<ov::op::v0::Parameter>(ngraph::element::i64, ngraph::Shape{}) };
=======
        const std::vector<ov::PartialShape> body_params_shapes(shapes.size(), ov::PartialShape::dynamic());
        ov::ParameterVector body_params = { std::make_shared<ov::op::v0::Parameter>(ov::element::i64, ov::Shape{}) };
>>>>>>> 358cd4b7
        for (const auto &pshape : body_params_shapes) {
            body_params.emplace_back(std::make_shared<ov::op::v0::Parameter>(inType, pshape));
        }

<<<<<<< HEAD
        auto exec_condition = std::make_shared<ov::op::v0::Constant>(ngraph::element::boolean, ngraph::Shape{}, exec_cond);
        auto trip_count_input = std::make_shared<ov::op::v0::Parameter>(ngraph::element::i64, ngraph::Shape{});
=======
        auto exec_condition = std::make_shared<ov::op::v0::Constant>(ov::element::boolean, ov::Shape{}, exec_cond);
        auto trip_count_input = std::make_shared<ov::op::v0::Parameter>(ov::element::i64, ov::Shape{});
>>>>>>> 358cd4b7
        trip_count_input->set_friendly_name("trip_count");
        params.insert(params.begin(), trip_count_input);

        // Body
<<<<<<< HEAD
        auto const_body_cond = std::make_shared<ov::op::v0::Constant>(ngraph::element::i64, ngraph::Shape{}, 10);
        auto const_body_step = std::make_shared<ov::op::v0::Constant>(ngraph::element::i64, ngraph::Shape{}, 2);
        auto less = std::make_shared<ov::op::v1::Less>(body_params[0], const_body_cond);
        auto exec_idx = std::make_shared<ov::op::v1::Add>(body_params[0], const_body_step);

        auto node_const = std::make_shared<ov::op::v0::Constant>(inType, ngraph::Shape{}, 2);
=======
        auto const_body_cond = std::make_shared<ov::op::v0::Constant>(ov::element::i64, ov::Shape{}, 10);
        auto const_body_step = std::make_shared<ov::op::v0::Constant>(ov::element::i64, ov::Shape{}, 2);
        auto less = std::make_shared<ov::op::v1::Less>(body_params[0], const_body_cond);
        auto exec_idx = std::make_shared<ov::op::v1::Add>(body_params[0], const_body_step);

        auto node_const = std::make_shared<ov::op::v0::Constant>(inType, ov::Shape{}, 2);
>>>>>>> 358cd4b7
        auto node = std::make_shared<ov::op::v1::Add>(body_params[1], node_const);

        // reference model is resized by input static shapes in tests but
        // loop with pad in body has different input shape in each infer request so tests don't support it.
        // Alternative - eltwise instead of pad
        // const std::vector<int64_t> begin(inputDynamicShapes[0].rank().get_length(), 1);
        // const std::vector<int64_t> end(inputDynamicShapes[0].rank().get_length(), 0);
        // auto node = ngraph::builder::makePad(body_params[1], begin, end, .0f, PadMode::CONSTANT);

        auto body = std::make_shared<ov::Model>(ov::OutputVector{less, exec_idx, node}, body_params);

        auto loop = std::make_shared<ov::op::v5::Loop>(params[0], exec_condition);
        loop->set_function(body);
        loop->set_special_body_ports(ov::op::v5::Loop::SpecialBodyPorts{-1, 0});

        loop->set_merged_input(body_params[0], params[0], exec_idx);
        loop->set_merged_input(body_params[1], params[1], node);

        auto out0 = loop->get_iter_value(exec_idx, -1);
        auto out1 = loop->get_iter_value(node, -1);

        auto result0 = std::make_shared<ov::op::v0::Result>(out0);
        auto result1 = std::make_shared<ov::op::v0::Result>(out1);
<<<<<<< HEAD
        function = std::make_shared<ov::Model>(ngraph::ResultVector{ result0, result1 }, params, "loop");
=======
        function = std::make_shared<ov::Model>(ov::ResultVector{ result0, result1 }, params, "loop");
>>>>>>> 358cd4b7
    }
};

class LoopForDiffShapesLayerCPUTest : public LoopLayerCPUTest {
    // parameter                   back edge
    //    |                 |-------------------|
    //    |-----------------|                   |
    //  StridedSlice       Add ----- Constant   |
    //    |                 |                   |
    //    |                 |-------------------|
    // ConcatOutput       Output

protected:
    void SetUp() override {
        InputLayerType trip_count_type;
        int64_t trip_count;
        bool exec_cond;
        std::vector<InputShape> shapes;
        std::vector<LOOP_IN_TYPE> types;
        std::tie(trip_count_type, trip_count, exec_cond, shapes, types, inType) = this->GetParam();

        targetDevice = ov::test::utils::DEVICE_CPU;
        init_input_shapes(shapes);

        ov::ParameterVector params;
        for (auto&& shape : inputDynamicShapes) {
            params.push_back(std::make_shared<ov::op::v0::Parameter>(inType, shape));
        }
        // Set up the cell body, a function from (Xi, Yi) -> (Zo)
        // Body parameters
        const std::vector<ov::PartialShape> body_params_shapes(shapes.size(), ov::PartialShape::dynamic());
        ov::ParameterVector body_params;
        for (const auto &pshape : body_params_shapes) {
            body_params.emplace_back(std::make_shared<ov::op::v0::Parameter>(inType, pshape));
        }

<<<<<<< HEAD
        auto body_condition_const = std::make_shared<ov::op::v0::Constant>(ngraph::element::boolean, ngraph::Shape{1}, true);
        auto exec_condition = std::make_shared<ov::op::v0::Constant>(ngraph::element::boolean, ngraph::Shape{1}, exec_cond);
        std::shared_ptr<ngraph::Node> trip_count_input;
        int shift = 0;
        if (trip_count_type == InputLayerType::PARAMETER) {
            for (auto& target : targetStaticShapes)
                target.insert(target.begin(), ngraph::Shape{});
            trip_count_input = std::make_shared<ov::op::v0::Parameter>(ngraph::element::i64, ngraph::Shape{1});
=======
        auto body_condition_const = std::make_shared<ov::op::v0::Constant>(ov::element::boolean, ov::Shape{1}, true);
        auto exec_condition = std::make_shared<ov::op::v0::Constant>(ov::element::boolean, ov::Shape{1}, exec_cond);
        std::shared_ptr<ov::Node> trip_count_input;
        int shift = 0;
        if (trip_count_type == InputLayerType::PARAMETER) {
            for (auto& target : targetStaticShapes)
                target.insert(target.begin(), ov::Shape{});
            trip_count_input = std::make_shared<ov::op::v0::Parameter>(ov::element::i64, ov::Shape{1});
>>>>>>> 358cd4b7
            trip_count_input->set_friendly_name("trip_count");
            params.insert(params.begin(), ov::as_type_ptr<ov::op::v0::Parameter>(trip_count_input));
            shift++;
        } else {
<<<<<<< HEAD
            trip_count_input = std::make_shared<ov::op::v0::Constant>(ngraph::element::i64, ngraph::Shape{1}, trip_count);
=======
            trip_count_input = std::make_shared<ov::op::v0::Constant>(ov::element::i64, ov::Shape{1}, trip_count);
>>>>>>> 358cd4b7
        }

        // Body
        ov::Shape constShape = {1};
        auto beginNode = std::make_shared<ov::op::v0::Constant>(ov::element::i64, constShape, std::vector<int64_t>{0});
        auto endNode = std::make_shared<ov::op::v0::Constant>(ov::element::i64, constShape, std::vector<int64_t>{1});
        auto strideNode = std::make_shared<ov::op::v0::Constant>(ov::element::i64, constShape, std::vector<int64_t>{1});
        auto axesNode = std::make_shared<ov::op::v0::Constant>(ov::element::i64, constShape, std::vector<int64_t>{1});
        auto s = std::make_shared<ov::op::v8::Slice>(body_params[0], beginNode, endNode, strideNode, axesNode);

        auto constant = ngraph::builder::makeConstant(inType, std::vector<size_t>{1}, std::vector<float>{0.5});
        auto eltwise = std::make_shared<ov::op::v1::Add>(body_params[0], constant);

        auto body = std::make_shared<ov::Model>(ov::OutputVector{body_condition_const, s, eltwise}, body_params);

        auto loop = std::make_shared<ov::op::v5::Loop>(trip_count_input, exec_condition);
        loop->set_function(body);
        loop->set_special_body_ports(ov::op::v5::Loop::SpecialBodyPorts{-1, 0});

        loop->set_merged_input(body_params[0], params[shift], eltwise);

        // Output 0 is last Zo
        auto out0 = loop->get_iter_value(body_condition_const, -1);
        auto out1 = loop->get_iter_value(eltwise, -1);
        // Output 1 is concat of Zos
        // start=0, stride=1, part_size=1, end=-1, axis=1
        auto out2 = loop->get_concatenated_slices(s, 0, 1, 1, -1, 1);

        auto result0 = std::make_shared<ov::op::v0::Result>(out0);
        auto result1 = std::make_shared<ov::op::v0::Result>(out1);
        auto result2 = std::make_shared<ov::op::v0::Result>(out2);
<<<<<<< HEAD
        function = std::make_shared<ov::Model>(ngraph::ResultVector{result0, result1, result2}, params, "loop");
=======
        function = std::make_shared<ov::Model>(ov::ResultVector{result0, result1, result2}, params, "loop");
>>>>>>> 358cd4b7
    }
};

class LoopForConcatLayerCPUTest : public LoopLayerCPUTest {
    // for 10:
    //   x = y + 10;
    //   y = concat(y, x)
    //   return y

protected:
    void SetUp() override {
        InputLayerType trip_count_type;
        int64_t trip_count;
        bool exec_cond;
        std::vector<InputShape> shapes;
        std::vector<LOOP_IN_TYPE> types;
        std::tie(trip_count_type, trip_count, exec_cond, shapes, types, inType) = this->GetParam();

        targetDevice = ov::test::utils::DEVICE_CPU;
        init_input_shapes(shapes);

        ov::ParameterVector params;
        for (auto&& shape : inputDynamicShapes) {
            params.push_back(std::make_shared<ov::op::v0::Parameter>(inType, shape));
        }
        // Body parameters
        const std::vector<ov::PartialShape> body_params_shapes(shapes.size(), ov::PartialShape::dynamic());
        ov::ParameterVector body_params;
        for (auto&& shape : inputDynamicShapes) {
            body_params.push_back(std::make_shared<ov::op::v0::Parameter>(inType, shape));
        }
<<<<<<< HEAD
        auto body_condition_const = std::make_shared<ov::op::v0::Constant>(ngraph::element::boolean, ngraph::Shape{1}, true);
        auto exec_condition = std::make_shared<ov::op::v0::Constant>(ngraph::element::boolean, ngraph::Shape{1}, exec_cond);
        std::shared_ptr<ngraph::Node> trip_count_input;
        int shift = 0;
        if (trip_count_type == InputLayerType::PARAMETER) {
            for (auto& target : targetStaticShapes)
                target.insert(target.begin(), ngraph::Shape{});
            trip_count_input = std::make_shared<ov::op::v0::Parameter>(ngraph::element::i64, ngraph::Shape{1});
=======
        auto body_condition_const = std::make_shared<ov::op::v0::Constant>(ov::element::boolean, ov::Shape{1}, true);
        auto exec_condition = std::make_shared<ov::op::v0::Constant>(ov::element::boolean, ov::Shape{1}, exec_cond);
        std::shared_ptr<ov::Node> trip_count_input;
        int shift = 0;
        if (trip_count_type == InputLayerType::PARAMETER) {
            for (auto& target : targetStaticShapes)
                target.insert(target.begin(), ov::Shape{});
            trip_count_input = std::make_shared<ov::op::v0::Parameter>(ov::element::i64, ov::Shape{1});
>>>>>>> 358cd4b7
            trip_count_input->set_friendly_name("trip_count");
            params.insert(params.begin(), ov::as_type_ptr<ov::op::v0::Parameter>(trip_count_input));
            shift++;
        } else {
<<<<<<< HEAD
            trip_count_input = std::make_shared<ov::op::v0::Constant>(ngraph::element::i64, ngraph::Shape{1}, trip_count);
=======
            trip_count_input = std::make_shared<ov::op::v0::Constant>(ov::element::i64, ov::Shape{1}, trip_count);
>>>>>>> 358cd4b7
        }

        // Body
        auto constant = ngraph::builder::makeConstant(inType, std::vector<size_t>{1}, std::vector<float>{10});
        auto add = std::make_shared<ov::op::v1::Add>(body_params[0], constant);
        auto concat = std::make_shared<ov::op::v0::Concat>(ov::NodeVector{body_params[1], add}, 0);

        auto body = std::make_shared<ov::Model>(ov::OutputVector{body_condition_const, concat}, body_params);

        auto loop = std::make_shared<ov::op::v5::Loop>(trip_count_input, exec_condition);
        loop->set_function(body);
        loop->set_special_body_ports(ov::op::v5::Loop::SpecialBodyPorts{-1, 0});

        loop->set_invariant_input(body_params[0], params[shift]);
        loop->set_merged_input(body_params[1], params[shift + 1], concat);

        auto out0 = loop->get_iter_value(body_condition_const, -1);
        auto out1 = loop->get_iter_value(concat, -1);

        auto result0 = std::make_shared<ov::op::v0::Result>(out0);
        auto result1 = std::make_shared<ov::op::v0::Result>(out1);
<<<<<<< HEAD
        function = std::make_shared<ov::Model>(ngraph::ResultVector{result0, result1}, params, "loop");
=======
        function = std::make_shared<ov::Model>(ov::ResultVector{result0, result1}, params, "loop");
>>>>>>> 358cd4b7
    }
};

class StaticLoopDynamicSubgraphCPUTest : public SubgraphBaseTest {
    void SetUp() override {
        InputShape input_shape = {{25, 1, 1}, {{25, 1, 1}}};
        InputShape input_exec_flag_shape = {{1}, {{1}}};
        targetDevice = ov::test::utils::DEVICE_CPU;
        ElementType netType = ov::element::f32;
        init_input_shapes({input_shape, input_exec_flag_shape});

        ov::ParameterVector params;
        params.push_back(std::make_shared<ov::op::v0::Parameter>(netType, inputDynamicShapes[0]));

        // exec_condition
        params.push_back(std::make_shared<ov::op::v0::Parameter>(ov::element::boolean, inputDynamicShapes[1]));

        auto trip_count_input = std::make_shared<ov::op::v0::Constant>(ov::element::i64, ov::Shape{1}, 2);
        auto body_condition_const = std::make_shared<ov::op::v0::Constant>(ov::element::boolean, ov::Shape{1}, true);

        // Body parameters
        ov::ParameterVector body_params = {std::make_shared<ov::op::v0::Parameter>(netType, ov::PartialShape{25, 1, -1})};

        // Body
        auto broadcast_target_shape = std::make_shared<ov::op::v0::Constant>(ov::element::i64, ov::Shape{3}, std::vector<int64_t>{25, 1, 256});
        auto broadcast_axis_mapping = std::make_shared<ov::op::v0::Constant>(ov::element::i64, ov::Shape{1}, 0);
        auto broadcast = std::make_shared<ov::op::v3::Broadcast>(body_params[0], broadcast_target_shape);
        auto body = std::make_shared<ov::Model>(ov::OutputVector{body_condition_const, broadcast}, body_params);

        auto loop = std::make_shared<ov::op::v5::Loop>(trip_count_input, params[1]);
        loop->set_function(body);
        loop->set_special_body_ports(ov::op::v5::Loop::SpecialBodyPorts{-1, 0});

        loop->set_merged_input(body_params.front(), params.front(), broadcast);

        auto out0 = loop->get_iter_value(body_condition_const, -1);
        auto out1 = loop->get_iter_value(broadcast, -1);

        auto result0 = std::make_shared<ov::op::v0::Result>(out0);
        auto result1 = std::make_shared<ov::op::v0::Result>(out1);
        function = std::make_shared<ov::Model>(ov::ResultVector{result0, result1}, params, "loop");
    }
    void generate_inputs(const std::vector<ov::Shape>& targetInputStaticShapes) override {
        inputs.clear();
        const auto& funcInputs = function->inputs();
        for (size_t i = 0; i < funcInputs.size(); ++i) {
            const auto& funcInput = funcInputs[i];
            ov::Tensor tensor;

            if (i == 1) {
                tensor = ov::Tensor(funcInput.get_element_type(), targetInputStaticShapes[i]);
                auto* dataPtr = tensor.data<bool>();
                *dataPtr = true;
            } else {
                tensor = ov::test::utils::create_and_fill_tensor(funcInput.get_element_type(), targetInputStaticShapes[i], 2560, 0, 256);
            }
            inputs.insert({funcInput.get_node_shared_ptr(), tensor});
        }
    }
};


TEST_P(LoopLayerCPUTest, CompareWithRefs) {
    run();
}

TEST_P(LoopWhileLayerCPUTest, CompareWithRefs) {
    run();
}

TEST_P(LoopForDiffShapesLayerCPUTest, CompareWithRefs) {
    run();
}

TEST_P(LoopForConcatLayerCPUTest, CompareWithRefs) {
    run();
}

TEST_F(StaticLoopDynamicSubgraphCPUTest, smoke_StaticLoopWithDynSubgraph) {
    run();
}

namespace {

const std::vector<ElementType> inputPrecisions = {
        ElementType::f32,
        ElementType::bf16,
        ElementType::i8
};

std::vector<InputLayerType> trip_count_type { InputLayerType::CONSTANT, InputLayerType::PARAMETER };
std::vector<int64_t> trip_count { 0, 1, 5 };
std::vector<bool> exec_cond { true, false };

// dim[axis] = 1 because loop supports concatenation only with stride = part_size = 1
// the first loop suit test is with output concatenation
std::vector<std::vector<InputShape>> inputs = {
    {  //first test suit
        {   //dynamic shape for first input
            {-1, 1, -1},
            { // target static shapes
                {10, 1, 10},
                {1, 1, 1},
                {1, 1, 1},
                {5, 1, 3}
            }
        },
        {   //dynamic shape for second input
            {-1, -1, -1},
            { // target static shapes
                {1, 1, 1},
                {5, 1, 2},
                {5, 1, 2},
                {5, 1, 3}
            }
        },
        {   //dynamic shape for third input
            {-1, 1, -1},
            { // target static shapes
                {10, 1, 10},
                {5, 1, 2},
                {5, 1, 2},
                {5, 1, 3}
            }
        }
    },

    {  //second test suit
        {   //dynamic shape for first input
            {{1, 10}, 1, {1, 10}},
            { // target static shapes
                {8, 1, 8},
                {1, 1, 1},
                {1, 1, 1},
                {1, 1, 1}
            }
        },
        {   //dynamic shape for second input
            {{1, 8}, 1, {1, 8}},
            { // target static shapes
                {8, 1, 8},
                {1, 1, 1},
                {1, 1, 1},
                {5, 1, 3}
            }
        },
        {   //dynamic shape for third input
            {{1, 10}, -1, {1, 10}},
            { // target static shapes
                {8, 1, 8},
                {1, 1, 1},
                {1, 1, 1},
                {5, 1, 3}
            }
        }
    },
};
std::vector<LOOP_IN_TYPE> types = {
        LOOP_IN_TYPE::INVARIANT, LOOP_IN_TYPE::INVARIANT, LOOP_IN_TYPE::MERGED
};

INSTANTIATE_TEST_SUITE_P(smoke_LoopForCommon, LoopLayerCPUTest,
                         ::testing::Combine(
                                 ::testing::ValuesIn(trip_count_type),
                                 ::testing::ValuesIn(trip_count),
                                 ::testing::ValuesIn(exec_cond),
                                 ::testing::ValuesIn(inputs),
                                 ::testing::Values(types),
                                 ::testing::ValuesIn(inputPrecisions)),
                         LoopLayerCPUTest::getTestCaseName);

std::vector<std::vector<InputShape>> inputs_2 = {
    {  //first test suit
        {   //dynamic shape
            {-1, -1},
            { // target static shapes
                {10, 10},
                {1, 1},
                {1, 1},
                {5, 3}
            }
        },
    },

    {  //second test suit
        {   //dynamic shape
            {{1, 10}, {1, 10}},
            { // target static shapes
                {5, 2},
                {2, 5},
                {5, 5},
                {5, 5}
            }
        },
    }
};

INSTANTIATE_TEST_SUITE_P(smoke_LoopWhileCommon, LoopWhileLayerCPUTest,
                         ::testing::Combine(
                                 ::testing::Values(trip_count_type[0]),
                                 ::testing::Values(-1),
                                 ::testing::Values(true),
                                 ::testing::ValuesIn(inputs_2),
                                 ::testing::Values(std::vector<LOOP_IN_TYPE>{}),
                                 ::testing::ValuesIn(inputPrecisions)),
                         LoopWhileLayerCPUTest::getTestCaseName);

std::vector<std::vector<InputShape>> inputs_3 = {
        {  // first test suit
            {
                {-1, -1, -1},
                { // target static shapes
                     {10, 1, 10},
                     {1, 10, 1},
                     {1, 10, 1},
                     {2, 2, 2},
                }
            },
        },
        {  // second test suit
            {
                {{0, 10}, {0, 10}, {0, 10}},
                { // target static shapes
                     {10, 5, 10},
                     {1, 10, 1},
                     {1, 10, 1},
                     {2, 1, 2},
                }
            },
        },
};

INSTANTIATE_TEST_SUITE_P(smoke_LoopForDiffShapesConcat, LoopForDiffShapesLayerCPUTest,
                         ::testing::Combine(
                                 ::testing::ValuesIn(trip_count_type),
                                 ::testing::ValuesIn(trip_count),
                                 ::testing::ValuesIn(exec_cond),
                                 ::testing::ValuesIn(inputs_3),
                                 ::testing::Values(std::vector<LOOP_IN_TYPE>{}),
                                 ::testing::ValuesIn(inputPrecisions)),
                         LoopLayerCPUTest::getTestCaseName);

std::vector<std::vector<InputShape>> inputs_4 = {
        {  // first test suit
            {  // first input
                {-1, 10, 10},
                { // target static shapes
                    {10, 10, 10},
                    {5, 10, 10},
                    {5, 10, 10},
                    {8, 10, 10},
                }
            },
            {  // second input
                {-1, 10, 10},
                { // target static shapes
                    {0, 10, 10},
                    {0, 10, 10},
                    {0, 10, 10},
                    {0, 10, 10},
                }
            },
        },
        {  // second test suit
            {  // first input
                {{0, 10}, 10, 10},
                { // target static shapes
                    {10, 10, 10},
                    {5, 10, 10},
                    {5, 10, 10},
                    {8, 10, 10},
                }
            },
            {  // second input
                {-1, 10, 10},
                { // target static shapes
                    {0, 10, 10},
                    {0, 10, 10},
                    {0, 10, 10},
                    {0, 10, 10},
                }
            },
        },
};

INSTANTIATE_TEST_SUITE_P(smoke_LoopForConcat, LoopForConcatLayerCPUTest,
                         ::testing::Combine(
                                 ::testing::ValuesIn(trip_count_type),
                                 ::testing::ValuesIn(trip_count),
                                 ::testing::ValuesIn(exec_cond),
                                 ::testing::ValuesIn(inputs_4),
                                 ::testing::Values(std::vector<LOOP_IN_TYPE>{}),
                                 ::testing::ValuesIn(inputPrecisions)),
                         LoopLayerCPUTest::getTestCaseName);

}  // namespace
}  // namespace test
}  // namespace ov<|MERGE_RESOLUTION|>--- conflicted
+++ resolved
@@ -105,16 +105,6 @@
             body_params.emplace_back(std::make_shared<ov::op::v0::Parameter>(netType, pshape));
         }
 
-<<<<<<< HEAD
-        auto body_condition_const = std::make_shared<ov::op::v0::Constant>(ngraph::element::boolean, ngraph::Shape{1}, true);
-        auto exec_condition = std::make_shared<ov::op::v0::Constant>(ngraph::element::boolean, ngraph::Shape{1}, exec_cond);
-        std::shared_ptr<ngraph::Node> trip_count_input;
-        int shift = 0;
-        if (trip_count_type == InputLayerType::PARAMETER) {
-            for (auto& target : targetStaticShapes)
-                target.insert(target.begin(), ngraph::Shape{});
-            trip_count_input = std::make_shared<ov::op::v0::Parameter>(ngraph::element::i64, ngraph::Shape{1});
-=======
         auto body_condition_const = std::make_shared<ov::op::v0::Constant>(ov::element::boolean, ov::Shape{1}, true);
         auto exec_condition = std::make_shared<ov::op::v0::Constant>(ov::element::boolean, ov::Shape{1}, exec_cond);
         std::shared_ptr<ov::Node> trip_count_input;
@@ -123,16 +113,11 @@
             for (auto& target : targetStaticShapes)
                 target.insert(target.begin(), ov::Shape{});
             trip_count_input = std::make_shared<ov::op::v0::Parameter>(ov::element::i64, ov::Shape{1});
->>>>>>> 358cd4b7
             trip_count_input->set_friendly_name("trip_count");
             params.insert(params.begin(), ov::as_type_ptr<ov::op::v0::Parameter>(trip_count_input));
             shift++;
         } else {
-<<<<<<< HEAD
-            trip_count_input = std::make_shared<ov::op::v0::Constant>(ngraph::element::i64, ngraph::Shape{1}, trip_count);
-=======
             trip_count_input = std::make_shared<ov::op::v0::Constant>(ov::element::i64, ov::Shape{1}, trip_count);
->>>>>>> 358cd4b7
         }
 
         // Body
@@ -168,11 +153,7 @@
         auto result0 = std::make_shared<ov::op::v0::Result>(out0);
         auto result1 = std::make_shared<ov::op::v0::Result>(out1);
         auto result2 = std::make_shared<ov::op::v0::Result>(out2);
-<<<<<<< HEAD
-        function = std::make_shared<ov::Model>(ngraph::ResultVector{result0, result1, result2}, params, "loop");
-=======
         function = std::make_shared<ov::Model>(ov::ResultVector{result0, result1, result2}, params, "loop");
->>>>>>> 358cd4b7
     }
 };
 
@@ -201,43 +182,24 @@
             params.push_back(std::make_shared<ov::op::v0::Parameter>(inType, shape));
         }
         // Body parameters
-<<<<<<< HEAD
-        const std::vector<ngraph::PartialShape> body_params_shapes(shapes.size(), ngraph::PartialShape::dynamic());
-        ngraph::ParameterVector body_params = { std::make_shared<ov::op::v0::Parameter>(ngraph::element::i64, ngraph::Shape{}) };
-=======
         const std::vector<ov::PartialShape> body_params_shapes(shapes.size(), ov::PartialShape::dynamic());
         ov::ParameterVector body_params = { std::make_shared<ov::op::v0::Parameter>(ov::element::i64, ov::Shape{}) };
->>>>>>> 358cd4b7
         for (const auto &pshape : body_params_shapes) {
             body_params.emplace_back(std::make_shared<ov::op::v0::Parameter>(inType, pshape));
         }
 
-<<<<<<< HEAD
-        auto exec_condition = std::make_shared<ov::op::v0::Constant>(ngraph::element::boolean, ngraph::Shape{}, exec_cond);
-        auto trip_count_input = std::make_shared<ov::op::v0::Parameter>(ngraph::element::i64, ngraph::Shape{});
-=======
         auto exec_condition = std::make_shared<ov::op::v0::Constant>(ov::element::boolean, ov::Shape{}, exec_cond);
         auto trip_count_input = std::make_shared<ov::op::v0::Parameter>(ov::element::i64, ov::Shape{});
->>>>>>> 358cd4b7
         trip_count_input->set_friendly_name("trip_count");
         params.insert(params.begin(), trip_count_input);
 
         // Body
-<<<<<<< HEAD
-        auto const_body_cond = std::make_shared<ov::op::v0::Constant>(ngraph::element::i64, ngraph::Shape{}, 10);
-        auto const_body_step = std::make_shared<ov::op::v0::Constant>(ngraph::element::i64, ngraph::Shape{}, 2);
-        auto less = std::make_shared<ov::op::v1::Less>(body_params[0], const_body_cond);
-        auto exec_idx = std::make_shared<ov::op::v1::Add>(body_params[0], const_body_step);
-
-        auto node_const = std::make_shared<ov::op::v0::Constant>(inType, ngraph::Shape{}, 2);
-=======
         auto const_body_cond = std::make_shared<ov::op::v0::Constant>(ov::element::i64, ov::Shape{}, 10);
         auto const_body_step = std::make_shared<ov::op::v0::Constant>(ov::element::i64, ov::Shape{}, 2);
         auto less = std::make_shared<ov::op::v1::Less>(body_params[0], const_body_cond);
         auto exec_idx = std::make_shared<ov::op::v1::Add>(body_params[0], const_body_step);
 
         auto node_const = std::make_shared<ov::op::v0::Constant>(inType, ov::Shape{}, 2);
->>>>>>> 358cd4b7
         auto node = std::make_shared<ov::op::v1::Add>(body_params[1], node_const);
 
         // reference model is resized by input static shapes in tests but
@@ -261,11 +223,7 @@
 
         auto result0 = std::make_shared<ov::op::v0::Result>(out0);
         auto result1 = std::make_shared<ov::op::v0::Result>(out1);
-<<<<<<< HEAD
-        function = std::make_shared<ov::Model>(ngraph::ResultVector{ result0, result1 }, params, "loop");
-=======
         function = std::make_shared<ov::Model>(ov::ResultVector{ result0, result1 }, params, "loop");
->>>>>>> 358cd4b7
     }
 };
 
@@ -302,16 +260,6 @@
             body_params.emplace_back(std::make_shared<ov::op::v0::Parameter>(inType, pshape));
         }
 
-<<<<<<< HEAD
-        auto body_condition_const = std::make_shared<ov::op::v0::Constant>(ngraph::element::boolean, ngraph::Shape{1}, true);
-        auto exec_condition = std::make_shared<ov::op::v0::Constant>(ngraph::element::boolean, ngraph::Shape{1}, exec_cond);
-        std::shared_ptr<ngraph::Node> trip_count_input;
-        int shift = 0;
-        if (trip_count_type == InputLayerType::PARAMETER) {
-            for (auto& target : targetStaticShapes)
-                target.insert(target.begin(), ngraph::Shape{});
-            trip_count_input = std::make_shared<ov::op::v0::Parameter>(ngraph::element::i64, ngraph::Shape{1});
-=======
         auto body_condition_const = std::make_shared<ov::op::v0::Constant>(ov::element::boolean, ov::Shape{1}, true);
         auto exec_condition = std::make_shared<ov::op::v0::Constant>(ov::element::boolean, ov::Shape{1}, exec_cond);
         std::shared_ptr<ov::Node> trip_count_input;
@@ -320,16 +268,11 @@
             for (auto& target : targetStaticShapes)
                 target.insert(target.begin(), ov::Shape{});
             trip_count_input = std::make_shared<ov::op::v0::Parameter>(ov::element::i64, ov::Shape{1});
->>>>>>> 358cd4b7
             trip_count_input->set_friendly_name("trip_count");
             params.insert(params.begin(), ov::as_type_ptr<ov::op::v0::Parameter>(trip_count_input));
             shift++;
         } else {
-<<<<<<< HEAD
-            trip_count_input = std::make_shared<ov::op::v0::Constant>(ngraph::element::i64, ngraph::Shape{1}, trip_count);
-=======
             trip_count_input = std::make_shared<ov::op::v0::Constant>(ov::element::i64, ov::Shape{1}, trip_count);
->>>>>>> 358cd4b7
         }
 
         // Body
@@ -361,11 +304,7 @@
         auto result0 = std::make_shared<ov::op::v0::Result>(out0);
         auto result1 = std::make_shared<ov::op::v0::Result>(out1);
         auto result2 = std::make_shared<ov::op::v0::Result>(out2);
-<<<<<<< HEAD
-        function = std::make_shared<ov::Model>(ngraph::ResultVector{result0, result1, result2}, params, "loop");
-=======
         function = std::make_shared<ov::Model>(ov::ResultVector{result0, result1, result2}, params, "loop");
->>>>>>> 358cd4b7
     }
 };
 
@@ -397,16 +336,6 @@
         for (auto&& shape : inputDynamicShapes) {
             body_params.push_back(std::make_shared<ov::op::v0::Parameter>(inType, shape));
         }
-<<<<<<< HEAD
-        auto body_condition_const = std::make_shared<ov::op::v0::Constant>(ngraph::element::boolean, ngraph::Shape{1}, true);
-        auto exec_condition = std::make_shared<ov::op::v0::Constant>(ngraph::element::boolean, ngraph::Shape{1}, exec_cond);
-        std::shared_ptr<ngraph::Node> trip_count_input;
-        int shift = 0;
-        if (trip_count_type == InputLayerType::PARAMETER) {
-            for (auto& target : targetStaticShapes)
-                target.insert(target.begin(), ngraph::Shape{});
-            trip_count_input = std::make_shared<ov::op::v0::Parameter>(ngraph::element::i64, ngraph::Shape{1});
-=======
         auto body_condition_const = std::make_shared<ov::op::v0::Constant>(ov::element::boolean, ov::Shape{1}, true);
         auto exec_condition = std::make_shared<ov::op::v0::Constant>(ov::element::boolean, ov::Shape{1}, exec_cond);
         std::shared_ptr<ov::Node> trip_count_input;
@@ -415,16 +344,11 @@
             for (auto& target : targetStaticShapes)
                 target.insert(target.begin(), ov::Shape{});
             trip_count_input = std::make_shared<ov::op::v0::Parameter>(ov::element::i64, ov::Shape{1});
->>>>>>> 358cd4b7
             trip_count_input->set_friendly_name("trip_count");
             params.insert(params.begin(), ov::as_type_ptr<ov::op::v0::Parameter>(trip_count_input));
             shift++;
         } else {
-<<<<<<< HEAD
-            trip_count_input = std::make_shared<ov::op::v0::Constant>(ngraph::element::i64, ngraph::Shape{1}, trip_count);
-=======
             trip_count_input = std::make_shared<ov::op::v0::Constant>(ov::element::i64, ov::Shape{1}, trip_count);
->>>>>>> 358cd4b7
         }
 
         // Body
@@ -446,11 +370,7 @@
 
         auto result0 = std::make_shared<ov::op::v0::Result>(out0);
         auto result1 = std::make_shared<ov::op::v0::Result>(out1);
-<<<<<<< HEAD
-        function = std::make_shared<ov::Model>(ngraph::ResultVector{result0, result1}, params, "loop");
-=======
         function = std::make_shared<ov::Model>(ov::ResultVector{result0, result1}, params, "loop");
->>>>>>> 358cd4b7
     }
 };
 
