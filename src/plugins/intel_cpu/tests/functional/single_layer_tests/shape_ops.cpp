// Copyright (C) 2018-2023 Intel Corporation
// SPDX-License-Identifier: Apache-2.0
//

#include "common_test_utils/ov_tensor_utils.hpp"
#include "ov_models/builders.hpp"
#include "shared_test_classes/base/ov_subgraph.hpp"
#include "test_utils/cpu_test_utils.hpp"

using namespace CPUTestUtils;

namespace ov {
namespace test {

enum class shapeNodeType { Reshape, Squeeze, Unsqueeze, ReshapeWithNonZero };

inline std::ostream& operator<<(std::ostream& os, shapeNodeType type) {
    switch (type) {
    case shapeNodeType::Reshape:
        os << "Reshape";
        break;
    case shapeNodeType::Squeeze:
        os << "Squeeze";
        break;
    case shapeNodeType::Unsqueeze:
        os << "Unsqueeze";
        break;
    case shapeNodeType::ReshapeWithNonZero:
        os << "ReshapeWithNonZero";
        break;
    }
    return os;
}

struct inputDescription {
    InputShape inputShape;
    std::vector<std::vector<int>> data;
};

using shapeOpsParams = std::tuple<inputDescription,                 // input shapes
                                  ov::test::utils::InputLayerType,  // second input type
                                  shapeNodeType,                    // node type
                                  ov::element::Type,                // type
                                  ov::element::Type_t,              // second input type
                                  bool>;                            // special zero

class ShapeOpsCPUTest : public testing::WithParamInterface<shapeOpsParams>,
                        virtual public SubgraphBaseTest,
                        public CPUTestsBase {
public:
    static std::string getTestCaseName(testing::TestParamInfo<shapeOpsParams> obj) {
        inputDescription inpDesc;
        ov::test::utils::InputLayerType secondType;
        shapeNodeType nodeType;
        ov::element::Type prc;
        bool specialZero;
        element::Type_t tmpSecondInPrc;
        std::tie(inpDesc, secondType, nodeType, prc, tmpSecondInPrc, specialZero) = obj.param;

        std::ostringstream result;
        result << nodeType << "_";
        result << "IS=";
        result << ov::test::utils::partialShape2str({inpDesc.inputShape.first}) << "_";
        result << "TS=(";
        for (const auto& shape : inpDesc.inputShape.second) {
            result << ov::test::utils::vec2str(shape) << "_";
        }
        result << ")_";
        result << "DATA=";
        for (const auto& data : inpDesc.data) {
            result << "[" << ov::test::utils::vec2str(data) << "]_";
        }
        result << "PRC=" << prc << "_";
        result << "specialZero=" << specialZero;
        result << "_secondInPrc=" << tmpSecondInPrc;

        return result.str();
    }

protected:
    void generate_inputs(const std::vector<ov::Shape>& targetInputStaticShapes) override {
        inputs.clear();
        const auto& funcInputs = function->inputs();
        for (size_t i = 0; i < funcInputs.size(); ++i) {
            const auto& funcInput = funcInputs[i];
            ov::runtime::Tensor tensor;
            if (i == 1) {
#define RESHAPE_TEST_CASE(INT_TYPE)                                                                 \
    case ov::element::Type_t::INT_TYPE: {                                                           \
        tensor = ov::runtime::Tensor{ov::element::INT_TYPE, targetInputStaticShapes[i]};            \
        auto inputData = tensor.data<ov::element_type_traits<ov::element::INT_TYPE>::value_type>(); \
        ASSERT_TRUE(idx < data.size());                                                             \
        for (size_t j = 0lu; j < data[idx].size(); ++j) {                                           \
            inputData[j] = data[idx][j];                                                            \
        }                                                                                           \
        break;                                                                                      \
    }
                switch (secondInPrc) {
                    RESHAPE_TEST_CASE(i64)
                    RESHAPE_TEST_CASE(i32)
                default:
                    FAIL() << "We shouldn't get here.";
#undef RESHAPE_TEST_CASE
                }
            } else {
                if (isWithNonZero) {
                    // fill tensor with all zero, so the NonZero op will create 0 shape as the input of reshape op
                    tensor =
                        utils::create_and_fill_tensor(funcInput.get_element_type(), targetInputStaticShapes[i], 1, 0);
                } else {
                    if (funcInput.get_element_type().is_real()) {
                        tensor = utils::create_and_fill_tensor(funcInput.get_element_type(),
                                                               targetInputStaticShapes[i],
                                                               10,
                                                               0,
                                                               1000);
                    } else {
                        tensor =
                            utils::create_and_fill_tensor(funcInput.get_element_type(), targetInputStaticShapes[i]);
                    }
                }
            }
            inputs.insert({funcInput.get_node_shared_ptr(), tensor});
        }
        // next infer will use next output pattern
        idx++;
        if (idx >= data.size()) {
            idx = data.size() - 1;
        }
    }

    void SetUp() override {
        idx = 0;
        targetDevice = ov::test::utils::DEVICE_CPU;

        inputDescription inpDesc;
        ov::test::utils::InputLayerType secondType;
        shapeNodeType nodeType;
        ov::element::Type prc;
        bool specialZero;
        std::tie(inpDesc, secondType, nodeType, prc, secondInPrc, specialZero) = this->GetParam();

        if (nodeType == shapeNodeType::ReshapeWithNonZero) {
            isWithNonZero = true;
            // the input of nonZero is FP32, but the output of nonZero is i32,
            // so the input of reshape is i32.
            selectedType = std::string("unknown_I32");
        } else {
            selectedType = std::string("unknown_") + prc.get_type_name();
        }

        data = inpDesc.data;

        std::vector<InputShape> inputShapes = {
            inpDesc.inputShape,
            InputShape{{static_cast<ov::Dimension::value_type>(inpDesc.data[0].size())},
                       std::vector<Shape>(inpDesc.inputShape.second.size(), {inpDesc.data[0].size()})}};
        init_input_shapes(inputShapes);

        ov::ParameterVector inputs{std::make_shared<ov::op::v0::Parameter>(prc, inputDynamicShapes.front())};
        auto dataInput = inputs.front();
        dataInput->set_friendly_name("param_1");
        std::shared_ptr<ov::Node> secondaryInput;
        if (secondType == ov::test::utils::InputLayerType::PARAMETER) {
            auto param = std::make_shared<ov::op::v0::Parameter>(secondInPrc, inputDynamicShapes.back());
            param->set_friendly_name("param_2");
            secondaryInput = param;
            inputs.push_back(param);
        } else {
            secondaryInput = ngraph::builder::makeConstant(secondInPrc, {inpDesc.data[0].size()}, inpDesc.data[0]);
        }

        std::shared_ptr<ov::Node> shapeOps;
        switch (nodeType) {
<<<<<<< HEAD
            case shapeNodeType::Reshape: {
                shapeOps = std::make_shared<ov::op::v1::Reshape>(dataInput, secondaryInput, specialZero);
                break;
            }
            case shapeNodeType::Squeeze: {
                shapeOps = std::make_shared<ov::op::v0::Squeeze>(dataInput, secondaryInput);
                break;
            }
            case shapeNodeType::Unsqueeze: {
                shapeOps = std::make_shared<ov::op::v0::Unsqueeze>(dataInput, secondaryInput);
                break;
            }
            case shapeNodeType::ReshapeWithNonZero: {
                auto nonZero = std::make_shared<ov::op::v3::NonZero>(dataInput);
                shapeOps = std::make_shared<ov::op::v1::Reshape>(nonZero, secondaryInput, specialZero);
                break;
            }
=======
        case shapeNodeType::Reshape: {
            shapeOps = std::make_shared<ov::op::v1::Reshape>(dataInput, secondaryInput, specialZero);
            break;
        }
        case shapeNodeType::Squeeze: {
            shapeOps = std::make_shared<ov::op::v0::Squeeze>(dataInput, secondaryInput);
            break;
        }
        case shapeNodeType::Unsqueeze: {
            shapeOps = std::make_shared<ov::op::v0::Unsqueeze>(dataInput, secondaryInput);
            break;
        }
        case shapeNodeType::ReshapeWithNonZero: {
            auto nonZero = std::make_shared<ov::op::v3::NonZero>(dataInput);
            shapeOps = std::make_shared<ov::op::v1::Reshape>(nonZero, secondaryInput, specialZero);
            break;
        }
>>>>>>> 275e14d9
        }

        function = makeNgraphFunction(prc, inputs, shapeOps, "ShapeOpsCPUTest");
    }

private:
    std::vector<std::vector<int>> data;
    size_t idx;
    element::Type_t secondInPrc;
    bool isWithNonZero = false;
};

TEST_P(ShapeOpsCPUTest, CompareWithRefs) {
    run();
    CheckPluginRelatedResults(compiledModel, "Reshape");
}

namespace reshapeTest {
const std::vector<ov::element::Type_t> secondInPrcs{ov::element::Type_t::i64, ov::element::Type_t::i32};

inputDescription noBounds{
    {{-1, -1, -1, -1},
     {ov::Shape{2, 5, 7, 3}, ov::Shape{10, 6, 10, 5}, ov::Shape{10, 6, 10, 5}, ov::Shape{1, 2, 5, 5}}},
    {std::vector<int>{1, -1, 0},
     std::vector<int>{-1, 60, 2},
     std::vector<int>{10, 30, 10},
     std::vector<int>{5, 10, -1}}};

const auto params = ::testing::Combine(::testing::Values(noBounds),
                                       ::testing::Values(ov::test::utils::InputLayerType::PARAMETER),
                                       ::testing::Values(shapeNodeType::Reshape),
                                       ::testing::Values(ov::element::f32),
                                       ::testing::ValuesIn(secondInPrcs),
                                       ::testing::Values(true));

INSTANTIATE_TEST_SUITE_P(smoke_CompareWithRefs_dynamic, ShapeOpsCPUTest, params, ShapeOpsCPUTest::getTestCaseName);

inputDescription noBounds_const{
    {{{1, 10}, {2, 6}, {1, 15}, {3, 11}}, {ov::Shape{2, 5, 7, 3}, ov::Shape{10, 6, 10, 5}, ov::Shape{1, 2, 5, 5}}},
    {std::vector<int>{2, -1, 0}}};

const auto params_const = ::testing::Combine(::testing::Values(noBounds_const),
                                             ::testing::Values(ov::test::utils::InputLayerType::CONSTANT),
                                             ::testing::Values(shapeNodeType::Reshape),
                                             ::testing::Values(ov::element::f32),
                                             ::testing::ValuesIn(secondInPrcs),
                                             ::testing::Values(true));

INSTANTIATE_TEST_SUITE_P(smoke_CompareWithRefs_dynamic_const,
                         ShapeOpsCPUTest,
                         params_const,
                         ShapeOpsCPUTest::getTestCaseName);

inputDescription shape_dynBatch{
    {{{1, 10}, 5, 7, 3}, {ov::Shape{2, 5, 7, 3}, ov::Shape{10, 5, 7, 3}, ov::Shape{1, 5, 7, 3}}},
    {std::vector<int>{-1, 15, 7}}};

const auto params_dynBatch = ::testing::Combine(::testing::Values(shape_dynBatch),
                                                ::testing::Values(ov::test::utils::InputLayerType::CONSTANT),
                                                ::testing::Values(shapeNodeType::Reshape),
                                                ::testing::Values(ov::element::f32),
                                                ::testing::ValuesIn(secondInPrcs),
                                                ::testing::Values(true));

INSTANTIATE_TEST_SUITE_P(smoke_CompareWithRefs_dynBatch,
                         ShapeOpsCPUTest,
                         params_dynBatch,
                         ShapeOpsCPUTest::getTestCaseName);

// test cases about NonZero connect with reshape
// the output shape of NonZero is {4. 0}
// the output shapes of reshapes are {1, 0 ,4} {4, 0, 1} {2, 0, 2}
inputDescription shape_NonZero{
    {{-1, -1, -1, -1}, {ov::Shape{4, 5, 7, 3}, ov::Shape{6, 3, 4, 8}, ov::Shape{2, 2, 3, 9}}},
    {std::vector<int>{-1, 0, 4}, std::vector<int>{0, 0, -1}, std::vector<int>{2, 0, 2}}};

const auto params_NonZero = ::testing::Combine(::testing::Values(shape_NonZero),
                                               ::testing::Values(ov::test::utils::InputLayerType::PARAMETER),
                                               ::testing::Values(shapeNodeType::ReshapeWithNonZero),
                                               ::testing::Values(ov::element::f32),
                                               ::testing::ValuesIn(secondInPrcs),
                                               ::testing::Values(true));

INSTANTIATE_TEST_SUITE_P(smoke_CompareWithRefs_NonZero,
                         ShapeOpsCPUTest,
                         params_NonZero,
                         ShapeOpsCPUTest::getTestCaseName);

// test cases about reshape with empty tensor
inputDescription shape_EmptyTensor{{{-1, 2, 2}, {ov::Shape{0, 2, 2}, ov::Shape{2, 2, 2}}},
                                   {std::vector<int>{0, 4}, std::vector<int>{2, 4}}};

const auto params_EmptyTensor = ::testing::Combine(::testing::Values(shape_EmptyTensor),
                                                   ::testing::Values(ov::test::utils::InputLayerType::PARAMETER),
                                                   ::testing::Values(shapeNodeType::Reshape),
                                                   ::testing::Values(ov::element::f32),
                                                   ::testing::ValuesIn(secondInPrcs),
                                                   ::testing::Values(false));

INSTANTIATE_TEST_SUITE_P(smoke_CompareWithRefs_EmptyTensor,
                         ShapeOpsCPUTest,
                         params_EmptyTensor,
                         ShapeOpsCPUTest::getTestCaseName);

// test cases about NeedShapeInfer return right result
inputDescription shape_NeedShapeInfer{
    {{-1, -1}, {ov::Shape{640, 80}, ov::Shape{640, 80}, ov::Shape{1280, 40}, ov::Shape{1280, 40}}},
    {std::vector<int>{320, 160}, std::vector<int>{640, 80}, std::vector<int>{320, 160}, std::vector<int>{640, 80}}};

const auto params_NeedShapeInfer = ::testing::Combine(::testing::Values(shape_NeedShapeInfer),
                                                      ::testing::Values(ov::test::utils::InputLayerType::PARAMETER),
                                                      ::testing::Values(shapeNodeType::Reshape),
                                                      ::testing::Values(ov::element::f32),
                                                      ::testing::ValuesIn(secondInPrcs),
                                                      ::testing::Values(false));

INSTANTIATE_TEST_SUITE_P(smoke_CompareWithRefs_NeedShapeInfer,
                         ShapeOpsCPUTest,
                         params_NeedShapeInfer,
                         ShapeOpsCPUTest::getTestCaseName);

}  // namespace reshapeTest

namespace squeezeTest {
const std::vector<ov::element::Type_t> secondInPrcs{ov::element::Type_t::i64, ov::element::Type_t::i32};
inputDescription noBounds{
    {{-1, -1, -1, -1, -1, -1},
     {ov::Shape{2, 5, 1, 7, 3, 1},
      ov::Shape{10, 1, 1, 6, 10, 5},
      ov::Shape{10, 6, 10, 5, 1, 1},
      ov::Shape{1, 1, 5, 1, 5}}},
    {std::vector<int>{2, 5}, std::vector<int>{1, 2}, std::vector<int>{4, 5}, std::vector<int>{0, 1}}};

const auto params = ::testing::Combine(::testing::Values(noBounds),
                                       ::testing::Values(ov::test::utils::InputLayerType::PARAMETER),
                                       ::testing::Values(shapeNodeType::Squeeze),
                                       ::testing::Values(ov::element::f32),
                                       ::testing::ValuesIn(secondInPrcs),
                                       ::testing::Values(true));

// at this momemnt squeze produce dynamic output rank, if second input is not constant
// enable after CPU plug-in will support dynamic rank
// INSTANTIATE_TEST_SUITE_P(smoke_CompareWithRefs_dynamic, ShapeOpsCPUTest, params, ShapeOpsCPUTest::getTestCaseName);

inputDescription noBounds_const{
    {{{1, 10}, {1, 15}, {2, 6}, {1, 15}, {3, 11}, {1, 15}},
     {ov::Shape{2, 1, 5, 7, 3, 1}, ov::Shape{10, 1, 6, 10, 5, 1}, ov::Shape{1, 1, 2, 5, 5, 1}}},
    {std::vector<int>{1, 5}}};

const auto params_const = ::testing::Combine(::testing::Values(noBounds_const),
                                             ::testing::Values(ov::test::utils::InputLayerType::CONSTANT),
                                             ::testing::Values(shapeNodeType::Squeeze),
                                             ::testing::Values(ov::element::f32),
                                             ::testing::ValuesIn(secondInPrcs),
                                             ::testing::Values(true));

INSTANTIATE_TEST_SUITE_P(smoke_CompareWithRefs_dynamic_const,
                         ShapeOpsCPUTest,
                         params_const,
                         ShapeOpsCPUTest::getTestCaseName);

}  // namespace squeezeTest

namespace unsqueezeTest {
const std::vector<ov::element::Type_t> secondInPrcs{ov::element::Type_t::i64, ov::element::Type_t::i32};
inputDescription noBounds{
    {{-1, -1, -1, -1}, {ov::Shape{2, 5, 7, 3}, ov::Shape{10, 6, 10, 5}, ov::Shape{10, 6, 10, 5}, ov::Shape{5, 1, 5}}},
    {std::vector<int>{2, 5}, std::vector<int>{1, 2}, std::vector<int>{4, 5}, std::vector<int>{0, 1}}};

const auto params = ::testing::Combine(::testing::Values(noBounds),
                                       ::testing::Values(ov::test::utils::InputLayerType::PARAMETER),
                                       ::testing::Values(shapeNodeType::Unsqueeze),
                                       ::testing::Values(ov::element::f32),
                                       ::testing::ValuesIn(secondInPrcs),
                                       ::testing::Values(true));

// at this momemnt unsqueze produce dynamic output rank, if second input is not constant
// enable after CPU plug-in will support dynamic rank
// INSTANTIATE_TEST_SUITE_P(smoke_CompareWithRefs_dynamic, ShapeOpsCPUTest, params, ShapeOpsCPUTest::getTestCaseName);

inputDescription noBounds_const{
    {{{1, 10}, {1, 15}, {2, 20}, {3, 7}}, {ov::Shape{2, 5, 7, 3}, ov::Shape{10, 6, 10, 5}, ov::Shape{1, 2, 5, 5}}},
    {std::vector<int>{1, 3}}};

const auto params_const = ::testing::Combine(::testing::Values(noBounds_const),
                                             ::testing::Values(ov::test::utils::InputLayerType::CONSTANT),
                                             ::testing::Values(shapeNodeType::Unsqueeze),
                                             ::testing::Values(ov::element::f32),
                                             ::testing::ValuesIn(secondInPrcs),
                                             ::testing::Values(true));

INSTANTIATE_TEST_SUITE_P(smoke_CompareWithRefs_dynamic_const,
                         ShapeOpsCPUTest,
                         params_const,
                         ShapeOpsCPUTest::getTestCaseName);

}  // namespace unsqueezeTest

}  // namespace test
}  // namespace ov<|MERGE_RESOLUTION|>--- conflicted
+++ resolved
@@ -172,25 +172,6 @@
 
         std::shared_ptr<ov::Node> shapeOps;
         switch (nodeType) {
-<<<<<<< HEAD
-            case shapeNodeType::Reshape: {
-                shapeOps = std::make_shared<ov::op::v1::Reshape>(dataInput, secondaryInput, specialZero);
-                break;
-            }
-            case shapeNodeType::Squeeze: {
-                shapeOps = std::make_shared<ov::op::v0::Squeeze>(dataInput, secondaryInput);
-                break;
-            }
-            case shapeNodeType::Unsqueeze: {
-                shapeOps = std::make_shared<ov::op::v0::Unsqueeze>(dataInput, secondaryInput);
-                break;
-            }
-            case shapeNodeType::ReshapeWithNonZero: {
-                auto nonZero = std::make_shared<ov::op::v3::NonZero>(dataInput);
-                shapeOps = std::make_shared<ov::op::v1::Reshape>(nonZero, secondaryInput, specialZero);
-                break;
-            }
-=======
         case shapeNodeType::Reshape: {
             shapeOps = std::make_shared<ov::op::v1::Reshape>(dataInput, secondaryInput, specialZero);
             break;
@@ -208,7 +189,6 @@
             shapeOps = std::make_shared<ov::op::v1::Reshape>(nonZero, secondaryInput, specialZero);
             break;
         }
->>>>>>> 275e14d9
         }
 
         function = makeNgraphFunction(prc, inputs, shapeOps, "ShapeOpsCPUTest");
