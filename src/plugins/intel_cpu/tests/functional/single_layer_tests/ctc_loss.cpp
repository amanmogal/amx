// Copyright (C) 2018-2023 Intel Corporation
// SPDX-License-Identifier: Apache-2.0
//

#include <gtest/gtest.h>

#include "common_test_utils/ov_tensor_utils.hpp"
#include "shared_test_classes/base/ov_subgraph.hpp"
#include "test_utils/cpu_test_utils.hpp"

using namespace CPUTestUtils;
namespace ov {
namespace test {

// N,T,C
using CTCLossShapeParams = std::pair<std::vector<ov::PartialShape>, std::vector<std::vector<ov::Shape>>>;

using CTCLossLayerCPUTestParams = std::tuple<CTCLossShapeParams,  // [N, T, C]
                                             int,                 // blank value
                                             bool,                // preprocessCollapseRepeated
                                             bool,                // ctcMergeRepeated
                                             bool,                // unique
                                             ov::element::Type,   // fp precision for logits
                                             ov::element::Type    // int precision for label and length
                                             >;

class CTCLossLayerCPUTest : public testing::WithParamInterface<CTCLossLayerCPUTestParams>,
                            virtual public SubgraphBaseTest,
                            public CPUTestsBase {
public:
    static std::string getTestCaseName(const testing::TestParamInfo<CTCLossLayerCPUTestParams>& obj) {
        CTCLossShapeParams shapes;
        int blank;
        bool preprocessCollapseRepeated;
        bool ctcMergeRepeated;
        bool unique;
        ov::element::Type fPrecision;
        ov::element::Type iPrecision;
        std::tie(shapes, blank, preprocessCollapseRepeated, ctcMergeRepeated, unique, fPrecision, iPrecision) =
            obj.param;
        std::ostringstream results;
        results << "IS=" << ov::test::utils::partialShape2str({shapes.first}) << "_";
        results << "TS=";
        for (std::vector<ov::Shape>& staticShapes : shapes.second) {
            for (ov::Shape& shape : staticShapes) {
                size_t N = shape[0];
                size_t T = shape[1];
                size_t C = shape[2];
                results << "{" << N << "," << T << "," << C << "}"
                        << "_";
            }
        }
        results << "blank=" << blank << "_";
        results << "preprocessCollapseRepeated=" << preprocessCollapseRepeated << "_";
        results << "ctcMergeRepeated=" << ctcMergeRepeated << "_";
        results << "unique=" << unique << "_";

        results << "fPrecision=" << fPrecision << "_";
        results << "iPrecision=" << iPrecision << "_";

        return results.str();
    }

protected:
    void SetUp() override {
        CTCLossShapeParams shapes;
        bool preprocessCollapseRepeated;
        bool ctcMergeRepeated;
        bool unique;
        ov::element::Type fPrecision;
        ov::element::Type iPrecision;
        std::tie(shapes, blank, preprocessCollapseRepeated, ctcMergeRepeated, unique, fPrecision, iPrecision) =
            GetParam();

        targetDevice = ov::test::utils::DEVICE_CPU;
        selectedType = std::string("ref_any_f32");

        for (std::vector<ov::Shape>& staticShapes : shapes.second) {
            for (ov::Shape& shape : staticShapes) {
                size_t N = shape[0];
                size_t T = shape[1];
                size_t C = shape[2];
                targetStaticShapes.push_back({{N, T, C}, {N}, {N, T}, {N}});
            }
        }

        auto inputDynamicShapesValues = shapes.first.front();
        ov::PartialShape shapeN{inputDynamicShapesValues[0]};
        ov::PartialShape shapeNT{inputDynamicShapesValues[0], inputDynamicShapesValues[1]};
        ov::PartialShape shapeNTC{inputDynamicShapesValues[0],
                                  inputDynamicShapesValues[1],
                                  inputDynamicShapesValues[2]};
        inputDynamicShapes = {shapeNTC, shapeN, shapeNT, shapeN};

        std::vector<ov::element::Type> types{fPrecision, iPrecision, iPrecision, iPrecision};
        std::vector<ov::PartialShape> partialShapes{inputDynamicShapesValues, shapeN, shapeNT, shapeN};

        ov::ParameterVector params;
        for (size_t i = 0; i < types.size(); i++) {
            auto param_node = std::make_shared<ov::op::v0::Parameter>(types[i], partialShapes[i]);
            params.push_back(param_node);
        }
<<<<<<< HEAD
        auto bankNode = ov::op::v0::Constant::create(ngraph::element::i64, ngraph::Shape{ }, {blank});

        auto ctcLoss = std::make_shared<ov::op::v4::CTCLoss>(params[0], params[1], params[2],
            params[3], bankNode, preprocessCollapseRepeated, ctcMergeRepeated, unique);
        ngraph::ResultVector results{std::make_shared<ov::op::v0::Result>(ctcLoss)};
        function = std::make_shared<ngraph::Function>(results, params, "CTCLossLayerCPUTest");
=======
        auto bankNode = ov::op::v0::Constant::create(ov::element::i64, ov::Shape{}, {blank});

        auto ctcLoss = std::make_shared<ov::op::v4::CTCLoss>(params[0],
                                                             params[1],
                                                             params[2],
                                                             params[3],
                                                             bankNode,
                                                             preprocessCollapseRepeated,
                                                             ctcMergeRepeated,
                                                             unique);
        ov::ResultVector results{std::make_shared<ov::op::v0::Result>(ctcLoss)};
        function = std::make_shared<ov::Model>(results, params, "CTCLossLayerCPUTest");
>>>>>>> 275e14d9
    };

    void generate_inputs(const std::vector<ov::Shape>& targetInputStaticShapes) override {
        inputs.clear();
        const auto& funcInputs = function->inputs();
        const auto& dataShape = targetInputStaticShapes[0];
        const auto N = dataShape[0];
        const auto T = dataShape[1];
        const auto C = dataShape[2];
        ov::Shape shapeN{N};
        ov::Shape shapeNT{N, T};

        std::mt19937 gen(42);
        std::uniform_int_distribution<unsigned long> dist(1, T);
        std::vector<int32_t> logitLength(N, 0);
        for (size_t n = 0; n < N; n++) {
            logitLength[n] = dist(gen);
        }
        for (size_t i = 0; i < funcInputs.size(); ++i) {
            const auto& funcInput = funcInputs[i];
            ov::Tensor tensor;
            if (i == 0) {
                tensor = ov::test::utils::create_and_fill_tensor(funcInput.get_element_type(), dataShape, 10, 0, 10);
            } else if (i == 1) {
                tensor = ov::Tensor{funcInput.get_element_type(), {shapeN}};
                if (funcInput.get_element_type() == ElementType::i32) {
                    auto begin = tensor.data<int32_t>();
                    std::copy(logitLength.begin(), logitLength.end(), begin);
                } else if (funcInput.get_element_type() == ElementType::i64) {
                    auto begin = tensor.data<int64_t>();
                    std::copy(logitLength.begin(), logitLength.end(), begin);
                }
            } else if (i == 2) {
                std::mt19937 genLable(42);
                std::uniform_int_distribution<unsigned long> distLabel(0, C - 1);
                std::vector<int32_t> labels(N * T, 0);
                for (size_t n = 0; n < N * T; n++) {
                    int value;
                    // make sure blank not be inclded in labels
                    while ((value = distLabel(genLable)) == blank) {
                    }
                    labels[n] = value;
                }
                tensor = ov::Tensor{funcInput.get_element_type(), {shapeNT}};
                if (funcInput.get_element_type() == ElementType::i32) {
                    auto begin = tensor.data<int32_t>();
                    std::copy(labels.begin(), labels.end(), begin);
                } else if (funcInput.get_element_type() == ElementType::i64) {
                    auto begin = tensor.data<int64_t>();
                    std::copy(labels.begin(), labels.end(), begin);
                }
            } else if (i == 3) {
                std::mt19937 gen(24);
                std::uniform_int_distribution<unsigned long> dist(1, T);

                std::vector<int32_t> labelLength(N, 0);
                for (size_t n = 0; n < N; n++) {
                    const int len = dist(gen);
                    // make sure lableLen <= logitLen
                    labelLength[n] = std::min(len, logitLength[n]);
                }

                tensor = ov::Tensor{funcInput.get_element_type(), {shapeN}};
                if (funcInput.get_element_type() == ElementType::i32) {
                    auto begin = tensor.data<int32_t>();
                    std::copy(labelLength.begin(), labelLength.end(), begin);
                } else if (funcInput.get_element_type() == ElementType::i64) {
                    auto begin = tensor.data<int64_t>();
                    std::copy(labelLength.begin(), labelLength.end(), begin);
                }
            }
            inputs.insert({funcInput.get_node_shared_ptr(), tensor});
        }
    }

private:
    int blank;
};

TEST_P(CTCLossLayerCPUTest, CompareWithRefs) {
    run();
    CheckPluginRelatedResults(compiledModel, "CTCLoss");
}

namespace {
const ov::element::TypeVector fPrecisions = {ov::element::f32};

const ov::element::TypeVector iPrecisions = {ov::element::i32, ov::element::i64};

const std::vector<bool> preprocessCollapseRepeated = {true, false};
const std::vector<bool> ctcMergeRepeated = {true, false};
const std::vector<bool> unique = {true, false};

const std::vector<CTCLossShapeParams> shapes = {
    {// dynamic undifined
     {
         {-1, -1, -1},
     },
     // target
     {{{3, 6, 8}, {2, 5, 6}, {5, 6, 10}}}},
    {// dynamic lower/upper bound
     {
         {{1, 10}, {5, 10}, {6, 12}},
     },
     // target
     {{{1, 5, 6}, {10, 10, 12}, {5, 7, 8}}}},
};

const std::vector<int> blanks = {0, 2, 5};

const auto basicCases = ::testing::Combine(::testing::ValuesIn(shapes),
                                           ::testing::ValuesIn(blanks),
                                           ::testing::ValuesIn(preprocessCollapseRepeated),
                                           ::testing::ValuesIn(ctcMergeRepeated),
                                           ::testing::ValuesIn(unique),
                                           ::testing::ValuesIn(fPrecisions),
                                           ::testing::ValuesIn(iPrecisions));

INSTANTIATE_TEST_SUITE_P(smoke_CTCLossCPU, CTCLossLayerCPUTest, basicCases, CTCLossLayerCPUTest::getTestCaseName);
}  // namespace

}  // namespace test
}  // namespace ov<|MERGE_RESOLUTION|>--- conflicted
+++ resolved
@@ -100,14 +100,6 @@
             auto param_node = std::make_shared<ov::op::v0::Parameter>(types[i], partialShapes[i]);
             params.push_back(param_node);
         }
-<<<<<<< HEAD
-        auto bankNode = ov::op::v0::Constant::create(ngraph::element::i64, ngraph::Shape{ }, {blank});
-
-        auto ctcLoss = std::make_shared<ov::op::v4::CTCLoss>(params[0], params[1], params[2],
-            params[3], bankNode, preprocessCollapseRepeated, ctcMergeRepeated, unique);
-        ngraph::ResultVector results{std::make_shared<ov::op::v0::Result>(ctcLoss)};
-        function = std::make_shared<ngraph::Function>(results, params, "CTCLossLayerCPUTest");
-=======
         auto bankNode = ov::op::v0::Constant::create(ov::element::i64, ov::Shape{}, {blank});
 
         auto ctcLoss = std::make_shared<ov::op::v4::CTCLoss>(params[0],
@@ -120,7 +112,6 @@
                                                              unique);
         ov::ResultVector results{std::make_shared<ov::op::v0::Result>(ctcLoss)};
         function = std::make_shared<ov::Model>(results, params, "CTCLossLayerCPUTest");
->>>>>>> 275e14d9
     };
 
     void generate_inputs(const std::vector<ov::Shape>& targetInputStaticShapes) override {
