// Copyright (C) 2018-2023 Intel Corporation
// SPDX-License-Identifier: Apache-2.0
//

#include "shared_test_classes/base/ov_subgraph.hpp"
#include "test_utils/cpu_test_utils.hpp"

using namespace CPUTestUtils;

namespace ov {
namespace test {

using ScatterUpdateShapes = std::vector<InputShape>;
using IndicesDescription = std::pair<ov::Shape, std::vector<std::int64_t>>;
using Axis = std::int64_t;

struct ScatterUpdateLayerParams {
    ScatterUpdateShapes inputShapes;        // shapes for "data" and "updates" inputs
    IndicesDescription indicesDescriprion;  // indices shapes and values
    Axis axis;
};

using scatterUpdateParams = std::tuple<ScatterUpdateLayerParams,
                                       ElementType,   // input precision
                                       ElementType>;  // indices precision

class ScatterUpdateLayerCPUTest : public testing::WithParamInterface<scatterUpdateParams>,
                                  public SubgraphBaseTest,
                                  public CPUTestsBase {
public:
    static std::string getTestCaseName(testing::TestParamInfo<scatterUpdateParams> obj) {
        ScatterUpdateLayerParams scatterParams;
        ElementType inputPrecision;
        ElementType idxPrecision;
        std::tie(scatterParams, inputPrecision, idxPrecision) = obj.param;
        const auto inputShapes = scatterParams.inputShapes;
        const auto indicesDescr = scatterParams.indicesDescriprion;
        const auto axis = scatterParams.axis;

        std::ostringstream result;
        result << inputPrecision << "_IS=";
        for (const auto& shape : inputShapes) {
            result << ov::test::utils::partialShape2str({shape.first}) << "_";
        }
        result << "TS=";
        for (const auto& shape : inputShapes) {
            result << "(";
            for (const auto& targetShape : shape.second) {
                result << ov::test::utils::vec2str(targetShape) << "_";
            }
            result << ")_";
        }
        result << "indices_shape=" << indicesDescr.first
               << "_indices_values=" << ov::test::utils::vec2str(indicesDescr.second) << "axis=" << axis
               << "_idx_precision=" << idxPrecision;
        return result.str();
    }

protected:
    void SetUp() override {
        targetDevice = ov::test::utils::DEVICE_CPU;
        ScatterUpdateLayerParams scatterParams;
        ElementType inputPrecision;
        ElementType idxPrecision;
        std::tie(scatterParams, inputPrecision, idxPrecision) = this->GetParam();
        const auto inputShapes = scatterParams.inputShapes;
        const auto indicesDescr = scatterParams.indicesDescriprion;
        const auto axis = scatterParams.axis;

        init_input_shapes(inputShapes);
        selectedType = makeSelectedTypeStr("unknown", inputPrecision);

        ov::ParameterVector params;
        for (auto&& shape : inputDynamicShapes) {
            params.push_back(std::make_shared<ov::op::v0::Parameter>(inputPrecision, shape));
        }
        auto indicesNode = ov::op::v0::Constant::create(idxPrecision, indicesDescr.first, indicesDescr.second);
<<<<<<< HEAD
        auto axis_node = ov::op::v0::Constant::create(idxPrecision, {}, { axis });
=======
        auto axis_node = ov::op::v0::Constant::create(idxPrecision, {}, {axis});
>>>>>>> 358cd4b7
        auto scatter = std::make_shared<ov::op::v3::ScatterUpdate>(params[0], indicesNode, params[1], axis_node);

        function = makeNgraphFunction(inputPrecision, params, scatter, "ScatterUpdateLayerCPUTest");
    }
};

TEST_P(ScatterUpdateLayerCPUTest, CompareWithRefs) {
    run();
    CheckPluginRelatedResults(compiledModel, "ScatterUpdate");
}

const std::vector<ScatterUpdateLayerParams> scatterParams = {
    ScatterUpdateLayerParams{ScatterUpdateShapes{{{-1, -1, -1, -1}, {{4, 12, 3, 11}, {7, 11, 2, 3}, {3, 9, 4, 10}}},
                                                 {{-1, -1, -1, -1}, {{4, 8, 3, 11}, {7, 8, 2, 3}, {3, 8, 4, 10}}}},
                             IndicesDescription{{8}, {0, 2, 4, 6, 1, 3, 5, 7}},
                             Axis{1}},
    ScatterUpdateLayerParams{ScatterUpdateShapes{{{-1, -1, -1, -1}, {{4, 12, 3, 11}, {7, 9, 1, 12}, {3, 2, 1, 9}}},
                                                 {{-1, -1, -1, -1}, {{4, 12, 3, 8}, {7, 9, 1, 8}, {3, 2, 1, 8}}}},
                             IndicesDescription{{8}, {0, 2, 4, 6, 1, 3, 5, 7}},
                             Axis{3}},
    ScatterUpdateLayerParams{
        ScatterUpdateShapes{{{-1, -1, -1, -1, -1}, {{5, 9, 10, 3, 4}, {7, 8, 11, 2, 2}, {11, 3, 12, 2, 2}}},
                            {{-1, -1, -1, -1, -1, -1}, {{5, 9, 4, 2, 3, 4}, {7, 8, 4, 2, 2, 2}, {11, 3, 4, 2, 2, 2}}}},
        IndicesDescription{{4, 2}, {0, 2, 4, 6, 1, 3, 5, 7}},
        Axis{2}},
    ScatterUpdateLayerParams{
        ScatterUpdateShapes{{{-1, -1, -1, -1, -1}, {{8, 9, 10, 3, 4}, {11, 3, 4, 3, 4}, {12, 9, 11, 2, 2}}},
                            {{-1, -1, -1, -1, -1, -1}, {{4, 2, 9, 10, 3, 4}, {4, 2, 3, 4, 3, 4}, {4, 2, 9, 11, 2, 2}}}},
        IndicesDescription{{4, 2}, {0, 2, 4, 6, 1, 3, 5, 7}},
        Axis{0}},
    ScatterUpdateLayerParams{
        ScatterUpdateShapes{
            {{{8, 12}, {3, 9}, {4, 11}, {2, 3}, {2, 4}}, {{8, 9, 10, 3, 4}, {11, 3, 4, 3, 4}, {12, 9, 11, 2, 2}}},
            {{4, 2, {3, 9}, {4, 11}, {2, 3}, {2, 4}}, {{4, 2, 9, 10, 3, 4}, {4, 2, 3, 4, 3, 4}, {4, 2, 9, 11, 2, 2}}}},
        IndicesDescription{{4, 2}, {0, 2, 4, 6, 1, 3, 5, 7}},
        Axis{0}},
};

const std::vector<ElementType> inputPrecisions = {
    ElementType::f32,
    ElementType::i32,
};

const std::vector<ElementType> constantPrecisions = {
    ElementType::i32,
    ElementType::i64,
};

INSTANTIATE_TEST_SUITE_P(smoke_CompareWithRefs,
                         ScatterUpdateLayerCPUTest,
                         ::testing::Combine(::testing::ValuesIn(scatterParams),
                                            ::testing::ValuesIn(inputPrecisions),
                                            ::testing::ValuesIn(constantPrecisions)),
                         ScatterUpdateLayerCPUTest::getTestCaseName);
}  // namespace test
}  // namespace ov<|MERGE_RESOLUTION|>--- conflicted
+++ resolved
@@ -75,11 +75,7 @@
             params.push_back(std::make_shared<ov::op::v0::Parameter>(inputPrecision, shape));
         }
         auto indicesNode = ov::op::v0::Constant::create(idxPrecision, indicesDescr.first, indicesDescr.second);
-<<<<<<< HEAD
-        auto axis_node = ov::op::v0::Constant::create(idxPrecision, {}, { axis });
-=======
         auto axis_node = ov::op::v0::Constant::create(idxPrecision, {}, {axis});
->>>>>>> 358cd4b7
         auto scatter = std::make_shared<ov::op::v3::ScatterUpdate>(params[0], indicesNode, params[1], axis_node);
 
         function = makeNgraphFunction(inputPrecision, params, scatter, "ScatterUpdateLayerCPUTest");
