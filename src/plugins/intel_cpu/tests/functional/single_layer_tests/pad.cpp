--- conflicted
+++ resolved
@@ -2,16 +2,9 @@
 // SPDX-License-Identifier: Apache-2.0
 //
 
-<<<<<<< HEAD
-#include <shared_test_classes/single_layer/pad.hpp>
 #include "openvino/runtime/system_conf.hpp"
-#include "test_utils/cpu_test_utils.hpp"
-=======
-#include "shared_test_classes/single_layer/pad.hpp"
-
 #include "common_test_utils/ov_tensor_utils.hpp"
 #include "openvino/op/pad.hpp"
->>>>>>> 8960da90
 #include "shared_test_classes/base/ov_subgraph.hpp"
 #include "test_utils/cpu_test_utils.hpp"
 
@@ -172,21 +165,14 @@
         ElementType::i8
 };
 
-<<<<<<< HEAD
 const std::vector<std::map<std::string, std::string>> deviceConfig = {
     cpuEmptyPluginConfig,
     cpuFP16PluginConfig
 };
 
-
-const std::vector<ngraph::helpers::InputLayerType> inputLayerTypes = {
-        ngraph::helpers::InputLayerType::CONSTANT,
-        ngraph::helpers::InputLayerType::PARAMETER
-=======
 const std::vector<ov::test::utils::InputLayerType> inputLayerTypes = {
         ov::test::utils::InputLayerType::CONSTANT,
         ov::test::utils::InputLayerType::PARAMETER
->>>>>>> 8960da90
 };
 
 const std::vector<ov::test::utils::InputLayerType> inputLayerTypesBlocked = {
