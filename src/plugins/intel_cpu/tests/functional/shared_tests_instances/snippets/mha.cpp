// Copyright (C) 2022 Intel Corporation
// SPDX-License-Identifier: Apache-2.0
//

#include "snippets/mha.hpp"

#include "common_test_utils/test_constants.hpp"
#include "test_utils/cpu_test_utils.hpp"

namespace ov {
namespace test {
namespace snippets {

namespace {

const std::vector<std::vector<ov::PartialShape>> inputShapes_4D = {
    {{1, 128, 12, 64}, {1, 128, 12, 64}, {1, 12, 128, 128}, {1, 128, 12, 64}},
    {{1, 128, 16, 64}, {1, 128, 16, 64}, {1, 16, 1, 1}, {1, 128, 16, 64}},
    {{1, 128, 16, 64}, {1, 128, 16, 64}, {1, 1, 1, 128}, {1, 128, 16, 64}},
    {{2, 68, 6, 92}, {2, 68, 6, 92}, {1, 1, 68, 68}, {2, 68, 6, 92}},
    {{1, 58, 16, 34}, {1, 58, 16, 34}, {1, 1, 1, 58}, {1, 58, 16, 34}},
};

const std::vector<std::vector<ov::PartialShape>> inputShapes_3D = {
    {{128, 12, 64}, {128, 12, 64}, {12, 128, 128}, {128, 12, 64}},
    {{68, 6, 92}, {68, 6, 92}, {1, 68, 68}, {68, 6, 92}},
};

static inline bool is_bf16_supported() {
    return ov::with_cpu_x86_bfloat16() || ov::with_cpu_x86_avx512_core_amx_bf16();
}

static inline std::vector<std::vector<element::Type>> precision_f32(size_t count) {
    std::vector<std::vector<element::Type>> prc;
    prc.emplace_back(std::vector<element::Type>(count, element::f32));
    return prc;
}

static inline std::vector<std::vector<element::Type>> precision_bf16(size_t count) {
    std::vector<std::vector<element::Type>> prc;
    if (is_bf16_supported())
        prc.emplace_back(std::vector<element::Type>(count, element::bf16));
    return prc;
}

static ov::AnyMap enable_callback() {
    return ov::AnyMap({
        {"SNIPPETS_MODE", "ENABLE"},
    });
}

INSTANTIATE_TEST_SUITE_P(smoke_Snippets_MHA_4D,
                         MHA,
                         ::testing::Combine(::testing::ValuesIn(inputShapes_4D),
                                            ::testing::ValuesIn(precision_f32(4)),
                                            ::testing::Values(ov::element::f32),
                                            ::testing::ValuesIn({false, true}),
                                            ::testing::Values(MHA::default_thread_count),
                                            ::testing::Values(1),
                                            ::testing::Values(1),
                                            ::testing::Values(ov::test::utils::DEVICE_CPU),
                                            ::testing::Values(CPUTestUtils::empty_plugin_config)),
                         MHA::getTestCaseName);

INSTANTIATE_TEST_SUITE_P(smoke_Snippets_MHA_3D,
                         MHA,
                         ::testing::Combine(::testing::ValuesIn(inputShapes_3D),
                                            ::testing::ValuesIn(precision_f32(4)),
                                            ::testing::Values(ov::element::f32),
                                            ::testing::ValuesIn({false, true}),
                                            ::testing::Values(MHA::default_thread_count),
                                            ::testing::Values(5),  // [122706]: Subgraph + 4 Transpose
                                            ::testing::Values(2),  // decomposed Transpose + MHA
                                            ::testing::Values(ov::test::utils::DEVICE_CPU),
                                            ::testing::Values(CPUTestUtils::empty_plugin_config)),
                         MHA::getTestCaseName);

INSTANTIATE_TEST_SUITE_P(
    smoke_Snippets_MHA_4D_SplitDimensionM,
    MHA,
    ::testing::Combine(::testing::Values(std::vector<ov::PartialShape>{{1, 128, 2, 64},
                                                                       {1, 128, 2, 64},
                                                                       {1, 1, 1, 1},
                                                                       {1, 128, 2, 64}}),
                       ::testing::ValuesIn(precision_f32(4)),
                       ::testing::Values(ov::element::f32),
                       ::testing::Values(true),
                       ::testing::Values(4),  // 4 Threads
                       ::testing::Values(6),  // Subgraph + 4 Reshapes on inputs and 1 Reshape on output
                       ::testing::Values(1),
                       ::testing::Values(ov::test::utils::DEVICE_CPU),
                       ::testing::Values(enable_callback())),
    MHA::getTestCaseName);

INSTANTIATE_TEST_SUITE_P(
    smoke_Snippets_MHA_3D_SplitDimensionM,
    MHA,
    ::testing::Combine(
        ::testing::Values(std::vector<ov::PartialShape>{{384, 2, 64}, {384, 2, 64}, {1, 384, 384}, {384, 2, 64}}),
        ::testing::ValuesIn(precision_f32(4)),
        ::testing::Values(ov::element::f32),
        ::testing::Values(true),
        ::testing::Values(4),   // 4 Threads
        ::testing::Values(10),  // Subgraph + 4 Reshapes on inputs and 1 Reshape on output + 4 Transposes
        ::testing::Values(1),   // MHA
        ::testing::Values(ov::test::utils::DEVICE_CPU),
        ::testing::Values(enable_callback())),
    MHA::getTestCaseName);

INSTANTIATE_TEST_SUITE_P(smoke_Snippets_MHABF16_4D,
                         MHA,
                         ::testing::Combine(::testing::ValuesIn(inputShapes_4D),
                                            ::testing::ValuesIn(precision_bf16(4)),
                                            ::testing::Values(ov::element::f32),
                                            ::testing::ValuesIn({false, true}),
                                            ::testing::Values(MHA::default_thread_count),
                                            ::testing::Values(7),  // MHA + 5 Converts + 1 Transpose on output
                                            ::testing::Values(6),  // MHA + 5 Converts on inputs and output
                                            ::testing::Values(ov::test::utils::DEVICE_CPU),
                                            ::testing::Values(CPUTestUtils::empty_plugin_config)),
                         MHA::getTestCaseName);

INSTANTIATE_TEST_SUITE_P(smoke_Snippets_MHAEnforceBF16,
                         MHA,
                         ::testing::Combine(::testing::ValuesIn(inputShapes_4D),
                                            ::testing::ValuesIn(precision_f32(4)),
                                            ::testing::Values(ov::element::bf16),
                                            ::testing::ValuesIn({false}),
                                            ::testing::Values(MHA::default_thread_count),
                                            ::testing::Values(7),
                                            ::testing::Values(6),
                                            ::testing::Values(ov::test::utils::DEVICE_CPU),
                                            ::testing::Values(CPUTestUtils::cpu_bf16_plugin_config)),
                         MHA::getTestCaseName);

INSTANTIATE_TEST_SUITE_P(
    smoke_Snippets_MHAMulAdd,
    MHAMulAdd,
    ::testing::Combine(
        ::testing::Values(std::vector<ov::PartialShape>{{1, 10, 12, 16}, {1, 10, 12, 16}, {1, 10, 12, 16}}),
        ::testing::ValuesIn(precision_f32(3)),
        ::testing::Values(ov::element::f32),
        ::testing::ValuesIn({false}),  // Need to support True for graph builder in tests
        ::testing::Values(MHA::default_thread_count),
        ::testing::Values(1),
        ::testing::Values(1),
        ::testing::Values(ov::test::utils::DEVICE_CPU),
        ::testing::Values(CPUTestUtils::empty_plugin_config)),
    MHA::getTestCaseName);

const std::vector<std::vector<ov::PartialShape>> inputShapeSelect = {
    // without broadcast
    {{1, 128, 12, 64}, {1, 128, 12, 64}, {1, 12, 128, 128}, {1, 12, 128, 128}, {1, 12, 128, 128}, {1, 128, 12, 64}},
    {{1, 94, 12, 54}, {1, 94, 12, 54}, {1, 12, 94, 94}, {1, 12, 94, 94}, {1, 12, 94, 94}, {1, 94, 12, 54}},
    // with broadcast
    {{1, 128, 12, 64}, {1, 128, 12, 64}, {1, 12, 128, 128}, {1, 12, 1, 1}, {1, 12, 1, 1}, {1, 128, 12, 64}},
    {{2, 52, 6, 102}, {2, 52, 6, 102}, {1, 6, 52, 52}, {1, 6, 1, 1}, {1, 6, 1, 1}, {2, 52, 6, 102}}};

INSTANTIATE_TEST_SUITE_P(
    smoke_Snippets_MHA,
    MHASelect,
    ::testing::Combine(::testing::ValuesIn(inputShapeSelect),
                       ::testing::ValuesIn(precision_f32(6)),
                       ::testing::Values(ov::element::f32),
                       ::testing::Values(false),  // Need to support True for graph builder in tests
                       ::testing::Values(MHA::default_thread_count),
                       ::testing::Values(2),  // Less + MHA
                       ::testing::Values(2),
                       ::testing::Values(ov::test::utils::DEVICE_CPU),
                       ::testing::Values(CPUTestUtils::empty_plugin_config)),
    MHA::getTestCaseName);

const std::vector<std::vector<ov::PartialShape>> inputShapesWOTranspose_4D = {
    {{1, 12, 197, 64}, {1, 12, 64, 197}, {1, 12, 197, 64}},
    {{1, 12, 12, 64}, {1, 12, 64, 48}, {1, 12, 48, 64}}};
const std::vector<std::vector<ov::PartialShape>> inputShapesWOTranspose_3D = {
    {{12, 197, 64}, {12, 64, 197}, {12, 197, 64}},
    {{12, 128, 100}, {12, 100, 128}, {12, 128, 100}}};

INSTANTIATE_TEST_SUITE_P(
    smoke_Snippets_MHAWOTransposeOnInputs_4D,
    MHAWOTransposeOnInputs,
    ::testing::Combine(::testing::ValuesIn(inputShapesWOTranspose_4D),
                       ::testing::Values(std::vector<ov::element::Type>{}),
                       ::testing::Values(ov::element::f32),
                       ::testing::Values(true),  // Need to support False for graph builder in tests
                       ::testing::Values(MHA::default_thread_count),
                       ::testing::Values(1),
                       ::testing::Values(1),
                       ::testing::Values(ov::test::utils::DEVICE_CPU),
                       ::testing::Values(CPUTestUtils::empty_plugin_config)),
    MHA::getTestCaseName);

INSTANTIATE_TEST_SUITE_P(
    smoke_Snippets_MHAWOTranspose_4D,
    MHAWOTranspose,
    ::testing::Combine(::testing::ValuesIn(inputShapesWOTranspose_4D),
                       ::testing::ValuesIn(precision_f32(3)),
                       ::testing::Values(ov::element::f32),
                       ::testing::ValuesIn({true}),  // Need to support False for graph builder in tests
                       ::testing::Values(MHA::default_thread_count),
                       ::testing::Values(1),
                       ::testing::Values(1),
                       ::testing::Values(ov::test::utils::DEVICE_CPU),
                       ::testing::Values(CPUTestUtils::empty_plugin_config)),
    MHA::getTestCaseName);

INSTANTIATE_TEST_SUITE_P(
    smoke_Snippets_MHAWOTranspose_3D,
    MHAWOTranspose,
    ::testing::Combine(::testing::ValuesIn(inputShapesWOTranspose_3D),
                       ::testing::ValuesIn(precision_f32(3)),
                       ::testing::Values(ov::element::f32),
                       ::testing::ValuesIn({true}),  // Need to support False for graph builder in tests
                       ::testing::Values(MHA::default_thread_count),
                       ::testing::Values(1),
                       ::testing::Values(1),
                       ::testing::Values(ov::test::utils::DEVICE_CPU),
                       ::testing::Values(CPUTestUtils::empty_plugin_config)),
    MHA::getTestCaseName);

INSTANTIATE_TEST_SUITE_P(
    smoke_Snippets_MHAWOTransposeBF16_4D,
    MHAWOTranspose,
    ::testing::Combine(::testing::ValuesIn(inputShapesWOTranspose_4D),
                       ::testing::ValuesIn(precision_bf16(3)),
                       ::testing::Values(ov::element::f32),
                       ::testing::ValuesIn({true}),  // Need to support False for graph builder in tests
                       ::testing::Values(MHA::default_thread_count),
                       ::testing::Values(5),  // MHA + 4 extra Converts on inputs and output
                       ::testing::Values(5),  // MHA + 4 extra Converts on inputs and output
                       ::testing::Values(ov::test::utils::DEVICE_CPU),
                       ::testing::Values(CPUTestUtils::empty_plugin_config)),
    MHA::getTestCaseName);

INSTANTIATE_TEST_SUITE_P(
    smoke_Snippets_MHAWOTransposeBF16_3D,
    MHAWOTranspose,
    ::testing::Combine(::testing::ValuesIn(inputShapesWOTranspose_3D),
                       ::testing::ValuesIn(precision_bf16(3)),
                       ::testing::Values(ov::element::f32),
                       ::testing::ValuesIn({true}),  // Need to support False for graph builder in tests
                       ::testing::Values(MHA::default_thread_count),
                       ::testing::Values(5),  // MHA + 4 extra Converts on inputs and output
                       ::testing::Values(5),  // MHA + 4 extra Converts on inputs and output
                       ::testing::Values(ov::test::utils::DEVICE_CPU),
                       ::testing::Values(CPUTestUtils::empty_plugin_config)),
    MHA::getTestCaseName);

INSTANTIATE_TEST_SUITE_P(
    smoke_Snippets_MHAWOTransposeEnforceBF16_4D,
    MHAWOTranspose,
    ::testing::Combine(::testing::ValuesIn(inputShapesWOTranspose_4D),
                       ::testing::ValuesIn(precision_f32(3)),
                       ::testing::Values(ov::element::bf16),
                       ::testing::ValuesIn({true}),  // Need to support False for graph builder in tests
                       ::testing::Values(MHA::default_thread_count),
                       ::testing::Values(5),  // MHA + 4 extra Converts on inputs and output
                       ::testing::Values(5),  // MHA + 4 extra Converts on inputs and output
                       ::testing::Values(ov::test::utils::DEVICE_CPU),
                       ::testing::Values(CPUTestUtils::cpu_bf16_plugin_config)),
    MHA::getTestCaseName);

INSTANTIATE_TEST_SUITE_P(
    smoke_Snippets_MHAWOTransposeEnforceBF16_3D,
    MHAWOTranspose,
    ::testing::Combine(::testing::ValuesIn(inputShapesWOTranspose_3D),
                       ::testing::ValuesIn(precision_f32(3)),
                       ::testing::Values(ov::element::bf16),
                       ::testing::ValuesIn({true}),  // Need to support False for graph builder in tests
                       ::testing::Values(MHA::default_thread_count),
                       ::testing::Values(5),  // MHA + 4 extra Converts on inputs and output
                       ::testing::Values(5),  // MHA + 4 extra Converts on inputs and output
                       ::testing::Values(ov::test::utils::DEVICE_CPU),
                       ::testing::Values(CPUTestUtils::cpu_bf16_plugin_config)),
    MHA::getTestCaseName);

INSTANTIATE_TEST_SUITE_P(
    smoke_Snippets_MHAINT8MatMul,
    MHAINT8MatMul,
    ::testing::Combine(::testing::ValuesIn(std::vector<std::vector<ov::PartialShape>>(inputShapes_4D.begin(),
                                                                                      inputShapes_4D.begin() + 2)),
                       ::testing::Values(std::vector<element::Type>{}),
                       ::testing::Values(ov::element::f32),
                       ::testing::Values(false),  // The graph doesn't contain Multiply
                       ::testing::Values(MHA::default_thread_count),
                       ::testing::Values(6),  // FQx3 on inputs + MHA + Transpose on output + Deq Mul
                       ::testing::Values(5),  // FQx3 on inputs + MHA + Deq Mul
                       ::testing::Values(ov::test::utils::DEVICE_CPU),
                       ::testing::Values(CPUTestUtils::empty_plugin_config)),
    MHA::getTestCaseName);

INSTANTIATE_TEST_SUITE_P(
    smoke_Snippets_MHAQuantMatMul0,
    MHAQuantMatMul0,
    ::testing::Combine(
        ::testing::Values(std::vector<ov::PartialShape>{{1, 128, 768}, {1, 128, 768}, {1, 1, 1, 128}, {1, 128, 768}}),
        ::testing::Values(std::vector<element::Type>{}),
        ::testing::Values(ov::element::f32),
        ::testing::Values(false),  // The graph doesn't contain Multiply
        ::testing::Values(MHA::default_thread_count),
        ::testing::Values(8),  // FQ on input + MHA + Transpose on output + 4 Reshapes + Deq Mul
        ::testing::Values(3),  // FQ on input + MHA + Deq Mul
        ::testing::Values(ov::test::utils::DEVICE_CPU),
        ::testing::Values(CPUTestUtils::empty_plugin_config)),
    MHA::getTestCaseName);

INSTANTIATE_TEST_SUITE_P(smoke_Snippets_MHAFQAfterMatMul_4D,
                         MHAFQAfterMatMul,
                         ::testing::Combine(::testing::ValuesIn(inputShapes_4D),
                                            ::testing::Values(std::vector<element::Type>{}),
                                            ::testing::Values(ov::element::f32),
                                            ::testing::Values(false),  // The graph doesn't contain Multiply
                                            ::testing::Values(MHA::default_thread_count),
                                            ::testing::Values(3),  // MHA + Transpose on output + Deq Mul
                                            ::testing::Values(2),  // MHA + Deq Mul
                                            ::testing::Values(ov::test::utils::DEVICE_CPU),
                                            ::testing::Values(CPUTestUtils::empty_plugin_config)),
                         MHA::getTestCaseName);

<<<<<<< HEAD
INSTANTIATE_TEST_SUITE_P(
    smoke_Snippets_MHAFQ,
    MHAFQ,
    ::testing::Combine(::testing::Values(std::vector<ov::PartialShape>{{1, 64, 12, 64},
                                                                       {1, 64, 12, 64},
                                                                       {1, 1, 1, 64},
                                                                       {1, 64, 12, 64}}),
                       ::testing::Values(std::vector<element::Type>{}),
                       ::testing::Values(ov::element::f32),
                       ::testing::Values(false),  // The graph doesn't contain Multiply
                       ::testing::Values(MHA::default_thread_count),
                       ::testing::Values(7),  // Transposex2 + Subgraphsx5
                       ::testing::Values(5),  // MHA + Deq Mul on output + Deqs on inputs + 2 xFQ on inputs
                       ::testing::Values(ov::test::utils::DEVICE_CPU),
                       ::testing::Values(CPUTestUtils::empty_plugin_config)),
    MHA::getTestCaseName);
=======
INSTANTIATE_TEST_SUITE_P(smoke_Snippets_MHAWOTransposeEnforceBF16_3D, MHAWOTranspose,
                         ::testing::Combine(
                                 ::testing::ValuesIn(inputShapesWOTranspose_3D),
                                 ::testing::ValuesIn(precision_f32(3)),
                                 ::testing::Values(ov::element::bf16),
                                 ::testing::ValuesIn({true}),  // Need to support False for graph builder in tests
                                 ::testing::Values(MHA::default_thread_count),
                                 ::testing::Values(5), // MHA + 4 extra Converts on inputs and output
                                 ::testing::Values(5), // MHA + 4 extra Converts on inputs and output
                                 ::testing::Values(ov::test::utils::DEVICE_CPU),
                                 ::testing::Values(CPUTestUtils::cpuBF16PluginConfig)),
                         MHA::getTestCaseName);

INSTANTIATE_TEST_SUITE_P(smoke_Snippets_MHAINT8MatMul, MHAINT8MatMul,
                         ::testing::Combine(
                                 ::testing::ValuesIn(std::vector<std::vector<ov::PartialShape>>(inputShapes_4D.begin(), inputShapes_4D.begin() + 2)),
                                 ::testing::Values(std::vector<element::Type>{}),
                                 ::testing::Values(ov::element::f32),
                                 ::testing::Values(false), // The graph doesn't contain Multiply
                                 ::testing::Values(MHA::default_thread_count),
                                 ::testing::Values(6),     // FQx3 on inputs + MHA + Transpose on output + Deq Mul
                                 ::testing::Values(5),     // FQx3 on inputs + MHA + Deq Mul
                                 ::testing::Values(ov::test::utils::DEVICE_CPU),
                                 ::testing::Values(CPUTestUtils::cpuEmptyPluginConfig)),
                         MHA::getTestCaseName);

INSTANTIATE_TEST_SUITE_P(smoke_Snippets_MHAQuantMatMul0, MHAQuantMatMul0,
                         ::testing::Combine(
                                 ::testing::Values(std::vector<ov::PartialShape>{{1, 128, 768}, {1, 128, 768}, {1, 1, 1, 128}, {1, 128, 768}}),
                                 ::testing::Values(std::vector<element::Type>{}),
                                 ::testing::Values(ov::element::f32),
                                 ::testing::Values(false), // The graph doesn't contain Multiply
                                 ::testing::Values(MHA::default_thread_count),
                                 ::testing::Values(9),     // FQx2 on inputs + MHA + Transpose on output + 4 Reshapes + Deq Mul
                                 ::testing::Values(4),     // FQx2 on inputs + MHA + Deq Mul
                                 ::testing::Values(ov::test::utils::DEVICE_CPU),
                                 ::testing::Values(CPUTestUtils::cpuEmptyPluginConfig)),
                         MHA::getTestCaseName);

INSTANTIATE_TEST_SUITE_P(smoke_Snippets_MHAFQAfterMatMul_4D, MHAFQAfterMatMul,
                         ::testing::Combine(
                                 ::testing::ValuesIn(inputShapes_4D),
                                 ::testing::Values(std::vector<element::Type>{}),
                                 ::testing::Values(ov::element::f32),
                                 ::testing::Values(false), // The graph doesn't contain Multiply
                                 ::testing::Values(MHA::default_thread_count),
                                 ::testing::Values(3),     // MHA + Transpose on output + Deq Mul
                                 ::testing::Values(2),     // MHA + Deq Mul
                                 ::testing::Values(ov::test::utils::DEVICE_CPU),
                                 ::testing::Values(CPUTestUtils::cpuEmptyPluginConfig)),
                         MHA::getTestCaseName);

INSTANTIATE_TEST_SUITE_P(smoke_Snippets_MHAFQ, MHAFQ,
                         ::testing::Combine(
                                 ::testing::Values(std::vector<ov::PartialShape>{{1, 64, 12, 64}, {1, 64, 12, 64}, {1, 1, 1, 64}, {1, 64, 12, 64}}),
                                 ::testing::Values(std::vector<element::Type>{}),
                                 ::testing::Values(ov::element::f32),
                                 ::testing::Values(false), // The graph doesn't contain Multiply
                                 ::testing::Values(MHA::default_thread_count),
                                 ::testing::Values(7),     // Transposex2 + Subgraphsx5
                                 ::testing::Values(5),     // MHA + Deq Mul on output + Deqs on inputs + 2 xFQ on inputs
                                 ::testing::Values(ov::test::utils::DEVICE_CPU),
                                 ::testing::Values(CPUTestUtils::cpuEmptyPluginConfig)),
                         MHA::getTestCaseName);
>>>>>>> 40f772bf

const std::vector<std::vector<ov::PartialShape>> inputShapesTransposedB = {
    {{1, 12, 12, 64}, {1, 12, 48, 64}, {1, 12, 48, 64}}};

INSTANTIATE_TEST_SUITE_P(
    smoke_Snippets_MHATransposedB,
    MHATransposedB,
    ::testing::Combine(::testing::ValuesIn(inputShapesTransposedB),
                       ::testing::Values(std::vector<element::Type>{}),
                       ::testing::Values(ov::element::f32),
                       ::testing::ValuesIn({true}),  // Need to support False for graph builder in tests
                       ::testing::Values(MHA::default_thread_count),
                       ::testing::Values(2),
                       ::testing::Values(1),
                       ::testing::Values(ov::test::utils::DEVICE_CPU),
                       ::testing::Values(CPUTestUtils::empty_plugin_config)),
    MHA::getTestCaseName);

const std::vector<std::vector<ov::PartialShape>> inputShapesExtractedReshape = {
    {{2, 196, 64}, {2, 64, 196}, {2, 14, 14, 14, 1}, {2, 14, 14, 1, 14}, {2, 196, 64}},
    {{1, 16, 10}, {1, 10, 16}, {1, 4, 4, 4, 1}, {1, 4, 4, 1, 4}, {1, 16, 10}},
    {{1, 16, 10}, {1, 10, 16}, {1, 1, 1, 1, 1}, {1, 4, 4, 4, 4}, {1, 16, 10}},
    {{1, 16, 10}, {1, 10, 16}, {1, 4, 4, 4, 4}, {1, 1, 1, 1, 1}, {1, 16, 10}},
    {{1, 4, 16, 10}, {1, 4, 10, 16}, {1, 4, 256}, {1, 4, 256}, {1, 4, 16, 10}},
    {{1, 4, 16, 10}, {1, 4, 10, 16}, {1, 1, 256}, {1, 4, 1}, {1, 4, 16, 10}},
};

INSTANTIATE_TEST_SUITE_P(
    smoke_Snippets_MHAWithExtractedReshape,
    MHAWithExtractedReshape,
    ::testing::Combine(::testing::ValuesIn(inputShapesExtractedReshape),
                       ::testing::Values(std::vector<element::Type>{}),
                       ::testing::Values(ov::element::f32),
                       ::testing::ValuesIn({true}),  // False is not supported for graph builder in tests
                       ::testing::Values(MHA::default_thread_count),
                       ::testing::Values(3),  // Extracted Add + Extracted Reshape + MHA
                       ::testing::Values(2),  // Extracted Add + MHA
                       ::testing::Values(ov::test::utils::DEVICE_CPU),
                       ::testing::Values(CPUTestUtils::empty_plugin_config)),
    MHA::getTestCaseName);

}  // namespace
}  // namespace snippets
}  // namespace test
}  // namespace ov<|MERGE_RESOLUTION|>--- conflicted
+++ resolved
@@ -318,24 +318,6 @@
                                             ::testing::Values(CPUTestUtils::empty_plugin_config)),
                          MHA::getTestCaseName);
 
-<<<<<<< HEAD
-INSTANTIATE_TEST_SUITE_P(
-    smoke_Snippets_MHAFQ,
-    MHAFQ,
-    ::testing::Combine(::testing::Values(std::vector<ov::PartialShape>{{1, 64, 12, 64},
-                                                                       {1, 64, 12, 64},
-                                                                       {1, 1, 1, 64},
-                                                                       {1, 64, 12, 64}}),
-                       ::testing::Values(std::vector<element::Type>{}),
-                       ::testing::Values(ov::element::f32),
-                       ::testing::Values(false),  // The graph doesn't contain Multiply
-                       ::testing::Values(MHA::default_thread_count),
-                       ::testing::Values(7),  // Transposex2 + Subgraphsx5
-                       ::testing::Values(5),  // MHA + Deq Mul on output + Deqs on inputs + 2 xFQ on inputs
-                       ::testing::Values(ov::test::utils::DEVICE_CPU),
-                       ::testing::Values(CPUTestUtils::empty_plugin_config)),
-    MHA::getTestCaseName);
-=======
 INSTANTIATE_TEST_SUITE_P(smoke_Snippets_MHAWOTransposeEnforceBF16_3D, MHAWOTranspose,
                          ::testing::Combine(
                                  ::testing::ValuesIn(inputShapesWOTranspose_3D),
@@ -400,7 +382,6 @@
                                  ::testing::Values(ov::test::utils::DEVICE_CPU),
                                  ::testing::Values(CPUTestUtils::cpuEmptyPluginConfig)),
                          MHA::getTestCaseName);
->>>>>>> 40f772bf
 
 const std::vector<std::vector<ov::PartialShape>> inputShapesTransposedB = {
     {{1, 12, 12, 64}, {1, 12, 48, 64}, {1, 12, 48, 64}}};
