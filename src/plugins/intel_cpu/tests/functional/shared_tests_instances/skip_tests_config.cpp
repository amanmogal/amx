--- conflicted
+++ resolved
@@ -331,18 +331,6 @@
         // Issue: 123321
         retVector.emplace_back(
             R"(.*smoke_RNNSequenceCommonZeroClip/RNNSequenceTest.Inference.*hidden_size=1.*relu.*direction=reverse.*)");
-<<<<<<< HEAD
-        // Ticket: 122769
-        retVector.emplace_back(R"(.*smoke_nonzero/NonZeroLayerTest.Inference/IS.*)");
-        retVector.emplace_back(R"(.*smoke_NormalizeL2_.*)");
-        retVector.emplace_back(R"(.*Extension.XmlModelWithExtensionFromDSO.*)");
-        retVector.emplace_back(R"(.*Extension.OnnxModelWithExtensionFromDSO.*)");
-        retVector.emplace_back(R"(.*ONNXQuantizedModels/QuantizedModelsTests.MaxPool.*)");
-        retVector.emplace_back(R"(.*ONNXQuantizedModels/QuantizedModelsTests.Convolution.*)");
-=======
-        // Ticket: 134601
-        retVector.emplace_back(R"(.*smoke_GroupNormalization.*)");
->>>>>>> 3a5f2115
         // by calc abs_threshold with expected value
         retVector.emplace_back(
             R"(.*smoke_Interpolate_Basic_Down_Sample_Tail/InterpolateLayerTest.Inference.*InterpolateMode=(linear|linear_onnx)_ShapeCalcMode=scales_CoordinateTransformMode=half_pixel.*PE=\(0.0.0.0\).*netType=f32.*)");
