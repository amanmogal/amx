--- conflicted
+++ resolved
@@ -208,15 +208,12 @@
         // Issue: 121313
         R"(smoke_GroupConvBackpropData.*paddingDefined/GroupConvBackpropLayerTest.Inference.*f16.*)",
         R"(smoke_GroupConvBackpropData.*paddingDefined/GroupConvBackpropLayerTest.Inference.*f32.*)",
-<<<<<<< HEAD
         // Issue: 121812
         R"(.*ConvertCPULayerTest.*outFmts=(nhwc|nChw8c|nChw16c).*)",
         // Issue: 122321
         R"(.*smoke_ConvertCPULayerTest_BOOL.*)",
-=======
         // Issue: 122177
         R"(smoke_LSTMSequenceCommon.*LSTMSequenceTest.Inference.*CONVERT_TO_TI.*)",
->>>>>>> e24b6211
         // Issue: 122094
         R"(smoke_Interpolate_Basic_Down_Sample_Tail/InterpolateLayerTest.Inference.*(asymmetric|align_corners).*f16.*)",
     };
