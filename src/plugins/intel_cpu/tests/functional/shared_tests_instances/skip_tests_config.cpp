// Copyright (C) 2018-2023 Intel Corporation
// SPDX-License-Identifier: Apache-2.0
//

#include "functional_test_utils/skip_tests_config.hpp"

#include <ie_system_conf.h>

#include <string>
#include <vector>

#include "ie_parallel.hpp"

std::vector<std::string> disabledTestPatterns() {
    std::vector<std::string> retVector{
        // TODO: Issue 31841
        R"(.*(QuantGroupConvBackpropData3D).*)",
        // TODO: Issue 31843
        R"(.*(QuantConvBackpropData3D).*)",
        R"(.*(QuantConvBackpropData2D).*(QG=Perchannel).*)",
        R"(.*(QuantGroupConvBackpropData2D).*(QG=Perchannel).*)",
        // TODO: Issue 33886
        R"(.*(QuantGroupConv2D).*)",
        R"(.*(QuantGroupConv3D).*)",
        // TODO: Issue: 34518
        R"(.*RangeLayerTest.*)",
        R"(.*(RangeAddSubgraphTest).*Start=1.2.*Stop=(5.2|-5.2).*Step=(0.1|-0.1).*netPRC=FP16.*)",
        R"(.*(RangeNumpyAddSubgraphTest).*netPRC=FP16.*)",
        // TODO: Issue: 43793
        R"(.*InferRequestPreprocessDynamicallyInSetBlobTest.*iPRC=0.*_iLT=1.*)",
        R"(.*InferRequestPreprocessDynamicallyInSetBlobTest.*oPRC=0.*_oLT=1.*)",
        // TODO: Issue: 63469
        R"(.*ConversionLayerTest.*ConvertLike.*)",
        // TODO: Issue: 34055
        R"(.*ReluShapeOfSubgraphTest.*)",
        // TODO: Issue: 43314
        R"(.*Broadcast.*mode=BIDIRECTIONAL.*inNPrec=BOOL.*)",
        // TODO: Issue 43417 sporadic issue, looks like an issue in test, reproducible only on Windows platform
        R"(.*decomposition1_batch=5_hidden_size=10_input_size=30_.*tanh.relu.*_clip=0_linear_before_reset=1.*_targetDevice=CPU_.*)",
        // Skip platforms that do not support BF16 (i.e. sse, avx, avx2)
        R"(.*(BF|bf)16.*(jit_avx(?!5)|jit_sse).*)",
        // TODO: Incorrect blob sizes for node BinaryConvolution_X
        R"(.*BinaryConvolutionLayerTest.*)",
        // TODO: 53618. BF16 gemm ncsp convolution crash
        R"(.*_GroupConv.*_inFmts=nc.*_primitive=jit_gemm.*ENFORCE_BF16=YES.*)",
        // TODO: 53578. fork DW bf16 convolution does not support 3d cases yet
        R"(.*_DW_GroupConv.*_inFmts=(ndhwc|nCdhw16c).*ENFORCE_BF16=YES.*)",
        // TODO: 56143. Enable nspc convolutions for bf16 precision
        R"(.*ConvolutionLayerCPUTest.*_inFmts=(ndhwc|nhwc).*ENFORCE_BF16=YES.*)",
        // TODO: 56827. Sporadic test failures
        R"(.*smoke_Conv.+_FP32.ConvolutionLayerCPUTest\.CompareWithRefs.*TS=\(\(.\.67.+\).*inFmts=n.+c.*_primitive=jit_avx2.*)",
        // incorrect jit_uni_planar_convolution with dilation = {1, 2, 1} and output channel 1
        R"(.*smoke_Convolution3D.*D=\(1.2.1\)_O=1.*)",

        // TODO: Issue: 35627. CPU Normalize supports from 2D to 4D blobs
        R"(.*NormalizeL2_1D.*)",
        R"(.*NormalizeL2_5D.*)",
        // Issue: 59788. dnnl_normalize_nchw applies eps after sqrt for across_spatial
        R"(.*NormalizeL2_.*axes=\(1.2.*_eps=100.*)",
        R"(.*NormalizeL2_.*axes=\(2.1.*_eps=100.*)",
        R"(.*NormalizeL2_.*axes=\(3.1.2.*_eps=100.*)",

        // Unsupported operation of type: NormalizeL2 name : Doesn't support reduction axes: (2.2)
        R"(.*BF16NetworkRestore1.*)",
        R"(.*MobileNet_ssd_with_branching.*)",

        // TODO: 57562 No dynamic output shape support
        R"(.*NonZeroLayerTest.*)",
        // Not expected behavior
        R"(.*Behavior.*InferRequestSetBlobByType.*Batched.*)",
        R"(.*Auto.*Behavior.*ExecutableNetworkBaseTest.*canLoadCorrectNetworkToGetExecutableWithIncorrectConfig.*)",
        R"(.*(Auto|Multi).*Behavior.*CorrectConfigAPITests.*CanSetExclusiveAsyncRequests.*)",
        R"(.*(Auto|Multi).*Behavior.*IncorrectConfigTests.*CanNotLoadNetworkWithIncorrectConfig.*)",
        R"(.*OVCompiledModelBaseTest.*(CanGetInputsInfoAndCheck|canSetConfigToCompiledModel).*)",
        R"(.*Behavior.*CorrectConfigCheck.*(canSetConfigAndCheckGetConfig|canSetConfigTwiceAndCheckGetConfig).*CPU_BIND_THREAD=YES.*)",
        // Issue: 72021 Unreasonable abs_threshold for comparing bf16 results
        R"(.*smoke_Reduce.*type=(Prod|Min).*INFERENCE_PRECISION_HINT=(BF|bf)16.*)",
        // TODO: 56520 Accuracy mismatch
        R"(.*ReduceOpsLayerTest.*type=Mean_.*netPRC=(I64|I32).*)",
        R"(.*ReduceOpsLayerTest.*type=Mean_.*netPRC=U64.*)",
        // Not implemented yet:
        R"(.*Behavior.*ExecutableNetworkBaseTest.*canSetConfigToExecNet.*)",
        R"(.*Behavior.*OVCompiledModelBaseTest.*canSetConfigToCompiledModel.*)",
        R"(.*Behavior.*ExecutableNetworkBaseTest.*canExport.*)",
        R"(.*Behavior.*OVCompiledModelBaseTest.*canExportModel.*)",
        R"(.*Behavior.*ExecutableNetworkBaseTest.*canSetConfigToExecNetWithIncorrectConfig.*)",
        R"(.*Behavior.*OVCompiledModelBaseTest.*canSetConfigToCompiledModelWithIncorrectConfig.*)",
        R"(.*Hetero.*Behavior.*ExecutableNetworkBaseTest.*ExecGraphInfo.*)",
        R"(.*Hetero.*Behavior.*OVCompiledModelBaseTest.*ExecGraphInfo.*)",
        R"(.*Hetero.*Behavior.*ExecutableNetworkBaseTest.*CanCreateTwoExeNetworksAndCheckFunction.*)",
        // TODO: 104942
        R"(.*(Auto|Multi).*Behavior.*ExecutableNetworkBaseTest.*canLoadCorrectNetworkToGetExecutableAndCheckConfig.*)",
        R"(.*(Auto|Multi).*SetPropLoadNetWorkGetPropTests.*)",
        R"(.*Hetero.*Behavior.*OVCompiledModelBaseTest.*canCreateTwoCompiledModelAndCheckTheir.*)",
        // CPU does not support dynamic rank
        // Issue: 66778
        R"(.*smoke_BehaviorTests.*InferFullyDynamicNetworkWith(S|G)etTensor.*)",
        R"(.*smoke_Hetero_BehaviorTests.*InferFullyDynamicNetworkWith(S|G)etTensor.*)",
        R"(.*smoke_Auto_BehaviorTests.*InferFullyDynamicNetworkWith(S|G)etTensor.*)",
        R"(.*smoke_BehaviorTests.*DynamicOutputToDynamicInput.*)",
        R"(.*smoke_BehaviorTests.*DynamicInputToDynamicOutput.*)",
        R"(.*smoke_Hetero_BehaviorTests.*DynamicOutputToDynamicInput.*)",
        R"(.*smoke_Hetero_BehaviorTests.*DynamicInputToDynamicOutput.*)",
        R"(.*smoke_Auto_BehaviorTests.*DynamicOutputToDynamicInput.*)",
        R"(.*smoke_Auto_BehaviorTests.*DynamicInputToDynamicOutput.*)",
        // unsupported metrics
        R"(.*OVGetMetricPropsTest.*OVGetMetricPropsTest.*(MAX_BATCH_SIZE).*)",
        R"(.*smoke_AutoMultiHeteroOVGetMetricPropsTest.*OVGetMetricPropsTest.*(AVAILABLE_DEVICES|OPTIMIZATION_CAPABILITIES|RANGE_FOR_ASYNC_INFER_REQUESTS|RANGE_FOR_STREAMS).*)",
        // supports only '' as device id
        R"(.*OVClassQueryModelTest.*QueryModelWithDeviceID.*)",

        // Issue 67214
        R"(smoke_PrePostProcess.*resize_and_convert_layout_i8.*)",
        // TODO: 67255
        R"(smoke_If.*SimpleIf2OutTest.*)",

        // Issue: 69086
        // need to add support convert BIN -> FP32
        // if we set output precision as BIN, when we create output blob precision looks like UNSPECIFIED
        R"(.*smoke_FakeQuantizeLayerCPUTest.*bin.*)",
        // Issue: 69222
        R"(.*smoke_PriorBoxClustered.*PriorBoxClusteredLayerCPUTest.*_netPRC=f16_.*)",
        // Issue: 72005
        // there are some inconsistency between cpu plugin and ng ref
        // for ctcMergeRepeated is true when legal randomized inputs value.
        // Failure happened on win and macos for current seeds.
        R"(.*CTCLossLayerTest.*CMR=1.*)",
        R"(.*CTCLossLayerCPUTest.*ctcMergeRepeated=1.*)",
        // Issue: 71756
        R"(.*GroupDeconv_2D_DW_BF16/GroupDeconvolutionLayerCPUTest.CompareWithRefs.*PRC=f32.*inFmts=nChw16c_outFmts=nChw16c_primitive=jit_avx512_dw_Fused=Multiply\(PerChannel\).Add\(PerChannel\)_PluginConf_ENFORCE_BF16=YES.*)",
        R"(.*smoke_GroupDeconv_(2|3)D_Blocked_BF16.*S=(\(2\.2\)|\(2\.2\.2\))_PB=(\(0\.0\)|\(0\.0\.0\))_PE=(\(0\.0\)|\(0\.0\.0\))_D=(\(1\.1\)|\(1\.1\.1\))_.*_O=64_G=4.*)",
        // Issue: 59594
        R"(smoke_ConversionLayerTest/ConversionLayerTest.CompareWithRefs.*BOOL.*)",
        R"(smoke_ConversionLayerTest/ConversionLayerTest.CompareWithRefs.*MIXED.*)",
        R"(smoke_ConversionLayerTest/ConversionLayerTest.CompareWithRefs.*Q78.*)",
        R"(smoke_ConversionLayerTest/ConversionLayerTest.CompareWithRefs.*U4.*)",
        R"(smoke_ConversionLayerTest/ConversionLayerTest.CompareWithRefs.*I4.*)",
        R"(smoke_ConversionLayerTest/ConversionLayerTest.CompareWithRefs.*BIN.*)",
        R"(smoke_ConversionLayerTest/ConversionLayerTest.CompareWithRefs.*CUSTOM.*)",
        R"(smoke_ConversionLayerTest/ConversionLayerTest.CompareWithRefs.*UNSPECIFIED.*)",
        // Issue:
        // New API tensor tests
        R"(.*OVInferRequestCheckTensorPrecision.*type=i4.*)",
        R"(.*OVInferRequestCheckTensorPrecision.*type=u1.*)",
        R"(.*OVInferRequestCheckTensorPrecision.*type=u4.*)",
        // Issue: 77390
        R"(.*LoopLayerCPUTest.*exec_cond=0.*)",
        R"(.*LoopLayerCPUTest.*trip_count=0.*)",
        R"(.*LoopForDiffShapesLayerCPUTest.*exec_cond=0.*)",
        R"(.*LoopForDiffShapesLayerCPUTest.*trip_count=0.*)",
        R"(.*LoopForConcatLayerCPUTest.*exec_cond=0.*)",
        R"(.*LoopForConcatLayerCPUTest.*trip_count=0.*)",
        // [ INFO ] Can't compile network without cache for ..  with precision ..
        R"(.*CompileModelCacheTestBase.*CompareWithRefImpl.*KSOFunction.*)",
        R"(.*CompileModelCacheTestBase.*CompareWithRefImpl.*NonMaxSuppression.*)",
        R"(.*CompileModelCacheTestBase.*CompareWithRefImpl.*Nms.*)",
        // Issue: 76980
        R"(.*smoke_Auto_BehaviorTests.*InferDynamicNetwork/.*)",
        // Issue: 105838
        R"(smoke_NmsLayerTest.*)",
        // Issue: 95590
        R"(.*CachingSupportCase.*CompileModelCacheTestBase.*(TIwithLSTMcell1|MatMulBias|2InputSubtract)_(u|i).*)",
        // Issue: 95607
        R"(.*CachingSupportCase.*LoadNetworkCacheTestBase.*(TIwithLSTMcell1|MatMulBias|2InputSubtract)_(i|u).*)",
        R"(.*CachingSupportCase.*ReadConcatSplitAssign.*)",
        // 94982. FP32->I32 conversion issue in the reference implementation. There can be some garbage in the rest of float values like 0.333333745.
        // The kernel does not have such garbage. The diff 0.000000745 is taken into account in calculations and affects further type conversion.
        // Reorder->GridSample->Reorder also does not work here. Potential fix is to use nearest conversion instead of truncation.
        R"(.*GridSampleLayerTestCPU.*(BILINEAR|BICUBIC).*(i32|i8).*)",
        // AUTO does not support import / export
        R"(.*smoke_Auto_BehaviorTests/OVCompiledGraphImportExportTest.*(mportExport|readFromV10IR).*/targetDevice=(AUTO).*)",
        // AdaptiveAvgPool is converted into Reduce op for suitable parameters. CPU Reduce impl doesn't support non planar layout for 3D case
        R"(.*StaticAdaPoolAvg3DLayoutTest.*OS=\(1\).*_inFmts=(nwc|nCw16c|nCw8c).*)",
        // Issue: 111404
        R"(.*smoke_set1/GatherElementsCPUTest.*)",
        // Issue: 111406
        R"(.*smoke_InterpolateLinearOnnx_Layout_Test/InterpolateLayerCPUTest.*)",
        R"(.*smoke_InterpolateLinear_Layout_Test/InterpolateLayerCPUTest.*)",
        R"(.*smoke_InterpolateCubic_Layout_Test/InterpolateLayerCPUTest.*)",
        // Issue: 111412
        R"(.*smoke_Proposal_(Static|Dynamic)_Test_Case1/ProposalLayerCPUTest.*)",
        // Issue: 111418
        R"(.*smoke_Snippets_ConvertStub/ConvertStub\.CompareWithRefImpl/IS.*_OT=\(bf16\)_#N=2_#S=2_targetDevice=CPU.*)",
        // New plugin work with tensors, so it means that blob in old API can have different pointers
        R"(.*InferRequestIOBBlobTest.*secondCallGetInputDoNotReAllocateData.*)",
        R"(.*InferRequestIOBBlobTest.*secondCallGetOutputDoNotReAllocateData.*)",
        R"(.*InferRequestIOBBlobTest.*secondCallGetInputAfterInferSync.*)",
        R"(.*InferRequestIOBBlobTest.*secondCallGetOutputAfterInferSync.*)",
        // Issue: 106939
        R"(.*ScatterNDUpdateLayerCPUTest.*-1.-1.-1.-2.-2.-2.*)",
        // New plugin API doesn't support changes of pre-processing
        R"(.*InferRequestPreprocessTest.*SetPreProcessToInputInfo.*)",
        R"(.*InferRequestPreprocessTest.*SetPreProcessToInferRequest.*)",
        // Old API cannot deallocate tensor
        R"(.*InferRequestIOBBlobTest.*canProcessDeallocatedOutputBlobAfterGetAndSetBlob.*)",
        // Plugin version was changed to ov::Version
        R"(.*VersionTest.*pluginCurrentVersionIsCorrect.*)",
        // Issue: 120286
        R"(.*smoke_Basic/FuseTransposeAndReorderTest.CompareWithRefs.*)",
        // Issue: 113703, 114763
        R"(.*smoke_If/SimpleIfTest.*Cond=0.*)",
        // Issue: 114765
        R"(.*smoke_PSROIPoolingAverageLayoutTest/PSROIPoolingLayerCPUTest.*)",
        R"(.*smoke_PSROIPoolingBilinearLayoutTest/PSROIPoolingLayerCPUTest.*)",
        // TODO: for 22.2 (CVS-68949)
        R"(.*smoke_AutoBatching_CPU/AutoBatching_Test_DetectionOutput.*)",
        // Issue: 117837
        R"(.*smoke_4D_out_of_range/GatherInPlaceLayerTestCPU.*_indices=\(\-15\).*)",
        // Issue: 120279
        R"(.*OVCompiledGraphImportExportTest.*elementType=(i16|u16|u32|u64).*)",
        // Issue: 120222
        R"(.*smoke_TopK/TopKLayerTest.Inference.*_k=1_axis=3_.*_modelType=f16_trgDev=CPU.*)",
        R"(.*smoke_TopK/TopKLayerTest.Inference.*_k=7_axis=3_.*_modelType=f16_trgDev=CPU.*)",
        R"(.*smoke_TopK/TopKLayerTest.Inference.*_k=1_axis=1_.*_modelType=f16_trgDev=CPU.*)",
        R"(.*smoke_TopK/TopKLayerTest.Inference.*_k=7_axis=1_.*_modelType=f16_trgDev=CPU.*)",
        R"(.*smoke_TopK/TopKLayerTest.Inference.*_k=18_.*_modelType=f16_trgDev=CPU.*)",
        R"(.*smoke_TopK/TopKLayerTest.Inference.*_k=21_.*_sort=value_modelType=f16_trgDev=CPU.*)",
        // Issue: 121228
        R"(smoke_TestsDFT_(1|2|3|4)d/DFTLayerTest.Inference.*bf16.*)",
<<<<<<< HEAD
        // Issue: 121363
        R"(.*smoke_Constant/ConstantLayerTest.*_dataPRC=(u4|u16|u32|i4|i16|f64).*)",
        R"(.*smoke_Constant_with_negative_values/ConstantLayerTest.*_dataPRC=(u4|u16|u32|i4|i16|f64).*)",
=======
        // Issue: 121313
        R"(smoke_GroupConvBackpropData.*paddingDefined/GroupConvBackpropLayerTest.Inference.*f16.*)",
        R"(smoke_GroupConvBackpropData.*paddingDefined/GroupConvBackpropLayerTest.Inference.*f32.*)",
>>>>>>> 4ea370c1
    };
#if defined(__APPLE__) && defined(OPENVINO_ARCH_ARM64)
    // Issue: 120950
    retVector.emplace_back(R"(.*smoke_TensorIteratorCommon/TensorIteratorTest.Inference.*_modelType=f16_targetDevice=CPU.*)");
    retVector.emplace_back(R"(.*smoke_CtcGreedyDecoderBasic/CTCGreedyDecoderLayerTest.Inference.*netPRC=f16.*trgDev=CPU.*)");
    retVector.emplace_back(R"(.*CTCGreedyDecoderSeqLenLayerTest.Inference.*dataPRC=f16.*trgDev=CPU.*)");
#endif

#if defined(OPENVINO_ARCH_X86)
    retVector.emplace_back(R"(.*DetectionOutputLayerTest.*)");
    // WIP: plugin cannot be loaded for some reason
    retVector.emplace_back(R"(.*HeteroSyntheticTest.*)");
    retVector.emplace_back(R"(.*IEClassBasicTestP.*)");
#elif defined(OPENVINO_ARCH_ARM64) || defined(OPENVINO_ARCH_ARM)
    {
        // TODO: enable once streams / tput mode is supported
        retVector.emplace_back(R"(OVClassConfigTestCPU.smoke_CpuExecNetworkCheck(Model|Core)StreamsHasHigherPriorityThanLatencyHint.*)");
        retVector.emplace_back(R"(smoke_BehaviorTests/CorrectConfigCheck.canSetConfigAndCheckGetConfig.*CPU_THROUGHPUT_STREAMS=8.*)");
        retVector.emplace_back(R"(smoke_BehaviorTests/CorrectConfigCheck.canSetConfigTwiceAndCheckGetConfig.*CPU_THROUGHPUT_STREAMS=8.*)");
        retVector.emplace_back(R"(smoke_CPU_OVClassLoadNetworkAndCheckWithSecondaryPropertiesTest/OVClassLoadNetworkAndCheckSecondaryPropertiesTest.LoadNetworkAndCheckSecondaryPropertiesTest.*)");
        retVector.emplace_back(R"(smoke_CPU_OVClassLoadNetworkAndCheckWithSecondaryPropertiesDoubleTest/OVClassLoadNetworkAndCheckSecondaryPropertiesTest.LoadNetworkAndCheckSecondaryPropertiesTest.*)");
        retVector.emplace_back(R"(smoke_CPU_OVClassCompileModelAndCheckSecondaryPropertiesTest.*)");
        retVector.emplace_back(R"(smoke_CPU_OVClassCompileModelAndCheckWithSecondaryPropertiesDoubleTest.*)");
    }
    // invalid test: checks u8 precision for runtime graph, while it should be f32
    retVector.emplace_back(R"(smoke_NegativeQuantizedMatMulMultiplyFusion.*)");
    // int8 specific
    retVector.emplace_back(R"(smoke_Quantized.*)");
#endif

#if defined(OPENVINO_ARCH_ARM)
    // TODO: rounding errors
    retVector.emplace_back(R"(.*iv_secondaryInputType=PARAMETER_opType=VECTOR_NetType=i32.*)");
#endif

#if !defined(OPENVINO_ARCH_X86_64)
    // very time-consuming test
    retVector.emplace_back(R"(.*OVInferConsistencyTest.*)");
    // TODO: generate new 'expected' runtime graph for non-x64 CPU
    retVector.emplace_back(R"(smoke_serialization/ExecGraphSerializationTest.ExecutionGraph.*)");
    retVector.emplace_back(R"(smoke_ExecGraph/ExecGraphRuntimePrecision.CheckRuntimePrecision/Function=(EltwiseWithTwoDynamicInputs|FakeQuantizeRelu).*)");
    // Issue 108803: bug in CPU scalar implementation
    retVector.emplace_back(R"(smoke_TestsDFT_(1|2|3|4)d/DFTLayerTest.CompareWithRefs.*)");
    retVector.emplace_back(R"(smoke_TestsDFT_(1|2|3|4)d/DFTLayerTest.Inference.*)");
    // Issue 88764, 91647, 108802: accuracy issue
    retVector.emplace_back(R"(MultipleLSTMCellTest/MultipleLSTMCellTest.CompareWithRefs.*)");
    // int8 / code-generation specific
    retVector.emplace_back(R"(smoke_LPT.*)");
    retVector.emplace_back(R"(smoke_Snippets.*)");
#endif

#if defined(_WIN32)
    retVector.emplace_back(R"(.*LoadNetworkCompiledKernelsCacheTest.*CanCreateCacheDirAndDumpBinariesUnicodePath.*)");
#endif

    if (!InferenceEngine::with_cpu_x86_avx512_core()) {
        // on platforms which do not support bfloat16, we are disabling bf16 tests since there are no bf16 primitives,
        // tests are useless on such platforms
        retVector.emplace_back(R"(.*(BF|bf)16.*)");
        retVector.emplace_back(R"(.*bfloat16.*)");
        // MatMul in Snippets uses BRGEMM that is supported only on AVX512 platforms
        // Disabled Snippets MHA tests as well because MHA pattern contains MatMul
        retVector.emplace_back(R"(.*Snippets.*MHA.*)");
        retVector.emplace_back(R"(.*Snippets.*(MatMul|Matmul).*)");
    }
#if defined(OPENVINO_ARCH_X86) || defined(OPENVINO_ARCH_X86_64)
    if (!InferenceEngine::with_cpu_x86_avx512_core_fp16()) {
        // Skip fp16 tests for paltforms that don't support fp16 precision
        retVector.emplace_back(R"(.*INFERENCE_PRECISION_HINT=(F|f)16.*)");
    }
#elif defined(OPENVINO_ARCH_ARM64) || defined(OPENVINO_ARCH_ARM)
#if !defined(OV_CPU_ARM_ENABLE_FP16)
    // Skip fp16 tests for paltforms that don't support fp16 precision
    retVector.emplace_back(R"(.*INFERENCE_PRECISION_HINT=(F|f)16.*)");
#else
    // Issue 117407
    retVector.emplace_back(R"(.*EltwiseLayerCPUTest.*IS=\(\[1\.\.10\.2\.5\.6\]_\).*eltwiseOpType=SqDiff.*_configItem=INFERENCE_PRECISION_HINT=f16.*)");
#endif // OV_CPU_ARM_ENABLE_FP16
    // Issue 117850: Supported Eltwise executor (FP16) is not found
    retVector.emplace_back(R"(.*smoke_SetBlobCPU/SetBlobTest.*_Device=CPU_PrecisionInNet=FP16_PrecisionInNgraph=BOOL.*)");
#endif
    if (!InferenceEngine::with_cpu_x86_avx512_core_vnni() && !InferenceEngine::with_cpu_x86_avx512_core_amx_int8()) {
        // MatMul in Snippets uses BRGEMM that supports i8 only on platforms with VNNI or AMX instructions
        retVector.emplace_back(R"(.*Snippets.*MatMulFQ.*)");
        retVector.emplace_back(R"(.*Snippets.*MatMul.*Quantized.*)");
        retVector.emplace_back(R"(.*Snippets.*MHAFQ.*)");
        retVector.emplace_back(R"(.*Snippets.*MHAINT8.*)");
        retVector.emplace_back(R"(.*Snippets.*MHAQuant.*)");
    }
    if (!InferenceEngine::with_cpu_x86_avx512_core_amx_int8())
        //TODO: Issue 92895
        // on platforms which do not support AMX, we are disabling I8 input tests
        retVector.emplace_back(R"(smoke_LPT/FakeQuantizeWithNotOptimalTransformation.CompareWithRefImpl.*CPU.*I8.*)");
    if (!InferenceEngine::with_cpu_x86_avx512_core_amx_bf16() && !InferenceEngine::with_cpu_x86_bfloat16()) {
        // ignored for not supported bf16 platforms
        retVector.emplace_back(R"(.*smoke_Snippets_EnforcePrecision_bf16.*)");
        retVector.emplace_back(R"(.*smoke_Snippets_MHAWOTransposeEnforceBF16.*)");
    }

    return retVector;
}<|MERGE_RESOLUTION|>--- conflicted
+++ resolved
@@ -217,15 +217,12 @@
         R"(.*smoke_TopK/TopKLayerTest.Inference.*_k=21_.*_sort=value_modelType=f16_trgDev=CPU.*)",
         // Issue: 121228
         R"(smoke_TestsDFT_(1|2|3|4)d/DFTLayerTest.Inference.*bf16.*)",
-<<<<<<< HEAD
         // Issue: 121363
         R"(.*smoke_Constant/ConstantLayerTest.*_dataPRC=(u4|u16|u32|i4|i16|f64).*)",
         R"(.*smoke_Constant_with_negative_values/ConstantLayerTest.*_dataPRC=(u4|u16|u32|i4|i16|f64).*)",
-=======
         // Issue: 121313
         R"(smoke_GroupConvBackpropData.*paddingDefined/GroupConvBackpropLayerTest.Inference.*f16.*)",
         R"(smoke_GroupConvBackpropData.*paddingDefined/GroupConvBackpropLayerTest.Inference.*f32.*)",
->>>>>>> 4ea370c1
     };
 #if defined(__APPLE__) && defined(OPENVINO_ARCH_ARM64)
     // Issue: 120950
