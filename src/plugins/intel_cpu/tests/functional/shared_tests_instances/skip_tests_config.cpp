--- conflicted
+++ resolved
@@ -210,15 +210,12 @@
         // Issue: 121313
         R"(smoke_GroupConvBackpropData.*paddingDefined/GroupConvBackpropLayerTest.Inference.*f16.*)",
         R"(smoke_GroupConvBackpropData.*paddingDefined/GroupConvBackpropLayerTest.Inference.*f32.*)",
-<<<<<<< HEAD
         // Issue: 121812
         R"(.*ConvertCPULayerTest.*outFmts=(nhwc|nChw8c|nChw16c).*)",
         // Issue: 122321
         R"(.*smoke_ConvertCPULayerTest_BOOL.*)",
-=======
         // Issue: 122094
         R"(smoke_Interpolate_Basic_Down_Sample_Tail/InterpolateLayerTest.Inference.*(asymmetric|align_corners).*f16.*)",
->>>>>>> 9361c2c8
     };
 #if defined(__APPLE__) && defined(OPENVINO_ARCH_ARM64)
     // Issue: 120950
