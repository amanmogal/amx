--- conflicted
+++ resolved
@@ -187,7 +187,10 @@
         // Issue: 121313
         R"(smoke_GroupConvBackpropData.*paddingDefined/GroupConvBackpropLayerTest.Inference.*f16.*)",
         R"(smoke_GroupConvBackpropData.*paddingDefined/GroupConvBackpropLayerTest.Inference.*f32.*)",
-<<<<<<< HEAD
+        // Issue: 122177
+        R"(smoke_LSTMSequenceCommon.*LSTMSequenceTest.Inference.*CONVERT_TO_TI.*)",
+        // Issue: 122094
+        R"(smoke_Interpolate_Basic_Down_Sample_Tail/InterpolateLayerTest.Inference.*(asymmetric|align_corners).*f16.*)",
         // Issue 110112
         R"(smoke_Deconv_2D_Blocked_FP16/.*brgemm_avx512_amx.*)",
         R"(smoke_Deconv_3D_Blocked_FP16/.*brgemm_avx512_amx.*)",
@@ -195,12 +198,6 @@
         R"(smoke_MM_FP16_Brgemm_Amx_Static/.*brgemm_avx512_amx.*)",
         R"(smoke_MM_FP16_Brgemm_Amx_Dynamic/.*brgemm_avx512_amx.*)",
         R"(smoke_Check/ConvPoolActivTest_FP16.*brgemm_avx512_amx.*)",
-=======
-        // Issue: 122177
-        R"(smoke_LSTMSequenceCommon.*LSTMSequenceTest.Inference.*CONVERT_TO_TI.*)",
-        // Issue: 122094
-        R"(smoke_Interpolate_Basic_Down_Sample_Tail/InterpolateLayerTest.Inference.*(asymmetric|align_corners).*f16.*)",
->>>>>>> 35308ce3
     };
 #if defined(__APPLE__) && defined(OPENVINO_ARCH_ARM64)
     // Issue: 120950
