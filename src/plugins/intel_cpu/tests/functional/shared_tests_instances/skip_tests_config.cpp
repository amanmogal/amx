--- conflicted
+++ resolved
@@ -221,15 +221,12 @@
         R"(.*smoke_Snippets_MHA_.?D_SplitDimensionM.*)",
         // Issue: 122356
         R"(.*NmsRotatedOpTest.*(SortDesc=True|Clockwise=False).*)",
-<<<<<<< HEAD
         // Issue: 126095
         R"(^smoke_Multinomial(?:Static|Dynamic)+(?:Log)*.*seed_g=0_seed_o=0.*device=CPU.*)",
-=======
 #ifdef OPENVINO_ARCH_32_BIT
         // Issue: 126177
         R"(.*smoke_CompareWithRefs_4D_Bitwise.*/EltwiseLayerCPUTest.CompareWithRefs/.*_eltwiseOpType=Bitwise.*_NetType=i32_.*)"
 #endif
->>>>>>> c6d78def
     };
 
 #if defined(OPENVINO_ARCH_X86)
