--- conflicted
+++ resolved
@@ -176,7 +176,6 @@
         // Issue: 106939
         R"(.*ScatterNDUpdateLayerCPUTest.*-1.-1.-1.-2.-2.-2.*)",
         // New plugin API doesn't support changes of pre-processing
-<<<<<<< HEAD
         R"(.*InferRequestPreprocessTest.*SetPreProcessToInputInfo.*)",
         R"(.*InferRequestPreprocessTest.*SetPreProcessToInferRequest.*)",
         // Old API cannot deallocate tensor
@@ -188,11 +187,6 @@
         // Issue: 113703, 114763
         R"(.*smoke_If/SimpleIfTest.*Cond=0.*)",
         // TODO: for 22.2 (CVS-68949)
-=======
-        R"(.*(Hetero).*InferRequestPreprocessTest.*SetPreProcessToInputInfo.*)",
-        R"(.*(Hetero).*InferRequestPreprocessTest.*SetPreProcessToInferRequest.*)",
-        // TODO: for 22.2 (Issue 68949)
->>>>>>> ad41d0f5
         R"(.*smoke_AutoBatching_CPU/AutoBatching_Test_DetectionOutput.*)",
         // Issue: 117837
         R"(.*smoke_4D_out_of_range/GatherInPlaceLayerTestCPU.*_indices=\(\-15\).*)",
