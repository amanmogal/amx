--- conflicted
+++ resolved
@@ -50,7 +50,6 @@
     };
 
     const std::vector<std::map<std::string, std::string>> Configs = {
-<<<<<<< HEAD
         {},
         {{InferenceEngine::PluginConfigParams::KEY_PERFORMANCE_HINT, InferenceEngine::PluginConfigParams::THROUGHPUT}},
         {{InferenceEngine::PluginConfigParams::KEY_PERFORMANCE_HINT, InferenceEngine::PluginConfigParams::LATENCY}},
@@ -70,23 +69,6 @@
          {InferenceEngine::PluginConfigParams::KEY_CPU_THROUGHPUT_STREAMS, "3"}},
         {{InferenceEngine::PluginConfigParams::KEY_PERFORMANCE_HINT, InferenceEngine::PluginConfigParams::LATENCY},
          {InferenceEngine::PluginConfigParams::KEY_CPU_THROUGHPUT_STREAMS, "3"}},
-=======
-            {},
-            {{InferenceEngine::PluginConfigParams::KEY_PERFORMANCE_HINT, InferenceEngine::PluginConfigParams::THROUGHPUT}},
-            {{InferenceEngine::PluginConfigParams::KEY_PERFORMANCE_HINT, InferenceEngine::PluginConfigParams::LATENCY}},
-            {{InferenceEngine::PluginConfigParams::KEY_PERFORMANCE_HINT, InferenceEngine::PluginConfigParams::LATENCY},
-                    {InferenceEngine::PluginConfigParams::KEY_PERFORMANCE_HINT_NUM_REQUESTS, "1"}},
-            {{InferenceEngine::PluginConfigParams::KEY_CPU_THROUGHPUT_STREAMS, InferenceEngine::PluginConfigParams::CPU_THROUGHPUT_AUTO}},
-            {{InferenceEngine::PluginConfigParams::KEY_CPU_THROUGHPUT_STREAMS, InferenceEngine::PluginConfigParams::CPU_THROUGHPUT_NUMA}},
-            {{InferenceEngine::PluginConfigParams::KEY_CPU_THROUGHPUT_STREAMS, "8"}},
-            {{InferenceEngine::PluginConfigParams::KEY_CPU_BIND_THREAD, InferenceEngine::PluginConfigParams::NO}},
-            {{InferenceEngine::PluginConfigParams::KEY_CPU_BIND_THREAD, InferenceEngine::PluginConfigParams::YES}},
-            // check that hints doesn't override customer value (now for streams and later for other config opts)
-            {{InferenceEngine::PluginConfigParams::KEY_PERFORMANCE_HINT, InferenceEngine::PluginConfigParams::THROUGHPUT},
-             {InferenceEngine::PluginConfigParams::KEY_CPU_THROUGHPUT_STREAMS, "3"}},
-            {{InferenceEngine::PluginConfigParams::KEY_PERFORMANCE_HINT, InferenceEngine::PluginConfigParams::LATENCY},
-             {InferenceEngine::PluginConfigParams::KEY_CPU_THROUGHPUT_STREAMS, "3"}},
->>>>>>> 3c619d83
     };
 
     const std::vector<std::map<std::string, std::string>> MultiConfigs = {
