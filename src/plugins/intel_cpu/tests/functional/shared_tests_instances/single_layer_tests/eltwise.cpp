// Copyright (C) 2018-2023 Intel Corporation
// SPDX-License-Identifier: Apache-2.0
//

#include <vector>
#include "single_op_tests/eltwise.hpp"
#include "common_test_utils/test_constants.hpp"

namespace {
using ov::test::EltwiseLayerTest;
using ov::test::utils::InputLayerType;
using ov::test::utils::OpType;
using ov::test::utils::EltwiseTypes;

std::vector<std::vector<ov::Shape>> in_shapes_static = {
        {{2}},
        {{2, 200}},
        {{10, 200}},
        {{1, 10, 100}},
        {{4, 4, 16}},
        {{1, 1, 1, 3}},
        {{2, 17, 5, 4}, {1, 17, 1, 1}},
        {{2, 17, 5, 1}, {1, 17, 1, 4}},
        {{1, 2, 4}},
        {{1, 4, 4}},
        {{1, 4, 4, 1}},
        {{16, 16, 16, 16, 16}},
        {{16, 16, 16, 16, 1}},
        {{16, 16, 16, 1, 16}},
        {{16, 32, 1, 1, 1}},
        {{1, 1, 1, 1, 1, 1, 3}},
        {{1, 1, 1, 1, 1, 1, 1, 1, 1, 1, 1, 1}},
};

std::vector<std::vector<ov::Shape>> in_shapes_static_check_collapse = {
        {{16, 16, 16, 16}, {16, 16, 16, 1}},
        {{16, 16, 16, 1}, {16, 16, 16, 1}},
        {{16, 16, 16, 16}, {16, 16, 1, 16}},
        {{16, 16, 1, 16}, {16, 16, 1, 16}},
};

std::vector<std::vector<ov::test::InputShape>> in_shapes_dynamic = {
        {{{ov::Dimension(1, 10), 200}, {{2, 200}, {1, 200}}},
         {{ov::Dimension(1, 10), 200}, {{2, 200}, {5, 200}}}},
};

std::vector<std::vector<ov::test::InputShape>> in_shapes_dynamic_large_upper_bound = {
        {{{ov::Dimension(1, 1000000000000), 200}, {{2, 200}, {5, 200}}}},
};

std::vector<ov::test::ElementType> model_types = {
        ov::element::f32,
        ov::element::f16,
        ov::element::i32,
};

std::vector<InputLayerType> secondary_input_types = {
        InputLayerType::CONSTANT,
        InputLayerType::PARAMETER,
};

std::vector<InputLayerType> secondary_input_types_dynamic = {
        InputLayerType::PARAMETER,
};

std::vector<OpType> op_types = {
        OpType::SCALAR,
        OpType::VECTOR,
};

std::vector<OpType> op_types_dynamic = {
        OpType::VECTOR,
};

std::vector<EltwiseTypes> eltwise_op_types = {
        EltwiseTypes::ADD,
        EltwiseTypes::MULTIPLY,
        EltwiseTypes::SUBTRACT,
        EltwiseTypes::DIVIDE,
        EltwiseTypes::FLOOR_MOD,
        EltwiseTypes::SQUARED_DIFF,
        EltwiseTypes::POWER,
        EltwiseTypes::MOD
};

std::vector<EltwiseTypes> eltwise_op_types_dynamic = {
        EltwiseTypes::ADD,
        EltwiseTypes::MULTIPLY,
        EltwiseTypes::SUBTRACT,
};

ov::test::Config additional_config = {};

const auto multiply_params = ::testing::Combine(
        ::testing::ValuesIn(ov::test::static_shapes_to_test_representation(in_shapes_static)),
        ::testing::ValuesIn(eltwise_op_types),
        ::testing::ValuesIn(secondary_input_types),
        ::testing::ValuesIn(op_types),
        ::testing::ValuesIn(model_types),
        ::testing::Values(ov::element::undefined),
        ::testing::Values(ov::element::undefined),
        ::testing::Values(ov::test::utils::DEVICE_CPU),
        ::testing::Values(additional_config));

const auto collapsing_params = ::testing::Combine(
        ::testing::ValuesIn(ov::test::static_shapes_to_test_representation(in_shapes_static_check_collapse)),
        ::testing::ValuesIn(eltwise_op_types),
        ::testing::ValuesIn(secondary_input_types),
        ::testing::Values(op_types[1]),
        ::testing::ValuesIn(model_types),
        ::testing::Values(ov::element::undefined),
        ::testing::Values(ov::element::undefined),
        ::testing::Values(ov::test::utils::DEVICE_CPU),
        ::testing::Values(additional_config));

const auto multiply_params_dynamic = ::testing::Combine(
        ::testing::ValuesIn(in_shapes_dynamic),
        ::testing::ValuesIn(eltwise_op_types_dynamic),
        ::testing::ValuesIn(secondary_input_types_dynamic),
        ::testing::ValuesIn(op_types_dynamic),
        ::testing::ValuesIn(model_types),
        ::testing::Values(ov::element::undefined),
        ::testing::Values(ov::element::undefined),
        ::testing::Values(ov::test::utils::DEVICE_CPU),
        ::testing::Values(additional_config));

const auto multiply_params_dynamic_large_upper_bound = ::testing::Combine(
        ::testing::ValuesIn(in_shapes_dynamic_large_upper_bound),
        ::testing::Values(EltwiseTypes::ADD),
        ::testing::ValuesIn(secondary_input_types_dynamic),
        ::testing::ValuesIn(op_types_dynamic),
        ::testing::Values(ov::element::f32),
        ::testing::Values(ov::element::undefined),
        ::testing::Values(ov::element::undefined),
        ::testing::Values(ov::test::utils::DEVICE_CPU),
        ::testing::Values(additional_config));

INSTANTIATE_TEST_SUITE_P(smoke_CompareWithRefs_static, EltwiseLayerTest, multiply_params, EltwiseLayerTest::getTestCaseName);
INSTANTIATE_TEST_SUITE_P(smoke_CompareWithRefs_static_check_collapsing, EltwiseLayerTest, collapsing_params, EltwiseLayerTest::getTestCaseName);
INSTANTIATE_TEST_SUITE_P(smoke_CompareWithRefs_dynamic, EltwiseLayerTest, multiply_params_dynamic, EltwiseLayerTest::getTestCaseName);
INSTANTIATE_TEST_SUITE_P(smoke_CompareWithRefs_dynamic_large_upper_bound,
                         EltwiseLayerTest,
                         multiply_params_dynamic_large_upper_bound,
                         EltwiseLayerTest::getTestCaseName);


std::vector<std::vector<ov::Shape>> inShapesSingleThread = {
        {{1, 2, 3, 4}},
        {{2, 2, 2, 2}},
        {{2, 1, 2, 1, 2, 2}},
};

std::vector<EltwiseTypes> eltwise_op_typesSingleThread = {
        EltwiseTypes::ADD,
        EltwiseTypes::POWER,
};

ov::AnyMap additional_config_single_thread = {
<<<<<<< HEAD
        {ov::inference_num_threads(1)}
=======
        ov::inference_num_threads(1),
>>>>>>> 42972e4d
};

const auto single_thread_params = ::testing::Combine(
        ::testing::ValuesIn(ov::test::static_shapes_to_test_representation(inShapesSingleThread)),
        ::testing::ValuesIn(eltwise_op_typesSingleThread),
        ::testing::ValuesIn(secondary_input_types),
        ::testing::ValuesIn(op_types),
        ::testing::ValuesIn(model_types),
        ::testing::Values(ov::element::undefined),
        ::testing::Values(ov::element::undefined),
        ::testing::Values(ov::test::utils::DEVICE_CPU),
        ::testing::Values(additional_config_single_thread));

INSTANTIATE_TEST_SUITE_P(smoke_SingleThread, EltwiseLayerTest, single_thread_params, EltwiseLayerTest::getTestCaseName);


} // namespace<|MERGE_RESOLUTION|>--- conflicted
+++ resolved
@@ -156,11 +156,7 @@
 };
 
 ov::AnyMap additional_config_single_thread = {
-<<<<<<< HEAD
-        {ov::inference_num_threads(1)}
-=======
-        ov::inference_num_threads(1),
->>>>>>> 42972e4d
+    ov::inference_num_threads(1),
 };
 
 const auto single_thread_params = ::testing::Combine(
