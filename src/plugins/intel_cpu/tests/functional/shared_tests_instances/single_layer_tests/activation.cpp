// Copyright (C) 2018-2024 Intel Corporation
// SPDX-License-Identifier: Apache-2.0
//

#include <vector>

#include "common_test_utils/test_enums.hpp"
#include "single_op_tests/activation.hpp"
#include "common_test_utils/test_constants.hpp"

namespace {
using ov::test::ActivationLayerTest;
using ov::test::ActivationParamLayerTest;
using ov::test::utils::ActivationTypes;

const std::vector<ov::element::Type> model_types = {
        ov::element::f32,
        ov::element::f16
};

const std::map<ActivationTypes, std::vector<std::vector<float>>> activationTypes = {
        {ActivationTypes::Sigmoid,               {}},
        {ActivationTypes::Tan,                   {}},
        {ActivationTypes::Tanh,                  {}},
        {ActivationTypes::Relu,                  {}},
        {ActivationTypes::Exp,                   {}},
        {ActivationTypes::Log,                   {}},
        {ActivationTypes::Sign,                  {}},
        {ActivationTypes::Abs,                   {}},
        {ActivationTypes::Clamp,                 {{-2.0f, 2.0f}}},
        {ActivationTypes::Negative,              {}},
        {ActivationTypes::Acos,                  {}},
        {ActivationTypes::Acosh,                  {}},
        {ActivationTypes::Asin,                  {}},
        {ActivationTypes::Asinh,                 {}},
        {ActivationTypes::Atan,                  {}},
        {ActivationTypes::Atanh,                  {}},
        {ActivationTypes::Cos,                   {}},
        {ActivationTypes::Cosh,                  {}},
        {ActivationTypes::Floor,                 {}},
        {ActivationTypes::Sin,                   {}},
        {ActivationTypes::Sinh,                  {}},
        {ActivationTypes::Sqrt,                  {}},
        {ActivationTypes::Elu,                   {{0.1f}}},
        {ActivationTypes::Erf,                   {}},
        {ActivationTypes::HardSigmoid,           {{0.2f, 0.5f}}},
        {ActivationTypes::Selu,                  {{1.6732f, 1.0507f}}},
        {ActivationTypes::Ceiling,               {}},
        {ActivationTypes::Mish,                  {}},
        {ActivationTypes::HSwish,                {}},
        {ActivationTypes::SoftPlus,              {}},
        {ActivationTypes::HSigmoid,              {}},
        {ActivationTypes::RoundHalfToEven,       {}},
        {ActivationTypes::RoundHalfAwayFromZero, {}},
        {ActivationTypes::GeluErf,               {}},
        {ActivationTypes::GeluTanh,              {}},
        {ActivationTypes::Swish,                 {{0.4f}}},
<<<<<<< HEAD
        {ActivationTypes::IsNaN,                 {{}}},
=======
        {ActivationTypes::IsInf,                 {}}
>>>>>>> 8b6eac63
};

// List of operations that should be tested also with integer precision
const std::map<ActivationTypes, std::vector<std::vector<float>>> intActivationTypes = {
        {ActivationTypes::Acosh,                 {}},
        {ActivationTypes::Asinh,                 {}},
        {ActivationTypes::Atan,                  {}},
        {ActivationTypes::Negative,              {}},
        {ActivationTypes::Ceiling,               {}},
        {ActivationTypes::Cos,                   {}},
        {ActivationTypes::Cosh,                  {}},
        {ActivationTypes::Sign,                  {}},
        {ActivationTypes::Sinh,                  {}},
        {ActivationTypes::Sqrt,                  {}},
        {ActivationTypes::Tan,                   {}},
        {ActivationTypes::Tanh,                  {}},
};

const std::map<ActivationTypes, std::vector<std::vector<float>>> activationParamTypes = {
        {ActivationTypes::PReLu, {{}}}, // Slope will be filled with increasing values from -10 to match slope input shape
        {ActivationTypes::LeakyRelu, {{0.01f}}}
};

std::map<std::vector<ov::Shape>, std::vector<ov::Shape>> basic_input_shapes_static = {
        {{{1, 50}}, {}},
        {{{5, 128}}, {}},
        {{{2, 2, 2, 2, 2, 2, 2, 2}}, {}},
};

std::map<std::vector<ov::Shape>, std::vector<ov::Shape>> prelu_basic_input_shapes_static = {
        {{{1, 50}}, {{1}, {50}}},
        {{{1, 128}}, {{1}, {128}}},

        // Broadcast check
        {{{3, 2}}, {{1}, {2}, {3, 2}}},
        {{{3, 2, 5}}, {{1}, {2}, {5}, {2, 5}, {3, 1, 5}, {1, 2, 1}, {1, 1, 5}, {3, 1, 1}, {3, 2, 5}}},
        {{{2, 1, 2}}, {{2}, {2, 1, 1}}},
        {{{3, 2, 5, 7}}, {{1}, {7}, {2}, {5, 7}, {2, 5, 7}, {2, 1, 1}, {1, 2, 1, 1}, {3, 2, 1, 1}, {3, 2, 5, 7}}},
        {{{2, 2, 2, 2, 2, 2, 2, 2}}, {{2}, {2, 2}, {2, 1, 1, 2}}},
};

auto static_shapes_param_transform = [](const std::vector<std::pair<std::vector<ov::Shape>, ov::Shape>>& original_shapes) {
    std::vector<std::pair<std::vector<ov::test::InputShape>, ov::Shape>> new_shapes;
    for (const auto& shape_element : original_shapes) {
        new_shapes.emplace_back(ov::test::static_shapes_to_test_representation(shape_element.first), shape_element.second);
    }
    return new_shapes;
};

const auto basic_case_params = ::testing::Combine(
        ::testing::ValuesIn(ov::test::utils::combineParams(activationTypes)),
        ::testing::ValuesIn(model_types),
        ::testing::ValuesIn(static_shapes_param_transform(ov::test::utils::combineParams(basic_input_shapes_static))),
        ::testing::Values(ov::test::utils::DEVICE_CPU)
);

const auto basic_prelu_cases_params = ::testing::Combine(
        ::testing::ValuesIn(ov::test::utils::combineParams(activationParamTypes)),
        ::testing::ValuesIn(model_types),
        ::testing::ValuesIn(static_shapes_param_transform(ov::test::utils::combineParams(prelu_basic_input_shapes_static))),
        ::testing::Values(ov::test::utils::DEVICE_CPU)
);

const auto basic_integer_operations_params = ::testing::Combine(
            ::testing::ValuesIn(ov::test::utils::combineParams(intActivationTypes)),
            ::testing::Values(ov::element::i32),
            ::testing::ValuesIn(static_shapes_param_transform(ov::test::utils::combineParams(basic_input_shapes_static))),
            ::testing::Values(ov::test::utils::DEVICE_CPU)
);

INSTANTIATE_TEST_SUITE_P(smoke_Activation_Basic, ActivationLayerTest, basic_case_params, ActivationLayerTest::getTestCaseName);
INSTANTIATE_TEST_SUITE_P(smoke_Integer_Activation_Basic, ActivationLayerTest, basic_integer_operations_params, ActivationLayerTest::getTestCaseName);

INSTANTIATE_TEST_SUITE_P(smoke_Activation_Basic_Prelu_Const, ActivationLayerTest, basic_prelu_cases_params, ActivationLayerTest::getTestCaseName);
INSTANTIATE_TEST_SUITE_P(smoke_Activation_Basic_Prelu_Param, ActivationParamLayerTest, basic_prelu_cases_params, ActivationLayerTest::getTestCaseName);
}  // namespace<|MERGE_RESOLUTION|>--- conflicted
+++ resolved
@@ -55,11 +55,8 @@
         {ActivationTypes::GeluErf,               {}},
         {ActivationTypes::GeluTanh,              {}},
         {ActivationTypes::Swish,                 {{0.4f}}},
-<<<<<<< HEAD
+        {ActivationTypes::IsInf,                 {}},
         {ActivationTypes::IsNaN,                 {{}}},
-=======
-        {ActivationTypes::IsInf,                 {}}
->>>>>>> 8b6eac63
 };
 
 // List of operations that should be tested also with integer precision
