--- conflicted
+++ resolved
@@ -127,21 +127,10 @@
         auto beam_idx = std::make_shared<ov::op::v0::Parameter>(ElementType::i32, ov::PartialShape{-1});
         beam_idx->set_friendly_name("beam_idx");
         inputParams.push_back(beam_idx);
-<<<<<<< HEAD
-        auto gatherK = std::make_shared<ov::op::v8::Gather>(pastk,
-                                                            beam_idx,
-                                                            ov::op::v0::Constant::create(ElementType::i32, {1}, {0}));
-        auto gatherV = std::make_shared<ov::op::v8::Gather>(pastv,
-                                                            beam_idx,
-                                                            ov::op::v0::Constant::create(ElementType::i32, {1}, {0}));
-        auto concatK = std::make_shared<ov::op::v0::Concat>(OutputVector{gatherK, inputParams[1]}, concat_axis);
-        auto concatV = std::make_shared<ov::op::v0::Concat>(OutputVector{gatherV, inputParams[2]}, concat_axis);
-=======
         auto gatherK = std::make_shared<ov::op::v8::Gather>(pastk, beam_idx, ov::op::v0::Constant::create(ElementType::i32, {1}, {0}));
         auto gatherV = std::make_shared<ov::op::v8::Gather>(pastv, beam_idx, ov::op::v0::Constant::create(ElementType::i32, {1}, {0}));
         auto concatK = std::make_shared<ov::op::v0::Concat>(ov::OutputVector{gatherK, inputParams[1]}, concat_axis);
         auto concatV = std::make_shared<ov::op::v0::Concat>(ov::OutputVector{gatherV, inputParams[2]}, concat_axis);
->>>>>>> ae54734d
         auto transposeK = std::make_shared<ov::op::v1::Transpose>(concatK, preOrder);
         auto transposeV = std::make_shared<ov::op::v1::Transpose>(concatV, preOrder);
 
