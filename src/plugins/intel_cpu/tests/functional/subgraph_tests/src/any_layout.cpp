// Copyright (C) 2018-2023 Intel Corporation
// SPDX-License-Identifier: Apache-2.0
//

#include "openvino/core/shape.hpp"
#include "test_utils/cpu_test_utils.hpp"

<<<<<<< HEAD
using namespace InferenceEngine;
using namespace CPUTestUtils;

namespace SubgraphTestsDefinitions {
=======
namespace ov {
namespace test {
>>>>>>> 0a7d1d77

typedef std::tuple<
        ov::Shape,
        std::map<std::string, std::string>   // Device config
> AnyLayoutTestParamsSet;


class AnyLayoutOnInputsAndOutputs : public ::testing::TestWithParam<AnyLayoutTestParamsSet> {
public:
    static std::string getTestCaseName(::testing::TestParamInfo<AnyLayoutTestParamsSet> obj) {
        std::ostringstream result;
        ov::Shape shape;
        std::map<std::string, std::string> additionalConfig;
        std::tie(shape, additionalConfig) = obj.param;
        result << "shape=" << shape;
        if (!additionalConfig.empty()) {
            result << "_PluginConf";
            for (auto& item : additionalConfig) {
                result << "_" << item.first << "=" << item.second;
            }
        }

        return result.str();
    }

protected:
    std::shared_ptr<ov::Model>
    create_test_function(const ov::Shape & shape) {
        auto param = std::make_shared<ov::op::v0::Parameter>(ov::element::f32, shape);

        float shift = 1.0f;
        auto shift_node = std::make_shared<ov::op::v0::Constant>(ov::element::f32, ov::Shape{1}, &shift);

        auto add = std::make_shared<ov::op::v1::Add>(param, shift_node);

        auto result = std::make_shared<ov::op::v0::Result>(add);

        return std::make_shared<ov::Model>(ov::ResultVector{result}, ov::ParameterVector{param});
    }

    void Run() {
        ov::Shape shape;
        std::map<std::string, std::string> additionalConfig;
        std::tie(shape, additionalConfig) = GetParam();
        auto shape_size = ov::shape_size(shape);

        std::vector<float> input_data(shape_size, 2);
        std::vector<float> output_data(shape_size);
        std::vector<float> expected_output(shape_size, 3);

        // Create model
        auto function = create_test_function(shape);

        auto input = ov::Tensor(ov::element::f32, shape, input_data.data());
        auto output = ov::Tensor(ov::element::f32, shape, output_data.data());

<<<<<<< HEAD
        // Load network
        Core ie;
        ExecutableNetwork executable_network = ie.LoadNetwork(cnn, "CPU", additionalConfig);
=======
        // Load model
        Core core;
        auto compiled_model = core.compile_model(function, "CPU");
>>>>>>> 0a7d1d77

        // Infer
        auto infer_req = compiled_model.create_infer_request();
        infer_req.set_input_tensor(input);
        infer_req.set_output_tensor(output);
        infer_req.infer();

        ASSERT_EQ(output_data, expected_output);
    }
};

TEST_P(AnyLayoutOnInputsAndOutputs, CheckExpectedResult) {
    Run();
}

static std::vector<ov::Shape> AnyLayoutOnInputsAndOutputsParams = {
    ov::Shape{ 1, 2, 3, 4 },
    ov::Shape{ 1, 2, 3, 4, 5 },
    ov::Shape{ 1, 2, 3, 4, 5, 6 },
};


INSTANTIATE_TEST_SUITE_P(AnyLayoutOnInputsAndOutputs,
                         AnyLayoutOnInputsAndOutputs,
                         ::testing::Combine(
                             ::testing::ValuesIn(AnyLayoutOnInputsAndOutputsParams),
                             ::testing::ValuesIn({cpuEmptyPluginConfig, cpuFP16PluginConfig})),
                         AnyLayoutOnInputsAndOutputs::getTestCaseName);

}  // namespace test
}  // namespace ov<|MERGE_RESOLUTION|>--- conflicted
+++ resolved
@@ -5,15 +5,10 @@
 #include "openvino/core/shape.hpp"
 #include "test_utils/cpu_test_utils.hpp"
 
-<<<<<<< HEAD
-using namespace InferenceEngine;
 using namespace CPUTestUtils;
 
-namespace SubgraphTestsDefinitions {
-=======
 namespace ov {
 namespace test {
->>>>>>> 0a7d1d77
 
 typedef std::tuple<
         ov::Shape,
@@ -70,15 +65,13 @@
         auto input = ov::Tensor(ov::element::f32, shape, input_data.data());
         auto output = ov::Tensor(ov::element::f32, shape, output_data.data());
 
-<<<<<<< HEAD
-        // Load network
-        Core ie;
-        ExecutableNetwork executable_network = ie.LoadNetwork(cnn, "CPU", additionalConfig);
-=======
         // Load model
         Core core;
-        auto compiled_model = core.compile_model(function, "CPU");
->>>>>>> 0a7d1d77
+        ov::AnyMap configure;
+        for (auto& item : additionalConfig) {
+            configure.insert({item.first, item.second});
+        }
+        auto compiled_model = core.compile_model(function, "CPU", configure);
 
         // Infer
         auto infer_req = compiled_model.create_infer_request();
