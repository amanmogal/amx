--- conflicted
+++ resolved
@@ -65,30 +65,21 @@
 };
 
 namespace {
-<<<<<<< HEAD
-    TEST_F(ConvAndFQWithSharedConstants, smoke_ConvAndFQWithSharedConstants_CPU) {
-        run();
-        CheckPluginRelatedResults(compiledModel, "Convolution");
-    }
-
-    TEST_F(ConvAndFQWithSharedConstants, smoke_ConvAndFQWithSharedConstants_CPU_FP16) {
-        if (!(ov::with_cpu_x86_avx512_core_fp16() || ov::with_cpu_x86_avx512_core_amx_fp16())) {
-            GTEST_SKIP() << "Skipping test, platform don't support precision f16";
-        }
-        configuration.insert({ov::hint::inference_precision.name(), "f16"});
-
-        run();
-        CheckPluginRelatedResults(compiledModel, "Convolution");
-    }
-
-} // namespace
-} // namespace SubgraphTestsDefinitions
-=======
 TEST_F(ConvAndFQWithSharedConstants, smoke_ConvAndFQWithSharedConstants_CPU) {
     run();
     CheckPluginRelatedResults(compiledModel, "Convolution");
 }
+
+TEST_F(ConvAndFQWithSharedConstants, smoke_ConvAndFQWithSharedConstants_CPU_FP16) {
+    if (!(ov::with_cpu_x86_avx512_core_fp16() || ov::with_cpu_x86_avx512_core_amx_fp16())) {
+        GTEST_SKIP() << "Skipping test, platform don't support precision f16";
+    }
+    configuration.insert({ov::hint::inference_precision.name(), ov::element::f16});
+
+    run();
+    CheckPluginRelatedResults(compiledModel, "Convolution");
+}
+
 }  // namespace
 }  // namespace test
-}  // namespace ov
->>>>>>> 007b6fd8
+}  // namespace ov