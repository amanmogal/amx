--- conflicted
+++ resolved
@@ -58,28 +58,27 @@
     CheckNumberOfNodesWithType(compiledModel, "Convert", 0);
     CheckNumberOfNodesWithTypes(compiledModel, {"Eltwise", "Subgraph"}, 1);
 }
-<<<<<<< HEAD
 
-class InputNoReorderEltwiseFP16 : virtual public LayerTestsUtils::LayerTestsCommon,
-                                  public CPUTestsBase {
+class InputNoReorderEltwiseFP16 : virtual public SubgraphBaseStaticTest, public CPUTestsBase {
 protected:
     void SetUp() override {
-        auto netPrecision = inPrc = Precision::FP32;
-        outPrc = Precision::BF16;
+        auto netPrecision = inType = ov::element::f32;
+        outType = ov::element::bf16;
         targetDevice = ov::test::utils::DEVICE_CPU;
-        std::map<std::string, std::string> additional_config{{ov::hint::inference_precision.name(), ov::element::f16.to_string()}};
+        ov::AnyMap additional_config{ov::hint::inference_precision(ov::element::f16)};
         configuration.insert(additional_config.begin(), additional_config.end());
 
-        std::vector<size_t> inputShape {2, 4, 4, 1};
-        auto eltwiseType = ngraph::helpers::EltwiseTypes::ADD;
-        auto secondaryInputType = ngraph::helpers::InputLayerType::CONSTANT;
+        ov::Shape inputShape{2, 4, 4, 1};
+        auto eltwiseType = ov::test::utils::EltwiseTypes::ADD;
 
-        auto ngPrc = FuncTestUtils::PrecisionUtils::convertIE2nGraphPrc(netPrecision);
-        ov::ParameterVector input {std::make_shared<ov::op::v0::Parameter>(ngPrc, ov::Shape(inputShape))};
-        std::shared_ptr<ngraph::Node> secondaryInput = ngraph::builder::makeInputLayer(ngPrc, secondaryInputType, inputShape);
-        auto eltwise = ngraph::builder::makeEltwise(input[0], secondaryInput, eltwiseType);
+        ov::ParameterVector input{std::make_shared<ov::op::v0::Parameter>(netPrecision, inputShape)};
 
-        function = makeNgraphFunction(ngPrc, input, eltwise, "Eltwise");
+        auto tensor = ov::test::utils::create_and_fill_tensor(netPrecision, inputShape);
+        auto secondaryInput = std::make_shared<ov::op::v0::Constant>(tensor);
+
+        auto eltwise = ov::test::utils::makeEltwise(input[0], secondaryInput, eltwiseType);
+
+        function = makeNgraphFunction(netPrecision, input, eltwise, "Eltwise");
     }
 };
 
@@ -89,15 +88,12 @@
         GTEST_SKIP() << "Skipping test, platform don't support precision f16";
     }
 
-    Run();
+    run();
 
-    CheckNumberOfNodesWithType(executableNetwork, "Reorder", 0);
-    CheckNumberOfNodesWithType(executableNetwork, "Convert", 0);
-    CheckNumberOfNodesWithTypes(executableNetwork, {"Eltwise", "Subgraph"}, 1);
+    CheckNumberOfNodesWithType(compiledModel, "Reorder", 0);
+    CheckNumberOfNodesWithType(compiledModel, "Convert", 0);
+    CheckNumberOfNodesWithTypes(compiledModel, {"Eltwise", "Subgraph"}, 1);
 }
 
-} // namespace CPULayerTestsDefinitions
-=======
 }  // namespace test
-}  // namespace ov
->>>>>>> 0a7d1d77
+}  // namespace ov