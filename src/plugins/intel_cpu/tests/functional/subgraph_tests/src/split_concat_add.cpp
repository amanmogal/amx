--- conflicted
+++ resolved
@@ -4,12 +4,9 @@
 
 #include "common_test_utils/node_builders/eltwise.hpp"
 #include "ov_models/builders.hpp"
-<<<<<<< HEAD
-#include "test_utils/cpu_test_utils.hpp"
-=======
 #include "ov_models/utils/ov_helpers.hpp"
 #include "shared_test_classes/base/ov_subgraph.hpp"
->>>>>>> 0a7d1d77
+#include "test_utils/cpu_test_utils.hpp"
 
 /*This test runs the following subgraph:
 
@@ -72,7 +69,6 @@
     run();
 }
 
-<<<<<<< HEAD
 TEST_F(SplitConcatAddInPlace, smoke_CompareWithRefs_FP16) {
     if (!(ov::with_cpu_x86_avx512_core_fp16() || ov::with_cpu_x86_avx512_core_amx_fp16())) {
         GTEST_SKIP() << "Skipping test, platform don't support precision f16";
@@ -82,8 +78,5 @@
     run();
 }
 
-} // namespace SubgraphTestsDefinitions
-=======
 }  // namespace test
-}  // namespace ov
->>>>>>> 0a7d1d77
+}  // namespace ov