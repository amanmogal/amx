// Copyright (C) 2018-2023 Intel Corporation
// SPDX-License-Identifier: Apache-2.0
//

#include "common_test_utils/ov_tensor_utils.hpp"
#include "ov_models/builders.hpp"
#include "shared_test_classes/base/ov_subgraph.hpp"

namespace ov {
namespace test {

class StaticZeroDims : public SubgraphBaseTest {
protected:
    void SetUp() override {
        targetDevice = ov::test::utils::DEVICE_CPU;

        InputShape inputShapes{{}, {{7, 4}}};

        init_input_shapes({inputShapes});

        auto ngPrc = ov::element::f32;
        ov::ParameterVector inputParams;
        for (auto&& shape : inputDynamicShapes) {
            inputParams.push_back(std::make_shared<ov::op::v0::Parameter>(ngPrc, shape));
        }
<<<<<<< HEAD
        auto splitAxisOp = std::make_shared<ov::op::v0::Constant>(ngraph::element::i64, ngraph::Shape{}, std::vector<int64_t>{0});
        std::vector<int> splitLenght = {1, 0, 6};
        auto splitLengthsOp = std::make_shared<ov::op::v0::Constant>(ngraph::element::i32, ngraph::Shape{splitLenght.size()}, splitLenght);
=======
        auto splitAxisOp = std::make_shared<ov::op::v0::Constant>(ov::element::i64, ov::Shape{}, std::vector<int64_t>{0});
        std::vector<int> splitLenght = {1, 0, 6};
        auto splitLengthsOp = std::make_shared<ov::op::v0::Constant>(ov::element::i32, ov::Shape{splitLenght.size()}, splitLenght);
>>>>>>> 275e14d9
        auto varSplit = std::make_shared<ov::op::v1::VariadicSplit>(inputParams[0], splitAxisOp, splitLengthsOp);

        auto relu1 = std::make_shared<ov::op::v0::Relu>(varSplit->output(0));

        auto numInRoi = ngraph::builder::makeConstant(ngPrc, {0}, std::vector<float>{}, false);
        auto expDet = std::make_shared<ov::op::v6::ExperimentalDetectronTopKROIs>(varSplit->output(1), numInRoi, 10);
        auto relu2 = std::make_shared<ov::op::v0::Relu>(expDet);

        auto relu3 = std::make_shared<ov::op::v0::Relu>(varSplit->output(2));

        ov::NodeVector results{relu1, relu2, relu3};
        function = std::make_shared<ov::Model>(results, inputParams, "StaticZeroDims");
    }

    void compare(const std::vector<ov::Tensor> &expected, const std::vector<ov::Tensor> &actual) override {
        ASSERT_EQ(expected.size(), actual.size());
        for (size_t i = 0; i < expected.size(); i++) {
            // skip second output tensor because it's output ExperimentalDetectronTopKROIs: input dims [0, 4]
            // so according to spec output values undefined
            if (i == 1) {
                continue;
            }
            ov::test::utils::compare(expected[i], actual[i], abs_threshold, rel_threshold);
        }
    }
};

TEST_F(StaticZeroDims, smoke_CompareWithRefs) {
    run();
}

}  // namespace test
}  // namespace ov<|MERGE_RESOLUTION|>--- conflicted
+++ resolved
@@ -23,15 +23,9 @@
         for (auto&& shape : inputDynamicShapes) {
             inputParams.push_back(std::make_shared<ov::op::v0::Parameter>(ngPrc, shape));
         }
-<<<<<<< HEAD
-        auto splitAxisOp = std::make_shared<ov::op::v0::Constant>(ngraph::element::i64, ngraph::Shape{}, std::vector<int64_t>{0});
-        std::vector<int> splitLenght = {1, 0, 6};
-        auto splitLengthsOp = std::make_shared<ov::op::v0::Constant>(ngraph::element::i32, ngraph::Shape{splitLenght.size()}, splitLenght);
-=======
         auto splitAxisOp = std::make_shared<ov::op::v0::Constant>(ov::element::i64, ov::Shape{}, std::vector<int64_t>{0});
         std::vector<int> splitLenght = {1, 0, 6};
         auto splitLengthsOp = std::make_shared<ov::op::v0::Constant>(ov::element::i32, ov::Shape{splitLenght.size()}, splitLenght);
->>>>>>> 275e14d9
         auto varSplit = std::make_shared<ov::op::v1::VariadicSplit>(inputParams[0], splitAxisOp, splitLengthsOp);
 
         auto relu1 = std::make_shared<ov::op::v0::Relu>(varSplit->output(0));
