--- conflicted
+++ resolved
@@ -84,25 +84,19 @@
     run();
 }
 
-<<<<<<< HEAD
 TEST_P(FuseMulAddAndEwSimpleTest2, CompareWithRefs_FP16) {
     if (!(ov::with_cpu_x86_avx512_core_fp16() || ov::with_cpu_x86_avx512_core_amx_fp16())) {
         GTEST_SKIP() << "Skipping test, platform don't support precision f16";
     }
     configuration.insert({ov::hint::inference_precision.name(), "f16"});
 
-    Run();
+    run();
 }
 
-
-INSTANTIATE_TEST_SUITE_P(smoke_Basic, FuseMulAddAndEwSimpleTest2, mulAddAndEwSimpleCommonParams, FuseMulAddAndEwSimpleTest::getTestCaseName);
-
-=======
 INSTANTIATE_TEST_SUITE_P(smoke_Basic,
                          FuseMulAddAndEwSimpleTest2,
                          mulAddAndEwSimpleCommonParams,
                          FuseMulAddAndEwSimpleTest::getTestCaseName);
->>>>>>> f3fe6b3f
 
 // Fused MulAdd with more than 3 inputs
 void FuseMulAddAndEwSimpleTest3::CreateGraph() {
@@ -125,24 +119,18 @@
     run();
 }
 
-<<<<<<< HEAD
-
 TEST_P(FuseMulAddAndEwSimpleTest3, CompareWithRefs_FP16) {
     if (!(ov::with_cpu_x86_avx512_core_fp16() || ov::with_cpu_x86_avx512_core_amx_fp16())) {
         GTEST_SKIP() << "Skipping test, platform don't support precision f16";
     }
     configuration.insert({ov::hint::inference_precision.name(), "f16"});
 
-    Run();
+    run();
 }
 
-INSTANTIATE_TEST_SUITE_P(smoke_Basic, FuseMulAddAndEwSimpleTest3, mulAddAndEwSimpleCommonParams, FuseMulAddAndEwSimpleTest::getTestCaseName);
-}  // namespace SubgraphTestsDefinitions
-=======
 INSTANTIATE_TEST_SUITE_P(smoke_Basic,
                          FuseMulAddAndEwSimpleTest3,
                          mulAddAndEwSimpleCommonParams,
                          FuseMulAddAndEwSimpleTest::getTestCaseName);
 }  // namespace test
-}  // namespace ov
->>>>>>> f3fe6b3f
+}  // namespace ov