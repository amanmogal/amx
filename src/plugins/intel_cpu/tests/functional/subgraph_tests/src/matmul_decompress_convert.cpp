// Copyright (C) 2023 Intel Corporation
// SPDX-License-Identifier: Apache-2.0
//

#include "common_test_utils/node_builders/constant.hpp"
#include "shared_test_classes/base/ov_subgraph.hpp"
#include "test_utils/fusing_test_utils.hpp"
#include "transformations/rt_info/decompression.hpp"
#include "test_utils/filter_cpu_info.hpp"

using namespace CPUTestUtils;

namespace ov {
namespace test {

/* This test checks MatMul weights constant folding on CPU plugin side and cover two optimizations:
    1. Decompressing Convert FP16 -> FP32 CF (FuseFCAndConvertOnWeights in cpu graph optimizer)
    2. Transpose CF (FuseFCAndTransposeOnWeights in cpu graph optimizer)

 * 1. Graph with decompressing Convert FP16 -> FP32. The Convert node should be removed on the CPU plugin side.
 * Graph before:
   ------------             ------------
   |Input(f32)|             |Input(f16)|
   ------------             ------------
        |                        |
        |         ---------------------------------
        |         |Convert(decompression f16->f32)|
        |         ---------------------------------
        |                        |
    -----------------------------------------------
    |                   MatMul                    |
    -----------------------------------------------
                          |
                       --------
                       |Output|
                       --------

 * Exec graph:
   ------------    ------------
   |Input(f32)|    |Input(f16)|
   ------------    ------------
        |               |
   ----------------------------
   |      FullyConnected      |
   ----------------------------
                 |
              --------
              |Output|
              --------

 * 2. Graph with Transpose. In case of (transpose_b == false), ConvertMatMulToFC() transformation should insert Transpose on weights.
 * It must not fold and must remain in the execution graph.
 * Graph before:
   ------------             ------------
   |Input(f32)|             |Input(f32)|
   ------------             ------------
        |                        |
   -------------------------------------
   |   MatMul(transpose_b == false)    |
   -------------------------------------
                    |
                 --------
                 |Output|
                 --------

 * Exec graph:
   ------------    ------------
   |Input(f32)|    |Input(f32)|
   ------------    ------------
        |               |
        |         -------------
        |         | Transpose |
        |         -------------
        |               |
   ----------------------------
   |      FullyConnected      |
   ----------------------------
                 |
              --------
              |Output|
              --------
*/

using MatMulDecompressConvertParams = std::tuple<std::vector<InputShape>,  // input shapes
                                                 std::pair<bool, bool>,    // transposeA, transposeB
                                                 ElementType,              // weights precision
                                                 ov::AnyMap,               // additional config
                                                 CPUSpecificParams>;

class MatMulDecompressConvertTest : public testing::WithParamInterface<MatMulDecompressConvertParams>,
                                    virtual public SubgraphBaseTest,
                                    public CPUTestsBase {
public:
    static std::string getTestCaseName(testing::TestParamInfo<MatMulDecompressConvertParams> obj) {
        std::vector<InputShape> inputShapes;
        std::pair<bool, bool> transpose;
        ElementType weiElemType;
        ov::AnyMap additionalConfig;
        CPUSpecificParams cpuParams;

        std::tie(inputShapes, transpose, weiElemType, additionalConfig, cpuParams) = obj.param;

        std::ostringstream result;
        for (const auto& shape : inputShapes) {
            result << ov::test::utils::partialShape2str({shape.first}) << "_";
        }
        result << "TS=";
        for (const auto& shape : inputShapes) {
            result << "(";
            if (!shape.second.empty()) {
                auto itr = shape.second.begin();
                do {
                    result << ov::test::utils::vec2str(*itr);
                } while (++itr != shape.second.end() && result << "_");
            }
            result << ")_";
        }
        result << "transpose_a=" << transpose.first << "_";
        result << "transpose_b=" << transpose.second << "_";

        result << "weiLemType=" << weiElemType << "_";

        result << "config=(";
        for (const auto& configEntry : additionalConfig) {
            result << configEntry.first << ", " << configEntry.second.as<std::string>() << ":";
        }
        result << ")";

        result << CPUTestsBase::getTestCaseName(cpuParams);

        return result.str();
    }

protected:
    template <typename T>
    void transpose_shape(T& shape) {
        OPENVINO_ASSERT(shape.size() > 1);
        std::swap(*(shape.end() - 1), *(shape.end() - 2));
    }

    void check_fc_weights_precision(ElementType expectedWeiElemType) const {
        auto getExecValue = [](const ov::Node::RTMap& rtInfo, const std::string& paramName) -> std::string {
            auto it = rtInfo.find(paramName);
            OPENVINO_ASSERT(rtInfo.end() != it);
            return it->second.as<std::string>();
        };

        const auto execFunction = compiledModel.get_runtime_model();
        ASSERT_NE(nullptr, execFunction);
        for (const auto& fcNode : execFunction->get_ops()) {
            if (getExecValue(fcNode->get_rt_info(), ExecGraphInfoSerialization::LAYER_TYPE) == "FullyConnected") {
                const auto& constNode = fcNode->get_input_node_shared_ptr(1);
                ov::element::Type expectedType(
                    getExecValue(constNode->get_rt_info(), ov::exec_model_info::OUTPUT_PRECISIONS));
                ASSERT_EQ(expectedType, expectedWeiElemType);
            }
        }
    }

    void SetUp() override {
        targetDevice = ov::test::utils::DEVICE_CPU;

        std::vector<InputShape> inputShapes;
        std::pair<bool, bool> transpose;
        ElementType weiConstElemType;
        ov::AnyMap additionalConfig;
        CPUSpecificParams cpuParams;

        std::tie(inputShapes, transpose, weiConstElemType, additionalConfig, cpuParams) = this->GetParam();
        std::tie(inFmts, outFmts, priority, selectedType) = cpuParams;

        init_input_shapes(inputShapes);

        bool transpA = transpose.first;
        bool transpB = transpose.second;

        if (transpA)
            transposeCount++;
        if (!transpB)
            transposeCount++;

        if (transpA) {
            transpose_shape(inputDynamicShapes[0]);
            for (auto& shapes : targetStaticShapes) {
                transpose_shape(shapes[0]);
            }
        }
        if (transpB) {
            transpose_shape(inputDynamicShapes[1]);
            for (auto& shapes : targetStaticShapes) {
                transpose_shape(shapes[1]);
            }
        }

        const auto& inShapeA = inputDynamicShapes[0];
        const auto& inShapeB = inputDynamicShapes[1];

        configuration.insert(additionalConfig.begin(), additionalConfig.end());

        ElementType netType = ElementType::f32;
        ElementType convertOutType = ElementType::f32;
        auto it = additionalConfig.find(ov::hint::inference_precision.name());
        if (it != additionalConfig.end() && it->second.as<ov::element::Type>() == ov::element::bf16) {
            convertOutType = inType = outType = netType = ElementType::bf16;
            weiConstElemType = (weiConstElemType != ElementType::f32) ? weiConstElemType : ElementType::bf16;
        } else if (it != additionalConfig.end() && it->second.as<ov::element::Type>() == ov::element::f16) {
            convertOutType = inType = outType = netType = ElementType::f16;
            weiConstElemType = (weiConstElemType != ElementType::f32) ? weiConstElemType : ElementType::f16;
        } else {
            inType = outType = netType;
        }

        std::string cpuNodeType = "FullyConnected";
        selectedType = makeSelectedTypeStr(selectedType, outType);

        ov::ParameterVector params{std::make_shared<ov::op::v0::Parameter>(inType, inShapeA)};
        std::shared_ptr<ov::Node> inputB =
<<<<<<< HEAD
            ngraph::builder::makeConstant<float>(weiConstElemType, inShapeB.get_shape(), {}, true);
        if (weiConstElemType == ElementType::f16 && weiConstElemType != convertOutType) {
=======
            ov::test::utils::deprecated::make_constant<float>(weiConstElemType, inShapeB.get_shape(), {}, true);
        if (weiConstElemType == ElementType::f16) {
>>>>>>> 18489c21
            inputB = std::make_shared<ov::op::v0::Convert>(inputB, convertOutType);
            mark_as_decompression(inputB);
        }
        expectedWeiConstElemType = weiConstElemType;

        auto matMul = std::make_shared<ov::op::v0::MatMul>(params[0], inputB, transpA, transpB);

        function = CPUTestsBase::makeNgraphFunction(netType, params, matMul, cpuNodeType);
    }

    void check_execution_graph() {
        CheckPluginRelatedResults(compiledModel, "FullyConnected");
        CheckNumberOfNodesWithType(compiledModel, "FullyConnected", fullyConnectedCount);
        CheckNumberOfNodesWithType(compiledModel, "Transpose", transposeCount);
        CheckNumberOfNodesWithType(compiledModel, "Convert", 0);
        CheckNumberOfNodesWithType(compiledModel, "Reorder", 0);
        check_fc_weights_precision(expectedWeiConstElemType);
    }

    size_t fullyConnectedCount = 1;
    size_t transposeCount = 0;
    ElementType expectedWeiConstElemType = ElementType::f32;
};

TEST_P(MatMulDecompressConvertTest, CompareWithRefs) {
    SKIP_IF_CURRENT_TEST_IS_DISABLED();
    run();
    check_execution_graph();
}

using MatMulDecompressConvertTest_FP16 = MatMulDecompressConvertTest;
TEST_P(MatMulDecompressConvertTest_FP16, CompareWithRefs) {
    SKIP_IF_CURRENT_TEST_IS_DISABLED();
    if (!(ov::with_cpu_x86_avx512_core_fp16() || ov::with_cpu_x86_avx512_core_amx_fp16())) {
        GTEST_SKIP() << "Skipping test, platform don't support precision f16";
    }
    run();
    // only check this test case can run successfully in FP16 precision
    CheckPluginRelatedResults(compiledModel, "FullyConnected");
}

namespace {

const std::vector<std::pair<bool, bool>> transposeParams = {
    {false, false},
    {false, true},
    {true, false},
    {true, true},
};

const std::vector<std::vector<InputShape>> inputShapes2D = {
    static_shapes_to_test_representation({{2, 3}, {3, 4}}),
    {{{-1, -1}, {{2, 3}, {5, 3}}}, {{3, 4}, {{3, 4}, {3, 4}}}},
};

const std::vector<std::vector<InputShape>> inputShapes3D = {
    static_shapes_to_test_representation({{2, 2, 3}, {3, 4}}),
    static_shapes_to_test_representation({{2, 3}, {1, 3, 4}}),
    static_shapes_to_test_representation({{1, 2, 3}, {1, 3, 4}}),
    {{{-1, -1, -1}, {{2, 2, 3}, {3, 5, 3}}}, {{3, 4}, {{3, 4}, {3, 4}}}},
    {{{-1, -1}, {{2, 3}, {5, 3}}}, {{1, 3, 4}, {{1, 3, 4}, {1, 3, 4}}}},
    {{{-1, -1, -1}, {{1, 2, 3}, {1, 5, 3}}}, {{1, 3, 4}, {{1, 3, 4}, {1, 3, 4}}}},
};

ov::AnyMap emptyConfig = {/* empty config */};

std::vector<ov::AnyMap> filter_additional_config_bf16() {
    std::vector<ov::AnyMap> additionalConfig;
    if (ov::with_cpu_x86_avx512_core()) {
        additionalConfig.push_back({{ov::hint::inference_precision(ov::element::bf16)}});
    }
    return additionalConfig;
}

std::vector<ov::AnyMap> filterAdditionalConfig_FP16() {
    std::vector<ov::AnyMap> additionalConfig;
    additionalConfig.push_back({{ov::hint::inference_precision(ov::element::f16)}});
    return additionalConfig;
}

std::vector<CPUSpecificParams> filter_specific_params(bool trySetMlas) {
    std::vector<CPUSpecificParams> specificParams;
    if (trySetMlas) {
#ifdef OV_CPU_WITH_MLAS
        specificParams.push_back(CPUSpecificParams{{}, {}, {"gemm_mlas"}, "gemm_mlas"});
#endif
    }
    // try set onednn jit params if we can't or shouldn't use mlas
    if (specificParams.empty()) {
        if (ov::with_cpu_x86_avx512_core()) {
            specificParams.push_back(CPUSpecificParams{{}, {}, {"brgemm_avx512"}, "brgemm_avx512"});
        } else if (ov::with_cpu_x86_avx2()) {
            specificParams.push_back(CPUSpecificParams{{}, {}, {"brgemm_avx2"}, "brgemm_avx2"});
        }
    }

    return specificParams;
}

std::vector<CPUSpecificParams> filter_specific_params_bf16() {
    std::vector<CPUSpecificParams> specificParams;
    specificParams.push_back(CPUSpecificParams{{}, {}, {"jit_gemm"}, "jit_gemm"});
    return specificParams;
}

std::vector<CPUSpecificParams> filterSpecificParams_FP16() {
    std::vector<CPUSpecificParams> specificParams;
    specificParams.push_back(CPUSpecificParams{{}, {}, {"brgemm_avx512"}, "brgemm_avx512"});
    specificParams.push_back(CPUSpecificParams{{}, {}, {"brgemm_avx512_amx"}, "brgemm_avx512_amx"});
    return CPUTestUtils::filterCPUInfoForDeviceWithFP16(specificParams);
}

const auto testParams2D_FP32_smoke = ::testing::Combine(::testing::ValuesIn(inputShapes2D),
                                                        ::testing::ValuesIn(transposeParams),
                                                        ::testing::Values(ElementType::f32),
                                                        ::testing::Values(emptyConfig),
                                                        ::testing::ValuesIn(filter_specific_params(true)));

INSTANTIATE_TEST_SUITE_P(smoke_FC_2D_FP32,
                         MatMulDecompressConvertTest,
                         testParams2D_FP32_smoke,
                         MatMulDecompressConvertTest::getTestCaseName);

const auto testParams2D_FP16_smoke = ::testing::Combine(::testing::ValuesIn(inputShapes2D),
                                                        ::testing::ValuesIn(transposeParams),
                                                        ::testing::Values(ElementType::f16),
                                                        ::testing::Values(emptyConfig),
                                                        ::testing::ValuesIn(filter_specific_params(false)));

INSTANTIATE_TEST_SUITE_P(smoke_FC_2D_FP16,
                         MatMulDecompressConvertTest,
                         testParams2D_FP16_smoke,
                         MatMulDecompressConvertTest::getTestCaseName);

const auto testParams2D_runtime_FP16_smoke = ::testing::Combine(::testing::ValuesIn(inputShapes2D),
                                                                ::testing::ValuesIn(transposeParams),
                                                                ::testing::Values(ElementType::f32, ElementType::f16),
                                                                ::testing::ValuesIn(filterAdditionalConfig_FP16()),
                                                                ::testing::ValuesIn(filterSpecificParams_FP16()));

INSTANTIATE_TEST_SUITE_P(smoke_FC_2D_runtime_FP16,
                         MatMulDecompressConvertTest_FP16,
                         testParams2D_runtime_FP16_smoke,
                         MatMulDecompressConvertTest::getTestCaseName);


const auto testParams2D_BF16_smoke = ::testing::Combine(::testing::ValuesIn(inputShapes2D),
                                                        ::testing::ValuesIn(transposeParams),
                                                        ::testing::Values(ElementType::f32, ElementType::f16),
                                                        ::testing::ValuesIn(filter_additional_config_bf16()),
                                                        ::testing::ValuesIn(filter_specific_params_bf16()));

INSTANTIATE_TEST_SUITE_P(smoke_FC_2D_BF16,
                         MatMulDecompressConvertTest,
                         testParams2D_BF16_smoke,
                         MatMulDecompressConvertTest::getTestCaseName);

const auto testParams3D_FP32_smoke = ::testing::Combine(::testing::ValuesIn(inputShapes3D),
                                                        ::testing::ValuesIn(transposeParams),
                                                        ::testing::Values(ElementType::f32),
                                                        ::testing::Values(emptyConfig),
                                                        ::testing::ValuesIn(filter_specific_params(true)));

INSTANTIATE_TEST_SUITE_P(smoke_FC_3D_FP32,
                         MatMulDecompressConvertTest,
                         testParams3D_FP32_smoke,
                         MatMulDecompressConvertTest::getTestCaseName);

const auto testParams3D_FP16_smoke = ::testing::Combine(::testing::ValuesIn(inputShapes3D),
                                                        ::testing::ValuesIn(transposeParams),
                                                        ::testing::Values(ElementType::f16),
                                                        ::testing::Values(emptyConfig),
                                                        ::testing::ValuesIn(filter_specific_params(false)));

INSTANTIATE_TEST_SUITE_P(smoke_FC_3D_FP16,
                         MatMulDecompressConvertTest,
                         testParams3D_FP16_smoke,
                         MatMulDecompressConvertTest::getTestCaseName);

const auto testParams3D_runtime_FP16_smoke = ::testing::Combine(::testing::ValuesIn(inputShapes3D),
                                                                ::testing::ValuesIn(transposeParams),
                                                                ::testing::Values(ElementType::f32, ElementType::f16),
                                                                ::testing::ValuesIn(filterAdditionalConfig_FP16()),
                                                                ::testing::ValuesIn(filterSpecificParams_FP16()));

INSTANTIATE_TEST_SUITE_P(smoke_FC_3D_runtime_FP16,
                         MatMulDecompressConvertTest_FP16,
                         testParams3D_runtime_FP16_smoke,
                         MatMulDecompressConvertTest::getTestCaseName);


const auto testParams3D_BF16_smoke = ::testing::Combine(::testing::ValuesIn(inputShapes3D),
                                                        ::testing::ValuesIn(transposeParams),
                                                        ::testing::Values(ElementType::f32, ElementType::f16),
                                                        ::testing::ValuesIn(filter_additional_config_bf16()),
                                                        ::testing::ValuesIn(filter_specific_params_bf16()));

INSTANTIATE_TEST_SUITE_P(smoke_FC_3D_BF16,
                         MatMulDecompressConvertTest,
                         testParams3D_BF16_smoke,
                         MatMulDecompressConvertTest::getTestCaseName);

}  // namespace

/* In case of Convert has 2 or more consumers there is a problem with memory allocation in CPU plug-in (see Edge::init()
 method). Maybe we can just remove the check (edgePtr->getParent()->isConstant() && !edgePtr->getChild()->isConstant())
 and everything will be OK, But this solution should be additionally checked. For now, for these cases we will not be
 doing CF on the CPU side and it should be done on the graph side.

 * Graph before:
   ------------              ------------            ------------
   |Input(f32)|              |Input(f16)|            |Input(f32)|
   ------------              ------------            ------------
        |                         |                         |
        |         ---------------------------------         |
        |         |Convert(decompression f16->f32)|         |
        |         ---------------------------------         |
        |             |                       |             |
    -----------------------               -----------------------
    |       MatMul        |               |       MatMul        |
    -----------------------               -----------------------
                      |                       |
                   ---------------------------------
                   |             Concat            |
                   ---------------------------------
                                   |
                                --------
                                |Output|
                                --------

 * Exec graph:
   ------------   --------------------------------   ------------
   |Input(f32)|   |           Input(f32)         |   |Input(f32)|
   ------------   --------------------------------   ------------
        |             |                       |             |
    -----------------------               -----------------------
    |       MatMul        |               |       MatMul        |
    -----------------------               -----------------------
                      |                       |
                   ---------------------------------
                   |             Concat            |
                   ---------------------------------
                                   |
                                --------
                                |Output|
                                --------
*/
using MatMulDecompressConvertParams2 = std::tuple<std::vector<InputShape>,  // input shapes
                                                  std::pair<bool, bool>,    // transposeA, transposeB
                                                  ElementType,              // weights precision
                                                  ov::AnyMap,               // additional property
                                                  CPUSpecificParams>;

class MatMulDecompressConvertTest2 : public MatMulDecompressConvertTest {
protected:
    void SetUp() override {
        targetDevice = ov::test::utils::DEVICE_CPU;

        std::vector<InputShape> inputShapes;
        std::pair<bool, bool> transpose;
        ElementType weiConstElemType;
        ov::AnyMap additionalConfig;
        CPUSpecificParams cpuParams;

        std::tie(inputShapes, transpose, weiConstElemType, additionalConfig, cpuParams) = this->GetParam();
        std::tie(inFmts, outFmts, priority, selectedType) = cpuParams;

        init_input_shapes(inputShapes);

        bool transpA = transpose.first;
        bool transpB = transpose.second;

        fullyConnectedCount = 2;
        if (transpA)
            transposeCount += 2;
        if (!transpB)
            transposeCount++;

        if (transpA) {
            transpose_shape(inputDynamicShapes[0]);
            for (auto& shapes : targetStaticShapes) {
                transpose_shape(shapes[0]);
            }
            transpose_shape(inputDynamicShapes[1]);
            for (auto& shapes : targetStaticShapes) {
                transpose_shape(shapes[1]);
            }
        }
        if (transpB) {
            transpose_shape(inputDynamicShapes[2]);
            for (auto& shapes : targetStaticShapes) {
                transpose_shape(shapes[2]);
            }
        }

        const auto& inShapeFC0 = inputDynamicShapes[0];
        const auto& inShapeFC1 = inputDynamicShapes[1];
        const auto& inShapeWeights = inputDynamicShapes[2];

        configuration.insert(additionalConfig.begin(), additionalConfig.end());

        ElementType netType = ElementType::f32;
        ElementType convertOutType = ElementType::f32;
        auto it = additionalConfig.find(ov::hint::inference_precision.name());
        if (it != additionalConfig.end() && it->second.as<ov::element::Type>() == ov::element::bf16) {
            convertOutType = inType = outType = netType = ElementType::bf16;
            weiConstElemType = (weiConstElemType != ElementType::f32) ? weiConstElemType : ElementType::bf16;
        } else if (additionalConfig.find(ov::hint::inference_precision.name()) != additionalConfig.end()
                && additionalConfig[ov::hint::inference_precision.name()] == ov::element::f16.to_string()) {
            convertOutType = inType = outType = netType = ElementType::f16;
            weiConstElemType = (weiConstElemType != ElementType::f32) ? weiConstElemType : ElementType::f16;
        } else {
            inType = outType = netType;
        }


        std::string cpuNodeType = "FullyConnected";
        selectedType = makeSelectedTypeStr(selectedType, outType);

        ov::ParameterVector params;
        for (auto&& shape : {inShapeFC0, inShapeFC1}) {
            params.push_back(std::make_shared<ov::op::v0::Parameter>(inType, shape));
        }
        std::shared_ptr<ov::Node> inputWeights =
<<<<<<< HEAD
            ngraph::builder::makeConstant<float>(weiConstElemType, inShapeWeights.get_shape(), {}, true);
        if (weiConstElemType == ElementType::f16 && weiConstElemType != convertOutType) {
=======
            ov::test::utils::deprecated::make_constant<float>(weiConstElemType, inShapeWeights.get_shape(), {}, true);
        if (weiConstElemType == ElementType::f16) {
>>>>>>> 18489c21
            inputWeights = std::make_shared<ov::op::v0::Convert>(inputWeights, convertOutType);
            mark_as_decompression(inputWeights);
        }
        // In this test, convert must be folded on the graph side, so the constant with fp32 precision is expected
        expectedWeiConstElemType = ElementType::f32;

        auto matMul0 = std::make_shared<ov::op::v0::MatMul>(params[0], inputWeights, transpA, transpB);
        auto matMul1 = std::make_shared<ov::op::v0::MatMul>(params[1], inputWeights, transpA, transpB);

        auto concat = std::make_shared<ov::op::v0::Concat>(ov::NodeVector{matMul0, matMul1}, 0);

        function = CPUTestsBase::makeNgraphFunction(netType, params, concat, cpuNodeType);
    }
};

TEST_P(MatMulDecompressConvertTest2, CompareWithRefs) {
    SKIP_IF_CURRENT_TEST_IS_DISABLED();
    run();
    check_execution_graph();
}

namespace {

const auto testParams2D_FP16_2_smoke =
    ::testing::Combine(::testing::Values(static_shapes_to_test_representation({{2, 3}, {2, 3}, {3, 4}})),
                       ::testing::Values(std::pair<bool, bool>{false, true}),
                       ::testing::Values(ElementType::f16),
                       ::testing::Values(emptyConfig),
                       ::testing::ValuesIn(filter_specific_params(true)));

INSTANTIATE_TEST_SUITE_P(smoke_FC_2D_FP16_2,
                         MatMulDecompressConvertTest2,
                         testParams2D_FP16_2_smoke,
                         MatMulDecompressConvertTest2::getTestCaseName);

}  // namespace

}  // namespace test
}  // namespace ov<|MERGE_RESOLUTION|>--- conflicted
+++ resolved
@@ -215,13 +215,8 @@
 
         ov::ParameterVector params{std::make_shared<ov::op::v0::Parameter>(inType, inShapeA)};
         std::shared_ptr<ov::Node> inputB =
-<<<<<<< HEAD
-            ngraph::builder::makeConstant<float>(weiConstElemType, inShapeB.get_shape(), {}, true);
+            ov::test::utils::deprecated::make_constant<float>(weiConstElemType, inShapeB.get_shape(), {}, true);
         if (weiConstElemType == ElementType::f16 && weiConstElemType != convertOutType) {
-=======
-            ov::test::utils::deprecated::make_constant<float>(weiConstElemType, inShapeB.get_shape(), {}, true);
-        if (weiConstElemType == ElementType::f16) {
->>>>>>> 18489c21
             inputB = std::make_shared<ov::op::v0::Convert>(inputB, convertOutType);
             mark_as_decompression(inputB);
         }
@@ -546,13 +541,8 @@
             params.push_back(std::make_shared<ov::op::v0::Parameter>(inType, shape));
         }
         std::shared_ptr<ov::Node> inputWeights =
-<<<<<<< HEAD
-            ngraph::builder::makeConstant<float>(weiConstElemType, inShapeWeights.get_shape(), {}, true);
+            ov::test::utils::deprecated::make_constant<float>(weiConstElemType, inShapeWeights.get_shape(), {}, true);
         if (weiConstElemType == ElementType::f16 && weiConstElemType != convertOutType) {
-=======
-            ov::test::utils::deprecated::make_constant<float>(weiConstElemType, inShapeWeights.get_shape(), {}, true);
-        if (weiConstElemType == ElementType::f16) {
->>>>>>> 18489c21
             inputWeights = std::make_shared<ov::op::v0::Convert>(inputWeights, convertOutType);
             mark_as_decompression(inputWeights);
         }
@@ -589,6 +579,5 @@
                          MatMulDecompressConvertTest2::getTestCaseName);
 
 }  // namespace
-
 }  // namespace test
 }  // namespace ov