// Copyright (C) 2018-2023 Intel Corporation
// SPDX-License-Identifier: Apache-2.0
//

#include "ov_models/builders.hpp"
#include "shared_test_classes/base/ov_subgraph.hpp"
#include "test_utils/cpu_test_utils.hpp"

using namespace CPUTestUtils;

namespace ov {
namespace test {

class AddConvertToReorderTest : virtual public SubgraphBaseStaticTest {
public:
    void BuildGraph(const ov::element::Type& secondInpType) {
        secondConstantType = secondInpType;
        int axis = 2;
        std::vector<int> indices = {0, 3, 2, 1};
        std::vector<size_t> indicesShape = {2, 2};
        std::vector<size_t> inputShape = {10, 20, 30, 40};

        ov::element::Type netPrecision = inType = outType = ov::element::f32;
        targetDevice = ov::test::utils::DEVICE_CPU;

<<<<<<< HEAD
        ASSERT_EQ(ngraph::shape_size(indicesShape), indices.size())
                                    << "Indices vector size and provided indices shape doesn't fit each other";
        auto ngPrc = FuncTestUtils::PrecisionUtils::convertIE2nGraphPrc(netPrecision);
        ov::ParameterVector params{std::make_shared<ov::op::v0::Parameter>(ngPrc, ov::Shape(inputShape))};
        auto indicesNode = ov::op::v0::Constant::create(secondConstantType, ngraph::Shape(indicesShape), indices);
        auto axisNode = ov::op::v0::Constant::create(ngraph::element::i64, ngraph::Shape({}), {axis});
        auto gather = std::make_shared<ov::op::v1::Gather>(params[0], indicesNode, axisNode);
        ngraph::ResultVector results{std::make_shared<ov::op::v0::Result>(gather)};
        function = std::make_shared<ngraph::Function>(results, params, "gather");
=======
        ASSERT_EQ(ov::shape_size(indicesShape), indices.size())
            << "Indices vector size and provided indices shape doesn't fit each other";
        ov::ParameterVector params{std::make_shared<ov::op::v0::Parameter>(netPrecision, ov::Shape(inputShape))};
        auto indicesNode = ov::op::v0::Constant::create(secondConstantType, ov::Shape(indicesShape), indices);
        auto axisNode = ov::op::v0::Constant::create(ov::element::i64, ov::Shape({}), {axis});
        auto gather = std::make_shared<ov::op::v1::Gather>(params[0], indicesNode, axisNode);
        ov::ResultVector results{std::make_shared<ov::op::v0::Result>(gather)};
        function = std::make_shared<ov::Model>(results, params, "gather");
>>>>>>> 24209239
    }
    std::vector<ov::Tensor> calculate_refs() override {
        // Convert the second input constant precision to i64 to run the reference function
        if (ov::element::i8 == secondConstantType) {
            convert_precisions.insert({ov::element::i8, ov::element::i64});
        } else if (ov::element::bf16 == secondConstantType) {
            convert_precisions.insert({ov::element::bf16, ov::element::i64});
        }
        return SubgraphBaseTest::calculate_refs();
    }

private:
    ov::element::Type secondConstantType;
};

namespace {

/* Test insertion of the Reorder layer if there is one.

    Parameter[FP32]     Constant[I8]
          \                 /
           \               /
            \       Reorder[I32] (Is inserted by the Graph)
             \           /
             Gather[FP32]
                  |
                  |
             Output[FP32]
*/
TEST_F(AddConvertToReorderTest, smoke_TestAddReorder_CPU) {
    BuildGraph(ov::element::i8);
    run();
    CheckNumberOfNodesWithType(compiledModel, "Convert", 0);
    CheckNumberOfNodesWithType(compiledModel, "Reorder", 1);
}
}  // namespace
}  // namespace test
}  // namespace ov<|MERGE_RESOLUTION|>--- conflicted
+++ resolved
@@ -23,17 +23,6 @@
         ov::element::Type netPrecision = inType = outType = ov::element::f32;
         targetDevice = ov::test::utils::DEVICE_CPU;
 
-<<<<<<< HEAD
-        ASSERT_EQ(ngraph::shape_size(indicesShape), indices.size())
-                                    << "Indices vector size and provided indices shape doesn't fit each other";
-        auto ngPrc = FuncTestUtils::PrecisionUtils::convertIE2nGraphPrc(netPrecision);
-        ov::ParameterVector params{std::make_shared<ov::op::v0::Parameter>(ngPrc, ov::Shape(inputShape))};
-        auto indicesNode = ov::op::v0::Constant::create(secondConstantType, ngraph::Shape(indicesShape), indices);
-        auto axisNode = ov::op::v0::Constant::create(ngraph::element::i64, ngraph::Shape({}), {axis});
-        auto gather = std::make_shared<ov::op::v1::Gather>(params[0], indicesNode, axisNode);
-        ngraph::ResultVector results{std::make_shared<ov::op::v0::Result>(gather)};
-        function = std::make_shared<ngraph::Function>(results, params, "gather");
-=======
         ASSERT_EQ(ov::shape_size(indicesShape), indices.size())
             << "Indices vector size and provided indices shape doesn't fit each other";
         ov::ParameterVector params{std::make_shared<ov::op::v0::Parameter>(netPrecision, ov::Shape(inputShape))};
@@ -42,7 +31,6 @@
         auto gather = std::make_shared<ov::op::v1::Gather>(params[0], indicesNode, axisNode);
         ov::ResultVector results{std::make_shared<ov::op::v0::Result>(gather)};
         function = std::make_shared<ov::Model>(results, params, "gather");
->>>>>>> 24209239
     }
     std::vector<ov::Tensor> calculate_refs() override {
         // Convert the second input constant precision to i64 to run the reference function
