// Copyright (C) 2018-2023 Intel Corporation
// SPDX-License-Identifier: Apache-2.0
//

#include "shared_test_classes/base/layer_test_utils.hpp"
#include "shared_test_classes/base/ov_subgraph.hpp"
#include "ov_models/utils/ov_helpers.hpp"
#include "ov_models/builders.hpp"
#include "ngraph/runtime/aligned_buffer.hpp"
#include "test_utils/cpu_test_utils.hpp"

namespace ov {
namespace test {

template<typename T>
class AlignedBufferWrapper {
public:
    AlignedBufferWrapper(size_t size, size_t alignment) {
        _buffer.reset(new ngraph::runtime::AlignedBuffer(size * sizeof(T), alignment));
    }
    AlignedBufferWrapper(const AlignedBufferWrapper&) = delete;
    AlignedBufferWrapper& operator=(const AlignedBufferWrapper&) = delete;
    AlignedBufferWrapper(AlignedBufferWrapper&&) = default;
    AlignedBufferWrapper& operator=(AlignedBufferWrapper&&) = default;

    T* get_ptr() {
        return _buffer->get_ptr<T>();
    }

    size_t size() const {
        return _buffer->size() / sizeof(T);
    }
private:
    std::unique_ptr<ngraph::runtime::AlignedBuffer> _buffer = nullptr;
};

class DenormalNullifyCheck : public SubgraphBaseTest {
protected:
std::unique_ptr<AlignedBufferWrapper<float>> pConstStorage;

void validate() override {
    const auto& actualOutputs = get_plugin_outputs();
    ASSERT_FALSE(actualOutputs.empty());
    auto& outTensor = actualOutputs.front();
    ASSERT_EQ(ov::element::f32, outTensor.get_element_type()) << "Unexpected element type";
    const float* data = reinterpret_cast<const float*>(outTensor.data());
    bool hasDenormals = false;
    for (size_t i = 0; i < outTensor.get_size(); ++i) {
        if (std::abs(data[i]) >= std::numeric_limits<float>::denorm_min() &&
            std::abs(data[i]) < std::numeric_limits<float>::min()) {
            hasDenormals = true;
        }
    }
    ASSERT_FALSE(hasDenormals);
}


void SetUp() override {
    constexpr size_t alignment = 64; // bytes cache line size, to avoid denormals zeroing due to memory reallocation in the input node implementation
    const ov::Shape inpShape = {1, 24, 3, 3};
    targetStaticShapes.push_back({inpShape});
    targetDevice = ov::test::utils::DEVICE_CPU;

    const auto elemsCount = shape_size(inpShape);
    const auto rtPrc = ov::element::f32;
    ov::ParameterVector params {std::make_shared<ov::op::v0::Parameter>(rtPrc, ov::Shape(inpShape))};
    pConstStorage.reset(new AlignedBufferWrapper<float>(elemsCount, alignment));

    auto constTensor = std::make_shared<ngraph::HostTensor>(rtPrc, inpShape, pConstStorage->get_ptr());
    auto constNode = std::make_shared<ov::op::v0::Constant>(constTensor);
    ov::NodeVector input = {params[0], constNode};
    auto concat = std::make_shared<ov::op::v0::Concat>(input, 1);

    ov::ResultVector results{std::make_shared<ov::op::v0::Result>(concat->output(0))};

    function = std::make_shared<ov::Model>(results, params, "denormal_check");
}
};

TEST_F(DenormalNullifyCheck, smoke_CPU_Denormal_Check) {
    using indexInterval = std::pair<size_t, size_t>;
    size_t elemsCount = pConstStorage->size();
    const indexInterval intervals[] = {
        {0, elemsCount/2},
        {elemsCount/2, elemsCount},
        {0, elemsCount}
    };

    constexpr unsigned seed = 1u;
    constexpr unsigned denormalsCount = 15u;
    constexpr uint32_t denormalsRange = (0xffffffffu >> 9u) - 1;
    testing::internal::Random random(seed);
    auto randomRange = NGraphFunctions::Utils::generateVector<ov::element::f32>(elemsCount, 10, -10);

    for (auto& interval : intervals) {
        auto randomIndices = NGraphFunctions::Utils::generateVector<ov::element::u32>(denormalsCount, interval.second, interval.first);
        std::unordered_set<decltype(randomIndices)::value_type> randomIndexSet(randomIndices.begin(), randomIndices.end());
        for (size_t i = 0; i < elemsCount; ++i) {
            if (randomIndexSet.count(i)) {
                auto denormal = random.Generate(denormalsRange) + 1;
                float tmp;
                memcpy(&tmp, &denormal, sizeof(float));
                pConstStorage->get_ptr()[i] = tmp;
            } else {
                pConstStorage->get_ptr()[i] = randomRange[i];
            }
        }

        run();
    }
}

<<<<<<< HEAD
TEST_F(DenormalNullifyCheck, smoke_CPU_Denormal_Check_FP16) {
    if (!(ov::with_cpu_x86_avx512_core_fp16() || ov::with_cpu_x86_avx512_core_amx_fp16())) {
        GTEST_SKIP() << "Skipping test, platform don't support precision f16";
    }
    configuration.insert({ov::hint::inference_precision.name(), ov::element::f16});

    using indexInterval = std::pair<size_t, size_t>;
    size_t elemsCount = pConstStorage->size();
    const indexInterval intervals[] = {
        {0, elemsCount/2},
        {elemsCount/2, elemsCount},
        {0, elemsCount}
    };

    constexpr unsigned seed = 1u;
    constexpr unsigned denormalsCount = 15u;
    constexpr uint32_t denormalsRange = (0xffffffffu >> 9u) - 1;
    testing::internal::Random random(seed);
    auto randomRange = NGraphFunctions::Utils::generateVector<ov::element::f32>(elemsCount, 10, -10);

    for (auto& interval : intervals) {
        auto randomIndices = NGraphFunctions::Utils::generateVector<ov::element::u32>(denormalsCount, interval.second, interval.first);
        std::unordered_set<decltype(randomIndices)::value_type> randomIndexSet(randomIndices.begin(), randomIndices.end());
        for (size_t i = 0; i < elemsCount; ++i) {
            if (randomIndexSet.count(i)) {
                auto denormal = random.Generate(denormalsRange) + 1;
                float tmp;
                memcpy(&tmp, &denormal, sizeof(float));
                pConstStorage->get_ptr()[i] = tmp;
            } else {
                pConstStorage->get_ptr()[i] = randomRange[i];
            }
        }

        run();
    }
}

}// namespace SubgraphTestsDefinitions
=======
}  // namespace test
}  // namespace ov
>>>>>>> 8960da90
<|MERGE_RESOLUTION|>--- conflicted
+++ resolved
@@ -110,7 +110,6 @@
     }
 }
 
-<<<<<<< HEAD
 TEST_F(DenormalNullifyCheck, smoke_CPU_Denormal_Check_FP16) {
     if (!(ov::with_cpu_x86_avx512_core_fp16() || ov::with_cpu_x86_avx512_core_amx_fp16())) {
         GTEST_SKIP() << "Skipping test, platform don't support precision f16";
@@ -149,8 +148,5 @@
     }
 }
 
-}// namespace SubgraphTestsDefinitions
-=======
 }  // namespace test
-}  // namespace ov
->>>>>>> 8960da90
+}  // namespace ov