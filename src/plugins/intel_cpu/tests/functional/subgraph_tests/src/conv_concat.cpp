--- conflicted
+++ resolved
@@ -68,11 +68,6 @@
 
     std::tie(kernelSize, strides, padBegin, padEnd, dilation, numOutChannels, paddingType, numOfGroups) = convParams;
     std::tie(inFmts, outFmts, priority, selectedType) = cpuParams;
-
-<<<<<<< HEAD
-=======
-    selectedType += "_f32";
->>>>>>> f3fe6b3f
 
     ov::ParameterVector inputParams{std::make_shared<ov::op::v0::Parameter>(ov::element::f32, inputShapes),
                                     std::make_shared<ov::op::v0::Parameter>(ov::element::f32, inputShapes)};
@@ -152,11 +147,10 @@
 }
 
 TEST_P(ConvConcatSubgraphTest, CompareWithRefs) {
-<<<<<<< HEAD
     selectedType += "_FP32";
-    Run();
-
-    CheckPluginRelatedResults(executableNetwork, pluginTypeNode);
+    run();
+
+    CheckPluginRelatedResults(compiledModel, pluginTypeNode);
 };
 
 using ConvConcatSubgraphTest_FP16 = ConvConcatSubgraphTest;
@@ -168,10 +162,7 @@
     configuration.insert({ov::hint::inference_precision.name(), "f16"});
     selectedType += "_FP16";
 
-    Run();
-=======
     run();
->>>>>>> f3fe6b3f
 
     CheckPluginRelatedResults(compiledModel, pluginTypeNode);
 };
