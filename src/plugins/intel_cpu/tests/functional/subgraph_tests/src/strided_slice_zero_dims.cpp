// Copyright (C) 2018-2023 Intel Corporation
// SPDX-License-Identifier: Apache-2.0
//

#include "shared_test_classes/base/ov_subgraph.hpp"
#include "ov_models/utils/ov_helpers.hpp"
#include "ov_models/builders.hpp"

namespace ov {
namespace test {

/*
    param1 [56]   param2 [-1, -1, 768] (dynamic shape)
        \            |
         \           |
          \       shapeOf [4] (variable)
           \         |
            \        |
             \     Gather (get dynamic element) [1] (static value)
              \      |
               \     |   OtherConstants
                \    |      /
                 StridedSlice [47] (Static output shape)
                     |
                     |
                   Result
*/

class StridedSliceZeroDimsTest : public SubgraphBaseTest {
public:
    void SetUp() override {
        targetDevice = ov::test::utils::DEVICE_CPU;
        InputShape inpShape0 = {{}, {{56}}};
        InputShape inpShape1 = {{-1, -1, 768}, {{1, 544, 768}}};
        init_input_shapes({inpShape0, inpShape1});
        ov::ParameterVector inputParams;
        for (auto&& shape : inputDynamicShapes) {
            inputParams.push_back(std::make_shared<ov::op::v0::Parameter>(ov::element::f32, shape));
        }
<<<<<<< HEAD
        auto end = builder::makeConstant(element::i64, {1}, std::vector<int64_t>{2147483647});
        auto stride  = builder::makeConstant(element::i64, {1}, std::vector<int64_t>{1});
        auto indices = builder::makeConstant(element::i64, {1}, std::vector<int64_t>{1});
        auto axes = builder::makeConstant(element::i64, {1}, std::vector<int64_t>{0});
=======
        auto end = ngraph::builder::makeConstant(element::i64, {1}, std::vector<int64_t>{2147483647});
        auto stride  = ngraph::builder::makeConstant(element::i64, {1}, std::vector<int64_t>{1});
        auto indices = ngraph::builder::makeConstant(element::i64, {1}, std::vector<int64_t>{1});
        auto axes = ngraph::builder::makeConstant(element::i64, {1}, std::vector<int64_t>{0});
>>>>>>> 24209239
        auto shapeOf = std::make_shared<ov::op::v3::ShapeOf>(inputParams[1]);
        auto gather = std::make_shared<ov::op::v8::Gather>(shapeOf, indices, axes);
        auto strided_slice = std::make_shared<ov::op::v1::StridedSlice>(inputParams.front(),
                                                                        gather,
                                                                        end,
                                                                        stride,
                                                                        std::vector<int64_t>{0},
                                                                        std::vector<int64_t>{0},
                                                                        std::vector<int64_t>{},
                                                                        std::vector<int64_t>{},
                                                                        std::vector<int64_t>{});
        NodeVector results{strided_slice};
        function = std::make_shared<ov::Model>(results, inputParams, "StridedSliceStaticShape");
    }
};

TEST_F(StridedSliceZeroDimsTest, smoke_CompareWithRefs) {
    run();
}

}  // namespace test
}  // namespace ov<|MERGE_RESOLUTION|>--- conflicted
+++ resolved
@@ -37,17 +37,10 @@
         for (auto&& shape : inputDynamicShapes) {
             inputParams.push_back(std::make_shared<ov::op::v0::Parameter>(ov::element::f32, shape));
         }
-<<<<<<< HEAD
-        auto end = builder::makeConstant(element::i64, {1}, std::vector<int64_t>{2147483647});
-        auto stride  = builder::makeConstant(element::i64, {1}, std::vector<int64_t>{1});
-        auto indices = builder::makeConstant(element::i64, {1}, std::vector<int64_t>{1});
-        auto axes = builder::makeConstant(element::i64, {1}, std::vector<int64_t>{0});
-=======
         auto end = ngraph::builder::makeConstant(element::i64, {1}, std::vector<int64_t>{2147483647});
         auto stride  = ngraph::builder::makeConstant(element::i64, {1}, std::vector<int64_t>{1});
         auto indices = ngraph::builder::makeConstant(element::i64, {1}, std::vector<int64_t>{1});
         auto axes = ngraph::builder::makeConstant(element::i64, {1}, std::vector<int64_t>{0});
->>>>>>> 24209239
         auto shapeOf = std::make_shared<ov::op::v3::ShapeOf>(inputParams[1]);
         auto gather = std::make_shared<ov::op::v8::Gather>(shapeOf, indices, axes);
         auto strided_slice = std::make_shared<ov::op::v1::StridedSlice>(inputParams.front(),
