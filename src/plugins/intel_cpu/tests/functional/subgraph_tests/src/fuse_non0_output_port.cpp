--- conflicted
+++ resolved
@@ -2,22 +2,13 @@
 // SPDX-License-Identifier: Apache-2.0
 //
 
-<<<<<<< HEAD
-#include "shared_test_classes/base/layer_test_utils.hpp"
-#include "shared_test_classes/base/ov_subgraph.hpp"
-#include "ov_models/utils/ov_helpers.hpp"
-#include "ov_models/builders.hpp"
-#include "ngraph/runtime/aligned_buffer.hpp"
-#include <common_test_utils/ov_tensor_utils.hpp>
-#include "test_utils/cpu_test_utils.hpp"
-=======
 #include "common_test_utils/ov_tensor_utils.hpp"
->>>>>>> 007b6fd8
 
 #include "ngraph/runtime/aligned_buffer.hpp"
 #include "ov_models/builders.hpp"
 #include "ov_models/utils/ov_helpers.hpp"
 #include "shared_test_classes/base/ov_subgraph.hpp"
+#include "test_utils/cpu_test_utils.hpp"
 
 namespace ov {
 namespace test {
@@ -70,19 +61,14 @@
     run();
 }
 
-<<<<<<< HEAD
 
 TEST_F(FuseNon0OuputPort, smoke_FuseNon0OuputPort_FP16) {
     if (!(ov::with_cpu_x86_avx512_core_fp16() || ov::with_cpu_x86_avx512_core_amx_fp16())) {
         GTEST_SKIP() << "Skipping test, platform don't support precision f16";
     }
-    configuration.insert({ov::hint::inference_precision.name(), "f16"});
+    configuration.insert({ov::hint::inference_precision.name(), ov::element::f16});
 
     run();
 }
-
-} // namespace SubgraphTestsDefinitions
-=======
 }  // namespace test
-}  // namespace ov
->>>>>>> 007b6fd8
+}  // namespace ov