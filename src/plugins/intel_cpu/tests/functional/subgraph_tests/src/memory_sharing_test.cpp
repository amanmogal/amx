// Copyright (C) 2022 Intel Corporation
// SPDX-License-Identifier: Apache-2.0
//

#include "common_test_utils/node_builders/convolution.hpp"
#include "openvino/openvino.hpp"
#include "test_utils/convolution_params.hpp"
#include "test_utils/cpu_test_utils.hpp"

using namespace CPUTestUtils;

namespace ov {
namespace test {

class EdgeWithSameNameInTwoModels : public ::testing::Test, public CPUTestsBase {
protected:
     ov::AnyMap configuration;
     void run() {
         const std::string targetDevice = ov::test::utils::DEVICE_CPU;
         const ov::element::Type type(ov::element::Type_t::f32);
         const std::string convName("conv_name"), weightName("weight_name");
         const std::vector<size_t> kernel{3, 3};
         const std::vector<size_t> strides{1, 1};
         const std::vector<ptrdiff_t> padsBegin{0, 0};
         const std::vector<ptrdiff_t> padsEnd{0, 0};
         const std::vector<size_t> dilations{1, 1};
         const ngraph::op::PadType autoPad(ngraph::op::PadType::EXPLICIT);

         if (InferenceEngine::with_cpu_x86_avx512f()) {
             std::tie(inFmts, outFmts, priority, selectedType) = conv_avx512_2D;
         } else if (InferenceEngine::with_cpu_x86_avx2()) {
             std::tie(inFmts, outFmts, priority, selectedType) = conv_avx2_2D;
         } else if (InferenceEngine::with_cpu_x86_sse42()) {
             std::tie(inFmts, outFmts, priority, selectedType) = conv_sse42_2D;
         }

         // first model
         const std::vector<std::vector<size_t>> shapes1{{1, 16, 720, 1280}};
         ov::ParameterVector params1;
         for (auto&& shape : shapes1) {
             params1.push_back(std::make_shared<ov::op::v0::Parameter>(type, ov::Shape(shape)));
         }
         const size_t convOutCh1 = 32;
         auto conv1 = ngraph::builder::makeConvolution(params1.front(), type, kernel, strides, padsBegin, padsEnd, dilations, autoPad, convOutCh1);
         conv1->set_friendly_name(convName);
         conv1->get_input_node_shared_ptr(1)->set_friendly_name(weightName);
         auto model1 = makeNgraphFunction(type, params1, conv1, "Model1");

         // second model
         const std::vector<std::vector<size_t>> shapes2{{1, 32, 24, 24}};
         ov::ParameterVector params2;
         for (auto&& shape : shapes2) {
             params2.push_back(std::make_shared<ov::op::v0::Parameter>(type, ov::Shape(shape)));
         }
         const size_t convOutCh2 = 16;
         auto conv2 = ngraph::builder::makeConvolution(params2.front(), type, kernel, strides, padsBegin, padsEnd, dilations, autoPad, convOutCh2);
         conv2->set_friendly_name(convName);
         conv2->get_input_node_shared_ptr(1)->set_friendly_name(weightName);
         auto model2 = makeNgraphFunction(type, params2, conv2, "Model2");

         // model compilation
         std::map<std::string, ov::AnyMap> config;
         auto& device_config = config[targetDevice];
         device_config[targetDevice + "_THROUGHPUT_STREAMS"] = 4;

         ov::Core core;
         for (auto&& item : config) {
             core.set_property(item.first, item.second);
         }

         auto compiledModel1 = core.compile_model(model1, targetDevice, configuration);
         auto compiledModel2 = core.compile_model(model2, targetDevice, configuration);

         auto inferReq1 = compiledModel1.create_infer_request();
         auto inferReq2 = compiledModel2.create_infer_request();

         inferReq1.infer();
         inferReq2.infer();
     }
};

TEST_F(EdgeWithSameNameInTwoModels, smoke_CompareWithRef) {
    SKIP_IF_CURRENT_TEST_IS_DISABLED()
    run();
}

<<<<<<< HEAD

TEST_F(EdgeWithSameNameInTwoModels, smoke_CompareWithRef_FP16) {
    SKIP_IF_CURRENT_TEST_IS_DISABLED()
    if (!(ov::with_cpu_x86_avx512_core_fp16() || ov::with_cpu_x86_avx512_core_amx_fp16())) {
        GTEST_SKIP() << "Skipping test, platform don't support precision f16";
=======
    const std::string targetDevice = ov::test::utils::DEVICE_CPU;
    const ov::element::Type type(ov::element::Type_t::f32);
    const std::string convName("conv_name"), weightName("weight_name");
    const std::vector<size_t> kernel{3, 3};
    const std::vector<size_t> strides{1, 1};
    const std::vector<ptrdiff_t> padsBegin{0, 0};
    const std::vector<ptrdiff_t> padsEnd{0, 0};
    const std::vector<size_t> dilations{1, 1};
    const ov::op::PadType autoPad(ov::op::PadType::EXPLICIT);

    if (ov::with_cpu_x86_avx512f()) {
        std::tie(inFmts, outFmts, priority, selectedType) = conv_avx512_2D;
    } else if (ov::with_cpu_x86_avx2()) {
        std::tie(inFmts, outFmts, priority, selectedType) = conv_avx2_2D;
    } else if (ov::with_cpu_x86_sse42()) {
        std::tie(inFmts, outFmts, priority, selectedType) = conv_sse42_2D;
    }

    // first model
    const std::vector<ov::Shape> shapes1{{1, 16, 720, 1280}};
    ov::ParameterVector params1;
    for (auto&& shape : shapes1) {
        params1.push_back(std::make_shared<ov::op::v0::Parameter>(type, shape));
    }
    const size_t convOutCh1 = 32;
    auto conv1 = ov::test::utils::make_convolution(params1.front(),
                                                   type,
                                                   kernel,
                                                   strides,
                                                   padsBegin,
                                                   padsEnd,
                                                   dilations,
                                                   autoPad,
                                                   convOutCh1);
    conv1->set_friendly_name(convName);
    conv1->get_input_node_shared_ptr(1)->set_friendly_name(weightName);
    auto model1 = makeNgraphFunction(type, params1, conv1, "Model1");

    // second model
    const std::vector<ov::Shape> shapes2{{1, 32, 24, 24}};
    ov::ParameterVector params2;
    for (auto&& shape : shapes2) {
        params2.push_back(std::make_shared<ov::op::v0::Parameter>(type, shape));
    }
    const size_t convOutCh2 = 16;
    auto conv2 = ov::test::utils::make_convolution(params2.front(),
                                                   type,
                                                   kernel,
                                                   strides,
                                                   padsBegin,
                                                   padsEnd,
                                                   dilations,
                                                   autoPad,
                                                   convOutCh2);
    conv2->set_friendly_name(convName);
    conv2->get_input_node_shared_ptr(1)->set_friendly_name(weightName);
    auto model2 = makeNgraphFunction(type, params2, conv2, "Model2");

    // model compilation
    std::map<std::string, ov::AnyMap> config;
    auto& device_config = config[targetDevice];
    device_config[targetDevice + "_THROUGHPUT_STREAMS"] = 4;

    ov::Core core;
    for (auto&& item : config) {
        core.set_property(item.first, item.second);
>>>>>>> 0a7d1d77
    }
    configuration.insert({ov::hint::inference_precision.name(), ov::element::f16});

    run();
}

}  // namespace test
}  // namespace ov<|MERGE_RESOLUTION|>--- conflicted
+++ resolved
@@ -24,36 +24,52 @@
          const std::vector<ptrdiff_t> padsBegin{0, 0};
          const std::vector<ptrdiff_t> padsEnd{0, 0};
          const std::vector<size_t> dilations{1, 1};
-         const ngraph::op::PadType autoPad(ngraph::op::PadType::EXPLICIT);
+         const ov::op::PadType autoPad(ov::op::PadType::EXPLICIT);
 
-         if (InferenceEngine::with_cpu_x86_avx512f()) {
+         if (ov::with_cpu_x86_avx512f()) {
              std::tie(inFmts, outFmts, priority, selectedType) = conv_avx512_2D;
-         } else if (InferenceEngine::with_cpu_x86_avx2()) {
+         } else if (ov::with_cpu_x86_avx2()) {
              std::tie(inFmts, outFmts, priority, selectedType) = conv_avx2_2D;
-         } else if (InferenceEngine::with_cpu_x86_sse42()) {
+         } else if (ov::with_cpu_x86_sse42()) {
              std::tie(inFmts, outFmts, priority, selectedType) = conv_sse42_2D;
          }
 
          // first model
-         const std::vector<std::vector<size_t>> shapes1{{1, 16, 720, 1280}};
+         const std::vector<ov::Shape> shapes1{{1, 16, 720, 1280}};
          ov::ParameterVector params1;
          for (auto&& shape : shapes1) {
-             params1.push_back(std::make_shared<ov::op::v0::Parameter>(type, ov::Shape(shape)));
+             params1.push_back(std::make_shared<ov::op::v0::Parameter>(type, shape));
          }
          const size_t convOutCh1 = 32;
-         auto conv1 = ngraph::builder::makeConvolution(params1.front(), type, kernel, strides, padsBegin, padsEnd, dilations, autoPad, convOutCh1);
+         auto conv1 = ov::test::utils::make_convolution(params1.front(),
+                 type,
+                 kernel,
+                 strides,
+                 padsBegin,
+                 padsEnd,
+                 dilations,
+                 autoPad,
+                 convOutCh1);
          conv1->set_friendly_name(convName);
          conv1->get_input_node_shared_ptr(1)->set_friendly_name(weightName);
          auto model1 = makeNgraphFunction(type, params1, conv1, "Model1");
 
          // second model
-         const std::vector<std::vector<size_t>> shapes2{{1, 32, 24, 24}};
+         const std::vector<ov::Shape> shapes2{{1, 32, 24, 24}};
          ov::ParameterVector params2;
          for (auto&& shape : shapes2) {
-             params2.push_back(std::make_shared<ov::op::v0::Parameter>(type, ov::Shape(shape)));
+             params2.push_back(std::make_shared<ov::op::v0::Parameter>(type, shape));
          }
          const size_t convOutCh2 = 16;
-         auto conv2 = ngraph::builder::makeConvolution(params2.front(), type, kernel, strides, padsBegin, padsEnd, dilations, autoPad, convOutCh2);
+         auto conv2 = ov::test::utils::make_convolution(params2.front(),
+                 type,
+                 kernel,
+                 strides,
+                 padsBegin,
+                 padsEnd,
+                 dilations,
+                 autoPad,
+                 convOutCh2);
          conv2->set_friendly_name(convName);
          conv2->get_input_node_shared_ptr(1)->set_friendly_name(weightName);
          auto model2 = makeNgraphFunction(type, params2, conv2, "Model2");
@@ -68,8 +84,8 @@
              core.set_property(item.first, item.second);
          }
 
-         auto compiledModel1 = core.compile_model(model1, targetDevice, configuration);
-         auto compiledModel2 = core.compile_model(model2, targetDevice, configuration);
+         auto compiledModel1 = core.compile_model(model1, targetDevice);
+         auto compiledModel2 = core.compile_model(model2, targetDevice);
 
          auto inferReq1 = compiledModel1.create_infer_request();
          auto inferReq2 = compiledModel2.create_infer_request();
@@ -84,80 +100,11 @@
     run();
 }
 
-<<<<<<< HEAD
 
 TEST_F(EdgeWithSameNameInTwoModels, smoke_CompareWithRef_FP16) {
     SKIP_IF_CURRENT_TEST_IS_DISABLED()
     if (!(ov::with_cpu_x86_avx512_core_fp16() || ov::with_cpu_x86_avx512_core_amx_fp16())) {
         GTEST_SKIP() << "Skipping test, platform don't support precision f16";
-=======
-    const std::string targetDevice = ov::test::utils::DEVICE_CPU;
-    const ov::element::Type type(ov::element::Type_t::f32);
-    const std::string convName("conv_name"), weightName("weight_name");
-    const std::vector<size_t> kernel{3, 3};
-    const std::vector<size_t> strides{1, 1};
-    const std::vector<ptrdiff_t> padsBegin{0, 0};
-    const std::vector<ptrdiff_t> padsEnd{0, 0};
-    const std::vector<size_t> dilations{1, 1};
-    const ov::op::PadType autoPad(ov::op::PadType::EXPLICIT);
-
-    if (ov::with_cpu_x86_avx512f()) {
-        std::tie(inFmts, outFmts, priority, selectedType) = conv_avx512_2D;
-    } else if (ov::with_cpu_x86_avx2()) {
-        std::tie(inFmts, outFmts, priority, selectedType) = conv_avx2_2D;
-    } else if (ov::with_cpu_x86_sse42()) {
-        std::tie(inFmts, outFmts, priority, selectedType) = conv_sse42_2D;
-    }
-
-    // first model
-    const std::vector<ov::Shape> shapes1{{1, 16, 720, 1280}};
-    ov::ParameterVector params1;
-    for (auto&& shape : shapes1) {
-        params1.push_back(std::make_shared<ov::op::v0::Parameter>(type, shape));
-    }
-    const size_t convOutCh1 = 32;
-    auto conv1 = ov::test::utils::make_convolution(params1.front(),
-                                                   type,
-                                                   kernel,
-                                                   strides,
-                                                   padsBegin,
-                                                   padsEnd,
-                                                   dilations,
-                                                   autoPad,
-                                                   convOutCh1);
-    conv1->set_friendly_name(convName);
-    conv1->get_input_node_shared_ptr(1)->set_friendly_name(weightName);
-    auto model1 = makeNgraphFunction(type, params1, conv1, "Model1");
-
-    // second model
-    const std::vector<ov::Shape> shapes2{{1, 32, 24, 24}};
-    ov::ParameterVector params2;
-    for (auto&& shape : shapes2) {
-        params2.push_back(std::make_shared<ov::op::v0::Parameter>(type, shape));
-    }
-    const size_t convOutCh2 = 16;
-    auto conv2 = ov::test::utils::make_convolution(params2.front(),
-                                                   type,
-                                                   kernel,
-                                                   strides,
-                                                   padsBegin,
-                                                   padsEnd,
-                                                   dilations,
-                                                   autoPad,
-                                                   convOutCh2);
-    conv2->set_friendly_name(convName);
-    conv2->get_input_node_shared_ptr(1)->set_friendly_name(weightName);
-    auto model2 = makeNgraphFunction(type, params2, conv2, "Model2");
-
-    // model compilation
-    std::map<std::string, ov::AnyMap> config;
-    auto& device_config = config[targetDevice];
-    device_config[targetDevice + "_THROUGHPUT_STREAMS"] = 4;
-
-    ov::Core core;
-    for (auto&& item : config) {
-        core.set_property(item.first, item.second);
->>>>>>> 0a7d1d77
     }
     configuration.insert({ov::hint::inference_precision.name(), ov::element::f16});
 
