--- conflicted
+++ resolved
@@ -153,13 +153,8 @@
         auto ngInPrec = ov::element::f32;
 
         for (size_t i = 0; i < inputDynamicShapes.size(); i++) {
-<<<<<<< HEAD
-            ngraphParam.push_back(std::make_shared<ov::op::v0::Parameter>(ngInPrec, inputDynamicShapes[i]));
-            ngraphInputs.push_back(ngraphParam.back());
-=======
             paramVect.push_back(std::make_shared<ov::op::v0::Parameter>(ngInPrec, inputDynamicShapes[i]));
             inputVect.push_back(paramVect.back());
->>>>>>> 7e88a9d6
         }
 
         auto makeFQ = [&](int i) {
@@ -183,11 +178,7 @@
             auto oh = ngraph::builder::makeConstant(ngInPrec, ranges[3], extendData(rangesBounds[3],
                 std::accumulate(ranges[3].begin(), ranges[3].end(), 1, std::multiplies<size_t>())));
 
-<<<<<<< HEAD
-            auto fqNode = std::make_shared<ov::op::v0::FakeQuantize>(ngraphParam[i], il, ih, ol, oh, levels);
-=======
             auto fqNode = std::make_shared<ov::op::v0::FakeQuantize>(paramVect[i], il, ih, ol, oh, levels);
->>>>>>> 7e88a9d6
             fqNode->get_rt_info() = getCPUInfo();
             return fqNode;
         };
@@ -196,13 +187,8 @@
         std::shared_ptr<Node> lastNode1 = makeFQ(1);
 
         if (!reshapeShape.empty()) {
-<<<<<<< HEAD
-            auto reshapeConstNode = builder::makeConstant(::element::Type(::element::Type_t::i32),
-                                                                  {reshapeShape.size()}, reshapeShape);
-=======
             auto reshapeConstNode =
                 ngraph::builder::makeConstant(ov::element::i32, {reshapeShape.size()}, reshapeShape);
->>>>>>> 7e88a9d6
             lastNode1 = std::make_shared<ov::op::v1::Reshape>(lastNode1, reshapeConstNode, false);
         }
         auto concat = std::make_shared<ov::op::v0::Concat>(ov::NodeVector{lastNode0, lastNode1}, 0);
