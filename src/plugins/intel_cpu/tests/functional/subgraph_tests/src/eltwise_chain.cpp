--- conflicted
+++ resolved
@@ -94,13 +94,8 @@
         std::vector<std::shared_ptr<ov::Node>> inputNodes;
         if (secondaryInputType == ngraph::helpers::InputLayerType::PARAMETER) {
             for (size_t i = 0; i < inputDynamicShapes.size(); i++) {
-<<<<<<< HEAD
-                ngraphParam.push_back(std::make_shared<ov::op::v0::Parameter>(inputPrecisions[i], inputDynamicShapes[i]));
-                ngraphInputs.push_back(ngraphParam.back());
-=======
                 paramVec.push_back(std::make_shared<ov::op::v0::Parameter>(inputPrecisions[i], inputDynamicShapes[i]));
                 inputNodes.push_back(paramVec.back());
->>>>>>> 275e14d9
             }
         } else {
             paramVec = ov::ParameterVector {std::make_shared<ov::op::v0::Parameter>(inputPrecisions[0], inputDynamicShapes.front())};
@@ -126,13 +121,8 @@
 
             eltwiseOps.push_back(makeEltwise(fq, inputNodes[eltwiseOpTypes.size() - 1], eltwiseOpTypes[eltwiseOpTypes.size() - 1]));
 
-<<<<<<< HEAD
-            ngraph::ResultVector results{std::make_shared<ov::op::v0::Result>(eltwiseOps[eltwiseOps.size() - 1])};
-            function = std::make_shared<ngraph::Function>(results, ngraphParam, "eltwise_chain_fq");
-=======
             ov::ResultVector results{std::make_shared<ov::op::v0::Result>(eltwiseOps[eltwiseOps.size() - 1])};
             function = std::make_shared<ov::Model>(results, paramVec, "eltwise_chain_fq");
->>>>>>> 275e14d9
         } else {
             std::vector<std::shared_ptr<ov::Node>> eltwiseOps;
             eltwiseOps.push_back(makeEltwise(paramVec[0], inputNodes[0], eltwiseOpTypes[0]));
@@ -140,13 +130,8 @@
                 eltwiseOps.push_back(makeEltwise(eltwiseOps[eltwiseOps.size() - 1], inputNodes[i], eltwiseOpTypes[i]));
             }
 
-<<<<<<< HEAD
-            ngraph::ResultVector results{std::make_shared<ov::op::v0::Result>(eltwiseOps[eltwiseOps.size() - 1])};
-            function = std::make_shared<ngraph::Function>(results, ngraphParam, "eltwise_chain");
-=======
             ov::ResultVector results{std::make_shared<ov::op::v0::Result>(eltwiseOps[eltwiseOps.size() - 1])};
             function = std::make_shared<ov::Model>(results, paramVec, "eltwise_chain");
->>>>>>> 275e14d9
         }
     }
 };
