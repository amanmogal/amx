// Copyright (C) 2022 Intel Corporation
// SPDX-License-Identifier: Apache-2.0
//

#include "ov_models/builders.hpp"
#include "shared_test_classes/base/ov_subgraph.hpp"
#include "test_utils/cpu_test_utils.hpp"
#include "openvino/opsets/opset8.hpp"

namespace ov {
namespace test {

class SubgraphWithBlockedFormat : virtual public SubgraphBaseStaticTest {
protected:
    void SetUp() override {
        targetDevice = ov::test::utils::DEVICE_CPU;
        abs_threshold = 1e-2;

        auto type = element::f32;
        auto param = std::make_shared<ov::opset8::Parameter>(type, Shape{1, 32, 64, 32});
        auto weights = ngraph::builder::makeConstant(type, Shape{32, 32, 1, 1}, std::vector<float>{}, true);
        auto conv = std::make_shared<ov::opset8::Convolution>(param,
                                                              weights,
                                                              Strides{1, 1},
                                                              CoordinateDiff{0, 0},
                                                              CoordinateDiff{0, 0},
                                                              Strides{1, 1});
        auto mean =
            std::make_shared<ov::opset8::ReduceMean>(conv,
                                                     ov::opset8::Constant::create(element::i32, Shape{2}, {2, 3}),
                                                     true);
        auto reshape_before =
            std::make_shared<ov::op::v1::Reshape>(mean,
                                                  ov::opset8::Constant::create(element::i32, Shape{3}, {0, 16, -1}),
                                                  true);
        auto mvn = std::make_shared<ov::opset8::MVN>(reshape_before,
                                                     ov::opset8::Constant::create(element::i32, Shape{1}, {2}),
                                                     false,
                                                     0.1,
                                                     op::MVNEpsMode::INSIDE_SQRT);
        auto reshape_after =
            std::make_shared<ov::op::v1::Reshape>(mvn, std::make_shared<ov::op::v3::ShapeOf>(mean), false);
        auto mul = std::make_shared<ov::opset8::Multiply>(
            reshape_after,
            ngraph::builder::makeConstant(type, Shape{32, 1, 1}, std::vector<float>{}, true));
        auto add = std::make_shared<ov::opset8::Add>(
            mul,
            ngraph::builder::makeConstant(type, Shape{32, 1, 1}, std::vector<float>{}, true));
        auto sigmoid = std::make_shared<ov::opset8::Sigmoid>(add);
        auto mul2 = std::make_shared<ov::opset8::Multiply>(conv, sigmoid);

        function = std::make_shared<ov::Model>(mul2, ParameterVector{param});
    }

<<<<<<< HEAD
    void CheckResult() {
        auto runtime_function = executableNetwork.GetExecGraphInfo().getFunction();
=======
    void TearDown() override {
        auto runtime_function = compiledModel.get_runtime_model();
>>>>>>> 8960da90
        int nodes_found = 0;
        for (const auto& n : runtime_function->get_ordered_ops()) {
            auto layer_type = n->get_rt_info().at(ov::exec_model_info::LAYER_TYPE).as<std::string>();
            if (layer_type == "Subgraph") {
                nodes_found++;
                auto output_layout = n->get_rt_info().at(ov::exec_model_info::OUTPUT_LAYOUTS).as<std::string>();
                // convolution maybe chooses 'nhwc' and the subgraph will follow it
                ASSERT_TRUE(output_layout == "aBcd8b" || output_layout == "aBcd16b" || output_layout == "acdb");
            }
        }
        ASSERT_GT(nodes_found, 0);
    }
};

TEST_F(SubgraphWithBlockedFormat, smoke_CompareWithRefs) {
<<<<<<< HEAD
    Run();
    CheckResult();
}

TEST_F(SubgraphWithBlockedFormat, smoke_CompareWithRefs_FP16) {
    if (!(ov::with_cpu_x86_avx512_core_fp16() || ov::with_cpu_x86_avx512_core_amx_fp16())) {
        GTEST_SKIP() << "Skipping test, platform don't support precision f16";
    }
    configuration.insert({ov::hint::inference_precision.name(), ov::element::f16.to_string()});

    Run();
    auto runtime_function = executableNetwork.GetExecGraphInfo().getFunction();
    int nodes_found = 0;
    for (const auto& n : runtime_function->get_ordered_ops()) {
        auto layer_type = n->get_rt_info().at(ExecGraphInfoSerialization::LAYER_TYPE).as<std::string>();
        if (layer_type == "Subgraph") {
            nodes_found++;
            auto output_layout = n->get_rt_info().at(ExecGraphInfoSerialization::OUTPUT_LAYOUTS).as<std::string>();
            // convolution maybe chooses 'nhwc' and the subgraph will follow it
            ASSERT_EQ(output_layout, "abcd");
        }
    }
    ASSERT_GT(nodes_found, 0);
=======
    run();
>>>>>>> 8960da90
}

}  // namespace test
}  // namespace ov<|MERGE_RESOLUTION|>--- conflicted
+++ resolved
@@ -52,13 +52,8 @@
         function = std::make_shared<ov::Model>(mul2, ParameterVector{param});
     }
 
-<<<<<<< HEAD
     void CheckResult() {
-        auto runtime_function = executableNetwork.GetExecGraphInfo().getFunction();
-=======
-    void TearDown() override {
         auto runtime_function = compiledModel.get_runtime_model();
->>>>>>> 8960da90
         int nodes_found = 0;
         for (const auto& n : runtime_function->get_ordered_ops()) {
             auto layer_type = n->get_rt_info().at(ov::exec_model_info::LAYER_TYPE).as<std::string>();
@@ -74,8 +69,7 @@
 };
 
 TEST_F(SubgraphWithBlockedFormat, smoke_CompareWithRefs) {
-<<<<<<< HEAD
-    Run();
+    run();
     CheckResult();
 }
 
@@ -85,8 +79,8 @@
     }
     configuration.insert({ov::hint::inference_precision.name(), ov::element::f16.to_string()});
 
-    Run();
-    auto runtime_function = executableNetwork.GetExecGraphInfo().getFunction();
+    run();
+    auto runtime_function = compiledModel.get_runtime_model();
     int nodes_found = 0;
     for (const auto& n : runtime_function->get_ordered_ops()) {
         auto layer_type = n->get_rt_info().at(ExecGraphInfoSerialization::LAYER_TYPE).as<std::string>();
@@ -98,9 +92,6 @@
         }
     }
     ASSERT_GT(nodes_found, 0);
-=======
-    run();
->>>>>>> 8960da90
 }
 
 }  // namespace test
