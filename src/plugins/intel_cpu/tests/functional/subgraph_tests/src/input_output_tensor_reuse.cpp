--- conflicted
+++ resolved
@@ -48,11 +48,7 @@
 
         ov::ResultVector results;
         for (size_t i = 0; i < last_soft_max->get_output_size(); i++)
-<<<<<<< HEAD
-            results.push_back(std::make_shared<ov::opset1::Result>(last_soft_max->output(i)));
-=======
             results.push_back(std::make_shared<ov::op::v0::Result>(last_soft_max->output(i)));
->>>>>>> 24209239
 
         results.front()->set_friendly_name("Output_1");
 
