--- conflicted
+++ resolved
@@ -56,13 +56,8 @@
         }
         std::vector<size_t> shapeAxes;
         shapeAxes.push_back(axes.size());
-<<<<<<< HEAD
-        auto reductionAxesNode = std::dynamic_pointer_cast<ngraph::Node>(
-                std::make_shared<ov::op::v0::Constant>(ngraph::element::Type_t::i64, ngraph::Shape(shapeAxes), axes));
-=======
         auto reductionAxesNode = std::dynamic_pointer_cast<ov::Node>(
             std::make_shared<ov::op::v0::Constant>(ov::element::Type_t::i64, ov::Shape(shapeAxes), axes));
->>>>>>> 275e14d9
 
         const auto reduce = utils::make_reduce(params[0], reductionAxesNode, keepDims, reductionType);
         function = makeNgraphFunction(ElementType::f32, params, reduce, "Reduce");
