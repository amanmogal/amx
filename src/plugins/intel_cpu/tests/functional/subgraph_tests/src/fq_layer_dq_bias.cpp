// Copyright (C) 2023 Intel Corporation
// SPDX-License-Identifier: Apache-2.0
//

#include "ov_lpt_models/markup_bias.hpp"
#include "ov_models/builders.hpp"
#include "ov_models/utils/ov_helpers.hpp"
#include "shared_test_classes/base/ov_subgraph.hpp"
#include "test_utils/cpu_test_utils.hpp"
#include "test_utils/fusing_test_utils.hpp"

using namespace CPUTestUtils;

/*
 * This class tests the order in which biases and dequantization scales are fused to the target operation
 *
 *   FQ1     FQ2
 *    \       /
 *     \     /
 *   Target layer
 *        |
 *       Bias
 *        |
 *      Result
 */

namespace ov {
namespace test {

using FQLayerDQBiasParams = std::tuple<InputShape, std::string, bool>;

class FQLayerDQBias : virtual public SubgraphBaseTest,
                      public CpuTestWithFusing,
                      public testing::WithParamInterface<FQLayerDQBiasParams> {
public:
    static std::string getTestCaseName(testing::TestParamInfo<FQLayerDQBiasParams> obj) {
        InputShape input_shape;
        std::string layer_type;
        bool extra_multiply;
        std::tie(input_shape, layer_type, extra_multiply) = obj.param;

        std::ostringstream result;
        result << "IS=(" << ov::test::utils::partialShape2str({input_shape.first}) << ")_TS=(";
        for (const auto& item : input_shape.second) {
            result << ov::test::utils::vec2str(item) << "_";
        }
        result << ")_layer_type=" << layer_type;
        result << ")_extra_multiply=" << extra_multiply;
        return result.str();
    }

protected:
    void SetUp() override {
        InputShape input_shape;
        std::string layer_type;
        bool extra_multiply;
        std::tie(input_shape, layer_type, extra_multiply) = GetParam();

        targetDevice = ov::test::utils::DEVICE_CPU;
        std::tie(inFmts, outFmts, priority, selectedType) = CPUSpecificParams{{}, {}, {}, CPUTestsBase::any_type};
        static const std::unordered_map<std::string, std::string> ngraph_type_to_plugin_type{
            {"Convolution", "Convolution"},
            {"GroupConvolution", "Convolution"},
            {"ConvolutionBackpropData", "Deconvolution"},
            {"MatMul", "MatMul"},
            {"MatMulWithConstant", "FullyConnected"},
        };
        node_type = ngraph_type_to_plugin_type.at(layer_type);
        fusedOps = std::vector<std::string>{"Multiply", "Add"};

        const auto shapes = layer_type == "MatMul" ? std::vector<InputShape>{input_shape, input_shape}
                                                   : std::vector<InputShape>{input_shape};
        init_input_shapes(shapes);
        function = ngraph::builder::subgraph::MarkupBiasFunction::get(ov::element::f32,
                                                                      inputDynamicShapes[0],
                                                                      {},
                                                                      layer_type,
                                                                      extra_multiply);
    }

    std::string node_type;
};

TEST_P(FQLayerDQBias, smoke_CompareWithRefs) {
    run();
    CheckPluginRelatedResults(compiledModel, node_type);
}

using FQLayerDQBias_FP16 = FQLayerDQBias;
TEST_P(FQLayerDQBias_FP16, smoke_CompareWithRefs) {
    if (!(ov::with_cpu_x86_avx512_core_fp16() || ov::with_cpu_x86_avx512_core_amx_fp16())) {
        GTEST_SKIP() << "Skipping test, platform don't support precision f16";
    }
    configuration.insert({ov::hint::inference_precision.name(), "f16"});

    run();
    CheckPluginRelatedResults(compiledModel, node_type);
}


namespace {
const std::vector<InputShape> input_shapes_4D_static = {{{}, {{1, 3, 1, 1}}}, {{}, {{1, 3, 64, 64}}}};

const std::vector<std::string> layer_types_4D_static = {
    "Convolution",
    "GroupConvolution",
    "ConvolutionBackpropData",
    "MatMul",
};

<<<<<<< HEAD
const std::vector<std::string> layer_types_4D_static_FP16 = {
    "Convolution",
    "GroupConvolution",
    "MatMul",
};

INSTANTIATE_TEST_SUITE_P(smoke_FQLayerDQBias_4D_static, FQLayerDQBias,
=======
INSTANTIATE_TEST_SUITE_P(smoke_FQLayerDQBias_4D_static,
                         FQLayerDQBias,
>>>>>>> 007b6fd8
                         ::testing::Combine(::testing::ValuesIn(input_shapes_4D_static),
                                            ::testing::ValuesIn(layer_types_4D_static),
                                            ::testing::Values(false)),
                         FQLayerDQBias::getTestCaseName);

<<<<<<< HEAD
INSTANTIATE_TEST_SUITE_P(smoke_FQLayerDQBias_4D_static_FP16, FQLayerDQBias_FP16,
                         ::testing::Combine(::testing::ValuesIn(input_shapes_4D_static),
                                            ::testing::ValuesIn(layer_types_4D_static_FP16),
                                            ::testing::Values(false)),
                         FQLayerDQBias::getTestCaseName);


const std::vector<InputShape> input_shapes_4D_dynamic = {
    {{-1, 3, -1, -1}, {{1, 3, 64, 64}}}
};
=======
const std::vector<InputShape> input_shapes_4D_dynamic = {{{-1, 3, -1, -1}, {{1, 3, 64, 64}}}};
>>>>>>> 007b6fd8

const std::vector<std::string> layer_types_4D_dynamic = {
    "Convolution",
    "GroupConvolution",
    "MatMul",
};

INSTANTIATE_TEST_SUITE_P(smoke_FQLayerDQBias_4D_dynamic,
                         FQLayerDQBias,
                         ::testing::Combine(::testing::ValuesIn(input_shapes_4D_dynamic),
                                            ::testing::ValuesIn(layer_types_4D_dynamic),
                                            ::testing::Values(false)),
                         FQLayerDQBias::getTestCaseName);
const std::vector<InputShape> input_shapes_2D = {{{-1, 768}, {{1, 768}}}};

const std::vector<std::string> layer_types_2D = {
    "MatMulWithConstant",
};

INSTANTIATE_TEST_SUITE_P(smoke_FQLayerDQBias_2D,
                         FQLayerDQBias,
                         ::testing::Combine(::testing::ValuesIn(input_shapes_2D),
                                            ::testing::ValuesIn(layer_types_2D),
                                            ::testing::Values(false)),
                         FQLayerDQBias::getTestCaseName);

INSTANTIATE_TEST_SUITE_P(smoke_FQLayerDQExtraMultiplyAdd_2D,
                         FQLayerDQBias,
                         ::testing::Combine(::testing::ValuesIn(input_shapes_2D),
                                            ::testing::ValuesIn(layer_types_2D),
                                            ::testing::Values(false)),
                         FQLayerDQBias::getTestCaseName);

}  // namespace
}  // namespace test
}  // namespace ov<|MERGE_RESOLUTION|>--- conflicted
+++ resolved
@@ -108,37 +108,27 @@
     "MatMul",
 };
 
-<<<<<<< HEAD
 const std::vector<std::string> layer_types_4D_static_FP16 = {
     "Convolution",
     "GroupConvolution",
     "MatMul",
 };
 
-INSTANTIATE_TEST_SUITE_P(smoke_FQLayerDQBias_4D_static, FQLayerDQBias,
-=======
 INSTANTIATE_TEST_SUITE_P(smoke_FQLayerDQBias_4D_static,
                          FQLayerDQBias,
->>>>>>> 007b6fd8
                          ::testing::Combine(::testing::ValuesIn(input_shapes_4D_static),
                                             ::testing::ValuesIn(layer_types_4D_static),
                                             ::testing::Values(false)),
                          FQLayerDQBias::getTestCaseName);
 
-<<<<<<< HEAD
-INSTANTIATE_TEST_SUITE_P(smoke_FQLayerDQBias_4D_static_FP16, FQLayerDQBias_FP16,
+INSTANTIATE_TEST_SUITE_P(smoke_FQLayerDQBias_4D_static_FP16,
+                         FQLayerDQBias_FP16,
                          ::testing::Combine(::testing::ValuesIn(input_shapes_4D_static),
                                             ::testing::ValuesIn(layer_types_4D_static_FP16),
                                             ::testing::Values(false)),
                          FQLayerDQBias::getTestCaseName);
 
-
-const std::vector<InputShape> input_shapes_4D_dynamic = {
-    {{-1, 3, -1, -1}, {{1, 3, 64, 64}}}
-};
-=======
 const std::vector<InputShape> input_shapes_4D_dynamic = {{{-1, 3, -1, -1}, {{1, 3, 64, 64}}}};
->>>>>>> 007b6fd8
 
 const std::vector<std::string> layer_types_4D_dynamic = {
     "Convolution",
