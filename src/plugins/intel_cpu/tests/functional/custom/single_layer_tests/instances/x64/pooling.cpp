--- conflicted
+++ resolved
@@ -146,7 +146,6 @@
                               ::testing::Values(CPUTestUtils::empty_plugin_config)),
                           PoolingLayerCPUTest::getTestCaseName);
 
-<<<<<<< HEAD
 INSTANTIATE_TEST_SUITE_P(smoke_AvgPool_CPU_4D_I8_FP16, PoolingLayerCPUTest,
                          ::testing::Combine(
                               ::testing::ValuesIn(paramsAvg4D()),
@@ -253,7 +252,6 @@
                                  ::testing::Values(cpu_f16_plugin_config)),
                          MaxPoolingV8LayerCPUTest::getTestCaseName);
 
-=======
 INSTANTIATE_TEST_SUITE_P(smoke_MaxPool_CPU_3D, PoolingLayerCPUTest,
                          ::testing::Combine(
                                  ::testing::ValuesIn(paramsMax3D()),
@@ -261,7 +259,8 @@
                                  ::testing::ValuesIn((inpOutPrecision())),
                                  ::testing::Values(false),
                                  ::testing::ValuesIn(filterCPUInfoForDevice(vecCpuConfigsFusing_3D)),
-                                 ::testing::Values(emptyFusingSpec)),
+                                 ::testing::Values(emptyFusingSpec),
+                                 ::testing::Values(CPUTestUtils::empty_plugin_config)),
                          PoolingLayerCPUTest::getTestCaseName);
 
 INSTANTIATE_TEST_SUITE_P(smoke_MaxPoolV8_CPU_3D, MaxPoolingV8LayerCPUTest,
@@ -269,7 +268,8 @@
                                  ::testing::ValuesIn(paramsMaxV83D()),
                                  ::testing::ValuesIn(inputShapes3D()),
                                  ::testing::ValuesIn((inpOutPrecision())),
-                                 ::testing::ValuesIn(filterCPUInfoForDevice(vecCpuConfigsFusing_3D))),
+                                 ::testing::ValuesIn(filterCPUInfoForDevice(vecCpuConfigsFusing_3D)),
+                                 ::testing::Values(CPUTestUtils::empty_plugin_config)),
                          MaxPoolingV8LayerCPUTest::getTestCaseName);
 
 INSTANTIATE_TEST_SUITE_P(smoke_MaxPool_CPU_4D, PoolingLayerCPUTest,
@@ -279,7 +279,8 @@
                             ::testing::ValuesIn((inpOutPrecision())),
                             ::testing::Values(false),
                             ::testing::ValuesIn(filterCPUInfoForDevice(vecCpuConfigsFusing_4D)),
-                            ::testing::Values(emptyFusingSpec)),
+                            ::testing::Values(emptyFusingSpec),
+                            ::testing::Values(CPUTestUtils::empty_plugin_config)),
                         PoolingLayerCPUTest::getTestCaseName);
 
 INSTANTIATE_TEST_SUITE_P(smoke_MaxPoolV8_CPU_4D, MaxPoolingV8LayerCPUTest,
@@ -287,7 +288,8 @@
                                  ::testing::ValuesIn(paramsMaxV84D()),
                                  ::testing::ValuesIn(inputShapes4D()),
                                  ::testing::ValuesIn((inpOutPrecision())),
-                                 ::testing::ValuesIn(filterCPUInfoForDevice(vecCpuConfigsFusing_4D))),
+                                 ::testing::ValuesIn(filterCPUInfoForDevice(vecCpuConfigsFusing_4D)),
+                                 ::testing::Values(CPUTestUtils::empty_plugin_config)),
                          MaxPoolingV8LayerCPUTest::getTestCaseName);
 
 INSTANTIATE_TEST_SUITE_P(smoke_MaxPool_CPU_5D, PoolingLayerCPUTest,
@@ -297,7 +299,8 @@
                              ::testing::ValuesIn((inpOutPrecision())),
                              ::testing::Values(false),
                              ::testing::ValuesIn(filterCPUInfoForDevice(vecCpuConfigsFusing_5D)),
-                             ::testing::Values(emptyFusingSpec)),
+                             ::testing::Values(emptyFusingSpec),
+                             ::testing::Values(CPUTestUtils::empty_plugin_config)),
                          PoolingLayerCPUTest::getTestCaseName);
 
 INSTANTIATE_TEST_SUITE_P(smoke_MaxPoolV8_CPU_5D, MaxPoolingV8LayerCPUTest,
@@ -305,9 +308,9 @@
                                  ::testing::ValuesIn(paramsMaxV85D()),
                                  ::testing::ValuesIn(inputShapes5D()),
                                  ::testing::ValuesIn((inpOutPrecision())),
-                                 ::testing::ValuesIn(filterCPUInfoForDevice(vecCpuConfigsFusing_5D))),
-                         MaxPoolingV8LayerCPUTest::getTestCaseName);
->>>>>>> 6f599c05
+                                 ::testing::ValuesIn(filterCPUInfoForDevice(vecCpuConfigsFusing_5D)),
+                                 ::testing::Values(CPUTestUtils::empty_plugin_config)),
+                         MaxPoolingV8LayerCPUTest::getTestCaseName);
 }  // namespace
 }  // namespace Pooling
 }  // namespace test
