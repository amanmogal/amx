--- conflicted
+++ resolved
@@ -9,33 +9,6 @@
 using namespace ov;
 using namespace ov::intel_cpu;
 
-<<<<<<< HEAD
-=======
-TEST(StaticShapeInferenceTest, ReshapeTest) {
-    auto data = std::make_shared<ov::op::v0::Parameter>(element::f32, PartialShape{-1, -1, -1, -1});
-    auto pattern = std::make_shared<ov::op::v0::Constant>(element::i32, Shape{2}, std::vector<int32_t>{0, -1});
-
-    auto reduce = std::make_shared<op::v1::Reshape>(data, pattern, true);
-
-    std::vector<StaticShape> static_input_shapes = {StaticShape{3, 6, 5, 5}, StaticShape{2}};
-    const auto static_output_shapes = shape_inference(reduce.get(), static_input_shapes);
-
-    ASSERT_EQ(static_output_shapes[0], StaticShape({3, 150}));
-}
-
-TEST(StaticShapeInferenceTest, ReshapeEmptyTest) {
-    auto data = std::make_shared<ov::op::v0::Parameter>(element::f32, PartialShape{-1, 2, 2});
-    auto pattern = std::make_shared<ov::op::v0::Constant>(element::i32, Shape{2}, std::vector<int32_t>{0, 4});
-
-    auto reduce = std::make_shared<op::v1::Reshape>(data, pattern, false);
-
-    std::vector<StaticShape> static_input_shapes = {StaticShape{0, 2, 2}, StaticShape{2}};
-    const auto static_output_shapes = shape_inference(reduce.get(), static_input_shapes);
-
-    ASSERT_EQ(static_output_shapes[0], StaticShape({0, 4}));
-}
-
->>>>>>> e9f4e4db
 TEST(StaticShapeInferenceTest, ShapeOf5DTest) {
     auto data = std::make_shared<ov::op::v0::Parameter>(element::f32, PartialShape{-1, -1, -1, -1});
 
