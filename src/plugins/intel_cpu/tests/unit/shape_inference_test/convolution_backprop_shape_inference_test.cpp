--- conflicted
+++ resolved
@@ -57,12 +57,8 @@
 
     input_shapes = ShapeVector{{1, 20, 224, 224}, {20, 10, 3, 3}, {spatial_shape.size()}};
     auto shape_infer = make_shape_inference(op);
-<<<<<<< HEAD
-    output_shapes = shape_infer->infer(input_shapes, std::map<size_t, ov::HostTensorPtr>{}).shapes;
-=======
     const auto input_shape_refs = make_static_shape_refs(input_shapes);
     output_shapes = *shape_infer->infer(input_shape_refs, make_tensor_accessor());
->>>>>>> 02ebdcbb
 
     EXPECT_EQ(output_shapes.size(), 1);
     EXPECT_EQ(output_shapes.front(), StaticShape({1, 10, 500, 500}));
@@ -81,12 +77,8 @@
 
     input_shapes = ShapeVector{{1, 3, 10, 12}, {3, 3, 5, 5}};
     auto shape_infer = make_shape_inference(op);
-<<<<<<< HEAD
-    output_shapes = shape_infer->infer(input_shapes, std::map<size_t, ov::HostTensorPtr>{}).shapes;
-=======
     const auto input_shape_refs = make_static_shape_refs(input_shapes);
     output_shapes = *shape_infer->infer(input_shape_refs, make_tensor_accessor());
->>>>>>> 02ebdcbb
 
     EXPECT_EQ(output_shapes.size(), 1);
     EXPECT_EQ(output_shapes.front(), StaticShape({1, 3, 15, 17}));
@@ -108,12 +100,8 @@
 
     input_shapes = ShapeVector{{1, 20, 224, 224}, {20, 10, 3, 3}, {spatial_shape.size()}, {0}};
     auto shape_infer = make_shape_inference(op);
-<<<<<<< HEAD
-    output_shapes = shape_infer->infer(input_shapes, std::map<size_t, ov::HostTensorPtr>{}).shapes;
-=======
     const auto input_shape_refs = make_static_shape_refs(input_shapes);
     output_shapes = *shape_infer->infer(input_shape_refs, make_tensor_accessor());
->>>>>>> 02ebdcbb
 
     EXPECT_EQ(output_shapes.size(), 1);
     EXPECT_EQ(output_shapes.front(), StaticShape({1, 10, 500, 500}));
