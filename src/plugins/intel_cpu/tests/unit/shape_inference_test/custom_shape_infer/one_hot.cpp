--- conflicted
+++ resolved
@@ -72,22 +72,10 @@
     int64_t axis = -1;
     const auto op = make_op(arg, depth, on, off, axis);
 
-<<<<<<< HEAD
-    const auto depth_const = std::make_shared<op::v0::Constant>(element::i64, ov::Shape{}, std::vector<int64_t>{m_depth});
-    const auto on_const = std::make_shared<op::v0::Constant>(element::i32, ov::Shape{}, std::vector<int32_t>{m_on});
-    const auto off_const = std::make_shared<op::v0::Constant>(element::i32, ov::Shape{}, std::vector<int32_t>{m_off});
-    const auto depth_tensor = std::make_shared<ov::HostTensor>(depth_const);
-    const auto on_tensor = std::make_shared<ov::HostTensor>(on_const);
-    const auto off_tensor = std::make_shared<ov::HostTensor>(off_const);
-    const std::map<size_t, ov::HostTensorPtr>& constant_data = {{1, depth_tensor},
-                                                                {2, on_tensor},
-                                                                {3, off_tensor}};
-=======
     const auto depth_tensor = ov::Tensor(element::i64, ov::Shape{}, &m_depth);
     const auto on_tensor = ov::Tensor(element::i32, ov::Shape{}, &m_on);
     const auto off_tensor = ov::Tensor(element::i32, ov::Shape{}, &m_off);
     const std::unordered_map<size_t, ov::Tensor> constant_data = {{1, depth_tensor}, {2, on_tensor}, {3, off_tensor}};
->>>>>>> 394e58fa
 
     unit_test::cpu_test_shape_infer(op.get(), input_shapes, output_shapes, constant_data);
 }
@@ -107,22 +95,10 @@
     int64_t axis = -1;
     const auto op = make_op(arg, depth, on, off, axis);
 
-<<<<<<< HEAD
-    const auto depth_const = std::make_shared<op::v0::Constant>(element::i64, ov::Shape{}, std::vector<int64_t>{m_depth});
-    const auto on_const = std::make_shared<op::v0::Constant>(element::i32, ov::Shape{}, std::vector<int32_t>{m_on});
-    const auto off_const = std::make_shared<op::v0::Constant>(element::i32, ov::Shape{}, std::vector<int32_t>{m_off});
-    const auto depth_tensor = std::make_shared<ov::HostTensor>(depth_const);
-    const auto on_tensor = std::make_shared<ov::HostTensor>(on_const);
-    const auto off_tensor = std::make_shared<ov::HostTensor>(off_const);
-    const std::map<size_t, ov::HostTensorPtr>& constant_data = {{1, depth_tensor},
-                                                                {2, on_tensor},
-                                                                {3, off_tensor}};
-=======
     const auto depth_tensor = ov::Tensor(element::i64, ov::Shape{}, &m_depth);
     const auto on_tensor = ov::Tensor(element::i32, ov::Shape{}, &m_on);
     const auto off_tensor = ov::Tensor(element::i32, ov::Shape{}, &m_off);
     const std::unordered_map<size_t, ov::Tensor> constant_data = {{1, depth_tensor}, {2, on_tensor}, {3, off_tensor}};
->>>>>>> 394e58fa
 
     OV_EXPECT_THROW(unit_test::cpu_test_shape_infer(op.get(), input_shapes, output_shapes, constant_data),
                     ov::Exception,
