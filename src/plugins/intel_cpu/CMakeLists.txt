# Copyright (C) 2018-2023 Intel Corporation
# SPDX-License-Identifier: Apache-2.0
#

if(NOT ENABLE_INTEL_CPU)
    return()
endif()

set(TARGET_NAME "openvino_intel_cpu_plugin")

if(CMAKE_CXX_COMPILER_ID STREQUAL "MSVC")
    # C4267, 4244 issues from oneDNN headers conversion from 'XXX' to 'YYY', possible loss of data
    ov_add_compiler_flags(/wd4018)
    ov_add_compiler_flags(/wd4267)
    ov_add_compiler_flags(/wd4244)
    # mkldnn headers: '<<': result of 32-bit shift implicitly converted to 64 bits
    ov_add_compiler_flags(/wd4334)
    # oneDNN arm64: unary minus operator applied to unsigned type, result still unsigned
    ov_add_compiler_flags(/wd4146)
elseif(OV_COMPILER_IS_CLANG)
    ov_add_compiler_flags(-Wno-delete-non-abstract-non-virtual-dtor)
endif()

set(OV_CPU_ARM_TARGET_GENERIC_ARCHS armv8a
                                    armv8.2-a
                                    armv8.6-a armv8.6-a-sve armv8.6-a-sve2 armv8.6-a-sve2-sme2
                                    armv8r64 # the same as armv8.4-a
)
if(ARM)
    set(OV_CPU_ARM_TARGET_ARCH_DEFAULT armv7a)
<<<<<<< HEAD
    set(OV_CPU_ARM_TARGET_ARCHS armv7a armv7a-hf
                                # requires estate=32
                                ${OV_CPU_ARM_TARGET_GENERIC_ARCHS})
else()
    if(APPLE)
        # Apple M1 / M2 is assumed
        set(OV_CPU_ARM_TARGET_ARCH_DEFAULT arm64-v8.2-a)
=======
elseif(AARCH64)
    if(APPLE)
        # Apple M1 / M2 is assumed
        set(OV_CPU_ARM_TARGET_ARCH_DEFAULT arm64-v8.2-a)
        add_compile_definitions(OV_CPU_ARM_ENABLE_FP16)
>>>>>>> daa2c9de
    else()
        set(OV_CPU_ARM_TARGET_ARCH_DEFAULT arm64-v8a)
    endif()
    set(OV_CPU_ARM_TARGET_ARCHS arm64-v8a
                                arm64-v8.2-a arm64-v8.2-a-sve arm64-v8.2-a-sve2
                                # used with estate=64
                                ${OV_CPU_ARM_TARGET_GENERIC_ARCHS})
endif()
set(OV_CPU_ARM_TARGET_ARCH ${OV_CPU_ARM_TARGET_ARCH_DEFAULT} CACHE STRING "Architecture for ARM ComputeLibrary")
set_property(CACHE OV_CPU_ARM_TARGET_ARCH PROPERTY STRINGS ${OV_CPU_ARM_TARGET_ARCHS})
if(OV_CPU_ARM_TARGET_ARCH MATCHES "arm64-v8.2-a")
    add_definitions(-DOV_CPU_ARM_ENABLE_FP16)
endif()

if(X86 OR X86_64 OR AARCH64)
    # disable mlas with webassembly
    if(EMSCRIPTEN OR (WIN32 AND AARCH64) OR MINGW OR (CMAKE_COMPILER_IS_GNUCXX AND CMAKE_CXX_COMPILER_VERSION VERSION_LESS 7))
        set(ENABLE_MLAS_FOR_CPU_DEFAULT OFF)
    else()
        set(ENABLE_MLAS_FOR_CPU_DEFAULT ON)
    endif()
else()
    set(ENABLE_MLAS_FOR_CPU_DEFAULT OFF)
endif()
ov_option(ENABLE_MLAS_FOR_CPU "Enable MLAS for OpenVINO CPU Plugin" ${ENABLE_MLAS_FOR_CPU_DEFAULT})

add_subdirectory(thirdparty)

if(WIN32)
    set(CMAKE_CXX_FLAGS "${CMAKE_CXX_FLAGS} -DNOMINMAX")
endif()

if(ENABLE_CPU_DEBUG_CAPS)
    add_definitions(-DCPU_DEBUG_CAPS)
endif()

set(OV_CPU_WITH_DNNL ON)
if(OV_CPU_WITH_DNNL)
    add_definitions(-DOV_CPU_WITH_DNNL)
endif()

if(DNNL_USE_ACL)
    add_definitions(-DOV_CPU_WITH_ACL)
    set(OV_CPU_WITH_ACL ON)
endif()

if(OV_CPU_WITH_ACL)
    set(CMAKE_CXX_STANDARD 14)
endif()

file(GLOB_RECURSE SOURCES ${CMAKE_CURRENT_SOURCE_DIR}/src/*.cpp)
file(GLOB_RECURSE HEADERS ${CMAKE_CURRENT_SOURCE_DIR}/src/*.h
                          ${CMAKE_CURRENT_SOURCE_DIR}/src/*.hpp)

if(NOT OV_CPU_WITH_ACL)
    list(APPEND EXCLUDE_PATHS ${CMAKE_CURRENT_SOURCE_DIR}/src/nodes/executors/acl/*)
endif()

if(NOT X86_64)
    list(APPEND EXCLUDE_PATHS ${CMAKE_CURRENT_SOURCE_DIR}/src/nodes/executors/x64/*
                              ${CMAKE_CURRENT_SOURCE_DIR}/src/nodes/kernels/x64/*
                              ${CMAKE_CURRENT_SOURCE_DIR}/src/emitters/x64/*
                              ${CMAKE_CURRENT_SOURCE_DIR}/src/transformations/cpu_opset/x64/*
                              ${CMAKE_CURRENT_SOURCE_DIR}/src/transformations/snippets/x64/*)
endif()

if(NOT (AARCH64 OR ARM))
    list(APPEND EXCLUDE_PATHS ${CMAKE_CURRENT_SOURCE_DIR}/src/transformations/cpu_opset/arm/*)
endif()

if (NOT ENABLE_MLAS_FOR_CPU)
    list(APPEND EXCLUDE_PATHS ${CMAKE_CURRENT_SOURCE_DIR}/src/nodes/executors/mlas/*)
    list(APPEND EXCLUDE_PATHS ${CMAKE_CURRENT_SOURCE_DIR}/src/mlas/*)
endif()

file(GLOB_RECURSE FILES_TO_REMOVE ${EXCLUDE_PATHS})
list(REMOVE_ITEM SOURCES ${FILES_TO_REMOVE})
list(REMOVE_ITEM HEADERS ${FILES_TO_REMOVE})

# create plugin

ov_add_plugin(NAME ${TARGET_NAME}
              DEVICE_NAME "CPU"
              AS_EXTENSION
              VERSION_DEFINES_FOR src/plugin.cpp
              SOURCES ${SOURCES} ${HEADERS})

# give a different file name depending on target platform architecture
if(ARM OR AARCH64)
    set_target_properties(${TARGET_NAME} PROPERTIES OUTPUT_NAME "openvino_arm_cpu_plugin")
elseif(RISCV64)
    set_target_properties(${TARGET_NAME} PROPERTIES OUTPUT_NAME "openvino_riscv_cpu_plugin")
endif()

ov_mark_target_as_cc(${TARGET_NAME})

target_link_libraries(${TARGET_NAME} PRIVATE dnnl
                                             openvino::shape_inference
                                             openvino::snippets)

target_compile_definitions(${TARGET_NAME} PRIVATE IMPLEMENT_INFERENCE_EXTENSION_API)
target_include_directories(${TARGET_NAME} PRIVATE ${CMAKE_CURRENT_SOURCE_DIR}/src)
if (ENABLE_MLAS_FOR_CPU)
    target_link_libraries(${TARGET_NAME} PRIVATE mlas)
    target_include_directories(${TARGET_NAME} SYSTEM PRIVATE $<TARGET_PROPERTY:mlas,INCLUDE_DIRECTORIES>)
    add_definitions(-DOV_CPU_WITH_MLAS)
endif()
target_include_directories(${TARGET_NAME} SYSTEM PRIVATE $<TARGET_PROPERTY:dnnl,INCLUDE_DIRECTORIES>)
# Cross compiled function
# TODO: The same for proposal, proposalONNX, topk
cross_compiled_file(${TARGET_NAME}
        ARCH AVX2 ANY
                    src/nodes/proposal_imp.cpp
        API         src/nodes/proposal_imp.hpp
        NAME        proposal_exec
        NAMESPACE   InferenceEngine::Extensions::Cpu::XARCH
)

# system dependencies must go last
target_link_libraries(${TARGET_NAME} PRIVATE openvino::pugixml)
ov_set_threading_interface_for(${TARGET_NAME})

# must be called after all target_link_libraries
ov_add_api_validator_post_build_step(TARGET ${TARGET_NAME})

# LTO
set_target_properties(${TARGET_NAME} PROPERTIES INTERPROCEDURAL_OPTIMIZATION_RELEASE ${ENABLE_LTO})

#
# add test object library
#

if(BUILD_SHARED_LIBS)
    add_library(${TARGET_NAME}_obj OBJECT ${SOURCES} ${HEADERS})
    ov_link_system_libraries(${TARGET_NAME}_obj PUBLIC dnnl openvino::pugixml)

    ov_add_version_defines(src/plugin.cpp ${TARGET_NAME}_obj)

    target_include_directories(${TARGET_NAME}_obj
        PRIVATE
            $<TARGET_PROPERTY:openvino::runtime::dev,INTERFACE_INCLUDE_DIRECTORIES>
            $<TARGET_PROPERTY:openvino::itt,INTERFACE_INCLUDE_DIRECTORIES>
            $<TARGET_PROPERTY:openvino::shape_inference,INTERFACE_INCLUDE_DIRECTORIES>
            $<TARGET_PROPERTY:openvino::snippets,INTERFACE_INCLUDE_DIRECTORIES>
        PUBLIC
            ${CMAKE_CURRENT_SOURCE_DIR}/src
            $<TARGET_PROPERTY:openvino::conditional_compilation,INTERFACE_INCLUDE_DIRECTORIES>)

    target_include_directories(${TARGET_NAME}_obj SYSTEM PUBLIC $<TARGET_PROPERTY:dnnl,INCLUDE_DIRECTORIES>)
    
    if(ENABLE_MLAS_FOR_CPU)
        target_include_directories(${TARGET_NAME}_obj SYSTEM PUBLIC $<TARGET_PROPERTY:mlas,INCLUDE_DIRECTORIES>)
    endif()

    ov_set_threading_interface_for(${TARGET_NAME}_obj)

    target_compile_definitions(${TARGET_NAME}_obj PRIVATE
        USE_STATIC_IE IMPLEMENT_INFERENCE_ENGINE_PLUGIN IMPLEMENT_INFERENCE_EXTENSION_API
        $<TARGET_PROPERTY:ngraph,INTERFACE_COMPILE_DEFINITIONS>
        $<TARGET_PROPERTY:inference_engine_plugin_api,INTERFACE_COMPILE_DEFINITIONS>)

    set_target_properties(${TARGET_NAME}_obj PROPERTIES EXCLUDE_FROM_ALL ON)

    # LTO
    set_target_properties(${TARGET_NAME}_obj PROPERTIES INTERPROCEDURAL_OPTIMIZATION_RELEASE ${ENABLE_LTO})
endif()

if(ENABLE_TESTS)
    add_subdirectory(tests)
endif()<|MERGE_RESOLUTION|>--- conflicted
+++ resolved
@@ -28,21 +28,13 @@
 )
 if(ARM)
     set(OV_CPU_ARM_TARGET_ARCH_DEFAULT armv7a)
-<<<<<<< HEAD
     set(OV_CPU_ARM_TARGET_ARCHS armv7a armv7a-hf
                                 # requires estate=32
                                 ${OV_CPU_ARM_TARGET_GENERIC_ARCHS})
-else()
-    if(APPLE)
-        # Apple M1 / M2 is assumed
-        set(OV_CPU_ARM_TARGET_ARCH_DEFAULT arm64-v8.2-a)
-=======
 elseif(AARCH64)
     if(APPLE)
         # Apple M1 / M2 is assumed
         set(OV_CPU_ARM_TARGET_ARCH_DEFAULT arm64-v8.2-a)
-        add_compile_definitions(OV_CPU_ARM_ENABLE_FP16)
->>>>>>> daa2c9de
     else()
         set(OV_CPU_ARM_TARGET_ARCH_DEFAULT arm64-v8a)
     endif()
