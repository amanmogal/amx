--- conflicted
+++ resolved
@@ -26,19 +26,6 @@
 
 addVersionDefines(${CMAKE_CURRENT_SOURCE_DIR}/src/plugin.cpp CI_BUILD_NUMBER)
 
-<<<<<<< HEAD
-# WA for old TBBConfig.cmake like tbb2019_20180718oss
-# they don't check that imported target is already created
-if(TBB_FOUND)
-    set(TBB_cmake_included ON)
-    set(DNNL_CPU_THREADING_RUNTIME "${THREADING}")
-    function(find_package_tbb)
-        # dummy
-    endfunction()
-endif()
-
-=======
->>>>>>> f83cc881
 add_subdirectory(thirdparty)
 if(ENABLE_TESTS)
     add_subdirectory(tests/unit)
