--- conflicted
+++ resolved
@@ -87,11 +87,7 @@
     // is reserved.
     bool DAZOn = false;
 
-<<<<<<< HEAD
-    void readProperties(const ov::AnyMap &config, const ModelType modelType = ModelType::Unknown);
-=======
     void readProperties(const ov::AnyMap& config, const ModelType modelType = ModelType::Unknown);
->>>>>>> 91cfdae4
 
     void updateProperties();
 
