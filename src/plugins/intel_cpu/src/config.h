// Copyright (C) 2018-2023 Intel Corporation
// SPDX-License-Identifier: Apache-2.0
//

#pragma once

#include <openvino/runtime/threading/istreams_executor.hpp>
#include <ie_performance_hints.hpp>
#include <openvino/runtime/properties.hpp>
#include <openvino/util/common_util.hpp>
#include "utils/debug_caps_config.h"
#include <openvino/core/type/element_type.hpp>

#include <bitset>
#include <string>
#include <map>
#include <mutex>

namespace ov {
namespace intel_cpu {
struct Config {
    Config();

    enum LPTransformsMode {
        Off,
        On,
    };

    enum DenormalsOptMode {
        DO_Keep,
        DO_Off,
        DO_On,
    };

    enum SnippetsMode {
        Enable,
        IgnoreCallback,
        Disable,
    };

    enum class LatencyThreadingMode {
        PER_NUMA_NODE,
        PER_SOCKET,
        PER_PLATFORM,
    };

    enum class ModelType {
        CNN,
        Unknown
    };

    bool collectPerfCounters = false;
    bool exclusiveAsyncRequests = false;
    SnippetsMode snippetsMode = SnippetsMode::Enable;
    std::string dumpToDot = {};
    std::string device_id = {};
    float fcSparseWeiDecompressionRate = 1.0f;
#if defined(OPENVINO_ARCH_X86_64)
    size_t rtCacheCapacity = 5000ul;
#else
    // TODO: Executor cache may leads to incorrect behavior on oneDNN ACL primitives
    size_t rtCacheCapacity = 0ul;
#endif
    ov::threading::IStreamsExecutor::Config streamExecutorConfig;
    InferenceEngine::PerfHintsConfig  perfHintsConfig;
    bool enableCpuPinning = true;
    bool changedCpuPinning = false;
    ov::hint::SchedulingCoreType schedulingCoreType = ov::hint::SchedulingCoreType::ANY_CORE;
    bool enableHyperThreading = true;
    bool changedHyperThreading = false;
    Config::LatencyThreadingMode latencyThreadingMode = Config::LatencyThreadingMode::PER_SOCKET;
#if defined(OPENVINO_ARCH_X86) || defined(OPENVINO_ARCH_X86_64)
    LPTransformsMode lpTransformsMode = LPTransformsMode::On;
#else
    // Currently INT8 mode is not optimized on ARM / RISCV or other non-x86 platforms, fallback to FP32 mode.
    LPTransformsMode lpTransformsMode = LPTransformsMode::Off;
#endif
    // default inference precision
    ov::element::Type inferencePrecision = ov::element::f32;
    bool inferencePrecisionSetExplicitly = false;
    ov::hint::ExecutionMode executionMode = ov::hint::ExecutionMode::PERFORMANCE;

    DenormalsOptMode denormalsOptMode = DenormalsOptMode::DO_Keep;

    // The denormals-are-zeros flag was introduced in the Pentium 4 and Intel Xeon processor
    // In earlier IA-32 processors and in some models of the Pentium 4 processor, this flag (bit 6)
    // is reserved.
    bool DAZOn = false;

<<<<<<< HEAD
    void readProperties(const ov::AnyMap &config, ModelType modelType = ModelType::Unknown);

=======
    void readProperties(const std::map<std::string, std::string> &config, const ModelType modelType = ModelType::Unknown);
>>>>>>> 3e82849f
    void updateProperties();

    std::map<std::string, std::string> _config;

    bool isLegacyApi = false;

    int modelPreferThreads = -1;
    ModelType modelType = ModelType::Unknown;

#ifdef CPU_DEBUG_CAPS
    DebugCapsConfig debugCaps;
    void applyDebugCapsProperties();
#endif
};

}  // namespace intel_cpu
}   // namespace ov<|MERGE_RESOLUTION|>--- conflicted
+++ resolved
@@ -87,12 +87,8 @@
     // is reserved.
     bool DAZOn = false;
 
-<<<<<<< HEAD
-    void readProperties(const ov::AnyMap &config, ModelType modelType = ModelType::Unknown);
+    void readProperties(const ov::AnyMap& config, const ModelType modelType = ModelType::Unknown);
 
-=======
-    void readProperties(const std::map<std::string, std::string> &config, const ModelType modelType = ModelType::Unknown);
->>>>>>> 3e82849f
     void updateProperties();
 
     std::map<std::string, std::string> _config;
