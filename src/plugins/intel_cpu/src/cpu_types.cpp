--- conflicted
+++ resolved
@@ -197,11 +197,8 @@
         { "Subgraph", Type::Subgraph},
         { "PriorBox", Type::PriorBox},
         { "PriorBoxClustered", Type::PriorBoxClustered},
-<<<<<<< HEAD
-        {"Interaction", Type::Interaction}
-=======
+        {"Interaction", Type::Interaction},
         { "MHA", Type::MHA},
->>>>>>> 939f1e77
 };
 
 Type TypeFromName(const std::string& type) {
