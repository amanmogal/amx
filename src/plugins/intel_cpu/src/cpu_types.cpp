--- conflicted
+++ resolved
@@ -213,11 +213,8 @@
             { "MHA", Type::MHA},
             { "Unique", Type::Unique},
             { "Ngram", Type::Ngram},
-<<<<<<< HEAD
-            { "RoPE", Type::RoPE}
-=======
             { "ScaledDotProductAttention", Type::ScaledDotProductAttention},
->>>>>>> a1416ed6
+            { "RoPE", Type::RoPE},
     };
     return type_to_name_tbl;
 }
@@ -331,11 +328,8 @@
         CASE(RandomUniform);
         CASE(Unique);
         CASE(Ngram);
-<<<<<<< HEAD
+        CASE(ScaledDotProductAttention);
         CASE(RoPE);
-=======
-        CASE(ScaledDotProductAttention);
->>>>>>> a1416ed6
         CASE(Unknown);
     }
 #undef CASE
