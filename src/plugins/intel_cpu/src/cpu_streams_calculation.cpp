// Copyright (C) 2018-2023 Intel Corporation
// SPDX-License-Identifier: Apache-2.0
//

#include "cpu_streams_calculation.hpp"

#include <algorithm>
#include <cstdio>
#include <numeric>
#include <transformations/utils/utils.hpp>

#include "cpu_map_scheduling.hpp"
#include "graph.h"
#include "ie_system_conf.h"
#include "openvino/runtime/threading/istreams_executor.hpp"
#include "performance_heuristics.hpp"
#include "threading/ie_cpu_streams_info.hpp"

using namespace InferenceEngine;
using namespace ov;

namespace ov {
namespace intel_cpu {

std::vector<std::vector<int>> get_streams_info_table(const int input_streams,
                                                     const int input_threads,
                                                     const int input_infer_requests,
                                                     const int model_prefer_threads,
                                                     const std::vector<std::vector<int>> proc_type_table) {
    std::vector<int> stream_info(CPU_STREAMS_TABLE_SIZE);
    std::vector<std::vector<int>> streams_info_table;

    if (1 == input_streams) {
        stream_info[NUMBER_OF_STREAMS] = 1;
        int limit_threads = (input_threads == 0) ? model_prefer_threads : input_threads;
        if (proc_type_table[0][ALL_PROC] == proc_type_table[0][EFFICIENT_CORE_PROC]) {
            stream_info[PROC_TYPE] = EFFICIENT_CORE_PROC;
            stream_info[THREADS_PER_STREAM] = (input_threads == 0)
                                                  ? proc_type_table[0][EFFICIENT_CORE_PROC]
                                                  : std::min(proc_type_table[0][EFFICIENT_CORE_PROC], limit_threads);
            streams_info_table.push_back(stream_info);
        } else if ((proc_type_table[0][EFFICIENT_CORE_PROC] > 0) &&
                   ((limit_threads == 0) || (limit_threads > proc_type_table[0][MAIN_CORE_PROC]))) {
            stream_info[PROC_TYPE] = ALL_PROC;
            int n_threads = std::accumulate(proc_type_table[0].begin() + MAIN_CORE_PROC,
                                            proc_type_table[0].begin() + HYPER_THREADING_PROC,
                                            0);
            stream_info[THREADS_PER_STREAM] = (limit_threads == 0) ? n_threads : std::min(n_threads, limit_threads);
            streams_info_table.push_back(stream_info);
            stream_info[NUMBER_OF_STREAMS] = 0;
            n_threads = stream_info[THREADS_PER_STREAM];
            for (int n = MAIN_CORE_PROC; n < HYPER_THREADING_PROC; n++) {
                if (0 != proc_type_table[0][n]) {
                    stream_info[PROC_TYPE] = n;
                    if (n_threads <= proc_type_table[0][n]) {
                        stream_info[THREADS_PER_STREAM] = n_threads;
                        streams_info_table.push_back(stream_info);
                        break;
                    } else {
                        stream_info[THREADS_PER_STREAM] = proc_type_table[0][n];
                        streams_info_table.push_back(stream_info);
                        n_threads -= proc_type_table[0][n];
                    }
                }
            }
        } else {
            stream_info[PROC_TYPE] = MAIN_CORE_PROC;
            stream_info[THREADS_PER_STREAM] = (limit_threads == 0)
                                                  ? proc_type_table[0][MAIN_CORE_PROC]
                                                  : std::min(proc_type_table[0][MAIN_CORE_PROC], limit_threads);
            streams_info_table.push_back(stream_info);
        }
        return streams_info_table;

    } else {
        int n_streams = 0;
        int n_threads = 0;
        int n_threads_per_stream = 0;
        int base_type = MAIN_CORE_PROC;

        if (proc_type_table.size() == 1) {
            n_threads = (0 == input_threads) ? proc_type_table[0][ALL_PROC]
                                             : std::min(proc_type_table[0][ALL_PROC], input_threads);
        } else {
            n_threads = (0 == input_threads) ? proc_type_table[0][MAIN_CORE_PROC]
                                             : std::min(proc_type_table[0][MAIN_CORE_PROC], input_threads);
        }

        if (0 != input_streams) {
            base_type = (proc_type_table[0][MAIN_CORE_PROC] == 0) ? EFFICIENT_CORE_PROC : MAIN_CORE_PROC;
            n_streams = (input_infer_requests > 0) ? std::min(input_streams, input_infer_requests) : input_streams;
            if (n_streams >= n_threads) {
                n_streams = n_threads;
                n_threads_per_stream = 1;
            } else {
                n_threads_per_stream = std::min(std::max(1, n_threads / n_streams), proc_type_table[0][base_type]);
                if (proc_type_table.size() == 1) {
                    if ((n_threads_per_stream > proc_type_table[0][base_type]) &&
                        (n_threads_per_stream < proc_type_table[0][base_type] * 2)) {
                        n_threads_per_stream = proc_type_table[0][base_type];
                    } else if (n_threads_per_stream < proc_type_table[0][base_type]) {
                        n_threads_per_stream = static_cast<int>(
                            proc_type_table[0][base_type] /
                            ((proc_type_table[0][base_type] + n_threads_per_stream - 1) / n_threads_per_stream));
                    }
                }
            }
        } else {
            base_type = (proc_type_table[0][MAIN_CORE_PROC] == 0) ? EFFICIENT_CORE_PROC : MAIN_CORE_PROC;
            if (0 == model_prefer_threads) {
                int n_proc = std::min(n_threads, proc_type_table[0][base_type]);
                if (0 == n_proc % 4) {
                    n_threads_per_stream = 4;
                } else if (0 == n_proc % 5) {
                    n_threads_per_stream = 5;
                } else if (0 == n_proc % 3) {
                    n_threads_per_stream = 3;
                } else if (proc_type_table.size() == 1) {
                    n_threads_per_stream = n_proc;
                } else {
                    n_threads_per_stream = (n_proc > 16) ? 4 : std::max(1, static_cast<int>(n_proc / 4));
                }
                n_streams = static_cast<int>(n_threads / n_threads_per_stream);
                if ((input_infer_requests > 0) && (n_streams > input_infer_requests)) {
                    n_streams = input_infer_requests;
                    n_threads_per_stream =
                        std::min(static_cast<int>(n_threads / n_streams), proc_type_table[0][base_type]);
                } else {
                    while (n_streams < n_threads_per_stream) {
                        if (1 == n_threads_per_stream) {
                            break;
                        } else {
                            n_threads_per_stream = static_cast<int>((n_threads_per_stream * 2 - 1) / 2);
                            n_threads_per_stream = static_cast<int>(
                                proc_type_table[0][base_type] /
                                ((proc_type_table[0][base_type] + n_threads_per_stream - 1) / n_threads_per_stream));
                            n_streams = static_cast<int>(n_threads / n_threads_per_stream);
                        }
                    }
                }
            } else if ((1 == model_prefer_threads) && (proc_type_table[0][EFFICIENT_CORE_PROC] > 0) &&
                       (proc_type_table[0][MAIN_CORE_PROC] > 0) && (n_threads > proc_type_table[0][MAIN_CORE_PROC])) {
                n_streams = (n_threads >= proc_type_table[0][MAIN_CORE_PROC] + proc_type_table[0][EFFICIENT_CORE_PROC])
                                ? static_cast<int>(n_threads - proc_type_table[0][EFFICIENT_CORE_PROC] / 2)
                                : static_cast<int>(proc_type_table[0][MAIN_CORE_PROC] +
                                                   (n_threads - proc_type_table[0][MAIN_CORE_PROC]) / 2);
                n_streams = (input_infer_requests > 0) ? std::min(n_streams, input_infer_requests) : n_streams;
                n_threads_per_stream = -1;
            } else {
                n_streams = ((n_threads + model_prefer_threads - 1) / model_prefer_threads);
                n_streams = (input_infer_requests > 0) ? std::min(n_streams, input_infer_requests) : n_streams;
                n_threads_per_stream = std::min(static_cast<int>(n_threads / n_streams), proc_type_table[0][base_type]);
            }
        }

        stream_info[THREADS_PER_STREAM] = n_threads_per_stream;

        if (proc_type_table.size() == 1) {
            while (1) {
                for (int n = MAIN_CORE_PROC; n < PROC_TYPE_TABLE_SIZE; n++) {
                    if (0 != proc_type_table[0][n]) {
                        if (n_threads_per_stream == -1) {
                            stream_info[THREADS_PER_STREAM] = (n == EFFICIENT_CORE_PROC) ? 2 : 1;
                        }
                        stream_info[PROC_TYPE] = n;
                        stream_info[NUMBER_OF_STREAMS] =
                            static_cast<int>(proc_type_table[0][n] / stream_info[THREADS_PER_STREAM]);
                        if (n_streams <= stream_info[NUMBER_OF_STREAMS]) {
                            stream_info[NUMBER_OF_STREAMS] = n_streams;
                            streams_info_table.push_back(stream_info);
                            return streams_info_table;
                        } else {
                            streams_info_table.push_back(stream_info);
                            n_streams -= stream_info[NUMBER_OF_STREAMS];
                        }
                    }
                }
                if (1 == stream_info[THREADS_PER_STREAM]) {
                    return streams_info_table;
                } else {
                    stream_info[THREADS_PER_STREAM] -= 1;
                    std::vector<std::vector<int>>().swap(streams_info_table);
                }
            }
        } else {
            stream_info[NUMBER_OF_STREAMS] = n_streams;
            stream_info[PROC_TYPE] = MAIN_CORE_PROC;
            stream_info[THREADS_PER_STREAM] = n_threads_per_stream;
            streams_info_table.push_back(stream_info);
            return streams_info_table;
        }
    }
}

int get_model_prefer_threads(const int num_streams,
                             const std::vector<std::vector<int>> proc_type_table,
                             const std::shared_ptr<ngraph::Function>& ngraphFunc,
                             const InferenceEngine::IStreamsExecutor::Config streamExecutorConfig) {
    const int sockets = get_num_numa_nodes();
    auto model_prefer = 0;
    // latency
    if (num_streams <= sockets && num_streams > 0) {
        if (streamExecutorConfig._threadBindingType == IStreamsExecutor::ThreadBindingType::HYBRID_AWARE) {
            bool fp_intesive = !ov::op::util::has_op_with_type<ngraph::op::FakeQuantize>(ngraphFunc);
            const int int8_threshold = 4;  // ~relative efficiency of the VNNI-intensive code for Big vs Little cores;
            const int fp32_threshold = 2;  // ~relative efficiency of the AVX2 fp32 code for Big vs Little cores;
            // by default the latency case uses (faster) Big cores only, depending on the compute ratio
            model_prefer = proc_type_table[0][MAIN_CORE_PROC] > (proc_type_table[0][EFFICIENT_CORE_PROC] /
                                                                 (fp_intesive ? fp32_threshold : int8_threshold))
                               ? proc_type_table[0][MAIN_CORE_PROC]
                               : proc_type_table[0][MAIN_CORE_PROC] + proc_type_table[0][EFFICIENT_CORE_PROC];
        }
    } else { // throughput
        const auto isa = dnnl::get_effective_cpu_isa();
        float isaSpecificThreshold = 1.0f;
        switch (isa) {
        case dnnl::cpu_isa::sse41:
            isaSpecificThreshold = 0.5f;
            break;
        case dnnl::cpu_isa::avx2:
        case dnnl::cpu_isa::avx512_core:
            isaSpecificThreshold = 1.0f;
            break;
        case dnnl::cpu_isa::avx512_core_vnni:
        case dnnl::cpu_isa::avx2_vnni:
            isaSpecificThreshold = 2.0f;
            break;
        case dnnl::cpu_isa::avx512_core_amx:
            isaSpecificThreshold = 4.0f;
            break;
        default:
            isaSpecificThreshold = 1.0f;
        }
        // the more "capable" the CPU in general, the more streams we may want to keep to keep it utilized
        const float memThresholdAssumeLimitedForISA = ov::MemBandwidthPressure::LIMITED / isaSpecificThreshold;
        const float L2_cache_size = dnnl::utils::get_cache_size(2 /*level*/, true /*per core */);
        ov::MemBandwidthPressure networkToleranceForLowCache =
            ov::MemBandwidthPressureTolerance(ngraphFunc, L2_cache_size, memThresholdAssumeLimitedForISA);
        model_prefer = IStreamsExecutor::Config::StreamMode::DEFAULT;
        if (networkToleranceForLowCache.max_mem_tolerance == ov::MemBandwidthPressure::UNKNOWN) {
            if ((networkToleranceForLowCache.ratio_compute_convs == ov::MemBandwidthPressure::ALL) ||
                (networkToleranceForLowCache.ratio_compute_deconvs == ov::MemBandwidthPressure::ALL)) {
                // all relevant layers (convs, etc) are compute-limited, the most aggressive val for #streams
                model_prefer = 1;
            }  // otherwise (no recognized layers) falling back to the default value
        } else if (networkToleranceForLowCache.max_mem_tolerance > memThresholdAssumeLimitedForISA) {
            // network is below the ISA-specific threshold
            model_prefer = 1;
        } else if (networkToleranceForLowCache.max_mem_tolerance > ov::MemBandwidthPressure::LIMITED) {
            // network is below general threshold
            model_prefer = 2;
        }
        if (model_prefer == 1 && proc_type_table[0][EFFICIENT_CORE_PROC] == 0 && sockets == 1) {
            model_prefer = 2;
        }
    }

    return model_prefer;
}

<<<<<<< HEAD
StreamCfg parse_streams_table(std::vector<std::vector<int>> streams_table) {
    StreamCfg streams_info = {0};
    for (size_t i = 0; i < streams_table.size(); i++) {
        if (streams_table[i][PROC_TYPE] == ALL_PROC) {
            streams_info.num_streams = streams_table[i][NUMBER_OF_STREAMS];
            streams_info.num_threads = streams_table[i][THREADS_PER_STREAM];
        } else if (streams_table[i][PROC_TYPE] == MAIN_CORE_PROC) {
            streams_info.big_core_streams = streams_table[i][NUMBER_OF_STREAMS];
            streams_info.threads_per_stream_big = streams_table[i][THREADS_PER_STREAM];
        } else if (streams_table[i][PROC_TYPE] == EFFICIENT_CORE_PROC) {
            streams_info.small_core_streams = streams_table[i][NUMBER_OF_STREAMS];
            streams_info.threads_per_stream_small = streams_table[i][THREADS_PER_STREAM];
        } else if (streams_table[i][PROC_TYPE] == HYPER_THREADING_PROC) {
            streams_info.big_core_logic_streams = streams_table[i][NUMBER_OF_STREAMS];
            streams_info.threads_per_stream_big = streams_table[i][THREADS_PER_STREAM];
        }
    }
    streams_info.num_streams =
        streams_info.num_streams == 0
            ? streams_info.big_core_streams + streams_info.small_core_streams + streams_info.big_core_logic_streams
            : streams_info.num_streams;
    streams_info.num_threads = streams_info.num_threads == 0
                                   ? ((streams_info.big_core_streams + streams_info.big_core_logic_streams) *
                                          streams_info.threads_per_stream_big +
                                      streams_info.small_core_streams * streams_info.threads_per_stream_small)
                                   : streams_info.num_threads;
    return streams_info;
}
=======
void get_num_streams(const int streams,
                     const std::shared_ptr<ngraph::Function>& ngraphFunc,
                     Config& config) {
    InferenceEngine::IStreamsExecutor::Config& executor_config = config.streamExecutorConfig;
    std::vector<int> stream_ids;
    std::string log = "[ streams info ]";
    std::vector<std::string> core_type_str = {" Any core: ", " PCore: ", " ECore: ", " Logical core: "};
>>>>>>> c186ffdf

    std::vector<std::vector<int>> orig_proc_type_table = get_proc_type_table();
    executor_config._orig_proc_type_table = orig_proc_type_table;
    std::vector<std::vector<int>> proc_type_table =
        apply_scheduling_core_type(config.schedulingCoreType, orig_proc_type_table);
    proc_type_table = apply_hyper_threading(config.enableHyperThreading, config.changedHyperThreading, proc_type_table);
    executor_config._proc_type_table = proc_type_table;
    executor_config._cpu_pinning = get_cpu_pinning(config.enableCpuPinning,
                                                   config.changedCpuPinning,
                                                   streams,
                                                   executor_config._threadBindingType,
                                                   proc_type_table);
    const int model_prefer = get_model_prefer_threads(streams, proc_type_table, ngraphFunc, executor_config);
    executor_config._streams_info_table = get_streams_info_table(streams,
                                                                 executor_config._threads,
                                                                 config.perfHintsConfig.ovPerfHintNumRequests,
                                                                 model_prefer,
                                                                 proc_type_table);
    executor_config._threadsPerStream = executor_config._streams_info_table[0][THREADS_PER_STREAM];
    executor_config._streams = 0;
    executor_config._threads = 0;
    for (int i = 0; i < executor_config._streams_info_table.size(); i++) {
        executor_config._streams += executor_config._streams_info_table[i][NUMBER_OF_STREAMS];
        executor_config._threads += executor_config._streams_info_table[i][NUMBER_OF_STREAMS] *
                                    executor_config._streams_info_table[i][THREADS_PER_STREAM];
        stream_ids.insert(stream_ids.end(), executor_config._streams_info_table[i][NUMBER_OF_STREAMS], i);
        log += core_type_str[executor_config._streams_info_table[i][PROC_TYPE]] +
               std::to_string(executor_config._streams_info_table[i][NUMBER_OF_STREAMS]) + "(" +
               std::to_string(executor_config._streams_info_table[i][THREADS_PER_STREAM]) + ")";
    }
    executor_config._stream_ids = stream_ids;
    log += " Total: " + std::to_string(executor_config._streams) + "(" + std::to_string(executor_config._threads) + ")";
    DEBUG_LOG(log);
}
}  // namespace intel_cpu
}  // namespace ov<|MERGE_RESOLUTION|>--- conflicted
+++ resolved
@@ -258,36 +258,6 @@
     return model_prefer;
 }
 
-<<<<<<< HEAD
-StreamCfg parse_streams_table(std::vector<std::vector<int>> streams_table) {
-    StreamCfg streams_info = {0};
-    for (size_t i = 0; i < streams_table.size(); i++) {
-        if (streams_table[i][PROC_TYPE] == ALL_PROC) {
-            streams_info.num_streams = streams_table[i][NUMBER_OF_STREAMS];
-            streams_info.num_threads = streams_table[i][THREADS_PER_STREAM];
-        } else if (streams_table[i][PROC_TYPE] == MAIN_CORE_PROC) {
-            streams_info.big_core_streams = streams_table[i][NUMBER_OF_STREAMS];
-            streams_info.threads_per_stream_big = streams_table[i][THREADS_PER_STREAM];
-        } else if (streams_table[i][PROC_TYPE] == EFFICIENT_CORE_PROC) {
-            streams_info.small_core_streams = streams_table[i][NUMBER_OF_STREAMS];
-            streams_info.threads_per_stream_small = streams_table[i][THREADS_PER_STREAM];
-        } else if (streams_table[i][PROC_TYPE] == HYPER_THREADING_PROC) {
-            streams_info.big_core_logic_streams = streams_table[i][NUMBER_OF_STREAMS];
-            streams_info.threads_per_stream_big = streams_table[i][THREADS_PER_STREAM];
-        }
-    }
-    streams_info.num_streams =
-        streams_info.num_streams == 0
-            ? streams_info.big_core_streams + streams_info.small_core_streams + streams_info.big_core_logic_streams
-            : streams_info.num_streams;
-    streams_info.num_threads = streams_info.num_threads == 0
-                                   ? ((streams_info.big_core_streams + streams_info.big_core_logic_streams) *
-                                          streams_info.threads_per_stream_big +
-                                      streams_info.small_core_streams * streams_info.threads_per_stream_small)
-                                   : streams_info.num_threads;
-    return streams_info;
-}
-=======
 void get_num_streams(const int streams,
                      const std::shared_ptr<ngraph::Function>& ngraphFunc,
                      Config& config) {
@@ -295,7 +265,6 @@
     std::vector<int> stream_ids;
     std::string log = "[ streams info ]";
     std::vector<std::string> core_type_str = {" Any core: ", " PCore: ", " ECore: ", " Logical core: "};
->>>>>>> c186ffdf
 
     std::vector<std::vector<int>> orig_proc_type_table = get_proc_type_table();
     executor_config._orig_proc_type_table = orig_proc_type_table;
@@ -317,7 +286,7 @@
     executor_config._threadsPerStream = executor_config._streams_info_table[0][THREADS_PER_STREAM];
     executor_config._streams = 0;
     executor_config._threads = 0;
-    for (int i = 0; i < executor_config._streams_info_table.size(); i++) {
+    for (size_t i = 0; i < executor_config._streams_info_table.size(); i++) {
         executor_config._streams += executor_config._streams_info_table[i][NUMBER_OF_STREAMS];
         executor_config._threads += executor_config._streams_info_table[i][NUMBER_OF_STREAMS] *
                                     executor_config._streams_info_table[i][THREADS_PER_STREAM];
