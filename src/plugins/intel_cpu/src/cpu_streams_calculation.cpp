// Copyright (C) 2018-2024 Intel Corporation
// SPDX-License-Identifier: Apache-2.0
//

#include "cpu_streams_calculation.hpp"

#include "cpu_map_scheduling.hpp"
#include "graph.h"
#include "openvino/runtime/performance_heuristics.hpp"
#include "openvino/runtime/threading/cpu_streams_info.hpp"
#include "openvino/runtime/threading/istreams_executor.hpp"
#include "transformations/utils.hpp"
#include "transformations/utils/utils.hpp"

#include <algorithm>
#include <cstdio>
#include <numeric>
#include <unordered_set>

using namespace ov;
using namespace ov::threading;

#define INIT_VAL -100

namespace ov {
namespace intel_cpu {

std::vector<std::vector<int>> get_streams_info_table(const int input_streams,
                                                     const bool input_streams_changed,
                                                     const int input_threads,
                                                     const int input_infer_requests,
                                                     const int model_prefer_threads,
                                                     const int input_current_socket_id,
                                                     const std::string input_perf_hint,
<<<<<<< HEAD
                                                     const std::set<ov::hint::ModelDistributionPolicy> hint_model_distribution_policy,
                                                     const std::vector<std::vector<int>>& proc_type_table) {
=======
                                                     const Config::LatencyThreadingMode latencyThreadingMode,
                                                     const std::vector<std::vector<int>>& proc_type_table,
                                                     const int executor_id) {
>>>>>>> 8b44f7c9
    std::vector<int> stream_info(CPU_STREAMS_TABLE_SIZE, INIT_VAL);
    std::vector<std::vector<int>> streams_info_table;
    std::vector<std::vector<int>> proc_socket_table;

    int n_streams = 0;
    int n_threads = 0;
    int n_threads_per_stream = 0;
    int current_socket_id = -1;

    auto update_ids_method = [&](const std::vector<int>& one_proc_info) {
        stream_info[STREAM_NUMA_NODE_ID] = one_proc_info[PROC_NUMA_NODE_ID];
        stream_info[STREAM_SOCKET_ID] = one_proc_info[PROC_SOCKET_ID];
    };

    auto update_mix_stream_info = [&](const std::vector<int>& one_proc_info,
                                      const std::vector<std::vector<int>>& one_proc_table,
                                      const int num_threads,
                                      const IStreamsExecutor::Config::StreamsMode sub_streams_model,
                                      const int& target_proc) {
        stream_info[PROC_TYPE] = ALL_PROC;
        stream_info[NUMBER_OF_STREAMS] =
            sub_streams_model == IStreamsExecutor::Config::StreamsMode::SUB_STREAMS_NULL ? 1 : -1;
        stream_info[THREADS_PER_STREAM] = num_threads;
        update_ids_method(one_proc_info);
        streams_info_table.push_back(stream_info);
        stream_info[NUMBER_OF_STREAMS] = 0;
        int total_threads = stream_info[THREADS_PER_STREAM];
        int socket_id = stream_info[STREAM_SOCKET_ID];
        int node_start = one_proc_table.size() == 1 ? 0 : 1;
        int node_end = one_proc_table.size() == 1 ? 1 : one_proc_table.size();
        // When n_mode is 3, the following loop only selects CPUs on socket with the same id as current_socket_id.
        // When n_mode is 2, the following loop only selects CPUs on sockets with id different from current_socket_id.
        // When n_mode is 1, the following loop selects CPUs on all sockets.
        for (int n_mode = current_socket_id < 0 ? 1 : 3; (n_mode > 0) && (total_threads > 0); n_mode--) {
            for (int n = MAIN_CORE_PROC; (n <= HYPER_THREADING_PROC) && (total_threads > 0); n++) {
                for (int index = node_start; (index < node_end) && (total_threads > 0); index++) {
                    if (((n_mode == 1) && ((socket_id < 0) || (socket_id == one_proc_table[index][PROC_SOCKET_ID]))) ||
                        ((n_mode == 2) && (current_socket_id != one_proc_table[index][PROC_SOCKET_ID]) &&
                         ((socket_id < 0) || (socket_id == one_proc_table[index][PROC_SOCKET_ID]))) ||
                        ((n_mode == 3) && (current_socket_id == one_proc_table[index][PROC_SOCKET_ID]) &&
                         ((socket_id < 0) || (socket_id == one_proc_table[index][PROC_SOCKET_ID])))) {
                        if ((0 != one_proc_table[index][n]) && ((ALL_PROC == target_proc) || (n == target_proc))) {
                            stream_info[PROC_TYPE] = n;
                            stream_info[STREAM_NUMA_NODE_ID] = one_proc_table[index][PROC_NUMA_NODE_ID];
                            stream_info[STREAM_SOCKET_ID] = one_proc_table[index][PROC_SOCKET_ID];
                            if (total_threads <= one_proc_table[index][n]) {
                                stream_info[THREADS_PER_STREAM] = total_threads;
                                streams_info_table.push_back(stream_info);
                                total_threads -= stream_info[THREADS_PER_STREAM];
                                return;
                            } else {
                                stream_info[THREADS_PER_STREAM] = one_proc_table[index][n];
                                streams_info_table.push_back(stream_info);
                                total_threads -= stream_info[THREADS_PER_STREAM];
                            }
                        }
                    }
                }
            }
        }
    };

    auto create_one_stream = [&](const std::vector<int>& one_proc_info,
                                 const std::vector<std::vector<int>>& one_proc_table,
                                 const int num_threads,
                                 const IStreamsExecutor::Config::StreamsMode sub_streams_model) {
        if ((one_proc_info[PROC_NUMA_NODE_ID] < 0) || (one_proc_info[PROC_SOCKET_ID] < 0) ||
            (((one_proc_info[MAIN_CORE_PROC] > 0) && (one_proc_info[MAIN_CORE_PROC] < num_threads)) ||
             ((one_proc_info[MAIN_CORE_PROC] == 0) && (one_proc_info[EFFICIENT_CORE_PROC] > 0) &&
              (one_proc_info[EFFICIENT_CORE_PROC] < num_threads)))) {
            update_mix_stream_info(one_proc_info, one_proc_table, num_threads, sub_streams_model, ALL_PROC);
        } else {
            stream_info[PROC_TYPE] =
                one_proc_info[MAIN_CORE_PROC] >= num_threads ? MAIN_CORE_PROC : EFFICIENT_CORE_PROC;
            stream_info[NUMBER_OF_STREAMS] =
                sub_streams_model == IStreamsExecutor::Config::StreamsMode::SUB_STREAMS_NULL ? 1 : -1;
            stream_info[THREADS_PER_STREAM] = num_threads;
            update_ids_method(one_proc_info);
            streams_info_table.push_back(stream_info);
        }
    };

    auto update_streams_per_node = [&](const int& proc_type, const std::vector<int>& one_proc_info) {
        if ((one_proc_info[PROC_NUMA_NODE_ID] < 0) && (stream_info[NUMBER_OF_STREAMS] == 1)) {
            update_mix_stream_info(one_proc_info,
                                   proc_type_table,
                                   one_proc_info[ALL_PROC],
                                   IStreamsExecutor::Config::StreamsMode::SUB_STREAMS_NULL,
                                   proc_type);
        } else {
            if (0 != one_proc_info[proc_type]) {
                if (n_threads_per_stream == -1) {
                    stream_info[THREADS_PER_STREAM] = (proc_type == EFFICIENT_CORE_PROC) ? 2 : 1;
                }
                stream_info[PROC_TYPE] = proc_type;
                update_ids_method(one_proc_info);
                stream_info[NUMBER_OF_STREAMS] =
                    static_cast<int>(one_proc_info[proc_type] / stream_info[THREADS_PER_STREAM]);
                if (n_streams < stream_info[NUMBER_OF_STREAMS]) {
                    stream_info[NUMBER_OF_STREAMS] = n_streams;
                }
                if (stream_info[NUMBER_OF_STREAMS] > 0) {
                    streams_info_table.push_back(stream_info);
                    n_streams -= stream_info[NUMBER_OF_STREAMS];
                }
            }
        }
    };

    auto check_threads_per_stream = [&]() {
        int count = 0;
        while (1) {
            for (int n_type = MAIN_CORE_PROC; n_type <= HYPER_THREADING_PROC; n_type++) {
                count += static_cast<int>(proc_type_table[0][n_type] / n_threads_per_stream);
            }
            if (count >= n_streams) {
                return;
            } else {
                count = 0;
                if (n_threads_per_stream > 1) {
                    n_threads_per_stream--;
                } else {
                    n_streams = n_threads;
                    return;
                }
            }
        }
    };

    if (proc_type_table.size() == 1) {
        proc_socket_table.push_back(proc_type_table[0]);
    } else {
        std::unordered_set<int> socket_id_list(proc_type_table.size());
        for (size_t i = 1; i < proc_type_table.size(); i++) {
            if (!socket_id_list.count(proc_type_table[i][PROC_SOCKET_ID])) {
                proc_socket_table.push_back(proc_type_table[i]);
                socket_id_list.insert(proc_type_table[i][PROC_SOCKET_ID]);
            } else {
                for (auto& row : proc_socket_table) {
                    if (row[PROC_SOCKET_ID] == proc_type_table[i][PROC_SOCKET_ID]) {
                        for (int n = 0; n <= HYPER_THREADING_PROC; n++) {
                            row[n] += proc_type_table[i][n];
                        }
                        if (row[PROC_NUMA_NODE_ID] != proc_type_table[i][PROC_NUMA_NODE_ID]) {
                            row[PROC_NUMA_NODE_ID] = -1;
                        }
                    }
                }
            }
        }
    }

    if (((input_streams_changed == false) &&
         (input_perf_hint == ov::util::to_string(ov::hint::PerformanceMode::LATENCY))) ||
        ((input_streams_changed == true) && (input_streams == 1))) {
        n_streams = 1;
        stream_info[NUMBER_OF_STREAMS] = n_streams;
        current_socket_id = input_current_socket_id == -1 ? get_current_socket_id() : input_current_socket_id;
        if (input_threads > 0) {
            if (hint_model_distribution_policy.size() == 0) {
                for (auto& row : proc_socket_table) {
                    if (current_socket_id == row[PROC_SOCKET_ID]) {
                        n_threads_per_stream = std::min(input_threads, row[ALL_PROC]);
                    }
                }
            } else {
                n_threads_per_stream = std::min(input_threads, proc_type_table[0][ALL_PROC]);
            }
            if (proc_type_table.size() == 1) {
                if ((n_threads_per_stream > proc_type_table[0][MAIN_CORE_PROC]) &&
                    (proc_type_table[0][MAIN_CORE_PROC] > 0)) {
                    stream_info[PROC_TYPE] = ALL_PROC;
                }
<<<<<<< HEAD
=======
            } else {
                current_socket_id = input_current_socket_id == -1 ? get_current_socket_id(executor_id) : input_current_socket_id;
>>>>>>> 8b44f7c9
            }
        } else if ((hint_model_distribution_policy.find(ov::hint::ModelDistributionPolicy::TENSOR_PARALLEL) !=
                    hint_model_distribution_policy.end()) ||
                   (proc_type_table.size() == 1)) {
            if ((proc_type_table.size() == 1) && (model_prefer_threads > 0)) {
                if ((model_prefer_threads == proc_type_table[0][MAIN_CORE_PROC]) &&
                    (proc_type_table[0][MAIN_CORE_PROC] > 0)) {
                    stream_info[PROC_TYPE] = MAIN_CORE_PROC;
                    n_threads_per_stream =
                        proc_type_table[0][MAIN_CORE_PROC] + proc_type_table[0][HYPER_THREADING_PROC];
                    stream_info[THREADS_PER_STREAM] = n_threads_per_stream;
                    update_ids_method(proc_type_table[0]);
                } else if (proc_type_table[0][MAIN_CORE_PROC] == 0) {
                    stream_info[PROC_TYPE] = EFFICIENT_CORE_PROC;
                    n_threads_per_stream = proc_type_table[0][EFFICIENT_CORE_PROC];
                    stream_info[THREADS_PER_STREAM] = n_threads_per_stream;
                    update_ids_method(proc_type_table[0]);
                } else {
                    stream_info[PROC_TYPE] = ALL_PROC;
                    n_threads_per_stream = proc_type_table[0][ALL_PROC];
                }
            } else {
                n_threads_per_stream = proc_type_table[0][ALL_PROC];
            }
<<<<<<< HEAD
        } else if (hint_model_distribution_policy.size() == 0) {
=======
        } else if (((input_streams_changed == false) || ((input_streams_changed == true) && (input_streams == 1))) &&
                   (latencyThreadingMode == Config::LatencyThreadingMode::PER_SOCKET)) {
            current_socket_id = input_current_socket_id == -1 ? get_current_socket_id(executor_id) : input_current_socket_id;
>>>>>>> 8b44f7c9
            for (auto& row : proc_socket_table) {
                if (row[PROC_SOCKET_ID] == current_socket_id) {
                    n_threads_per_stream = std::max(n_threads_per_stream, row[ALL_PROC]);
                }
            }
        } else {
<<<<<<< HEAD
=======
            current_socket_id = input_current_socket_id == -1 ? get_current_socket_id(executor_id) : input_current_socket_id;
>>>>>>> 8b44f7c9
            for (size_t i = 1; i < proc_type_table.size(); i++) {
                if (proc_type_table[i][PROC_SOCKET_ID] == current_socket_id) {
                    n_threads_per_stream = std::max(n_threads_per_stream, proc_type_table[i][ALL_PROC]);
                }
            }
        }
    } else {
        n_threads =
            input_threads > 0 ? std::min(proc_type_table[0][ALL_PROC], input_threads) : proc_type_table[0][ALL_PROC];
        if ((input_streams_changed == true) && (input_streams > 0)) {
            n_streams = input_infer_requests > 0 ? std::min(input_infer_requests, input_streams) : input_streams;
            if (n_streams >= n_threads) {
                n_streams = n_threads;
                n_threads_per_stream = 1;
            } else {
                n_threads_per_stream =
                    std::min(static_cast<int>(n_threads / n_streams),
                             proc_type_table[0][MAIN_CORE_PROC] == 0 ? proc_type_table[0][EFFICIENT_CORE_PROC]
                                                                     : proc_type_table[0][MAIN_CORE_PROC]);
                check_threads_per_stream();
            }
        } else {
            int base_type = (proc_type_table[0][MAIN_CORE_PROC] == 0) ? EFFICIENT_CORE_PROC : MAIN_CORE_PROC;
            if (0 == model_prefer_threads) {
                int n_proc = 0;

                if (proc_type_table.size() == 1) {
                    n_proc = std::min(n_threads, proc_type_table[0][base_type]);
                } else {
                    for (size_t i = 1; i < proc_type_table.size(); i++) {
                        n_proc = std::max(n_proc, proc_type_table[i][base_type]);
                    }
                    n_proc = std::min(n_threads, n_proc);
                }

                if (0 == n_proc % 4) {
                    n_threads_per_stream = 4;
                } else if (0 == n_proc % 5) {
                    n_threads_per_stream = 5;
                } else if (0 == n_proc % 3) {
                    n_threads_per_stream = 3;
                } else if (proc_type_table.size() == 1) {
                    n_threads_per_stream = n_proc;
                } else {
                    n_threads_per_stream = (n_proc > 16) ? 4 : std::max(1, static_cast<int>(n_proc / 4));
                }
                n_streams = static_cast<int>(n_threads / n_threads_per_stream);
                if ((input_infer_requests > 0) && (n_streams > input_infer_requests)) {
                    n_streams = input_infer_requests;
                    if (proc_type_table.size() == 1) {
                        n_threads_per_stream = std::min(static_cast<int>(n_threads / n_streams), n_proc);
                    } else {
                        n_threads_per_stream = static_cast<int>(n_threads / n_streams);
                    }
                } else {
                    while ((n_streams * 2 <= n_threads_per_stream) && (n_threads_per_stream > 1)) {
                        n_threads_per_stream = static_cast<int>(n_threads_per_stream / 2);
                        n_streams = static_cast<int>(n_threads / n_threads_per_stream);
                    }
                }
            } else if ((1 == model_prefer_threads) && (proc_type_table[0][EFFICIENT_CORE_PROC] > 0) &&
                       (proc_type_table[0][MAIN_CORE_PROC] > 0) && (n_threads > proc_type_table[0][MAIN_CORE_PROC])) {
                n_streams = (n_threads >= proc_type_table[0][MAIN_CORE_PROC] + proc_type_table[0][EFFICIENT_CORE_PROC])
                                ? static_cast<int>(n_threads - proc_type_table[0][EFFICIENT_CORE_PROC] / 2)
                                : static_cast<int>(proc_type_table[0][MAIN_CORE_PROC] +
                                                   (n_threads - proc_type_table[0][MAIN_CORE_PROC]) / 2);
                n_streams = input_infer_requests > 0 ? std::min(n_streams, input_infer_requests) : n_streams;
                n_threads_per_stream = -1;
            } else {
                auto model_threads = model_prefer_threads > n_threads ? n_threads / 2 : model_prefer_threads;
                n_streams = ((n_threads + model_threads - 1) / model_threads);
                if ((input_infer_requests > 0) && (n_streams > input_infer_requests)) {
                    n_streams = input_infer_requests;
                    n_threads_per_stream = static_cast<int>(n_threads / n_streams);
                    check_threads_per_stream();
                } else {
                    n_threads_per_stream =
                        model_threads > 0 ? model_threads : static_cast<int>(n_threads / n_streams);
                }
            }
        }
    }

    int total_streams = n_streams;

    if (stream_info[PROC_TYPE] == INIT_VAL) {
        stream_info[THREADS_PER_STREAM] = n_threads_per_stream;

        for (int n_type = MAIN_CORE_PROC; (n_type <= HYPER_THREADING_PROC) && (n_streams > 0); n_type++) {
            if (proc_type_table.size() == 1) {
                if (proc_type_table[0][n_type] >= stream_info[THREADS_PER_STREAM]) {
                    update_streams_per_node(n_type, proc_type_table[0]);
                }
            } else {
                for (size_t n_node = 1; (n_node < proc_type_table.size()) && (n_streams > 0); n_node++) {
                    if ((proc_type_table[n_node][n_type] >= stream_info[THREADS_PER_STREAM]) &&
                        ((current_socket_id < 0) || (proc_type_table[n_node][PROC_SOCKET_ID] == current_socket_id))) {
                        update_streams_per_node(n_type, proc_type_table[n_node]);
                    }
                }
            }
        }

        if (total_streams == n_streams) {
            if (proc_type_table.size() == 1) {
                if (proc_type_table[0][ALL_PROC] >= stream_info[THREADS_PER_STREAM]) {
                    update_mix_stream_info(proc_type_table[0],
                                           proc_type_table,
                                           n_threads_per_stream,
                                           IStreamsExecutor::Config::StreamsMode::SUB_STREAMS_NULL,
                                           ALL_PROC);
                    n_streams--;
                }
            } else {
                for (size_t n_node = 0; (n_node < proc_socket_table.size()) && (n_streams > 0); n_node++) {
                    if ((proc_socket_table[n_node][ALL_PROC] >= stream_info[THREADS_PER_STREAM]) &&
                        ((current_socket_id < 0) || (proc_socket_table[n_node][PROC_SOCKET_ID] == current_socket_id))) {
                        update_mix_stream_info(proc_socket_table[n_node],
                                               proc_type_table,
                                               n_threads_per_stream,
                                               IStreamsExecutor::Config::StreamsMode::SUB_STREAMS_NULL,
                                               ALL_PROC);
                        n_streams--;
                    }
                }
            }
        }

        if (total_streams == n_streams) {
            create_one_stream(proc_socket_table[current_socket_id],
                              proc_type_table,
                              proc_socket_table[current_socket_id][ALL_PROC],
                              IStreamsExecutor::Config::StreamsMode::SUB_STREAMS_NULL);
            for (size_t n_node = 0; n_node < proc_socket_table.size(); n_node++) {
                if (n_node != size_t(current_socket_id)) {
                    create_one_stream(proc_socket_table[n_node],
                                      proc_type_table,
                                      proc_socket_table[n_node][ALL_PROC],
                                      IStreamsExecutor::Config::StreamsMode::SUB_STREAMS_FOR_SOCKET);
                }
            }
            n_streams--;
        }

        if (n_streams > 0) {
            std::vector<std::vector<int>> remain_proc_type_table(proc_type_table);
            size_t stream_table_size = streams_info_table.size();

            for (size_t i = 0; i < stream_table_size; i++) {
                if ((streams_info_table[i][STREAM_NUMA_NODE_ID] >= 0) &&
                    (streams_info_table[i][STREAM_SOCKET_ID] >= 0)) {
                    for (auto& row : remain_proc_type_table) {
                        if ((streams_info_table[i][STREAM_NUMA_NODE_ID] == row[PROC_NUMA_NODE_ID]) &&
                            (streams_info_table[i][STREAM_SOCKET_ID] == row[PROC_SOCKET_ID])) {
                            row[streams_info_table[i][PROC_TYPE]] -= (streams_info_table[i][NUMBER_OF_STREAMS] == 0
                                                                          ? 1
                                                                          : streams_info_table[i][NUMBER_OF_STREAMS]) *
                                                                     streams_info_table[i][THREADS_PER_STREAM];
                        }
                    }
                }
            }

            while (n_streams > 0) {
                update_mix_stream_info(proc_type_table[0],
                                       remain_proc_type_table,
                                       n_threads_per_stream,
                                       IStreamsExecutor::Config::StreamsMode::SUB_STREAMS_NULL,
                                       ALL_PROC);

                if (stream_table_size == streams_info_table.size()) {
                    break;
                }
                n_streams--;
                int numa_node_id = streams_info_table[stream_table_size + 1][STREAM_NUMA_NODE_ID];
                int socket_id = streams_info_table[stream_table_size + 1][STREAM_SOCKET_ID];
                for (size_t i = stream_table_size + 1; i < streams_info_table.size(); i++) {
                    numa_node_id = numa_node_id == streams_info_table[i][STREAM_NUMA_NODE_ID] ? numa_node_id : -1;
                    socket_id = socket_id == streams_info_table[i][STREAM_SOCKET_ID] ? socket_id : -1;
                    for (auto& row : remain_proc_type_table) {
                        if ((streams_info_table[i][STREAM_NUMA_NODE_ID] == row[PROC_NUMA_NODE_ID]) &&
                            (streams_info_table[i][STREAM_SOCKET_ID] == row[PROC_SOCKET_ID])) {
                            row[streams_info_table[i][PROC_TYPE]] -= (streams_info_table[i][NUMBER_OF_STREAMS] == 0
                                                                          ? 1
                                                                          : streams_info_table[i][NUMBER_OF_STREAMS]) *
                                                                     streams_info_table[i][THREADS_PER_STREAM];
                        }
                    }
                }
                streams_info_table[stream_table_size][STREAM_NUMA_NODE_ID] = numa_node_id;
                streams_info_table[stream_table_size][STREAM_SOCKET_ID] = socket_id;
                stream_table_size = streams_info_table.size();
            }
        }
    } else {
        if (stream_info[PROC_TYPE] == ALL_PROC) {
            update_mix_stream_info(proc_socket_table[0],
                                   proc_type_table,
                                   n_threads_per_stream,
                                   IStreamsExecutor::Config::StreamsMode::SUB_STREAMS_NULL,
                                   ALL_PROC);
        } else if (stream_info[PROC_TYPE] == MAIN_CORE_PROC) {
            if (stream_info[THREADS_PER_STREAM] == proc_socket_table[0][MAIN_CORE_PROC]) {
                streams_info_table.push_back(stream_info);
            } else {
                stream_info[PROC_TYPE] = ALL_PROC;
                streams_info_table.push_back(stream_info);
                stream_info[NUMBER_OF_STREAMS] = 0;
                stream_info[PROC_TYPE] = MAIN_CORE_PROC;
                stream_info[THREADS_PER_STREAM] = proc_socket_table[0][MAIN_CORE_PROC];
                streams_info_table.push_back(stream_info);
                stream_info[PROC_TYPE] = HYPER_THREADING_PROC;
                stream_info[THREADS_PER_STREAM] = proc_socket_table[0][HYPER_THREADING_PROC];
                streams_info_table.push_back(stream_info);
            }
        } else {
            streams_info_table.push_back(stream_info);
        }
    }

    return streams_info_table;
}

int get_model_prefer_threads(const int num_streams,
                             const std::vector<std::vector<int>> proc_type_table,
                             const std::shared_ptr<ov::Model>& model,
                             Config& config) {
    const int sockets = get_num_sockets();
    auto model_prefer = 0;
    if (-1 == config.modelPreferThreads) {
        const auto isa = dnnl::get_effective_cpu_isa();
        float isaSpecificThreshold = 1.0f;
        switch (isa) {
        case dnnl::cpu_isa::sse41:
            isaSpecificThreshold = 0.5f;
            break;
        case dnnl::cpu_isa::avx2:
        case dnnl::cpu_isa::avx512_core:
            isaSpecificThreshold = 1.0f;
            break;
        case dnnl::cpu_isa::avx512_core_vnni:
        case dnnl::cpu_isa::avx2_vnni:
            isaSpecificThreshold = 2.0f;
            break;
        case dnnl::cpu_isa::avx512_core_amx:
            isaSpecificThreshold = 4.0f;
            break;
        default:
            isaSpecificThreshold = 1.0f;
        }
        // the more "capable" the CPU in general, the more streams we may want to keep to keep it utilized
        const float memThresholdAssumeLimitedForISA = ov::MemBandwidthPressure::LIMITED / isaSpecificThreshold;
        const float L2_cache_size = dnnl::utils::get_cache_size(2 /*level*/, true /*per core */);
        ov::MemBandwidthPressure networkToleranceForLowCache =
            ov::mem_bandwidth_pressure_tolerance(model, L2_cache_size, memThresholdAssumeLimitedForISA);

#if ((defined(OPENVINO_ARCH_ARM) || defined(OPENVINO_ARCH_ARM64)) && defined(__linux__))
        config.modelPreferThreads = 4;
        if (networkToleranceForLowCache.max_mem_tolerance == ov::MemBandwidthPressure::UNKNOWN) {
            if (networkToleranceForLowCache.ratio_compute_convs == ov::MemBandwidthPressure::ALL) {
                config.modelPreferThreads = 8;
            }
        } else if ((networkToleranceForLowCache.max_mem_tolerance < ov::MemBandwidthPressure::LIMITED) &&
                   ((networkToleranceForLowCache.ratio_mem_limited_deconvs > ov::MemBandwidthPressure::LIMITED) ||
                    (networkToleranceForLowCache.ratio_mem_limited_gemms > ov::MemBandwidthPressure::LIMITED))) {
            config.modelPreferThreads = 8;
        }
#elif((defined(OPENVINO_ARCH_ARM) || defined(OPENVINO_ARCH_ARM64)) && defined(__APPLE__))
        config.modelPreferThreads = 1;
        if (networkToleranceForLowCache.max_mem_tolerance == ov::MemBandwidthPressure::UNKNOWN) {
            if ((networkToleranceForLowCache.ratio_compute_convs == ov::MemBandwidthPressure::ALL) ||
                (networkToleranceForLowCache.ratio_compute_deconvs == ov::MemBandwidthPressure::ALL)) {
                // all relevant layers (convs, etc) are compute-limited, the most aggressive val for #streams
                config.modelPreferThreads = 4;
            }  // otherwise (no recognized layers) falling back to the default value
        } else if (networkToleranceForLowCache.max_mem_tolerance > memThresholdAssumeLimitedForISA) {
            // network is below the ISA-specific threshold
            config.modelPreferThreads = 1;
        } else if (networkToleranceForLowCache.max_mem_tolerance > ov::MemBandwidthPressure::LIMITED) {
            // network is below general threshold
            config.modelPreferThreads = 1;
        } else if (networkToleranceForLowCache.ratio_mem_limited_deconvs > ov::MemBandwidthPressure::LIMITED &&
                   networkToleranceForLowCache.ratio_compute_convs < ov::MemBandwidthPressure::ALL) {
            config.modelPreferThreads = 4;
        } else if (networkToleranceForLowCache.ratio_mem_limited_deconvs <= ov::MemBandwidthPressure::LIMITED &&
                   networkToleranceForLowCache.ratio_mem_limited_convs <= ov::MemBandwidthPressure::LIMITED &&
                   networkToleranceForLowCache.ratio_compute_convs > ov::MemBandwidthPressure::LIMITED) {
            config.modelPreferThreads = 2;
        }
#else
        config.modelPreferThreads = 0;
        if (networkToleranceForLowCache.max_mem_tolerance == ov::MemBandwidthPressure::UNKNOWN) {
            if ((networkToleranceForLowCache.ratio_compute_convs == ov::MemBandwidthPressure::ALL) ||
                (networkToleranceForLowCache.ratio_compute_deconvs == ov::MemBandwidthPressure::ALL)) {
                // all relevant layers (convs, etc) are compute-limited, the most aggressive val for #streams
                config.modelPreferThreads = 1;
            }  // otherwise (no recognized layers) falling back to the default value
        } else if (networkToleranceForLowCache.max_mem_tolerance > memThresholdAssumeLimitedForISA) {
            // network is below the ISA-specific threshold
            config.modelPreferThreads = 1;
        } else if (networkToleranceForLowCache.max_mem_tolerance > ov::MemBandwidthPressure::LIMITED) {
            // network is below general threshold
            config.modelPreferThreads = 2;
        }
        if (config.modelPreferThreads == 1 && proc_type_table[0][EFFICIENT_CORE_PROC] == 0 &&
            (proc_type_table[0][HYPER_THREADING_PROC] == proc_type_table[0][MAIN_CORE_PROC])) {
            config.modelPreferThreads = 2;
        }
#endif
    }

    // latency
    if (num_streams <= sockets && num_streams > 0) {
        if (proc_type_table[0][EFFICIENT_CORE_PROC] > 0 && proc_type_table[0][MAIN_CORE_PROC] > 0) {
#ifdef __APPLE__
            if ((proc_type_table.size() == 1) && (proc_type_table[0][EFFICIENT_CORE_PROC] > 0)) {
                model_prefer = proc_type_table[0][MAIN_CORE_PROC] > proc_type_table[0][EFFICIENT_CORE_PROC]
                                   ? proc_type_table[0][MAIN_CORE_PROC]
                                   : proc_type_table[0][ALL_PROC];
            }
#else
            bool llm_related = has_matmul_with_compressed_weights(model);
            bool int8_intensive = ov::op::util::has_op_with_type<ov::op::v0::FakeQuantize>(model) || llm_related;
            const int int8_threshold = 4;  // ~relative efficiency of the VNNI-intensive code for Big vs Little cores;
            const int fp32_threshold = 2;  // ~relative efficiency of the AVX2 fp32 code for Big vs Little cores;
            // By default the latency case uses (faster) Big cores only, depending on the compute ratio
            // But on MTL detected by ov::get_number_of_blocked_cores(), use Big and Little cores together in Big
            // cores only cases except LLM.
            model_prefer = proc_type_table[0][MAIN_CORE_PROC] > (proc_type_table[0][EFFICIENT_CORE_PROC] /
                                                                 (int8_intensive ? int8_threshold : fp32_threshold))
                               ? ((!llm_related && ov::get_number_of_blocked_cores(config.streamExecutorConfig.get_executor_id()))
                                      ? proc_type_table[0][MAIN_CORE_PROC] + proc_type_table[0][EFFICIENT_CORE_PROC]
                                      : proc_type_table[0][MAIN_CORE_PROC])
                               : proc_type_table[0][MAIN_CORE_PROC] + proc_type_table[0][EFFICIENT_CORE_PROC];
#endif
        }
    } else {  // throughput
        model_prefer = config.modelPreferThreads;
    }

    return model_prefer;
}

std::vector<std::vector<int>> generate_stream_info(const int streams,
                                                   const int input_current_socket_id,
                                                   const std::shared_ptr<ov::Model>& model,
                                                   Config& config,
                                                   std::vector<std::vector<int>>& proc_type_table,
                                                   int preferred_nthreads_per_stream) {
    int model_prefer_threads = preferred_nthreads_per_stream;
    proc_type_table = apply_scheduling_core_type(config.schedulingCoreType, proc_type_table);

    proc_type_table = apply_hyper_threading(config.enableHyperThreading,
                                            config.changedHyperThreading,
                                            ov::util::to_string(config.hintPerfMode),
                                            proc_type_table);
    if (-1 == preferred_nthreads_per_stream) {
        model_prefer_threads = get_model_prefer_threads(streams, proc_type_table, model, config);
    }

    auto streams_info_table = get_streams_info_table(config.streams,
                                                     config.streamsChanged,
                                                     config.threads,
                                                     config.hintNumRequests,
                                                     model_prefer_threads,
                                                     input_current_socket_id,
                                                     ov::util::to_string(config.hintPerfMode),
<<<<<<< HEAD
                                                     config.modelDistributionPolicy,
                                                     proc_type_table);
=======
                                                     config.latencyThreadingMode,
                                                     proc_type_table,
                                                     config.streamExecutorConfig.get_executor_id());
>>>>>>> 8b44f7c9

    auto cpu_reservation =
        get_cpu_pinning(config.enableCpuPinning, config.changedCpuPinning, proc_type_table, streams_info_table);

    config.streamExecutorConfig = IStreamsExecutor::Config{"CPUStreamsExecutor",
                                                           config.streams,
                                                           config.threadsPerStream,
                                                           config.threadBindingType,
                                                           1,
                                                           0,
                                                           config.threads,
                                                           IStreamsExecutor::Config::PreferredCoreType::ANY,
                                                           streams_info_table,
                                                           cpu_reservation,
                                                           config.streamExecutorConfig.get_executor_id(),
                                                           config.streamExecutorConfig.get_core_ids()};

    return proc_type_table;
}

void get_num_streams(const int streams, const std::shared_ptr<ov::Model>& model, Config& config) {
    std::vector<std::vector<int>> proc_type_table = get_proc_type_table(config.streamExecutorConfig.get_executor_id());

    generate_stream_info(streams, -1, model, config, proc_type_table);
}

<<<<<<< HEAD
=======
int get_default_latency_streams(Config::LatencyThreadingMode latency_threading_mode) {
    if (latency_threading_mode == Config::LatencyThreadingMode::PER_NUMA_NODE) {
        return get_num_sockets(-1);
    } else if (latency_threading_mode == Config::LatencyThreadingMode::PER_SOCKET) {
        return get_num_numa_nodes(-1);
    } else {
        return 1;
    }
}

>>>>>>> 8b44f7c9
}  // namespace intel_cpu
}  // namespace ov<|MERGE_RESOLUTION|>--- conflicted
+++ resolved
@@ -32,14 +32,9 @@
                                                      const int model_prefer_threads,
                                                      const int input_current_socket_id,
                                                      const std::string input_perf_hint,
-<<<<<<< HEAD
                                                      const std::set<ov::hint::ModelDistributionPolicy> hint_model_distribution_policy,
-                                                     const std::vector<std::vector<int>>& proc_type_table) {
-=======
-                                                     const Config::LatencyThreadingMode latencyThreadingMode,
                                                      const std::vector<std::vector<int>>& proc_type_table,
                                                      const int executor_id) {
->>>>>>> 8b44f7c9
     std::vector<int> stream_info(CPU_STREAMS_TABLE_SIZE, INIT_VAL);
     std::vector<std::vector<int>> streams_info_table;
     std::vector<std::vector<int>> proc_socket_table;
@@ -213,11 +208,8 @@
                     (proc_type_table[0][MAIN_CORE_PROC] > 0)) {
                     stream_info[PROC_TYPE] = ALL_PROC;
                 }
-<<<<<<< HEAD
-=======
             } else {
                 current_socket_id = input_current_socket_id == -1 ? get_current_socket_id(executor_id) : input_current_socket_id;
->>>>>>> 8b44f7c9
             }
         } else if ((hint_model_distribution_policy.find(ov::hint::ModelDistributionPolicy::TENSOR_PARALLEL) !=
                     hint_model_distribution_policy.end()) ||
@@ -242,23 +234,13 @@
             } else {
                 n_threads_per_stream = proc_type_table[0][ALL_PROC];
             }
-<<<<<<< HEAD
         } else if (hint_model_distribution_policy.size() == 0) {
-=======
-        } else if (((input_streams_changed == false) || ((input_streams_changed == true) && (input_streams == 1))) &&
-                   (latencyThreadingMode == Config::LatencyThreadingMode::PER_SOCKET)) {
-            current_socket_id = input_current_socket_id == -1 ? get_current_socket_id(executor_id) : input_current_socket_id;
->>>>>>> 8b44f7c9
             for (auto& row : proc_socket_table) {
                 if (row[PROC_SOCKET_ID] == current_socket_id) {
                     n_threads_per_stream = std::max(n_threads_per_stream, row[ALL_PROC]);
                 }
             }
         } else {
-<<<<<<< HEAD
-=======
-            current_socket_id = input_current_socket_id == -1 ? get_current_socket_id(executor_id) : input_current_socket_id;
->>>>>>> 8b44f7c9
             for (size_t i = 1; i < proc_type_table.size(); i++) {
                 if (proc_type_table[i][PROC_SOCKET_ID] == current_socket_id) {
                     n_threads_per_stream = std::max(n_threads_per_stream, proc_type_table[i][ALL_PROC]);
@@ -626,14 +608,9 @@
                                                      model_prefer_threads,
                                                      input_current_socket_id,
                                                      ov::util::to_string(config.hintPerfMode),
-<<<<<<< HEAD
                                                      config.modelDistributionPolicy,
-                                                     proc_type_table);
-=======
-                                                     config.latencyThreadingMode,
                                                      proc_type_table,
                                                      config.streamExecutorConfig.get_executor_id());
->>>>>>> 8b44f7c9
 
     auto cpu_reservation =
         get_cpu_pinning(config.enableCpuPinning, config.changedCpuPinning, proc_type_table, streams_info_table);
@@ -660,18 +637,5 @@
     generate_stream_info(streams, -1, model, config, proc_type_table);
 }
 
-<<<<<<< HEAD
-=======
-int get_default_latency_streams(Config::LatencyThreadingMode latency_threading_mode) {
-    if (latency_threading_mode == Config::LatencyThreadingMode::PER_NUMA_NODE) {
-        return get_num_sockets(-1);
-    } else if (latency_threading_mode == Config::LatencyThreadingMode::PER_SOCKET) {
-        return get_num_numa_nodes(-1);
-    } else {
-        return 1;
-    }
-}
-
->>>>>>> 8b44f7c9
 }  // namespace intel_cpu
 }  // namespace ov