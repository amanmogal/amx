--- conflicted
+++ resolved
@@ -269,68 +269,42 @@
     return model_prefer;
 }
 
-void generate_stream_info(const int streams,
-                          const std::shared_ptr<ngraph::Function>& ngraphFunc,
-                          Config& config,
-                          int preferred_nthreads_per_stream) {
+std::vector<std::vector<int>> generate_stream_info(const int streams,
+                                                   const std::shared_ptr<ngraph::Function>& ngraphFunc,
+                                                   Config& config,
+                                                   std::vector<std::vector<int>>& proc_type_table,
+                                                   int preferred_nthreads_per_stream) {
     int model_prefer_threads = preferred_nthreads_per_stream;
     InferenceEngine::IStreamsExecutor::Config& executor_config = config.streamExecutorConfig;
-<<<<<<< HEAD
-    std::vector<std::vector<int>> proc_type_table = get_proc_type_table();
+
     proc_type_table = apply_scheduling_core_type(config.schedulingCoreType, proc_type_table);
-=======
-    auto& orig_proc_type_table = executor_config._orig_proc_type_table;
-    std::vector<std::vector<int>> proc_type_table =
-        apply_scheduling_core_type(config.schedulingCoreType, orig_proc_type_table);
->>>>>>> e631f65a
     proc_type_table = apply_hyper_threading(config.enableHyperThreading,
                                             config.changedHyperThreading,
                                             config.perfHintsConfig.ovPerfHint,
                                             proc_type_table);
-<<<<<<< HEAD
     executor_config._cpu_reservation = get_cpu_pinning(config.enableCpuPinning,
                                                        config.changedCpuPinning,
                                                        streams,
                                                        executor_config._threadBindingType,
                                                        proc_type_table);
-    const int model_prefer = get_model_prefer_threads(streams, proc_type_table, ngraphFunc, executor_config);
-=======
-    executor_config._proc_type_table = proc_type_table;
-    executor_config._cpu_pinning = get_cpu_pinning(config.enableCpuPinning,
-                                                   config.changedCpuPinning,
-                                                   streams,
-                                                   executor_config._threadBindingType,
-                                                   proc_type_table);
     if (-1 == preferred_nthreads_per_stream) {
         model_prefer_threads = get_model_prefer_threads(streams, proc_type_table, ngraphFunc, executor_config);
     }
-
->>>>>>> e631f65a
     executor_config._streams_info_table = get_streams_info_table(streams,
                                                                  executor_config._threads,
                                                                  config.perfHintsConfig.ovPerfHintNumRequests,
                                                                  model_prefer_threads,
                                                                  proc_type_table);
-<<<<<<< HEAD
+    return proc_type_table;
+}
+
+void get_num_streams(const int streams, const std::shared_ptr<ngraph::Function>& ngraphFunc, Config& config) {
+    InferenceEngine::IStreamsExecutor::Config& executor_config = config.streamExecutorConfig;
+    std::vector<std::vector<int>> proc_type_table = get_proc_type_table();
+
+    generate_stream_info(streams, ngraphFunc, config, proc_type_table);
+
     executor_config = InferenceEngine::IStreamsExecutor::Config::reserve_cpu_threads(executor_config);
-=======
-}
-
-void get_num_streams(const int streams,
-                     const std::shared_ptr<ngraph::Function>& ngraphFunc,
-                     Config& config) {
-    InferenceEngine::IStreamsExecutor::Config& executor_config = config.streamExecutorConfig;
-    std::vector<int> stream_ids;
-    std::string log = "[ streams info ]";
-    std::vector<std::string> core_type_str = {" Any core: ", " PCore: ", " ECore: ", " Logical core: "};
-
-    std::vector<std::vector<int>> orig_proc_type_table = get_proc_type_table();
-
-    executor_config._orig_proc_type_table = orig_proc_type_table;
-    generate_stream_info(streams, ngraphFunc, config);
-
-    executor_config._stream_core_ids = reserve_available_cpus(executor_config._streams_info_table);
->>>>>>> e631f65a
     executor_config._threadsPerStream = executor_config._streams_info_table[0][THREADS_PER_STREAM];
 }
 }  // namespace intel_cpu
