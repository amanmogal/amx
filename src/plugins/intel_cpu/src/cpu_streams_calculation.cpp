--- conflicted
+++ resolved
@@ -543,40 +543,23 @@
         model_prefer_threads = get_model_prefer_threads(streams, proc_type_table, model, config);
     }
 
-<<<<<<< HEAD
     config.streamsInfoTable = get_streams_info_table(config.streams,
                                                      config.streamsChanged,
                                                      config.threads,
                                                      config.hintNumRequests,
                                                      model_prefer_threads,
+                                                     input_current_socket_id,
                                                      ov::util::to_string(config.hintPerfMode),
                                                      config.latencyThreadingMode,
                                                      proc_type_table);
-=======
-    executor_config._streams_info_table = get_streams_info_table(executor_config._streams,
-                                                                 executor_config._streams_changed,
-                                                                 executor_config._threads,
-                                                                 config.hintNumRequests,
-                                                                 model_prefer_threads,
-                                                                 input_current_socket_id,
-                                                                 ov::util::to_string(config.hintPerfMode),
-                                                                 config.latencyThreadingMode,
-                                                                 proc_type_table);
->>>>>>> c2e95910
+
     return proc_type_table;
 }
 
 void get_num_streams(const int streams, const std::shared_ptr<ov::Model>& model, Config& config) {
     std::vector<std::vector<int>> proc_type_table = get_proc_type_table();
 
-<<<<<<< HEAD
-    generate_stream_info(streams, model, config, proc_type_table);
-=======
     generate_stream_info(streams, -1, model, config, proc_type_table);
-
-    executor_config = IStreamsExecutor::Config::reserve_cpu_threads(executor_config);
-    executor_config._threadsPerStream = executor_config._streams_info_table[0][THREADS_PER_STREAM];
->>>>>>> c2e95910
 }
 
 int get_default_latency_streams(Config::LatencyThreadingMode latency_threading_mode) {
