// Copyright (C) 2022 Intel Corporation
// SPDX-License-Identifier: Apache-2.0
//

#include "transformation_pipeline.h"
#include "defs.hpp"

// Operations
#include "openvino/opsets/opset1.hpp"
#include "openvino/opsets/opset2.hpp"
#include "openvino/opsets/opset3.hpp"
#include "openvino/opsets/opset4.hpp"
#include "openvino/opsets/opset5.hpp"
#include "openvino/opsets/opset6.hpp"
#include "openvino/opsets/opset10.hpp"
#include "openvino/op/paged_attention.hpp"
#include <ov_ops/augru_cell.hpp>
#include <ov_ops/augru_sequence.hpp>
#include <ov_ops/gather_compressed.hpp>

// Common transformations
#include "transformations/common_optimizations/mark_precision_sensitive_shapeof_subgraphs.hpp"
#include "transformations/common_optimizations/add_fake_quantize_fusion.hpp"
#include "transformations/fp16_compression/convert_compression_only_to_legacy.hpp"
#include "transformations/common_optimizations/convert_quantize_dequantize.hpp"
#include "transformations/common_optimizations/lstm_cell_fusion.hpp"
#include "transformations/common_optimizations/fq_mul_fusion.hpp"
#include "transformations/common_optimizations/mul_fake_quantize_fusion.hpp"
#include "transformations/common_optimizations/nop_elimination.hpp"
#include "transformations/common_optimizations/transpose_sinking.hpp"
#include "transformations/common_optimizations/weights_dequantize_to_fake_quantize.hpp"
#include "transformations/common_optimizations/augru_cell_fusion.hpp"
#include "transformations/common_optimizations/common_optimizations.hpp"
#include "transformations/common_optimizations/wrap_interpolate_into_transposes.hpp"
#include "transformations/common_optimizations/matmul_const_transposes_extraction.hpp"
#include "transformations/common_optimizations/fuse_rotary_positional_embeddings.hpp"
#include "transformations/common_optimizations/move_eltwise_up_data_movement.hpp"
#include "transformations/common_optimizations/mark_rope_input_to_keep_in_mixed_precision.hpp"
#include "transformations/common_optimizations/rms_fusion.hpp"
#include "transformations/control_flow/unroll_tensor_iterator.hpp"
#include "transformations/fp16_compression/mark_decompression_convert_constant_folding.hpp"
#include "transformations/fp16_compression/mark_floatpoint_range.hpp"
#include "transformations/op_conversions/convert_avgpool_downgrade.hpp"
#include "transformations/op_conversions/convert_batch_to_space.hpp"
#include "transformations/op_conversions/convert_bitwise_to_logical_bool.hpp"
#include "transformations/op_conversions/convert_broadcast_to_tiles.hpp"
#include "transformations/op_conversions/convert_depth_to_space.hpp"
#include "transformations/op_conversions/convert_gather_downgrade.hpp"
#include "transformations/op_conversions/convert_gather_upgrade.hpp"
#include "transformations/op_conversions/convert_gather_to_compressed.hpp"
#include "transformations/op_conversions/convert_gelu.hpp"
#include "transformations/op_conversions/convert_interpolate1_to_interpolate4.hpp"
#include "transformations/op_conversions/convert_matrix_nms_to_matrix_nms_ie.hpp"
#include "transformations/op_conversions/convert_maxpool_downgrade.hpp"
#include "transformations/op_conversions/convert_minimum_to_power_and_max.hpp"
#include "transformations/op_conversions/convert_mod.hpp"
#include "transformations/op_conversions/convert_multiclass_nms_to_multiclass_nms_ie.hpp"
#include "transformations/op_conversions/convert_nms9_to_nms_ie_internal.hpp"
#include "transformations/op_conversions/convert_previous_nms_to_nms_9.hpp"
#include "transformations/op_conversions/convert_reduce_to_pooling.hpp"
#include "transformations/op_conversions/convert_roi_align_v3_to_v9.hpp"
#include "transformations/op_conversions/convert_roi_align_v9_to_v3.hpp"
#include "transformations/op_conversions/convert_scatter_nd_update15_downgrade.hpp"
#include "transformations/op_conversions/convert_sequences_to_tensor_iterator.hpp"
#include "transformations/op_conversions/convert_shuffle_channels3.hpp"
#include "transformations/op_conversions/convert_slice_to_strided_slice.hpp"
#include "transformations/op_conversions/convert_space_to_batch.hpp"
#include "transformations/op_conversions/convert_space_to_depth.hpp"
#include "transformations/op_conversions/convert_subtract.hpp"
#include "transformations/op_conversions/convert_ti_to_sequences.hpp"
#include "transformations/op_conversions/detection_output_downgrade.hpp"
#include "transformations/op_conversions/detection_output_upgrade.hpp"
#include "transformations/op_conversions/eye_decomposition.hpp"
#include "transformations/op_conversions/fq_decomposition.hpp"
#include "transformations/op_conversions/gelu7_downgrade.hpp"
#include "transformations/op_conversions/hard_sigmoid_decomposition.hpp"
#include "transformations/op_conversions/hsigmoid_decomposition.hpp"
#include "transformations/op_conversions/hswish_decomposition.hpp"
#include "transformations/op_conversions/gru_cell_decomposition.hpp"
#include "transformations/op_conversions/lstm_cell_decomposition.hpp"
#include "transformations/op_conversions/group_normalization_decomposition.hpp"
#include "transformations/op_conversions/mvn6_decomposition.hpp"
#include "transformations/op_conversions/normalize_l2_decomposition.hpp"
#include "transformations/op_conversions/reduce_l1_decomposition.hpp"
#include "transformations/op_conversions/reduce_l2_decomposition.hpp"
#include "transformations/op_conversions/rnn_cell_decomposition.hpp"
#include "transformations/op_conversions/simplify_ctc_greedy_decoder_seq_len.hpp"
#include "transformations/op_conversions/softplus_decomposition.hpp"
#include "transformations/op_conversions/softsign_decomposition.hpp"
#include "transformations/op_conversions/softmax_decomposition.hpp"
#include "transformations/op_conversions/unique_decomposition.hpp"
#include "transformations/op_conversions/convert_topk3.hpp"
#include "transformations/op_conversions/convert_topk11_downgrade.hpp"
#include "transformations/op_conversions/scaled_dot_product_attention_decomposition.hpp"
#include "transformations/opset_conversions/convert_opset2_to_opset1.hpp"
#include "transformations/opset_conversions/convert_opset3_to_opset2.hpp"
#include "transformations/smart_reshape/matmul_sr.hpp"
#include "transformations/symbolic_transformations/symbolic_optimizations.hpp"
#include "transformations/init_node_info.hpp"
#include "transformations/rt_info/keep_const_precision.hpp"
#include "transformations/transpose_sinking/ts_shape_of.hpp"
#include "utils/ngraph_transformation.hpp"
#include "utils/print_model.hpp"

// LPT transformations
#include "low_precision/add.hpp"
#include "low_precision/convert_subtract_constant.hpp"
#include "low_precision/convolution_backprop_data.hpp"
#include "low_precision/fold_convert.hpp"
#include "low_precision/fuse_convert.hpp"
#include "low_precision/group_convolution.hpp"
#include "low_precision/multiply_to_group_convolution.hpp"
#include "low_precision/network_helper.hpp"
#include "low_precision/recurrent_cell.hpp"
#include "low_precision/rt_info/bias_attribute.hpp"
#include "transformations/low_precision/mark_dequantization_subgraph.hpp"

// CPU specific transformations
#include "transformations/cpu_opset/convert_to_cpu_specific_opset.hpp"
#if defined(OPENVINO_ARCH_ARM64)
#include "transformations/snippets/aarch64/pass/snippets_mark_skipped.hpp"
#else
#include "transformations/snippets/x64/pass/snippets_mark_skipped.hpp"
#endif
#include "transformations/cpu_opset/x64/pass/convert_to_interaction.hpp"
#include "transformations/cpu_opset/x64/pass/mlp_fusion.hpp"
#include "transformations/cpu_opset/x64/pass/qkv_proj_fusion.hpp"
#include "transformations/cpu_opset/arm/pass/convert_group_conv.hpp"
#include "transformations/cpu_opset/arm/pass/convert_group_conv1d.hpp"
#include "transformations/cpu_opset/arm/pass/convert_reduce_multi_axis.hpp"
#include "transformations/cpu_opset/arm/pass/mish_decomposition.hpp"
#include "transformations/cpu_opset/arm/pass/convert_reduce_no_keep_dims.hpp"
#include "transformations/cpu_opset/common/pass/decompose_integer_divide.hpp"
#include "transformations/cpu_opset/common/pass/decompose_rms_norm.hpp"
#include "transformations/cpu_opset/common/pass/convert_fq_rnn_to_quantized_rnn.hpp"
#include "transformations/cpu_opset/common/pass/insert_convert_after_extension.hpp"
#include "transformations/cpu_opset/common/pass/ngram_fusion.hpp"
#include "transformations/cpu_opset/common/pass/permute_slice_n_interpolation.hpp"
#include "transformations/cpu_opset/common/pass/swap_convert_transpose.hpp"
#include "transformations/cpu_opset/common/pass/causal_mask_preprocess_fusion.hpp"
#include "transformations/cpu_opset/common/pass/stateful_sdpa_fusion.hpp"

// Snippets
#include "snippets/pass/tokenization.hpp"
#include "snippets/pass/mha_tokenization.hpp"
#include "snippets/pass/fc_tokenization.hpp"
#include "snippets/pass/collapse_subgraph.hpp"
#include "snippets/pass/common_optimizations.hpp"
#include "snippets/pass/split_dimension_m.hpp"
#include "snippets/pass/extract_reshapes_from_mha.hpp"
#include "snippets/pass/explicit_transpose_matmul_inputs.hpp"
#if defined(SNIPPETS_LIBXSMM_TPP)
#include "transformations/tpp/x64/pass/brgemm_to_brgemm_tpp.hpp"
#endif

// Misc
#include "nodes/mvn.h"
#include "nodes/normalize.h"
#include "nodes/fake_quantize.h"
#include "nodes/mha.h"
#include "nodes/rnn.h"
#include "nodes/scaled_attn.h"
#include "nodes/llm_mlp.h"
#include "nodes/qkv_proj.h"
#include "nodes/rms_norm.h"
#include "dnnl.hpp"
#if defined(OPENVINO_ARCH_ARM64)
#include "cpu/aarch64/cpu_isa_traits.hpp"
#else
#include "cpu/x64/cpu_isa_traits.hpp"
#endif
#include "openvino/core/validation_util.hpp"

namespace ov {
namespace intel_cpu {

using const_node_ptr = const std::shared_ptr<const ov::Node>;

bool Transformations::is_decompression_multiply(const_node_ptr& node) const {
    auto all_has_type = [](const std::set<ov::Input<ov::Node>>& consumers, const ov::DiscreteTypeInfo& type) {
        return std::all_of(consumers.begin(), consumers.end(), [&type](const ov::Input<ov::Node>& input) {
            return input.get_node()->get_type_info() == type;
        });
    };

    const auto consumers = node->get_output_target_inputs(0);
    if (all_has_type(consumers, ov::opset1::MatMul::get_type_info_static()))
        return true;

    auto are_converts_from_decompression = [&all_has_type](const std::set<ov::Input<ov::Node>>& consumers) {
        if (!all_has_type(consumers, ov::opset1::Convert::get_type_info_static()))
            return false;
        for (const auto& consumer : consumers) {
            const auto child_consumers = consumer.get_node()->get_output_target_inputs(0);
            if (!all_has_type(child_consumers, ov::opset1::MatMul::get_type_info_static()))
                return false;
        }
        return true;
    };

    if (all_has_type(consumers, ov::opset1::Reshape::get_type_info_static())) {
        for (const auto& consumer : consumers) {
            const auto child_consumers = consumer.get_node()->get_output_target_inputs(0);
            if (all_has_type(child_consumers, ov::opset1::MatMul::get_type_info_static()) ||
                are_converts_from_decompression(child_consumers)) {
                return true;
            }
        }
    }
    return are_converts_from_decompression(consumers);
}

bool Transformations::fuse_type_to_fq(const std::shared_ptr<ov::Node>& node, const precisions_map& precisions) {
    auto fq = ov::as_type_ptr<ov::opset1::FakeQuantize>(node);
    if (!fq)
        return false;
    const auto& from = node->get_output_element_type(0);
    auto it = precisions.find(from);
    if (it == precisions.end())
        return false;
    const auto& to = it->second;

    for (size_t i = 0; i < node->get_input_size(); ++i) {
        auto convert_before = std::make_shared<opset4::Convert>(node->input_value(i), from);
        node->input(i).replace_source_output(convert_before);
    }

    auto consumers = node->output(0).get_target_inputs();
    for (auto& input : consumers) {
        const auto consumer = input.get_node();
        if (ov::is_type<ov::op::v0::Result>(consumer) || ov::is_type<ov::op::v0::Convert>(consumer)) {
            continue;
        }
        auto convert_after = std::make_shared<opset4::Convert>(node, to);
        input.replace_source_output(convert_after);
    }

    return true;
}

bool Transformations::fuse_type_to_convert(const std::shared_ptr<ov::Node>& node, const precisions_map& precisions) {
    auto convert = ov::as_type_ptr<ov::opset10::Convert>(node);
    if (!convert)
        return false;
    const auto& from = node->get_output_element_type(0);
    auto it = precisions.find(from);
    if (it == precisions.end())
        return false;
    const auto& to = it->second;

    if (convert->get_convert_element_type() == ov::element::boolean && to.is_integral_number()) {
        // For Convert node, converting precision from numerical data types to boolean will lead to mathematical
        // error, because here the output precision boolean is replaced by u8:
        //  - floating point value 0.01 is converted to be 1 for boolean, but 0 for u8 - need to insert Ceil.
        //  - either float or int values should be clipped with the interval [0; 1] to mimic bool cast behavior, i.e.
        //  0 - is false, 1 - is true
        //  - to perform clamping correctly an Abs op should be inserted before Clamp
        // Thus an Abs, Ceil and Clamp nodes should be added before the Convert node for this scenario.
        ov::pass::NodeRegistry reg;
        const auto& in_prec = convert->get_input_element_type(0);
        auto parent_node = convert->input_value(0).get_node_shared_ptr();
        auto item = precisions.find(in_prec);
        if (item != precisions.end()) {
            // Add convert node for unsupported precision, such as FP64 or INT64
            parent_node = reg.make<ov::opset10::Convert>(parent_node, item->second);
        }
        if (in_prec.is_signed()) {
            parent_node = reg.make<ov::opset10::Abs>(parent_node);
        }
        if (in_prec.is_real()) {
            parent_node = reg.make<ov::opset10::Ceiling>(parent_node);
        }
        parent_node = reg.make<ov::opset10::Clamp>(parent_node, 0, 1);
        const auto new_convert = reg.make<ov::opset10::Convert>(parent_node, to);
        new_convert->set_friendly_name(convert->get_friendly_name());
        ov::copy_runtime_info(convert, reg.get());
        ov::replace_node(convert, new_convert);
        return true;
    }
    convert->set_convert_element_type(to);
    return true;
}

void Transformations::UpToLpt() {
    using namespace ov::pass::low_precision;
    static const std::set<levels>& supported_fq_levels = {
        levels::int4,
        levels::int4_narrow_range,
        levels::int8,
        levels::int8_narrow_range
    };

    const bool useLpt = config.lpTransformsMode == Config::LPTransformsMode::On &&
        LowPrecision::isFunctionQuantized(model, supported_fq_levels) &&
        CPU_DEBUG_CAP_IS_TRANSFORMATION_ENABLED(config.debugCaps, Lpt);

    const auto defaultPrecisions = useLpt ? precision_set::get_int8_support() : std::vector<ov::element::Type>{};

    PreLpt(defaultPrecisions);

    if (useLpt)
        Lpt(defaultPrecisions);
}

void Transformations::CpuSpecificOpSet(void) {
    CPU_DEBUG_CAP_TRANSFORMATION_SCOPE(this, Specific);

    ConvertToCPUSpecificOpset(model);
}

void Transformations::PreLpt(const std::vector<ov::element::Type>& defaultPrecisions) {
    CPU_DEBUG_CAP_TRANSFORMATION_SCOPE(this, PreLpt);

    // Decompression handling related transformations must be run separately from common preLPT pipeline
    // since there is used the same transformations as in LPT related transformations, but with the specific settings.
    // This must be done in order to keep compressed MatMul weights with decompression operations as is
    ov::pass::Manager decompression_handling_manager("CPU:DecompressionHandling");
    decompression_handling_manager.set_per_pass_validation(false);
    CPU_REGISTER_PASS_COMMON(decompression_handling_manager, ov::pass::InitNodeInfo);
    const bool useLpt = !defaultPrecisions.empty();
    CPU_REGISTER_PASS_COMMON(decompression_handling_manager, ov::pass::ConvertGatherToGatherCompressed);
    CPU_REGISTER_PASS_COMMON(decompression_handling_manager, ov::pass::MarkShapeOfSubgraphs);
    // We need to fuse Transpose to MatMul to have a simpler callback for the next transformation
    CPU_REGISTER_PASS_X64(decompression_handling_manager, ov::pass::TransposeMatMul);
    ov::element::TypeVector decompression_precisions{ov::element::u8,
                                                     ov::element::i8,
                                                     ov::element::u4,
                                                     ov::element::i4,
                                                     ov::element::nf4,
                                                     ov::element::f4e2m1};
    CPU_REGISTER_PASS_X64(decompression_handling_manager, ov::pass::MarkDequantizationSubgraph, decompression_precisions, false, true);
    CPU_SET_CALLBACK_X64(decompression_handling_manager, [&](const_node_ptr &node) -> bool {
        return !is_decompression_multiply(node);
    }, ov::pass::MarkDequantizationSubgraph);

    CPU_SET_CALLBACK_COMMON(
        decompression_handling_manager,
        [&](const_node_ptr& node) -> bool {
            if (ov::is_type<ov::op::internal::GatherCompressed>(node)) {
                // It is necessary to avoid precision conversion for constant node(compressed weights)
                ov::enable_keep_const_precision(node->get_input_node_shared_ptr(0));

                // Prioritize LPT pipeline to handle dequantization part for quantized models as it more optimal in
                // general case
                if (ov::intel_cpu::one_of(node->get_input_node_shared_ptr(0)->get_element_type(),
                                          ov::element::u8,
                                          ov::element::i8) &&
                    useLpt) {
                    return true;
                }
            }
            return false;
        },
        ov::pass::ConvertGatherToGatherCompressed);
    decompression_handling_manager.run_passes(model);

    ov::pass::Manager manager("Plugin:CPU");
    manager.set_per_pass_validation(false);
    if (useLpt)
        CPU_REGISTER_PASS_COMMON(manager, ov::pass::MarkDequantizationSubgraph, defaultPrecisions);

    auto get_convert_precisions = [&]() {
        precisions_map map = {
            {ov::element::i64,     ov::element::i32},
            {ov::element::u64,     ov::element::i32},
            {ov::element::i16,     ov::element::i32},
            {ov::element::u16,     ov::element::i32},
            {ov::element::u32,     ov::element::i32},
            {ov::element::f64,     ov::element::f32},
            {ov::element::boolean, ov::element::u8},
            {ov::element::i4,      ov::element::i8},
            {ov::element::u4,      ov::element::u8}
        };

        // @todo should we always convert to f32 regardless of hardware support, as it is done for f16?
        if (!hasHardwareSupport(ov::element::bf16))
            map.insert({ov::element::bf16, ov::element::f32});
        // TODO: Remove 'hasHardwareSupport' when all nodes are able to handle f16 properly.
        if (!one_of(config.inferencePrecision, element::f16, element::undefined) || !hasHardwareSupport(element::f16)) {
            map.insert({ov::element::f16, ov::element::f32});
        }
        return map;
    };

    type_to_fuse_map type_to_fuse = {{ov::opset10::Convert::get_type_info_static(), fuse_type_to_convert}};

    // It cannot be static data, because it may be difference for different inferencePrecision
    const auto precisions = get_convert_precisions();
    if (config.inferencePrecision == ov::element::f16) {
        precisions_map fp_convert_precision_map = {{ov::element::f32, ov::element::f16}};
#if defined(OPENVINO_ARCH_ARM) || defined(OPENVINO_ARCH_ARM64)
        type_to_fuse_map fuse_map = {{ov::opset1::FakeQuantize::get_type_info_static(), fuse_type_to_fq}};
#else
        type_to_fuse_map fuse_map = {};
#endif
        const bool keep_precision_sensitive_in_fp32 = true;
        CPU_REGISTER_PASS_COMMON(manager,
                                 ov::pass::ConvertPrecision,
                                 fp_convert_precision_map,
                                 fuse_map,
                                 keep_precision_sensitive_in_fp32,
                                 false);
    }
    CPU_REGISTER_PASS_COMMON(manager, ov::pass::KeepConstAndDecompression);
    CPU_SET_CALLBACK_COMMON(manager,
        [](const_node_ptr &node) -> bool {
            const auto consumers = node->get_output_target_inputs(0);
            return std::all_of(consumers.begin(), consumers.end(), [](const ov::Input<ov::Node>& consumer) {
                return !ov::is_type<ov::op::v0::MatMul>(consumer.get_node());
            });
        },
        ov::pass::KeepConstAndDecompression);

    CPU_REGISTER_PASS_COMMON(manager, ov::pass::AUGRUCellFusion);
    CPU_REGISTER_PASS_COMMON(manager, ov::pass::CommonOptimizations);
    CPU_REGISTER_PASS_COMMON(manager, ov::pass::WrapInterpolateIntoTransposes);
    CPU_REGISTER_PASS_COMMON(manager, ov::pass::TransposeSinking);
    CPU_REGISTER_PASS_COMMON(manager, ov::pass::ConvertSequenceToTensorIterator);
    CPU_REGISTER_PASS_COMMON(manager, ov::pass::ConvertOpSet3ToOpSet2);
    CPU_REGISTER_PASS_COMMON(manager, ov::pass::ConvertOpSet2ToOpSet1);
    CPU_REGISTER_PASS_COMMON(manager, ov::pass::LSTMCellDecomposition);
    CPU_REGISTER_PASS_COMMON(manager, ov::pass::GRUCellDecomposition);
    CPU_REGISTER_PASS_COMMON(manager, ov::pass::RNNCellDecomposition);
    CPU_REGISTER_PASS_COMMON(manager, ov::pass::ConvertNMS1ToNMS9);
    CPU_REGISTER_PASS_COMMON(manager, ov::pass::ConvertNMS3ToNMS9);
    CPU_REGISTER_PASS_COMMON(manager, ov::pass::ConvertNMS4ToNMS9);
    CPU_REGISTER_PASS_COMMON(manager, ov::pass::ConvertNMS5ToNMS9);
    CPU_REGISTER_PASS_COMMON(manager, ov::pass::ConvertNMS9ToNMSIEInternal);
    CPU_REGISTER_PASS_COMMON(manager, ov::pass::Validate);
    CPU_REGISTER_PASS_COMMON(manager, ov::pass::ConvertMulticlassNmsToMulticlassNmsIE);
    CPU_REGISTER_PASS_COMMON(manager, ov::pass::Validate);
    CPU_REGISTER_PASS_COMMON(manager, ov::pass::ConvertMatrixNmsToMatrixNmsIE);
    CPU_REGISTER_PASS_COMMON(manager, ov::pass::Validate);
    CPU_REGISTER_PASS_COMMON(manager, ov::pass::TransposeMatMul);
    CPU_REGISTER_PASS_COMMON(manager, ov::pass::ConstantFolding);
    CPU_REGISTER_PASS_ARM64(manager, ov::pass::HardSigmoidDecomposition);

    if (useLpt) {
        CPU_LPT_SCOPE(LowPrecisionTransformations_Part2);
        CPU_REGISTER_PASS_COMMON(manager, ov::pass::low_precision::ConvertSubtractConstant, defaultPrecisions);
    }
    CPU_REGISTER_PASS_COMMON(manager, ov::pass::Validate);
    // Common ConvertPrecision pass handles only a limited set of opevino operations to match the list of precisions supported by the plugin.
    // However, if the extension operation produces an output precision that is not natively supported, this may lead to inconsistency during
    // element type propagation. This transformation is called before the ConvertPrecision pass to align the actual precisions with the list of supported ones.
    constexpr bool convert_input_output_precision = false;
    CPU_REGISTER_PASS_COMMON(manager, ov::pass::InsertConvertAfterExtension, convert_input_output_precision);
    // Do not insert pass::Validate between pass::InsertConvertAfterExtension and pass::ConvertPrecision.
    // This may result in the loss of the original Element type of the Output .
    // element type convert is disabled.
    CPU_REGISTER_PASS_COMMON(manager, ov::pass::ConvertPrecision, precisions, type_to_fuse, false, convert_input_output_precision);

    CPU_REGISTER_PASS_COMMON(manager, ov::pass::EliminateConvert);
    CPU_REGISTER_PASS_COMMON(manager, SwapConvertTranspose);
    CPU_REGISTER_PASS_X64(manager, ConvertToInteraction);
    CPU_REGISTER_PASS_X64(manager, ConvertInteractionInt8);
    CPU_REGISTER_PASS_ARM(manager, ConvertReduceNoKeepDims);
    CPU_REGISTER_PASS_ARM(manager, ConvertReduceMultiAxis);
    CPU_REGISTER_PASS_ARM32(manager, MishDecomposition);
    CPU_REGISTER_PASS_ARM(manager, ConvertConv1D);
    CPU_REGISTER_PASS_ARM(manager, ConvertGroupConv1D);
    CPU_REGISTER_PASS_ARM(manager, ConvertGroupConvolution);
    // The plugin computes Divide in floating point precision.
    // To preserve correct math for integer division we need to insert explicit Floor operation.
    CPU_REGISTER_PASS_ARM(manager, DecomposeIntegerDivide);
    CPU_REGISTER_PASS_X86(manager, DecomposeIntegerDivide);

    CPU_REGISTER_PASS_COMMON(manager, PermuteSliceAndInterpolation);
    CPU_REGISTER_PASS_COMMON(manager, ov::pass::Validate);

    // SpaceToDepth/ DepthToSpace node implementation supports only equal input/output tensors with rank <= 5
    CPU_SET_CALLBACK_COMMON(manager,
        [](const_node_ptr &node) -> bool {
            return node->input_value(0).get_shape().size() <= 5lu &&
                node->input_value(0).get_shape().size() == node->get_output_shape(0).size();
        },
        ov::pass::ConvertSpaceToDepth, ov::pass::ConvertDepthToSpace);

    CPU_SET_CALLBACK_COMMON(manager,
        [](const_node_ptr &node) -> bool {
            const auto & rank = node->input(0).get_partial_shape().rank().get_length();
            return rank == 4lu || rank == 5lu;
        },
        ov::pass::ConvertBatchToSpace, ov::pass::ConvertSpaceToBatch);

    CPU_SET_CALLBACK_COMMON(
        manager,
        [](const_node_ptr& node) -> bool {
            const auto maxpool = std::dynamic_pointer_cast<const ov::op::v14::MaxPool>(node);
            return !maxpool || maxpool->get_rounding_type() == ov::op::RoundingType::CEIL_TORCH;
        },
        ov::pass::ConvertMaxPool14ToMaxPool8);

    CPU_SET_CALLBACK_COMMON(
        manager,
        [](const_node_ptr& node) -> bool {
            const auto avgpool = std::dynamic_pointer_cast<const ov::op::v14::AvgPool>(node);
            return !avgpool || avgpool->get_rounding_type() == ov::op::RoundingType::CEIL_TORCH;
        },
        ov::pass::ConvertAvgPool14ToAvgPool1);

    CPU_SET_CALLBACK_COMMON(manager,
        [](const_node_ptr &node) -> bool {
            std::string msg;
            return node::RNN::isSupportedOperation(node, msg);
        },
        ov::pass::ConvertRNNSequenceToTensorIterator,
        ov::pass::ConvertGRUSequenceToTensorIterator,
        ov::pass::ConvertLSTMSequenceToTensorIterator);

    CPU_SET_CALLBACK_COMMON(manager,
        [](const_node_ptr &node) -> bool {
            std::string msg;
            return !node::RNN::isSupportedOperation(node, msg);
        },
        ov::pass::ConvertLoopToLSTMSequence,
        ov::pass::FuseReverseLSTMSequence,
        ov::pass::FuseLSTMSequencesToBidirectionalLSTMSequence);

    CPU_SET_CALLBACK_COMMON(manager,
        [](const_node_ptr &node) -> bool {
            std::string msg;
            return node::RNN::isSupportedOperation(node, msg);
        },
        ov::pass::RNNCellDecomposition,
        ov::pass::GRUCellDecomposition,
        ov::pass::LSTMCellDecomposition);

    CPU_SET_CALLBACK_COMMON(manager,
        [](const_node_ptr &node) -> bool {
            std::string msg;
            return !node::RNN::isSupportedOperation(node, msg);
        },
        ov::pass::LSTMCellFusion);

    CPU_SET_CALLBACK_COMMON(manager,
        [](const_node_ptr &node) -> bool {
            std::string errorMessage;
            return node::MVN::isSupportedOperation(node, errorMessage);
        },
        ov::pass::MVN6Decomposition);

    CPU_SET_CALLBACK_COMMON(manager,
        [](const_node_ptr &node) -> bool {
            std::string errorMsg;
            return node::NormalizeL2::isSupportedOperation(node, errorMsg);
        },
        ov::pass::NormalizeL2Decomposition);

    if (!useLpt) {
        CPU_SET_CALLBACK_X64(manager,
            [this](const_node_ptr &node) -> bool {
                // This is a callback from snippets. If GroupNorm node is appropriate for snippets execution with higher perf,
                // then it will not be decomposed to mvn+reshape+eltwises, support it with snippets instead.
                // Callback is used here, why not call GroupNormalizationDecomposition after snippets transformation pipeline is because
                // 1. If GN is not tokenized conditionally in snippets transformation pipeline, GroupNormalizationDecomposition will produce
                //    "reshpae + mvn + reshape + mul + add". these simple ops will not tokenized into subgraph, lead to suboptimal perf.
                // 2. GroupNormalizationDecomposition produce MVN, and MVN have a conditional pass MVN6Decomposition. If call MVN6Decomposition again after
                //    snippets pipeline as well, where MVN is decomposed to simple ops, these simple ops will not tokenized into subgraph again.
                // CVS-134277 to fully enable GN as snippets to disable this GroupNormalizationDecomposition entirly.
<<<<<<< HEAD
                if (node->is_dynamic() || !one_of(inferencePrecision, element::f32, element::undefined) ||
                snippetsMode == ov::intel_cpu::Config::SnippetsMode::Disable)
                    return false;
                if (snippetsMode != ov::intel_cpu::Config::SnippetsMode::IgnoreCallback) {
=======
                if (node->is_dynamic() || !one_of(config.inferencePrecision, element::f32, element::undefined) ||
                    config.snippetsMode == Config::SnippetsMode::Disable)
                    return false;
                if (config.snippetsMode != Config::SnippetsMode::IgnoreCallback) {
>>>>>>> 679bdfa4
                    const auto group_norm = ov::as_type_ptr<const ov::op::v12::GroupNormalization>(node);
                    if (!group_norm || !implication(config.inferencePrecision == element::undefined, group_norm->get_element_type() == element::f32))
                        return false;
                    const auto num_groups = static_cast<size_t>(group_norm->get_num_groups());
                    const auto shape = group_norm->get_input_partial_shape(0).to_shape();
                    size_t snippets_work_amount = shape[0] * num_groups;
                    size_t concurrency = parallel_get_max_threads();
                    if (concurrency > snippets_work_amount)
                        return false;
                    size_t spatial_dim = 1;
                    for (size_t i = 2; i < shape.size(); ++i)
                        spatial_dim = spatial_dim * shape[i];
                    size_t snippets_tensor_size = spatial_dim * shape[1] / num_groups * node->get_element_type().size();
                    size_t cache_size_l1 = dnnl::utils::get_cache_size(1, true);
                    if (snippets_tensor_size > cache_size_l1) {
                        return false;
                    }
                }

                return true;
            },
            ov::pass::GroupNormalizationDecomposition);
    }

    CPU_ENABLE_PASS_COMMON(manager, ov::pass::SoftmaxDecomposition);
    CPU_SET_CALLBACK_COMMON(manager,
            [](const_node_ptr &node) -> bool {
                return node->input_value(0).get_partial_shape().rank().get_length() <= 5;
            },
        ov::pass::SoftmaxDecomposition);

    // NMS-alike nodes are always transformed to NMSIEInternal node in case of legacy api, for compatibility.
    // And on the other hand in case of api 2.0, keep them internal dynamic for better performance and functionality.
    auto nmsCallback = [](const_node_ptr &node) -> bool {
        // TODO: remove nmsCallback at all
        const bool isLegacyApi = false;
        return isLegacyApi ?  false : true;
    };

    CPU_SET_CALLBACK_COMMON(manager, nmsCallback, ov::pass::ConvertNMS9ToNMSIEInternal);
    CPU_SET_CALLBACK_COMMON(manager, nmsCallback, ov::pass::ConvertMulticlassNmsToMulticlassNmsIE);
    CPU_SET_CALLBACK_COMMON(manager, nmsCallback, ov::pass::ConvertMatrixNmsToMatrixNmsIE);
    CPU_SET_CALLBACK_COMMON(manager,
        [this](const_node_ptr &node) -> bool {
            std::string errorMsg;
            // Current SDPA impl is optimized only for LLM models, so we decompose it for others to avoid perf regression.
            // Matching the pattern is a little complicated, so we just check if there is any state nodes.
            return node::ScaledDotProductAttention::isSupportedOperation(node, errorMsg) && model->get_variables().size() > 0;
        },
        ov::pass::ScaledDotProductAttentionDecomposition);

    // List of enabled/disabled transformations

    // Allow FP16 Converts to be folded and FP16 constants to be upgraded to FP32 data type
    CPU_DISABLE_PASS_COMMON(manager, ov::pass::DisableDecompressionConvertConstantFolding);
    CPU_DISABLE_PASS_COMMON(manager, ov::pass::ConvertCompressedOnlyToLegacy);
    CPU_DISABLE_PASS_COMMON(manager, ov::pass::EyeDecomposition);
    CPU_DISABLE_PASS_COMMON(manager, ov::pass::ConvertGELU);
    CPU_DISABLE_PASS_COMMON(manager, ov::pass::ConvertShuffleChannels3);
    CPU_DISABLE_PASS_COMMON(manager, ov::pass::Gelu7Downgrade);
    CPU_DISABLE_PASS_COMMON(manager, ov::pass::SoftPlusDecomposition);
    CPU_DISABLE_PASS_COMMON(manager, ov::pass::ConvertMod);
    CPU_DISABLE_PASS_COMMON(manager, ov::pass::ConvertShuffleChannels3);
    CPU_DISABLE_PASS_COMMON(manager, ov::pass::WeightsDequantizeToFakeQuantize);
    CPU_DISABLE_PASS_COMMON(manager, ov::pass::SimplifyCTCGreedyDecoderSeqLen);
    CPU_DISABLE_PASS_COMMON(manager, ov::pass::ConvertGather7ToGather1);
    CPU_DISABLE_PASS_COMMON(manager, ov::pass::ConvertGather8ToGather7);
    CPU_DISABLE_PASS_COMMON(manager, ov::pass::ConvertMinimum);
    CPU_DISABLE_PASS_COMMON(manager, ov::pass::ConvertBroadcastToTiles);
    CPU_DISABLE_PASS_COMMON(manager, ov::pass::ConvertReduceMeanToPooling);
    CPU_DISABLE_PASS_COMMON(manager, ov::pass::ConvertReduceMaxToPooling);
    CPU_DISABLE_PASS_COMMON(manager, ov::pass::ConvertReduceSumToPooling);
    CPU_DISABLE_PASS_COMMON(manager, ov::pass::SliceToStridedSlice);
    CPU_DISABLE_PASS_COMMON(manager, ov::pass::ConvertDetectionOutput8ToDetectionOutput1);
    CPU_DISABLE_PASS_COMMON(manager, ov::pass::ConvertROIAlign9To3);
    CPU_DISABLE_PASS_COMMON(manager, ov::pass::SoftSignDecomposition);
    CPU_DISABLE_PASS_COMMON(manager, ov::pass::UniqueDecomposition);
    CPU_DISABLE_PASS_COMMON(manager, ov::pass::ConvertTopK3);
    CPU_DISABLE_PASS_COMMON(manager, ov::pass::ConvertTopK11ToTopK3);
    CPU_DISABLE_PASS_COMMON(manager, ov::pass::HSwishDecomposition);
    CPU_DISABLE_PASS_COMMON(manager, ov::pass::MatMulConstTransposesExtraction);
    CPU_DISABLE_PASS_COMMON(manager, ov::pass::ConvertScatterNDUpdate15ToScatterNDUpdate3);
    CPU_DISABLE_PASS_X64(manager, ov::pass::HSigmoidDecomposition);

    CPU_DISABLE_PASS_X64(manager, ov::pass::ReduceL1Decomposition);
    CPU_DISABLE_PASS_X64(manager, ov::pass::ReduceL2Decomposition);

    CPU_ENABLE_PASS_COMMON(manager, ov::pass::NormalizeL2Decomposition);
    CPU_ENABLE_PASS_COMMON(manager, ov::pass::ConvertInterpolate1ToInterpolate4);
    CPU_ENABLE_PASS_COMMON(manager, ov::pass::ConvertGather1ToGather7);
    CPU_ENABLE_PASS_COMMON(manager, ov::pass::ConvertDetectionOutput1ToDetectionOutput8);
    CPU_ENABLE_PASS_COMMON(manager, ov::pass::ConvertROIAlign3To9);

    if (useLpt) {
        CPU_LPT_SCOPE(LowPrecisionTransformations_Part3);
        CPU_SET_CALLBACK_COMMON(manager,
            [](const_node_ptr &node) -> bool {
                std::string errMsg;
                return !node::FakeQuantize::isSupportedOperation(node, errMsg);
            },
            ov::pass::AddFakeQuantizeFusion,
            ov::pass::MulFakeQuantizeFusion,
            ov::pass::FakeQuantizeMulFusion);

        CPU_SET_CALLBACK_COMMON(manager,
            [&defaultPrecisions](const_node_ptr &node) -> bool {
                return ov::pass::low_precision::NetworkHelper::areQuantizeAndDequantizeSupportedForMultiply(node, defaultPrecisions);
            },
            ov::pass::ConvertQuantizeDequantize);
    }

    /* In some cases, during the transformation pipeline, some MatMul nodes can be transformed into other nodes. For example, they can become part of
       AUGRUCell node (see AUGRUCellFusion pass). In such cases, some constant paths will be unfolded, which can lead to crashes in the plugin. To avoid this,
       we re-mark decompression converts again and finally do CF for those constant paths that are not inputs to MatMul node */
    CPU_REGISTER_PASS_COMMON(manager, ov::pass::EnableDecompressionConvertConstantFolding);
    CPU_REGISTER_PASS_COMMON(manager, ov::pass::KeepConstAndDecompression);
    CPU_REGISTER_PASS_COMMON(manager, ov::pass::ConstantFolding);

    manager.run_passes(model);
}

void Transformations::Lpt(const std::vector<ov::element::Type>& defaultPrecisions) {
    CPU_DEBUG_CAP_TRANSFORMATION_SCOPE(this, Lpt);

    using namespace ov::pass::low_precision;
    CPU_LPT_SCOPE(LowPrecisionTransformations_Part4);
    OV_ITT_SCOPE(FIRST_INFERENCE, itt::domains::intel_cpu_LT, "LowPrecisionTransformations");
    // Only enable conv/group conv signed input on AMX and avx2_vnni_2 platform.
    std::vector<ov::element::Type> input0LowPrecisionList;
    if (dnnl::impl::cpu::x64::mayiuse(dnnl::impl::cpu::x64::avx512_core_amx) ||
        dnnl::impl::cpu::x64::mayiuse(dnnl::impl::cpu::x64::avx2_vnni_2)) {
        input0LowPrecisionList = {ov::element::u8, ov::element::i8};
    } else {
        input0LowPrecisionList = {ov::element::u8};
    }

    auto supportedPrecisions = std::vector<PrecisionsRestriction>({
            PrecisionsRestriction::create<ov::opset1::Convolution>({
                    {{0}, input0LowPrecisionList},
                    {{1}, {ov::element::i8}},
                }),
            PrecisionsRestriction::create<ov::opset1::ConvolutionBackpropData>({
                    {{0}, {ov::element::u8, ov::element::i8}},
                    {{1}, {ov::element::i8}}
                }),
            PrecisionsRestriction::create<ov::opset1::GroupConvolution>([input0LowPrecisionList](const std::shared_ptr<ov::Node>& node){
                const auto& input_partial_shape = node->get_input_partial_shape(0);
                const auto& rank = input_partial_shape.rank();
                if (rank.is_static() && (rank.get_length() == 5)) {
                    return PrecisionsRestriction::PrecisionsByPorts{
                        {{0}, {ov::element::u8, ov::element::i8}},
                        {{1}, {ov::element::i8}}};
                }

                return PrecisionsRestriction::PrecisionsByPorts{
                    {{0}, input0LowPrecisionList},
                    {{1}, {ov::element::i8}}
                };
                }),
            PrecisionsRestriction::create<ov::opset1::Multiply>({
                    {{0}, {ov::element::u8}},
                    {{1}, {ov::element::i8}},
                }),
            PrecisionsRestriction::create<ov::opset1::MatMul>({
                    {{0}, {ov::element::u8, ov::element::i8}},
                    {{1}, {ov::element::i8}}
                }),
            PrecisionsRestriction::create<ov::opset5::LSTMSequence>({
                    {{0, 1}, {ov::element::u8}}
                }),
            PrecisionsRestriction::create<ov::opset6::GRUSequence>({
                    {{0, 1}, {ov::element::u8}}
                }),
        });

    auto quantizationRestrictions = std::vector<QuantizationGranularityRestriction>({
            QuantizationGranularityRestriction::create<ov::opset1::Convolution>({0}),
            QuantizationGranularityRestriction::create<ov::opset1::ConvolutionBackpropData>({0})
        });

    ov::pass::Manager lptManager("CPU:LPT");
    CPU_REGISTER_PASS_COMMON(lptManager, LowPrecision,
        supportedPrecisions,
        quantizationRestrictions,
        LayerTransformation::Params(true, ov::element::f32, defaultPrecisions));

    CPU_SET_CALLBACK_COMMON(lptManager, [](const_node_ptr& node) -> bool {
        return ov::is_type<ov::opset1::Multiply>(node) &&
               !MultiplyToGroupConvolutionTransformation::canBeTransformedToGroupConvolution(node);
    }, MarkupPrecisions);
    CPU_SET_CALLBACK_COMMON(lptManager, [&defaultPrecisions](const_node_ptr& node) -> bool {
        return LayerTransformation::isAsymmetricQuantization(node, defaultPrecisions) ||
               WeightableLayerTransformation::isAsymmetricOnWeights(node, defaultPrecisions);
    }, ConvolutionBackpropDataTransformation);
    CPU_SET_CALLBACK_COMMON(lptManager, [](const_node_ptr& node) -> bool {
        return ov::marked_as_bias(node);
    }, AddTransformation);

    CPU_SET_CALLBACK_X64(lptManager, [&](const_node_ptr& node) -> bool {
        const auto& consumers = node->get_output_target_inputs(0);
        if (consumers.size() == 1) {
            const auto consumer = consumers.begin()->get_node()->shared_from_this();
            return ov::is_type<ov::opset1::Multiply>(consumer) && is_decompression_multiply(consumer);
        }
        return false;
    }, FoldConvertTransformation);

    CPU_SET_CALLBACK_X64(lptManager, [&](const_node_ptr& node) -> bool {
        if (ov::is_type<ov::opset1::Multiply>(node)) {
            return ov::is_type<ov::opset1::Multiply>(node) && is_decompression_multiply(node);
        } else if (ov::is_type<ov::opset1::Subtract>(node)) {
            const auto& consumers = node->get_output_target_inputs(0);
            if (consumers.size() == 1) {
                const auto consumer = consumers.begin()->get_node()->shared_from_this();
                return ov::is_type<ov::opset1::Multiply>(consumer) && is_decompression_multiply(consumer);
            }
        }
        return false;
    }, FuseConvertTransformation);

    CPU_DISABLE_PASS_ARM(lptManager, RecurrentCellTransformation);
    CPU_DISABLE_PASS_COMMON(lptManager, MultiplyToGroupConvolutionTransformation);

    lptManager.run_passes(model);
}

void Transformations::PostLpt() {
    CPU_DEBUG_CAP_TRANSFORMATION_SCOPE(this, PostLpt);

    ov::pass::Manager postLPTPassManager("CPU:PostLPT");
    postLPTPassManager.set_per_pass_validation(false);
    CPU_REGISTER_PASS_COMMON(postLPTPassManager, ov::pass::UnrollTensorIterator);
    CPU_REGISTER_PASS_COMMON(postLPTPassManager, ov::pass::ReshapePRelu);
    CPU_SET_CALLBACK_COMMON(postLPTPassManager,
        [](const_node_ptr &node) -> bool {
            // UnrollTI transformation is disabled by default, is turned on by LowLatency transformation
            return node->get_rt_info().count("UNROLL_TI") == 0;
        },
        ov::pass::UnrollTensorIterator);
    CPU_REGISTER_PASS_COMMON(postLPTPassManager, ov::pass::MoveEltwiseUpThroughDataMov);
    CPU_DISABLE_PASS_COMMON(postLPTPassManager, ov::pass::MoveEltwiseUpThroughDataMovPerChannel);
    CPU_SET_CALLBACK_COMMON(postLPTPassManager,
        [](const std::shared_ptr<const ov::Node>& node) -> bool {
            if (!ov::is_type<const ov::op::v0::FakeQuantize>(node) && node->get_output_element_type(0) != node->get_input_element_type(0))
                return true;
            if (node->get_input_size() >= 2) {
                return node->get_input_element_type(1) == ov::element::i8 ||
                       node->get_input_element_type(1) == ov::element::u8 ||
                       (ov::is_type<const ov::op::v0::FakeQuantize>(node) && !ov::is_type<const ov::op::v1::Transpose>(node->get_input_node_shared_ptr(0)));
            }
            return false;
        },
        ov::pass::MoveEltwiseUpThroughDataMovScalar);
    CPU_REGISTER_PASS_COMMON(postLPTPassManager, ov::pass::Validate);

    CPU_REGISTER_PASS_COMMON(postLPTPassManager, ov::pass::ConstantFolding);

    CPU_REGISTER_PASS_X64(postLPTPassManager, FuseFQtoInteraction);

    // Execute before snippets. Otherwise FQ will be converted to Subgraph
    CPU_REGISTER_PASS_X64(postLPTPassManager, ConvertFqRnnToQuantizedRnn);

    CPU_REGISTER_PASS_X64(postLPTPassManager, ov::pass::RoPEFusion);
    CPU_REGISTER_PASS_ARM64(postLPTPassManager, ov::pass::RoPEFusion);
    CPU_REGISTER_PASS_X64(postLPTPassManager, CausalMaskPreprocessFusion);

    // MLP & QKV fusion optimizations is focused on throughput, only enabled on AMX-bf16 & LLM serving use cases.
    auto can_use_amx_bf16 = dnnl::impl::cpu::x64::mayiuse(dnnl::impl::cpu::x64::avx512_core_amx) && (config.inferencePrecision == element::bf16);
    if (can_use_amx_bf16) {
        CPU_REGISTER_PASS_X64(postLPTPassManager, MLPFusion);
        CPU_SET_CALLBACK_X64(postLPTPassManager,
            [](const_node_ptr &node) -> bool {
                std::string errorMsg;
                return node::LLMMLP::isSupportedOperation(node, errorMsg);
            },
            MLPFusion);

        size_t concurrency = config.streamExecutorConfig.get_threads_per_stream();
        if (concurrency == 0)
            concurrency = parallel_get_max_threads();
        CPU_REGISTER_PASS_X64(postLPTPassManager, QKVProjFusion);
        CPU_SET_CALLBACK_X64(postLPTPassManager,
            [concurrency](const_node_ptr &node) -> bool {
                std::string errorMsg;
                return node::QKVProjection::isSupportedOperation(node, errorMsg, concurrency);
            },
            QKVProjFusion);
    }

    CPU_REGISTER_PASS_COMMON(postLPTPassManager, ov::pass::transpose_sinking::TSShapeOfForward);
    CPU_REGISTER_PASS_COMMON(postLPTPassManager, StatefulSDPAFusion);
    CPU_REGISTER_PASS_X64(postLPTPassManager, ov::pass::RMSFusion, false);
    CPU_REGISTER_PASS_X64(postLPTPassManager, ov::intel_cpu::DecomposeRMSNorm);
    CPU_SET_CALLBACK_X64(postLPTPassManager,
        [](const std::shared_ptr<const ov::Node>& node) -> bool {
            std::string errorMsg;
            return node::RMSNorm::isSupportedOperation(node, errorMsg);
        },
        ov::intel_cpu::DecomposeRMSNorm);

    // markup Rope Input when BF16/F16 inference.
    if (one_of(config.inferencePrecision, ov::element::bf16, ov::element::f16)) {
        CPU_REGISTER_PASS_COMMON(postLPTPassManager, ov::pass::MarkRopeInputsToKeepInMixedPrecision);
        CPU_REGISTER_PASS_COMMON(postLPTPassManager, ov::pass::MarkFloatingPointRange);
    }

    // Should be before Snippets pipeline because Ngram pattern contains eltwise nodes that can be tokenized by Snippets.
    auto symbolic_pipeline = CPU_REGISTER_PASS_COMMON(postLPTPassManager, ov::pass::SymbolicOptimizations, false);
    symbolic_pipeline->get_manager()->register_pass<NgramFusion>();

    postLPTPassManager.run_passes(model);
}

void Transformations::MainSnippets(void) {
    auto is_supported_isa = [](){
#if defined(OPENVINO_ARCH_X86_64)
        return dnnl::impl::cpu::x64::mayiuse(dnnl::impl::cpu::x64::avx2);
#elif defined(OPENVINO_ARCH_ARM64)
        return dnnl::impl::cpu::aarch64::mayiuse(dnnl::impl::cpu::aarch64::asimd);
#endif
        return false;
    };

<<<<<<< HEAD
    if (snippetsMode == ov::intel_cpu::Config::SnippetsMode::Disable || !is_supported_isa())
        return;

    // TODO [123659] Implement common logic to split optimization and limitation conditions
    const auto ignoreCallback = snippetsMode == ov::intel_cpu::Config::SnippetsMode::IgnoreCallback;
=======
    if (config.snippetsMode == Config::SnippetsMode::Disable || !is_supported_isa())
        return;

    // TODO [123659] Implement common logic to split optimization and limitation conditions
    const auto ignoreCallback = config.snippetsMode == Config::SnippetsMode::IgnoreCallback;
>>>>>>> 679bdfa4

    // [111813]: At the moment Snippets supports Transpose on output of MHA pattern only if it is an one node between MatMul and Result.
    // However there may be Convert [f32->bf16] before Result since:
    //  - bf16 Brgemm has f32 output;
    //  - CPU Node Subgraph requires bf16 on output when inference precision is bf16.
    // To avoid sitations when Transpose is not alone node between MatMul and Result,
    // Plugin disables Transpose tokenization on output
    bool mha_token_enable_transpose_on_output = one_of(config.inferencePrecision, element::f32, element::undefined);
    size_t concurrency = config.streamExecutorConfig.get_threads_per_stream();
    if (concurrency == 0)
        concurrency = parallel_get_max_threads();

    // Runtime caching should be enabled in case of dynamic Subgraphs in CPU Plugin: to reduce overheads of ShapeInference and CodeGeneration
    // If runtime cache capacity is zero, it means that rtCache won't be used and
    // we shouldn't tokenize dynamic Subgraphs - it will lead to performance degradations
    bool is_dynamic_mha_token_enabled = config.rtCacheCapacity != 0;
#if defined(OPENVINO_ARCH_ARM64)
    // ARM has 32 gprs. After excluding 2 registers for work amounts, 1 register for runtime parameters, 1 platform register,
    // 3 registers for temporary use, and 2 stack related registers, it has 23 remaining registers.
    size_t data_ptr_gpr_count = 23;
    // ARM doesn't even support MHA yet
    is_dynamic_mha_token_enabled = false;
#else
    // X64 has 16 gprs. After excluding 2 registers for work amounts, 1 register for runtime parameters,
    // and 2 stack related registers, it has 11 remaining registers.
    size_t data_ptr_gpr_count = 11;
#endif
    // The optimization "SplitDimensionM" depends on target machine (thread count).
    // To avoid uncontrolled behavior in tests, we disabled the optimization when there is Config::SnippetsMode::IgnoreCallback
    bool split_m_dimension = !ignoreCallback;
    // [122706] Some 3D MHA Patterns have perf regressions when Transpose op is tokenized
    std::set<size_t> mha_supported_transpose_ranks = { 4 };
    snippets::pass::SnippetsTokenization::Config tokenization_config(concurrency, data_ptr_gpr_count, split_m_dimension,
                                                                     mha_token_enable_transpose_on_output, is_dynamic_mha_token_enabled,
                                                                     mha_supported_transpose_ranks);

    ov::pass::Manager snippetsManager("CPU:Snippets");
    snippetsManager.set_per_pass_validation(false);
    if (!ignoreCallback) {
#if defined(OPENVINO_ARCH_ARM64)
        CPU_REGISTER_PASS_ARM(snippetsManager, SnippetsMarkSkipped);
#else
        CPU_REGISTER_PASS_X64(snippetsManager, SnippetsMarkSkipped, config.inferencePrecision == ov::element::bf16);
#endif
        CPU_DISABLE_PASS_COMMON(snippetsManager, snippets::pass::TokenizeFCSnippets);
    }
    CPU_REGISTER_PASS_X64(snippetsManager, snippets::pass::SnippetsTokenization, tokenization_config);
    // [126738] Remove precision constraint when Convert emitters are implemented on arm platform
    // The redundant "if defined", used to WA error of "empty controlled statement found" should also be removed then.
#if defined(OPENVINO_ARCH_ARM64)
    if (config.inferencePrecision == ov::element::f32)
        CPU_REGISTER_PASS_ARM(snippetsManager, snippets::pass::SnippetsTokenization, tokenization_config);
#endif

    // - MHA has BRGEMM that is supported only on AVX512 platforms
    // - CPU Plugin Subgraph supports only f32, bf16 (and quantized) BRGEMM
    //   [122494] Need to add support of f16
    const bool isMHASupported =
#if defined(OPENVINO_ARCH_ARM64)
            false;
#else
            (dnnl::impl::cpu::x64::mayiuse(dnnl::impl::cpu::x64::avx2) &&
             one_of(config.inferencePrecision, ov::element::f32, element::undefined)) ||
            (dnnl::impl::cpu::x64::mayiuse(dnnl::impl::cpu::x64::avx512_core) &&
             one_of(config.inferencePrecision, ov::element::bf16, ov::element::f32, element::undefined));
#endif
    if (!isMHASupported) {
        CPU_DISABLE_PASS_COMMON(snippetsManager, snippets::pass::TokenizeMHASnippets);
        CPU_DISABLE_PASS_COMMON(snippetsManager, snippets::pass::ExtractReshapesFromMHA);
    }

#if defined(OPENVINO_ARCH_X86_64)
    auto is_supported_matmul = [this](const std::shared_ptr<const ov::Node>& n) {
        const auto matmul = ov::as_type_ptr<const ov::op::v0::MatMul>(n);
        if (!matmul)
            return false;
        const auto in_type0 = matmul->get_input_element_type(0);
        const auto in_type1 = matmul->get_input_element_type(1);
        if (in_type0 == ov::element::f16 || in_type1 == ov::element::f16)
            return false;
        if (in_type0 == ov::element::f32 && in_type1 == ov::element::f32 && one_of(config.inferencePrecision, element::f32, element::undefined))
            return true;
        // Only FP32 dynamic MHA is supported
        if (matmul->is_dynamic())
            return false;
        // [114487] brgemm kernel in oneDNN requires brgemm_copy_b kernel if MatMul node has transposed_b=True
        // The current solution with ExtractExplicitMatMulTranspose pass is slower for non-f32 cases than using of brgemm_copy_b kernel
        if (matmul->get_transpose_a() || matmul->get_transpose_b())
            return false;
        if (in_type0 == ov::element::i8)
            return dnnl::impl::cpu::x64::mayiuse(dnnl::impl::cpu::x64::avx512_core_vnni) ||
                   dnnl::impl::cpu::x64::mayiuse(dnnl::impl::cpu::x64::avx2_vnni);
        if ((in_type0 == ov::element::bf16 && in_type1 == ov::element::bf16) ||
            ((in_type0 == element::f32 && in_type1 == ov::element::f32 && config.inferencePrecision == ov::element::bf16))) {
            // Implementation calls AMX BF16 brgemm only for tensors with K and N aligned on 2, otherwise fallbacks on vector impl
            // Vector madd BF16 instruction on SPR has reduced performance on HW level, which results in overall perf degradation
            size_t bf16Factor = 2;
            if (dnnl::impl::cpu::x64::mayiuse(dnnl::impl::cpu::x64::avx512_core_amx)) {
                const auto& b_shape = matmul->get_input_partial_shape(1);
                const auto K = matmul->get_transpose_b() ? *b_shape.rbegin() : *++b_shape.rbegin();
                const auto N = matmul->get_transpose_b() ? *++b_shape.rbegin() : *b_shape.rbegin();
                return K.is_static() && (K.get_length() % bf16Factor == 0) &&
                       N.is_static() && (N.get_length() % bf16Factor == 0);
            }
            return dnnl::impl::cpu::x64::mayiuse(dnnl::impl::cpu::x64::avx512_core_bf16);
        }
        return true;
    };
    auto is_unsupported_parallel_work_amount = [&](const std::shared_ptr<const ov::Node>& n, const ov::PartialShape& shape) {
        // SplitDimensionM transformation doesn't support dynamic shapes, so M dim is split in runtime configurator
        if (shape.is_dynamic())
            return false;
        const auto parallel_work_amount = std::accumulate(shape.rbegin() + 2, shape.rend(), ov::Dimension(1), std::multiplies<ov::Dimension>());
        const auto is_unsupported_parallel_work_amount =
            static_cast<size_t>(parallel_work_amount.get_length()) < tokenization_config.get_concurrency() &&
            !ov::snippets::pass::SplitDimensionM::can_be_optimized(n, tokenization_config.get_concurrency());
        return is_unsupported_parallel_work_amount;
    };
#endif // OPENVINO_ARCH_X86_64

    auto is_supported_op = [](const std::shared_ptr<const ov::Node> &n) -> bool {
#if defined(OPENVINO_ARCH_ARM64)
        return (ov::is_type<ov::op::v0::Abs>(n) ||
                ov::is_type<ov::op::v1::Add>(n) ||
                ov::is_type<ov::op::v0::Clamp>(n) ||
                ov::is_type<ov::op::v0::Convert>(n) ||
                ov::is_type<ov::op::v1::Divide>(n) ||
                ov::is_type<ov::op::v0::Elu>(n) ||
                ov::is_type<ov::op::v0::Exp>(n) ||
                ov::is_type<ov::op::v0::Floor>(n) ||
                ov::is_type<ov::op::v0::Gelu>(n) ||
                ov::is_type<ov::op::v7::Gelu>(n) ||
                ov::is_type<ov::op::v4::HSwish>(n) ||
                ov::is_type<ov::op::v1::Maximum>(n) ||
                ov::is_type<ov::op::v1::Minimum>(n) ||
                ov::is_type<ov::op::v4::Mish>(n) ||
                ov::is_type<ov::op::v1::Mod>(n) ||
                ov::is_type<ov::op::v1::Multiply>(n) ||
                ov::is_type<ov::op::v0::Relu>(n) ||
                ov::is_type<ov::op::v0::Sigmoid>(n) ||
                ov::is_type<ov::op::v1::Subtract>(n) ||
                ov::is_type<ov::op::v4::Swish>(n) ||
                ov::is_type<ov::op::v0::Tanh>(n));
#else
        // CPU Plugin support Swish in Subgraph via conversion to SwichCPU which assumes second input to be constant,
        // and CPU Plugin does not support Mish for x64
        auto is_unsupported = [](const std::shared_ptr<const ov::Node> &n) {
            return (ov::is_type<const ov::op::v4::Swish>(n) && n->inputs().size() > 1 &&
                   !ov::is_type<const ov::op::v0::Constant>(n->get_input_node_shared_ptr(1))) ||
                   ov::is_type<const ov::op::v4::Mish>(n);
        };
        // todo: general tokenization flow is not currently supported for these operations.
        // they can be tokenized only as a part of complex patterns
        auto is_unsupported_by_common_tokenization = [](const std::shared_ptr<const ov::Node> &n) {
            return (ov::is_type<const ov::op::v1::Softmax>(n) ||
                    ov::is_type<const ov::op::v8::Softmax>(n) ||
                    ov::is_type<const ov::op::v0::MatMul>(n) ||
                    ov::is_type<const ov::op::v1::Transpose>(n) ||
                    ov::is_type<const ov::op::v1::Broadcast>(n) ||
                    ov::is_type<const ov::op::v3::Broadcast>(n) ||
                    ov::is_type<const ov::op::v1::ReduceMax>(n) ||
                    ov::is_type<const ov::op::v1::ReduceSum>(n));
        };
        return !is_unsupported(n) && !is_unsupported_by_common_tokenization(n);
#endif
    };

    auto has_supported_tensors = [ignoreCallback](const std::shared_ptr<const ov::Node> &n) -> bool {
        // Check for supported precision
        auto is_supported_tensor = [&n, ignoreCallback](descriptor::Tensor& t, bool is_input) -> bool {
            // TODO [105804] int32 isn't supported in general because i32 emitters are required for bit-exact i32 calculations in some cases
            // So i32 is supported exclusively for transposes and broadcast
            static const std::set<ov::element::Type> supported_element_types =
#if defined(OPENVINO_ARCH_ARM64)
                {ov::element::f32, ov::element::f16, ov::element::i8, ov::element::u8};
#else
                {ov::element::f32, ov::element::bf16, ov::element::f16, ov::element::i8, ov::element::u8};
#endif

            if (!ignoreCallback) {
                // Check for supported ranks
                // todo: clarify whether we can evaluate snippets on inputs with larger ranks
                if (t.get_partial_shape().rank().get_length() > 6)
                    return false;
            }

            return supported_element_types.count(t.get_element_type()) != 0 || (is_input &&
                   t.get_element_type() == ov::element::i32 &&
                   (ov::is_type<const opset1::Transpose>(n) ||
                    ov::is_type<const opset1::Broadcast>(n) ||
                    ov::is_type<const opset1::ReduceMax>(n) ||
                    ov::is_type<const opset1::ReduceSum>(n)));
        };

        const auto& inputs = n->inputs();
        const auto& outputs = n->outputs();
        return std::all_of(inputs.begin(), inputs.end(), [&](const Input<const ov::Node>& in) {return  is_supported_tensor(in.get_tensor(), true);}) &&
               std::all_of(outputs.begin(), outputs.end(), [&](const Output<const ov::Node>& out) {return  is_supported_tensor(out.get_tensor(), false);});
    };

    if (!ignoreCallback) {
        CPU_SET_CALLBACK_X64(snippetsManager, [&](const std::shared_ptr<const ov::Node>& n) -> bool {
            // Tranformation callback is called on MatMul0
            if (!is_supported_matmul(n))
                return true;
            // Search for MatMul1
            auto child = n->get_output_target_inputs(0).begin()->get_node()->shared_from_this();
            while (!ov::is_type<const ov::op::v0::MatMul>(child)) {
                child = child->get_output_target_inputs(0).begin()->get_node()->shared_from_this();
            }
            if (!is_supported_matmul(child))
                return true;

            const auto& pshape = child->get_input_partial_shape(0);
            return is_unsupported_parallel_work_amount(n, pshape);
        }, snippets::pass::TokenizeMHASnippets);
        CPU_SET_CALLBACK_X64(snippetsManager, [&](const std::shared_ptr<const ov::Node>& n) -> bool {
            return !is_supported_matmul(n) || is_unsupported_parallel_work_amount(n, n->get_output_partial_shape(0));
        }, snippets::pass::ExtractReshapesFromMHA);
    }

    CPU_SET_CALLBACK_COMMON(snippetsManager,
    [&](const std::shared_ptr<const ov::Node>& n) -> bool {
        if (!ignoreCallback) {
            if (n->is_dynamic() || !is_supported_op(n))
                return true;
        }

        const auto& inputs = n->inputs();
        // todo: clarify whether we can evaluate snippets on const paths
        const bool has_only_const_inputs = std::all_of(inputs.begin(), inputs.end(),
                                                        [](const ov::Input<const ov::Node>& in) {
                                                            return ov::is_type<ov::op::v0::Constant>(
                                                                    in.get_source_output().get_node_shared_ptr());
                                                        });
        if (has_only_const_inputs)
            return true;
        if (!has_supported_tensors(n))
            return true;
        return false;
    },
    snippets::pass::TokenizeSnippets);

    auto mm_supports_transpose_b = [this, ignoreCallback](const std::shared_ptr<const ov::Node>& n) {
        MAYBE_UNUSED(config.inferencePrecision);
        const auto& b_shape = n->get_input_partial_shape(1);
        if (!ignoreCallback || b_shape.is_dynamic())
            return false;
        // Note: BrgemmTPP doesn't support transposed KN natively
        // so we should extract transposes for the corresponding matmul nodes
#if defined(SNIPPETS_LIBXSMM_TPP)
        std::vector<std::vector<size_t>> layouts(3);
        const auto matmul = ov::as_type_ptr<const ov::op::v0::MatMul>(n);
        OPENVINO_ASSERT(matmul, "ExplicitTransposeMatMulInputs callback must be called for matmul node");
        if (matmul->get_transpose_b()) {
            std::vector<size_t> transposed_layout(b_shape.size());
            std::iota(transposed_layout.begin(), transposed_layout.end(), 0);
            std::swap(*transposed_layout.rbegin(), *(transposed_layout.rbegin() + 1));
            layouts[1] = std::move(transposed_layout);
        }
        ov::element::TypeVector precisions;
        auto push_precision = [&](const ov::element::Type& precision) {
            if (config.inferencePrecision == ov::element::bf16 && precision == ov::element::f32)
                precisions.push_back(ov::element::bf16);
            else
                precisions.push_back(precision);
        };
        push_precision(n->get_input_element_type(0));
        push_precision(n->get_input_element_type(1));
        push_precision(n->get_output_element_type(0));
        if (ov::intel_cpu::tpp::pass::BrgemmToBrgemmTPP::is_supported_brgemm_configuration(layouts, precisions))
            return false;
#endif
        return true;
    };

    CPU_SET_CALLBACK_COMMON(snippetsManager,
    [&mm_supports_transpose_b](const std::shared_ptr<const ov::Node>& n) {
        return mm_supports_transpose_b(n);
    },
    snippets::pass::ExplicitTransposeMatMulInputs);

    snippetsManager.run_passes(model);
}

void Transformations::PostSnippets(void) {
    ov::pass::Manager postSnippetsManager("CPU:PostSnippets");
    postSnippetsManager.set_per_pass_validation(false);
    CPU_REGISTER_PASS_COMMON(postSnippetsManager, ov::pass::FakeQuantizeDecomposition);
    CPU_SET_CALLBACK_COMMON(postSnippetsManager,
        [](const_node_ptr& node) -> bool {
            std::string errMsg;
            return node::FakeQuantize::isSupportedOperation(node, errMsg);
        },
        ov::pass::FakeQuantizeDecomposition);
    CPU_REGISTER_PASS_COMMON(postSnippetsManager, ov::pass::ConstantFolding);
    postSnippetsManager.run_passes(model);
}

void Transformations::Snippets(void) {
<<<<<<< HEAD
    const bool useSnippets = snippetsMode != ov::intel_cpu::Config::SnippetsMode::Disable &&
=======
    const bool useSnippets = config.snippetsMode != Config::SnippetsMode::Disable &&
>>>>>>> 679bdfa4
        CPU_DEBUG_CAP_IS_TRANSFORMATION_ENABLED(config.debugCaps, Snippets);
    if (!useSnippets)
        return;

    CPU_DEBUG_CAP_TRANSFORMATION_SCOPE(this, Snippets);
    MainSnippets();
    PostSnippets();
}

}   // namespace intel_cpu
}   // namespace ov<|MERGE_RESOLUTION|>--- conflicted
+++ resolved
@@ -558,17 +558,10 @@
                 // 2. GroupNormalizationDecomposition produce MVN, and MVN have a conditional pass MVN6Decomposition. If call MVN6Decomposition again after
                 //    snippets pipeline as well, where MVN is decomposed to simple ops, these simple ops will not tokenized into subgraph again.
                 // CVS-134277 to fully enable GN as snippets to disable this GroupNormalizationDecomposition entirly.
-<<<<<<< HEAD
                 if (node->is_dynamic() || !one_of(inferencePrecision, element::f32, element::undefined) ||
                 snippetsMode == ov::intel_cpu::Config::SnippetsMode::Disable)
                     return false;
                 if (snippetsMode != ov::intel_cpu::Config::SnippetsMode::IgnoreCallback) {
-=======
-                if (node->is_dynamic() || !one_of(config.inferencePrecision, element::f32, element::undefined) ||
-                    config.snippetsMode == Config::SnippetsMode::Disable)
-                    return false;
-                if (config.snippetsMode != Config::SnippetsMode::IgnoreCallback) {
->>>>>>> 679bdfa4
                     const auto group_norm = ov::as_type_ptr<const ov::op::v12::GroupNormalization>(node);
                     if (!group_norm || !implication(config.inferencePrecision == element::undefined, group_norm->get_element_type() == element::f32))
                         return false;
@@ -892,19 +885,11 @@
         return false;
     };
 
-<<<<<<< HEAD
     if (snippetsMode == ov::intel_cpu::Config::SnippetsMode::Disable || !is_supported_isa())
         return;
 
     // TODO [123659] Implement common logic to split optimization and limitation conditions
     const auto ignoreCallback = snippetsMode == ov::intel_cpu::Config::SnippetsMode::IgnoreCallback;
-=======
-    if (config.snippetsMode == Config::SnippetsMode::Disable || !is_supported_isa())
-        return;
-
-    // TODO [123659] Implement common logic to split optimization and limitation conditions
-    const auto ignoreCallback = config.snippetsMode == Config::SnippetsMode::IgnoreCallback;
->>>>>>> 679bdfa4
 
     // [111813]: At the moment Snippets supports Transpose on output of MHA pattern only if it is an one node between MatMul and Result.
     // However there may be Convert [f32->bf16] before Result since:
@@ -1205,11 +1190,7 @@
 }
 
 void Transformations::Snippets(void) {
-<<<<<<< HEAD
     const bool useSnippets = snippetsMode != ov::intel_cpu::Config::SnippetsMode::Disable &&
-=======
-    const bool useSnippets = config.snippetsMode != Config::SnippetsMode::Disable &&
->>>>>>> 679bdfa4
         CPU_DEBUG_CAP_IS_TRANSFORMATION_ENABLED(config.debugCaps, Snippets);
     if (!useSnippets)
         return;
