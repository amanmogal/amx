// Copyright (C) 2022 Intel Corporation
// SPDX-License-Identifier: Apache-2.0
//

#include "transformation_pipeline.h"
#include "defs.hpp"

// Operations
#include "openvino/opsets/opset1.hpp"
#include "openvino/opsets/opset2.hpp"
#include "openvino/opsets/opset3.hpp"
#include "openvino/opsets/opset4.hpp"
#include "openvino/opsets/opset5.hpp"
#include "openvino/opsets/opset6.hpp"
#include "openvino/opsets/opset10.hpp"
#include "openvino/op/paged_attention.hpp"
#include <ov_ops/augru_cell.hpp>
#include <ov_ops/augru_sequence.hpp>
#include <ov_ops/gather_compressed.hpp>

// Common transformations
#include "transformations/common_optimizations/mark_precision_sensitive_shapeof_subgraphs.hpp"
#include "transformations/common_optimizations/add_fake_quantize_fusion.hpp"
#include "transformations/fp16_compression/convert_compression_only_to_legacy.hpp"
#include "transformations/common_optimizations/convert_quantize_dequantize.hpp"
#include "transformations/common_optimizations/lstm_cell_fusion.hpp"
#include "transformations/common_optimizations/fq_mul_fusion.hpp"
#include "transformations/common_optimizations/mul_fake_quantize_fusion.hpp"
#include "transformations/common_optimizations/nop_elimination.hpp"
#include "transformations/common_optimizations/transpose_sinking.hpp"
#include "transformations/common_optimizations/weights_dequantize_to_fake_quantize.hpp"
#include "transformations/common_optimizations/augru_cell_fusion.hpp"
#include "transformations/common_optimizations/common_optimizations.hpp"
#include "transformations/common_optimizations/wrap_interpolate_into_transposes.hpp"
#include "transformations/common_optimizations/matmul_const_transposes_extraction.hpp"
#include "transformations/common_optimizations/fuse_rotary_positional_embeddings.hpp"
#include "transformations/common_optimizations/move_eltwise_up_data_movement.hpp"
#include "transformations/control_flow/unroll_tensor_iterator.hpp"
#include "transformations/fp16_compression/mark_decompression_convert_constant_folding.hpp"
#include "transformations/op_conversions/convert_avgpool_downgrade.hpp"
#include "transformations/op_conversions/convert_batch_to_space.hpp"
#include "transformations/op_conversions/convert_bitwise_to_logical_bool.hpp"
#include "transformations/op_conversions/convert_broadcast_to_tiles.hpp"
#include "transformations/op_conversions/convert_depth_to_space.hpp"
#include "transformations/op_conversions/convert_gather_downgrade.hpp"
#include "transformations/op_conversions/convert_gather_upgrade.hpp"
#include "transformations/op_conversions/convert_gather_to_compressed.hpp"
#include "transformations/op_conversions/convert_gelu.hpp"
#include "transformations/op_conversions/convert_interpolate1_to_interpolate4.hpp"
#include "transformations/op_conversions/convert_matrix_nms_to_matrix_nms_ie.hpp"
#include "transformations/op_conversions/convert_maxpool_downgrade.hpp"
#include "transformations/op_conversions/convert_minimum_to_power_and_max.hpp"
#include "transformations/op_conversions/convert_mod.hpp"
#include "transformations/op_conversions/convert_multiclass_nms_to_multiclass_nms_ie.hpp"
#include "transformations/op_conversions/convert_nms9_to_nms_ie_internal.hpp"
#include "transformations/op_conversions/convert_previous_nms_to_nms_9.hpp"
#include "transformations/op_conversions/convert_reduce_to_pooling.hpp"
#include "transformations/op_conversions/convert_roi_align_v3_to_v9.hpp"
#include "transformations/op_conversions/convert_roi_align_v9_to_v3.hpp"
#include "transformations/op_conversions/convert_sequences_to_tensor_iterator.hpp"
#include "transformations/op_conversions/convert_shuffle_channels3.hpp"
#include "transformations/op_conversions/convert_slice_to_strided_slice.hpp"
#include "transformations/op_conversions/convert_space_to_batch.hpp"
#include "transformations/op_conversions/convert_space_to_depth.hpp"
#include "transformations/op_conversions/convert_subtract.hpp"
#include "transformations/op_conversions/convert_ti_to_sequences.hpp"
#include "transformations/op_conversions/detection_output_downgrade.hpp"
#include "transformations/op_conversions/detection_output_upgrade.hpp"
#include "transformations/op_conversions/eye_decomposition.hpp"
#include "transformations/op_conversions/fq_decomposition.hpp"
#include "transformations/op_conversions/gelu7_downgrade.hpp"
#include "transformations/op_conversions/hard_sigmoid_decomposition.hpp"
#include "transformations/op_conversions/hsigmoid_decomposition.hpp"
#include "transformations/op_conversions/hswish_decomposition.hpp"
#include "transformations/op_conversions/gru_cell_decomposition.hpp"
#include "transformations/op_conversions/lstm_cell_decomposition.hpp"
#include "transformations/op_conversions/group_normalization_decomposition.hpp"
#include "transformations/op_conversions/mvn6_decomposition.hpp"
#include "transformations/op_conversions/normalize_l2_decomposition.hpp"
#include "transformations/op_conversions/reduce_l1_decomposition.hpp"
#include "transformations/op_conversions/reduce_l2_decomposition.hpp"
#include "transformations/op_conversions/rnn_cell_decomposition.hpp"
#include "transformations/op_conversions/simplify_ctc_greedy_decoder_seq_len.hpp"
#include "transformations/op_conversions/softplus_decomposition.hpp"
#include "transformations/op_conversions/softsign_decomposition.hpp"
#include "transformations/op_conversions/softmax_decomposition.hpp"
#include "transformations/op_conversions/unique_decomposition.hpp"
#include "transformations/op_conversions/convert_topk3.hpp"
#include "transformations/op_conversions/convert_topk11_downgrade.hpp"
#include "transformations/op_conversions/scaled_dot_product_attention_decomposition.hpp"
#include "transformations/opset_conversions/convert_opset2_to_opset1.hpp"
#include "transformations/opset_conversions/convert_opset3_to_opset2.hpp"
#include "transformations/smart_reshape/matmul_sr.hpp"
#include "transformations/symbolic_transformations/symbolic_optimizations.hpp"
#include "transformations/init_node_info.hpp"
#include "transformations/rt_info/keep_const_precision.hpp"
#include "utils/ngraph_transformation.hpp"
#include "utils/print_model.hpp"

// LPT transformations
#include "low_precision/add.hpp"
#include "low_precision/convert_subtract_constant.hpp"
#include "low_precision/convolution_backprop_data.hpp"
#include "low_precision/fold_convert.hpp"
#include "low_precision/fuse_convert.hpp"
#include "low_precision/group_convolution.hpp"
#include "low_precision/multiply_to_group_convolution.hpp"
#include "low_precision/network_helper.hpp"
#include "low_precision/recurrent_cell.hpp"
#include "low_precision/rt_info/bias_attribute.hpp"
#include "transformations/low_precision/mark_dequantization_subgraph.hpp"

// CPU specific transformations
#include "transformations/cpu_opset/convert_to_cpu_specific_opset.hpp"
#if defined(OPENVINO_ARCH_ARM64)
#include "transformations/snippets/aarch64/pass/snippets_mark_skipped.hpp"
#else
#include "transformations/snippets/x64/pass/snippets_mark_skipped.hpp"
#endif
#include "transformations/cpu_opset/x64/pass/convert_to_interaction.hpp"
#include "transformations/cpu_opset/x64/pass/mlp_fusion.hpp"
#include "transformations/cpu_opset/x64/pass/qkv_proj_fusion.hpp"
#include "transformations/cpu_opset/arm/pass/convert_group_conv.hpp"
#include "transformations/cpu_opset/arm/pass/convert_group_conv1d.hpp"
#include "transformations/cpu_opset/arm/pass/convert_reduce_multi_axis.hpp"
#include "transformations/cpu_opset/arm/pass/mish_decomposition.hpp"
#include "transformations/cpu_opset/arm/pass/convert_reduce_no_keep_dims.hpp"
#include "transformations/cpu_opset/common/pass/decompose_integer_divide.hpp"
#include "transformations/cpu_opset/common/pass/convert_fq_rnn_to_quantized_rnn.hpp"
#include "transformations/cpu_opset/common/pass/insert_convert_after_extension.hpp"
#include "transformations/cpu_opset/common/pass/ngram_fusion.hpp"
#include "transformations/cpu_opset/common/pass/permute_slice_n_interpolation.hpp"
#include "transformations/cpu_opset/common/pass/swap_convert_transpose.hpp"
#include "transformations/cpu_opset/common/pass/causal_mask_preprocess_fusion.hpp"
#include "transformations/cpu_opset/common/pass/stateful_sdpa_fusion.hpp"

// Snippets
#include "snippets/pass/tokenization.hpp"
#include "snippets/pass/mha_tokenization.hpp"
#include "snippets/pass/collapse_subgraph.hpp"
#include "snippets/pass/common_optimizations.hpp"
#include "snippets/pass/split_dimension_m.hpp"
#include "snippets/pass/extract_reshapes_from_mha.hpp"

// Misc
#include "nodes/mvn.h"
#include "nodes/normalize.h"
#include "nodes/fake_quantize.h"
#include "nodes/mha.h"
#include "nodes/rnn.h"
#include "nodes/scaled_attn.h"
#include "nodes/llm_mlp.h"
#include "nodes/qkv_proj.h"
#include "dnnl.hpp"
#if defined(OPENVINO_ARCH_ARM64)
#include "cpu/aarch64/cpu_isa_traits.hpp"
#else
#include "cpu/x64/cpu_isa_traits.hpp"
#endif
#include "openvino/core/validation_util.hpp"

namespace ov {
namespace intel_cpu {

using const_node_ptr = const std::shared_ptr<const ov::Node>;

bool Transformations::is_decompression_multiply(const_node_ptr& node) const {
    auto all_has_type = [](const std::set<ov::Input<ov::Node>>& consumers, const ov::DiscreteTypeInfo& type) {
        return std::all_of(consumers.begin(), consumers.end(), [&type](const ov::Input<ov::Node>& input) {
            return input.get_node()->get_type_info() == type;
        });
    };

    const auto consumers = node->get_output_target_inputs(0);
    if (all_has_type(consumers, ov::opset1::MatMul::get_type_info_static()))
        return true;

    auto are_converts_from_decompression = [&all_has_type](const std::set<ov::Input<ov::Node>>& consumers) {
        if (!all_has_type(consumers, ov::opset1::Convert::get_type_info_static()))
            return false;
        for (const auto& consumer : consumers) {
            const auto child_consumers = consumer.get_node()->get_output_target_inputs(0);
            if (!all_has_type(child_consumers, ov::opset1::MatMul::get_type_info_static()))
                return false;
        }
        return true;
    };

    if (all_has_type(consumers, ov::opset1::Reshape::get_type_info_static())) {
        for (const auto& consumer : consumers) {
            const auto child_consumers = consumer.get_node()->get_output_target_inputs(0);
            if (all_has_type(child_consumers, ov::opset1::MatMul::get_type_info_static()) ||
                are_converts_from_decompression(child_consumers)) {
                return true;
            }
        }
    }
    return are_converts_from_decompression(consumers);
}

bool Transformations::fuse_type_to_fq(const std::shared_ptr<ov::Node>& node, const precisions_map& precisions) {
    auto fq = ov::as_type_ptr<ov::opset1::FakeQuantize>(node);
    if (!fq)
        return false;
    const auto& from = node->get_output_element_type(0);
    auto it = precisions.find(from);
    if (it == precisions.end())
        return false;
    const auto& to = it->second;

    for (size_t i = 0; i < node->get_input_size(); ++i) {
        auto convert_before = std::make_shared<opset4::Convert>(node->input_value(i), from);
        node->input(i).replace_source_output(convert_before);
    }

    auto consumers = node->output(0).get_target_inputs();
    for (auto& input : consumers) {
        const auto consumer = input.get_node();
        if (ov::is_type<ov::op::v0::Result>(consumer) || ov::is_type<ov::op::v0::Convert>(consumer)) {
            continue;
        }
        auto convert_after = std::make_shared<opset4::Convert>(node, to);
        input.replace_source_output(convert_after);
    }

    return true;
}

bool Transformations::fuse_type_to_convert(const std::shared_ptr<ov::Node>& node, const precisions_map& precisions) {
    auto convert = ov::as_type_ptr<ov::opset10::Convert>(node);
    if (!convert)
        return false;
    const auto& from = node->get_output_element_type(0);
    auto it = precisions.find(from);
    if (it == precisions.end())
        return false;
    const auto& to = it->second;

    // For Convert node, converting precision from floating point to boolean will lead to mathematical
    // error, because here the output precision boolean is replaced by u8:
    //  - floating point value 0.01 is converted to be 1 for boolean, but 0 for u8 - need to insert Ceil.
    //  - floating point value 256 is converted to be 1 for boolean, but 0 for u8 - need to insert Min(x, UINT8_MAX)
    //  - floating point value -256 is converted to be 1 for boolean, but 0 for u8 - need to insert Abs before Min.
    // Thus an Abs, Ceil and Min nodes should be added before the Convert node for this scenario.
    if (convert->input(0).get_element_type().is_real() &&
        convert->get_convert_element_type() == ov::element::boolean && to.is_integral_number()) {
        ov::pass::NodeRegistry reg;
        const auto& in_prec = convert->get_input_element_type(0);
        auto data = convert->input_value(0).get_node_shared_ptr();
        auto item = precisions.find(in_prec);
        if (item != precisions.end()) {
            // Add convert node for unsupported precision, such as FP64
            data = reg.make<ov::opset10::Convert>(data, item->second);
        }
        const auto abs = reg.make<ov::opset10::Abs>(data);
        const auto to_max_value = reg.make<ov::opset10::Constant>(ov::util::make_tensor_of_max_value(to));
        const auto to_max_convert = reg.make<ov::opset10::Convert>(to_max_value, abs->get_output_element_type(0));
        const auto min = reg.make<ov::opset10::Minimum>(abs, to_max_convert);
        const auto ceil = reg.make<ov::opset10::Ceiling>(min);
        const auto new_convert = reg.make<ov::opset10::Convert>(ceil, to);
        new_convert->set_friendly_name(convert->get_friendly_name());
        ov::copy_runtime_info(convert, reg.get());
        ov::replace_node(convert, new_convert);
        return true;
    } else {
        convert->set_convert_element_type(to);
        return true;
    }
    return false;
}

void Transformations::UpToLpt() {
    using namespace ov::pass::low_precision;
    static const std::set<levels>& supported_fq_levels = {
        levels::int4,
        levels::int4_narrow_range,
        levels::int8,
        levels::int8_narrow_range
    };

    const bool useLpt = enableLpt &&
        LowPrecision::isFunctionQuantized(model, supported_fq_levels) &&
        CPU_DEBUG_CAP_IS_TRANSFORMATION_ENABLED(config.debugCaps, Lpt);

    const auto defaultPrecisions = useLpt ? precision_set::get_int8_support() : std::vector<ov::element::Type>{};

    PreLpt(defaultPrecisions);

    if (useLpt)
        Lpt(defaultPrecisions);
}

void Transformations::SetSubStreamNum(int SubStreams) {
    subStreamNum = SubStreams;
}

void Transformations::CpuSpecificOpSet(void) {
    CPU_DEBUG_CAP_TRANSFORMATION_SCOPE(this, Specific);

    ConvertToCPUSpecificOpset(model, subStreamNum);
}

void Transformations::PreLpt(const std::vector<ov::element::Type>& defaultPrecisions) {
    CPU_DEBUG_CAP_TRANSFORMATION_SCOPE(this, PreLpt);

    // Decompression handling related transformations must be run separately from common preLPT pipeline
    // since there is used the same transformations as in LPT related transformations, but with the specific settings.
    // This must be done in order to keep compressed MatMul weights with decompression operations as is
    ov::pass::Manager decompression_handling_manager;
    decompression_handling_manager.set_per_pass_validation(false);
    CPU_REGISTER_PASS_COMMON(decompression_handling_manager, ov::pass::InitNodeInfo);
    CPU_REGISTER_PASS_COMMON(decompression_handling_manager, ov::pass::ConvertGatherToGatherCompressed);
    CPU_REGISTER_PASS_COMMON(decompression_handling_manager, ov::pass::MarkShapeOfSubgraphs);
    // We need to fuse Transpose to MatMul to have a simpler callback for the next transformation
    CPU_REGISTER_PASS_X64(decompression_handling_manager, ov::pass::TransposeMatMul);
    ov::element::TypeVector decompression_precisions{ov::element::u8,
                                                     ov::element::i8,
                                                     ov::element::u4,
                                                     ov::element::i4,
                                                     ov::element::nf4};
    CPU_REGISTER_PASS_X64(decompression_handling_manager, ov::pass::MarkDequantizationSubgraph, decompression_precisions, false);
    CPU_SET_CALLBACK_X64(decompression_handling_manager, [&](const_node_ptr &node) -> bool {
        return !is_decompression_multiply(node);
    }, ov::pass::MarkDequantizationSubgraph);

    CPU_SET_CALLBACK_COMMON(
        decompression_handling_manager,
        [&](const_node_ptr& node) -> bool {
            if (ov::is_type<ov::op::internal::GatherCompressed>(node)) {
                // It is necessary to avoid precision conversion for constant node(compressed weights)
                ov::enable_keep_const_precision(node->get_input_node_shared_ptr(0));
            }
            return false;
        },
        ov::pass::ConvertGatherToGatherCompressed);
    decompression_handling_manager.run_passes(model);

    ov::pass::Manager manager;
    manager.set_per_pass_validation(false);
    const bool useLpt = !defaultPrecisions.empty();
    if (useLpt)
        CPU_REGISTER_PASS_COMMON(manager, ov::pass::MarkDequantizationSubgraph, defaultPrecisions);

    auto get_convert_precisions = [&]() {
        precisions_map map = {
            {ov::element::i64,     ov::element::i32},
            {ov::element::u64,     ov::element::i32},
            {ov::element::i16,     ov::element::i32},
            {ov::element::u16,     ov::element::i32},
            {ov::element::u32,     ov::element::i32},
            {ov::element::f64,     ov::element::f32},
            {ov::element::boolean, ov::element::u8},
            {ov::element::i4,      ov::element::i8},
            {ov::element::u4,      ov::element::u8}
        };

        // @todo should we always convert to f32 regardless of hardware support, as it is done for f16?
        if (!hasHardwareSupport(ov::element::bf16))
            map.insert({ov::element::bf16, ov::element::f32});
        // TODO: Remove 'hasHardwareSupport' when all nodes are able to handle f16 properly.
        if (!one_of(inferencePrecision, element::f16, element::undefined) || !hasHardwareSupport(element::f16)) {
            map.insert({ov::element::f16, ov::element::f32});
        }
        return map;
    };

    type_to_fuse_map type_to_fuse = {{ov::opset10::Convert::get_type_info_static(), fuse_type_to_convert}};

    // It cannot be static data, because it may be difference for different inferencePrecision
    const auto precisions = get_convert_precisions();
    if (inferencePrecision == ov::element::f16) {
        precisions_map fp_convert_precision_map = {{ov::element::f32, ov::element::f16}};
#if defined(OPENVINO_ARCH_ARM) || defined(OPENVINO_ARCH_ARM64)
        type_to_fuse_map fuse_map = {{ov::opset1::FakeQuantize::get_type_info_static(), fuse_type_to_fq}};
#else
        type_to_fuse_map fuse_map = {};
#endif
        const bool keep_precision_sensitive_in_fp32 = true;
        CPU_REGISTER_PASS_COMMON(manager,
                                 ov::pass::ConvertPrecision,
                                 fp_convert_precision_map,
                                 fuse_map,
                                 keep_precision_sensitive_in_fp32,
                                 false);
    }
    CPU_REGISTER_PASS_COMMON(manager, ov::pass::KeepConstAndDecompression);
    CPU_SET_CALLBACK_COMMON(manager,
        [](const_node_ptr &node) -> bool {
            const auto consumers = node->get_output_target_inputs(0);
            return std::all_of(consumers.begin(), consumers.end(), [](const ov::Input<ov::Node>& consumer) {
                return !ov::is_type<ov::op::v0::MatMul>(consumer.get_node());
            });
        },
        ov::pass::KeepConstAndDecompression);

    CPU_REGISTER_PASS_COMMON(manager, ov::pass::AUGRUCellFusion);
    CPU_REGISTER_PASS_COMMON(manager, ov::pass::CommonOptimizations);
    CPU_REGISTER_PASS_COMMON(manager, ov::pass::WrapInterpolateIntoTransposes);
    CPU_REGISTER_PASS_COMMON(manager, ov::pass::TransposeSinking);
    CPU_REGISTER_PASS_COMMON(manager, ov::pass::ConvertSequenceToTensorIterator);
    CPU_REGISTER_PASS_COMMON(manager, ov::pass::ConvertOpSet3ToOpSet2);
    CPU_REGISTER_PASS_COMMON(manager, ov::pass::ConvertOpSet2ToOpSet1);
    CPU_REGISTER_PASS_COMMON(manager, ov::pass::LSTMCellDecomposition);
    CPU_REGISTER_PASS_COMMON(manager, ov::pass::GRUCellDecomposition);
    CPU_REGISTER_PASS_COMMON(manager, ov::pass::RNNCellDecomposition);
    CPU_REGISTER_PASS_COMMON(manager, ov::pass::ConvertNMS1ToNMS9);
    CPU_REGISTER_PASS_COMMON(manager, ov::pass::ConvertNMS3ToNMS9);
    CPU_REGISTER_PASS_COMMON(manager, ov::pass::ConvertNMS4ToNMS9);
    CPU_REGISTER_PASS_COMMON(manager, ov::pass::ConvertNMS5ToNMS9);
    CPU_REGISTER_PASS_COMMON(manager, ov::pass::ConvertNMS9ToNMSIEInternal);
    CPU_REGISTER_PASS_COMMON(manager, ov::pass::Validate);
    CPU_REGISTER_PASS_COMMON(manager, ov::pass::ConvertMulticlassNmsToMulticlassNmsIE);
    CPU_REGISTER_PASS_COMMON(manager, ov::pass::Validate);
    CPU_REGISTER_PASS_COMMON(manager, ov::pass::ConvertMatrixNmsToMatrixNmsIE);
    CPU_REGISTER_PASS_COMMON(manager, ov::pass::Validate);
    CPU_REGISTER_PASS_COMMON(manager, ov::pass::TransposeMatMul);
    CPU_REGISTER_PASS_COMMON(manager, ov::pass::ConstantFolding);
    CPU_REGISTER_PASS_ARM64(manager, ov::pass::HardSigmoidDecomposition);

    if (useLpt) {
        CPU_LPT_SCOPE(LowPrecisionTransformations_Part2);
        CPU_REGISTER_PASS_COMMON(manager, ov::pass::low_precision::ConvertSubtractConstant, defaultPrecisions);
    }
    CPU_REGISTER_PASS_COMMON(manager, ov::pass::Validate);
    // Common ConvertPrecision pass handles only a limited set of opevino operations to match the list of precisions supported by the plugin.
    // However, if the extension operation produces an output precision that is not natively supported, this may lead to inconsistency during
    // element type propagation. This transformation is called before the ConvertPrecision pass to align the actual precisions with the list of supported ones.
    constexpr bool convert_input_output_precision = false;
    CPU_REGISTER_PASS_COMMON(manager, ov::pass::InsertConvertAfterExtension, convert_input_output_precision);
    // Do not insert pass::Validate between pass::InsertConvertAfterExtension and pass::ConvertPrecision.
    // This may result in the loss of the original Element type of the Output .
    // element type convert is disabled.
    CPU_REGISTER_PASS_COMMON(manager, ov::pass::ConvertPrecision, precisions, type_to_fuse, false, convert_input_output_precision);

    CPU_REGISTER_PASS_COMMON(manager, ov::pass::EliminateConvert);
    CPU_REGISTER_PASS_COMMON(manager, SwapConvertTranspose);
    CPU_REGISTER_PASS_X64(manager, ConvertToInteraction);
    CPU_REGISTER_PASS_X64(manager, ConvertInteractionInt8);
    CPU_REGISTER_PASS_ARM(manager, ConvertReduceNoKeepDims);
    CPU_REGISTER_PASS_ARM(manager, ConvertReduceMultiAxis);
    CPU_REGISTER_PASS_ARM32(manager, MishDecomposition);
    CPU_REGISTER_PASS_ARM(manager, ConvertConv1D);
    CPU_REGISTER_PASS_ARM(manager, ConvertGroupConv1D);
    CPU_REGISTER_PASS_ARM(manager, ConvertGroupConvolution);
    // The plugin computes Divide in floating point precision.
    // To preserve correct math for integer division we need to insert explicit Floor operation.
    CPU_REGISTER_PASS_ARM(manager, DecomposeIntegerDivide);
    CPU_REGISTER_PASS_X86(manager, DecomposeIntegerDivide);

    CPU_REGISTER_PASS_COMMON(manager, PermuteSliceAndInterpolation);
    CPU_REGISTER_PASS_COMMON(manager, ov::pass::Validate);

    // SpaceToDepth/ DepthToSpace node implementation supports only equal input/output tensors with rank <= 5
    CPU_SET_CALLBACK_COMMON(manager,
        [](const_node_ptr &node) -> bool {
            return node->input_value(0).get_shape().size() <= 5lu &&
                node->input_value(0).get_shape().size() == node->get_output_shape(0).size();
        },
        ov::pass::ConvertSpaceToDepth, ov::pass::ConvertDepthToSpace);

    CPU_SET_CALLBACK_COMMON(manager,
        [](const_node_ptr &node) -> bool {
            const auto & rank = node->input(0).get_partial_shape().rank().get_length();
            return rank == 4lu || rank == 5lu;
        },
        ov::pass::ConvertBatchToSpace, ov::pass::ConvertSpaceToBatch);

    CPU_SET_CALLBACK_COMMON(
        manager,
        [](const_node_ptr& node) -> bool {
            const auto maxpool = std::dynamic_pointer_cast<const ov::op::v14::MaxPool>(node);
<<<<<<< HEAD
            if (maxpool && maxpool->get_rounding_type() != ov::op::RoundingType::CEIL_TORCH) {
                return false;
            }
            return true;
        },
        ov::pass::ConvertMaxPool14ToMaxPool8);

    CPU_SET_CALLBACK_COMMON(
        manager,
        [](const_node_ptr& node) -> bool {
            const auto avgpool = std::dynamic_pointer_cast<const ov::op::v14::AvgPool>(node);
            if (avgpool && avgpool->get_rounding_type() != ov::op::RoundingType::CEIL_TORCH) {
                return false;
            }
            return true;
        },
        ov::pass::ConvertAvgPool14ToAvgPool1);

=======
            return !maxpool ||  maxpool->get_rounding_type() == ov::op::RoundingType::CEIL_TORCH;
        },
        ov::pass::ConvertMaxPool14ToMaxPool8);

>>>>>>> be656b3a
    CPU_SET_CALLBACK_COMMON(manager,
        [](const_node_ptr &node) -> bool {
            std::string msg;
            return node::RNN::isSupportedOperation(node, msg);
        },
        ov::pass::ConvertRNNSequenceToTensorIterator,
        ov::pass::ConvertGRUSequenceToTensorIterator,
        ov::pass::ConvertLSTMSequenceToTensorIterator);

    CPU_SET_CALLBACK_COMMON(manager,
        [](const_node_ptr &node) -> bool {
            std::string msg;
            return !node::RNN::isSupportedOperation(node, msg);
        },
        ov::pass::ConvertLoopToLSTMSequence,
        ov::pass::FuseReverseLSTMSequence,
        ov::pass::FuseLSTMSequencesToBidirectionalLSTMSequence);

    CPU_SET_CALLBACK_COMMON(manager,
        [](const_node_ptr &node) -> bool {
            std::string msg;
            return node::RNN::isSupportedOperation(node, msg);
        },
        ov::pass::RNNCellDecomposition,
        ov::pass::GRUCellDecomposition,
        ov::pass::LSTMCellDecomposition);

    CPU_SET_CALLBACK_COMMON(manager,
        [](const_node_ptr &node) -> bool {
            std::string msg;
            return !node::RNN::isSupportedOperation(node, msg);
        },
        ov::pass::LSTMCellFusion);

    CPU_SET_CALLBACK_COMMON(manager,
        [](const_node_ptr &node) -> bool {
            std::string errorMessage;
            return node::MVN::isSupportedOperation(node, errorMessage);
        },
        ov::pass::MVN6Decomposition);

    CPU_SET_CALLBACK_COMMON(manager,
        [](const_node_ptr &node) -> bool {
            std::string errorMsg;
            return node::NormalizeL2::isSupportedOperation(node, errorMsg);
        },
        ov::pass::NormalizeL2Decomposition);

    if (!useLpt) {
        CPU_SET_CALLBACK_X64(manager,
            [this](const_node_ptr &node) -> bool {
                // This is a callback from snippets. If GroupNorm node is appropriate for snippets execution with higher perf,
                // then it will not be decomposed to mvn+reshape+eltwises, support it with snippets instead.
                // Callback is used here, why not call GroupNormalizationDecomposition after snippets transformation pipeline is because
                // 1. If GN is not tokenized conditionally in snippets transformation pipeline, GroupNormalizationDecomposition will produce
                //    "reshpae + mvn + reshape + mul + add". these simple ops will not tokenized into subgraph, lead to suboptimal perf.
                // 2. GroupNormalizationDecomposition produce MVN, and MVN have a conditional pass MVN6Decomposition. If call MVN6Decomposition again after
                //    snippets pipeline as well, where MVN is decomposed to simple ops, these simple ops will not tokenized into subgraph again.
                // CVS-134277 to fully enable GN as snippets to disable this GroupNormalizationDecomposition entirly.
                if (node->is_dynamic() || !one_of(inferencePrecision, element::f32, element::undefined) || snippetsMode == Config::SnippetsMode::Disable)
                    return false;
                if (snippetsMode != Config::SnippetsMode::IgnoreCallback) {
                    const auto group_norm = ov::as_type_ptr<const ov::op::v12::GroupNormalization>(node);
                    if (!group_norm || !implication(inferencePrecision == element::undefined, group_norm->get_element_type() == element::f32))
                        return false;
                    const auto num_groups = static_cast<size_t>(group_norm->get_num_groups());
                    const auto shape = group_norm->get_input_partial_shape(0).to_shape();
                    size_t snippets_work_amount = shape[0] * num_groups;
                    size_t concurrency = parallel_get_max_threads();
                    if (concurrency > snippets_work_amount)
                        return false;
                    size_t spatial_dim = 1;
                    for (size_t i = 2; i < shape.size(); ++i)
                        spatial_dim = spatial_dim * shape[i];
                    size_t snippets_tensor_size = spatial_dim * shape[1] / num_groups * node->get_element_type().size();
                    size_t cache_size_l1 = dnnl::utils::get_cache_size(1, true);
                    if (snippets_tensor_size > cache_size_l1) {
                        return false;
                    }
                }

                return true;
            },
            ov::pass::GroupNormalizationDecomposition);
    }

    CPU_ENABLE_PASS_COMMON(manager, ov::pass::SoftmaxDecomposition);
    CPU_SET_CALLBACK_COMMON(manager,
            [](const_node_ptr &node) -> bool {
                return node->input_value(0).get_partial_shape().rank().get_length() <= 5;
            },
        ov::pass::SoftmaxDecomposition);

    // NMS-alike nodes are always transformed to NMSIEInternal node in case of legacy api, for compatibility.
    // And on the other hand in case of api 2.0, keep them internal dynamic for better performance and functionality.
    auto nmsCallback = [](const_node_ptr &node) -> bool {
        // TODO: remove nmsCallback at all
        const bool isLegacyApi = false;
        return isLegacyApi ?  false : true;
    };

    CPU_SET_CALLBACK_COMMON(manager, nmsCallback, ov::pass::ConvertNMS9ToNMSIEInternal);
    CPU_SET_CALLBACK_COMMON(manager, nmsCallback, ov::pass::ConvertMulticlassNmsToMulticlassNmsIE);
    CPU_SET_CALLBACK_COMMON(manager, nmsCallback, ov::pass::ConvertMatrixNmsToMatrixNmsIE);
    CPU_SET_CALLBACK_COMMON(manager,
        [this](const_node_ptr &node) -> bool {
            std::string errorMsg;
            // Current SDPA impl is optimized only for LLM models, so we decompose it for others to avoid perf regression.
            // Matching the pattern is a little complicated, so we just check if there is any state nodes.
            return node::ScaledDotProductAttention::isSupportedOperation(node, errorMsg) && model->get_variables().size() > 0;
        },
        ov::pass::ScaledDotProductAttentionDecomposition);

    // List of enabled/disabled transformations

    // Allow FP16 Converts to be folded and FP16 constants to be upgraded to FP32 data type
    CPU_DISABLE_PASS_COMMON(manager, ov::pass::DisableDecompressionConvertConstantFolding);
    CPU_DISABLE_PASS_COMMON(manager, ov::pass::ConvertCompressedOnlyToLegacy);
    CPU_DISABLE_PASS_COMMON(manager, ov::pass::EyeDecomposition);
    CPU_DISABLE_PASS_COMMON(manager, ov::pass::ConvertGELU);
    CPU_DISABLE_PASS_COMMON(manager, ov::pass::ConvertShuffleChannels3);
    CPU_DISABLE_PASS_COMMON(manager, ov::pass::Gelu7Downgrade);
    CPU_DISABLE_PASS_COMMON(manager, ov::pass::SoftPlusDecomposition);
    CPU_DISABLE_PASS_COMMON(manager, ov::pass::ConvertMod);
    CPU_DISABLE_PASS_COMMON(manager, ov::pass::ConvertShuffleChannels3);
    CPU_DISABLE_PASS_COMMON(manager, ov::pass::WeightsDequantizeToFakeQuantize);
    CPU_DISABLE_PASS_COMMON(manager, ov::pass::SimplifyCTCGreedyDecoderSeqLen);
    CPU_DISABLE_PASS_COMMON(manager, ov::pass::ConvertGather7ToGather1);
    CPU_DISABLE_PASS_COMMON(manager, ov::pass::ConvertGather8ToGather7);
    CPU_DISABLE_PASS_COMMON(manager, ov::pass::ConvertMinimum);
    CPU_DISABLE_PASS_COMMON(manager, ov::pass::ConvertBroadcastToTiles);
    CPU_DISABLE_PASS_COMMON(manager, ov::pass::ConvertReduceMeanToPooling);
    CPU_DISABLE_PASS_COMMON(manager, ov::pass::ConvertReduceMaxToPooling);
    CPU_DISABLE_PASS_COMMON(manager, ov::pass::ConvertReduceSumToPooling);
    CPU_DISABLE_PASS_COMMON(manager, ov::pass::SliceToStridedSlice);
    CPU_DISABLE_PASS_COMMON(manager, ov::pass::ConvertDetectionOutput8ToDetectionOutput1);
    CPU_DISABLE_PASS_COMMON(manager, ov::pass::ConvertROIAlign9To3);
    CPU_DISABLE_PASS_COMMON(manager, ov::pass::SoftSignDecomposition);
    CPU_DISABLE_PASS_COMMON(manager, ov::pass::UniqueDecomposition);
    CPU_DISABLE_PASS_COMMON(manager, ov::pass::ConvertTopK3);
    CPU_DISABLE_PASS_COMMON(manager, ov::pass::ConvertTopK11ToTopK3);
    CPU_DISABLE_PASS_COMMON(manager, ov::pass::HSwishDecomposition);
    CPU_DISABLE_PASS_COMMON(manager, ov::pass::MatMulConstTransposesExtraction);
    CPU_DISABLE_PASS_X64(manager, ov::pass::HSigmoidDecomposition);

    CPU_DISABLE_PASS_X64(manager, ov::pass::ReduceL1Decomposition);
    CPU_DISABLE_PASS_X64(manager, ov::pass::ReduceL2Decomposition);

    CPU_ENABLE_PASS_COMMON(manager, ov::pass::NormalizeL2Decomposition);
    CPU_ENABLE_PASS_COMMON(manager, ov::pass::ConvertInterpolate1ToInterpolate4);
    CPU_ENABLE_PASS_COMMON(manager, ov::pass::ConvertGather1ToGather7);
    CPU_ENABLE_PASS_COMMON(manager, ov::pass::ConvertDetectionOutput1ToDetectionOutput8);
    CPU_ENABLE_PASS_COMMON(manager, ov::pass::ConvertROIAlign3To9);

    if (useLpt) {
        CPU_LPT_SCOPE(LowPrecisionTransformations_Part3);
        CPU_SET_CALLBACK_COMMON(manager,
            [](const_node_ptr &node) -> bool {
                std::string errMsg;
                return !node::FakeQuantize::isSupportedOperation(node, errMsg);
            },
            ov::pass::AddFakeQuantizeFusion,
            ov::pass::MulFakeQuantizeFusion,
            ov::pass::FakeQuantizeMulFusion);

        CPU_SET_CALLBACK_COMMON(manager,
            [&defaultPrecisions](const_node_ptr &node) -> bool {
                return ov::pass::low_precision::NetworkHelper::areQuantizeAndDequantizeSupportedForMultiply(node, defaultPrecisions);
            },
            ov::pass::ConvertQuantizeDequantize);
    }

    /* In some cases, during the transformation pipeline, some MatMul nodes can be transformed into other nodes. For example, they can become part of
       AUGRUCell node (see AUGRUCellFusion pass). In such cases, some constant paths will be unfolded, which can lead to crashes in the plugin. To avoid this,
       we re-mark decompression converts again and finally do CF for those constant paths that are not inputs to MatMul node */
    CPU_REGISTER_PASS_COMMON(manager, ov::pass::EnableDecompressionConvertConstantFolding);
    CPU_REGISTER_PASS_COMMON(manager, ov::pass::KeepConstAndDecompression);
    CPU_REGISTER_PASS_COMMON(manager, ov::pass::ConstantFolding);

    manager.run_passes(model);
}

void Transformations::Lpt(const std::vector<ov::element::Type>& defaultPrecisions) {
    CPU_DEBUG_CAP_TRANSFORMATION_SCOPE(this, Lpt);

    using namespace ov::pass::low_precision;
    CPU_LPT_SCOPE(LowPrecisionTransformations_Part4);
    OV_ITT_SCOPE(FIRST_INFERENCE, itt::domains::intel_cpu_LT, "LowPrecisionTransformations");
    // Only enable conv/group conv signed input on AMX and avx2_vnni_2 platform.
    std::vector<ov::element::Type> input0LowPrecisionList;
    if (dnnl::impl::cpu::x64::mayiuse(dnnl::impl::cpu::x64::avx512_core_amx) ||
        dnnl::impl::cpu::x64::mayiuse(dnnl::impl::cpu::x64::avx2_vnni_2)) {
        input0LowPrecisionList = {ov::element::u8, ov::element::i8};
    } else {
        input0LowPrecisionList = {ov::element::u8};
    }

    auto supportedPrecisions = std::vector<PrecisionsRestriction>({
            PrecisionsRestriction::create<ov::opset1::Convolution>({
                    {{0}, input0LowPrecisionList},
                    {{1}, {ov::element::i8}},
                }),
            PrecisionsRestriction::create<ov::opset1::ConvolutionBackpropData>({
                    {{0}, {ov::element::u8, ov::element::i8}},
                    {{1}, {ov::element::i8}}
                }),
            PrecisionsRestriction::create<ov::opset1::GroupConvolution>([input0LowPrecisionList](const std::shared_ptr<ov::Node>& node){
                const auto& input_partial_shape = node->get_input_partial_shape(0);
                const auto& rank = input_partial_shape.rank();
                if (rank.is_static() && (rank.get_length() == 5)) {
                    return PrecisionsRestriction::PrecisionsByPorts{
                        {{0}, {ov::element::u8, ov::element::i8}},
                        {{1}, {ov::element::i8}}};
                }

                return PrecisionsRestriction::PrecisionsByPorts{
                    {{0}, input0LowPrecisionList},
                    {{1}, {ov::element::i8}}
                };
                }),
            PrecisionsRestriction::create<ov::opset1::Multiply>({
                    {{0}, {ov::element::u8}},
                    {{1}, {ov::element::i8}},
                }),
            PrecisionsRestriction::create<ov::opset1::MatMul>({
                    {{0}, {ov::element::u8, ov::element::i8}},
                    {{1}, {ov::element::i8}}
                }),
            PrecisionsRestriction::create<ov::opset5::LSTMSequence>({
                    {{0, 1}, {ov::element::u8}}
                }),
            PrecisionsRestriction::create<ov::opset6::GRUSequence>({
                    {{0, 1}, {ov::element::u8}}
                }),
        });

    auto quantizationRestrictions = std::vector<QuantizationGranularityRestriction>({
            QuantizationGranularityRestriction::create<ov::opset1::Convolution>({0}),
            QuantizationGranularityRestriction::create<ov::opset1::ConvolutionBackpropData>({0})
        });

    ov::pass::Manager lptManager;
    CPU_REGISTER_PASS_COMMON(lptManager, LowPrecision,
        supportedPrecisions,
        quantizationRestrictions,
        LayerTransformation::Params(true, ov::element::f32, defaultPrecisions));

    CPU_SET_CALLBACK_COMMON(lptManager, [](const_node_ptr& node) -> bool {
        return ov::is_type<ov::opset1::Multiply>(node) &&
               !MultiplyToGroupConvolutionTransformation::canBeTransformedToGroupConvolution(node);
    }, MarkupPrecisions);
    CPU_SET_CALLBACK_COMMON(lptManager, [&defaultPrecisions](const_node_ptr& node) -> bool {
        return LayerTransformation::isAsymmetricQuantization(node, defaultPrecisions) ||
               WeightableLayerTransformation::isAsymmetricOnWeights(node, defaultPrecisions);
    }, ConvolutionBackpropDataTransformation);
    CPU_SET_CALLBACK_COMMON(lptManager, [](const_node_ptr& node) -> bool {
        return ov::marked_as_bias(node);
    }, AddTransformation);

    CPU_SET_CALLBACK_X64(lptManager, [&](const_node_ptr& node) -> bool {
        const auto& consumers = node->get_output_target_inputs(0);
        if (consumers.size() == 1) {
            const auto consumer = consumers.begin()->get_node()->shared_from_this();
            return ov::is_type<ov::opset1::Multiply>(consumer) && is_decompression_multiply(consumer);
        }
        return false;
    }, FoldConvertTransformation);

    CPU_SET_CALLBACK_X64(lptManager, [&](const_node_ptr& node) -> bool {
        if (ov::is_type<ov::opset1::Multiply>(node)) {
            return ov::is_type<ov::opset1::Multiply>(node) && is_decompression_multiply(node);
        } else if (ov::is_type<ov::opset1::Subtract>(node)) {
            const auto& consumers = node->get_output_target_inputs(0);
            if (consumers.size() == 1) {
                const auto consumer = consumers.begin()->get_node()->shared_from_this();
                return ov::is_type<ov::opset1::Multiply>(consumer) && is_decompression_multiply(consumer);
            }
        }
        return false;
    }, FuseConvertTransformation);

    CPU_DISABLE_PASS_ARM(lptManager, RecurrentCellTransformation);
    CPU_DISABLE_PASS_COMMON(lptManager, MultiplyToGroupConvolutionTransformation);

    lptManager.run_passes(model);
}

void Transformations::PostLpt() {
    CPU_DEBUG_CAP_TRANSFORMATION_SCOPE(this, PostLpt);

    ov::pass::Manager postLPTPassManager;
    postLPTPassManager.set_per_pass_validation(false);
    CPU_REGISTER_PASS_COMMON(postLPTPassManager, ov::pass::UnrollTensorIterator);
    CPU_REGISTER_PASS_COMMON(postLPTPassManager, ov::pass::ReshapePRelu);
    CPU_SET_CALLBACK_COMMON(postLPTPassManager,
        [](const_node_ptr &node) -> bool {
            // UnrollTI transformation is disabled by default, is turned on by LowLatency transformation
            return node->get_rt_info().count("UNROLL_TI") == 0;
        },
        ov::pass::UnrollTensorIterator);
    CPU_REGISTER_PASS_COMMON(postLPTPassManager, ov::pass::MoveEltwiseUpThroughDataMov);
    CPU_SET_CALLBACK_COMMON(postLPTPassManager,
        [](const std::shared_ptr<const ov::Node>& node) -> bool {
            if (!ov::is_type<const ov::op::v0::FakeQuantize>(node) && node->get_output_element_type(0) != node->get_input_element_type(0))
                return true;
            if (node->get_input_size() >= 2) {
                return node->get_input_element_type(1) == ov::element::i8 ||
                       node->get_input_element_type(1) == ov::element::u8 ||
                       (ov::is_type<const ov::op::v0::FakeQuantize>(node) && !ov::is_type<const ov::op::v1::Transpose>(node->get_input_node_shared_ptr(0)));
            }
            return false;
        },
        ov::pass::MoveEltwiseUpThroughDataMov);
    CPU_REGISTER_PASS_COMMON(postLPTPassManager, ov::pass::Validate);

    CPU_REGISTER_PASS_COMMON(postLPTPassManager, ov::pass::ConstantFolding);

    CPU_REGISTER_PASS_X64(postLPTPassManager, FuseFQtoInteraction);

    // Execute before snippets. Otherwise FQ will be converted to Subgraph
    CPU_REGISTER_PASS_X64(postLPTPassManager, ConvertFqRnnToQuantizedRnn);

    CPU_REGISTER_PASS_X64(postLPTPassManager, ov::pass::RoPEFusion);
    CPU_REGISTER_PASS_ARM64(postLPTPassManager, ov::pass::RoPEFusion);
    CPU_REGISTER_PASS_X64(postLPTPassManager, CausalMaskPreprocessFusion);

    // MLP & QKV fusion optimizations is focused on throughput, only enabled on AMX-bf16 & LLM serving use cases.
    auto can_use_amx_bf16 = dnnl::impl::cpu::x64::mayiuse(dnnl::impl::cpu::x64::avx512_core_amx) && (inferencePrecision == element::bf16);
    if (can_use_amx_bf16) {
        auto has_paged_attention = op::util::has_op_with_type<ov::op::PagedAttentionExtension>(model);
        if (has_paged_attention) {
            CPU_REGISTER_PASS_X64(postLPTPassManager, MLPFusion);
            CPU_SET_CALLBACK_X64(postLPTPassManager,
                [](const_node_ptr &node) -> bool {
                    std::string errorMsg;
                    return node::LLMMLP::isSupportedOperation(node, errorMsg);
                },
                MLPFusion);
        }

        // Limitations: at least 3 workers are required for QKV fusion
        size_t concurrency = config.streamExecutorConfig.get_threads_per_stream();
        if (concurrency == 0)
            concurrency = parallel_get_max_threads();
        if (concurrency >= 3) {
            if (has_paged_attention) {
                CPU_REGISTER_PASS_X64(postLPTPassManager, QKVProjFusion);
                CPU_SET_CALLBACK_X64(postLPTPassManager,
                    [](const_node_ptr &node) -> bool {
                        std::string errorMsg;
                        return node::QKVProjection::isSupportedOperation(node, errorMsg);
                    },
                    QKVProjFusion);
            }
        }
    }
    CPU_REGISTER_PASS_COMMON(postLPTPassManager, StatefulSDPAFusion);

    // Should be before Snippets pipeline because Ngram pattern contains eltwise nodes that can be tokenized by Snippets.
    auto symbolic_pipeline = CPU_REGISTER_PASS_COMMON(postLPTPassManager, ov::pass::SymbolicOptimizations, false);
    symbolic_pipeline->get_manager()->register_pass<NgramFusion>();

    postLPTPassManager.run_passes(model);
}

void Transformations::MainSnippets(void) {
    auto is_supported_isa = [](){
#if defined(OPENVINO_ARCH_X86_64)
        return dnnl::impl::cpu::x64::mayiuse(dnnl::impl::cpu::x64::avx2);
#elif defined(OPENVINO_ARCH_ARM64)
        return dnnl::impl::cpu::aarch64::mayiuse(dnnl::impl::cpu::aarch64::asimd);
#endif
        return false;
    };

    if (snippetsMode == Config::SnippetsMode::Disable || !is_supported_isa())
        return;

    // TODO [123659] Implement common logic to split optimization and limitation conditions
    const auto ignoreCallback = snippetsMode == Config::SnippetsMode::IgnoreCallback;

    // [111813]: At the moment Snippets supports Transpose on output of MHA pattern only if it is an one node between MatMul and Result.
    // However there may be Convert [f32->bf16] before Result since:
    //  - bf16 Brgemm has f32 output;
    //  - CPU Node Subgraph requires bf16 on output when inference precision is bf16.
    // To avoid sitations when Transpose is not alone node between MatMul and Result,
    // Plugin disables Transpose tokenization on output
    bool mha_token_enable_transpose_on_output = one_of(inferencePrecision, element::f32, element::undefined);
    size_t concurrency = config.streamExecutorConfig.get_threads_per_stream();
    if (concurrency == 0)
        concurrency = parallel_get_max_threads();
#if defined(OPENVINO_ARCH_ARM64)
    // ARM has 32 gprs. After excluding 2 registers for work amounts, 1 register for runtime parameters, 1 platform register,
    // 3 registers for temporary use, and 2 stack related registers, it has 23 remaining registers.
    size_t data_ptr_gpr_count = 23;
#else
    // X64 has 16 gprs. After excluding 2 registers for work amounts, 1 register for runtime parameters,
    // and 2 stack related registers, it has 11 remaining registers.
    size_t data_ptr_gpr_count = 11;
#endif
    // The optimization "SplitDimensionM" depends on target machine (thread count).
    // To avoid uncontrolled behavior in tests, we disabled the optimization when there is Config::SnippetsMode::IgnoreCallback
    bool split_m_dimension = !ignoreCallback;
    // [122706] Some 3D MHA Patterns have perf regressions when Transpose op is tokenized
    std::set<size_t> mha_supported_transpose_ranks = { 4 };
    ov::snippets::pass::SnippetsTokenization::Config tokenization_config(concurrency, data_ptr_gpr_count, split_m_dimension,
                                                     mha_token_enable_transpose_on_output, mha_supported_transpose_ranks);

    ov::pass::Manager snippetsManager;
    snippetsManager.set_per_pass_validation(false);
    if (!ignoreCallback) {
#if defined(OPENVINO_ARCH_ARM64)
        CPU_REGISTER_PASS_ARM(snippetsManager, SnippetsMarkSkipped);
#else
        CPU_REGISTER_PASS_X64(snippetsManager, SnippetsMarkSkipped, inferencePrecision == ov::element::bf16);
#endif
    }
    CPU_REGISTER_PASS_X64(snippetsManager, snippets::pass::SnippetsTokenization, tokenization_config);
    // [126738] Remove precision constraint when Convert emitters are implemented on arm platform
    // The redundant "if defined", used to WA error of "empty controlled statement found" should also be removed then.
#if defined(OPENVINO_ARCH_ARM64)
    if (inferencePrecision == ov::element::f32)
        CPU_REGISTER_PASS_ARM(snippetsManager, snippets::pass::SnippetsTokenization, tokenization_config);
#endif

    // - MHA has BRGEMM that is supported only on AVX512 platforms
    // - CPU Plugin Subgraph supports only f32, bf16 (and quantized) BRGEMM
    //   [122494] Need to add support of f16
    const bool isMHASupported =
#if defined(OPENVINO_ARCH_ARM64)
            false;
#else
            dnnl::impl::cpu::x64::mayiuse(dnnl::impl::cpu::x64::avx512_core) &&
            one_of(inferencePrecision, ov::element::bf16, ov::element::f32, element::undefined);
#endif
    if (!isMHASupported) {
        CPU_DISABLE_PASS_COMMON(snippetsManager, snippets::pass::TokenizeMHASnippets);
        CPU_DISABLE_PASS_COMMON(snippetsManager, snippets::pass::ExtractReshapesFromMHA);
    }

#if defined(OPENVINO_ARCH_X86_64)
    auto is_supported_matmul = [this](const std::shared_ptr<const ov::Node>& n) {
        const auto matmul = ov::as_type_ptr<const ov::op::v0::MatMul>(n);
        if (!matmul || matmul->is_dynamic())
            return false;
        const auto in_type0 = matmul->get_input_element_type(0);
        const auto in_type1 = matmul->get_input_element_type(1);
        if (in_type0 == ov::element::f16 || in_type1 == ov::element::f16)
            return false;
        if (in_type0 == ov::element::f32 && in_type1 == ov::element::f32 && one_of(inferencePrecision, element::f32, element::undefined))
            return true;
        // [114487] brgemm kernel in oneDNN requires brgemm_copy_b kernel if MatMul node has transposed_b=True
        // The current solution with ExtractExplicitMatMulTranspose pass is slower for non-f32 cases than using of brgemm_copy_b kernel
        if (matmul->get_transpose_a() || matmul->get_transpose_b())
            return false;
        if (in_type0 == ov::element::i8)
            return dnnl::impl::cpu::x64::mayiuse(dnnl::impl::cpu::x64::avx512_core_vnni);
        if ((in_type0 == ov::element::bf16 && in_type1 == ov::element::bf16) ||
            ((in_type0 == element::f32 && in_type1 == ov::element::f32 && inferencePrecision == ov::element::bf16))) {
            // Implementation calls AMX BF16 brgemm only for tensors with K and N aligned on 2, otherwise fallbacks on vector impl
            // Vector madd BF16 instruction on SPR has reduced performance on HW level, which results in overall perf degradation
            size_t bf16Factor = 2;
            if (dnnl::impl::cpu::x64::mayiuse(dnnl::impl::cpu::x64::avx512_core_amx)) {
                const auto K = *(matmul->get_input_partial_shape(0).rbegin());
                const auto N = *(matmul->get_input_partial_shape(1).rbegin());
                return K.is_static() && (K.get_length() % bf16Factor == 0) &&
                       N.is_static() && (N.get_length() % bf16Factor == 0);
            }
            return dnnl::impl::cpu::x64::mayiuse(dnnl::impl::cpu::x64::avx512_core_bf16);
        }
        return true;
    };
    auto is_unsupported_parallel_work_amount = [&](const std::shared_ptr<const ov::Node>& n, const ov::Shape& shape) {
        const size_t parallel_work_amount = std::accumulate(shape.rbegin() + 2, shape.rend(), 1, std::multiplies<size_t>());
        const auto is_unsupported_parallel_work_amount =
            parallel_work_amount < tokenization_config.get_concurrency() &&
            !ov::snippets::pass::SplitDimensionM::can_be_optimized(n, tokenization_config.get_concurrency());
        return is_unsupported_parallel_work_amount;
    };
#endif // OPENVINO_ARCH_X86_64

    auto is_supported_op = [](const std::shared_ptr<const ov::Node> &n) -> bool {
#if defined(OPENVINO_ARCH_ARM64)
        return (ov::is_type<ov::op::v0::Abs>(n) ||
                ov::is_type<ov::op::v1::Add>(n) ||
                ov::is_type<ov::op::v0::Clamp>(n) ||
                ov::is_type<ov::op::v1::Divide>(n) ||
                ov::is_type<ov::op::v0::Elu>(n) ||
                ov::is_type<ov::op::v0::Exp>(n) ||
                ov::is_type<ov::op::v0::Floor>(n) ||
                ov::is_type<ov::op::v0::Gelu>(n) ||
                ov::is_type<ov::op::v7::Gelu>(n) ||
                ov::is_type<ov::op::v4::HSwish>(n) ||
                ov::is_type<ov::op::v1::Maximum>(n) ||
                ov::is_type<ov::op::v1::Minimum>(n) ||
                ov::is_type<ov::op::v4::Mish>(n) ||
                ov::is_type<ov::op::v1::Mod>(n) ||
                ov::is_type<ov::op::v1::Multiply>(n) ||
                ov::is_type<ov::op::v0::Relu>(n) ||
                ov::is_type<ov::op::v0::Sigmoid>(n) ||
                ov::is_type<ov::op::v1::Subtract>(n) ||
                ov::is_type<ov::op::v4::Swish>(n) ||
                ov::is_type<ov::op::v0::Tanh>(n));
#else
        // CPU Plugin support Swish in Subgraph via conversion to SwichCPU which assumes second input to be constant,
        // and CPU Plugin does not support Mish for x64
        auto is_unsupported = [](const std::shared_ptr<const ov::Node> &n) {
            return (ov::is_type<const ov::op::v4::Swish>(n) && n->inputs().size() > 1 &&
                   !ov::is_type<const ov::op::v0::Constant>(n->get_input_node_shared_ptr(1))) ||
                   ov::is_type<const ov::op::v4::Mish>(n);
        };
        // todo: general tokenization flow is not currently supported for these operations.
        // they can be tokenized only as a part of complex patterns
        auto is_unsupported_by_common_tokenization = [](const std::shared_ptr<const ov::Node> &n) {
            return (ov::is_type<const ov::op::v1::Softmax>(n) ||
                    ov::is_type<const ov::op::v8::Softmax>(n) ||
                    ov::is_type<const ov::op::v0::MatMul>(n) ||
                    ov::is_type<const ov::op::v1::Transpose>(n) ||
                    ov::is_type<const ov::op::v1::Broadcast>(n) ||
                    ov::is_type<const ov::op::v3::Broadcast>(n) ||
                    ov::is_type<const ov::op::v1::ReduceMax>(n) ||
                    ov::is_type<const ov::op::v1::ReduceSum>(n));
        };
        return !is_unsupported(n) && !is_unsupported_by_common_tokenization(n);
#endif
    };

    auto has_supported_tensors = [ignoreCallback](const std::shared_ptr<const ov::Node> &n) -> bool {
        // Check for supported precision
        auto is_supported_tensor = [&n, ignoreCallback](descriptor::Tensor& t, bool is_input) -> bool {
            // TODO [105804] int32 isn't supported in general because i32 emitters are required for bit-exact i32 calculations in some cases
            // So i32 is supported exclusively for transposes and broadcast
            static const std::set<ov::element::Type> supported_element_types =
#if defined(OPENVINO_ARCH_ARM64)
                { ov::element::f32 };
#else
                {ov::element::f32, ov::element::bf16, ov::element::f16, ov::element::i8, ov::element::u8};
#endif

            if (!ignoreCallback) {
                // Check for supported ranks
                // todo: clarify whether we can evaluate snippets on inputs with larger ranks
                if (t.get_partial_shape().rank().get_length() > 6)
                    return false;
            }

            return supported_element_types.count(t.get_element_type()) != 0 || (is_input &&
                   t.get_element_type() == ov::element::i32 &&
                   (ov::is_type<const opset1::Transpose>(n) ||
                    ov::is_type<const opset1::Broadcast>(n) ||
                    ov::is_type<const opset1::ReduceMax>(n) ||
                    ov::is_type<const opset1::ReduceSum>(n)));
        };

        const auto& inputs = n->inputs();
        const auto& outputs = n->outputs();
        return std::all_of(inputs.begin(), inputs.end(), [&](const Input<const ov::Node>& in) {return  is_supported_tensor(in.get_tensor(), true);}) &&
               std::all_of(outputs.begin(), outputs.end(), [&](const Output<const ov::Node>& out) {return  is_supported_tensor(out.get_tensor(), false);});
    };

    if (!ignoreCallback) {
        CPU_SET_CALLBACK_X64(snippetsManager, [&](const std::shared_ptr<const ov::Node>& n) -> bool {
            // Tranformation callback is called on MatMul0
            if (!is_supported_matmul(n))
                return true;
            // Search for MatMul1
            auto child = n->get_output_target_inputs(0).begin()->get_node()->shared_from_this();
            while (!ov::is_type<const ov::op::v0::MatMul>(child)) {
                child = child->get_output_target_inputs(0).begin()->get_node()->shared_from_this();
            }
            if (!is_supported_matmul(child))
                return true;

            const auto& shape = child->get_input_shape(0);
            return is_unsupported_parallel_work_amount(n, shape);
        }, snippets::pass::TokenizeMHASnippets);
        CPU_SET_CALLBACK_X64(snippetsManager, [&](const std::shared_ptr<const ov::Node>& n) -> bool {
            return !is_supported_matmul(n) || is_unsupported_parallel_work_amount(n, n->get_output_shape(0));
        }, snippets::pass::ExtractReshapesFromMHA);
    }

    CPU_SET_CALLBACK_COMMON(snippetsManager,
    [&](const std::shared_ptr<const ov::Node>& n) -> bool {
        if (!ignoreCallback) {
            if (n->is_dynamic() || !is_supported_op(n))
                return true;
        }

        const auto& inputs = n->inputs();
        // todo: clarify whether we can evaluate snippets on const paths
        const bool has_only_const_inputs = std::all_of(inputs.begin(), inputs.end(),
                                                        [](const ov::Input<const ov::Node>& in) {
                                                            return ov::is_type<ov::op::v0::Constant>(
                                                                    in.get_source_output().get_node_shared_ptr());
                                                        });
        if (has_only_const_inputs)
            return true;
        if (!has_supported_tensors(n))
            return true;
        return false;
    },
    snippets::pass::TokenizeSnippets);

    snippetsManager.run_passes(model);
}

void Transformations::PostSnippets(void) {
    ov::pass::Manager postSnippetsManager;
    postSnippetsManager.set_per_pass_validation(false);
    CPU_REGISTER_PASS_COMMON(postSnippetsManager, ov::pass::FakeQuantizeDecomposition);
    CPU_SET_CALLBACK_COMMON(postSnippetsManager,
        [](const_node_ptr& node) -> bool {
            std::string errMsg;
            return node::FakeQuantize::isSupportedOperation(node, errMsg);
        },
        ov::pass::FakeQuantizeDecomposition);
    CPU_REGISTER_PASS_COMMON(postSnippetsManager, ov::pass::ConstantFolding);
    postSnippetsManager.run_passes(model);
}

void Transformations::Snippets(void) {
    const bool useSnippets = snippetsMode != Config::SnippetsMode::Disable &&
        CPU_DEBUG_CAP_IS_TRANSFORMATION_ENABLED(config.debugCaps, Snippets);
    if (!useSnippets)
        return;

    CPU_DEBUG_CAP_TRANSFORMATION_SCOPE(this, Snippets);
    MainSnippets();
    PostSnippets();
}

}   // namespace intel_cpu
}   // namespace ov<|MERGE_RESOLUTION|>--- conflicted
+++ resolved
@@ -469,7 +469,6 @@
         manager,
         [](const_node_ptr& node) -> bool {
             const auto maxpool = std::dynamic_pointer_cast<const ov::op::v14::MaxPool>(node);
-<<<<<<< HEAD
             if (maxpool && maxpool->get_rounding_type() != ov::op::RoundingType::CEIL_TORCH) {
                 return false;
             }
@@ -488,12 +487,6 @@
         },
         ov::pass::ConvertAvgPool14ToAvgPool1);
 
-=======
-            return !maxpool ||  maxpool->get_rounding_type() == ov::op::RoundingType::CEIL_TORCH;
-        },
-        ov::pass::ConvertMaxPool14ToMaxPool8);
-
->>>>>>> be656b3a
     CPU_SET_CALLBACK_COMMON(manager,
         [](const_node_ptr &node) -> bool {
             std::string msg;
