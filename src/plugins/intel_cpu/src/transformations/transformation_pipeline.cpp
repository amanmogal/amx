--- conflicted
+++ resolved
@@ -271,8 +271,6 @@
         }, ov::pass::MarkDequantizationSubgraph);
     }
 
-<<<<<<< HEAD
-=======
     auto get_convert_precisions = []() {
         precisions_map map = {
             {ov::element::i64,     ov::element::i32},
@@ -292,7 +290,7 @@
 
         return map;
     };
->>>>>>> 600c2d82
+
     static const auto precisions = get_convert_precisions();
     type_to_fuse_map type_to_fuse = {{ov::opset10::Convert::get_type_info_static(), fuse_type_to_convert}};
 
