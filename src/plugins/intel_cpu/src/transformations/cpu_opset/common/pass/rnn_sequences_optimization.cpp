// Copyright (C) 2018-2023 Intel Corporation
// SPDX-License-Identifier: Apache-2.0
//

#include "rnn_sequences_optimization.hpp"

#include <openvino/opsets/opset1.hpp>
#include <openvino/opsets/opset5.hpp>
#include <openvino/opsets/opset8.hpp>
#include "openvino/pass/pattern/op/wrap_type.hpp"
#include "openvino/core/rt_info.hpp"
#include <transformations/utils/utils.hpp>

#include "itt.hpp"

namespace {
    int64_t getSeqAxis(const std::shared_ptr<ov::Node>& sequenceOp) {
        // Optimization.
        // Plug-ins support seqAxis attribute (value 1 or 0) for Seq ops, but according to the spec we don't
        // support this attribute and should insert Transpose layer before and after Seq op in TI to Sequences
        // transformation. Additional Transpose layers affect the performance, so we try to detect pattern
        // Transpose(axis_order={1,0,2}) -> Seq -> Transpose(axis_order={2,1,0,3}
        // and replace unnecessary Transpose ops with SeqIE (seqAxis = 0) to transfer value
        // of the attribute to plug-ins.
        // todo: specify seqAxis attribute for Sequence ops.
        int64_t seqAxis = 1; // default
        const auto& target_inputs = sequenceOp->get_output_target_inputs(0);
        if (target_inputs.size() == 1) {
<<<<<<< HEAD
            const auto transpose_before = ov::as_type_ptr<ov::opset1::Transpose>(sequenceOp->get_input_node_shared_ptr(0));
            const auto transpose_after = ov::as_type_ptr<ov::opset1::Transpose>(target_inputs.begin()->get_node()->shared_from_this());

            if (transpose_after && transpose_before) {
                auto order_before = ov::as_type_ptr<ov::opset1::Constant>(transpose_before->get_input_node_shared_ptr(1));
                auto order_after = ov::as_type_ptr<ov::opset1::Constant>(transpose_after->get_input_node_shared_ptr(1));
=======
            const auto transpose_before = ov::as_type_ptr<ngraph::opset1::Transpose>(sequenceOp->get_input_node_shared_ptr(0));
            const auto transpose_after = ov::as_type_ptr<ngraph::opset1::Transpose>(target_inputs.begin()->get_node()->shared_from_this());

            if (transpose_after && transpose_before) {
                auto order_before = ov::as_type_ptr<ngraph::opset1::Constant>(transpose_before->get_input_node_shared_ptr(1));
                auto order_after = ov::as_type_ptr<ngraph::opset1::Constant>(transpose_after->get_input_node_shared_ptr(1));
>>>>>>> 5dd317c7

                if (order_before && order_after) {
                    auto order_before_values = order_before->cast_vector<int64_t>();
                    auto order_after_values = order_after->cast_vector<int64_t>();
                    std::vector<int64_t> order_ref_before = {1, 0, 2};
                    std::vector<int64_t> order_ref_after = {2, 1, 0, 3};
                    if (order_before_values == order_ref_before && order_after_values == order_ref_after) {
                        seqAxis = 0;
                    }
                }
            }
        }
        return seqAxis;
    }

    bool transform(const std::shared_ptr<ov::Node>& sequenceOp) {
        // Detect pattern: Transpose_before -> Seq -> Transpose_after
        auto seqAxis = getSeqAxis(sequenceOp);
        if (seqAxis == 0) {
            ov::Output<ov::Node> in_0 = sequenceOp->get_input_node_shared_ptr(0)->input_value(0);

<<<<<<< HEAD
            auto shapeBeforeTranspose = ov::op::util::make_try_fold<ov::opset1::ShapeOf>(in_0);
            auto newInShape = ov::op::util::make_try_fold<ov::opset8::Gather>(shapeBeforeTranspose,
                ov::opset1::Constant::create(ov::element::i32, { 3 }, { 1, 0, 2 }),
                ov::opset1::Constant::create(ov::element::i32, {}, { 0 }));
            auto reshape1 = std::make_shared<ov::opset1::Reshape>(in_0, newInShape, false);
=======
            auto shapeBeforeTranspose = ov::op::util::make_try_fold<ngraph::opset1::ShapeOf>(in_0);
            auto newInShape = ov::op::util::make_try_fold<ngraph::opset8::Gather>(shapeBeforeTranspose,
                ngraph::opset1::Constant::create(ov::element::i32, { 3 }, { 1, 0, 2 }),
                ngraph::opset1::Constant::create(ov::element::i32, {}, { 0 }));
            auto reshape1 = std::make_shared<ngraph::opset1::Reshape>(in_0, newInShape, false);
>>>>>>> 5dd317c7
            ov::copy_runtime_info(sequenceOp->get_input_node_shared_ptr(0), reshape1);
            ov::replace_node(sequenceOp->get_input_node_shared_ptr(0), reshape1);

            const auto &seqTargetInputs = sequenceOp->get_output_target_inputs(0);
            if (seqTargetInputs.empty())
                return false;
            auto transposeAfter = seqTargetInputs.begin()->get_node()->shared_from_this();

<<<<<<< HEAD
            auto lstmOutShape = ov::op::util::make_try_fold<ov::opset1::ShapeOf>(sequenceOp->output(0));
            auto newOutShape = ov::op::util::make_try_fold<ov::opset8::Gather>(lstmOutShape,
                ov::opset1::Constant::create(ov::element::i32, { 4 }, { 2, 1, 0, 3 }),
                ov::opset1::Constant::create(ov::element::i32, {}, { 0 }));
=======
            auto lstmOutShape = ov::op::util::make_try_fold<ngraph::opset1::ShapeOf>(sequenceOp->output(0));
            auto newOutShape = ov::op::util::make_try_fold<ngraph::opset8::Gather>(lstmOutShape,
                ngraph::opset1::Constant::create(ov::element::i32, { 4 }, { 2, 1, 0, 3 }),
                ngraph::opset1::Constant::create(ov::element::i32, {}, { 0 }));
>>>>>>> 5dd317c7

            auto reshape2 = std::make_shared<ov::opset1::Reshape>(sequenceOp->output(0), newOutShape, false);
            reshape2->set_friendly_name(transposeAfter->get_friendly_name());
            ov::copy_runtime_info(transposeAfter, reshape2);
            ov::replace_node(transposeAfter, reshape2);
        }

        sequenceOp->get_rt_info()["seqAxis"] = seqAxis;

        return true;
    }
} // namespace

ov::intel_cpu::OptimizeGRUSequenceTransposes::OptimizeGRUSequenceTransposes() {
    MATCHER_SCOPE(OptimizeGRUSequenceTransposes);
<<<<<<< HEAD
    auto gruSequenceNgraph = ov::pass::pattern::wrap_type<ov::opset5::GRUSequence>();

    ov::matcher_pass_callback callback = [](ov::pass::pattern::Matcher &m) {
        auto gruSequence = ov::as_type_ptr<ov::opset5::GRUSequence>(m.get_match_root());
=======
    auto gruSequenceNgraph = ov::pass::pattern::wrap_type<ngraph::opset5::GRUSequence>();

    ov::matcher_pass_callback callback = [](ov::pass::pattern::Matcher &m) {
        auto gruSequence = ov::as_type_ptr<ngraph::opset5::GRUSequence>(m.get_match_root());
>>>>>>> 5dd317c7
        if (!gruSequence) {
            return false;
        }
        // Bidirectional cases are not supported
        if (gruSequence->get_direction() == ov::op::RecurrentSequenceDirection::BIDIRECTIONAL)
            return false;

        return transform(gruSequence);
    };

    auto m = std::make_shared<ov::pass::pattern::Matcher>(gruSequenceNgraph, matcher_name);
    this->register_matcher(m, callback);
}

ov::intel_cpu::OptimizeRNNSequenceTransposes::OptimizeRNNSequenceTransposes() {
    MATCHER_SCOPE(OptimizeRNNSequenceTransposes);
<<<<<<< HEAD
    auto rnnSequenceNgraph = ov::pass::pattern::wrap_type<ov::opset5::RNNSequence>();

    ov::matcher_pass_callback callback = [](ov::pass::pattern::Matcher &m) {
        auto rnnSequence = ov::as_type_ptr<ov::opset5::RNNSequence>(m.get_match_root());
=======
    auto rnnSequenceNgraph = ov::pass::pattern::wrap_type<ngraph::opset5::RNNSequence>();

    ov::matcher_pass_callback callback = [](ov::pass::pattern::Matcher &m) {
        auto rnnSequence = ov::as_type_ptr<ngraph::opset5::RNNSequence>(m.get_match_root());
>>>>>>> 5dd317c7
        if (!rnnSequence) {
            return false;
        }
        // Bidirectional cases are not supported
        if (rnnSequence->get_direction() == ov::op::RecurrentSequenceDirection::BIDIRECTIONAL)
            return false;

        return transform(rnnSequence);
    };

    auto m = std::make_shared<ov::pass::pattern::Matcher>(rnnSequenceNgraph, matcher_name);
    this->register_matcher(m, callback);
}

ov::intel_cpu::OptimizeLSTMSequenceTransposes::OptimizeLSTMSequenceTransposes() {
    MATCHER_SCOPE(OptimizeLSTMSequenceTransposes);
<<<<<<< HEAD
    auto lstmSequenceNgraph = ov::pass::pattern::wrap_type<ov::opset1::LSTMSequence, ov::opset5::LSTMSequence>();

    ov::matcher_pass_callback callback = [](ov::pass::pattern::Matcher &m) {
        auto checkSequence = [](const std::shared_ptr<ov::Node>& node) {
            if (auto lstm5 = ov::as_type_ptr<ov::opset5::LSTMSequence>(node)) {
                return lstm5->get_direction() != ov::op::RecurrentSequenceDirection::BIDIRECTIONAL;
            } else if (auto lstm1 = ov::as_type_ptr<ov::opset1::LSTMSequence>(node)) {
                return lstm1->get_direction() != ov::op::RecurrentSequenceDirection::BIDIRECTIONAL;
=======
    auto lstmSequenceNgraph = ov::pass::pattern::wrap_type<ngraph::opset1::LSTMSequence, ngraph::opset5::LSTMSequence>();

    ov::matcher_pass_callback callback = [](ov::pass::pattern::Matcher &m) {
        auto checkSequence = [](const std::shared_ptr<ov::Node>& node) {
            if (auto lstm5 = ov::as_type_ptr<ngraph::opset5::LSTMSequence>(node)) {
                return lstm5->get_direction() != ngraph::op::RecurrentSequenceDirection::BIDIRECTIONAL;
            } else if (auto lstm1 = ov::as_type_ptr<ngraph::opset1::LSTMSequence>(node)) {
                return lstm1->get_direction() != ngraph::op::RecurrentSequenceDirection::BIDIRECTIONAL;
>>>>>>> 5dd317c7
            } else {
                return false;
            }
        };

        std::shared_ptr<ov::Node> lstmSequence = m.get_match_root();
        return checkSequence(lstmSequence) ? transform(lstmSequence) : false;
    };

    auto m = std::make_shared<ov::pass::pattern::Matcher>(lstmSequenceNgraph, matcher_name);
    this->register_matcher(m, callback);
}

ov::intel_cpu::OptimizeSequenceTransposes::OptimizeSequenceTransposes() {
    ADD_MATCHER_FOR_THIS(OptimizeLSTMSequenceTransposes)
    ADD_MATCHER_FOR_THIS(OptimizeRNNSequenceTransposes)
    ADD_MATCHER_FOR_THIS(OptimizeGRUSequenceTransposes)
}<|MERGE_RESOLUTION|>--- conflicted
+++ resolved
@@ -26,22 +26,12 @@
         int64_t seqAxis = 1; // default
         const auto& target_inputs = sequenceOp->get_output_target_inputs(0);
         if (target_inputs.size() == 1) {
-<<<<<<< HEAD
             const auto transpose_before = ov::as_type_ptr<ov::opset1::Transpose>(sequenceOp->get_input_node_shared_ptr(0));
             const auto transpose_after = ov::as_type_ptr<ov::opset1::Transpose>(target_inputs.begin()->get_node()->shared_from_this());
 
             if (transpose_after && transpose_before) {
                 auto order_before = ov::as_type_ptr<ov::opset1::Constant>(transpose_before->get_input_node_shared_ptr(1));
                 auto order_after = ov::as_type_ptr<ov::opset1::Constant>(transpose_after->get_input_node_shared_ptr(1));
-=======
-            const auto transpose_before = ov::as_type_ptr<ngraph::opset1::Transpose>(sequenceOp->get_input_node_shared_ptr(0));
-            const auto transpose_after = ov::as_type_ptr<ngraph::opset1::Transpose>(target_inputs.begin()->get_node()->shared_from_this());
-
-            if (transpose_after && transpose_before) {
-                auto order_before = ov::as_type_ptr<ngraph::opset1::Constant>(transpose_before->get_input_node_shared_ptr(1));
-                auto order_after = ov::as_type_ptr<ngraph::opset1::Constant>(transpose_after->get_input_node_shared_ptr(1));
->>>>>>> 5dd317c7
-
                 if (order_before && order_after) {
                     auto order_before_values = order_before->cast_vector<int64_t>();
                     auto order_after_values = order_after->cast_vector<int64_t>();
@@ -62,19 +52,11 @@
         if (seqAxis == 0) {
             ov::Output<ov::Node> in_0 = sequenceOp->get_input_node_shared_ptr(0)->input_value(0);
 
-<<<<<<< HEAD
             auto shapeBeforeTranspose = ov::op::util::make_try_fold<ov::opset1::ShapeOf>(in_0);
             auto newInShape = ov::op::util::make_try_fold<ov::opset8::Gather>(shapeBeforeTranspose,
                 ov::opset1::Constant::create(ov::element::i32, { 3 }, { 1, 0, 2 }),
                 ov::opset1::Constant::create(ov::element::i32, {}, { 0 }));
             auto reshape1 = std::make_shared<ov::opset1::Reshape>(in_0, newInShape, false);
-=======
-            auto shapeBeforeTranspose = ov::op::util::make_try_fold<ngraph::opset1::ShapeOf>(in_0);
-            auto newInShape = ov::op::util::make_try_fold<ngraph::opset8::Gather>(shapeBeforeTranspose,
-                ngraph::opset1::Constant::create(ov::element::i32, { 3 }, { 1, 0, 2 }),
-                ngraph::opset1::Constant::create(ov::element::i32, {}, { 0 }));
-            auto reshape1 = std::make_shared<ngraph::opset1::Reshape>(in_0, newInShape, false);
->>>>>>> 5dd317c7
             ov::copy_runtime_info(sequenceOp->get_input_node_shared_ptr(0), reshape1);
             ov::replace_node(sequenceOp->get_input_node_shared_ptr(0), reshape1);
 
@@ -83,17 +65,10 @@
                 return false;
             auto transposeAfter = seqTargetInputs.begin()->get_node()->shared_from_this();
 
-<<<<<<< HEAD
             auto lstmOutShape = ov::op::util::make_try_fold<ov::opset1::ShapeOf>(sequenceOp->output(0));
             auto newOutShape = ov::op::util::make_try_fold<ov::opset8::Gather>(lstmOutShape,
                 ov::opset1::Constant::create(ov::element::i32, { 4 }, { 2, 1, 0, 3 }),
                 ov::opset1::Constant::create(ov::element::i32, {}, { 0 }));
-=======
-            auto lstmOutShape = ov::op::util::make_try_fold<ngraph::opset1::ShapeOf>(sequenceOp->output(0));
-            auto newOutShape = ov::op::util::make_try_fold<ngraph::opset8::Gather>(lstmOutShape,
-                ngraph::opset1::Constant::create(ov::element::i32, { 4 }, { 2, 1, 0, 3 }),
-                ngraph::opset1::Constant::create(ov::element::i32, {}, { 0 }));
->>>>>>> 5dd317c7
 
             auto reshape2 = std::make_shared<ov::opset1::Reshape>(sequenceOp->output(0), newOutShape, false);
             reshape2->set_friendly_name(transposeAfter->get_friendly_name());
@@ -109,17 +84,10 @@
 
 ov::intel_cpu::OptimizeGRUSequenceTransposes::OptimizeGRUSequenceTransposes() {
     MATCHER_SCOPE(OptimizeGRUSequenceTransposes);
-<<<<<<< HEAD
     auto gruSequenceNgraph = ov::pass::pattern::wrap_type<ov::opset5::GRUSequence>();
 
     ov::matcher_pass_callback callback = [](ov::pass::pattern::Matcher &m) {
         auto gruSequence = ov::as_type_ptr<ov::opset5::GRUSequence>(m.get_match_root());
-=======
-    auto gruSequenceNgraph = ov::pass::pattern::wrap_type<ngraph::opset5::GRUSequence>();
-
-    ov::matcher_pass_callback callback = [](ov::pass::pattern::Matcher &m) {
-        auto gruSequence = ov::as_type_ptr<ngraph::opset5::GRUSequence>(m.get_match_root());
->>>>>>> 5dd317c7
         if (!gruSequence) {
             return false;
         }
@@ -136,17 +104,10 @@
 
 ov::intel_cpu::OptimizeRNNSequenceTransposes::OptimizeRNNSequenceTransposes() {
     MATCHER_SCOPE(OptimizeRNNSequenceTransposes);
-<<<<<<< HEAD
     auto rnnSequenceNgraph = ov::pass::pattern::wrap_type<ov::opset5::RNNSequence>();
 
     ov::matcher_pass_callback callback = [](ov::pass::pattern::Matcher &m) {
         auto rnnSequence = ov::as_type_ptr<ov::opset5::RNNSequence>(m.get_match_root());
-=======
-    auto rnnSequenceNgraph = ov::pass::pattern::wrap_type<ngraph::opset5::RNNSequence>();
-
-    ov::matcher_pass_callback callback = [](ov::pass::pattern::Matcher &m) {
-        auto rnnSequence = ov::as_type_ptr<ngraph::opset5::RNNSequence>(m.get_match_root());
->>>>>>> 5dd317c7
         if (!rnnSequence) {
             return false;
         }
@@ -163,7 +124,6 @@
 
 ov::intel_cpu::OptimizeLSTMSequenceTransposes::OptimizeLSTMSequenceTransposes() {
     MATCHER_SCOPE(OptimizeLSTMSequenceTransposes);
-<<<<<<< HEAD
     auto lstmSequenceNgraph = ov::pass::pattern::wrap_type<ov::opset1::LSTMSequence, ov::opset5::LSTMSequence>();
 
     ov::matcher_pass_callback callback = [](ov::pass::pattern::Matcher &m) {
@@ -172,16 +132,6 @@
                 return lstm5->get_direction() != ov::op::RecurrentSequenceDirection::BIDIRECTIONAL;
             } else if (auto lstm1 = ov::as_type_ptr<ov::opset1::LSTMSequence>(node)) {
                 return lstm1->get_direction() != ov::op::RecurrentSequenceDirection::BIDIRECTIONAL;
-=======
-    auto lstmSequenceNgraph = ov::pass::pattern::wrap_type<ngraph::opset1::LSTMSequence, ngraph::opset5::LSTMSequence>();
-
-    ov::matcher_pass_callback callback = [](ov::pass::pattern::Matcher &m) {
-        auto checkSequence = [](const std::shared_ptr<ov::Node>& node) {
-            if (auto lstm5 = ov::as_type_ptr<ngraph::opset5::LSTMSequence>(node)) {
-                return lstm5->get_direction() != ngraph::op::RecurrentSequenceDirection::BIDIRECTIONAL;
-            } else if (auto lstm1 = ov::as_type_ptr<ngraph::opset1::LSTMSequence>(node)) {
-                return lstm1->get_direction() != ngraph::op::RecurrentSequenceDirection::BIDIRECTIONAL;
->>>>>>> 5dd317c7
             } else {
                 return false;
             }
