--- conflicted
+++ resolved
@@ -48,19 +48,14 @@
     // after transformation "MoveEltwiseUpThroughDataMov" there can be reshaped sequences that should be eliminated or fused
     CPU_REGISTER_PASS_COMMON(manager, ov::pass::ReshapeSequenceFusion);
     CPU_REGISTER_PASS_COMMON(manager, ov::pass::ConstantFolding);
-<<<<<<< HEAD
     CPU_REGISTER_PASS_COMMON(manager,
                              ov::pass::ConvertPrecision,
                              precisions_map{{ngraph::element::i64, ngraph::element::i32}},
                              type_to_fuse_map{{}},
                              false,
                              false);
-    CPU_REGISTER_PASS_COMMON(manager, NgramFusion);
-=======
-    CPU_REGISTER_PASS_COMMON(manager, ov::pass::ConvertPrecision, precisions_map {{ ngraph::element::i64, ngraph::element::i32 }});
     auto symbolic_pipeline = CPU_REGISTER_PASS_COMMON(manager, ov::pass::SymbolicOptimizations, false);
     symbolic_pipeline->get_manager()->register_pass<NgramFusion>();
->>>>>>> 3e82849f
     CPU_REGISTER_PASS_COMMON(manager, ov::pass::Validate);
 
     manager.run_passes(nGraphFunc);
