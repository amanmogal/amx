// Copyright (C) 2018-2023 Intel Corporation
// SPDX-License-Identifier: Apache-2.0
//

#include "mha_fusion.hpp"

#include <openvino/opsets/opset1.hpp>
#include <openvino/opsets/opset3.hpp>
#include "openvino/core/rt_info.hpp"
#include "openvino/pass/pattern/op/wrap_type.hpp"
#include "openvino/pass/pattern/op/or.hpp"
#include "transformations/cpu_opset/x64/op/mha.hpp"
#include "simplify_fakequantize.hpp"

#include "itt.hpp"

// TODO: draw pattern
ov::intel_cpu::MHAFloatFusion::MHAFloatFusion() {
    MATCHER_SCOPE(MHAFloatFusion);

    auto in0 = ov::pass::pattern::any_input(ov::pass::pattern::has_static_shape());
    auto in1 = ov::pass::pattern::any_input(ov::pass::pattern::has_static_shape());
<<<<<<< HEAD
    auto in2 = ov::pass::pattern::wrap_type<ov::opset4::Constant>();
    auto in3 = ov::pass::pattern::any_input(ov::pass::pattern::has_static_shape());
    auto in4 = ov::pass::pattern::wrap_type<ov::opset4::Constant>();
    auto in5 = ov::pass::pattern::wrap_type<ov::opset4::Constant>();
    auto in6 = ov::pass::pattern::wrap_type<ov::opset4::Constant>();
    auto in7 = ov::pass::pattern::wrap_type<ov::opset4::Constant>();
    auto in8 = ov::pass::pattern::any_input(ov::pass::pattern::has_static_shape());
    auto in9 = ov::pass::pattern::wrap_type<ov::opset4::Constant>();
    auto in10 = ov::pass::pattern::wrap_type<ov::opset4::Constant>();
    auto transpose0 = std::make_shared<ov::opset3::Transpose>(in0, in4);
    auto transpose1 = std::make_shared<ov::opset3::Transpose>(in1, in5);
    auto mul = std::make_shared<ov::opset3::Multiply>(transpose1, in2);
    auto matmul0 = std::make_shared<ov::opset3::MatMul>(transpose0, mul);
    auto add = std::make_shared<ov::opset4::Add>(matmul0, in3);
    auto reshape0 = std::make_shared<ov::opset1::Reshape>(add, in6, true);
    auto softmax = std::make_shared<ov::opset1::Softmax>(reshape0);
    auto reshape1 = std::make_shared<ov::opset1::Reshape>(softmax, in7, true);
    auto transpose2 = std::make_shared<ov::opset3::Transpose>(in8, in9);
    auto matmul1 = std::make_shared<ov::opset3::MatMul>(reshape1, transpose2);
    auto transpose3 = std::make_shared<ov::opset3::Transpose>(matmul1, in10);
=======
    auto in2 = ov::pass::pattern::wrap_type<ngraph::opset4::Constant>();
    auto in3 = ov::pass::pattern::any_input(ov::pass::pattern::has_static_shape());
    auto in4 = ov::pass::pattern::wrap_type<ngraph::opset4::Constant>();
    auto in5 = ov::pass::pattern::wrap_type<ngraph::opset4::Constant>();
    auto in6 = ov::pass::pattern::wrap_type<ngraph::opset4::Constant>();
    auto in7 = ov::pass::pattern::wrap_type<ngraph::opset4::Constant>();
    auto in8 = ov::pass::pattern::any_input(ov::pass::pattern::has_static_shape());
    auto in9 = ov::pass::pattern::wrap_type<ngraph::opset4::Constant>();
    auto in10 = ov::pass::pattern::wrap_type<ngraph::opset4::Constant>();
    auto transpose0 = std::make_shared<ngraph::opset3::Transpose>(in0, in4);
    auto transpose1 = std::make_shared<ngraph::opset3::Transpose>(in1, in5);
    auto mul = std::make_shared<ngraph::opset3::Multiply>(transpose1, in2);
    auto matmul0 = std::make_shared<ngraph::opset3::MatMul>(transpose0, mul);
    auto add = std::make_shared<ngraph::opset4::Add>(matmul0, in3);
    auto reshape0 = std::make_shared<ngraph::opset1::Reshape>(add, in6, true);
    auto softmax = std::make_shared<ngraph::opset1::Softmax>(reshape0);
    auto reshape1 = std::make_shared<ngraph::opset1::Reshape>(softmax, in7, true);
    auto transpose2 = std::make_shared<ngraph::opset3::Transpose>(in8, in9);
    auto matmul1 = std::make_shared<ngraph::opset3::MatMul>(reshape1, transpose2);
    auto transpose3 = std::make_shared<ngraph::opset3::Transpose>(matmul1, in10);
>>>>>>> 5dd317c7

    ov::matcher_pass_callback callback = [=](ov::pass::pattern::Matcher& m) {
        auto& pattern_to_output = m.get_pattern_value_map();
        auto transpose0_in = pattern_to_output.at(in0);
        auto transpose1_in = pattern_to_output.at(in1);
        auto mul_in1 = pattern_to_output.at(in2);
        auto add_in1 = pattern_to_output.at(in3);
        auto transpose2_in = pattern_to_output.at(in8);

        if (transpose0_in.get_shape() != transpose1_in.get_shape() || transpose0_in.get_shape() != transpose2_in.get_shape()) {
            return false;
        }

        if (transpose0_in.get_shape().size() != 4) {
            return false;
        }

        auto expected_add_shape = Shape({transpose0_in.get_shape()[0], 1, 1, transpose0_in.get_shape()[1]});
        if (add_in1.get_shape() != expected_add_shape) {
            return false;
        }

        if (!valid_transpose_order(pattern_to_output.at(in4).get_node_shared_ptr(), {0, 2, 1, 3})) return false;
        if (!valid_transpose_order(pattern_to_output.at(in5).get_node_shared_ptr(), {0, 2, 3, 1})) return false;
        if (!valid_transpose_order(pattern_to_output.at(in9).get_node_shared_ptr(), {0, 2, 1, 3})) return false;
        if (!valid_transpose_order(pattern_to_output.at(in10).get_node_shared_ptr(), {0, 2, 1, 3})) return false;

        std::vector<float> mul_scales;
<<<<<<< HEAD
        if (auto mul_node = ov::as_type_ptr<ov::opset3::Multiply>(pattern_to_output.at(mul).get_node_shared_ptr())) {
            mul_scales = ov::as_type_ptr<ov::opset4::Constant>(mul_node->get_input_node_shared_ptr(1))->cast_vector<float>();
=======
        if (auto mul_node = ov::as_type_ptr<ngraph::opset3::Multiply>(pattern_to_output.at(mul).get_node_shared_ptr())) {
            mul_scales = ov::as_type_ptr<ngraph::opset4::Constant>(mul_node->get_input_node_shared_ptr(1))->cast_vector<float>();
>>>>>>> 5dd317c7

            auto expected_shape = ov::Shape({1, transpose0_in.get_shape()[2], 1, 1});
            if (mul_scales.size() != 1 && mul_node->get_input_shape(1) != expected_shape) {
                return false;
            }
        } else {
            return false;
        }

<<<<<<< HEAD
        auto matmul0_node = ov::as_type_ptr<ov::opset3::MatMul>(pattern_to_output.at(matmul0).get_node_shared_ptr());
=======
        auto matmul0_node = ov::as_type_ptr<ngraph::opset3::MatMul>(pattern_to_output.at(matmul0).get_node_shared_ptr());
>>>>>>> 5dd317c7
        if (!matmul0_node)
            return false;
        if (matmul0_node->get_transpose_a() || matmul0_node->get_transpose_b())
            return false;

<<<<<<< HEAD
        auto reshape0_node = ov::as_type_ptr<ov::opset1::Reshape>(pattern_to_output.at(reshape0).get_node_shared_ptr());
        if (!reshape0_node)
            return false;

        if (auto reshape_pattern = ov::as_type_ptr<ov::opset4::Constant>(pattern_to_output.at(in6).get_node_shared_ptr())) {
=======
        auto reshape0_node = ov::as_type_ptr<ngraph::opset1::Reshape>(pattern_to_output.at(reshape0).get_node_shared_ptr());
        if (!reshape0_node)
            return false;

        if (auto reshape_pattern = ov::as_type_ptr<ngraph::opset4::Constant>(pattern_to_output.at(in6).get_node_shared_ptr())) {
>>>>>>> 5dd317c7
            if (reshape0_node->get_input_shape(0).size() != 4) {
                return false;
            }

            std::vector<int64_t> reshapeConstData = {static_cast<int64_t>(reshape0_node->get_input_shape(0)[0] *
                                                                          reshape0_node->get_input_shape(0)[1] *
                                                                          reshape0_node->get_input_shape(0)[2]),
                                                     -1};

            if (reshape_pattern->cast_vector<int64_t>() != reshapeConstData) {
                return false;
            }
        } else {
            return false;
        }

<<<<<<< HEAD
        if (auto reshape1_node = ov::as_type_ptr<ov::opset1::Reshape>(pattern_to_output.at(reshape1).get_node_shared_ptr())) {
=======
        if (auto reshape1_node = ov::as_type_ptr<ngraph::opset1::Reshape>(pattern_to_output.at(reshape1).get_node_shared_ptr())) {
>>>>>>> 5dd317c7
            if (reshape0_node->get_input_shape(0) != reshape1_node->get_output_shape(0)) {
                return false;
            }
        } else {
            return false;
        }

<<<<<<< HEAD
        auto softmax_node = ov::as_type_ptr<ov::opset1::Softmax>(pattern_to_output.at(softmax).get_node_shared_ptr());
=======
        auto softmax_node = ov::as_type_ptr<ngraph::opset1::Softmax>(pattern_to_output.at(softmax).get_node_shared_ptr());
>>>>>>> 5dd317c7
        if (!softmax_node)
            return false;
        if (softmax_node->get_axis() != 1)
            return false;

<<<<<<< HEAD
        auto matmul1_node = ov::as_type_ptr<ov::opset3::MatMul>(pattern_to_output.at(matmul1).get_node_shared_ptr());
=======
        auto matmul1_node = ov::as_type_ptr<ngraph::opset3::MatMul>(pattern_to_output.at(matmul1).get_node_shared_ptr());
>>>>>>> 5dd317c7
        if (!matmul1_node)
            return false;
        if (matmul1_node->get_transpose_a() || matmul1_node->get_transpose_b())
            return false;

        bool is_mul_first = true;
        auto transpose3_node = pattern_to_output.at(transpose3).get_node_shared_ptr();
        auto mha = std::make_shared<ov::intel_cpu::MHANode>(transpose0_in, transpose1_in, add_in1, transpose2_in, mul_scales, is_mul_first,
                                                            transpose3_node->get_output_element_type(0));
        mha->set_friendly_name(m.get_match_root()->get_friendly_name());
        ov::copy_runtime_info({pattern_to_output.at(transpose0).get_node_shared_ptr(),
                                   pattern_to_output.at(transpose1).get_node_shared_ptr(),
                                   pattern_to_output.at(mul).get_node_shared_ptr(),
                                   pattern_to_output.at(matmul0).get_node_shared_ptr(),
                                   pattern_to_output.at(add).get_node_shared_ptr(),
                                   pattern_to_output.at(reshape0).get_node_shared_ptr(),
                                   pattern_to_output.at(softmax).get_node_shared_ptr(),
                                   pattern_to_output.at(reshape1).get_node_shared_ptr(),
                                   pattern_to_output.at(transpose2).get_node_shared_ptr(),
                                   pattern_to_output.at(matmul1).get_node_shared_ptr(),
                                   pattern_to_output.at(transpose3).get_node_shared_ptr(),
                                  },
                                  mha);

        if (transformation_callback(mha)) {
            return false;
        }

        ov::replace_node(m.get_match_root(), mha);

        return true;
    };

    auto m = std::make_shared<ov::pass::pattern::Matcher>(transpose3, matcher_name);
    this->register_matcher(m, callback);
}

ov::intel_cpu::MHAFloatFusion2::MHAFloatFusion2() {
    MATCHER_SCOPE(MHAFloatFusion2);

    auto in0 = ov::pass::pattern::any_input(ov::pass::pattern::has_static_shape());
    auto in1 = ov::pass::pattern::any_input(ov::pass::pattern::has_static_shape());
    auto in3 = ov::pass::pattern::any_input(ov::pass::pattern::has_static_shape());
<<<<<<< HEAD
    auto in4 = ov::pass::pattern::wrap_type<ov::opset4::Constant>();
    auto in5 = ov::pass::pattern::wrap_type<ov::opset4::Constant>();
    auto in6 = ov::pass::pattern::wrap_type<ov::opset4::Constant>();
    auto in7 = ov::pass::pattern::wrap_type<ov::opset4::Constant>();
    auto in8 = ov::pass::pattern::any_input(ov::pass::pattern::has_static_shape());
    auto in9 = ov::pass::pattern::wrap_type<ov::opset4::Constant>();
    auto in10 = ov::pass::pattern::wrap_type<ov::opset4::Constant>();
    auto transpose0 = std::make_shared<ov::opset3::Transpose>(in0, in4);
    auto transpose1 = std::make_shared<ov::opset3::Transpose>(in1, in5);
    auto matmul0 = std::make_shared<ov::opset3::MatMul>(transpose0, transpose1);
    auto add = std::make_shared<ov::opset4::Add>(matmul0, in3);
    auto softmax = std::make_shared<ov::opset1::Softmax>(add);
    auto transpose2 = std::make_shared<ov::opset3::Transpose>(in8, in9);
    auto matmul1 = std::make_shared<ov::opset3::MatMul>(softmax, transpose2);
    auto transpose3 = std::make_shared<ov::opset3::Transpose>(matmul1, in10);
=======
    auto in4 = ov::pass::pattern::wrap_type<ngraph::opset4::Constant>();
    auto in5 = ov::pass::pattern::wrap_type<ngraph::opset4::Constant>();
    auto in6 = ov::pass::pattern::wrap_type<ngraph::opset4::Constant>();
    auto in7 = ov::pass::pattern::wrap_type<ngraph::opset4::Constant>();
    auto in8 = ov::pass::pattern::any_input(ov::pass::pattern::has_static_shape());
    auto in9 = ov::pass::pattern::wrap_type<ngraph::opset4::Constant>();
    auto in10 = ov::pass::pattern::wrap_type<ngraph::opset4::Constant>();
    auto transpose0 = std::make_shared<ngraph::opset3::Transpose>(in0, in4);
    auto transpose1 = std::make_shared<ngraph::opset3::Transpose>(in1, in5);
    auto matmul0 = std::make_shared<ngraph::opset3::MatMul>(transpose0, transpose1);
    auto add = std::make_shared<ngraph::opset4::Add>(matmul0, in3);
    auto softmax = std::make_shared<ngraph::opset1::Softmax>(add);
    auto transpose2 = std::make_shared<ngraph::opset3::Transpose>(in8, in9);
    auto matmul1 = std::make_shared<ngraph::opset3::MatMul>(softmax, transpose2);
    auto transpose3 = std::make_shared<ngraph::opset3::Transpose>(matmul1, in10);
>>>>>>> 5dd317c7

    ov::matcher_pass_callback callback = [=](ov::pass::pattern::Matcher& m) {
        auto& pattern_to_output = m.get_pattern_value_map();
        auto transpose0_in = pattern_to_output.at(in0);
        auto transpose1_in = pattern_to_output.at(in1);
        auto add_in1 = pattern_to_output.at(in3);
        auto transpose2_in = pattern_to_output.at(in8);

        if (transpose0_in.get_shape() != transpose1_in.get_shape() || transpose0_in.get_shape() != transpose2_in.get_shape()) {
            return false;
        }

        if (transpose0_in.get_shape().size() != 4) {
            return false;
        }

        auto expected_add_shape = Shape({transpose0_in.get_shape()[0], 1, 1, transpose0_in.get_shape()[1]});
        if (add_in1.get_shape() != expected_add_shape) {
            return false;
        }

        if (!valid_transpose_order(pattern_to_output.at(in4).get_node_shared_ptr(), {0, 2, 1, 3})) return false;
        if (!valid_transpose_order(pattern_to_output.at(in5).get_node_shared_ptr(), {0, 2, 3, 1})) return false;
        if (!valid_transpose_order(pattern_to_output.at(in9).get_node_shared_ptr(), {0, 2, 1, 3})) return false;
        if (!valid_transpose_order(pattern_to_output.at(in10).get_node_shared_ptr(), {0, 2, 1, 3})) return false;

<<<<<<< HEAD
        auto matmul0_node = ov::as_type_ptr<ov::opset3::MatMul>(pattern_to_output.at(matmul0).get_node_shared_ptr());
=======
        auto matmul0_node = ov::as_type_ptr<ngraph::opset3::MatMul>(pattern_to_output.at(matmul0).get_node_shared_ptr());
>>>>>>> 5dd317c7
        if (!matmul0_node)
            return false;
        if (matmul0_node->get_transpose_a() || matmul0_node->get_transpose_b())
            return false;

<<<<<<< HEAD
        auto softmax_node = ov::as_type_ptr<ov::opset1::Softmax>(pattern_to_output.at(softmax).get_node_shared_ptr());
=======
        auto softmax_node = ov::as_type_ptr<ngraph::opset1::Softmax>(pattern_to_output.at(softmax).get_node_shared_ptr());
>>>>>>> 5dd317c7
        if (!softmax_node)
            return false;
        if (softmax_node->get_axis() != 3)
            return false;

<<<<<<< HEAD
        auto matmul1_node = ov::as_type_ptr<ov::opset3::MatMul>(pattern_to_output.at(matmul1).get_node_shared_ptr());
=======
        auto matmul1_node = ov::as_type_ptr<ngraph::opset3::MatMul>(pattern_to_output.at(matmul1).get_node_shared_ptr());
>>>>>>> 5dd317c7
        if (!matmul1_node)
            return false;
        if (matmul1_node->get_transpose_a() || matmul1_node->get_transpose_b())
            return false;

        auto transpose3_node = pattern_to_output.at(transpose3).get_node_shared_ptr();
        auto mha = std::make_shared<ov::intel_cpu::MHANode>(transpose0_in, transpose1_in, add_in1, transpose2_in, std::vector<float>(), false,
                                                            transpose3_node->get_output_element_type(0));
        mha->set_friendly_name(m.get_match_root()->get_friendly_name());
        ov::copy_runtime_info({pattern_to_output.at(transpose0).get_node_shared_ptr(),
                                   pattern_to_output.at(transpose1).get_node_shared_ptr(),
                                   pattern_to_output.at(matmul0).get_node_shared_ptr(),
                                   pattern_to_output.at(add).get_node_shared_ptr(),
                                   pattern_to_output.at(softmax).get_node_shared_ptr(),
                                   pattern_to_output.at(transpose2).get_node_shared_ptr(),
                                   pattern_to_output.at(matmul1).get_node_shared_ptr(),
                                   pattern_to_output.at(transpose3).get_node_shared_ptr(),
                                  },
                                  mha);

        if (transformation_callback(mha)) {
            return false;
        }

        ov::replace_node(m.get_match_root(), mha);

        return true;
    };

    auto m = std::make_shared<ov::pass::pattern::Matcher>(transpose3, matcher_name);
    this->register_matcher(m, callback);
}

// TODO: draw pattern
ov::intel_cpu::MHAQuantFusion::MHAQuantFusion() {
    MATCHER_SCOPE(MHAQuantFusion);

    auto in0 = ov::pass::pattern::any_input(ov::pass::pattern::has_static_shape());
    auto in1 = ov::pass::pattern::any_input(ov::pass::pattern::has_static_shape());
<<<<<<< HEAD
    auto in2 = ov::pass::pattern::wrap_type<ov::opset4::Constant>();
    auto in3 = ov::pass::pattern::any_input(ov::pass::pattern::has_static_shape());
    auto in4 = ov::pass::pattern::wrap_type<ov::opset4::Constant>();
    auto in5 = ov::pass::pattern::wrap_type<ov::opset4::Constant>();
    auto in6 = ov::pass::pattern::wrap_type<ov::opset4::Constant>();
    auto in7 = ov::pass::pattern::wrap_type<ov::opset4::Constant>();
    auto in8 = ov::pass::pattern::any_input(ov::pass::pattern::has_static_shape());
    auto in9 = ov::pass::pattern::wrap_type<ov::opset4::Constant>();
    auto in10 = ov::pass::pattern::wrap_type<ov::opset4::Constant>();
    auto transpose0 = std::make_shared<ov::opset3::Transpose>(in0, in4);
    auto transpose1 = std::make_shared<ov::opset3::Transpose>(in1, in5);
    auto matmul0 = std::make_shared<ov::opset3::MatMul>(transpose0, transpose1);
    auto fakeQuantize0 = ov::pass::pattern::wrap_type<ov::opset1::FakeQuantize>({matmul0,
                                                                                   ov::pass::pattern::wrap_type<ov::opset4::Constant>(),
                                                                                   ov::pass::pattern::wrap_type<ov::opset4::Constant>(),
                                                                                   ov::pass::pattern::wrap_type<ov::opset4::Constant>(),
                                                                                   ov::pass::pattern::wrap_type<ov::opset4::Constant>()});
    auto add = std::make_shared<ov::opset4::Add>(fakeQuantize0, in3);
    auto mul = std::make_shared<ov::opset3::Multiply>(add, in2);
    auto reshape0 = std::make_shared<ov::opset1::Reshape>(mul, in6, true);
    auto softmax = std::make_shared<ov::opset1::Softmax>(reshape0);
    auto reshape1 = std::make_shared<ov::opset1::Reshape>(softmax, in7, true);
    auto fakeQuantize1 = ov::pass::pattern::wrap_type<ov::opset1::FakeQuantize>({reshape1,
                                                                                   ov::pass::pattern::wrap_type<ov::opset4::Constant>(),
                                                                                   ov::pass::pattern::wrap_type<ov::opset4::Constant>(),
                                                                                   ov::pass::pattern::wrap_type<ov::opset4::Constant>(),
                                                                                   ov::pass::pattern::wrap_type<ov::opset4::Constant>()});
    auto transpose2 = std::make_shared<ov::opset3::Transpose>(in8, in9);
    auto matmul1 = std::make_shared<ov::opset3::MatMul>(fakeQuantize1, transpose2);
    auto fakeQuantize2 = ov::pass::pattern::wrap_type<ov::opset1::FakeQuantize>({matmul1,
                                                                                   ov::pass::pattern::wrap_type<ov::opset4::Constant>(),
                                                                                   ov::pass::pattern::wrap_type<ov::opset4::Constant>(),
                                                                                   ov::pass::pattern::wrap_type<ov::opset4::Constant>(),
                                                                                   ov::pass::pattern::wrap_type<ov::opset4::Constant>()});
    auto transpose3 = std::make_shared<ov::opset3::Transpose>(fakeQuantize2, in10);
=======
    auto in2 = ov::pass::pattern::wrap_type<ngraph::opset4::Constant>();
    auto in3 = ov::pass::pattern::any_input(ov::pass::pattern::has_static_shape());
    auto in4 = ov::pass::pattern::wrap_type<ngraph::opset4::Constant>();
    auto in5 = ov::pass::pattern::wrap_type<ngraph::opset4::Constant>();
    auto in6 = ov::pass::pattern::wrap_type<ngraph::opset4::Constant>();
    auto in7 = ov::pass::pattern::wrap_type<ngraph::opset4::Constant>();
    auto in8 = ov::pass::pattern::any_input(ov::pass::pattern::has_static_shape());
    auto in9 = ov::pass::pattern::wrap_type<ngraph::opset4::Constant>();
    auto in10 = ov::pass::pattern::wrap_type<ngraph::opset4::Constant>();
    auto transpose0 = std::make_shared<ngraph::opset3::Transpose>(in0, in4);
    auto transpose1 = std::make_shared<ngraph::opset3::Transpose>(in1, in5);
    auto matmul0 = std::make_shared<ngraph::opset3::MatMul>(transpose0, transpose1);
    auto fakeQuantize0 = ov::pass::pattern::wrap_type<ngraph::opset1::FakeQuantize>({matmul0,
                                                                                   ov::pass::pattern::wrap_type<ngraph::opset4::Constant>(),
                                                                                   ov::pass::pattern::wrap_type<ngraph::opset4::Constant>(),
                                                                                   ov::pass::pattern::wrap_type<ngraph::opset4::Constant>(),
                                                                                   ov::pass::pattern::wrap_type<ngraph::opset4::Constant>()});
    auto add = std::make_shared<ngraph::opset4::Add>(fakeQuantize0, in3);
    auto mul = std::make_shared<ngraph::opset3::Multiply>(add, in2);
    auto reshape0 = std::make_shared<ngraph::opset1::Reshape>(mul, in6, true);
    auto softmax = std::make_shared<ngraph::opset1::Softmax>(reshape0);
    auto reshape1 = std::make_shared<ngraph::opset1::Reshape>(softmax, in7, true);
    auto fakeQuantize1 = ov::pass::pattern::wrap_type<ngraph::opset1::FakeQuantize>({reshape1,
                                                                                   ov::pass::pattern::wrap_type<ngraph::opset4::Constant>(),
                                                                                   ov::pass::pattern::wrap_type<ngraph::opset4::Constant>(),
                                                                                   ov::pass::pattern::wrap_type<ngraph::opset4::Constant>(),
                                                                                   ov::pass::pattern::wrap_type<ngraph::opset4::Constant>()});
    auto transpose2 = std::make_shared<ngraph::opset3::Transpose>(in8, in9);
    auto matmul1 = std::make_shared<ngraph::opset3::MatMul>(fakeQuantize1, transpose2);
    auto fakeQuantize2 = ov::pass::pattern::wrap_type<ngraph::opset1::FakeQuantize>({matmul1,
                                                                                   ov::pass::pattern::wrap_type<ngraph::opset4::Constant>(),
                                                                                   ov::pass::pattern::wrap_type<ngraph::opset4::Constant>(),
                                                                                   ov::pass::pattern::wrap_type<ngraph::opset4::Constant>(),
                                                                                   ov::pass::pattern::wrap_type<ngraph::opset4::Constant>()});
    auto transpose3 = std::make_shared<ngraph::opset3::Transpose>(fakeQuantize2, in10);
>>>>>>> 5dd317c7

    ov::matcher_pass_callback callback = [=](ov::pass::pattern::Matcher& m) {
        auto& pattern_to_output = m.get_pattern_value_map();
        auto transpose0_in = pattern_to_output.at(in0);
        auto transpose1_in = pattern_to_output.at(in1);
        auto add_in1 = pattern_to_output.at(in3);
        auto transpose2_in = pattern_to_output.at(in8);

        if (transpose0_in.get_shape() != transpose1_in.get_shape() || transpose0_in.get_shape() != transpose2_in.get_shape()) {
            return false;
        }

        if (transpose0_in.get_shape().size() != 4) {
            return false;
        }

        auto expected_add_shape = Shape({transpose0_in.get_shape()[0], 1, 1, transpose0_in.get_shape()[1]});
        if (add_in1.get_shape() != expected_add_shape) {
            return false;
        }

        std::vector<float> mul_scales;
<<<<<<< HEAD
        if (auto mul_node = ov::as_type_ptr<ov::opset3::Multiply>(pattern_to_output.at(mul).get_node_shared_ptr())) {
            mul_scales = ov::as_type_ptr<ov::opset4::Constant>(mul_node->get_input_node_shared_ptr(1))->cast_vector<float>();
=======
        if (auto mul_node = ov::as_type_ptr<ngraph::opset3::Multiply>(pattern_to_output.at(mul).get_node_shared_ptr())) {
            mul_scales = ov::as_type_ptr<ngraph::opset4::Constant>(mul_node->get_input_node_shared_ptr(1))->cast_vector<float>();
>>>>>>> 5dd317c7

            auto expected_shape = ov::Shape({1, transpose0_in.get_shape()[2], 1, 1});
            if (mul_scales.size() != 1 && mul_node->get_input_shape(1) != expected_shape) {
                return false;
            }
        } else {
            return false;
        }

        if (!valid_transpose_order(pattern_to_output.at(in4).get_node_shared_ptr(), {0, 2, 1, 3})) return false;
        if (!valid_transpose_order(pattern_to_output.at(in5).get_node_shared_ptr(), {0, 2, 3, 1})) return false;
        if (!valid_transpose_order(pattern_to_output.at(in9).get_node_shared_ptr(), {0, 2, 1, 3})) return false;
        if (!valid_transpose_order(pattern_to_output.at(in10).get_node_shared_ptr(), {0, 2, 1, 3})) return false;

<<<<<<< HEAD
        auto matmul0_node = ov::as_type_ptr<ov::opset3::MatMul>(pattern_to_output.at(matmul0).get_node_shared_ptr());
=======
        auto matmul0_node = ov::as_type_ptr<ngraph::opset3::MatMul>(pattern_to_output.at(matmul0).get_node_shared_ptr());
>>>>>>> 5dd317c7
        if (!matmul0_node)
            return false;
        if (matmul0_node->get_transpose_a() || matmul0_node->get_transpose_b())
            return false;

        std::vector<float> fq0_scale;
<<<<<<< HEAD
        auto fq0_node = ov::as_type_ptr<ov::opset1::FakeQuantize>(pattern_to_output.at(fakeQuantize0).get_node_shared_ptr());
=======
        auto fq0_node = ov::as_type_ptr<ngraph::opset1::FakeQuantize>(pattern_to_output.at(fakeQuantize0).get_node_shared_ptr());
>>>>>>> 5dd317c7
        if (fq0_node) {
            fq0_scale = simplifyToScale(fq0_node);
            if (!fq0_scale.size())
                return false;
        }

<<<<<<< HEAD
        auto reshape0_node = ov::as_type_ptr<ov::opset1::Reshape>(pattern_to_output.at(reshape0).get_node_shared_ptr());
        if (!reshape0_node)
            return false;

        if (auto reshape_pattern = ov::as_type_ptr<ov::opset4::Constant>(pattern_to_output.at(in6).get_node_shared_ptr())) {
=======
        auto reshape0_node = ov::as_type_ptr<ngraph::opset1::Reshape>(pattern_to_output.at(reshape0).get_node_shared_ptr());
        if (!reshape0_node)
            return false;

        if (auto reshape_pattern = ov::as_type_ptr<ngraph::opset4::Constant>(pattern_to_output.at(in6).get_node_shared_ptr())) {
>>>>>>> 5dd317c7
            if (reshape0_node->get_input_shape(0).size() != 4) {
                return false;
            }

            std::vector<int64_t> reshapeConstData = {static_cast<int64_t>(reshape0_node->get_input_shape(0)[0] *
                                                                          reshape0_node->get_input_shape(0)[1] *
                                                                          reshape0_node->get_input_shape(0)[2]),
                                                     -1};

            if (reshape_pattern->cast_vector<int64_t>() != reshapeConstData) {
                return false;
            }
        } else {
            return false;
        }

<<<<<<< HEAD
        if (auto reshape1_node = ov::as_type_ptr<ov::opset1::Reshape>(pattern_to_output.at(reshape1).get_node_shared_ptr())) {
=======
        if (auto reshape1_node = ov::as_type_ptr<ngraph::opset1::Reshape>(pattern_to_output.at(reshape1).get_node_shared_ptr())) {
>>>>>>> 5dd317c7
            if (reshape0_node->get_input_shape(0) != reshape1_node->get_output_shape(0)) {
                return false;
            }
        } else {
            return false;
        }

<<<<<<< HEAD
        auto softmax_node = ov::as_type_ptr<ov::opset1::Softmax>(pattern_to_output.at(softmax).get_node_shared_ptr());
=======
        auto softmax_node = ov::as_type_ptr<ngraph::opset1::Softmax>(pattern_to_output.at(softmax).get_node_shared_ptr());
>>>>>>> 5dd317c7
        if (!softmax_node)
            return false;
        if (softmax_node->get_axis() != 1)
            return false;

        std::vector<float> fq1_scale;
<<<<<<< HEAD
        auto fq1_node = ov::as_type_ptr<ov::opset1::FakeQuantize>(pattern_to_output.at(fakeQuantize1).get_node_shared_ptr());
=======
        auto fq1_node = ov::as_type_ptr<ngraph::opset1::FakeQuantize>(pattern_to_output.at(fakeQuantize1).get_node_shared_ptr());
>>>>>>> 5dd317c7
        if (fq1_node) {
            fq1_scale = simplifyToScale(fq1_node);
            if (!fq1_scale.size())
                return false;
        } else {
            return false;
        }

<<<<<<< HEAD
        auto matmul1_node = ov::as_type_ptr<ov::opset3::MatMul>(pattern_to_output.at(matmul1).get_node_shared_ptr());
=======
        auto matmul1_node = ov::as_type_ptr<ngraph::opset3::MatMul>(pattern_to_output.at(matmul1).get_node_shared_ptr());
>>>>>>> 5dd317c7
        if (!matmul1_node)
            return false;
        if (matmul1_node->get_transpose_a() || matmul1_node->get_transpose_b())
            return false;

        std::vector<float> fq2_scale;
<<<<<<< HEAD
        if (auto fq_node = ov::as_type_ptr<ov::opset1::FakeQuantize>(pattern_to_output.at(fakeQuantize2).get_node_shared_ptr())) {
=======
        if (auto fq_node = ov::as_type_ptr<ngraph::opset1::FakeQuantize>(pattern_to_output.at(fakeQuantize2).get_node_shared_ptr())) {
>>>>>>> 5dd317c7
            fq2_scale = simplifyToScale(fq_node);
            if (!fq2_scale.size())
                return false;
        }

        bool is_mul_first = false;
        auto transpose3_node = pattern_to_output.at(transpose3).get_node_shared_ptr();
        auto mha = std::make_shared<ov::intel_cpu::MHANode>(transpose0_in, transpose1_in, add_in1, transpose2_in, mul_scales, is_mul_first,
                                                            std::vector<float>(), fq0_scale, fq1_scale, fq2_scale,
                                                            ov::element::undefined,
                                                            fq0_node ? fq0_node->get_output_element_type(0) : ov::element::undefined,
                                                            fq1_node->get_output_element_type(0), transpose3_node->get_output_element_type(0));
        mha->set_friendly_name(m.get_match_root()->get_friendly_name());
        ov::copy_runtime_info({pattern_to_output.at(transpose0).get_node_shared_ptr(),
                                   pattern_to_output.at(transpose1).get_node_shared_ptr(),
                                   pattern_to_output.at(matmul0).get_node_shared_ptr(),
                                   pattern_to_output.at(fakeQuantize0).get_node_shared_ptr(),
                                   pattern_to_output.at(add).get_node_shared_ptr(),
                                   pattern_to_output.at(mul).get_node_shared_ptr(),
                                   pattern_to_output.at(reshape0).get_node_shared_ptr(),
                                   pattern_to_output.at(softmax).get_node_shared_ptr(),
                                   pattern_to_output.at(reshape1).get_node_shared_ptr(),
                                   pattern_to_output.at(fakeQuantize1).get_node_shared_ptr(),
                                   pattern_to_output.at(transpose2).get_node_shared_ptr(),
                                   pattern_to_output.at(matmul1).get_node_shared_ptr(),
                                   pattern_to_output.at(fakeQuantize2).get_node_shared_ptr(),
                                   pattern_to_output.at(transpose3).get_node_shared_ptr(),
                                  },
                                  mha);

        if (transformation_callback(mha)) {
            return false;
        }

        ov::replace_node(m.get_match_root(), mha);

        return true;
    };

    auto m = std::make_shared<ov::pass::pattern::Matcher>(transpose3, matcher_name);
    this->register_matcher(m, callback);
}

// TODO: draw pattern
ov::intel_cpu::MHAQuantFusion2::MHAQuantFusion2() {
    MATCHER_SCOPE(MHAQuantFusion2);

    auto in0 = ov::pass::pattern::any_input(ov::pass::pattern::has_static_shape());
    auto in1 = ov::pass::pattern::any_input(ov::pass::pattern::has_static_shape());
<<<<<<< HEAD
    auto in2 = ov::pass::pattern::wrap_type<ov::opset4::Constant>();
    auto in3 = ov::pass::pattern::any_input(ov::pass::pattern::has_static_shape());
    auto in4 = ov::pass::pattern::wrap_type<ov::opset4::Constant>();
    auto in5 = ov::pass::pattern::wrap_type<ov::opset4::Constant>();
    auto in8 = ov::pass::pattern::any_input(ov::pass::pattern::has_static_shape());
    auto in9 = ov::pass::pattern::wrap_type<ov::opset4::Constant>();
    auto in10 = ov::pass::pattern::wrap_type<ov::opset4::Constant>();
    auto transpose0 = std::make_shared<ov::opset3::Transpose>(in0, in4);
    auto transpose1 = std::make_shared<ov::opset3::Transpose>(in1, in5);
    auto fakeQuantize0 = ov::pass::pattern::wrap_type<ov::opset1::FakeQuantize>({transpose1,
                                                                                ov::pass::pattern::wrap_type<ov::opset4::Constant>(),
                                                                                ov::pass::pattern::wrap_type<ov::opset4::Constant>(),
                                                                                ov::pass::pattern::wrap_type<ov::opset4::Constant>(),
                                                                                ov::pass::pattern::wrap_type<ov::opset4::Constant>()});
    auto matmul0 = std::make_shared<ov::opset3::MatMul>(transpose0, fakeQuantize0);
    auto mul = std::make_shared<ov::opset3::Multiply>(matmul0, in2);
    auto add = std::make_shared<ov::opset4::Add>(mul, in3);
    auto softmax = std::make_shared<ov::opset1::Softmax>(add);
    auto transpose2 = std::make_shared<ov::opset3::Transpose>(in8, in9);
    auto matmul1 = std::make_shared<ov::opset3::MatMul>(softmax, transpose2);
    auto fakeQuantize1 = ov::pass::pattern::wrap_type<ov::opset1::FakeQuantize>({matmul1,
                                                                                   ov::pass::pattern::wrap_type<ov::opset4::Constant>(),
                                                                                   ov::pass::pattern::wrap_type<ov::opset4::Constant>(),
                                                                                   ov::pass::pattern::wrap_type<ov::opset4::Constant>(),
                                                                                   ov::pass::pattern::wrap_type<ov::opset4::Constant>()});
=======
    auto in2 = ov::pass::pattern::wrap_type<ngraph::opset4::Constant>();
    auto in3 = ov::pass::pattern::any_input(ov::pass::pattern::has_static_shape());
    auto in4 = ov::pass::pattern::wrap_type<ngraph::opset4::Constant>();
    auto in5 = ov::pass::pattern::wrap_type<ngraph::opset4::Constant>();
    auto in8 = ov::pass::pattern::any_input(ov::pass::pattern::has_static_shape());
    auto in9 = ov::pass::pattern::wrap_type<ngraph::opset4::Constant>();
    auto in10 = ov::pass::pattern::wrap_type<ngraph::opset4::Constant>();
    auto transpose0 = std::make_shared<ngraph::opset3::Transpose>(in0, in4);
    auto transpose1 = std::make_shared<ngraph::opset3::Transpose>(in1, in5);
    auto fakeQuantize0 = ov::pass::pattern::wrap_type<ngraph::opset1::FakeQuantize>({transpose1,
                                                                                ov::pass::pattern::wrap_type<ngraph::opset4::Constant>(),
                                                                                ov::pass::pattern::wrap_type<ngraph::opset4::Constant>(),
                                                                                ov::pass::pattern::wrap_type<ngraph::opset4::Constant>(),
                                                                                ov::pass::pattern::wrap_type<ngraph::opset4::Constant>()});
    auto matmul0 = std::make_shared<ngraph::opset3::MatMul>(transpose0, fakeQuantize0);
    auto mul = std::make_shared<ngraph::opset3::Multiply>(matmul0, in2);
    auto add = std::make_shared<ngraph::opset4::Add>(mul, in3);
    auto softmax = std::make_shared<ngraph::opset1::Softmax>(add);
    auto transpose2 = std::make_shared<ngraph::opset3::Transpose>(in8, in9);
    auto matmul1 = std::make_shared<ngraph::opset3::MatMul>(softmax, transpose2);
    auto fakeQuantize1 = ov::pass::pattern::wrap_type<ngraph::opset1::FakeQuantize>({matmul1,
                                                                                   ov::pass::pattern::wrap_type<ngraph::opset4::Constant>(),
                                                                                   ov::pass::pattern::wrap_type<ngraph::opset4::Constant>(),
                                                                                   ov::pass::pattern::wrap_type<ngraph::opset4::Constant>(),
                                                                                   ov::pass::pattern::wrap_type<ngraph::opset4::Constant>()});
>>>>>>> 5dd317c7
    auto in11 = std::make_shared<ov::pass::pattern::op::Or>(OutputVector{ matmul1, fakeQuantize1 });
    auto transpose3 = std::make_shared<ov::opset3::Transpose>(in11, in10);

    ov::matcher_pass_callback callback = [=](ov::pass::pattern::Matcher& m) {
        auto& pattern_to_output = m.get_pattern_value_map();
        auto transpose0_in = pattern_to_output.at(in0);
        auto transpose1_in = pattern_to_output.at(in1);
        auto add_in1 = pattern_to_output.at(in3);
        auto transpose2_in = pattern_to_output.at(in8);

        if (transpose0_in.get_shape() != transpose1_in.get_shape() || transpose0_in.get_shape() != transpose2_in.get_shape()) {
            return false;
        }

        if (transpose0_in.get_shape().size() != 4) {
            return false;
        }

        auto expected_add_shape = Shape({transpose0_in.get_shape()[0], 1, 1, transpose0_in.get_shape()[1]});
        if (add_in1.get_shape() != expected_add_shape) {
            return false;
        }

        std::vector<float> mul_scales;
<<<<<<< HEAD
        if (auto mul_node = ov::as_type_ptr<ov::opset3::Multiply>(pattern_to_output.at(mul).get_node_shared_ptr())) {
            mul_scales = ov::as_type_ptr<ov::opset4::Constant>(mul_node->get_input_node_shared_ptr(1))->cast_vector<float>();
=======
        if (auto mul_node = ov::as_type_ptr<ngraph::opset3::Multiply>(pattern_to_output.at(mul).get_node_shared_ptr())) {
            mul_scales = ov::as_type_ptr<ngraph::opset4::Constant>(mul_node->get_input_node_shared_ptr(1))->cast_vector<float>();
>>>>>>> 5dd317c7

            auto expected_shape = ov::Shape({1, transpose0_in.get_shape()[2], 1, 1});
            if (mul_scales.size() != 1 && mul_node->get_input_shape(1) != expected_shape) {
                return false;
            }
        } else {
            return false;
        }

        if (!valid_transpose_order(pattern_to_output.at(in4).get_node_shared_ptr(), {0, 2, 1, 3})) return false;
        if (!valid_transpose_order(pattern_to_output.at(in5).get_node_shared_ptr(), {0, 2, 3, 1})) return false;
        if (!valid_transpose_order(pattern_to_output.at(in9).get_node_shared_ptr(), {0, 2, 1, 3})) return false;
        if (!valid_transpose_order(pattern_to_output.at(in10).get_node_shared_ptr(), {0, 2, 1, 3})) return false;

<<<<<<< HEAD
        auto matmul0_node = ov::as_type_ptr<ov::opset3::MatMul>(pattern_to_output.at(matmul0).get_node_shared_ptr());
=======
        auto matmul0_node = ov::as_type_ptr<ngraph::opset3::MatMul>(pattern_to_output.at(matmul0).get_node_shared_ptr());
>>>>>>> 5dd317c7
        if (!matmul0_node)
            return false;
        if (matmul0_node->get_transpose_a() || matmul0_node->get_transpose_b())
            return false;

        std::vector<float> fq0_scale;
<<<<<<< HEAD
        auto fq0_node = ov::as_type_ptr<ov::opset1::FakeQuantize>(pattern_to_output.at(fakeQuantize0).get_node_shared_ptr());
=======
        auto fq0_node = ov::as_type_ptr<ngraph::opset1::FakeQuantize>(pattern_to_output.at(fakeQuantize0).get_node_shared_ptr());
>>>>>>> 5dd317c7
        if (fq0_node) {
            fq0_scale = simplifyToScale(fq0_node);
            if (!fq0_scale.size())
                return false;
        } else {
            return false;
        }

<<<<<<< HEAD
        auto softmax_node = ov::as_type_ptr<ov::opset1::Softmax>(pattern_to_output.at(softmax).get_node_shared_ptr());
=======
        auto softmax_node = ov::as_type_ptr<ngraph::opset1::Softmax>(pattern_to_output.at(softmax).get_node_shared_ptr());
>>>>>>> 5dd317c7
        if (!softmax_node)
            return false;
        if (softmax_node->get_axis() != 3)
            return false;

        std::vector<float> fq1_scale;
        const bool fakeQuantize1Exists = pattern_to_output.find(fakeQuantize1) != pattern_to_output.end();
        if (fakeQuantize1Exists) {
<<<<<<< HEAD
            if (auto fq_node = ov::as_type_ptr<ov::opset1::FakeQuantize>(pattern_to_output.at(fakeQuantize1).get_node_shared_ptr())) {
=======
            if (auto fq_node = ov::as_type_ptr<ngraph::opset1::FakeQuantize>(pattern_to_output.at(fakeQuantize1).get_node_shared_ptr())) {
>>>>>>> 5dd317c7
                fq1_scale = simplifyToScale(fq_node);
                if (!fq1_scale.size())
                    return false;
            }
        }

<<<<<<< HEAD
        auto matmul1_node = ov::as_type_ptr<ov::opset3::MatMul>(pattern_to_output.at(matmul1).get_node_shared_ptr());
=======
        auto matmul1_node = ov::as_type_ptr<ngraph::opset3::MatMul>(pattern_to_output.at(matmul1).get_node_shared_ptr());
>>>>>>> 5dd317c7
        if (!matmul1_node)
            return false;
        if (matmul1_node->get_transpose_a() || matmul1_node->get_transpose_b())
            return false;

        bool is_mul_first = true;
        auto transpose3_node = pattern_to_output.at(transpose3).get_node_shared_ptr();
        auto mha = std::make_shared<ov::intel_cpu::MHANode>(transpose0_in, transpose1_in, add_in1, transpose2_in, mul_scales, is_mul_first,
                                                            fq0_scale, std::vector<float>(), std::vector<float>(), fq1_scale,
                                                            fq0_node->get_output_element_type(0), ov::element::undefined, ov::element::undefined,
                                                            transpose3_node->get_output_element_type(0));
        mha->set_friendly_name(m.get_match_root()->get_friendly_name());
        std::vector<std::shared_ptr<Node>> merged = {
            pattern_to_output.at(transpose0).get_node_shared_ptr(),
            pattern_to_output.at(transpose1).get_node_shared_ptr(),
            pattern_to_output.at(fakeQuantize0).get_node_shared_ptr(),
            pattern_to_output.at(matmul0).get_node_shared_ptr(),
            pattern_to_output.at(mul).get_node_shared_ptr(),
            pattern_to_output.at(add).get_node_shared_ptr(),
            pattern_to_output.at(softmax).get_node_shared_ptr(),
            pattern_to_output.at(transpose2).get_node_shared_ptr(),
            pattern_to_output.at(matmul1).get_node_shared_ptr(),
            pattern_to_output.at(transpose3).get_node_shared_ptr(),
        };

        if (fakeQuantize1Exists) {
            merged.push_back(pattern_to_output.at(fakeQuantize1).get_node_shared_ptr());
        }
        ov::copy_runtime_info(merged, mha);

        if (transformation_callback(mha)) {
            return false;
        }

        ov::replace_node(m.get_match_root(), mha);

        return true;
    };

    auto m = std::make_shared<ov::pass::pattern::Matcher>(transpose3, matcher_name);
    this->register_matcher(m, callback);
}<|MERGE_RESOLUTION|>--- conflicted
+++ resolved
@@ -20,7 +20,6 @@
 
     auto in0 = ov::pass::pattern::any_input(ov::pass::pattern::has_static_shape());
     auto in1 = ov::pass::pattern::any_input(ov::pass::pattern::has_static_shape());
-<<<<<<< HEAD
     auto in2 = ov::pass::pattern::wrap_type<ov::opset4::Constant>();
     auto in3 = ov::pass::pattern::any_input(ov::pass::pattern::has_static_shape());
     auto in4 = ov::pass::pattern::wrap_type<ov::opset4::Constant>();
@@ -41,28 +40,6 @@
     auto transpose2 = std::make_shared<ov::opset3::Transpose>(in8, in9);
     auto matmul1 = std::make_shared<ov::opset3::MatMul>(reshape1, transpose2);
     auto transpose3 = std::make_shared<ov::opset3::Transpose>(matmul1, in10);
-=======
-    auto in2 = ov::pass::pattern::wrap_type<ngraph::opset4::Constant>();
-    auto in3 = ov::pass::pattern::any_input(ov::pass::pattern::has_static_shape());
-    auto in4 = ov::pass::pattern::wrap_type<ngraph::opset4::Constant>();
-    auto in5 = ov::pass::pattern::wrap_type<ngraph::opset4::Constant>();
-    auto in6 = ov::pass::pattern::wrap_type<ngraph::opset4::Constant>();
-    auto in7 = ov::pass::pattern::wrap_type<ngraph::opset4::Constant>();
-    auto in8 = ov::pass::pattern::any_input(ov::pass::pattern::has_static_shape());
-    auto in9 = ov::pass::pattern::wrap_type<ngraph::opset4::Constant>();
-    auto in10 = ov::pass::pattern::wrap_type<ngraph::opset4::Constant>();
-    auto transpose0 = std::make_shared<ngraph::opset3::Transpose>(in0, in4);
-    auto transpose1 = std::make_shared<ngraph::opset3::Transpose>(in1, in5);
-    auto mul = std::make_shared<ngraph::opset3::Multiply>(transpose1, in2);
-    auto matmul0 = std::make_shared<ngraph::opset3::MatMul>(transpose0, mul);
-    auto add = std::make_shared<ngraph::opset4::Add>(matmul0, in3);
-    auto reshape0 = std::make_shared<ngraph::opset1::Reshape>(add, in6, true);
-    auto softmax = std::make_shared<ngraph::opset1::Softmax>(reshape0);
-    auto reshape1 = std::make_shared<ngraph::opset1::Reshape>(softmax, in7, true);
-    auto transpose2 = std::make_shared<ngraph::opset3::Transpose>(in8, in9);
-    auto matmul1 = std::make_shared<ngraph::opset3::MatMul>(reshape1, transpose2);
-    auto transpose3 = std::make_shared<ngraph::opset3::Transpose>(matmul1, in10);
->>>>>>> 5dd317c7
 
     ov::matcher_pass_callback callback = [=](ov::pass::pattern::Matcher& m) {
         auto& pattern_to_output = m.get_pattern_value_map();
@@ -91,13 +68,8 @@
         if (!valid_transpose_order(pattern_to_output.at(in10).get_node_shared_ptr(), {0, 2, 1, 3})) return false;
 
         std::vector<float> mul_scales;
-<<<<<<< HEAD
         if (auto mul_node = ov::as_type_ptr<ov::opset3::Multiply>(pattern_to_output.at(mul).get_node_shared_ptr())) {
             mul_scales = ov::as_type_ptr<ov::opset4::Constant>(mul_node->get_input_node_shared_ptr(1))->cast_vector<float>();
-=======
-        if (auto mul_node = ov::as_type_ptr<ngraph::opset3::Multiply>(pattern_to_output.at(mul).get_node_shared_ptr())) {
-            mul_scales = ov::as_type_ptr<ngraph::opset4::Constant>(mul_node->get_input_node_shared_ptr(1))->cast_vector<float>();
->>>>>>> 5dd317c7
 
             auto expected_shape = ov::Shape({1, transpose0_in.get_shape()[2], 1, 1});
             if (mul_scales.size() != 1 && mul_node->get_input_shape(1) != expected_shape) {
@@ -107,29 +79,17 @@
             return false;
         }
 
-<<<<<<< HEAD
         auto matmul0_node = ov::as_type_ptr<ov::opset3::MatMul>(pattern_to_output.at(matmul0).get_node_shared_ptr());
-=======
-        auto matmul0_node = ov::as_type_ptr<ngraph::opset3::MatMul>(pattern_to_output.at(matmul0).get_node_shared_ptr());
->>>>>>> 5dd317c7
         if (!matmul0_node)
             return false;
         if (matmul0_node->get_transpose_a() || matmul0_node->get_transpose_b())
             return false;
 
-<<<<<<< HEAD
         auto reshape0_node = ov::as_type_ptr<ov::opset1::Reshape>(pattern_to_output.at(reshape0).get_node_shared_ptr());
         if (!reshape0_node)
             return false;
 
         if (auto reshape_pattern = ov::as_type_ptr<ov::opset4::Constant>(pattern_to_output.at(in6).get_node_shared_ptr())) {
-=======
-        auto reshape0_node = ov::as_type_ptr<ngraph::opset1::Reshape>(pattern_to_output.at(reshape0).get_node_shared_ptr());
-        if (!reshape0_node)
-            return false;
-
-        if (auto reshape_pattern = ov::as_type_ptr<ngraph::opset4::Constant>(pattern_to_output.at(in6).get_node_shared_ptr())) {
->>>>>>> 5dd317c7
             if (reshape0_node->get_input_shape(0).size() != 4) {
                 return false;
             }
@@ -146,11 +106,7 @@
             return false;
         }
 
-<<<<<<< HEAD
         if (auto reshape1_node = ov::as_type_ptr<ov::opset1::Reshape>(pattern_to_output.at(reshape1).get_node_shared_ptr())) {
-=======
-        if (auto reshape1_node = ov::as_type_ptr<ngraph::opset1::Reshape>(pattern_to_output.at(reshape1).get_node_shared_ptr())) {
->>>>>>> 5dd317c7
             if (reshape0_node->get_input_shape(0) != reshape1_node->get_output_shape(0)) {
                 return false;
             }
@@ -158,21 +114,13 @@
             return false;
         }
 
-<<<<<<< HEAD
         auto softmax_node = ov::as_type_ptr<ov::opset1::Softmax>(pattern_to_output.at(softmax).get_node_shared_ptr());
-=======
-        auto softmax_node = ov::as_type_ptr<ngraph::opset1::Softmax>(pattern_to_output.at(softmax).get_node_shared_ptr());
->>>>>>> 5dd317c7
         if (!softmax_node)
             return false;
         if (softmax_node->get_axis() != 1)
             return false;
 
-<<<<<<< HEAD
         auto matmul1_node = ov::as_type_ptr<ov::opset3::MatMul>(pattern_to_output.at(matmul1).get_node_shared_ptr());
-=======
-        auto matmul1_node = ov::as_type_ptr<ngraph::opset3::MatMul>(pattern_to_output.at(matmul1).get_node_shared_ptr());
->>>>>>> 5dd317c7
         if (!matmul1_node)
             return false;
         if (matmul1_node->get_transpose_a() || matmul1_node->get_transpose_b())
@@ -216,7 +164,6 @@
     auto in0 = ov::pass::pattern::any_input(ov::pass::pattern::has_static_shape());
     auto in1 = ov::pass::pattern::any_input(ov::pass::pattern::has_static_shape());
     auto in3 = ov::pass::pattern::any_input(ov::pass::pattern::has_static_shape());
-<<<<<<< HEAD
     auto in4 = ov::pass::pattern::wrap_type<ov::opset4::Constant>();
     auto in5 = ov::pass::pattern::wrap_type<ov::opset4::Constant>();
     auto in6 = ov::pass::pattern::wrap_type<ov::opset4::Constant>();
@@ -232,23 +179,6 @@
     auto transpose2 = std::make_shared<ov::opset3::Transpose>(in8, in9);
     auto matmul1 = std::make_shared<ov::opset3::MatMul>(softmax, transpose2);
     auto transpose3 = std::make_shared<ov::opset3::Transpose>(matmul1, in10);
-=======
-    auto in4 = ov::pass::pattern::wrap_type<ngraph::opset4::Constant>();
-    auto in5 = ov::pass::pattern::wrap_type<ngraph::opset4::Constant>();
-    auto in6 = ov::pass::pattern::wrap_type<ngraph::opset4::Constant>();
-    auto in7 = ov::pass::pattern::wrap_type<ngraph::opset4::Constant>();
-    auto in8 = ov::pass::pattern::any_input(ov::pass::pattern::has_static_shape());
-    auto in9 = ov::pass::pattern::wrap_type<ngraph::opset4::Constant>();
-    auto in10 = ov::pass::pattern::wrap_type<ngraph::opset4::Constant>();
-    auto transpose0 = std::make_shared<ngraph::opset3::Transpose>(in0, in4);
-    auto transpose1 = std::make_shared<ngraph::opset3::Transpose>(in1, in5);
-    auto matmul0 = std::make_shared<ngraph::opset3::MatMul>(transpose0, transpose1);
-    auto add = std::make_shared<ngraph::opset4::Add>(matmul0, in3);
-    auto softmax = std::make_shared<ngraph::opset1::Softmax>(add);
-    auto transpose2 = std::make_shared<ngraph::opset3::Transpose>(in8, in9);
-    auto matmul1 = std::make_shared<ngraph::opset3::MatMul>(softmax, transpose2);
-    auto transpose3 = std::make_shared<ngraph::opset3::Transpose>(matmul1, in10);
->>>>>>> 5dd317c7
 
     ov::matcher_pass_callback callback = [=](ov::pass::pattern::Matcher& m) {
         auto& pattern_to_output = m.get_pattern_value_map();
@@ -275,31 +205,19 @@
         if (!valid_transpose_order(pattern_to_output.at(in9).get_node_shared_ptr(), {0, 2, 1, 3})) return false;
         if (!valid_transpose_order(pattern_to_output.at(in10).get_node_shared_ptr(), {0, 2, 1, 3})) return false;
 
-<<<<<<< HEAD
         auto matmul0_node = ov::as_type_ptr<ov::opset3::MatMul>(pattern_to_output.at(matmul0).get_node_shared_ptr());
-=======
-        auto matmul0_node = ov::as_type_ptr<ngraph::opset3::MatMul>(pattern_to_output.at(matmul0).get_node_shared_ptr());
->>>>>>> 5dd317c7
         if (!matmul0_node)
             return false;
         if (matmul0_node->get_transpose_a() || matmul0_node->get_transpose_b())
             return false;
 
-<<<<<<< HEAD
         auto softmax_node = ov::as_type_ptr<ov::opset1::Softmax>(pattern_to_output.at(softmax).get_node_shared_ptr());
-=======
-        auto softmax_node = ov::as_type_ptr<ngraph::opset1::Softmax>(pattern_to_output.at(softmax).get_node_shared_ptr());
->>>>>>> 5dd317c7
         if (!softmax_node)
             return false;
         if (softmax_node->get_axis() != 3)
             return false;
 
-<<<<<<< HEAD
         auto matmul1_node = ov::as_type_ptr<ov::opset3::MatMul>(pattern_to_output.at(matmul1).get_node_shared_ptr());
-=======
-        auto matmul1_node = ov::as_type_ptr<ngraph::opset3::MatMul>(pattern_to_output.at(matmul1).get_node_shared_ptr());
->>>>>>> 5dd317c7
         if (!matmul1_node)
             return false;
         if (matmul1_node->get_transpose_a() || matmul1_node->get_transpose_b())
@@ -339,7 +257,6 @@
 
     auto in0 = ov::pass::pattern::any_input(ov::pass::pattern::has_static_shape());
     auto in1 = ov::pass::pattern::any_input(ov::pass::pattern::has_static_shape());
-<<<<<<< HEAD
     auto in2 = ov::pass::pattern::wrap_type<ov::opset4::Constant>();
     auto in3 = ov::pass::pattern::any_input(ov::pass::pattern::has_static_shape());
     auto in4 = ov::pass::pattern::wrap_type<ov::opset4::Constant>();
@@ -375,43 +292,6 @@
                                                                                    ov::pass::pattern::wrap_type<ov::opset4::Constant>(),
                                                                                    ov::pass::pattern::wrap_type<ov::opset4::Constant>()});
     auto transpose3 = std::make_shared<ov::opset3::Transpose>(fakeQuantize2, in10);
-=======
-    auto in2 = ov::pass::pattern::wrap_type<ngraph::opset4::Constant>();
-    auto in3 = ov::pass::pattern::any_input(ov::pass::pattern::has_static_shape());
-    auto in4 = ov::pass::pattern::wrap_type<ngraph::opset4::Constant>();
-    auto in5 = ov::pass::pattern::wrap_type<ngraph::opset4::Constant>();
-    auto in6 = ov::pass::pattern::wrap_type<ngraph::opset4::Constant>();
-    auto in7 = ov::pass::pattern::wrap_type<ngraph::opset4::Constant>();
-    auto in8 = ov::pass::pattern::any_input(ov::pass::pattern::has_static_shape());
-    auto in9 = ov::pass::pattern::wrap_type<ngraph::opset4::Constant>();
-    auto in10 = ov::pass::pattern::wrap_type<ngraph::opset4::Constant>();
-    auto transpose0 = std::make_shared<ngraph::opset3::Transpose>(in0, in4);
-    auto transpose1 = std::make_shared<ngraph::opset3::Transpose>(in1, in5);
-    auto matmul0 = std::make_shared<ngraph::opset3::MatMul>(transpose0, transpose1);
-    auto fakeQuantize0 = ov::pass::pattern::wrap_type<ngraph::opset1::FakeQuantize>({matmul0,
-                                                                                   ov::pass::pattern::wrap_type<ngraph::opset4::Constant>(),
-                                                                                   ov::pass::pattern::wrap_type<ngraph::opset4::Constant>(),
-                                                                                   ov::pass::pattern::wrap_type<ngraph::opset4::Constant>(),
-                                                                                   ov::pass::pattern::wrap_type<ngraph::opset4::Constant>()});
-    auto add = std::make_shared<ngraph::opset4::Add>(fakeQuantize0, in3);
-    auto mul = std::make_shared<ngraph::opset3::Multiply>(add, in2);
-    auto reshape0 = std::make_shared<ngraph::opset1::Reshape>(mul, in6, true);
-    auto softmax = std::make_shared<ngraph::opset1::Softmax>(reshape0);
-    auto reshape1 = std::make_shared<ngraph::opset1::Reshape>(softmax, in7, true);
-    auto fakeQuantize1 = ov::pass::pattern::wrap_type<ngraph::opset1::FakeQuantize>({reshape1,
-                                                                                   ov::pass::pattern::wrap_type<ngraph::opset4::Constant>(),
-                                                                                   ov::pass::pattern::wrap_type<ngraph::opset4::Constant>(),
-                                                                                   ov::pass::pattern::wrap_type<ngraph::opset4::Constant>(),
-                                                                                   ov::pass::pattern::wrap_type<ngraph::opset4::Constant>()});
-    auto transpose2 = std::make_shared<ngraph::opset3::Transpose>(in8, in9);
-    auto matmul1 = std::make_shared<ngraph::opset3::MatMul>(fakeQuantize1, transpose2);
-    auto fakeQuantize2 = ov::pass::pattern::wrap_type<ngraph::opset1::FakeQuantize>({matmul1,
-                                                                                   ov::pass::pattern::wrap_type<ngraph::opset4::Constant>(),
-                                                                                   ov::pass::pattern::wrap_type<ngraph::opset4::Constant>(),
-                                                                                   ov::pass::pattern::wrap_type<ngraph::opset4::Constant>(),
-                                                                                   ov::pass::pattern::wrap_type<ngraph::opset4::Constant>()});
-    auto transpose3 = std::make_shared<ngraph::opset3::Transpose>(fakeQuantize2, in10);
->>>>>>> 5dd317c7
 
     ov::matcher_pass_callback callback = [=](ov::pass::pattern::Matcher& m) {
         auto& pattern_to_output = m.get_pattern_value_map();
@@ -434,14 +314,8 @@
         }
 
         std::vector<float> mul_scales;
-<<<<<<< HEAD
         if (auto mul_node = ov::as_type_ptr<ov::opset3::Multiply>(pattern_to_output.at(mul).get_node_shared_ptr())) {
             mul_scales = ov::as_type_ptr<ov::opset4::Constant>(mul_node->get_input_node_shared_ptr(1))->cast_vector<float>();
-=======
-        if (auto mul_node = ov::as_type_ptr<ngraph::opset3::Multiply>(pattern_to_output.at(mul).get_node_shared_ptr())) {
-            mul_scales = ov::as_type_ptr<ngraph::opset4::Constant>(mul_node->get_input_node_shared_ptr(1))->cast_vector<float>();
->>>>>>> 5dd317c7
-
             auto expected_shape = ov::Shape({1, transpose0_in.get_shape()[2], 1, 1});
             if (mul_scales.size() != 1 && mul_node->get_input_shape(1) != expected_shape) {
                 return false;
@@ -455,41 +329,25 @@
         if (!valid_transpose_order(pattern_to_output.at(in9).get_node_shared_ptr(), {0, 2, 1, 3})) return false;
         if (!valid_transpose_order(pattern_to_output.at(in10).get_node_shared_ptr(), {0, 2, 1, 3})) return false;
 
-<<<<<<< HEAD
         auto matmul0_node = ov::as_type_ptr<ov::opset3::MatMul>(pattern_to_output.at(matmul0).get_node_shared_ptr());
-=======
-        auto matmul0_node = ov::as_type_ptr<ngraph::opset3::MatMul>(pattern_to_output.at(matmul0).get_node_shared_ptr());
->>>>>>> 5dd317c7
         if (!matmul0_node)
             return false;
         if (matmul0_node->get_transpose_a() || matmul0_node->get_transpose_b())
             return false;
 
         std::vector<float> fq0_scale;
-<<<<<<< HEAD
         auto fq0_node = ov::as_type_ptr<ov::opset1::FakeQuantize>(pattern_to_output.at(fakeQuantize0).get_node_shared_ptr());
-=======
-        auto fq0_node = ov::as_type_ptr<ngraph::opset1::FakeQuantize>(pattern_to_output.at(fakeQuantize0).get_node_shared_ptr());
->>>>>>> 5dd317c7
         if (fq0_node) {
             fq0_scale = simplifyToScale(fq0_node);
             if (!fq0_scale.size())
                 return false;
         }
 
-<<<<<<< HEAD
         auto reshape0_node = ov::as_type_ptr<ov::opset1::Reshape>(pattern_to_output.at(reshape0).get_node_shared_ptr());
         if (!reshape0_node)
             return false;
 
         if (auto reshape_pattern = ov::as_type_ptr<ov::opset4::Constant>(pattern_to_output.at(in6).get_node_shared_ptr())) {
-=======
-        auto reshape0_node = ov::as_type_ptr<ngraph::opset1::Reshape>(pattern_to_output.at(reshape0).get_node_shared_ptr());
-        if (!reshape0_node)
-            return false;
-
-        if (auto reshape_pattern = ov::as_type_ptr<ngraph::opset4::Constant>(pattern_to_output.at(in6).get_node_shared_ptr())) {
->>>>>>> 5dd317c7
             if (reshape0_node->get_input_shape(0).size() != 4) {
                 return false;
             }
@@ -506,11 +364,7 @@
             return false;
         }
 
-<<<<<<< HEAD
         if (auto reshape1_node = ov::as_type_ptr<ov::opset1::Reshape>(pattern_to_output.at(reshape1).get_node_shared_ptr())) {
-=======
-        if (auto reshape1_node = ov::as_type_ptr<ngraph::opset1::Reshape>(pattern_to_output.at(reshape1).get_node_shared_ptr())) {
->>>>>>> 5dd317c7
             if (reshape0_node->get_input_shape(0) != reshape1_node->get_output_shape(0)) {
                 return false;
             }
@@ -518,22 +372,14 @@
             return false;
         }
 
-<<<<<<< HEAD
         auto softmax_node = ov::as_type_ptr<ov::opset1::Softmax>(pattern_to_output.at(softmax).get_node_shared_ptr());
-=======
-        auto softmax_node = ov::as_type_ptr<ngraph::opset1::Softmax>(pattern_to_output.at(softmax).get_node_shared_ptr());
->>>>>>> 5dd317c7
         if (!softmax_node)
             return false;
         if (softmax_node->get_axis() != 1)
             return false;
 
         std::vector<float> fq1_scale;
-<<<<<<< HEAD
         auto fq1_node = ov::as_type_ptr<ov::opset1::FakeQuantize>(pattern_to_output.at(fakeQuantize1).get_node_shared_ptr());
-=======
-        auto fq1_node = ov::as_type_ptr<ngraph::opset1::FakeQuantize>(pattern_to_output.at(fakeQuantize1).get_node_shared_ptr());
->>>>>>> 5dd317c7
         if (fq1_node) {
             fq1_scale = simplifyToScale(fq1_node);
             if (!fq1_scale.size())
@@ -542,22 +388,14 @@
             return false;
         }
 
-<<<<<<< HEAD
         auto matmul1_node = ov::as_type_ptr<ov::opset3::MatMul>(pattern_to_output.at(matmul1).get_node_shared_ptr());
-=======
-        auto matmul1_node = ov::as_type_ptr<ngraph::opset3::MatMul>(pattern_to_output.at(matmul1).get_node_shared_ptr());
->>>>>>> 5dd317c7
         if (!matmul1_node)
             return false;
         if (matmul1_node->get_transpose_a() || matmul1_node->get_transpose_b())
             return false;
 
         std::vector<float> fq2_scale;
-<<<<<<< HEAD
         if (auto fq_node = ov::as_type_ptr<ov::opset1::FakeQuantize>(pattern_to_output.at(fakeQuantize2).get_node_shared_ptr())) {
-=======
-        if (auto fq_node = ov::as_type_ptr<ngraph::opset1::FakeQuantize>(pattern_to_output.at(fakeQuantize2).get_node_shared_ptr())) {
->>>>>>> 5dd317c7
             fq2_scale = simplifyToScale(fq_node);
             if (!fq2_scale.size())
                 return false;
@@ -607,7 +445,6 @@
 
     auto in0 = ov::pass::pattern::any_input(ov::pass::pattern::has_static_shape());
     auto in1 = ov::pass::pattern::any_input(ov::pass::pattern::has_static_shape());
-<<<<<<< HEAD
     auto in2 = ov::pass::pattern::wrap_type<ov::opset4::Constant>();
     auto in3 = ov::pass::pattern::any_input(ov::pass::pattern::has_static_shape());
     auto in4 = ov::pass::pattern::wrap_type<ov::opset4::Constant>();
@@ -633,33 +470,6 @@
                                                                                    ov::pass::pattern::wrap_type<ov::opset4::Constant>(),
                                                                                    ov::pass::pattern::wrap_type<ov::opset4::Constant>(),
                                                                                    ov::pass::pattern::wrap_type<ov::opset4::Constant>()});
-=======
-    auto in2 = ov::pass::pattern::wrap_type<ngraph::opset4::Constant>();
-    auto in3 = ov::pass::pattern::any_input(ov::pass::pattern::has_static_shape());
-    auto in4 = ov::pass::pattern::wrap_type<ngraph::opset4::Constant>();
-    auto in5 = ov::pass::pattern::wrap_type<ngraph::opset4::Constant>();
-    auto in8 = ov::pass::pattern::any_input(ov::pass::pattern::has_static_shape());
-    auto in9 = ov::pass::pattern::wrap_type<ngraph::opset4::Constant>();
-    auto in10 = ov::pass::pattern::wrap_type<ngraph::opset4::Constant>();
-    auto transpose0 = std::make_shared<ngraph::opset3::Transpose>(in0, in4);
-    auto transpose1 = std::make_shared<ngraph::opset3::Transpose>(in1, in5);
-    auto fakeQuantize0 = ov::pass::pattern::wrap_type<ngraph::opset1::FakeQuantize>({transpose1,
-                                                                                ov::pass::pattern::wrap_type<ngraph::opset4::Constant>(),
-                                                                                ov::pass::pattern::wrap_type<ngraph::opset4::Constant>(),
-                                                                                ov::pass::pattern::wrap_type<ngraph::opset4::Constant>(),
-                                                                                ov::pass::pattern::wrap_type<ngraph::opset4::Constant>()});
-    auto matmul0 = std::make_shared<ngraph::opset3::MatMul>(transpose0, fakeQuantize0);
-    auto mul = std::make_shared<ngraph::opset3::Multiply>(matmul0, in2);
-    auto add = std::make_shared<ngraph::opset4::Add>(mul, in3);
-    auto softmax = std::make_shared<ngraph::opset1::Softmax>(add);
-    auto transpose2 = std::make_shared<ngraph::opset3::Transpose>(in8, in9);
-    auto matmul1 = std::make_shared<ngraph::opset3::MatMul>(softmax, transpose2);
-    auto fakeQuantize1 = ov::pass::pattern::wrap_type<ngraph::opset1::FakeQuantize>({matmul1,
-                                                                                   ov::pass::pattern::wrap_type<ngraph::opset4::Constant>(),
-                                                                                   ov::pass::pattern::wrap_type<ngraph::opset4::Constant>(),
-                                                                                   ov::pass::pattern::wrap_type<ngraph::opset4::Constant>(),
-                                                                                   ov::pass::pattern::wrap_type<ngraph::opset4::Constant>()});
->>>>>>> 5dd317c7
     auto in11 = std::make_shared<ov::pass::pattern::op::Or>(OutputVector{ matmul1, fakeQuantize1 });
     auto transpose3 = std::make_shared<ov::opset3::Transpose>(in11, in10);
 
@@ -684,13 +494,8 @@
         }
 
         std::vector<float> mul_scales;
-<<<<<<< HEAD
         if (auto mul_node = ov::as_type_ptr<ov::opset3::Multiply>(pattern_to_output.at(mul).get_node_shared_ptr())) {
             mul_scales = ov::as_type_ptr<ov::opset4::Constant>(mul_node->get_input_node_shared_ptr(1))->cast_vector<float>();
-=======
-        if (auto mul_node = ov::as_type_ptr<ngraph::opset3::Multiply>(pattern_to_output.at(mul).get_node_shared_ptr())) {
-            mul_scales = ov::as_type_ptr<ngraph::opset4::Constant>(mul_node->get_input_node_shared_ptr(1))->cast_vector<float>();
->>>>>>> 5dd317c7
 
             auto expected_shape = ov::Shape({1, transpose0_in.get_shape()[2], 1, 1});
             if (mul_scales.size() != 1 && mul_node->get_input_shape(1) != expected_shape) {
@@ -705,22 +510,14 @@
         if (!valid_transpose_order(pattern_to_output.at(in9).get_node_shared_ptr(), {0, 2, 1, 3})) return false;
         if (!valid_transpose_order(pattern_to_output.at(in10).get_node_shared_ptr(), {0, 2, 1, 3})) return false;
 
-<<<<<<< HEAD
         auto matmul0_node = ov::as_type_ptr<ov::opset3::MatMul>(pattern_to_output.at(matmul0).get_node_shared_ptr());
-=======
-        auto matmul0_node = ov::as_type_ptr<ngraph::opset3::MatMul>(pattern_to_output.at(matmul0).get_node_shared_ptr());
->>>>>>> 5dd317c7
         if (!matmul0_node)
             return false;
         if (matmul0_node->get_transpose_a() || matmul0_node->get_transpose_b())
             return false;
 
         std::vector<float> fq0_scale;
-<<<<<<< HEAD
         auto fq0_node = ov::as_type_ptr<ov::opset1::FakeQuantize>(pattern_to_output.at(fakeQuantize0).get_node_shared_ptr());
-=======
-        auto fq0_node = ov::as_type_ptr<ngraph::opset1::FakeQuantize>(pattern_to_output.at(fakeQuantize0).get_node_shared_ptr());
->>>>>>> 5dd317c7
         if (fq0_node) {
             fq0_scale = simplifyToScale(fq0_node);
             if (!fq0_scale.size())
@@ -729,11 +526,7 @@
             return false;
         }
 
-<<<<<<< HEAD
         auto softmax_node = ov::as_type_ptr<ov::opset1::Softmax>(pattern_to_output.at(softmax).get_node_shared_ptr());
-=======
-        auto softmax_node = ov::as_type_ptr<ngraph::opset1::Softmax>(pattern_to_output.at(softmax).get_node_shared_ptr());
->>>>>>> 5dd317c7
         if (!softmax_node)
             return false;
         if (softmax_node->get_axis() != 3)
@@ -742,22 +535,14 @@
         std::vector<float> fq1_scale;
         const bool fakeQuantize1Exists = pattern_to_output.find(fakeQuantize1) != pattern_to_output.end();
         if (fakeQuantize1Exists) {
-<<<<<<< HEAD
             if (auto fq_node = ov::as_type_ptr<ov::opset1::FakeQuantize>(pattern_to_output.at(fakeQuantize1).get_node_shared_ptr())) {
-=======
-            if (auto fq_node = ov::as_type_ptr<ngraph::opset1::FakeQuantize>(pattern_to_output.at(fakeQuantize1).get_node_shared_ptr())) {
->>>>>>> 5dd317c7
                 fq1_scale = simplifyToScale(fq_node);
                 if (!fq1_scale.size())
                     return false;
             }
         }
 
-<<<<<<< HEAD
         auto matmul1_node = ov::as_type_ptr<ov::opset3::MatMul>(pattern_to_output.at(matmul1).get_node_shared_ptr());
-=======
-        auto matmul1_node = ov::as_type_ptr<ngraph::opset3::MatMul>(pattern_to_output.at(matmul1).get_node_shared_ptr());
->>>>>>> 5dd317c7
         if (!matmul1_node)
             return false;
         if (matmul1_node->get_transpose_a() || matmul1_node->get_transpose_b())
