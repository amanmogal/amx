// Copyright (C) 2018-2024 Intel Corporation
// SPDX-License-Identifier: Apache-2.0
//

#include "graph_optimizer.h"

#include "dnnl_extension_utils.h"
#include "nodes/bin_conv.h"
#include "nodes/common/cpu_convert.h"
#include "nodes/conv.h"
#include "nodes/deconv.h"
#include "nodes/eltwise.h"
#include "nodes/fake_quantize.h"
#include "nodes/fullyconnected.h"
#include "nodes/input.h"
#include "nodes/interpolate.h"
#include "nodes/memory.hpp"
#include "nodes/reorder.h"
#include "nodes/reshape.h"
#include "nodes/rnn.h"
#include "nodes/scaled_attn.h"
#include "nodes/transpose.h"
#include "onednn/dnnl.h"
#include "openvino/opsets/opset1.hpp"
#include "cpu_types.h"
#include "utils/cpu_utils.hpp"
#include "utils/debug_capabilities.h"
#include "utils/general_utils.h"

// WA for xbyak.h
#ifdef _WIN32
# ifndef _WINSOCKAPI_
#  define _WINSOCKAPI_
# endif
# ifndef _WINSOCK2API_
#  define _WINSOCK2API_
#endif
#endif
#include "cpu/x64/cpu_isa_traits.hpp"

#include <string>
#include <list>
#include <memory>
#include <set>
#include <algorithm>

#include "itt.h"
#include "memory_desc/cpu_memory_desc_utils.h"

using namespace dnnl;
using namespace ov::intel_cpu::node;

namespace ov {
namespace intel_cpu {

GraphOptimizer::GraphOptimizer() {}

void GraphOptimizer::ApplyCommonGraphOptimizations(Graph &graph) {
    // For conv with input zp, canBeExecutedInInt8() check has dependency on input zero point check.
    // Also zero point node is the input of computing-intensive nodes. Most others fusing are the output of computing-intensive nodes.
    // So Locate the FuseConvolutionAndZeroPoints() as the first optimization.
    OV_ITT_SCOPE_CHAIN(FIRST_INFERENCE, taskChain, itt::domains::intel_cpu_LT, "ApplyCommonGraphOptimizations", "FuseConvolutionAndZeroPoints");
    FuseConvolutionAndZeroPoints(graph);
    graph.RemoveDroppedNodes();

    OV_ITT_SCOPE_NEXT(FIRST_INFERENCE, taskChain, "FuseConvMatmulFCDeconvAndDQScales");
    FuseConvMatmulFCDeconvAndDQScales(graph);
    graph.RemoveDroppedNodes();

    OV_ITT_SCOPE_NEXT(FIRST_INFERENCE, taskChain, "FuseFCAndWeightsDecompression");
    FuseFCAndWeightsDecompression(graph);
    graph.RemoveDroppedNodes();

    OV_ITT_SCOPE_NEXT(FIRST_INFERENCE, taskChain, "FuseConvolutionAndBias");
    FuseConvolutionMatMulDeconvAndBias(graph);
    graph.RemoveDroppedNodes();

    OV_ITT_SCOPE_NEXT(FIRST_INFERENCE, taskChain, "FuseMultiplyAndAdd");
    FuseMultiplyAndAdd(graph);
    graph.RemoveDroppedNodes();

    OV_ITT_SCOPE_NEXT(FIRST_INFERENCE, taskChain, "MergeConvertAndScaleShift");
    MergeConvertAndScaleShift(graph);
    graph.RemoveDroppedNodes();

    OV_ITT_SCOPE_NEXT(FIRST_INFERENCE, taskChain, "FuseFCAndConvertOnWeights");
    FuseFCAndConvertOnWeights(graph);
    graph.RemoveDroppedNodes();

    OV_ITT_SCOPE_NEXT(FIRST_INFERENCE, taskChain, "FuseFCAndTransposeOnWeights");
    FuseFCAndTransposeOnWeights(graph);
    graph.RemoveDroppedNodes();

    OV_ITT_SCOPE_NEXT(FIRST_INFERENCE, taskChain, "FuseDeconvolutionAndSimpleOperation");
    FuseDeconvolutionAndSimpleOperation(graph);
    graph.RemoveDroppedNodes();

    OV_ITT_SCOPE_NEXT(FIRST_INFERENCE, taskChain, "FuseClampAndFakeQuantize");
    FuseClampAndFakeQuantize(graph);
    graph.RemoveDroppedNodes();

    OV_ITT_SCOPE_NEXT(FIRST_INFERENCE, taskChain, "FusePerformedAsScaleShiftAndFakeQuantize");
    FusePerformedAsScaleShiftAndFakeQuantize(graph);
    graph.RemoveDroppedNodes();

    OV_ITT_SCOPE_NEXT(FIRST_INFERENCE, taskChain, "FuseConvolutionAndSimpleOperationThroughMaxPool");
    FuseConvolutionAndSimpleOperationThroughMaxPool(graph);
    graph.RemoveDroppedNodes();

    OV_ITT_SCOPE_NEXT(FIRST_INFERENCE, taskChain, "FuseConvolutionAndSimpleOperation");
    FuseConvolutionAndSimpleOperation(graph);
    graph.RemoveDroppedNodes();

    OV_ITT_SCOPE_NEXT(FIRST_INFERENCE, taskChain, "RemoveDroppedEdges");
    graph.SortTopologically();
    graph.RemoveDroppedEdges();

    OV_ITT_SCOPE_NEXT(FIRST_INFERENCE, taskChain, "FusePoolingAndFakeQuantize");
    FusePoolingAndFakeQuantize(graph);
    graph.RemoveDroppedNodes();

    OV_ITT_SCOPE_NEXT(FIRST_INFERENCE, taskChain, "RemoveDroppedEdges");
    graph.SortTopologically();
    graph.RemoveDroppedEdges();

    OV_ITT_SCOPE_NEXT(FIRST_INFERENCE, taskChain, "FuseConvolutionAndDWConvolution");
    FuseConvolutionAndDWConvolution(graph);
    graph.RemoveDroppedNodes();

    OV_ITT_SCOPE_NEXT(FIRST_INFERENCE, taskChain, "FuseConvolutionSumAndConvolutionSumActivation");
    FuseConvolutionSumAndConvolutionSumActivation(graph);
    graph.RemoveDroppedNodes();

    OV_ITT_SCOPE_NEXT(FIRST_INFERENCE, taskChain, "FuseConvolutionAndSimpleOperation");
    FuseConvolutionAndSimpleOperation(graph);
    graph.RemoveDroppedNodes();

    OV_ITT_SCOPE_NEXT(FIRST_INFERENCE, taskChain, "FuseFullyConnectedAndSimpleOperation");
    FuseFullyConnectedAndSimpleOperation(graph);
    graph.RemoveDroppedNodes();

    OV_ITT_SCOPE_NEXT(FIRST_INFERENCE, taskChain, "FuseMatMulAndSimpleOperation");
    FuseMatMulAndSimpleOperation(graph);
    graph.RemoveDroppedNodes();

    OV_ITT_SCOPE_NEXT(FIRST_INFERENCE, taskChain, "FuseMVNAndSimpleOperation");
    FuseMVNAndSimpleOperation(graph);
    graph.RemoveDroppedNodes();

    OV_ITT_SCOPE_NEXT(FIRST_INFERENCE, taskChain, "FuseInterpolateAndSimpleOperation");
    FuseInterpolateAndSimpleOperation(graph);
    graph.RemoveDroppedNodes();

    OV_ITT_SCOPE_NEXT(FIRST_INFERENCE, taskChain, "FuseNormalizeL2AndSimpleOperation");
    FuseNormalizeL2AndSimpleOperation(graph);
    graph.RemoveDroppedNodes();

    OV_ITT_SCOPE_NEXT(FIRST_INFERENCE, taskChain, "FuseReduceAndSimpleOperation");
    FuseReduceAndSimpleOperation(graph);
    graph.RemoveDroppedNodes();

    OV_ITT_SCOPE_NEXT(FIRST_INFERENCE, taskChain, "FuseEltwiseAndSimple");
    FuseEltwiseAndSimple(graph);
    graph.RemoveDroppedNodes();

    OV_ITT_SCOPE_NEXT(FIRST_INFERENCE, taskChain, "reshapeRnnSeq");
    reshapeRnnSeq(graph);
    graph.RemoveDroppedNodes();

    OV_ITT_SCOPE_NEXT(FIRST_INFERENCE, taskChain, "RemoveSameConvert");
    RemoveSameConvert(graph);
    graph.RemoveDroppedNodes();

    OV_ITT_SCOPE_NEXT(FIRST_INFERENCE, taskChain, "RemoveMemoryInputConvert");
    RemoveMemoryInputConvert(graph);
    graph.RemoveDroppedNodes();

    OV_ITT_SCOPE_NEXT(FIRST_INFERENCE, taskChain, "RemoveConvertMemoryOutput");
    RemoveConvertMemoryOutput(graph);
    graph.RemoveDroppedNodes();

    OV_ITT_SCOPE_NEXT(FIRST_INFERENCE, taskChain, "MatchSdpaKvCache");
    MatchSdpaKvCache(graph);
    graph.RemoveDroppedNodes();

    OV_ITT_SCOPE_NEXT(FIRST_INFERENCE, taskChain, "DropRedundantMemoryOutput");
    DropRedundantMemoryOutput(graph);
    graph.RemoveDroppedNodes();

    OV_ITT_SCOPE_NEXT(FIRST_INFERENCE, taskChain, "RemoveDroppedEdges");
    graph.RemoveDroppedEdges();
}

void GraphOptimizer::ApplyImplSpecificGraphOptimizations(Graph &graph) {
    OV_ITT_SCOPE(FIRST_INFERENCE, itt::domains::intel_cpu_LT, "GraphOptimizer::ApplyImplSpecificGraphOptimizations");

    DropDoubleReorders(graph);
    graph.RemoveDroppedNodes();

    MergeTransposeAndReorder(graph);
    graph.RemoveDroppedNodes();

    MergeReorderAndTranspose(graph);
    graph.RemoveDroppedNodes();

    graph.RemoveDroppedEdges();
}

void GraphOptimizer::FuseConvMatmulFCDeconvAndDQScales(Graph &graph) {
    auto& graphNodes = graph.GetNodes();

    auto isDQScaleGraphPattern = [](NodePtr node) {
        if (node->getType() != Type::Eltwise || node->getAlgorithm() != Algorithm::EltwiseMultiply) {
            return false;
        }
        auto parentNode = node->getParentEdgeAt(0)->getParent();
        auto scaleNode = node->getParentEdgeAt(1)->getParent();
        if (!(parentNode->getType() == Type::Convolution
                        || parentNode->getType() == Type::MatMul
                        || parentNode->getType() == Type::Deconvolution
                        || parentNode->getType() == Type::FullyConnected))
            return false;
        if (!scaleNode->isConstant())
            return false;
        //Only Fusing scales for INT8 precision.
        if (!parentNode->canBeExecutedInInt8())
            return false;
        return (parentNode->getParentEdges().size() == 2);
    };

    auto scaleDimsCheck = [](NodePtr node, NodePtr scales) {
        const auto nodeOutDims = node->getOutputShapeAtPort(0).getDims();
        const auto channelAxis = node->getFusingAxis();
        auto OC = nodeOutDims[channelAxis];

        if (Shape::UNDEFINED_DIM == OC)
            return false;
        if (!node->getFusedWith().empty() || !scales->getFusedWith().empty())
            return false;

        const auto scalesDims = getNormalizedDimsBySize(scales->getOutputShapeAtPort(0).getDims(),
                                                nodeOutDims.size());
        if (nodeOutDims.size() != scalesDims.size() || scalesDims.size() < 2)
            return false;

        if (!dimsEqualStrong(scalesDims[channelAxis], nodeOutDims[channelAxis]) && scalesDims[channelAxis] != 1)
            return false;

        for (size_t i = 0; i < scalesDims.size(); i++) {
            if (scalesDims[i] != 1 && static_cast<int>(i) != channelAxis)
                return false;
        }
        return true;
    };

    auto initializeDeQuantizedScales = [](NodePtr node, NodePtr scales) {
        auto scalesConstant = dynamic_cast<node::Input*>(scales.get());
        if (scalesConstant == nullptr)
            OPENVINO_THROW("Cannot cast to Input node");

        auto scalesBlob = scalesConstant->getMemoryPtr();
        if (scalesBlob == nullptr)
            OPENVINO_THROW("Cannot cast to TBlob internal scales blob");

        auto scalesData = static_cast<const float*>(scalesBlob->getData());
        if (scalesData == nullptr)
            OPENVINO_THROW("scalesBlob has not allocated buffer");
        auto scalesDims = getNormalizedDimsBySize(scales->getOutputShapeAtPort(0).getDims(),
                                                node->getOutputShapeAtPort(0).getDims().size());
        auto scaleSize = std::accumulate(scalesDims.begin(), scalesDims.end(), 1, std::multiplies<size_t>());
        node->fuseDQScales(scalesData, scaleSize);
        return true;
    };

    for (size_t i = 0; i < graphNodes.size(); i++) {
        auto mul = graphNodes[i];
        if (!isDQScaleGraphPattern(mul)) continue;

        CPU_GRAPH_OPTIMIZER_SCOPE(FuseConvMatmulFCDeconvAndDQScales);

        auto node = mul->getParentEdgeAt(0)->getParent();
        auto scales = mul->getParentEdgeAt(1)->getParent();
        if (!scaleDimsCheck(node, scales)) continue;

        if (initializeDeQuantizedScales(node, scales)) {
            DEBUG_LOG("GraphOptimizer##FusingDQ: Node ##", mul->getName(), " optimized as DQ scales of Node ##", node->getName());
            node->addOriginalLayer(mul->getOriginalLayers());
            auto p_edge = mul->getParentEdgeAt(1);
            graph.RemoveEdge(p_edge);
            graph.DropNode(mul);
        }
    }
}

void GraphOptimizer::FuseFCAndWeightsDecompression(Graph &graph) {
    std::set<ov::element::Type> supportedWeightsPrecisions{
        ov::element::u8, ov::element::i8, ov::element::nf4, ov::element::u4, ov::element::i4, ov::element::f4e2m1};
    const std::set<ov::element::Type> supportedDataPrecisions{ov::element::f32, ov::element::bf16};
    auto expectedNode = [](NodePtr node, Type expectedType) {
        return node->getType() == expectedType && node->getChildEdges().size() == 1;
    };

#define SKIP_FUSION_FOR_NODE(node)                                                   \
    DEBUG_LOG("FuseFCAndWeightsDecompression can't be applied for node ", node->getName()); \
    continue

    if (!impl::cpu::x64::mayiuse(impl::cpu::x64::avx2))
        return;

    auto& graphNodes = graph.GetNodes();
    for (size_t i = 0; i < graphNodes.size(); i++) {
        const auto fcNode = std::dynamic_pointer_cast<node::FullyConnected>(graphNodes[i]);
        if (fcNode == nullptr)
            continue;

        auto parent = fcNode->getParentEdgeAt(1)->getParent();
        const bool withTranspose = parent->getType() == Type::Transpose;
        const NodePtr transposeNode = withTranspose ? parent : nullptr;
        if (transposeNode)
            parent = transposeNode->getParentEdgeAt(0)->getParent();
        // Compressed weights can be shared between several FC layers
        const bool is_shared_decompression = parent->getChildEdges().size() > 1;

        const bool withReshape = parent->getType() == Type::Reshape;
        const auto reshapeNode = withReshape ? parent : nullptr;
        if (reshapeNode) {
            parent = reshapeNode->getParentEdgeAt(0)->getParent();
        }

        const auto multiplyNode = parent;
        if (multiplyNode->getType() != Type::Eltwise || multiplyNode->getAlgorithm() != Algorithm::EltwiseMultiply ||
            !multiplyNode->isConstant()) {
            SKIP_FUSION_FOR_NODE(fcNode);
        }

        CPU_GRAPH_OPTIMIZER_SCOPE(FuseFCAndWeightsDecompression);
        const auto mulParent1 = multiplyNode->getParentEdgeAt(1)->getParent();
        NodePtr multiplyParent, multiplyConvertNode, multiplyConstNode;
        multiplyParent = mulParent1;
        if (multiplyParent->getType() == Type::Convert) {
            multiplyConvertNode = multiplyParent;
            multiplyParent = multiplyConvertNode->getParentEdgeAt(0)->getParent();
        }
        multiplyConstNode = multiplyParent;
        if (multiplyConstNode->getType() != Type::Input) {
            SKIP_FUSION_FOR_NODE(fcNode);
        }
        const bool withMultiplyConvert = multiplyConvertNode != nullptr;

        const auto mulParent0 = multiplyNode->getParentEdgeAt(0)->getParent();
        const bool withSubtract = mulParent0->getAlgorithm() == Algorithm::EltwiseSubtract;
        NodePtr subtractNode, subtractConvertNode, subtractConstNode;
        if (withSubtract) {
            subtractNode = mulParent0;
            if (!expectedNode(subtractNode, Type::Eltwise)) {
                SKIP_FUSION_FOR_NODE(fcNode);
            }
            auto subtractParent = subtractNode->getParentEdgeAt(1)->getParent();
            if (subtractParent->getType() == Type::Convert) {
                subtractConvertNode = subtractParent;
                subtractParent = subtractConvertNode->getParentEdgeAt(0)->getParent();
            }
            subtractConstNode = subtractParent;
            if (subtractConstNode->getType() != Type::Input) {
                SKIP_FUSION_FOR_NODE(fcNode);
            }
        }

        const bool withSubtractConvert = subtractConvertNode != nullptr;
        const auto convertNode = withSubtract ? subtractNode->getParentEdgeAt(0)->getParent() : mulParent0;
        if (!expectedNode(convertNode, Type::Convert)) {
            SKIP_FUSION_FOR_NODE(fcNode);
        }
        const auto weightsNode = convertNode->getParentEdgeAt(0)->getParent();
        if (weightsNode->getType() != Type::Input) {
            SKIP_FUSION_FOR_NODE(fcNode);
        }

        // Precision limitations
        if (supportedDataPrecisions.find(fcNode->getOriginalInputPrecisionAtPort(0)) == supportedDataPrecisions.end()) {
            SKIP_FUSION_FOR_NODE(fcNode);
        }
        if (supportedWeightsPrecisions.find(weightsNode->getOriginalOutputPrecisionAtPort(0)) == supportedWeightsPrecisions.end()) {
            SKIP_FUSION_FOR_NODE(fcNode);
        }
        if (withSubtract &&
            !one_of(subtractConstNode->getOriginalOutputPrecisionAtPort(0), weightsNode->getOriginalOutputPrecisionAtPort(0), ov::element::f32)) {
            SKIP_FUSION_FOR_NODE(fcNode);
        }

        // Shape limitations
        const auto weightsShape = weightsNode->getOutputShapeAtPort(0);
        if (weightsShape != multiplyNode->getOutputShapeAtPort(0)) {
            SKIP_FUSION_FOR_NODE(fcNode);
        }
        if (reshapeNode && (reshapeNode->getInputShapeAtPort(0).getRank() != 3 || reshapeNode->getOutputShapeAtPort(0).getRank() != 2)) {
            SKIP_FUSION_FOR_NODE(fcNode);
        }

        VectorDims decompressionConstShape;
        const auto fcInputWeightsShape = fcNode->getInputShapeAtPort(1);
        int groupNum = 1;
        // Ordinary case: one decompression group
        if (fcInputWeightsShape.getRank() == weightsShape.getRank()) {
            const auto& out_channels = fcInputWeightsShape.getDims()[0];
            decompressionConstShape = withTranspose ? VectorDims{1, out_channels} : VectorDims{out_channels, 1};
        } else {
            // Group decompression case: last 3 dimension (there could be also prepending '1's in the beginning) of weights shape must be:
            // [N, G, O], if transpose = true
            // [O, N, G], otherwise.
            // O - output channels
            // N - number of groups
            // G - group size
            const auto& weights_dims = weightsShape.getStaticDims();
            const auto& N = withTranspose ? *(weights_dims.rbegin() + 2) : *(weights_dims.rbegin() + 1);
            const auto& O = withTranspose ? *weights_dims.rbegin() : *(weights_dims.rbegin() + 2);
            // Group decompression is applied by O and N dims
            decompressionConstShape = withTranspose ? VectorDims{N, 1, O} : VectorDims{O, N, 1};
            groupNum = N;
        }

        auto check_decompression_shape = [&decompressionConstShape](const VectorDims& shape_to_check) {
            if (shape_to_check.size() > decompressionConstShape.size())
                return false;
            if (std::all_of(shape_to_check.begin(), shape_to_check.end(), [](Dim x) { return x == 1; }))
                return true;
            const auto comparison_start_pos = decompressionConstShape.size() - shape_to_check.size();
            // in case of different ranks shapes are compared taking into account ranks numpy broadcasting
            return std::equal(shape_to_check.begin(), shape_to_check.end(), decompressionConstShape.begin() + comparison_start_pos);
        };
        if (!check_decompression_shape(multiplyConstNode->getOutputShapeAtPort(0).getDims())) {
            SKIP_FUSION_FOR_NODE(fcNode);
        }
        if (withSubtract && !check_decompression_shape(subtractConstNode->getOutputShapeAtPort(0).getDims())) {
            SKIP_FUSION_FOR_NODE(fcNode);
        }

        const size_t OC = fcInputWeightsShape.getDims()[0];
        const size_t IC = fcInputWeightsShape.getDims()[1];
        // HW specific shape limitations
        if (impl::cpu::x64::mayiuse(impl::cpu::x64::avx512_core_amx) &&
            fcNode->getOriginalInputPrecisionAtPort(0) == ov::element::bf16) {
            // OneDNN AMX IP implementation has limited shapes support due to performance considerations. As a current solution conditions below are copied
            // from OneDNN to make sure correct IP impl will be used since fallback one doesn't support weights decompression feature.
            size_t simdWidth = 16;
            size_t vnniFactor = 2;
            size_t maxSize = 512;
            auto amxRow = vnniFactor * simdWidth;

            if ((IC <= amxRow && OC <= amxRow) || (IC <= maxSize && OC <= maxSize && IC % amxRow != 0)) {
                SKIP_FUSION_FOR_NODE(fcNode);
            }
        }

        // OneDNN IP primitive provides limited decompression params support
        if (IC % groupNum != 0 || IC / groupNum < 4 || OC == 1) {
            SKIP_FUSION_FOR_NODE(fcNode);
        }

        // Fusion processing
        auto *multiplyInputNode = dynamic_cast<node::Input *>(multiplyConstNode.get());
        OPENVINO_ASSERT(multiplyInputNode, "Cannot cast ", multiplyConstNode->getName(), " to Input node.");
        fcNode->fuseDecompressionMultiply(multiplyInputNode->getMemoryPtr());

        if (withSubtract) {
            auto *subtractInputNode = dynamic_cast<node::Input *>(subtractConstNode.get());
            OPENVINO_ASSERT(multiplyInputNode, "Cannot cast ", subtractConstNode->getName(), " to Input node.");
            fcNode->fuseDecompressionSubtract(subtractInputNode->getMemoryPtr());
        }

        fcNode->addOriginalLayer(multiplyNode->getOriginalLayers());
        fcNode->addOriginalLayer(convertNode->getOriginalLayers());
        if (withSubtract)
            fcNode->addOriginalLayer(subtractNode->getOriginalLayers());
        if (withSubtractConvert)
            fcNode->addOriginalLayer(subtractConvertNode->getOriginalLayers());
        if (withMultiplyConvert)
            fcNode->addOriginalLayer(multiplyConvertNode->getOriginalLayers());

        const auto& weightsPrecision = weightsNode->getOriginalOutputPrecisionAtPort(0);
        if (withTranspose) {
            transposeNode->setOriginalInputPrecisionAtPort(0, weightsPrecision);
            transposeNode->setOriginalOutputPrecisionAtPort(0, weightsPrecision);
        }
        if (withReshape) {
            reshapeNode->setOriginalInputPrecisionAtPort(0, weightsPrecision);
            reshapeNode->setOriginalOutputPrecisionAtPort(0, weightsPrecision);
        }
        fcNode->setOriginalInputPrecisionAtPort(1, weightsPrecision);

        // If decompression subgraph is shared with other nodes, it mustn't be removed.
        // In this case, the current FC is reconnected to the weights
        if (is_shared_decompression) {
            const auto weights_out_edge = weightsNode->getChildEdges()[0].lock();
            const auto fc_weights_path_edge = withTranspose ? transposeNode->getParentEdgeAt(0)
                                                            : fcNode->getParentEdgeAt(1);
            const auto inNum = weights_out_edge->getInputNum();
            const auto outNum = fc_weights_path_edge->getOutputNum();
            graph.RemoveEdge(fc_weights_path_edge);
            // In case of shared group decompression, Reshape node has to be copied for the current FC
            if (withReshape) {
                const auto& reshapeOutShape = reshapeNode->getOutputShapeAtPort(0).getStaticDims();
                auto reshapeConst = std::make_shared<ov::opset1::Constant>(ov::element::i32,
                                                                           ov::Shape{reshapeOutShape.size()},
                                                                           reshapeOutShape);
                auto reshapeDummyInput = std::make_shared<ov::opset1::Parameter>(reshapeNode->getOriginalInputPrecisionAtPort(0),
                                                                                 reshapeNode->getInputShapeAtPort(0).toPartialShape());
                const auto reshape = std::make_shared<ov::opset1::Reshape>(reshapeDummyInput, reshapeConst, false);
                reshape->set_friendly_name(reshapeNode->getName() + "_copy");
                const auto cpuReshape = std::make_shared<ov::intel_cpu::node::Reshape>(reshape, graph.getGraphContext());
                graph.InsertNode(weightsNode, withTranspose ? transposeNode : fcNode, cpuReshape, inNum, outNum, false);
                const auto cpuReshapeConst = std::make_shared<node::Input>(reshapeConst, graph.getGraphContext());
                graph.AddNode(cpuReshapeConst);
                graph.CreateEdge(cpuReshapeConst, cpuReshape, 0, 1);
            } else {
                graph.CreateEdge(weightsNode, withTranspose ? transposeNode : fcNode, inNum, outNum);
            }
        } else {
            // If decompression subgraph is not shared with other nodes, it can be removed
            if (withSubtract)
                graph.RemoveEdge(subtractNode->getParentEdgeAt(1));
            if (withSubtractConvert) {
                // SubtractConvert is removed only if there are no other consumers (e.g. CompressedGather)
                const auto& restChilds = subtractConvertNode->getChildEdges();
                if (restChilds.empty())
                    graph.RemoveEdge(subtractConvertNode->getParentEdgeAt(0));
            }
            graph.RemoveEdge(multiplyNode->getParentEdgeAt(1));
            if (withMultiplyConvert) {
                // MultiplyConvert is removed only if there are no other consumers (e.g. CompressedGather)
                const auto& restChilds = multiplyConvertNode->getChildEdges();
                if (restChilds.empty())
                    graph.RemoveEdge(multiplyConvertNode->getParentEdgeAt(0));
            }

            graph.DropNode(convertNode);
            if (withSubtract)
                graph.DropNode(subtractNode);
            graph.DropNode(multiplyNode);
        }
        DEBUG_LOG("FuseFCAndWeightsDecompression finished for node ", fcNode->getName());
    }
#undef SKIP_FUSION_FOR_NODE
}

void GraphOptimizer::FuseConvolutionMatMulDeconvAndBias(Graph &graph) {
    auto& graphNodes = graph.GetNodes();

    auto isSuitableParentNode = [](const NodePtr& node) {
        const auto deconv = std::dynamic_pointer_cast<Deconvolution>(node);
        // bias should be the first child
        if (!node->getFusedWith().empty())
            return false;
        // no other child other than bias-add
        if (node->getChildEdges().size() != 1)
            return false;

        if (!deconv)
            return (one_of(node->getType(), Type::Convolution, Type::MatMul, Type::FullyConnected) &&
                   node->getParentEdges().size() == 2);
        else
            return deconv->canFuseBias();
    };

    auto isSuitableChildNode = [&](const NodePtr& parentNode, const NodePtr& childNode) {
        if (childNode->getAlgorithm() != Algorithm::EltwiseAdd
            || !childNode->getFusedWith().empty()
            || childNode->getParentEdges().size() != 2)
            return false;

        auto biasPort = childNode->getParentEdgeAt(0)->getParent() == parentNode ? 1 : 0;
        const auto biasNode = childNode->getParentEdgeAt(biasPort)->getParent();
        if (biasNode->getType() != Type::Input || !biasNode->isConstant() || biasNode->getChildEdges().size() != 1)
            return false;

        const auto parentOutDims = parentNode->getOutputShapeAtPort(0).getDims();
        const auto biasDims = getNormalizedDimsBySize(biasNode->getOutputShapeAtPort(0).getDims(),
                                                parentOutDims.size());
        // TODO [NM]: Legacy ConvBias fusion transformation supports both per-tensor (via explicit broadcasing) and per-channel cases.
        // Most of the real models contain per-channel bias, so we need to reavaluate the need to support per-tensor variant.
        if (parentOutDims.size() != biasDims.size() || biasDims.size() < 2)
            return false;

        const auto channelAxis = parentNode->getFusingAxis();
        if (!dimsEqualStrong(biasDims[channelAxis], parentOutDims[channelAxis]))
            return false;

        for (size_t i = 0; i < biasDims.size(); i++) {
            if (biasDims[i] != 1 && static_cast<int>(i) != channelAxis)
                return false;
        }

        return true;
    };

    for (size_t i = 0; i < graphNodes.size(); i++) {
        auto parentNode = graphNodes[i];
        if (!isSuitableParentNode(parentNode)) {
            continue;
        }
        CPU_GRAPH_OPTIMIZER_SCOPE(FuseConvolutionMatMulDeconvAndBias_ParentNode);

        auto childNode = parentNode->getChildEdgeAt(0)->getChild();
        if (!isSuitableChildNode(parentNode, childNode)) {
            continue;
        }

        CPU_GRAPH_OPTIMIZER_SCOPE(FuseConvolutionMatMulDeconvAndBias_ChildNode);

        auto childs = childNode->childEdges;
        auto parents = childNode->parentEdges;
        const auto biasPort = childNode->getParentEdgeAt(0)->getParent() == parentNode ? 1 : 0;

        for (size_t i = 0; i < parents.size(); i++) {
            auto p_edge = parents[i].lock();
            if (!p_edge) continue;
            auto parent = p_edge->getParent();
            if (!parent) continue;

            if (parent == parentNode) {
                for (size_t j = 0; j < childs.size(); j++) {
                    if (!childs[j].lock())
                        continue;
                    auto child = childs[j].lock()->getChild();
                    if (!child)
                        continue;

                    EdgePtr &remEdge = p_edge;
                    int inNum = 0;
                    if (remEdge) {
                        inNum = remEdge->getInputNum();
                        graph.RemoveEdge(remEdge);
                    }
                    remEdge = childs[j].lock();
                    int outNum = 0;
                    if (remEdge) {
                        outNum = remEdge->getOutputNum();
                        graph.RemoveEdge(remEdge);
                    }
                    graph.CreateEdge(parent, child, inNum, outNum);
                }
            } else {
                EdgePtr &remEdge = p_edge;
                int inNum = 0;
                if (remEdge) {
                    inNum = remEdge->getInputNum();
                    graph.RemoveEdge(remEdge);
                }

                auto& targetNode = parentNode;
                const auto& biasNode = parent;
                auto biasOutputShape = biasNode->getOutputShapeAtPort(0);
                int outNum = targetNode->getParentEdges().size();
                // ONEDNN Conv, Deconv, FC would need the bias to be flatten into 1D tensor.
                // Usually the bias output shape would be normalized to align rank with Conv/Deconv/FC output.
                // To avoid duplicate reshape WA code in nodes, here we flatten the shape.
                // Most bias nodes are const Input and bias memory primitive has been initialized as const memory when constructing CPU Input node.
                // Const memory is not allowed to be modified after initialized. It means we can't redefine const bias memory primitive.
                // So let's insert a reshape node to flatten the bias shape into 1D and const folding node will be executed during the compiling stage.
                const bool needReshape = (targetNode->getType() != Type::MatMul &&
                                         biasOutputShape.getRank() != 1);
                if (needReshape) {
                    // Bias -> Reshape -> Conv/Deconv/FC
                    const VectorDims flattenShape = {biasOutputShape.getElementsCount()};
                    // Construct Ngraph Reshape node and CPU Reshape node.
                    auto reshapeConstInput = std::make_shared<ov::opset1::Constant>(ov::element::i32, ov::Shape{1}, flattenShape);
                    auto reshapeDummyInput = std::make_shared<ov::opset1::Parameter>(
                                                biasNode->getOriginalOutputPrecisionAtPort(0),
                                                biasOutputShape.toPartialShape());
                    const auto reshape = std::make_shared<ov::opset1::Reshape>(reshapeDummyInput, reshapeConstInput, false);
                    reshape->set_friendly_name(biasNode->getName() + "_flatten_reshape");
                    const auto cpuReshapeNode = std::make_shared<ov::intel_cpu::node::Reshape>(reshape, graph.getGraphContext());
                    // Insert Reshape between bias node and Conv/Deconv/FC
                    graph.InsertNode(biasNode, targetNode, cpuReshapeNode, inNum, outNum, false);
                    // Insert the Reshape const input node and edge into CPU graph.
                    const auto cpuReshapeConstInput = std::make_shared<node::Input>(reshapeConstInput, graph.getGraphContext());
                    graph.AddNode(cpuReshapeConstInput);
                    graph.CreateEdge(cpuReshapeConstInput, cpuReshapeNode, 0, 1);
                    DEBUG_LOG("GraphOptimizer##FusingBias:Flatten Bias node from shape ", PartialShape{biasOutputShape.getDims()},
                                        "  to  ", PartialShape{flattenShape});
                    // Update bias output shape to be flatten shape.
                    biasOutputShape = Shape{flattenShape};
                } else {
                    // Bias is connected as input edge.
                    graph.CreateEdge(biasNode, targetNode, inNum, outNum);
                }
                //Add the Bias inputshape into conv/FC/Deconv/Matmul.
                targetNode->inputShapes.push_back(biasOutputShape);
            }
        }
        DEBUG_LOG("GraphOptimizer##FusingBias:Node ##: ", childNode->getName(), " initialize as Bias of Node ##", parentNode->getName());
        parentNode->addOriginalLayer(childNode->getOriginalLayers());
        parentNode->addOriginalInputPrecision(childNode->getOriginalInputPrecisionAtPort(biasPort));
        graph.DropNode(childNode);
    }
}

void GraphOptimizer::FuseDeconvolutionAndSimpleOperation(Graph &graph) {
    auto& graphNodes = graph.GetNodes();

    auto isSuitableParentNode = [](NodePtr node) {
        if (node->getType() != Type::Deconvolution || node->getChildEdges().size() != 1)
            return false;
        const auto deconv = std::dynamic_pointer_cast<Deconvolution>(node);
        if (deconv == nullptr)
            OPENVINO_THROW("Cannot cast to deconvolution node ", node->getName());

        if (deconv->getAlgorithm() != Algorithm::DeconvolutionCommon) {
            return true;
        }

        const auto& strides = deconv->getStride();
        const auto& kernel = deconv->getWeightDims();
        // WA oneDNN doesn't support fusing post ops after deconvolution with strides over kernel size
        bool isSupportedParams = strides[strides.size() - 1] <= static_cast<dnnl_dim_t>(kernel[kernel.size() - 1]);
        if (strides.size() > 1)
            isSupportedParams &= strides[strides.size() - 2] <= static_cast<dnnl_dim_t>(kernel[kernel.size() - 2]);
        if (strides.size() > 2)
            isSupportedParams &= strides[strides.size() - 3] <= static_cast<dnnl_dim_t>(kernel[kernel.size() - 3]);
        return isSupportedParams;
    };

    auto parent = graphNodes.begin();
    while (parent != graphNodes.end()) {
        auto parentNode = *parent;
        if (!isSuitableParentNode(parentNode)) {
            parent++;
            continue;
        }

        CPU_GRAPH_OPTIMIZER_SCOPE(FuseDeconvolutionAndSimpleOperation_ParentNode);

        auto childNode = parentNode->getChildEdgeAt(0)->getChild();
        if (!parentNode->canFuse(childNode)) {
            parent++;
            continue;
        }

        CPU_GRAPH_OPTIMIZER_SCOPE(FuseDeconvolutionAndSimpleOperation_ChildNode);

        childNode->fuseInto(parentNode);

        auto parentEdges = childNode->parentEdges;
        for (auto &parentEdge : parentEdges) {
            auto p_edge = parentEdge.lock();
            if (p_edge->getParent()->getType() == Type::Deconvolution)
                continue;

            graph.RemoveEdge(p_edge);
        }

        graph.DropNode(childNode);
    }
}

void GraphOptimizer::FuseMultiplyAndAdd(Graph &graph) {
    auto& graphNodes = graph.GetNodes();

    auto isSuitableSecondInput = [](const NodePtr& node, VectorDims dataDims) {
        if (node->getType() != Type::Input || !node->isConstant())
            return false;
        const auto secondInputDims = node->getOutputShapeAtPort(0).getStaticDims();
        if (secondInputDims.size() != dataDims.size() || secondInputDims.size() < 2)
            return false;

        auto getChannelAxis = [](const VectorDims& dims) {
            auto channelAxis = -1;
            for (size_t i = 0; i < dims.size(); i ++) {
                if (dims[i] != 1) {
                    if (channelAxis != -1) // more than one axis is != 1
                        return -1;
                    else
                        channelAxis = i;
                }
            }
            return channelAxis;
        };

        const auto channelAxis = getChannelAxis(secondInputDims);
        if (channelAxis == -1)
            return false;

        if (secondInputDims[0] != 1 || !dimsEqualWeak(secondInputDims[channelAxis], dataDims[channelAxis]))
            return false;

        return true;
    };

    auto isSuitableParentNode = [&](const NodePtr& node) {
        if (node->getAlgorithm() != Algorithm::EltwiseMultiply || !node->getFusedWith().empty() ||
            node->getParentEdges().size() != 2 || node->getChildEdges().size() != 1)
            return false;

        return isSuitableSecondInput(node->getParentEdgeAt(1)->getParent(), node->getInputShapeAtPort(0).getDims());
    };

    auto isSuitableChildNode = [&](const NodePtr& parentNode, const NodePtr& childNode) {
        if (childNode->getAlgorithm() != Algorithm::EltwiseAdd || !childNode->getFusedWith().empty() || childNode->getParentEdges().size() != 2)
            return false;

        return isSuitableSecondInput(childNode->getParentEdgeAt(1)->getParent(), childNode->getInputShapeAtPort(0).getDims()) &&
                                     parentNode->canFuse(childNode);
    };

    auto parent = graphNodes.begin();
    while (parent != graphNodes.end()) {
        auto parentNode = *parent;
        if (!isSuitableParentNode(parentNode)) {
            parent++;
            continue;
        }

        CPU_GRAPH_OPTIMIZER_SCOPE(FuseMultiplyAndAdd_ParentNode);

        auto childNode = parentNode->getChildEdgeAt(0)->getChild();
        if (!isSuitableChildNode(parentNode, childNode)) {
            parent++;
            continue;
        }

        CPU_GRAPH_OPTIMIZER_SCOPE(FuseMultiplyAndAdd_ChildNode);

        auto childs = childNode->childEdges;
        auto parents = childNode->parentEdges;

        for (size_t i = 0; i < parents.size(); i++) {
            auto p_edge = parents[i].lock();
            if (!p_edge) continue;
            auto parent = p_edge->getParent();
            if (!parent) continue;

            if (parent == parentNode) {
                for (size_t j = 0; j < childs.size(); j++) {
                    if (!childs[j].lock())
                        continue;
                    auto child = childs[j].lock()->getChild();
                    if (!child)
                        continue;

                    EdgePtr &remEdge = p_edge;
                    int inNum = 0;
                    if (remEdge) {
                        inNum = remEdge->getInputNum();
                        graph.RemoveEdge(remEdge);
                    }
                    remEdge = childs[j].lock();
                    int outNum = 0;
                    if (remEdge) {
                        outNum = remEdge->getOutputNum();
                        graph.RemoveEdge(remEdge);
                    }
                    graph.CreateEdge(parent, child, inNum, outNum);
                }
            } else {
                EdgePtr &remEdge = p_edge;
                int inNum = 0;
                if (remEdge) {
                    inNum = remEdge->getInputNum();
                    graph.RemoveEdge(remEdge);
                }

                auto& parentEltwise = parentNode;

                parentEltwise->inputShapes.push_back(parent->getOutputShapeAtPort(0));
                graph.CreateEdge(parent, parentEltwise, inNum, parentEltwise->getParentEdges().size());
            }
        }

        parentNode->addOriginalInputPrecision(childNode->getOriginalInputPrecisionAtPort(1));
        parentNode->setAlgorithm(Algorithm::EltwiseMulAdd);
        parentNode->setTypeStr("MulAdd");
        parentNode->addOriginalLayer(childNode->getOriginalLayers());
        graph.DropNode(childNode);
    }
}

void GraphOptimizer::MergeConvertAndScaleShift(Graph& graph) {
    auto& graphNodes = graph.GetNodes();

    auto parent = graphNodes.begin();
    while (parent != graphNodes.end()) {
        CPU_GRAPH_OPTIMIZER_SCOPE(MergeConvertAndScaleShift);
        auto parentNode = *parent;
        if (parentNode->getType() != Type::Convert) {
            parent++;
            continue;
        }

        const auto& childEdges = parentNode->getChildEdges();
        if (childEdges.size() != 1) {
            parent++;
            continue;
        }

        const auto edge = childEdges[0].lock();
        auto childNode = edge->getChild();
        if (childNode->getType() != Type::Eltwise) {
            parent++;
            continue;
        }

        const auto eltwise = dynamic_cast<ov::intel_cpu::node::Eltwise*>(childNode.get());
        if (!eltwise->canFuseParent(parentNode)) {
            parent++;
            continue;
        }

        const auto parents = parentNode->parentEdges;
        for (size_t i = 0; i < parents.size(); i++) {
            auto p_edge = parents[i].lock();
            if (!p_edge) continue;
            auto parent = p_edge->getParent();
            if (!parent) continue;

            if (!parentNode->childEdges[0].lock())
                continue;
            auto child = parentNode->childEdges[0].lock()->getChild();
            if (!child)
                continue;

            EdgePtr& remEdge = p_edge;
            int inNum = 0;
            if (remEdge) {
                inNum = remEdge->getInputNum();
                graph.RemoveEdge(remEdge);
            }
            remEdge = parentNode->childEdges[0].lock();
            int outNum = 0;
            if (remEdge) {
                outNum = remEdge->getOutputNum();
                graph.RemoveEdge(remEdge);
            }
            graph.CreateEdge(parent, child, inNum, outNum);
        }

        childNode->setOriginalInputPrecisionAtPort(0, parentNode->getOriginalInputPrecisionAtPort(0));
        childNode->addOriginalLayer(parentNode->getOriginalLayers());
        graph.DropNode(parentNode);
    }
}

void GraphOptimizer::FuseFCAndConvertOnWeights(Graph& graph) {
#if defined(OV_CPU_WITH_SHL)
    return;
#endif

    // This optimization fuses Convert (fp16 -> bf16/fp32) on weights directly to FC input to allow precision conversion handling based on internal logic
    // (e.g. fuse conversion with weights reordering)
    auto& graphNodes = graph.GetNodes();
    for (const auto& fullyConnected : graphNodes) {
        if (fullyConnected->getType() != Type::FullyConnected) {
            continue;
        }
        const auto convert = fullyConnected->getParentEdgeAt(1)->getParent();
        if (convert->getType() != Type::Convert ||
            !one_of(convert->getOriginalInputPrecisionAtPort(0), ov::element::f16, ov::element::bf16) ||
            !one_of(convert->getOriginalOutputPrecisionAtPort(0), ov::element::f32, ov::element::bf16) ||
            !convert->isConstant()) {
            continue;
        }

        const auto weights = convert->getParentEdgeAt(0)->getParent();
        const auto weights_out_edge = weights->getChildEdges()[0].lock();
        const auto fc_weights_path_edge = fullyConnected->getParentEdgeAt(1);
        const auto inNum = weights_out_edge->getInputNum();
        const auto outNum = fc_weights_path_edge->getOutputNum();
        fullyConnected->setOriginalInputPrecisionAtPort(1, convert->getOriginalInputPrecisionAtPort(0));
        graph.RemoveEdge(fc_weights_path_edge);
        graph.CreateEdge(weights, fullyConnected, inNum, outNum);
        if (convert->getChildEdges().empty()) {
            graph.DropNode(convert);
        }
    }
}

void GraphOptimizer::FuseFCAndTransposeOnWeights(Graph& graph) {
#if defined(OV_CPU_WITH_SHL)
    return;
#endif

    // This optimization allows us to avoid transposing the weights in Transpose node and do it directly along with reordering in FC node
    auto& graphNodes = graph.GetNodes();

    auto isSuitablePattern = [](NodePtr parent) {
        bool res = true && parent->getType() == Type::Transpose
                        && parent->getChildEdges().size() == 1
                        && parent->getChildEdgeAt(0)->getOutputNum() == 1
                        && parent->getChildEdgeAt(0)->getChild()->getType() == Type::FullyConnected
                        && parent->getOutputShapeAtPort(0).getRank() == 2
                        && parent->isConstant();
        return res;
    };

    for (auto parent : graphNodes) {
        if (isSuitablePattern(parent)) {
            CPU_GRAPH_OPTIMIZER_SCOPE(FuseFCAndTransposeOnWeights);
            auto fcNode = std::dynamic_pointer_cast<FullyConnected>(parent->getChildEdgeAt(0)->getChild());
            fcNode->keepWeightsNonTransposed(true);
            auto transposeNode = std::dynamic_pointer_cast<Transpose>(parent);
            transposeNode->setOptimized(true);
        }
    }
}

void GraphOptimizer::FuseConvolutionAndZeroPoints(Graph &graph) {
    auto& graphNodes = graph.GetNodes();

    auto isSuitableConvNode = [](NodePtr node) {
        bool retVal = false;
        if (node->getType() == Type::Convolution) {
            if (auto convNode = std::dynamic_pointer_cast<Convolution>(node)) {
                auto rank = convNode->getInputShapeAtPort(0).getRank();
                // int8 depthwise convolution does not support fusing zero points in 3D case
                if (implication(convNode->isDepthWise(), rank < 5)) {
                    retVal = true;
                }
            }
        }
        return retVal;
    };

    auto initializeInputZeroPoints = [](NodePtr node, NodePtr parent0, NodePtr parent1) {
        auto* convNode = dynamic_cast<Convolution*>(node.get());
        if (convNode == nullptr)
            OPENVINO_THROW("Cannot get convolution node ", node->getName());

        auto IC = node->getInputShapeAtPort(0).getDims()[1];
        auto OC = node->getOutputShapeAtPort(0).getDims()[1];

        if (Shape::UNDEFINED_DIM == IC || Shape::UNDEFINED_DIM == OC)
            return false;
        if (parent0->getType() != Type::Eltwise)
            return false;
        if (!parent0->getFusedWith().empty() || !parent1->getFusedWith().empty())
            return false;

        // The plug-in doesn't support FP32 convolution with input/weights zero points.
        // In case weights are in FP32 (or we have zero points on weights which are not supported by INT8 convolution) we cannot use
        // INT8 implementation so we have to disable input zero points fusing as well.
        if (parent1->getType() != Type::Input || !parent1->isConstant() || parent1->getOriginalOutputPrecisionAtPort(0) != ov::element::i8) {
            return false;
        }

        if (parent0->getAlgorithm() != Algorithm::EltwiseSubtract)
            return false;

        if (parent0->getParentEdges().size() != 2)
            return false;

        auto subtractArg1 = parent0->getParentEdgeAt(1)->getParent();
        if (subtractArg1->getType() != Type::Input || !subtractArg1->isConstant())
            return false;

        if (subtractArg1->getOriginalOutputPrecisionAtPort(0) != ov::element::u8)
            return false;

        if (parent0->getInputShapeAtPort(1).getRank() < 2) {
            return false;
        }

        auto zpDims = parent0->getInputShapeAtPort(1).getDims();
        if (zpDims[0] != 1 || !dimsEqualStrong(zpDims[1], IC))
            return false;

        for (size_t i = 2; i < zpDims.size(); i++) {
            if (zpDims[i] != 1)
                return false;
        }

        const auto& parentEdge = parent0->getParentEdgeAt(0);
        const auto& subtractArg0 = parentEdge->getParent();
        const size_t portNum = parentEdge->getInputNum();
        if (subtractArg0->getOriginalOutputPrecisionAtPort(portNum) != ov::element::u8)
            return false;

        auto zeroPointsConstant = dynamic_cast<node::Input*>(subtractArg1.get());
        if (zeroPointsConstant == nullptr)
            OPENVINO_THROW("Cannot cast to Input node");

        auto zeroPointsBlob = zeroPointsConstant->getMemoryPtr();
        if (zeroPointsBlob == nullptr)
            OPENVINO_THROW("Cannot cast to TBlob internal zero points blob");

        auto zeroPointsData = static_cast<const uint8_t*>(zeroPointsBlob->getData());
        if (zeroPointsData == nullptr)
            OPENVINO_THROW("zeroPointsBlob has not allocated buffer");

        auto zeroPointDataSize =  parent0->getInputShapeAtPort(1).getDims()[1];
        if (Shape::UNDEFINED_DIM == zeroPointDataSize) {
            return false;
        }
        convNode->initializeInputZeroPoints(zeroPointsData, zeroPointDataSize);
        return true;
    };

    auto initializeOutputCompensation = [](NodePtr node) {
        auto* convNode = dynamic_cast<Convolution*>(node.get());
        if (convNode == nullptr)
            OPENVINO_THROW("Cannot get convolution node ", node->getName());

        if (convNode->legacyInputZeroPoints.empty())
            return;
        if (convNode->legacyOutputCompensation.empty())
            convNode->legacyOutputCompensation.resize(convNode->getOutputShapeAtPort(0).getDims()[1]);

        auto weightsConstant = dynamic_cast<node::Input*>(convNode->getParentEdgeAt(1)->getParent().get());
        if (!weightsConstant || !weightsConstant->isConstant())
            return;

        auto weightsBlob = weightsConstant->getMemoryPtr();
        if (weightsBlob == nullptr)
            OPENVINO_THROW("Cannot cast to TBlob internal weights blob");

        auto weightsPtr = static_cast<const int8_t*>(weightsBlob->getData());
        if (weightsPtr == nullptr)
            OPENVINO_THROW("weightsBlob has not allocated buffer");

        auto G = convNode->getGroupNum();
        const size_t groupOffset = convNode->getAlgorithm() == Algorithm::ConvolutionGrouped ? 1 : 0;
        auto& weightsConstantDims = weightsConstant->outputShapes[0].getStaticDims();

        auto OC = weightsConstantDims[0 + groupOffset];
        auto IC = weightsConstantDims[1 + groupOffset];
        auto KD = weightsConstantDims.size() == (5 + groupOffset) ? weightsConstantDims[weightsConstantDims.size() - 3] : 1;
        auto KH = weightsConstantDims.size() == (3 + groupOffset) ? 1 : weightsConstantDims[weightsConstantDims.size() - 2];
        auto KW = weightsConstantDims[weightsConstantDims.size() - 1];

        for (size_t g = 0; g < G; g++) {
            for (size_t oc = 0; oc < OC; oc++) {
                int32_t a = 0;
                for (size_t ic = 0; ic < IC; ic++) {
                    for (size_t kd = 0; kd < KD; kd++) {
                        for (size_t kh = 0; kh < KH; kh++) {
                            for (size_t kw = 0; kw < KW; kw++) {
                                size_t widx = g * OC * IC * KD * KH * KW +
                                              oc * IC * KD * KH * KW +
                                              ic * KD * KH * KW +
                                              kd * KH * KW +
                                              kh * KW +
                                              kw;

                                auto w = static_cast<int32_t>(weightsPtr[widx]);

                                auto izp = !convNode->legacyInputZeroPoints.empty() ? static_cast<int32_t>(convNode->legacyInputZeroPoints[g * IC + ic]) : 0;
                                a += w * izp;

                                auto wzp = !convNode->legacyWeightsZeroPoints.empty() ?
                                            static_cast<int32_t>(convNode->legacyWeightsZeroPoints[g * OC + oc]) : 0;
                                a -= wzp * izp;
                            }
                        }
                    }
                }
                convNode->legacyOutputCompensation[g * OC + oc] = -a;
            }
        }
    };

    for (size_t i = 0; i < graphNodes.size(); i++) {
        auto conv = graphNodes[i];
        if (!isSuitableConvNode(conv)) continue;

        CPU_GRAPH_OPTIMIZER_SCOPE(FuseConvolutionAndZeroPoints_ConvNode);

        auto dataEltwise = conv->getParentEdgeAt(0)->getParent();
        auto weightsEltwise = conv->getParentEdgeAt(1)->getParent();
        if (initializeInputZeroPoints(conv, dataEltwise, weightsEltwise)) {
            auto p_edge = dataEltwise->getParentEdgeAt(1);
            DEBUG_LOG("[GraphOptimizer##FusingZeorPoint]:Eltwise Subtract Node ##", dataEltwise->getName(),
                        " is optimized as zeropoint of Conv ##", conv->getName());
            graph.RemoveEdge(p_edge);
            graph.DropNode(dataEltwise);
            initializeOutputCompensation(conv);
        }
    }
}

void GraphOptimizer::FuseFullyConnectedAndSimpleOperation(Graph &graph) {
    auto& graphNodes = graph.GetNodes();

    auto isSuitableParentNode = [](NodePtr node) {
        return node->getType() == Type::FullyConnected && node->getChildEdges().size() == 1;
    };

    auto parent = graphNodes.begin();
    while (parent != graphNodes.end()) {
        auto parentNode = *parent;
        if (!isSuitableParentNode(parentNode)) {
            parent++;
            continue;
        }

        CPU_GRAPH_OPTIMIZER_SCOPE(FuseFullyConnectedAndSimpleOperation_ParentNode);

        auto childNode = parentNode->getChildEdgeAt(0)->getChild();
        if (!parentNode->canFuse(childNode)) {
            parent++;
            continue;
        }

        childNode->fuseInto(parentNode);

        if (childNode->getType() == Type::FakeQuantize || childNode->getType() == Type::Eltwise) {
            auto parentEdges = childNode->parentEdges;
            for (auto &parentEdge : parentEdges) {
                auto p_edge = parentEdge.lock();
                if (p_edge->getParent()->getType() == Type::FullyConnected)
                    continue;

                graph.RemoveEdge(p_edge);
            }
        }

        graph.DropNode(childNode);
    }
}

void GraphOptimizer::FuseMatMulAndSimpleOperation(Graph &graph) {
    auto& graphNodes = graph.GetNodes();

    auto isSutableParentNode = [](const NodePtr& node) {
        return node->getType() == Type::MatMul && node->getChildEdges().size() == 1;
    };

    auto parent = graphNodes.begin();
    while (parent != graphNodes.end()) {
        auto parentNode = *parent;
        if (!isSutableParentNode(parentNode)) {
            parent++;
            continue;
        }

        CPU_GRAPH_OPTIMIZER_SCOPE(FuseMatMulAndSimpleOperation_ParentNode);

        auto childNode = parentNode->getChildEdgeAt(0)->getChild();
        if (!parentNode->canFuse(childNode)) {
            parent++;
            continue;
        }

        childNode->fuseInto(parentNode);

        if (childNode->getType() == Type::FakeQuantize || childNode->getType() == Type::Eltwise) {
            auto parentEdges = childNode->parentEdges;
            for (auto &parentEdge : parentEdges) {
                auto p_edge = parentEdge.lock();
                if (p_edge->getParent()->getType() == Type::MatMul)
                    continue;

                graph.RemoveEdge(p_edge);
            }
        }

        graph.DropNode(childNode);
    }
}

void GraphOptimizer::FuseConvolutionAndDWConvolution(Graph &graph) {
    auto& graphNodes = graph.GetNodes();

    auto isConvolutionNode = [](const NodePtr &node) {
        return node->getType() == Type::Convolution;
    };

    auto is1x1Convolution = [](const std::shared_ptr<Convolution> &conv) {
        const auto weightRank = conv->getWeightDims().size();
        return conv->getWeightDims()[weightRank - 1] == 1 && conv->getWeightDims()[weightRank - 2] == 1;
    };

    auto isSuitableParentConvolution = [&](NodePtr node) {
        if (node->isDropped())
            return false;

        if (node->isDynamicNode())
            return false;

        const auto conv = std::dynamic_pointer_cast<Convolution>(node);
        if (conv == nullptr)
            OPENVINO_THROW("Cannot cast to convolution node ", node->getName());

        if (!conv->legacyWeightsZeroPoints.empty())
            return false;

        const auto &strides = conv->getStride();
        const auto &paddings = conv->getPaddingL();
        const auto &inDims = node->getInputShapeAtPort(0).getDims();
        const auto &outDims = node->getOutputShapeAtPort(0).getDims();
        bool isSupportedParams =
            conv->getGroupNum() == 1 && inDims.size() == 4 &&
            dimsEqualStrong(inDims[inDims.size() - 1], outDims[outDims.size() - 1]) &&
            dimsEqualStrong(inDims[inDims.size() - 2], outDims[outDims.size() - 2]) &&
            is1x1Convolution(conv) &&  // TODO [oneDNN] : fusing is permitted only with 1x1 convolutions
            everyone_is(1u,
                        static_cast<unsigned int>(strides[strides.size() - 1]),
                        static_cast<unsigned int>(strides[strides.size() - 2])) &&
            everyone_is(0u,
                        static_cast<unsigned int>(paddings[paddings.size() - 1]),
                        static_cast<unsigned int>(paddings[paddings.size() - 2])) &&
            !conv->canBeExecutedInInt8();
        if (!isSupportedParams) return false;

        return node->getChildEdges().size() == 1 && isConvolutionNode(node->getChildEdgeAt(0)->getChild());
    };

    auto isSuitableChildConvolution = [&](const NodePtr &parentNode, const NodePtr &childNode) {
        if (parentNode->isDropped() || childNode->isDropped())
            return false;

        if (childNode->isDynamicNode())
            return false;

        const auto convChild = std::dynamic_pointer_cast<Convolution>(childNode);
        if (convChild == nullptr)
            OPENVINO_THROW("Cannot cast to convolution node ", childNode->getName());

        const auto convParent = std::dynamic_pointer_cast<Convolution>(parentNode);
        if (convParent == nullptr)
            OPENVINO_THROW("Cannot cast to convolution node ", parentNode->getName());

        if (!everyone_is(ov::element::f32, convParent->getOriginalOutputPrecisionAtPort(0), convChild->getOriginalInputPrecisionAtPort(0),
                convChild->getOriginalOutputPrecisionAtPort(0)))
            return false;

        auto parentOutputPrecision = !parentNode->fusedWith.empty()
                ? parentNode->fusedWith[parentNode->fusedWith.size() - 1]->getOriginalOutputPrecisionAtPort(0)
                : parentNode->getOriginalOutputPrecisionAtPort(0);

        auto childOutputPrecision = !childNode->fusedWith.empty()
                ? childNode->fusedWith[childNode->fusedWith.size() - 1]->getOriginalOutputPrecisionAtPort(0)
                : childNode->getOriginalOutputPrecisionAtPort(0);

        if (!everyone_is(ov::element::f32, parentOutputPrecision, childOutputPrecision))
            return false;

        if (!convChild->legacyInputZeroPoints.empty() || !convChild->legacyWeightsZeroPoints.empty())
            return false;

        bool withBias = convChild->getOriginalInputPrecisions().size() == 3;

        const auto weightRank = convChild->getWeightDims().size();
        const auto stridesSize = convChild->getStride().size();
        bool isSupportedParams =
            dimsEqualStrong(convChild->outputShapes[0].getDims()[1], convChild->getGroupNum()) &&
            convChild->outputShapes[0].getDims()[1] != 1 &&
            everyone_is(3u,
                        static_cast<unsigned int>(convChild->getWeightDims()[weightRank - 1]),
                        static_cast<unsigned int>(convChild->getWeightDims()[weightRank - 2])) &&
            everyone_is(1u,
                        static_cast<unsigned int>(convChild->getPaddingL()[stridesSize - 1]),
                        static_cast<unsigned int>(convChild->getPaddingL()[stridesSize - 2])) &&
            everyone_is(1u,
                        static_cast<unsigned int>(convChild->getPaddingR()[stridesSize - 1]),
                        static_cast<unsigned int>(convChild->getPaddingR()[stridesSize - 2])) &&
            everyone_is(1u,
                        static_cast<unsigned int>(convChild->getDilation()[stridesSize - 1] + 1),
                        static_cast<unsigned int>(convChild->getDilation()[stridesSize - 2] + 1)) &&
            convChild->getStride()[stridesSize - 1] == convChild->getStride()[stridesSize - 2] && withBias &&
            one_of(convChild->getStride()[stridesSize - 1], 1u, 2u) &&
            childNode->getOutputShapeAtPort(0).getRank() == 4;

        return isSupportedParams;
    };

    auto isFusingWorthwhile = [&](const NodePtr &parentNode, const NodePtr &childNode) {
        if (!childNode->inputShapes[0].isStatic() || !childNode->outputShapes[0].isStatic()) {
            return false;
        }

        auto inDims = childNode->inputShapes[0].getStaticDims();
        auto outDims = childNode->outputShapes[0].getStaticDims();
        int elemSize = childNode->getOriginalOutputPrecisionAtPort(0).size();

        int L3_cache_size = dnnl::utils::get_cache_size(3, false);
        int dw_conv_input_size = inDims[0] * inDims[1] * inDims[2] * inDims[3] * elemSize;
        int dw_conv_output_size = outDims[0] * outDims[1]* outDims[2] * outDims[3] * elemSize;

        auto parentConvolutionNode = std::dynamic_pointer_cast<Convolution>(parentNode);
        if (parentConvolutionNode == nullptr)
            OPENVINO_THROW("Cannot get convolution node ", parentNode->getName());

        if (!impl::cpu::x64::mayiuse(impl::cpu::x64::avx2) || impl::cpu::x64::mayiuse(impl::cpu::x64::avx512_core))
            return false;

        return (dw_conv_input_size + dw_conv_output_size > L3_cache_size / 2);
    };

    for (size_t i = 0; i < graphNodes.size(); i++) {
        if (!isConvolutionNode(graphNodes[i])) continue;

        auto parentConvNode = graphNodes[i];
        if (!isSuitableParentConvolution(parentConvNode)) continue;

        CPU_GRAPH_OPTIMIZER_SCOPE(FuseConvolutionAndDWConvolution_ParentConv);

        auto childConvNode = parentConvNode->getChildEdgeAt(0)->getChild();
        if (!isSuitableChildConvolution(parentConvNode, childConvNode)) continue;

        CPU_GRAPH_OPTIMIZER_SCOPE(FuseConvolutionAndDWConvolution_ChildConv);

        if (!isFusingWorthwhile(parentConvNode, childConvNode)) continue;

        parentConvNode->addFusedNode(childConvNode);

        for (auto& node : childConvNode->getFusedWith()) {
            parentConvNode->addFusedNode(node);
        }
        childConvNode->clearFusedWith();

        graph.DropDWConvNode(childConvNode);
    }
}

// TODO [NM]: unite with FuseConvolutionAndSimpleOperation
void GraphOptimizer::FuseConvolutionAndSimpleOperationThroughMaxPool(Graph &graph) {
    auto& graphNodes = graph.GetNodes();

    auto isSuitableParentNode = [](NodePtr node) {
        return (node->getType() == Type::Convolution || node->getType() == Type::BinaryConvolution) && node->getChildEdges().size() == 1 &&
               node->getOriginalOutputPrecisionAtPort(0) == ov::element::f32;
    };

    auto parent = graphNodes.begin();
    while (parent != graphNodes.end()) {
        auto parentNode = *parent;
        if (!isSuitableParentNode(parentNode)) {
            parent++;
            continue;
        }

        CPU_GRAPH_OPTIMIZER_SCOPE(FuseConvolutionAndSimpleOperationThroughMaxPool_ParentNode);

        auto childNode = parentNode->getChildEdgeAt(0)->getChild();
        if (childNode->getAlgorithm() != Algorithm::PoolingMax || childNode->getChildEdges().size() != 1) {
            parent++;
            continue;
        }

        auto fuseCandidate = childNode->getChildEdgeAt(0)->getChild();
        if (parentNode->getType() == Type::BinaryConvolution && !parentNode->canFuse(fuseCandidate)) {
            parent++;
            continue;
        }

#if defined(OV_CPU_WITH_ACL)
        if (!parentNode->getFusedWith().empty()) {
            parent++;
            continue;
        }
#endif

        if (!DnnlExtensionUtils::isUnarySupportedAsPostOp(fuseCandidate->getAlgorithm())) {
            parent++;
            continue;
        }
        parentNode->addFusedNode(fuseCandidate);
        parentNode->addOriginalLayer(fuseCandidate->getOriginalLayers());
        auto parentEdges = fuseCandidate->parentEdges;
        for (auto &parentEdge : parentEdges) {
            auto p_edge = parentEdge.lock();
            if (p_edge->getParent() == childNode)
                continue;

            graph.RemoveEdge(p_edge);
        }
        graph.DropNode(fuseCandidate);
    }
}

void GraphOptimizer::FuseConvolutionAndSimpleOperation(Graph &graph) {
    auto& graphNodes = graph.GetNodes();

    auto isSuitableParentNode = [](NodePtr node) {
        return (node->getType() == Type::Convolution || node->getType() == Type::BinaryConvolution) && node->getChildEdges().size() == 1;
    };

    auto parent = graphNodes.begin();
    while (parent != graphNodes.end()) {
        auto parentNode = *parent;
        if (!isSuitableParentNode(parentNode)) {
            parent++;
            continue;
        }

        CPU_GRAPH_OPTIMIZER_SCOPE(FuseConvolutionAndSimpleOperation_ParentNode);

        const auto parentNodeType = parentNode->getType();

        auto childNode = parentNode->getChildEdgeAt(0)->getChild();
        if (!parentNode->canFuse(childNode)) {
            parent++;
            continue;
        }

        childNode->fuseInto(parentNode);

        if (childNode->getType() == Type::FakeQuantize || childNode->getType() == Type::Eltwise) {
            auto parentEdges = childNode->parentEdges;
            for (auto &parentEdge : parentEdges) {
                auto p_edge = parentEdge.lock();
                if (p_edge->getParent()->getType() == parentNodeType)
                    continue;

                graph.RemoveEdge(p_edge);
            }
        }

        graph.DropNode(childNode);
    }
}

void GraphOptimizer::FusePoolingAndFakeQuantize(Graph &graph) {
    auto& graphNodes = graph.GetNodes();

    auto isSuitableParentNode = [](NodePtr node) {
        if (node->getType() == Type::Pooling) {
            if (!one_of(node->getOriginalInputPrecisionAtPort(0), ov::element::u8, ov::element::i8))
                return false;
            return node->getChildEdges().size() == 1 && node->getAlgorithm() == Algorithm::PoolingAvg;
        }
        return false;
    };

    auto isSuitableChildNode = [](NodePtr node) {
        return node->getType() == Type::FakeQuantize && node->getAlgorithm() != Algorithm::FQBinarization;
    };

    for (size_t i = 0; i < graphNodes.size(); i++) {
        auto parent = graphNodes[i];
        if (!isSuitableParentNode(parent)) continue;

        CPU_GRAPH_OPTIMIZER_SCOPE(FusePoolingAndFakeQuantize_ParentNode);

        auto child = parent->getChildEdgeAt(0)->getChild();
        if (!isSuitableChildNode(child)) continue;

        CPU_GRAPH_OPTIMIZER_SCOPE(FusePoolingAndFakeQuantize_ChildNode);

        child->fuseInto(parent);

        auto parents = child->parentEdges;
        for (size_t i = 0; i < parents.size(); i++) {
            auto p_edge = parents[i].lock();
            if (p_edge->getParent()->getType() == Type::Pooling)
                continue;

            graph.RemoveEdge(p_edge);
        }

        graph.DropNode(child);
    }
}

/**
 *  Check if there is a data dependency between parent and child
 *  BFS starting from parent and comparing with child
 *
 * @param parent head of BFS
 * @param child node we try to find
 * @return True if child is one of data supplier
 */
static bool is_data_dependency(const std::shared_ptr<Node> &parent,
                               const std::shared_ptr<Node> &child) {
    std::set<Node*> visited;
    std::list<Node*> nextLayers {parent.get()};

    for (; !nextLayers.empty();) {
        auto layer = *nextLayers.begin();
        if (layer == child.get()) return true;
        for (auto& oe : layer->getChildEdges()) {
            auto nn = oe.lock()->getChild();
            if (visited.find(nn.get()) == visited.end()) {
                nextLayers.push_back(nn.get());
                visited.insert(nn.get());
            }
        }
        nextLayers.pop_front();
    }
    return false;
}

/*
 *  Before:
 *
 *        ***             ***                   ***             ***
 *         |               |                     |               |
 *    +========+       +========+           +========+       +========+
 *    |  any   |       | conv 2 |           |  any   |       | conv 2 |
 *    +========+       +========+           +========+       +========+
 *         |               |                     |               |
 *      +=====================+               +=====================+
 *      |         Sum         |      or       |         Sum         |
 *      +=====================+               +=====================+
 *                 |                                     |
 *         +===============+                            ***
 *         |     Relu      |
 *         +===============+
 *                 |
 *                ***
 *
 *  After:
 *
 *        ***             ***
 *         |               |
 *    +========+       +========+
 *    |  any   |-------|        |
 *    +========+       | conv2  |
 *                     |   +    |
 *                     |  sum   |
 *                     |   +    |
 *                     | [relu] |
 *                     |        |
 *                     +========+
 *                         |
 *                 +-------+
 *                 |
 *                ***
 */

void GraphOptimizer::FuseConvolutionSumAndConvolutionSumActivation(Graph &graph) {
#if !defined(OPENVINO_ARCH_X86) && !defined(OPENVINO_ARCH_X86_64)
    return;
#endif

    auto &graphNodes = graph.GetNodes();

    auto isFusingSupported = [&](NodePtr conv, NodePtr child) {
        return child->getType() == Type::Eltwise &&
            DnnlExtensionUtils::isUnarySupportedAsPostOp(child->getAlgorithm());
    };

    for (auto &graphNode : graphNodes) {
        const auto eltwiseNode = std::dynamic_pointer_cast<Eltwise>(graphNode);
        if (graphNode->getType() != Type::Eltwise || graphNode->getAlgorithm() != Algorithm::EltwiseAdd ||
            !eltwiseNode || eltwiseNode->isWithBroadcast())
            continue;

        // TODO: Enlarge to several inputs
        bool isSuitableNode = graphNode->getParentEdges().size() == 2;
        if (!isSuitableNode)
            continue;

        auto parent1 = graphNode->getParentEdgeAt(0)->getParent();
        auto parent2 = graphNode->getParentEdgeAt(1)->getParent();

        bool isSuitableParent1 = parent1->getType() == Type::Convolution
                                    || parent1->getType() == Type::BinaryConvolution;
        bool isSuitableParent2 = parent2->getType() == Type::Convolution
                                    || parent2->getType() == Type::BinaryConvolution;

        auto canFuseSum = [](node::BinaryConvolution *binConv, NodePtr fuseCandidate) {
            if (binConv->getImplType() == impl_desc_type::ref)
                return false;

            if (binConv->isFusedWith(Type::FakeQuantize))
                return false;

            if (fuseCandidate->getAlgorithm() == Algorithm::EltwiseAdd) {
                for (auto& fusedNode : binConv->fusedWith) {
                    const auto eltwise = std::dynamic_pointer_cast<Eltwise>(fusedNode);
                    if (eltwise && eltwise->isSpecialConvolutionAddFusing()) {
                        return false;
                    }
                }
                return true;
            }
            return false;
        };

        auto* binConvNode1 = dynamic_cast<node::BinaryConvolution *>(parent1.get());
        if (binConvNode1) {
            isSuitableParent1 = isSuitableParent1 && canFuseSum(binConvNode1, graphNode);
        }

        auto* binConvNode2 = dynamic_cast<node::BinaryConvolution *>(parent2.get());
        if (binConvNode2) {
            isSuitableParent2 = isSuitableParent2 && canFuseSum(binConvNode2, graphNode);
        }

        auto checkFusedWithSum = [](Convolution* conv) -> bool {
            for (const auto& node : conv->getFusedWith()) {
                const auto eltwise = std::dynamic_pointer_cast<Eltwise>(node);
                if (eltwise && eltwise->isSpecialConvolutionAddFusing())
                    return true;
            }
            return false;
        };

        auto* convNode1 = dynamic_cast<Convolution *>(parent1.get());
        if (convNode1) {
            if (!convNode1->canBeExecutedInInt8()) {
                isSuitableParent1 = isSuitableParent1 && convNode1->getFusedWith().empty();
            } else {
                isSuitableParent1 = isSuitableParent1 && !checkFusedWithSum(convNode1);
            }
        }

        auto* convNode2 = dynamic_cast<Convolution *>(parent2.get());
        if (convNode2) {
            if (!convNode2->canBeExecutedInInt8()) {
                isSuitableParent2 = isSuitableParent2 && convNode2->getFusedWith().empty();
            } else {
                isSuitableParent2 = isSuitableParent2 && !checkFusedWithSum(convNode2);
            }
        }

        if (!isSuitableParent1 && !isSuitableParent2)
            continue;

        std::shared_ptr<Node> mergedConv;
        std::shared_ptr<Node> peerNode;

        if (isSuitableParent1 && isSuitableParent2) {
            // not merged operation (peerNode) has to be in low precision
            const auto isBranchQuantized = [](const NodePtr& branchParent) {
                const auto& fused = branchParent->getFusedWith();
                const auto branchPrecision = fused.empty() ?
                        branchParent->getOriginalOutputPrecisionAtPort(0) :
                        fused[fused.size() - 1]->getOriginalOutputPrecisionAtPort(0);
                return (branchPrecision == ov::element::i8) || (branchPrecision == ov::element::u8);
            };

            const auto isBranch1Quantized = isBranchQuantized(graphNode->getParentEdgeAt(0)->getParent());
            const auto isBranch2Quantized = isBranchQuantized(graphNode->getParentEdgeAt(1)->getParent());
            if (isBranch1Quantized || isBranch2Quantized) {
                // INT8
                const auto parent1CanBeMerged = parent1->getChildEdges().size() == 1ul;

                // if both branches are quantized, then parent1 is selected (result is not changed)
                mergedConv = isBranch2Quantized && parent1CanBeMerged ? parent1 : parent2;
                peerNode = isBranch2Quantized && parent1CanBeMerged ? parent2 : parent1;
            } else {
                // original FP32
                mergedConv = parent1;
                peerNode = parent2;
            }
        } else {
            mergedConv = isSuitableParent1 ? parent1 : parent2;
            peerNode = isSuitableParent1 ? parent2 : parent1;
        }

        if (isSuitableParent1 && isSuitableParent2) {
            if ((peerNode->getType() == Type::Convolution || peerNode->getType() == Type::BinaryConvolution) &&
                mergedConv->getChildEdges().size() != 1) {
                mergedConv = parent2;
                peerNode = parent1;
            }
        }
        if (peerNode->isConstant())
            continue;
        auto sum = graphNode;

        if (mergedConv->isConstant() && !sum->isConstant())
            continue;

        // Disable fusing for Add with broadcasing in case of known data ranges. Add with brodcasting triggers
        // non-optimal code path inside Convolution node, so better to avoid fusing at all.
        const auto& shape1 = sum->getInputShapeAtPort(0);
        const auto& shape2 = sum->getInputShapeAtPort(1);
        if (shape1.getRank() != shape2.getRank())
            continue;

        const auto& dims1 = shape1.getDims();
        const auto& dims2 = shape2.getDims();
        bool dynamic_bcast_pattern = false;
        for (size_t d = 2; d < shape1.getRank(); d++) {
            bool cond1 = (dims1[d] == Shape::UNDEFINED_DIM) && (dims2[d] == 1U);
            bool cond2 = (dims2[d] == Shape::UNDEFINED_DIM) && (dims1[d] == 1U);
            if (cond1 || cond2) {
                dynamic_bcast_pattern = true;
                break;
            }
        }
        if (dynamic_bcast_pattern) {
            continue;
        }

        auto lastNode = sum;

        bool fuse_allowed = mergedConv->getChildEdges().size() == 1;
        for (size_t j = 0; fuse_allowed && j < mergedConv->getParentEdges().size(); j++)
            if (mergedConv->getParentEdgeAt(j)->getParent() == peerNode)
                fuse_allowed = false;

        // Fused Conv+Sum prim will be used inplace. That's mean that input blob will
        // be overwritten. Should verify that all other consumer already read it and
        // we can spoil input data.
        // TODO: rewrite once we add "Inplace" reporting mechanism
        for (auto & edge : peerNode->getChildEdges()) {
            if (!fuse_allowed)
                break;
            fuse_allowed &= is_data_dependency(edge.lock()->getChild(), sum);
        }
        if (!fuse_allowed) continue;

        if (graphNode->getChildEdges().size() == 1 &&
                isFusingSupported(graphNode, graphNode->getChildEdgeAt(0)->getChild())) {
            auto relu_shared = graphNode->getChildEdgeAt(0)->getChild();
            lastNode = relu_shared;
            if (mergedConv->isConstant() && !lastNode->isConstant())
                continue;
            sum->fuseInto(mergedConv);
        }

        lastNode->fuseInto(mergedConv);

        if (mergedConv->fusedWith.size() > 0 &&
           (mergedConv->fusedWith[0]->getType() == Type::Convolution || mergedConv->fusedWith[0]->getType() == Type::BinaryConvolution)) {
            // Merged with DW_conv. Shape may change
            mergedConv->inputShapes.push_back(mergedConv->fusedWith[0]->getOutputShapeAtPort(0));
        } else {
            size_t secondTermPort = sum->getFusingPort() == 0 ? 1 : 0;
            mergedConv->inputShapes.push_back(sum->getInputShapeAtPort(secondTermPort));
        }

        size_t childIdx = 0lu;
        for (; childIdx < peerNode->getChildEdges().size(); childIdx++) {
            if (peerNode->getChildEdgeAt(childIdx)->getChild() == sum) {
                break;
            }
        }

        auto peerEdge = peerNode->getChildEdgeAt(childIdx);
        const int peer_port = peerEdge->getInputNum();
        graph.RemoveEdge(peerEdge);

        int childPort = 1;
        auto* mergedConvNode = dynamic_cast<Convolution*>(mergedConv.get());
        if (mergedConvNode != nullptr)
            childPort = mergedConvNode->getParentEdges().size();

        auto* mergedBinConvNode = dynamic_cast<node::BinaryConvolution*>(mergedConv.get());
        if (mergedBinConvNode != nullptr)
            childPort = mergedBinConvNode->getParentEdges().size();

        graph.CreateEdge(peerNode, mergedConv, peer_port, childPort);

        std::vector<EdgeWeakPtr> edges_to_reconnect = lastNode->getChildEdges();
        for (auto &edge_w : edges_to_reconnect) {
            auto edge = edge_w.lock();
            auto child = edge->getChild();
            int idxParent = edge->getInputNum();
            int idxChild = edge->getOutputNum();

            // reconnect after  activation/sum. Port index must be 0
            OPENVINO_ASSERT(idxParent == 0);

            graph.RemoveEdge(edge);
            graph.CreateEdge(mergedConv, child, idxParent, idxChild);
        }

        if (lastNode != sum) {
            lastNode->remove();
        }
        sum->remove();
    }
}

void GraphOptimizer::FuseMVNAndSimpleOperation(Graph &graph) {
    auto& graphNodes = graph.GetNodes();

    auto isSuitableParentNode = [](NodePtr node) {
        return (node->getType() == Type::MVN) && (node->getChildEdges().size() == 1);
    };

    auto parent = graphNodes.begin();
    while (parent != graphNodes.end()) {
        auto parentNode = *parent;
        if (!isSuitableParentNode(parentNode)) {
            parent++;
            continue;
        }

        CPU_GRAPH_OPTIMIZER_SCOPE(FuseMVNAndSimpleOperation_ParentNode);

        auto childNode = parentNode->getChildEdgeAt(0)->getChild();
        if (!parentNode->canFuse(childNode)) {
            parent++;
            continue;
        }

        childNode->fuseInto(parentNode);

        if (childNode->getType() == Type::FakeQuantize || childNode->getType() == Type::Eltwise) {
            auto parentEdges = childNode->parentEdges;
            for (auto &parentEdge : parentEdges) {
                auto p_edge = parentEdge.lock();
                if (p_edge->getParent()->getType() == Type::MVN)
                    continue;

                graph.RemoveEdge(p_edge);
            }
        }

        graph.DropNode(childNode);
    }
}

void GraphOptimizer::FuseInterpolateAndSimpleOperation(Graph &graph) {
    auto& graphNodes = graph.GetNodes();

    auto isSuitableParentNode = [](NodePtr node) {
        return node->getType() == Type::Interpolate && node->getChildEdges().size() == 1;
    };

    auto isSuitableChildNode = [&](NodePtr parentNode, NodePtr childNode) {
        // Avoid cycle dependencies
        for (auto &childParentEdge : childNode->getParentEdges()) {
            for (auto &parentParentEdge : parentNode->getParentEdges()) {
                if (childParentEdge.lock()->getParent() == parentParentEdge.lock()->getParent())
                    return false;
            }
        }
        if (!childNode->getFusedWith().empty())
            return false;
        auto interpolateNode = dynamic_cast<Interpolate*>(parentNode.get());
        if (!interpolateNode) {
            OPENVINO_THROW("Cannot cast ", parentNode->getName(), " to Interpolate");
        }
        return interpolateNode->canFuse(childNode);
    };

    auto parent = graphNodes.begin();
    while (parent != graphNodes.end()) {
        auto parentNode = *parent;
        if (!isSuitableParentNode(parentNode)) {
            parent++;
            continue;
        }

        CPU_GRAPH_OPTIMIZER_SCOPE(FuseInterpolateAndSimpleOperation_ParentNode);

        auto childNode = parentNode->getChildEdgeAt(0)->getChild();
        if (!isSuitableChildNode(parentNode, childNode)) {
            parent++;
            continue;
        }

        CPU_GRAPH_OPTIMIZER_SCOPE(FuseInterpolateAndSimpleOperation_ChildNode);

        childNode->fuseInto(parentNode);

        if (childNode->getType() == Type::FakeQuantize || childNode->getType() == Type::Eltwise) {
            auto parentEdges = childNode->parentEdges;
            for (auto &parentEdge : parentEdges) {
                auto p_edge = parentEdge.lock();
                if (p_edge->getParent()->getType() == Type::Interpolate)
                    continue;

                graph.RemoveEdge(p_edge);
            }
        }

        graph.DropNode(childNode);
    }
}

void GraphOptimizer::FuseNormalizeL2AndSimpleOperation(Graph &graph) {
    auto& graphNodes = graph.GetNodes();

    auto isSuitableParentNode = [](NodePtr node) {
        return node->getType() == Type::NormalizeL2 && node->getChildEdges().size() == 1;
    };

    auto parent = graphNodes.begin();
    while (parent != graphNodes.end()) {
        auto parentNode = *parent;
        if (!isSuitableParentNode(parentNode)) {
            parent++;
            continue;
        }

        CPU_GRAPH_OPTIMIZER_SCOPE(FuseNormalizeL2AndSimpleOperation_ParentNode);

        auto childNode = parentNode->getChildEdgeAt(0)->getChild();
        if (!parentNode->canFuse(childNode)) {
            parent++;
            continue;
        }

        childNode->fuseInto(parentNode);

        if (childNode->getType() == Type::FakeQuantize || childNode->getType() == Type::Eltwise) {
            auto parentEdges = childNode->parentEdges;
            for (auto &parentEdge : parentEdges) {
                auto p_edge = parentEdge.lock();
                if (p_edge->getParent()->getType() == Type::NormalizeL2)
                    continue;

                graph.RemoveEdge(p_edge);
            }
        }

        graph.DropNode(childNode);
    }
}

void GraphOptimizer::FuseReduceAndSimpleOperation(Graph &graph) {
    auto& graphNodes = graph.GetNodes();

    auto isSuitableParentNode = [](NodePtr node) {
        return node->getType() == Type::Reduce && node->getChildEdges().size() == 1;
    };

    auto parent = graphNodes.begin();
    while (parent != graphNodes.end()) {
        auto parentNode = *parent;
        if (!isSuitableParentNode(parentNode)) {
            parent++;
            continue;
        }

        CPU_GRAPH_OPTIMIZER_SCOPE(FuseReduceAndSimpleOperation_ParentNode);

        auto childNode = parentNode->getChildEdgeAt(0)->getChild();
        if (!parentNode->canFuse(childNode)) {
            parent++;
            continue;
        }

        childNode->fuseInto(parentNode);

        if (childNode->getType() == Type::FakeQuantize || childNode->getType() == Type::Eltwise) {
            auto parentEdges = childNode->parentEdges;
            for (auto &parentEdge : parentEdges) {
                auto p_edge = parentEdge.lock();
                if (p_edge == nullptr)
                    OPENVINO_THROW("Cannot get parent edge ", childNode->getName());
                if (p_edge->getParent()->getType() == Type::Reduce)
                    continue;

                graph.RemoveEdge(p_edge);
            }
        }

        graph.DropNode(childNode);
    }
}

void GraphOptimizer::FuseEltwiseAndSimple(Graph &graph) {
    auto& graphNodes = graph.GetNodes();

    auto isSuitableParentNode = [](NodePtr node) {
        return node->getType() == Type::Eltwise && node->getChildEdges().size() == 1;
    };

    auto isSuitableChildNode = [&](NodePtr parentNode, NodePtr childNode) {
        if (parentNode->isConstant() && !childNode->isConstant())
            return false;
        for (auto &childParentEdge : childNode->getParentEdges()) {
            // WA to prevent unsupported reorder exception issue in some cases
            if (childParentEdge.lock()->getParent()->getType() == Type::Split) {
                return false;
            }

            // Avoid cycle dependencies
            for (auto &parentParentEdge : parentNode->getParentEdges()) {
                if (childParentEdge.lock()->getParent() == parentParentEdge.lock()->getParent())
                    return false;
            }
        }

        if (!childNode->getFusedWith().empty())
            return false;

        return parentNode->canFuse(childNode);
    };

    auto parent = graphNodes.begin();
    while (parent != graphNodes.end()) {
        auto parentNode = *parent;
        if (!isSuitableParentNode(parentNode)) {
            parent++;
            continue;
        }

        CPU_GRAPH_OPTIMIZER_SCOPE(FuseEltwiseAndSimple_ParentNode);

        auto childNode = parentNode->getChildEdgeAt(0)->getChild();

        if ((parentNode->isDynamicNode() && !childNode->isDynamicNode()) || (!parentNode->isDynamicNode() && childNode->isDynamicNode())) {
            parent++;
            continue;
        }

        if (!isSuitableChildNode(parentNode, childNode)) {
            parent++;
            continue;
        }

        CPU_GRAPH_OPTIMIZER_SCOPE(FuseEltwiseAndSimple_ChildNode);

        childNode->fuseInto(parentNode);

        if (childNode->getType() == Type::FakeQuantize) {
            auto parentEdges = childNode->parentEdges;
            for (auto &parentEdge : parentEdges) {
                auto p_edge = parentEdge.lock();
                if (p_edge->getParent()->getType() == Type::Eltwise)
                    continue;

                graph.RemoveEdge(p_edge);
            }

            graph.DropNode(childNode);
        } else if (childNode->getType() == Type::Eltwise) {
            auto children = childNode->childEdges;
            auto parents = childNode->parentEdges;
            auto initialParentInNum = parentNode->getParentEdges().size();

            for (size_t i = 0; i < parents.size(); i++) {
                auto p_edge = parents[i].lock();
                if (!p_edge) continue;
                auto parent = p_edge->getParent();
                if (!parent) continue;

                if (parent == parentNode) {
                    for (size_t j = 0; j < children.size(); j++) {
                        if (!children[j].lock())
                            continue;
                        auto child = children[j].lock()->getChild();
                        if (!child)
                            continue;

                        EdgePtr &remEdge = p_edge;
                        int inNum = 0;
                        if (remEdge) {
                            inNum = remEdge->getInputNum();
                            graph.RemoveEdge(remEdge);
                        }
                        remEdge = children[j].lock();
                        int outNum = 0;
                        if (remEdge) {
                            outNum = remEdge->getOutputNum();
                            graph.RemoveEdge(remEdge);
                        }
                        parent->outputShapes[inNum] = child->inputShapes[outNum];
                        graph.CreateEdge(parent, child, inNum, outNum);
                    }
                } else {
                    EdgePtr &remEdge = p_edge;
                    int inNum = 0;
                    int outNum = parentNode->getParentEdges().size();
                    if (remEdge) {
                        inNum = remEdge->getInputNum();
                        // Need to keep order for these algorithms
                        if (childNode->getAlgorithm() == Algorithm::EltwiseMulAdd ||
                            childNode->getAlgorithm() == Algorithm::EltwiseSelect) {
                            outNum = initialParentInNum + remEdge->getOutputNum() - 1;
                        }
                        graph.RemoveEdge(remEdge);
                    }

                    if (parentNode->inputShapes.size() < static_cast<size_t>(outNum + 1))
                        parentNode->inputShapes.resize(outNum + 1);
                    parentNode->inputShapes[outNum] = parent->getOutputShapeAtPort(inNum);

                    graph.CreateEdge(parent, parentNode, inNum, outNum);
                }
            }

            graph.DropNode(childNode);
        } else {
            graph.DropNode(childNode);
        }
    }
}

void GraphOptimizer::ShareReorders(Graph& graph) {
    auto getSuitableReorder = [](NodePtr node) -> Reorder* {
        if (node->getType() != Type::Reorder)
            return nullptr;
        Reorder* reorder = dynamic_cast<Reorder*>(node.get());
        if (reorder == nullptr)
            OPENVINO_THROW("Cannot get reorder layer ", node->getName());

        // inplace children cannot be safely shared with each other
        auto reorderConsumers = reorder->getChildEdgesAtPort(0);
        if (std::any_of(reorderConsumers.begin(), reorderConsumers.end(), [](EdgePtr e) {
                return e->inPlace(Edge::LOOK_DOWN);
            }))
            return nullptr;
        return reorder;
    };

    std::set<NodePtr> dropped;
    for (const auto& node : graph.GetNodes()) {
        if (dropped.find(node) != dropped.end())
            continue;

        Reorder* reorder = getSuitableReorder(node);
        if (!reorder)
            continue;

        // find shareable sibling
        auto dataEdge = reorder->getParentEdgeAt(0);
        auto parentNode = dataEdge->getParent();
        auto parentPort = dataEdge->getInputNum();
        for (auto& edge : parentNode->getChildEdgesAtPort(parentPort)) {
            auto siblingNode = edge->getChild();
            if (siblingNode == node)
                continue;
            Reorder* siblingReorder = getSuitableReorder(siblingNode);
            if (!siblingReorder)
                continue;
            if (!reorder->getOutput().isCompatible(siblingReorder->getOutput()))
                continue;

            DEBUG_LOG(node->getName(), " is shared by ", siblingNode->getName());

            // siblingReorder can share output with current reorder
            for (auto pwEdge : siblingReorder->getParentEdges()) {
                auto pEdge = pwEdge.lock();
                if (pEdge)
                    graph.RemoveEdge(pEdge);
            }

            for (auto pwEdge : siblingReorder->getChildEdges()) {
                auto pEdge = pwEdge.lock();
                if (pEdge) {
                    graph.RemoveEdge(pEdge);
                    if (pEdge->getInputNum() == 0)
                        graph.CreateEdge(node, pEdge->getChild(), 0, pEdge->getOutputNum());
                }
            }

            dropped.insert(siblingNode);
        }
    }
}

void GraphOptimizer::DropDoubleReorders(Graph &graph) {
    std::set<NodePtr> processed;

    for (const auto& node : graph.GetNodes()) {
        if (processed.find(node) == processed.end() && node->getType() == Type::Reorder
            && node->getChildEdges().size() == 1
            && node->getChildEdgeAt(0)->getChild()->getType() == Type::Reorder ) {
            auto nextNode = node->getChildEdgeAt(0)->getChild();
            Reorder* n = dynamic_cast<Reorder*>(node.get());
            if (n == nullptr)
                OPENVINO_THROW("Cannot get reorder layer ", node->getName());
            Reorder* nn = dynamic_cast<Reorder*>(nextNode.get());
            if (nn == nullptr)
                OPENVINO_THROW("Cannot get reorder layer ", nextNode->getName());

            NodePtr p = n->getParentEdgeAt(0)->getParent();
            NodePtr c = nn->getChildEdgeAt(0)->getChild();

            auto oldEdgeNum = n->getParentEdgeAt(0)->getInputNum();

            graph.DropNode(node);
            graph.DropNode(nextNode);

            processed.insert(node);
            processed.insert(nextNode);

            EdgePtr edge;
            for (auto& cur : p->getChildEdgesAtPort(oldEdgeNum)) {
                if (cur->getChild() == c)
                    edge = cur;
            }
            if (!edge) OPENVINO_THROW("Inappropriate graph processing");

            std::string layerName = edge->getParent()->getName() + "_ScaleReorder_" + edge->getChild()->getName();
            graph.InsertReorder(edge, layerName, n->getInput(), nn->getOutput(), false);
            graph.RemoveEdge(edge);
        }
    }
}

void GraphOptimizer::FuseClampAndFakeQuantize(Graph &graph) {
    auto& graphNodes = graph.GetNodes();

    auto isSuitableClampNode = [](NodePtr node) {
        return node->getType() == Type::Eltwise && node->getChildEdges().size() == 1 && node->getAlgorithm() == Algorithm::EltwiseClamp;
    };

    auto isSuitableFakeQuantizeNode = [](NodePtr node) {
        return node->getType() == Type::FakeQuantize && node->getAlgorithm() != Algorithm::FQBinarization;
    };

    auto fuseClampAndFakeQuantizeNodes = [](NodePtr parent, NodePtr child) {
        auto* eltwiseNode = dynamic_cast<Eltwise *>(parent.get());
        if (eltwiseNode == nullptr)
            OPENVINO_THROW("Cannot cast ", parent->getName(), " to Eltwise node");

        auto* fakeQuantizeNode = dynamic_cast<FakeQuantize*>(child.get());
        if (fakeQuantizeNode == nullptr)
            OPENVINO_THROW("Cannot cast ", child->getName(), " to FakeQuantize node");

        const std::vector<float>& cropLowData = fakeQuantizeNode->getCropLow();
        const std::vector<float>& cropHighData = fakeQuantizeNode->getCropHigh();

        std::vector<float> newCropLow(cropLowData.size());
        std::vector<float> newCropHigh(cropHighData.size());
        for (size_t i = 0; i < cropLowData.size(); i++)
            newCropLow[i] = std::max(cropLowData[i], eltwiseNode->getAlpha());
        for (size_t i = 0; i < cropHighData.size(); i++)
            newCropHigh[i] = std::min(cropHighData[i], eltwiseNode->getBeta());

        fakeQuantizeNode->setCropLow(newCropLow);
        fakeQuantizeNode->setCropHigh(newCropHigh);

        return true;
    };

    for (size_t i = 0; i < graphNodes.size(); i++) {
        auto parent = graphNodes[i];
        if (!isSuitableClampNode(parent)) continue;

        CPU_GRAPH_OPTIMIZER_SCOPE(FuseClampAndFakeQuantize_ClalmpNode);

        auto child = parent->getChildEdgeAt(0)->getChild();
        if (!isSuitableFakeQuantizeNode(child)) continue;

        CPU_GRAPH_OPTIMIZER_SCOPE(FuseClampAndFakeQuantize_QuantizeNode);

        if (fuseClampAndFakeQuantizeNodes(parent, child)) {
            graph.DropNode(parent);
        }
    }
}

void GraphOptimizer::FusePerformedAsScaleShiftAndFakeQuantize(Graph &graph) {
    auto& graphNodes = graph.GetNodes();

    auto getNonConstPort = [](const NodePtr& node) {
        std::vector<int> nonConstPorts;
        for (size_t i = 0; i < node->getParentEdges().size(); i++) {
            const auto& parent = node->getParentEdgeAt(i)->getParent();
            if (!(parent->getType() == Type::Input && parent->isConstant()))
                nonConstPorts.push_back(i);
        }
        // there are more than 1 nonconst port or missed
        if (nonConstPorts.size() != 1)
            return -1;

        return nonConstPorts[0];
    };

    auto isSuitableScaleShiftNode = [getNonConstPort](const NodePtr& node) {
        if (!one_of(node->getAlgorithm(), Algorithm::EltwiseAdd,
                                          Algorithm::EltwiseSubtract,
                                          Algorithm::EltwiseMultiply,
                                          Algorithm::EltwiseDivide,
                                          Algorithm::EltwiseMulAdd))
            return false;

        const auto nonConstPort = getNonConstPort(node);
        if (nonConstPort == -1)
            return false;

        const NodePtr eltwiseInput = node->getParentEdgeAt(nonConstPort)->getParent();
        return node->getChildEdges().size() == 1 && node->canBePerformedAsScaleShift(eltwiseInput.get());
    };

    auto isSuitableFakeQuantizeNode = [](const NodePtr& node) {
        return node->getType() == Type::FakeQuantize && node->getAlgorithm() != Algorithm::FQBinarization;
    };

    auto fuseScaleShiftAndFakeQuantizeNodes = [getNonConstPort](const NodePtr& parent, const NodePtr& child) {
        auto fakeQuantizeNode = std::dynamic_pointer_cast<FakeQuantize>(child);
        if (fakeQuantizeNode == nullptr)
            OPENVINO_THROW("Cannot cast ", child->getName(), " to FakeQuantize node");

        std::vector<float> scalesBuffer;
        std::vector<float> shiftsBuffer;
        auto parentEltwise = std::dynamic_pointer_cast<Eltwise>(parent);
        if (!parentEltwise) {
            OPENVINO_THROW("Cannot cast ", parent->getName(), " to Eltwise node");
        }

        const NodePtr eltwiseInput = parentEltwise->getParentEdgeAt(getNonConstPort(parent))->getParent();
        std::tie(scalesBuffer, shiftsBuffer) = parentEltwise->getScalesAndShifts(eltwiseInput.get());

        const auto &outputShape = child->getOutputShapeAtPort(0);
        VectorDims outputDims = outputShape.getDims();

        // We need to compute explicitly port with unfolded parent,
        // because there is no guarantee, that the order of operands will be invariant
        // (i.e. zero) after all transformations, which may cause wrong channel-dim in
        // [Const-Schift -> Add <- Mul] topology with constant-folded schift,
        // (Const node return 1 by default as channel dim.)
        // Look into FQScaleshiftWithConstantShift test
        const auto nonConstPort = (parent->getParentEdgeAt(0)->getParent()->isConstant() ? 1 : 0);
        const auto channelPos = parent->getParentEdgeAt(nonConstPort)->getParent()->getFusingAxis();

        if (outputShape.isDynamic()) {
            if (outputDims[channelPos] == Shape::UNDEFINED_DIM) {
                if (scalesBuffer.size() > 1) {
                    outputDims[channelPos] = scalesBuffer.size();
                } else if (shiftsBuffer.size() > 1) {
                    outputDims[channelPos] = shiftsBuffer.size();
                } else {
                    return false;
                }
            }
        }

        scalesBuffer = makeAlignedBuffer(outputDims[channelPos], scalesBuffer, 1);
        shiftsBuffer = makeAlignedBuffer(outputDims[channelPos], shiftsBuffer, 1);

        for (size_t i = 0; i < scalesBuffer.size(); i++)
            if (scalesBuffer[i] == 0.f)
                return false;

        const std::vector<float>& cropLowData = fakeQuantizeNode->getCropLow();
        const std::vector<float>& cropHighData = fakeQuantizeNode->getCropHigh();
        const std::vector<float>& inputScaleData = fakeQuantizeNode->getInputScale();
        const std::vector<float>& inputShiftData = fakeQuantizeNode->getInputShift();

        std::vector<float> newCropLow(scalesBuffer.size());
        std::vector<float> newCropHigh(scalesBuffer.size());
        std::vector<float> newInputScale(scalesBuffer.size());
        std::vector<float> newInputShift(scalesBuffer.size());

        for (size_t i = 0; i < newCropLow.size(); i++) {
            float cl = cropLowData.size() == 1 ? cropLowData[0] : cropLowData[i];
            float ch = cropHighData.size() == 1 ? cropHighData[0] : cropHighData[i];

            float newCL = (cl - shiftsBuffer[i]) / scalesBuffer[i];
            float newCH = (ch - shiftsBuffer[i]) / scalesBuffer[i];

            newCropLow[i] = std::min(newCL, newCH);
            newCropHigh[i] = std::max(newCL, newCH);
            if (std::isinf(newCropLow[i])) {
                newCropLow[i] = std::numeric_limits<float>::lowest();
            }
            if (std::isinf(newCropHigh[i])) {
                newCropHigh[i] = std::numeric_limits<float>::max();
            }
        }

        std::vector<float> zeroShift(newInputScale.size(), 0.f);

        const auto isSubnormal = [](const float value) {
            const uint32_t *u32data = reinterpret_cast<const uint32_t*>(&value);
            return (*u32data) && (((*u32data) & (0xFF << 23)) == 0);
        };

        for (size_t i = 0; i < newInputScale.size(); i++) {
            float isc = inputScaleData.size() == 1 ? inputScaleData[0] : inputScaleData[i];

            newInputScale[i] = isc * scalesBuffer[i];
            if (isSubnormal(newInputScale[i])) {
                newInputScale[i] = 0.f;
                // zero value have to be shifted if it's not in input range
                float cl = cropLowData.size() == 1 ? cropLowData[0] : cropLowData[i];
                float ch = cropHighData.size() == 1 ? cropHighData[0] : cropHighData[i];
                if (0.f < cl) {
                    zeroShift[i] = isc * cl;
                }
                if (ch < 0.f) {
                    zeroShift[i] = isc * ch;
                }
            }
        }

        for (size_t i = 0; i < newInputShift.size(); i++) {
            float isc = inputScaleData.size() == 1 ? inputScaleData[0] : inputScaleData[i];
            float ish = inputShiftData.size() == 1 ? inputShiftData[0] : inputShiftData[i];

            newInputShift[i] = ish + shiftsBuffer[i] * isc + zeroShift[i];
            if (isSubnormal(newInputShift[i])) {
                newInputShift[i] = 0.f;
            }
        }

        fakeQuantizeNode->setCropLow(newCropLow);
        fakeQuantizeNode->setCropHigh(newCropHigh);
        fakeQuantizeNode->setInputScale(newInputScale);
        fakeQuantizeNode->setInputShift(newInputShift);

        return true;
    };

    for (size_t i = 0; i < graphNodes.size(); i++) {
        auto parent = graphNodes[i];
        if (!isSuitableScaleShiftNode(parent)) continue;

        CPU_GRAPH_OPTIMIZER_SCOPE(FusePerformedAsScaleShiftAndFakeQuantize_ShiftNode);

        auto child = parent->getChildEdgeAt(0)->getChild();
        if (!isSuitableFakeQuantizeNode(child)) continue;

        CPU_GRAPH_OPTIMIZER_SCOPE(FusePerformedAsScaleShiftAndFakeQuantize_QuantizeNode);

        if (fuseScaleShiftAndFakeQuantizeNodes(parent, child)) {
            auto parentEdges = parent->parentEdges;
            for (auto &parentEdge : parentEdges) {
                auto p_edge = parentEdge.lock();
                if (!p_edge->getParent()->isConstant())
                    continue;

                graph.RemoveEdge(p_edge);
            }

            graph.DropNode(parent);
        }
    }
}

bool GraphOptimizer::canBeInplaced(const NodePtr& parentNode, const NodePtr& childNode) {
    const auto parentInPlace = parentNode->getParentEdgeAt(0)->inPlace(Edge::LOOK_UP);
    const auto& childEdges = childNode->getChildEdgesAtPort(0);
    const auto childInPlace = std::any_of(childEdges.begin(), childEdges.end(), [](const EdgePtr& edge) {
        return edge->inPlace(Edge::LOOK_DOWN);
    });
    return !(parentInPlace && childInPlace);
}

bool GraphOptimizer::checkAscendingFinalOrder(const VectorDims& transposeOrder,
                                              const VectorDims& layoutOrder,
                                              const VectorDims& reorderInOrder,
                                              const VectorDims& reorderOutOrder) {
    if (transposeOrder.size() != layoutOrder.size() || layoutOrder.size() != reorderInOrder.size() ||
        reorderInOrder.size() != reorderOutOrder.size()) {
        return false;
    }

    // revLayoutOrder - reverse permutation for layoutOrder
    auto revLayoutOrder = VectorDims(layoutOrder.size());
    for (size_t i = 0; i < revLayoutOrder.size(); i++) {
        revLayoutOrder[layoutOrder[i]] = i;
    }

    // newTransposeOrder - Transpose layout-aware permutation
    auto newTransposeOrder = VectorDims(transposeOrder.size());
    for (size_t i = 0; i < newTransposeOrder.size(); i++) {
        newTransposeOrder[i] = layoutOrder[transposeOrder[revLayoutOrder[i]]];
    }

    // reorderOrder - Reorder layout-aware permutation
    auto reorderOrder = VectorDims(reorderOutOrder.size());
    for (size_t i = 0; i < reorderOrder.size(); i++) {
        for (size_t j = 0; j < reorderOrder.size(); j++) {
            if (reorderOutOrder[i] == reorderInOrder[j]) {
                reorderOrder[i] = j;
                continue;
            }
        }
    }

    // summaryOrder - resulting Transpose+Reorder permutation
    auto summaryOrder = VectorDims(transposeOrder.size());
    for (size_t i = 0; i < summaryOrder.size(); i++) {
        summaryOrder[i] = reorderOrder[newTransposeOrder[i]];
    }

    // check that Transpose+Reorder is the identical permutation
    for (size_t i = 0; i < summaryOrder.size(); i++) {
        if (summaryOrder[i] != i) {
            return false;
        }
    }

    return true;
}

void GraphOptimizer::mergeTransposeReshapeReorder(Graph& graph,
                                                  const NodePtr& transposeNode,
                                                  const NodePtr& reshapeNode,
                                                  const NodePtr& reorderNode,
                                                  const bool reverseOrder) {
    const auto& parentNode = reverseOrder ? reorderNode : transposeNode;
    const auto& childNode = reverseOrder ? transposeNode : reorderNode;
    auto nodeBeforeSequence = parentNode->getParentEdgeAt(0)->getParent();
    auto nodeBeforeSequencePort = parentNode->getParentEdgeAt(0)->getInputNum();
    auto nodeAfterSequence = childNode->getChildEdgeAt(0)->getChild();

    graph.RemoveEdge(transposeNode->getParentEdgeAt(1));
    if (reshapeNode)
        graph.RemoveEdge(reshapeNode->getParentEdgeAt(1));

    // To prevent inPlace conflict, we must check that the memory reference is unidirectional
    // or inPlace memory is not used
    // Note: this value must be computed before detaching nodes
    bool isOptimized = canBeInplaced(parentNode, childNode);

    // hold references to all children before dropping reorder_node
    std::vector<std::pair<NodePtr, int>> reorderChildren;
    for (auto ccEdge : childNode->getChildEdgesAtPort(0))
        reorderChildren.emplace_back(ccEdge->getChild(), ccEdge->getOutputNum());

    // detach nodes from graph by remove all of their edges
    // they will be removed in future graph.RemoveDroppedNodes() call
    auto detachNode = [&](const std::shared_ptr<Node>& node) {
        std::vector<EdgeWeakPtr> edges;
        edges = node->getParentEdges();
        for (auto& edge : edges)
            graph.RemoveEdge(edge.lock());
        edges = node->getChildEdges();
        for (auto& edge : edges)
            graph.RemoveEdge(edge.lock());
    };
    detachNode(transposeNode);
    detachNode(reorderNode);
    if (reshapeNode)
        detachNode(reshapeNode);

    auto reorderInDesc = parentNode->getSelectedPrimitiveDescriptor()->getConfig().inConfs[0].getMemDesc();
    auto finalDesc = childNode->getSelectedPrimitiveDescriptor()->getConfig().outConfs[0].getMemDesc();
    auto reorderOutDesc = finalDesc->cloneWithNewPrecision(reorderInDesc->getPrecision());

    std::vector<int> srcPerm;
    auto* castedTranspose = dynamic_cast<Transpose*>(transposeNode.get());
    OPENVINO_ASSERT(castedTranspose,
                    "[CPU] parent node of type:",
                    transposeNode->getTypeStr(),
                    " with name: ",
                    transposeNode->getName(),
                    " is not a transpose node");

    const auto& inOrder = transposeNode->getSelectedPrimitiveDescriptor()->getConfig().inConfs[0].getMemDesc()->as<BlockedMemoryDesc>()->getOrder();
    const auto& outOrder = reorderOutDesc->as<BlockedMemoryDesc>()->getOrder();
    // Permutation must be set and reorder mustn't be optimized in 2 cases:
    // 1. Transpose has blocked input & non-blocked output
    // 2. Transpose and Reorder do opposite permutation to each other as expected,
    //    but isOptimized is already set to false due to some preliminarily checks.
    if (!isOptimized || inOrder.size() > outOrder.size()) {
        isOptimized = false;
        // inDesc should be permuted before calling reorder
        auto& ord = castedTranspose->getOrder();
        srcPerm = std::vector<int>(ord.size());
        for (size_t i = 0; i < ord.size(); i++) {
            srcPerm[ord[i]] = i;
        }
    }

    std::string reorderName = nodeBeforeSequence->getName() + "_" + Reorder::getReorderArgs(*reorderInDesc, *reorderOutDesc);
    if (isOptimized)
         reorderName += "_fake";
    DEBUG_LOG("mergeTransposeAndReorder ", parentNode->getName(), " and ", childNode->getName(), " -> ", reorderName);
    auto reorder_layout = std::make_shared<node::Reorder>(*reorderInDesc, *reorderOutDesc, reorderName, graph.getGraphContext());
    reorder_layout->setOptimized(isOptimized);
    reorder_layout->setSrcPermutation(srcPerm);

    graph.CreateEdge(nodeBeforeSequence, reorder_layout, nodeBeforeSequencePort, 0);

    // If precisions don't match, another reorder must be inserted to perform conversion
    auto reorder_last = reorder_layout;
    if (reorderOutDesc->getPrecision() != finalDesc->getPrecision()) {
        std::string reorderLayerName2 = reorder_layout->getName() + "_" +
                                        Reorder::getReorderArgs(*reorderOutDesc, *finalDesc) + "_" +
                                        nodeAfterSequence->getName();

        reorder_last = std::make_shared<node::Reorder>(*reorderOutDesc,
                                                        *finalDesc,
                                                        reorderLayerName2,
                                                        graph.getGraphContext());
        reorder_last->setOptimized(false);
        reorder_last->setSrcPermutation(srcPerm);
        graph.CreateEdge(reorder_layout, reorder_last, 0, 0);
    }

    for (auto& cc : reorderChildren)
        graph.CreateEdge(reorder_last, cc.first, 0, cc.second);

    // initialize and add nodes into graph
    std::vector<NodePtr> new_nodes;
    new_nodes.push_back(reorder_layout);
    if (reorder_last != reorder_layout) {
        new_nodes.push_back(reorder_last);
    }
    for (auto& node : new_nodes)
        graph.AddNode(node);

    // multiple nodes must be initialized in specific order
    for (auto& node : new_nodes)
        node->init();
    for (auto& node : new_nodes) {
        node->getSupportedDescriptors();
        node->initSupportedPrimitiveDescriptors();
        node->filterSupportedPrimitiveDescriptors();
    }
    for (auto& node : new_nodes)
        node->selectOptimalPrimitiveDescriptor();
    for (auto& node : new_nodes)
        node->resolveInPlaceDirection();
    for (auto& node : new_nodes)
        node->initOptimalPrimitiveDescriptor();
}

void GraphOptimizer::MergeTransposeAndReorder(Graph& graph) {
    auto& graphNodes = graph.GetNodes();

    auto isSuitableTranspose = [](NodePtr node) {
        // WA: to avoid broken memory pointer for conv + sum
        auto prevNodeIsConvSum = [](NodePtr node) -> bool {
            const auto parent = node->getParentEdgeAt(0)->getParent();
            if (parent->getType() == Type::Convolution) {
                for (const auto& fusedNode : parent->getFusedWith()) {
                    if (fusedNode->getAlgorithm() == Algorithm::EltwiseAdd) {
                        const auto addNode = std::dynamic_pointer_cast<Eltwise>(fusedNode);
                        if (addNode && addNode->isSpecialConvolutionAddFusing()) {
                            return true;
                        }
                    }
                }
            }
            return false;
        };

        return node->getType() == Type::Transpose
                && node->getChildEdges().size() == 1
                && !node->isDynamicNode() // TODO [DS]: enable for dynamic shapes when inPlace in the dynamic case is available (CVS-74863)
                && !prevNodeIsConvSum(node);
    };

    auto isSuitableReshape = [](NodePtr node) {
        if (node->getChildEdges().size() != 1 || node->getOutputShapeAtPort(0).isDynamic() ||
            node->getInputShapeAtPort(0).isDynamic())
            return false;
        // Reshape supported only in one case: if one of the input dims is split into 2 consecutive dims
        const auto& inDims = node->getInputShapeAtPort(0).getDims();
        const auto& outDims = node->getOutputShapeAtPort(0).getDims();
        if (outDims.size() - inDims.size() != 1)
            return false;

        size_t mismatchCount = 0;
        for (size_t i = 0; i < inDims.size(); ++i) {
            if (i + mismatchCount >= outDims.size())
                return false;
            if (inDims[i] != outDims[i + mismatchCount]) {
                mismatchCount++;
            }
        }
        return mismatchCount == 1;
    };

    auto isSuitableReorder = [](NodePtr node) {
        return node->getType() == Type::Reorder
                && !node->isDynamicNode();   // TODO [DS]: enable for dynamic shapes when inPlace in the dynamic case is available (CVS-74863)
    };

    auto updateOrder = [](const VectorDims& originalOrder, NodePtr reshape) {
        if (!reshape)
            return originalOrder;

        // Further logic works with transpose order without Reshape.
        // If there is a Reshape node, which splits one of the dimensions into 2 consecutive ones,
        // the order must be updated as if Transpose is done after Reshape
        // Example. For this sequence:
        // [1,12,5] -> Transpose(0,2,1) -> Reshape(1,5,3,4) -> [1,5,3,4]
        // updated order must be (0,3,1,2):
        // - dim with idx=1 is split into 2 parts: 1 and 2
        // - dim idxes which was greater then 1, increments by 1
        const auto& reshapeInShape = reshape->getInputShapeAtPort(0).getDims();
        const auto& reshapeOutShape = reshape->getOutputShapeAtPort(0).getDims();
        const size_t splitDimIdx = [&]() {
            for (size_t i = 0; i < reshapeInShape.size(); ++i) {
                if (reshapeInShape[i] != reshapeOutShape[i]) {
                    for (size_t j = 0; j < originalOrder.size(); ++j) {
                        if (originalOrder[j] == i)
                            return j;
                    }
                }
            }
            OPENVINO_THROW("splitDimIdx can not be found");
        }();

        auto transformedOrder = originalOrder;
        auto insertIt = transformedOrder.end();
        for (auto it = transformedOrder.begin(); it != transformedOrder.end(); ++it) {
            auto& elem = *it;
            if (elem > splitDimIdx) {
                elem++;
            } else if (elem == splitDimIdx) {
                insertIt = it + 1;
            }
        }
        transformedOrder.insert(insertIt, splitDimIdx + 1);
        return transformedOrder;
    };

    for (size_t i = 0; i < graphNodes.size(); i++) {
        auto parentNode = graphNodes[i];
        if (!isSuitableTranspose(parentNode)) {
            continue;
        }

        CPU_GRAPH_OPTIMIZER_SCOPE(MergeTransposeAndReorder_ParentNode);

        auto childNode = parentNode->getChildEdgesAtPort(0).front()->getChild();
        NodePtr intermNode;
        if (childNode->getType() == Type::Reshape) {
            intermNode = childNode;
            if (!isSuitableReshape(intermNode)) {
                continue;
            }
            childNode = intermNode->getChildEdgesAtPort(0).front()->getChild();
        }
        if (!isSuitableReorder(childNode)) {
            continue;
        }

        CPU_GRAPH_OPTIMIZER_SCOPE(MergeTransposeAndReorder_ChildNode);

        const auto transposeNode = std::dynamic_pointer_cast<Transpose>(parentNode);
        const auto reorderNode = std::dynamic_pointer_cast<Reorder>(childNode);
        std::shared_ptr<Reshape> reshapeNode = intermNode != nullptr ? std::dynamic_pointer_cast<Reshape>(intermNode) : nullptr;
        if (!transposeNode || !reorderNode || (intermNode && !reshapeNode)) {
            continue;
        }

        auto transposeOrder = updateOrder(transposeNode->getOrder(), reshapeNode);
        auto descBeforeReorder = reorderNode->getParentEdgeAt(0)->getParent()->getSelectedPrimitiveDescriptor()->getConfig().outConfs[0].getMemDesc();
        auto layoutOrder = descBeforeReorder->as<BlockedMemoryDesc>()->getOrder();

        auto inBlockedDesc = reorderNode->getSelectedPrimitiveDescriptor()->getConfig().inConfs[0].getMemDesc()->as<BlockedMemoryDesc>();
        auto outBlockedDesc = reorderNode->getSelectedPrimitiveDescriptor()->getConfig().outConfs[0].getMemDesc()->as<BlockedMemoryDesc>();

        auto& inOrder = inBlockedDesc->getOrder();
        auto& outOrder = outBlockedDesc->getOrder();

        if (checkAscendingFinalOrder(transposeOrder, layoutOrder, inOrder, outOrder)) {
            mergeTransposeReshapeReorder(graph, transposeNode, reshapeNode, reorderNode, false);
        }
    }
}

void GraphOptimizer::MergeReorderAndTranspose(Graph &graph) {
    auto& graphNodes = graph.GetNodes();

    auto isSuitableTranspose = [](NodePtr node) {
        return node->getType() == Type::Transpose
                && node->getChildEdges().size() == 1
                && !node->isDynamicNode();
    };

    auto isSuitableReshape = [](NodePtr node) {
        if (node->getChildEdges().size() != 1 || node->getOutputShapeAtPort(0).isDynamic() ||
            node->getInputShapeAtPort(0).isDynamic())
            return false;
        // Reshape supported only in one case: if two consecutive input dims are merged into 1
        const auto& inShape = node->getInputShapeAtPort(0).getDims();
        const auto& outShape = node->getOutputShapeAtPort(0).getDims();
        if (inShape.size() - outShape.size() != 1)
            return false;

        size_t mismatchCount = 0;
        for (size_t i = 0; i < outShape.size(); ++i) {
            if (i + mismatchCount >= inShape.size())
                return false;
            if (outShape[i] != inShape[i + mismatchCount]) {
                mismatchCount++;
            }
        }
        return mismatchCount == 1;
    };

    auto isSuitableReorder = [](NodePtr node) {
        return node->getType() == Type::Reorder && node->getChildEdges().size() == 1 && !node->isDynamicNode();
    };

    auto updateOrder = [](const VectorDims& originalOrder, NodePtr reshape) {
        if (!reshape)
            return originalOrder;

        // Further logic works with order without Reshape.
        // If there is Reshape node which merges 2 consecutive dims into one,
        // the order must be updated as like Transpose is done before Reshape
        // Example. For this sequence:
        // [1,3,4,5] -> Reshape(1,12,5) -> Transpose(0,2,1) -> [1,5,12]
        // updated order must be (0,3,1,2):
        // - dim with idx=2 is split into 2 parts: 2 and 3
        const auto& reshapeInShape = reshape->getInputShapeAtPort(0).getDims();
        const auto& reshapeOutShape = reshape->getOutputShapeAtPort(0).getDims();
        const size_t mergedDimIdx = [&]() {
            for (size_t i = 0; i < reshapeInShape.size(); ++i) {
                if (reshapeInShape[i] != reshapeOutShape[i]) {
                    return i;
                }
            }
            OPENVINO_THROW("mergedDimIdx can not be found");
        }();

        auto transformedOrder = originalOrder;
        auto insertIt = transformedOrder.end();
        for (auto it = transformedOrder.begin(); it != transformedOrder.end(); ++it) {
            auto& elem = *it;
            if (elem > mergedDimIdx) {
                elem++;
            } else if (elem == mergedDimIdx) {
                insertIt = it + 1;
            }
        }

        transformedOrder.insert(insertIt, mergedDimIdx + 1);
        return transformedOrder;
    };

    for (size_t i = 0; i < graphNodes.size(); i++) {
        auto parentNode = graphNodes[i];
        if (!isSuitableReorder(parentNode)) {
            continue;
        }

        CPU_GRAPH_OPTIMIZER_SCOPE(MergeTransposeAndReorder_ParentNode);

        auto childNode = parentNode->getChildEdgesAtPort(0).front()->getChild();
        NodePtr intermNode;
        if (childNode->getType() == Type::Reshape) {
            intermNode = childNode;
            if (!isSuitableReshape(intermNode)) {
                continue;
            }
            childNode = intermNode->getChildEdgeAt(0)->getChild();
        }
        if (!isSuitableTranspose(childNode)) {
            continue;
        }

        CPU_GRAPH_OPTIMIZER_SCOPE(MergeTransposeAndReorder_ChildNode);

        auto transposeNode = std::dynamic_pointer_cast<Transpose>(childNode);
        auto reorderNode = std::dynamic_pointer_cast<Reorder>(parentNode);
        std::shared_ptr<Reshape> reshapeNode = intermNode != nullptr ? std::dynamic_pointer_cast<Reshape>(intermNode) : nullptr;
        if (!transposeNode || !reorderNode || (intermNode && !reshapeNode)) {
            continue;
        }

        auto transposeOrder = updateOrder(transposeNode->getOrder(), reshapeNode);
        auto descAfterTranspose = transposeNode->getSelectedPrimitiveDescriptor()->getConfig().outConfs[0].getMemDesc();
        auto layoutOrder = updateOrder(descAfterTranspose->as<BlockedMemoryDesc>()->getOrder(), reshapeNode);

        auto inBlockedDesc = reorderNode->getSelectedPrimitiveDescriptor()->getConfig().inConfs[0].getMemDesc()->as<BlockedMemoryDesc>();
        auto outBlockedDesc = reorderNode->getSelectedPrimitiveDescriptor()->getConfig().outConfs[0].getMemDesc()->as<BlockedMemoryDesc>();

        auto& inOrder = inBlockedDesc->getOrder();
        auto& outOrder = outBlockedDesc->getOrder();

        if (checkAscendingFinalOrder(transposeOrder, layoutOrder, inOrder, outOrder)) {
            // Reorder node doesn't support (with rare exceptions) reordering in case of different ranks on input and output.
            // So the merge can be performed only in the case when the fused reorder will be optimized.
            if (parentNode->getInputShapeAtPort(0).getRank() != childNode->getOutputShapeAtPort(0).getRank() &&
                !canBeInplaced(parentNode, childNode)) {
                continue;
            }
            mergeTransposeReshapeReorder(graph, transposeNode, reshapeNode, reorderNode, true);
        }
    }
}

void GraphOptimizer::reshapeRnnSeq(Graph &graph) {
    auto& graphNodes = graph.GetNodes();

    auto isSuitableParentNode = [](NodePtr node) {
        if (node->type != Type::RNNSeq)
            return false;
        auto rnnNode = std::dynamic_pointer_cast<RNN>(node);
        return rnnNode && !rnnNode->hasNativeOrder() && node->outputShapes[0].getRank() == 4 && node->outputShapes[0].getDims()[1] == 1;
    };

    for (size_t i = 0; i < graphNodes.size(); i++) {
        auto parentNode = graphNodes[i];
        if (!isSuitableParentNode(parentNode)) {
            continue;
        }

        CPU_GRAPH_OPTIMIZER_SCOPE(reshapeRnnSeq_ParentNode);

        auto childrenEdges = parentNode->getChildEdgesAtPort(0);
        auto minDims = parentNode->getOutputShapeAtPort(0).getMinDims();
        auto maxDims = parentNode->getOutputShapeAtPort(0).getMaxDims();
        minDims.erase(minDims.begin() + 1);
        maxDims.erase(maxDims.begin() + 1);
        parentNode->outputShapes[0] = {minDims, maxDims};

        for (size_t j = 0; j < childrenEdges.size(); j++) {
            auto edge = childrenEdges[j];
            auto childNode = edge->getChild();

            const auto secondInput = std::make_shared<ov::opset1::Constant>(ov::element::i32, ov::Shape{1}, std::vector<int>{1});
            const auto unsqueeze = std::make_shared<ov::opset1::Unsqueeze>(
                std::make_shared<ov::opset1::Parameter>(parentNode->getOriginalOutputPrecisionAtPort(0),
                                                            parentNode->getOutputShapeAtPort(0).toPartialShape()), secondInput);
            unsqueeze->set_friendly_name(parentNode->getName() + "_abc_a1bc_" + std::to_string(j));

            const auto cpuUnsqueeze = std::make_shared<Reshape>(unsqueeze, graph.getGraphContext());
            graph.InsertNode(edge, cpuUnsqueeze, false);

            const auto cpuConstant = std::make_shared<node::Input>(secondInput, graph.getGraphContext());
            graph.AddNode(cpuConstant);
            graph.CreateEdge(cpuConstant, cpuUnsqueeze, 0, 1);
            graph.RemoveEdge(edge);
        }
    }
}

/*
Remove Redundant Convert Node
Example: BF16 model output is forced by post-procesing API
Node [FP32] -> Convert[BF16] -> Outputs[BF16]
After EnforceBF16 routine the subgraph becomes:
Node [BF16] -> Convert [BF16] -> Outputs [BF16]
So Convert is redundant."
*/

void GraphOptimizer::RemoveSameConvert(Graph& graph) {
    auto& graphNodes = graph.GetNodes();

    auto isSuitableParentNode = [](NodePtr parentNode) {
        return parentNode->getType() == Type::Convert &&
               (parentNode->getOriginalOutputPrecisionAtPort(0) == parentNode->getOriginalInputPrecisionAtPort(0));
    };

    for (size_t i = 0; i < graphNodes.size(); i++) {
        auto parentNode = graphNodes[i];
        if (!isSuitableParentNode(parentNode)) {
            continue;
        }
        graph.DropNode(parentNode);
    }
}

void GraphOptimizer::RemoveMemoryInputConvert(Graph &graph) {
    auto& graphNodes = graph.GetNodes();

    auto isSuitableNode = [](const NodePtr& node) {
        if (Type::Convert != node->getType()) {
            return false;
        }

        auto parent = node->getParentEdgeAt(0)->getParent();
        if (Type::MemoryInput != parent->getType()) {
            return false;
        }

        return true;
    };

    for (size_t i = 0; i < graphNodes.size(); i++) {
        auto node = graphNodes[i];

        if (!isSuitableNode(node)) {
            continue;
        }
        graph.DropNode(node);
    }
}

void GraphOptimizer::RemoveConvertMemoryOutput(Graph &graph) {
    auto& graphNodes = graph.GetNodes();

    auto isSuitableNode = [](const NodePtr& node) {
        if (Type::Convert != node->getType()) {
            return false;
        }

        auto&& childEdges = node->getChildEdgesAtPort(0);
        for (auto&& edge : childEdges) {
            if (Type::MemoryOutput != edge->getChild()->getType()) {
                return false;
            }
        }

        return true;
    };

    for (size_t i = 0; i < graphNodes.size(); i++) {
        auto node = graphNodes[i];

        if (!isSuitableNode(node)) {
            continue;
        }
        graph.DropNode(node);
    }
}

void GraphOptimizer::MatchSdpaKvCache(Graph &graph) {
    auto& graphNodes = graph.GetNodes();

    auto isSuitableMemInput = [](const NodePtr& node) -> bool {
        if (Type::MemoryInput != node->getType()) {
            return false;
        }
        NodePtr childSdpa = nullptr;
        auto&& childEdges = node->getChildEdgesAtPort(0);
        for (auto&& item : childEdges) {
            auto childNode = item->getChild();
            if (!one_of(childNode->getType(), Type::ScaledDotProductAttention, Type::ShapeOf)) {
                return false;
            }

            if (Type::ScaledDotProductAttention == childNode->getType()) {
                if (childSdpa && childSdpa != childNode) {
                    //only one child SDPA supported
                    return false;
                }
                childSdpa = childNode;
            }
        }

        CPU_GRAPH_OPTIMIZER_SCOPE(MatchSdpaKvCache_isSuitableMemInput);

        auto memInputNode = std::dynamic_pointer_cast<node::MemoryInputBase>(node);
        OPENVINO_ASSERT(memInputNode, "MemoryInput node ", node->getName(), " has unexpected dynamic type");
        auto& memOutputNode = memInputNode->getOutputNode();
        auto memOutputParent = memOutputNode.getParentEdgeAt(0)->getParent();
        if (memOutputParent != childSdpa) {
            return false;
        }
        return true;
    };

    for (size_t i = 0; i < graphNodes.size(); i++) {
        auto node = graphNodes[i];
        if (!isSuitableMemInput(node)) {
            continue;
        }

        CPU_GRAPH_OPTIMIZER_SCOPE(MatchSdpaKvCache_Node);

        // Node is already modified
        if (auto sdpaMemInput = std::dynamic_pointer_cast<node::MemoryInputSDPA>(node)) {
            continue;
        }

        auto memInputNode = std::dynamic_pointer_cast<node::MemoryInputBase>(node);
        OPENVINO_ASSERT(memInputNode, "MemoryInput node ", node->getName(), " has unexpected dynamic type");

        ov::optional<std::vector<Shape>> input_shape;
        ov::optional<std::vector<ov::element::Type>> input_prc;

        std::vector<Shape> input_shape_vec;
        std::vector<ov::element::Type> input_prc_vec;
        if (!node->getParentEdges().empty()) {
            for (size_t i = 0; i < node->getParentEdges().size(); i++) {
                input_shape_vec.push_back(node->getInputShapeAtPort(i));
                input_prc_vec.push_back(node->getOriginalInputPrecisionAtPort(i));
            }
        }
        if (input_shape_vec.size() > 0) {
            input_shape = ov::optional<std::vector<Shape>>(input_shape_vec);
            input_prc = ov::optional<std::vector<ov::element::Type>>(input_prc_vec);
        }

        //search for SDPA
        std::shared_ptr<ScaledDotProductAttention> sdpa;
        for (auto&& edge : node->getChildEdgesAtPort(0)) {
            auto child = edge->getChild();
            if (Type::ScaledDotProductAttention == child->getType()) {
                sdpa = std::dynamic_pointer_cast<ScaledDotProductAttention>(child);
                if (sdpa) {
                    break;
                } else {
                    OPENVINO_THROW("Couldn't cast node", child->getName(), " to ScaledDotProductAttention type");
                }
            }
        }

        //capture reference to the original mem output before graph transformations
        auto& memOutput = memInputNode->getOutputNode();

        auto memInputSdpa = std::make_shared<MemoryInputSDPA>(
            memInputNode->getId(),
            memInputNode->getName(),
            memInputNode->getTypeStr(),
            memInputNode->getOutputShapeAtPort(0),
            memInputNode->getOriginalOutputPrecisionAtPort(0),
            graph.getGraphContext(),
            input_shape,
            input_prc,
            sdpa);

        if (!memInputNode->getParentEdges().empty()) {
            auto parentEdge = memInputNode->getParentEdgeAt(0);
            auto parent = parentEdge->getParent();
            const auto inputNum = parentEdge->getInputNum();
            graph.RemoveEdge(parentEdge);
            graph.CreateEdge(parent, memInputSdpa, inputNum, 0);
        }

        for (auto&& edge : memInputNode->getChildEdgesAtPort(0)) {
            auto child = edge->getChild();
            const auto outputNum = edge->getOutputNum();
            graph.RemoveEdge(edge);
            graph.CreateEdge(memInputSdpa, child, 0, outputNum);
        }

        //create a stub memory output
        auto memOutputStub = std::make_shared<MemoryOutputStub>(
            memOutput.getId(),
            memOutput.getName(),
            memOutput.getTypeStr(),
            memOutput.getInputShapeAtPort(0),
            memOutput.getOriginalInputPrecisionAtPort(0),
            graph.getGraphContext());

        auto memOutputEdge = memOutput.getParentEdgeAt(0);
        const auto inputNum = memOutputEdge->getInputNum();
        graph.RemoveEdge(memOutputEdge);
        graph.CreateEdge(sdpa, memOutputStub, inputNum, 0);

        graph.AddNode(memInputSdpa);
        graph.AddNode(memOutputStub);
    }
}

void GraphOptimizer::DropRedundantMemoryOutput(Graph &graph) {
    // When we have a MemoryInput->MemoryOutput pair, that means that the state is immediately populated with the init
    // subgraph values when the init subgraph exists. In all the other cases the state is simply a read only object.
    // We can optimize such a case removing the MemoryOutput node and transferring the state values update
    // responsibility to a special type of the MemoryInput node - MemoryInputSingle
    auto& graphNodes = graph.GetNodes();

    auto isSuitableMemInput = [](const NodePtr& node) -> bool {
        if (Type::MemoryInput != node->getType()) {
            return false;
        }
<<<<<<< HEAD
=======

        CPU_GRAPH_OPTIMIZER_SCOPE(DropRedundantMemoryOutput_isSuitableMemInput);

        auto memInputBase = std::dynamic_pointer_cast<MemoryNode>(node);
        OPENVINO_ASSERT(memInputBase,
                        "Unexpectedly wrong dynamic type of node: ",
                        node->getName(),
                        " of type: ",
                        node->getTypeStr());

        auto id = memInputBase->getId();

>>>>>>> 874bf8a1
        NodePtr MemoryOutput = nullptr;
        auto&& childEdges = node->getChildEdgesAtPort(0);
        for (auto&& item : childEdges) {
            auto childNode = item->getChild();

            if (Type::MemoryOutput == childNode->getType()) {
<<<<<<< HEAD
=======
                auto memOutputBase = std::dynamic_pointer_cast<MemoryNode>(childNode);
                OPENVINO_ASSERT(memInputBase,
                                "Unexpectedly wrong dynamic type of node: ",
                                node->getName(),
                                " of type: ",
                                node->getTypeStr());

                if (memOutputBase->getId() != id) {
                    return false;  // an Assign node from different Variable is attached
                }

>>>>>>> 874bf8a1
                if (MemoryOutput && MemoryOutput != childNode) {
                    //only one child MemoryOutput is expected
                    return false;
                }
                MemoryOutput = childNode;
            }
        }
        return nullptr != MemoryOutput;
    };

    for (size_t i = 0; i < graphNodes.size(); i++) {
        auto node = graphNodes[i];
        if (!isSuitableMemInput(node)) {
            continue;
        }

        CPU_GRAPH_OPTIMIZER_SCOPE(DropRedundantMemoryOutput_Node);

        auto memInputNode = std::dynamic_pointer_cast<node::MemoryInputBase>(node);
        OPENVINO_ASSERT(memInputNode, "MemoryInput node ", node->getName(), " has unexpected dynamic type");

<<<<<<< HEAD
        ov::optional<std::vector<Shape>> inputShapes;
        ov::optional<std::vector<ov::element::Type>> inputPrcs;
        std::vector<Shape> inputShapeVec;
        std::vector<ov::element::Type> inputPrcVec;
        for (size_t i = 0; i < node->getParentEdges().size(); i++) {
            inputShapeVec.push_back(node->getInputShapeAtPort(i));
            inputPrcVec.push_back(node->getOriginalInputPrecisionAtPort(i));
        }
        if (inputShapeVec.size() > 0) {
            inputShapes = ov::optional<std::vector<Shape>>(inputShapeVec);
            inputPrcs = ov::optional<std::vector<ov::element::Type>>(inputPrcVec);
=======
        ov::optional<Shape> inputShape;
        ov::optional<ov::element::Type> inputPrc;

        if (!node->getParentEdges().empty()) {
            inputShape = ov::optional<Shape>(node->getInputShapeAtPort(0));
            inputPrc = ov::optional<ov::element::Type>(node->getOriginalInputPrecisionAtPort(0));
>>>>>>> 874bf8a1
        }

        //search for the MemoryOutputNode
        NodePtr memoryOutputNode;
        for (auto&& edge : node->getChildEdgesAtPort(0)) {
            auto child = edge->getChild();
            if (Type::MemoryOutput == child->getType()) {
                memoryOutputNode = child;
                break;
            }
        }
        OPENVINO_ASSERT(memoryOutputNode, "Corresponding MemoryOutput has not been found");

        graph.RemoveEdge(memoryOutputNode->getParentEdgeAt(0));
        // there are no output edges from MemoryOutput nodes

<<<<<<< HEAD
        auto memInpNd = std::dynamic_pointer_cast<node::MemoryInput>(node);
        auto subGraph = memInpNd ? memInpNd->getSubGraph() : nullptr;

=======
>>>>>>> 874bf8a1
        // now replace the existing MemoryInput with a special type that works without the corresponding MemoryOutput
        auto memInputSingle = std::make_shared<MemoryInputSingle>(memInputNode->getId(),
                                                                  memInputNode->getName(),
                                                                  memInputNode->getTypeStr(),
                                                                  memInputNode->getOutputShapeAtPort(0),
                                                                  memInputNode->getOriginalOutputPrecisionAtPort(0),
                                                                  graph.getGraphContext(),
<<<<<<< HEAD
                                                                  inputShapes,
                                                                  inputPrcs,
                                                                  subGraph);
        graph.AddNode(memInputSingle);

        if (!memInputNode->getParentEdges().empty()) {
            auto parentEdgeNum = memInputNode->getParentEdges().size();
            std::vector<ov::intel_cpu::EdgePtr> parentEdges;
            for (size_t i = 0; i < parentEdgeNum; i++) {
                auto parentEdge = memInputNode->getParentEdgeAt(i);
                auto parent = parentEdge->getParent();
                const auto inputNum = parentEdge->getInputNum();
                parentEdges.push_back(parentEdge);
                graph.CreateEdge(parent, memInputSingle, inputNum, parentEdge->getOutputNum());
            }
            for (auto parentEdge : parentEdges) {
                graph.RemoveEdge(parentEdge);
            }
=======
                                                                  inputShape,
                                                                  inputPrc);

        graph.AddNode(memInputSingle);

        if (!memInputNode->getParentEdges().empty()) {
            auto parentEdge = memInputNode->getParentEdgeAt(0);
            auto parent = parentEdge->getParent();
            const auto inputNum = parentEdge->getInputNum();
            graph.RemoveEdge(parentEdge);
            graph.CreateEdge(parent, memInputSingle, inputNum, 0);
>>>>>>> 874bf8a1
        }

        for (auto&& edge : memInputNode->getChildEdgesAtPort(0)) {
            auto child = edge->getChild();
            const auto outputNum = edge->getOutputNum();
            graph.RemoveEdge(edge);
            graph.CreateEdge(memInputSingle, child, 0, outputNum);
        }
    }
}

}   // namespace intel_cpu
}   // namespace ov<|MERGE_RESOLUTION|>--- conflicted
+++ resolved
@@ -3209,8 +3209,6 @@
         if (Type::MemoryInput != node->getType()) {
             return false;
         }
-<<<<<<< HEAD
-=======
 
         CPU_GRAPH_OPTIMIZER_SCOPE(DropRedundantMemoryOutput_isSuitableMemInput);
 
@@ -3223,15 +3221,12 @@
 
         auto id = memInputBase->getId();
 
->>>>>>> 874bf8a1
         NodePtr MemoryOutput = nullptr;
         auto&& childEdges = node->getChildEdgesAtPort(0);
         for (auto&& item : childEdges) {
             auto childNode = item->getChild();
 
             if (Type::MemoryOutput == childNode->getType()) {
-<<<<<<< HEAD
-=======
                 auto memOutputBase = std::dynamic_pointer_cast<MemoryNode>(childNode);
                 OPENVINO_ASSERT(memInputBase,
                                 "Unexpectedly wrong dynamic type of node: ",
@@ -3243,7 +3238,6 @@
                     return false;  // an Assign node from different Variable is attached
                 }
 
->>>>>>> 874bf8a1
                 if (MemoryOutput && MemoryOutput != childNode) {
                     //only one child MemoryOutput is expected
                     return false;
@@ -3265,7 +3259,6 @@
         auto memInputNode = std::dynamic_pointer_cast<node::MemoryInputBase>(node);
         OPENVINO_ASSERT(memInputNode, "MemoryInput node ", node->getName(), " has unexpected dynamic type");
 
-<<<<<<< HEAD
         ov::optional<std::vector<Shape>> inputShapes;
         ov::optional<std::vector<ov::element::Type>> inputPrcs;
         std::vector<Shape> inputShapeVec;
@@ -3277,14 +3270,6 @@
         if (inputShapeVec.size() > 0) {
             inputShapes = ov::optional<std::vector<Shape>>(inputShapeVec);
             inputPrcs = ov::optional<std::vector<ov::element::Type>>(inputPrcVec);
-=======
-        ov::optional<Shape> inputShape;
-        ov::optional<ov::element::Type> inputPrc;
-
-        if (!node->getParentEdges().empty()) {
-            inputShape = ov::optional<Shape>(node->getInputShapeAtPort(0));
-            inputPrc = ov::optional<ov::element::Type>(node->getOriginalInputPrecisionAtPort(0));
->>>>>>> 874bf8a1
         }
 
         //search for the MemoryOutputNode
@@ -3301,12 +3286,9 @@
         graph.RemoveEdge(memoryOutputNode->getParentEdgeAt(0));
         // there are no output edges from MemoryOutput nodes
 
-<<<<<<< HEAD
         auto memInpNd = std::dynamic_pointer_cast<node::MemoryInput>(node);
         auto subGraph = memInpNd ? memInpNd->getSubGraph() : nullptr;
 
-=======
->>>>>>> 874bf8a1
         // now replace the existing MemoryInput with a special type that works without the corresponding MemoryOutput
         auto memInputSingle = std::make_shared<MemoryInputSingle>(memInputNode->getId(),
                                                                   memInputNode->getName(),
@@ -3314,7 +3296,6 @@
                                                                   memInputNode->getOutputShapeAtPort(0),
                                                                   memInputNode->getOriginalOutputPrecisionAtPort(0),
                                                                   graph.getGraphContext(),
-<<<<<<< HEAD
                                                                   inputShapes,
                                                                   inputPrcs,
                                                                   subGraph);
@@ -3333,19 +3314,6 @@
             for (auto parentEdge : parentEdges) {
                 graph.RemoveEdge(parentEdge);
             }
-=======
-                                                                  inputShape,
-                                                                  inputPrc);
-
-        graph.AddNode(memInputSingle);
-
-        if (!memInputNode->getParentEdges().empty()) {
-            auto parentEdge = memInputNode->getParentEdgeAt(0);
-            auto parent = parentEdge->getParent();
-            const auto inputNum = parentEdge->getInputNum();
-            graph.RemoveEdge(parentEdge);
-            graph.CreateEdge(parent, memInputSingle, inputNum, 0);
->>>>>>> 874bf8a1
         }
 
         for (auto&& edge : memInputNode->getChildEdgesAtPort(0)) {
