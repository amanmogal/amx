--- conflicted
+++ resolved
@@ -4,22 +4,7 @@
 
 #pragma once
 
-<<<<<<< HEAD
-#include "cpu_shape.h"
-#include "dnnl_extension_utils.h"
-#include "memory_desc/cpu_memory_desc.h"
-#include "memory_desc/cpu_memory_desc_utils.h"
 #include "memory_desc/dnnl_memory_desc.h"
-
-#include <onednn/dnnl.h>
-#include <functional>
-#include <memory>
-#include <string>
-#include <vector>
-=======
-#include "memory_desc/dnnl_memory_desc.h"
-
->>>>>>> da662116
 
 /**
  * @file contains a concept classes to work with memory/tensor/blob abstractions on plugin level.
