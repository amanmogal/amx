// Copyright (C) 2018-2024 Intel Corporation
// SPDX-License-Identifier: Apache-2.0
//

#pragma once

#include "graph.h"

namespace ov {
namespace intel_cpu {

class GraphOptimizer {
public:
    GraphOptimizer();

public:
    void ApplyCommonGraphOptimizations(Graph& graph);
    void ApplyImplSpecificGraphOptimizations(Graph& graph);
    void ShareReorders(Graph &graph);

private:
    void FuseConvMatmulFCDeconvAndDQScales(Graph &graph);
    void FuseFCAndWeightsDecompression(Graph &graph);
    void FuseConvolutionMatMulDeconvAndBias(Graph &graph);
    void FuseDeconvolutionAndSimpleOperation(Graph &graph);
    void FuseMultiplyAndAdd(Graph &graph);
    void MergeConvertAndScaleShift(Graph& graph);
    void FuseFCAndConvertOnWeights(Graph& graph);
    void FuseFCAndTransposeOnWeights(Graph& graph);
    void FuseFullyConnectedAndSimpleOperation(Graph &graph);
    void FuseMatMulAndSimpleOperation(Graph &graph);
    void FuseConvolutionAndSimpleOperationThroughMaxPool(Graph &graph);
    void FuseConvolutionAndSimpleOperation(Graph &graph);
    void FuseConvolutionAndDWConvolution(Graph &graph);
    void FusePoolingAndFakeQuantize(Graph &graph);
    void FuseConvolutionSumAndConvolutionSumActivation(Graph &graph);
    void FuseMVNAndSimpleOperation(Graph &graph);
    void FuseInterpolateAndSimpleOperation(Graph &graph);
    void FuseNormalizeL2AndSimpleOperation(Graph &graph);
    void FuseReduceAndSimpleOperation(Graph &graph);

    void DropDoubleReorders(Graph& graph);
    void FuseConvolutionAndZeroPoints(Graph &graph);
    void FuseBroadcastAndEltwise(Graph &graph);
    void FuseEltwiseAndSimple(Graph &graph);
    void FusePerformedAsScaleShiftAndFakeQuantize(Graph &graph);
    void FuseClampAndFakeQuantize(Graph &graph);
    void MergeTransposeAndReorder(Graph &graph);
    void MergeReorderAndTranspose(Graph &graph);
    void reshapeRnnSeq(Graph &graph);
    void RemoveSameConvert(Graph &graph);
    void RemoveMemoryInputConvert(Graph &graph);
    void RemoveConvertMemoryOutput(Graph &graph);
    void MatchSdpaKvCache(Graph &graph);
<<<<<<< HEAD
    void ReplaceMemoryOutputWithMemoryOutputSingleStub(Graph &graph);
=======
    void DropRedundantMemoryOutput(Graph &graph);
>>>>>>> ced56d63

    bool canBeInplaced(const NodePtr& parentNode, const NodePtr& childNode);
    // Method checks that after the sequential execution of Transpose and Reorder nodes,
    // the order of the elements in the memory (physical layout) will not change.
    bool checkAscendingFinalOrder(const VectorDims& transposeOrder,
                                  const VectorDims& layoutOrder,
                                  const VectorDims& reorderInOrder,
                                  const VectorDims& reorderOutOrder);
    // Method merges Transpose -> Reshape(optional) -> Reorder sequences which do opposite permutation to each other.
    // Reverse order Reorder -> Reshape(optional) -> Transpose is supported too.
    // Reshape support has the following limitations:
    // - direct order: Only reshape which split one of the dimension into 2 consecutive ones is supported
    // - reverse order: Only reshape which fuses 2 consecutive dimensions into one is supported
    // Examples:
    // 1. Direct order, no Reshape node.
    //    Before: [N,C,H,W]abcd==>Transpose(0312)==>[N,W,C,H]abcd==>Reorder(abcd->acdb)==>[N,W,C,H]acdb
    //    [N,C,H,W]abcd is equivalent to the [N,W,C,H]acdb, so the Transpose and Reorder can be fused into single optimized Reorder:
    //    After:  [N,C,H,W]abcd==>Reorder(abcd->acdb, isOptimized=true)==>[N,W,C,H]acdb
    // 2. Reverse order, no Reshape node.
    //    Before: [N,W,C,H]acdb==>Reorder(acdb->abcd)==>[N,W,C,H]abcd==>Transpose(0231)==>[N,C,H,W]abcd
    //    [N,W,C,H]acdb is equivalent to the [N,C,H,W]abcd, so the Transpose and Reorder can be fused into single optimized Reorder:
    //    After:  [N,W,C,H]acdb==>Reorder(acdb->abcd, isOptimized=true)==>[N,C,H,W]abcd
    // 3. Direct order with Reshape node (L = H x w).
    //    Before: [N,L,C]abc==>Transpose(021)==>[N,C,L]abc==>Reshape==>[N,C,H,W]abcd==>Reoder(abcd->acdb)==>[N,C,H,W]acdb
    //    After:  [N,L,C]abc==>Reorder(abc->acdb, isOptimized=true)==>[N,C,H,W]acdb
    // 4. Reverse order with Reshape node (L = H x W).
    //    Before: [N,C,H,W]acdb==>Reorder(acdb->abcd)==>[N,C,H,W]abcd==>Reshape==>[N,C,L]abc==>Transpose(021)==>[N,L,C]abc
    //    After:  [N,C,H,W]acdb==>Reorder(acdb->abc, isOptimized=true)==>[N,L,C]abc
    // Note: in some cases (inplace conflicts or transpose with blocked input and non-blocked output) the merged Reorder can not be optimized.
    void mergeTransposeReshapeReorder(Graph& graph,
                                      const NodePtr& transposeNode,
                                      const NodePtr& reshapeNode,
                                      const NodePtr& reorderNode,
                                      const bool reverseOrder);
};

}   // namespace intel_cpu
}   // namespace ov<|MERGE_RESOLUTION|>--- conflicted
+++ resolved
@@ -52,11 +52,7 @@
     void RemoveMemoryInputConvert(Graph &graph);
     void RemoveConvertMemoryOutput(Graph &graph);
     void MatchSdpaKvCache(Graph &graph);
-<<<<<<< HEAD
-    void ReplaceMemoryOutputWithMemoryOutputSingleStub(Graph &graph);
-=======
     void DropRedundantMemoryOutput(Graph &graph);
->>>>>>> ced56d63
 
     bool canBeInplaced(const NodePtr& parentNode, const NodePtr& childNode);
     // Method checks that after the sequential execution of Transpose and Reorder nodes,
