--- conflicted
+++ resolved
@@ -106,11 +106,7 @@
 
 private:
     void reset_impl() override;
-<<<<<<< HEAD
-    void commit_impl() override {};
-=======
     void commit_impl() override;
->>>>>>> ced56d63
 
     MemoryPtr internal_state_mem() const override;
 
