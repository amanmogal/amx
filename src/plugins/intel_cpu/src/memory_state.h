// Copyright (C) 2018-2023 Intel Corporation
// SPDX-License-Identifier: Apache-2.0
//

#pragma once

#include <string>

#include "cpu_memory.h"
#include "ie_ngraph_utils.hpp"
#include "memory_desc/cpu_memory_desc_utils.h"
#include "nodes/common/cpu_memcpy.h"
#include "openvino/runtime/ivariable_state.hpp"
#include "openvino/runtime/make_tensor.hpp"
#include "openvino/runtime/tensor.hpp"

namespace ov {
namespace intel_cpu {

class VariableState : public ov::IVariableState {
public:
    VariableState(std::string name, MemoryPtr storage) : ov::IVariableState{name} {
        const auto& memDesc = storage->getDesc();
<<<<<<< HEAD
        m_state = ov::make_tensor(InferenceEngine::details::convertPrecision(memDesc.getPrecision()),
=======
        m_state = ov::make_tensor(memDesc.getPrecision(),
>>>>>>> 3558f09c
                                  memDesc.getShape().getDims());
        cpu_memcpy(m_state->data(), storage->getData(), storage->getSize());
    }

    void reset() override;
};

}  // namespace intel_cpu
}  // namespace ov<|MERGE_RESOLUTION|>--- conflicted
+++ resolved
@@ -21,11 +21,7 @@
 public:
     VariableState(std::string name, MemoryPtr storage) : ov::IVariableState{name} {
         const auto& memDesc = storage->getDesc();
-<<<<<<< HEAD
-        m_state = ov::make_tensor(InferenceEngine::details::convertPrecision(memDesc.getPrecision()),
-=======
         m_state = ov::make_tensor(memDesc.getPrecision(),
->>>>>>> 3558f09c
                                   memDesc.getShape().getDims());
         cpu_memcpy(m_state->data(), storage->getData(), storage->getSize());
     }
