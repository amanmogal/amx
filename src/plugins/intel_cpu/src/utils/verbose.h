--- conflicted
+++ resolved
@@ -17,11 +17,7 @@
 
 class Verbose {
 public:
-<<<<<<< HEAD
-    Verbose(const MKLDNNNodePtr& _node, const std::string& _lvl, const int inferCount)
-=======
-    Verbose(const NodePtr& _node, const std::string& _lvl)
->>>>>>> eb74afe4
+    Verbose(const NodePtr& _node, const std::string& _lvl, const int inferCount)
         : node(_node), lvl(atoi(_lvl.c_str())) {
         if (!shouldBePrinted())
             return;
