--- conflicted
+++ resolved
@@ -53,12 +53,6 @@
     std::string name;
     // TODO: Should use tensor name as the port name, but many legacy tests still use legacy name
     // plus sometimes it will get empty tensor name.
-<<<<<<< HEAD
-    if (!is_legacy_api) {
-        name = {};
-    }
-=======
->>>>>>> 91cfdae4
     if (name.empty()) {
         bool is_input = ov::op::util::is_parameter(port.get_node());
         if (is_input) {
