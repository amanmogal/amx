// Copyright (C) 2018-2023 Intel Corporation
// SPDX-License-Identifier: Apache-2.0
//
#include <ngraph/runtime/host_tensor.hpp>
#include <openvino/core/node.hpp>
#include <openvino/opsets/opset1.hpp>
#include <openvino/opsets/opset10.hpp>
#include <openvino/opsets/opset5.hpp>
#include <openvino/opsets/opset7.hpp>

#include "adaptive_avg_pool_shape_inference.hpp"
#include "adaptive_max_pool_shape_inference.hpp"
#include "assign_shape_inference.hpp"
#include "augru_cell_shape_inference.hpp"
#include "augru_sequence_shape_inference.hpp"
#include "avg_pool_shape_inference.hpp"
#include "batch_to_space_shape_inference.hpp"
#include "binary_convolution_shape_inference.hpp"
#include "broadcast_shape_inference.hpp"
#include "bucketize_shape_inference.hpp"
#include "concat_shape_inference.hpp"
#include "convolution_backprop_shape_inference.hpp"
#include "convolution_shape_inference.hpp"
#include "ctc_greedy_decoder_seq_len_shape_inference.hpp"
#include "ctc_greedy_decoder_shape_inference.hpp"
#include "ctc_loss_shape_inference.hpp"
#include "deformable_convolution_shape_inference.hpp"
#include "deformable_psroi_pooling_shape_inference.hpp"
#include "depth_to_space_shape_inference.hpp"
#include "detection_output_shape_inference.hpp"
#include "einsum_shape_inference.hpp"
#include "embedding_segments_sum_shape_inference.hpp"
#include "embeddingbag_offsets_shape_inference.hpp"
#include "embeddingbag_packed_shape_inference.hpp"
#include "experimental_detectron_detection_output_shape_inference.hpp"
#include "experimental_detectron_generate_proposals_shape_inference.hpp"
#include "experimental_detectron_prior_grid_generator_shape_inference.hpp"
#include "experimental_detectron_roi_feature_shape_inference.hpp"
#include "experimental_detectron_topkrois_shape_inference.hpp"
#include "extract_image_patches_shape_inference.hpp"
#include "eye_shape_inference.hpp"
#include "fake_quantize.hpp"
#include "fft_base_shape_inference.hpp"
#include "gather_elements_shape_inference.hpp"
#include "gather_nd_shape_inference.hpp"
#include "gather_shape_inference.hpp"
#include "gather_tree_shape_inference.hpp"
#include "grid_sample_shape_inference.hpp"
#include "group_convolution_backprop_shape_inference.hpp"
#include "group_convolution_shape_inference.hpp"
#include "gru_cell_shape_inference.hpp"
#include "gru_sequence_shape_inference.hpp"
#include "interpolate_shape_inference.hpp"
#include "irdft_shape_inference.hpp"
#include "lstm_cell_shape_inference.hpp"
#include "matmul_shape_inference.hpp"
#include "max_pool_shape_inference.hpp"
#include "one_hot_shape_inference.hpp"
#include "pad_shape_inference.hpp"
#include "proposal_shape_inference.hpp"
#include "psroi_pooling_shape_inference.hpp"
#include "range_shape_inference.hpp"
#include "rdft_shape_inference.hpp"
#include "read_value_shape_inference.hpp"
#include "reduce_shape_inference.hpp"
#include "region_yolo_shape_inference.hpp"
#include "reorg_yolo_shape_inference.hpp"
#include "reverse_sequence_shape_inference.hpp"
#include "reverse_shape_inference.hpp"
#include "roi_align_shape_inference.hpp"
#include "roi_pooling_shape_inference.hpp"
#include "roll_shape_inference.hpp"
#include "scatter_elements_update_shape_inference.hpp"
#include "scatter_nd_base_shape_inference.hpp"
#include "select_shape_inference.hpp"
#include "shape_inference.hpp"
#include "shape_nodes.hpp"
#include "shuffle_channels_shape_inference.hpp"
#include "slice_shape_inference.hpp"
#include "space_to_batch_shape_inference.hpp"
#include "space_to_depth_shape_inference.hpp"
#include "split_shape_inference.hpp"
#include "squeeze_shape_inference.hpp"
#include "static_shape.hpp"
#include "strided_slice_shape_inference.hpp"
#include "tile_shape_inference.hpp"
#include "topk_shape_inference.hpp"
#include "transpose_shape_inference.hpp"
#include "unsqueeze_shape_inference.hpp"
#include "utils.hpp"
#include "utils/bit_util.hpp"
#include "variadic_split_shape_inference.hpp"

namespace ov {
namespace intel_cpu {

class entryBase : public IShapeInferCommon {
public:
    using iface_type = IShapeInferCommon;

    entryBase(std::shared_ptr<ov::Node> node) : node{node} {
        for (size_t i = 0; i < node->get_input_size(); i++) {
            const auto& shape = node->get_input_partial_shape(i);
            if (shape.rank().is_static()) {
                input_ranks.push_back(shape.rank().get_length());
            } else {
                input_ranks.push_back(-1);
            }
        }
    }

    const ov::CoordinateDiff& get_pads_begin() override {
        OPENVINO_ASSERT(false, "entryBase do not support get_pads_begin() by default.");
    }

    const ov::CoordinateDiff& get_pads_end() override {
        OPENVINO_ASSERT(false, "entryBase do not support get_pads_end() by default.");
    }

    const std::vector<int64_t>& get_input_ranks() override {
        return input_ranks;
    }

protected:
    std::vector<int64_t> input_ranks;
    std::shared_ptr<ov::Node> node;
};

template <typename OP>
class entryIO : public entryBase {
public:
    using entryBase::entryBase;

    IShapeInferCommon::Result
    infer(const std::vector<StaticShape>& input_shapes, const std::map<size_t, HostTensorPtr>& constant_data) override {
        std::vector<StaticShape> output_shapes(node->get_output_size());
        shape_infer(static_cast<OP*>(node.get()), input_shapes, output_shapes);
        return {std::move(output_shapes), ShapeInferStatus::success};
    }
};

template <typename OP>
class entryIOC : public entryBase {
public:
    using entryBase::entryBase;

    IShapeInferCommon::Result
    infer(const std::vector<StaticShape>& input_shapes, const std::map<size_t, HostTensorPtr>& constant_data) override {
        auto op = static_cast<OP*>(node.get());
        std::vector<StaticShape> output_shapes(op->get_output_size());
        shape_infer(op, input_shapes, output_shapes, constant_data);
        return {std::move(output_shapes), ShapeInferStatus::success};
    }
};

class entryCopy : public entryBase {
public:
    using entryBase::entryBase;

    IShapeInferCommon::Result
    infer(const std::vector<StaticShape>& input_shapes, const std::map<size_t, HostTensorPtr>& constant_data) override {
        auto op = node.get();
        std::vector<StaticShape> output_shapes(op->get_output_size());
        copy_shape_infer(op, input_shapes, output_shapes);
        return {std::move(output_shapes), ShapeInferStatus::success};
    }
};

class entryFirstPassthrough : public entryBase {
public:
    using entryBase::entryBase;

    IShapeInferCommon::Result
    infer(const std::vector<StaticShape>& input_shapes, const std::map<size_t, HostTensorPtr>& constant_data) override {
        auto op = node.get();
        std::vector<StaticShape> output_shapes(op->get_output_size());
        first_input_passthrough_infer(op, input_shapes, output_shapes);
        return {std::move(output_shapes), ShapeInferStatus::success};
    }
};

class entryEltwise : public entryBase {
public:
    using entryBase::entryBase;

    IShapeInferCommon::Result
    infer(const std::vector<StaticShape>& input_shapes, const std::map<size_t, HostTensorPtr>& constant_data) override {
        auto op = node.get();
        std::vector<StaticShape> output_shapes(op->get_output_size());
        eltwise_shape_infer(op, input_shapes, output_shapes);
        return {std::move(output_shapes), ShapeInferStatus::success};
    }
};

class entryFallback : public entryBase {
public:
    std::shared_ptr<ov::Node> local_op_default;

    entryFallback(std::shared_ptr<ov::Node> node) : entryBase(node) {
        ngraph::OutputVector new_inputs;
        auto op = node.get();
        for (size_t i = 0; i < op->get_input_size(); ++i) {
            if (dynamic_cast<ov::opset1::Constant*>(op->get_input_node_ptr(i))) {
                new_inputs.push_back(op->get_input_node_ptr(i)->clone_with_new_inputs(ov::OutputVector{}));
            } else {
                new_inputs.push_back(std::make_shared<ov::opset1::Parameter>(op->get_input_element_type(i),
                                                                             op->get_input_partial_shape(i)));
            }
        }

        local_op_default = op->clone_with_new_inputs(new_inputs);
    }

    virtual void post_validate_and_infer_types(const std::shared_ptr<ov::Node>& local_op) {}

    IShapeInferCommon::Result
    infer(const std::vector<StaticShape>& input_shapes, const std::map<size_t, HostTensorPtr>& constant_data) override {
        auto op = node.get();
        std::vector<StaticShape> output_shapes;

        std::shared_ptr<ov::Node> local_op;
        if (!constant_data.empty()) {
            ngraph::OutputVector new_inputs;
            for (size_t i = 0; i < op->get_input_size(); ++i) {
                if (constant_data.count(i)) {
                    new_inputs.push_back(std::make_shared<ov::opset1::Constant>(constant_data.at(i)));
                } else if (dynamic_cast<ov::opset1::Constant*>(op->get_input_node_ptr(i))) {
                    new_inputs.push_back(op->get_input_node_ptr(i)->clone_with_new_inputs(ov::OutputVector{}));
                } else {
                    new_inputs.push_back(std::make_shared<ov::opset1::Parameter>(op->get_input_element_type(i),
                                                                                 input_shapes[i].to_partial_shape()));
                }
            }
            local_op = op->clone_with_new_inputs(new_inputs);
        } else {
            local_op = local_op_default;
            for (size_t i = 0; i < local_op->get_input_size(); i++) {
                if (auto parameter = dynamic_cast<ov::opset1::Parameter*>(local_op->get_input_node_ptr(i))) {
                    parameter->set_partial_shape(input_shapes[i].to_partial_shape());
                    parameter->validate_and_infer_types();
                }
            }
        }

        local_op->validate_and_infer_types();

        output_shapes.resize(local_op->get_output_size());
        for (size_t i = 0; i < output_shapes.size(); ++i) {
            const auto& partial_shape = local_op->get_output_partial_shape(i);

            if (partial_shape.is_dynamic()) {
                return {{}, ShapeInferStatus::skip};
            }

            output_shapes[i] = StaticShape(partial_shape.to_shape());
        }

        post_validate_and_infer_types(local_op);

        return {std::move(output_shapes), ShapeInferStatus::success};
    }
};

template <typename OP>
class entryInterpolate : public entryBase {
public:
    using entryBase::entryBase;

    IShapeInferCommon::Result
    infer(const std::vector<StaticShape>& input_shapes, const std::map<size_t, HostTensorPtr>& constant_data) override {
        std::vector<size_t> pads_begin, pads_end;
        auto op = static_cast<OP*>(node.get());
        std::vector<StaticShape> output_shapes(op->get_output_size());
        correct_pads_attr(op, pads_begin, pads_end, input_shapes);
        shape_infer(op, pads_begin, pads_end, input_shapes, output_shapes, constant_data);
        return {std::move(output_shapes), ShapeInferStatus::success};
    }
};

<<<<<<< HEAD
template <typename OP, bool is_grouped>
class entryConv : public entryBase {
public:
    entryConv(std::shared_ptr<ov::Node> node) : entryBase(std::move(node)) {}
    const ov::CoordinateDiff& get_pads_begin() override {
        return pads_begin;
    }
    const ov::CoordinateDiff& get_pads_end() override {
        return pads_end;
    }
    IShapeInferCommon::Result
    infer(const std::vector<StaticShape>& input_shapes, const std::map<size_t, HostTensorPtr>& constant_data) override {
        auto op = static_cast<OP*>(node.get());
        std::vector<StaticShape> output_shapes(op->get_output_size());
        bool status = resolve_auto_pad_for_shape(op, pads_begin, pads_end, input_shapes, 2, is_grouped ? 3 : 2);
        OPENVINO_ASSERT(status,
                        "Convolution shape inference doesn't have enough information to calculate static shapes");
        shape_infer(op, pads_begin, pads_end, input_shapes, output_shapes);
        return {std::move(output_shapes), ShapeInferStatus::success};
    }

protected:
    ov::CoordinateDiff pads_begin, pads_end;
};

template <typename OP, bool is_grouped>
class entryConvBackprop : public entryBase {
public:
    entryConvBackprop(std::shared_ptr<ov::Node> node) : entryBase{std::move(node)} {}

    const ov::CoordinateDiff& get_pads_begin() override {
        return pads_begin;
    }
    const ov::CoordinateDiff& get_pads_end() override {
        return pads_end;
    }
    IShapeInferCommon::Result
    infer(const std::vector<StaticShape>& input_shapes, const std::map<size_t, HostTensorPtr>& constant_data) override {
        StaticShape output_shape_input;
        auto op = static_cast<OP*>(node.get());
        std::vector<StaticShape> output_shapes(op->get_output_size());
        if (op->get_input_size() == 3)
            get_data_as_shape<StaticShape>(2, op, output_shape_input, constant_data);
        bool status = resolve_auto_pad_for_shape_back_prop(op,
                                                           pads_begin,
                                                           pads_end,
                                                           input_shapes,
                                                           output_shape_input,
                                                           2,
                                                           is_grouped ? 3 : 2);
        OPENVINO_ASSERT(
            status,
            "ConvolutionBackpropData shape inference doesn't have enough information to calculate static shapes");
        shape_infer(op, pads_begin, pads_end, output_shape_input, input_shapes, output_shapes);
        return {std::move(output_shapes), ShapeInferStatus::success};
    }

protected:
    ov::CoordinateDiff pads_begin, pads_end;
};

=======
>>>>>>> 63f5c2f0
template <class TOp>
class ShapeInferWithPadding : public entryBase {
public:
    ShapeInferWithPadding(std::shared_ptr<Node> node) : entryBase{std::move(node)}, m_pads_begin{}, m_pads_end{} {}

    IShapeInferCommon::Result infer(const std::vector<StaticShape>& input_shapes,
                                    const std::map<size_t, ov::HostTensorPtr>& constant_data) override {
        auto op = static_cast<TOp*>(node.get());
        auto out_shapes = shape_infer(op, input_shapes, m_pads_begin, m_pads_end, constant_data);
        return {std::move(out_shapes), ShapeInferStatus::success};
    }

    const ov::CoordinateDiff& get_pads_begin() override {
        return m_pads_begin;
    }

    const ov::CoordinateDiff& get_pads_end() override {
        return m_pads_end;
    }

protected:
    ov::CoordinateDiff m_pads_begin, m_pads_end;
};

/**
 * @brief Base shape inference object implementing the IStaticShapeInfer without padding support
 *
 * @tparam TOp   Type of operator.
 * @tparam mask  Bit Mask of data dependent ports.
 */
template <class TOp, uint32_t mask>
class ShapeInferBase : public IStaticShapeInfer {
public:
    using iface_type = IStaticShapeInfer;
    virtual ~ShapeInferBase() = default;

    ShapeInferBase(std::shared_ptr<Node> node) : m_input_ranks{}, m_node{node} {
        static_assert(std::is_same<int64_t, Dimension::value_type>::value, "Rank type not match to input_ranks type.");
        for (size_t i = 0; i < node->get_input_size(); ++i) {
            const auto& shape = node->get_input_partial_shape(i);
            const auto& rank_length = shape.rank().is_static() ? shape.rank().get_length() : -1;
            m_input_ranks.push_back(rank_length);
        }
    }

    IShapeInferCommon::Result
    infer(const std::vector<StaticShape>& input_shapes, const std::map<size_t, HostTensorPtr>& constant_data) override {
        // For backward compatibility, create ov tensors and run shape inference.
        return infer(input_shapes, make_tensor_accessor(constant_data));
    }

    IShapeInferCommon::Result infer(const std::vector<StaticShape>& input_shapes,
                                    const ov::ITensorAccessor& tensor_accessor) override {
        auto result = shape_infer(static_cast<TOp*>(m_node.get()), input_shapes, tensor_accessor);
        return {std::move(result), ShapeInferStatus::success};
    }

    const ov::CoordinateDiff& get_pads_begin() override {
        OPENVINO_ASSERT(false, "ShapeInferBase do not support get_pads_begin() by default.");
    }

    const ov::CoordinateDiff& get_pads_end() override {
        OPENVINO_ASSERT(false, "ShapeInferBase do not support get_pads_end() by default.");
    }

    const std::vector<int64_t>& get_input_ranks() override {
        return m_input_ranks;
    }

    port_mask_t get_port_mask() const override {
        return mask;
    }

protected:
    std::vector<int64_t> m_input_ranks;
    std::shared_ptr<ov::Node> m_node;
};

/**
 * \brief Shape infer factory
 *
 * \tparam R     Result type of created interface object.
 * \tparam TKey  Type of Maker map key.
 * \tparam Args  TypesInference object ctor args.
 */
template <class TKey, class R, class... Args>
class ShapeInferFactory {
public:
    // Helper type to define specific Makers map values.
    using TValue = std::function<R(Args...)>;

    // Helper type to define specific Makers map type.
    using TRegistry = std::unordered_map<TKey, TValue>;

    /**
     * \brief  Creates the shape inference object.
     *
     * \param key   Key value to get specified shape inference object maker.
     * \param args  Inference object args.
     *
     * \return The shape inference object or R{} if not found in the map.
     */
    static R make(const TKey& key, Args... args) {
        const auto& maker_iter = registry.find(key);
        if (maker_iter != registry.end()) {
            return maker_iter->second(std::forward<Args>(args)...);
        } else {
            return {};
        }
    }

private:
    /** \brief Factory makers registry which can be specialized for key and value. */
    static const TRegistry registry;
};

// Helpers to make shape inference objects (primary template).
template <template <class> class TShapeInfer, class TOp, class... Args>
std::shared_ptr<typename TShapeInfer<TOp>::iface_type> make_infer(Args&&... args) {
    return std::make_shared<TShapeInfer<TOp>>(std::forward<Args>(args)...);
}

template <template <class, IStaticShapeInfer::port_mask_t> class TShapeInfer,
          class TOp,
          IStaticShapeInfer::port_mask_t mask>
std::shared_ptr<typename TShapeInfer<TOp, mask>::iface_type> make_shape_infer(std::shared_ptr<ov::Node> node) {
    return std::make_shared<TShapeInfer<TOp, mask>>(std::move(node));
}

template <template <class> class TShapeInfer, class TOp>
std::shared_ptr<typename TShapeInfer<TOp>::iface_type> make_shape_infer(std::shared_ptr<ov::Node> node) {
    return make_infer<TShapeInfer, TOp>(std::move(node));
}

template <class TShapeInfer>
std::shared_ptr<typename TShapeInfer::iface_type> make_shape_infer(std::shared_ptr<ov::Node> node) {
    return std::make_shared<TShapeInfer>(std::move(node));
}

template <template <class, bool> class TConvInfer, class TOp, bool flag>
std::shared_ptr<typename TConvInfer<TOp, flag>::iface_type> make_shape_infer(std::shared_ptr<ov::Node> node) {
    return std::make_shared<TConvInfer<TOp, flag>>(std::move(node));
}

// Type of key in shape inference Makers maps.
using ShapeInferKey = ov::NodeTypeInfo;

// Default opset used for 'default' in inference map.
using namespace ov::opset10;

// Helper macros to make map entries
#define _OV_OP_SHAPE_INFER_VA_REG(OP, ...) \
    { OP::get_type_info_static(), make_shape_infer<__VA_ARGS__> }
#define _OV_OP_SHAPE_INFER_REG(OP, SHAPE_INFER)              _OV_OP_SHAPE_INFER_VA_REG(OP, SHAPE_INFER, OP)
#define _OV_OP_SHAPE_INFER_MASK_REG(OP, SHAPE_INFER, MASK)   _OV_OP_SHAPE_INFER_VA_REG(OP, SHAPE_INFER, OP, MASK)
#define _OV_OP_NON_TEMPLATE_SHAPE_INFER_REG(OP, SHAPE_INFER) _OV_OP_SHAPE_INFER_VA_REG(OP, SHAPE_INFER)

// Helper types for IShapeInferCommon makers map.
using IShapeInferCommonFactory =
    ShapeInferFactory<ShapeInferKey, std::shared_ptr<IShapeInferCommon>, std::shared_ptr<ov::Node>>;

// Initialization map for operators supporting IShapeInferCommon objects.
// First group in map is 'default' opset defined by alias above.
// To use other version of operators, explicitly specify operator with opset version namespace.
// const IShapeInferCommonMapType IShapeInferCommonFactory::Makers::map{};
template <>
const IShapeInferCommonFactory::TRegistry IShapeInferCommonFactory::registry{
    // Default opset
    _OV_OP_NON_TEMPLATE_SHAPE_INFER_REG(BatchNormInference, entryFirstPassthrough),
    _OV_OP_NON_TEMPLATE_SHAPE_INFER_REG(Convert, entryCopy),
    _OV_OP_NON_TEMPLATE_SHAPE_INFER_REG(CumSum, entryFirstPassthrough),
    _OV_OP_NON_TEMPLATE_SHAPE_INFER_REG(HardSigmoid, entryFirstPassthrough),
    _OV_OP_NON_TEMPLATE_SHAPE_INFER_REG(LogicalNot, entryCopy),
    _OV_OP_NON_TEMPLATE_SHAPE_INFER_REG(LRN, entryFirstPassthrough),
    _OV_OP_NON_TEMPLATE_SHAPE_INFER_REG(MVN, entryFirstPassthrough),
    _OV_OP_NON_TEMPLATE_SHAPE_INFER_REG(NormalizeL2, entryFirstPassthrough),
    _OV_OP_NON_TEMPLATE_SHAPE_INFER_REG(PRelu, entryFirstPassthrough),
    _OV_OP_NON_TEMPLATE_SHAPE_INFER_REG(ScatterUpdate, entryFirstPassthrough),
    _OV_OP_NON_TEMPLATE_SHAPE_INFER_REG(Selu, entryFirstPassthrough),
    _OV_OP_NON_TEMPLATE_SHAPE_INFER_REG(Softmax, entryCopy),
    _OV_OP_NON_TEMPLATE_SHAPE_INFER_REG(Swish, entryFirstPassthrough),
    _OV_OP_SHAPE_INFER_REG(AdaptiveAvgPool, entryIOC),
    _OV_OP_SHAPE_INFER_REG(AdaptiveMaxPool, entryIOC),
    _OV_OP_SHAPE_INFER_REG(Assign, entryIO),
    _OV_OP_SHAPE_INFER_REG(AvgPool, ShapeInferWithPadding),
    _OV_OP_SHAPE_INFER_REG(BatchToSpace, entryIOC),
    _OV_OP_SHAPE_INFER_REG(BinaryConvolution, ShapeInferWithPadding),
    _OV_OP_SHAPE_INFER_REG(Broadcast, entryIOC),
    _OV_OP_SHAPE_INFER_REG(Bucketize, entryIO),
    _OV_OP_SHAPE_INFER_REG(Concat, entryIO),
    _OV_OP_SHAPE_INFER_REG(Convolution, ShapeInferWithPadding),
    _OV_OP_SHAPE_INFER_REG(ConvolutionBackpropData, ShapeInferWithPadding),
    _OV_OP_SHAPE_INFER_REG(CTCGreedyDecoder, entryIO),
    _OV_OP_SHAPE_INFER_REG(CTCGreedyDecoderSeqLen, entryIO),
    _OV_OP_SHAPE_INFER_REG(CTCLoss, entryIO),
    _OV_OP_SHAPE_INFER_REG(DeformableConvolution, ShapeInferWithPadding),
    _OV_OP_SHAPE_INFER_REG(DeformablePSROIPooling, entryIO),
    _OV_OP_SHAPE_INFER_REG(DepthToSpace, entryIO),
    _OV_OP_SHAPE_INFER_REG(DetectionOutput, entryIO),
    _OV_OP_SHAPE_INFER_REG(DFT, entryIOC),
    _OV_OP_SHAPE_INFER_REG(Einsum, entryIO),
    _OV_OP_SHAPE_INFER_REG(EmbeddingBagOffsetsSum, entryIO),
    _OV_OP_SHAPE_INFER_REG(EmbeddingBagPackedSum, entryIO),
    _OV_OP_SHAPE_INFER_REG(EmbeddingSegmentsSum, entryIOC),
    _OV_OP_SHAPE_INFER_REG(ExperimentalDetectronDetectionOutput, entryIO),
    _OV_OP_SHAPE_INFER_REG(ExperimentalDetectronGenerateProposalsSingleImage, entryIO),
    _OV_OP_SHAPE_INFER_REG(ExperimentalDetectronPriorGridGenerator, entryIO),
    _OV_OP_SHAPE_INFER_REG(ExperimentalDetectronROIFeatureExtractor, entryIO),
    _OV_OP_SHAPE_INFER_REG(ExperimentalDetectronTopKROIs, entryIO),
    _OV_OP_SHAPE_INFER_REG(ExtractImagePatches, entryIO),
    _OV_OP_SHAPE_INFER_REG(Eye, entryIOC),
    _OV_OP_SHAPE_INFER_REG(FakeQuantize, entryIO),
    _OV_OP_SHAPE_INFER_REG(GatherElements, entryIO),
    _OV_OP_SHAPE_INFER_REG(GatherND, entryIO),
    _OV_OP_SHAPE_INFER_REG(GatherTree, entryIO),
    _OV_OP_SHAPE_INFER_REG(GridSample, entryIO),
    _OV_OP_SHAPE_INFER_REG(GroupConvolution, ShapeInferWithPadding),
    _OV_OP_SHAPE_INFER_REG(GroupConvolutionBackpropData, ShapeInferWithPadding),
    _OV_OP_SHAPE_INFER_REG(GRUCell, entryIO),
    _OV_OP_SHAPE_INFER_REG(GRUSequence, entryIO),
    _OV_OP_SHAPE_INFER_REG(IDFT, entryIOC),
    _OV_OP_SHAPE_INFER_REG(Interpolate, entryInterpolate),
    _OV_OP_SHAPE_INFER_REG(IRDFT, entryIOC),
    _OV_OP_SHAPE_INFER_REG(LSTMCell, entryIO),
    _OV_OP_SHAPE_INFER_REG(MatMul, entryIO),
    _OV_OP_SHAPE_INFER_REG(MaxPool, ShapeInferWithPadding),
    _OV_OP_SHAPE_INFER_REG(OneHot, entryIOC),
    _OV_OP_SHAPE_INFER_REG(ov::op::internal::AUGRUCell, entryIO),
    _OV_OP_SHAPE_INFER_REG(ov::op::internal::AUGRUSequence, entryIO),
    _OV_OP_SHAPE_INFER_REG(Pad, entryIOC),
    _OV_OP_SHAPE_INFER_REG(Proposal, entryIO),
    _OV_OP_SHAPE_INFER_REG(PSROIPooling, entryIO),
    _OV_OP_SHAPE_INFER_REG(Range, entryIOC),
    _OV_OP_SHAPE_INFER_REG(RDFT, entryIOC),
    _OV_OP_SHAPE_INFER_REG(ReadValue, entryIO),
    _OV_OP_SHAPE_INFER_REG(RegionYolo, entryIO),
    _OV_OP_SHAPE_INFER_REG(ReorgYolo, entryIO),
    _OV_OP_SHAPE_INFER_REG(Reshape, entryIOC),
    _OV_OP_SHAPE_INFER_REG(ReverseSequence, entryIO),
    _OV_OP_SHAPE_INFER_REG(ROIAlign, entryIO),
    _OV_OP_SHAPE_INFER_REG(ROIPooling, entryIO),
    _OV_OP_SHAPE_INFER_REG(Roll, entryIOC),
    _OV_OP_SHAPE_INFER_REG(ScatterElementsUpdate, entryIOC),
    _OV_OP_SHAPE_INFER_REG(ScatterNDUpdate, entryIO),
    _OV_OP_SHAPE_INFER_REG(Select, entryIO),
    _OV_OP_SHAPE_INFER_REG(ShapeOf, entryIO),
    _OV_OP_SHAPE_INFER_REG(ShuffleChannels, entryIO),
    _OV_OP_SHAPE_INFER_REG(Slice, entryIOC),
    _OV_OP_SHAPE_INFER_REG(SpaceToBatch, entryIOC),
    _OV_OP_SHAPE_INFER_REG(SpaceToDepth, entryIO),
    _OV_OP_SHAPE_INFER_REG(Split, entryIOC),
    _OV_OP_SHAPE_INFER_REG(Squeeze, entryIOC),
    _OV_OP_SHAPE_INFER_REG(StridedSlice, entryIOC),
    _OV_OP_SHAPE_INFER_REG(TopK, entryIOC),
    _OV_OP_SHAPE_INFER_REG(Transpose, entryIOC),
    _OV_OP_SHAPE_INFER_REG(Unsqueeze, entryIOC),
    _OV_OP_SHAPE_INFER_REG(VariadicSplit, entryIOC),
    _OV_OP_SHAPE_INFER_VA_REG(Gather, entryIOC, ov::op::util::GatherBase),
    _OV_OP_SHAPE_INFER_VA_REG(ReduceL1, entryIOC, op::util::ArithmeticReductionKeepDims),
    _OV_OP_SHAPE_INFER_VA_REG(ReduceL2, entryIOC, op::util::ArithmeticReductionKeepDims),
    _OV_OP_SHAPE_INFER_VA_REG(ReduceLogicalAnd, entryIOC, op::util::LogicalReductionKeepDims),
    _OV_OP_SHAPE_INFER_VA_REG(ReduceLogicalOr, entryIOC, op::util::LogicalReductionKeepDims),
    _OV_OP_SHAPE_INFER_VA_REG(ReduceMax, entryIOC, op::util::ArithmeticReductionKeepDims),
    _OV_OP_SHAPE_INFER_VA_REG(ReduceMean, entryIOC, op::util::ArithmeticReductionKeepDims),
    _OV_OP_SHAPE_INFER_VA_REG(ReduceMin, entryIOC, op::util::ArithmeticReductionKeepDims),
    _OV_OP_SHAPE_INFER_VA_REG(ReduceProd, entryIOC, op::util::ArithmeticReductionKeepDims),
    _OV_OP_SHAPE_INFER_VA_REG(ReduceSum, entryIOC, op::util::ArithmeticReductionKeepDims),
    // opset7
    _OV_OP_SHAPE_INFER_VA_REG(opset7::Gather, entryIOC, ov::op::util::GatherBase),
    // opset5
    _OV_OP_SHAPE_INFER_REG(opset5::GatherND, entryIO),
    // opset3
    _OV_OP_SHAPE_INFER_REG(opset3::Assign, entryIO),
    _OV_OP_SHAPE_INFER_REG(opset3::ReadValue, entryIO),
    _OV_OP_SHAPE_INFER_REG(opset3::ROIAlign, entryIO),
    // opset2
    _OV_OP_NON_TEMPLATE_SHAPE_INFER_REG(opset2::MVN, entryCopy),
    // opset1
    _OV_OP_NON_TEMPLATE_SHAPE_INFER_REG(opset1::BatchNormInference, entryFirstPassthrough),
    _OV_OP_NON_TEMPLATE_SHAPE_INFER_REG(opset1::Softmax, entryCopy),
    _OV_OP_SHAPE_INFER_REG(opset1::Broadcast, entryIOC),
    _OV_OP_SHAPE_INFER_REG(opset1::DeformableConvolution, ShapeInferWithPadding),
    _OV_OP_SHAPE_INFER_REG(opset1::DetectionOutput, entryIO),
    _OV_OP_SHAPE_INFER_REG(opset1::Interpolate, entryIOC),
    _OV_OP_SHAPE_INFER_REG(opset1::LSTMCell, entryIO),
    _OV_OP_SHAPE_INFER_REG(opset1::MaxPool, ShapeInferWithPadding),
    _OV_OP_SHAPE_INFER_REG(opset1::Proposal, entryIO),
    _OV_OP_SHAPE_INFER_REG(opset1::Range, entryIOC),
    _OV_OP_SHAPE_INFER_REG(opset1::ShapeOf, entryIO),
    _OV_OP_SHAPE_INFER_REG(opset1::TopK, entryIOC),
    _OV_OP_SHAPE_INFER_VA_REG(opset1::Gather, entryIOC, ov::op::util::GatherBase),
};

// Helper types for IStaticShapeInfer makers.
using IStaticShapeInferFactory =
    ShapeInferFactory<ShapeInferKey, std::shared_ptr<IStaticShapeInfer>, std::shared_ptr<ov::Node>>;

// Initialization map for operators supporting IStaticShapeInfer objects.
// First group in map is 'default' opset defined by alias above.
// To use other version of operators, explicitly specify operator with opset version namespace.
template <>
const IStaticShapeInferFactory::TRegistry IStaticShapeInferFactory::registry{
    // Default opset
    _OV_OP_SHAPE_INFER_MASK_REG(Tile, ShapeInferBase, util::bit::mask(1)),
    // Operators shape inferences for specific opset version should be specified below
    // opset1
    _OV_OP_SHAPE_INFER_MASK_REG(opset1::Reverse, ShapeInferBase, util::bit::mask(1)),
};

#undef _OV_OP_NON_TEMPLATE_SHAPE_INFER_REG
#undef _OV_OP_SHAPE_INFER_MASK_REG
#undef _OV_OP_SHAPE_INFER_REG
#undef _OV_OP_SHAPE_INFER_VA_REG
template <>
std::shared_ptr<IShapeInferCommon> make_shape_inference<IShapeInferCommon>(std::shared_ptr<ov::Node> op) {
    if (auto shape_infer = IShapeInferCommonFactory::make(op->get_type_info(), op)) {
        return shape_infer;
    } else if (auto shape_infer = make_shape_inference<IStaticShapeInfer>(op)) {
        return shape_infer;
    } else if (ov::is_type<op::util::UnaryElementwiseArithmetic>(op)) {
        // The unary nad binary elementwise ops can be moved to map but it is easier to handle them by these statements.
        return std::make_shared<entryCopy>(op);
    } else if (ov::is_type<op::util::BinaryElementwiseArithmetic>(op) ||
               ov::is_type<op::util::BinaryElementwiseComparison>(op) ||
               ov::is_type<op::util::BinaryElementwiseLogical>(op)) {
        return std::make_shared<entryEltwise>(op);
    } else {
        return std::make_shared<entryFallback>(op);
    }
}

template <>
std::shared_ptr<IStaticShapeInfer> make_shape_inference<IStaticShapeInfer>(std::shared_ptr<ov::Node> op) {
    if (auto shape_infer = IStaticShapeInferFactory::make(op->get_type_info(), op)) {
        return shape_infer;
    } else {
        // TODO 101252: It should return equivalent of entryFallback which supports new interface.
        return {};
    }
}
}  // namespace intel_cpu
}  // namespace ov<|MERGE_RESOLUTION|>--- conflicted
+++ resolved
@@ -277,70 +277,6 @@
     }
 };
 
-<<<<<<< HEAD
-template <typename OP, bool is_grouped>
-class entryConv : public entryBase {
-public:
-    entryConv(std::shared_ptr<ov::Node> node) : entryBase(std::move(node)) {}
-    const ov::CoordinateDiff& get_pads_begin() override {
-        return pads_begin;
-    }
-    const ov::CoordinateDiff& get_pads_end() override {
-        return pads_end;
-    }
-    IShapeInferCommon::Result
-    infer(const std::vector<StaticShape>& input_shapes, const std::map<size_t, HostTensorPtr>& constant_data) override {
-        auto op = static_cast<OP*>(node.get());
-        std::vector<StaticShape> output_shapes(op->get_output_size());
-        bool status = resolve_auto_pad_for_shape(op, pads_begin, pads_end, input_shapes, 2, is_grouped ? 3 : 2);
-        OPENVINO_ASSERT(status,
-                        "Convolution shape inference doesn't have enough information to calculate static shapes");
-        shape_infer(op, pads_begin, pads_end, input_shapes, output_shapes);
-        return {std::move(output_shapes), ShapeInferStatus::success};
-    }
-
-protected:
-    ov::CoordinateDiff pads_begin, pads_end;
-};
-
-template <typename OP, bool is_grouped>
-class entryConvBackprop : public entryBase {
-public:
-    entryConvBackprop(std::shared_ptr<ov::Node> node) : entryBase{std::move(node)} {}
-
-    const ov::CoordinateDiff& get_pads_begin() override {
-        return pads_begin;
-    }
-    const ov::CoordinateDiff& get_pads_end() override {
-        return pads_end;
-    }
-    IShapeInferCommon::Result
-    infer(const std::vector<StaticShape>& input_shapes, const std::map<size_t, HostTensorPtr>& constant_data) override {
-        StaticShape output_shape_input;
-        auto op = static_cast<OP*>(node.get());
-        std::vector<StaticShape> output_shapes(op->get_output_size());
-        if (op->get_input_size() == 3)
-            get_data_as_shape<StaticShape>(2, op, output_shape_input, constant_data);
-        bool status = resolve_auto_pad_for_shape_back_prop(op,
-                                                           pads_begin,
-                                                           pads_end,
-                                                           input_shapes,
-                                                           output_shape_input,
-                                                           2,
-                                                           is_grouped ? 3 : 2);
-        OPENVINO_ASSERT(
-            status,
-            "ConvolutionBackpropData shape inference doesn't have enough information to calculate static shapes");
-        shape_infer(op, pads_begin, pads_end, output_shape_input, input_shapes, output_shapes);
-        return {std::move(output_shapes), ShapeInferStatus::success};
-    }
-
-protected:
-    ov::CoordinateDiff pads_begin, pads_end;
-};
-
-=======
->>>>>>> 63f5c2f0
 template <class TOp>
 class ShapeInferWithPadding : public entryBase {
 public:
