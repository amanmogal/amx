--- conflicted
+++ resolved
@@ -417,15 +417,11 @@
             ov::is_type<ov::opset1::Softmax>(op) || ov::is_type<ov::opset8::Softmax>(op)) {
         return std::make_shared<entryCopy>(op);
     } else if (ov::is_type<ov::opset6::MVN>(op) || ov::is_type<ov::opset1::LRN>(op) ||
-<<<<<<< HEAD
-               ov::is_type<ov::opset1::PRelu>(op) || ov::is_type<ov::opset4::Swish>(op) ||
-               ov::is_type<ov::opset3::ScatterUpdate>(op)) {
-=======
             ov::is_type<ov::opset1::HardSigmoid>(op) || ov::is_type<ov::opset1::Selu>(op) ||
             ov::is_type<ov::opset1::PRelu>(op) || ov::is_type<ov::opset3::CumSum>(op) ||
             ov::is_type<ov::opset1::BatchNormInference>(op) || ov::is_type<ov::opset5::BatchNormInference>(op) ||
-            ov::is_type<ov::opset4::Swish>(op) || ov::is_type<ov::opset1::NormalizeL2>(op)) {
->>>>>>> 67d25d70
+            ov::is_type<ov::opset4::Swish>(op) || ov::is_type<ov::opset1::NormalizeL2>(op) ||
+            ov::is_type<ov::opset3::ScatterUpdate>(op)) {
         return std::make_shared<entryFirstPassthrough>(op);
     } else if (ov::is_type<ov::op::util::BinaryElementwiseArithmetic>(op) ||
                ov::is_type<ov::op::util::BinaryElementwiseComparison>(op) ||
