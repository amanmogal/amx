--- conflicted
+++ resolved
@@ -19,6 +19,7 @@
 #include "ctc_greedy_decoder_seq_len_shape_inference.hpp"
 #include "ctc_greedy_decoder_shape_inference.hpp"
 #include "ctc_loss_shape_inference.hpp"
+#include "detection_output_shape_inference.hpp"
 #include "einsum_shape_inference.hpp"
 #include "embedding_segments_sum_shape_inference.hpp"
 #include "embeddingbag_offsets_shape_inference.hpp"
@@ -48,23 +49,11 @@
 #include "roll_shape_inference.hpp"
 #include "scatter_elements_update_shape_inference.hpp"
 #include "scatter_nd_base_shape_inference.hpp"
+#include "select_shape_inference.hpp"
 #include "shape_inference.hpp"
 #include "shape_nodes.hpp"
+#include "shuffle_channels_shape_inference.hpp"
 #include "split_shape_inference.hpp"
-<<<<<<< HEAD
-=======
-#include "topk_shape_inference.hpp"
-#include "variadic_split_shape_inference.hpp"
-#include "einsum_shape_inference.hpp"
-#include "strided_slice_shape_inference.hpp"
-#include "experimental_detectron_generate_proposals_shape_inference.hpp"
-#include "roi_align_shape_inference.hpp"
-#include "roll_shape_inference.hpp"
-#include "proposal_shape_inference.hpp"
-#include "detection_output_shape_inference.hpp"
-#include "select_shape_inference.hpp"
-#include "shuffle_channels_shape_inference.hpp"
->>>>>>> ce753f41
 #include "static_shape.hpp"
 #include "strided_slice_shape_inference.hpp"
 #include "tile_shape_inference.hpp"
@@ -161,7 +150,6 @@
         auto op = node.get();
         std::vector<ov::StaticShape> output_shapes(op->get_output_size());
         eltwise_shape_infer(op, input_shapes, output_shapes);
-<<<<<<< HEAD
         return output_shapes;
     }
 };
@@ -220,119 +208,6 @@
         const std::map<size_t, std::shared_ptr<ngraph::runtime::HostTensor>>& constant_data) override {
         // no shape infer routine, fallback to validate_and_infer_types + get_pads_begin/get_pads_end
         auto op = static_cast<OP*>(this->node.get());
-=======
-    } else if (auto node = ov::as_type<ov::opset1::FakeQuantize>(op)) {
-        shape_infer(node, input_shapes, output_shapes);
-    } else if (auto node = ov::as_type<ov::opset1::Reshape>(op)) {
-        shape_infer(node, input_shapes, output_shapes, constant_data);
-    } else if (auto node = ov::as_type<ov::opset1::Squeeze>(op)) {
-        shape_infer(node, input_shapes, output_shapes, constant_data);
-    } else if (auto node = ov::as_type<ov::opset1::Unsqueeze>(op)) {
-        shape_infer(node, input_shapes, output_shapes, constant_data);
-    } else if (auto node = ov::as_type<ov::opset1::ShapeOf>(op)) {
-        shape_infer(node, input_shapes, output_shapes);
-    } else if (auto node = ov::as_type<ov::opset3::ShapeOf>(op)) {
-        shape_infer(node, input_shapes, output_shapes);
-    } else if (auto node = ov::as_type<ov::opset6::ExperimentalDetectronDetectionOutput>(op)) {
-        shape_infer(node, input_shapes, output_shapes);
-    } else if (auto node = ov::as_type<ov::opset3::TopK>(op)) {
-        shape_infer(node, input_shapes, output_shapes, constant_data);
-    } else if (auto node = ov::as_type<ov::opset3::Bucketize>(op)) {
-        shape_infer(node, input_shapes, output_shapes);
-    } else if (auto node = ov::as_type<ov::opset3::EmbeddingSegmentsSum>(op)) {
-        shape_infer(node, input_shapes, output_shapes, constant_data);
-    } else if (auto node = ov::as_type<ov::opset3::EmbeddingBagOffsetsSum>(op)) {
-        shape_infer(node, input_shapes, output_shapes);
-    } else if (auto node = ov::as_type<ov::opset6::ExperimentalDetectronROIFeatureExtractor>(op)) {
-        shape_infer(node, input_shapes, output_shapes);
-    } else if (auto node = ov::as_type<ov::opset1::Pad>(op)) {
-        shape_infer(node, input_shapes, output_shapes, constant_data);
-    } else if (auto node = ov::as_type<ov::opset4::Range>(op)) {
-        shape_infer(node, input_shapes, output_shapes, constant_data);
-    } else if (auto node = ov::as_type<ov::opset1::Range>(op)) {
-        shape_infer(node, input_shapes, output_shapes, constant_data);
-    } else if (auto node = ov::as_type<ov::opset1::RegionYolo>(op)) {
-        shape_infer(node, input_shapes, output_shapes);
-    } else if (auto node = ov::as_type<ov::opset2::ReorgYolo>(op)) {
-        shape_infer(node, input_shapes, output_shapes);
-    } else if (auto node = ov::as_type<ov::opset1::Split>(op)) {
-        shape_infer(node, input_shapes, output_shapes, constant_data);
-    } else if (auto node = ov::as_type<ov::opset1::VariadicSplit>(op)) {
-        shape_infer(node, input_shapes, output_shapes, constant_data);
-    } else if (auto node = ov::as_type<ov::opset7::Einsum>(op)) {
-        shape_infer(node, input_shapes, output_shapes);
-    } else if (auto node = ov::as_type<ov::opset1::StridedSlice>(op)) {
-        shape_infer(node, input_shapes, output_shapes, constant_data);
-    } else if (auto node = ov::as_type<ov::opset3::Assign>(op)) {
-        shape_infer(node, input_shapes, output_shapes);
-    } else if (auto node = ov::as_type<ov::opset6::Assign>(op)) {
-        shape_infer(node, input_shapes, output_shapes);
-    } else if (auto node = ov::as_type<ov::opset6::ExperimentalDetectronPriorGridGenerator>(op)) {
-        shape_infer(node, input_shapes, output_shapes);
-    } else if (auto node = ov::as_type<ov::opset1::LSTMCell>(op)) {
-        shape_infer(node, input_shapes, output_shapes);
-    } else if (auto node = ov::as_type<ov::opset6::LSTMCell>(op)) {
-        shape_infer(node, input_shapes, output_shapes);
-    } else if (auto node = ov::as_type<ov::opset3::ReadValue>(op)) {
-        shape_infer(node, input_shapes, output_shapes);
-    } else if (auto node = ov::as_type<ov::opset6::ReadValue>(op)) {
-        shape_infer(node, input_shapes, output_shapes);
-    } else if (auto node = ov::as_type<ov::opset6::Tile>(op)) {
-        shape_infer(node, input_shapes, output_shapes, constant_data);
-    } else if (auto node = ov::as_type<ov::opset6::ExperimentalDetectronTopKROIs>(op)) {
-        shape_infer(node, input_shapes, output_shapes);
-    } else if (auto node = ov::as_type<ov::opset4::Interpolate>(op)) {
-        std::vector<size_t> pads_begin, pads_end;
-        correct_pads_attr(node, pads_begin, pads_end, input_shapes);
-        shape_infer(node, pads_begin, pads_end, input_shapes, output_shapes, constant_data);
-    } else if (auto node = ov::as_type<ov::opset1::Interpolate>(op)) {
-        shape_infer(node, input_shapes, output_shapes, constant_data);
-    } else if (auto node = ov::as_type<ov::opset3::ScatterElementsUpdate>(op)) {
-        shape_infer(node, input_shapes, output_shapes, constant_data);
-    } else if (auto node = ov::as_type<ov::opset4::ScatterNDUpdate>(op)) {
-        shape_infer(node, input_shapes, output_shapes);
-    } else if (auto node = ov::as_type<ov::opset6::GatherElements>(op)) {
-        shape_infer(node, input_shapes, output_shapes);
-    } else if (auto node = ov::as_type<ov::op::util::GatherBase>(op)) {
-        shape_infer(node, input_shapes, output_shapes, constant_data);
-    } else if (auto node = ov::as_type<ov::opset1::GatherTree>(op)) {
-        shape_infer(node, input_shapes, output_shapes);
-    } else if (auto node = ov::as_type<ov::opset1::OneHot>(op)) {
-        shape_infer(node, input_shapes, output_shapes, constant_data);
-    } else if (auto node = ov::as_type<ov::opset4::CTCLoss>(op)) {
-        shape_infer(node, input_shapes, output_shapes);
-    } else if (auto node = ov::as_type<ov::opset7::DFT>(op)) {
-        shape_infer(node, input_shapes, output_shapes, constant_data);
-    } else if (auto node = ov::as_type<ov::opset7::IDFT>(op)) {
-        shape_infer(node, input_shapes, output_shapes, constant_data);
-    } else if (auto node = ov::as_type<ov::opset6::CTCGreedyDecoderSeqLen>(op)) {
-        shape_infer(node, input_shapes, output_shapes);
-    } else if (auto node = ov::as_type<ov::opset6::CTCGreedyDecoder>(op)) {
-        shape_infer(node, input_shapes, output_shapes);
-    } else if (auto node = ov::as_type<ov::opset3::ExtractImagePatches>(op)) {
-        shape_infer(node, input_shapes, output_shapes);
-    } else if (auto node = ov::as_type<ov::opset1::ReverseSequence>(op)) {
-        shape_infer(node, input_shapes, output_shapes);
-    } else if (auto node = ov::as_type<ov::opset7::Roll>(op)) {
-      shape_infer(node, input_shapes, output_shapes, constant_data);
-    } else if (auto node = ov::as_type<ov::opset6::ExperimentalDetectronGenerateProposalsSingleImage>(op)) {
-      shape_infer(node, input_shapes, output_shapes);
-    } else if (auto node = ov::as_type<ov::opset4::Proposal>(op)) {
-      shape_infer(node, input_shapes, output_shapes);
-    } else if (auto node = ov::as_type<ov::opset1::Proposal>(op)) {
-      shape_infer(node, input_shapes, output_shapes);
-    } else if (auto node = ov::as_type<ov::opset3::ROIAlign>(op)) {
-      shape_infer(node, input_shapes, output_shapes);
-    } else if (auto node = ov::as_type<ov::opset1::DetectionOutput>(op)) {
-        shape_infer(node, input_shapes, output_shapes);
-    } else if (auto node = ov::as_type<ov::opset8::DetectionOutput>(op)) {
-        shape_infer(node, input_shapes, output_shapes);
-    } else if (auto node = ov::as_type<ov::opset1::Select>(op)) {
-        shape_infer(node, input_shapes, output_shapes);
-    } else if (auto node = ov::as_type<ov::opset1::ShuffleChannels>(op)) {
-        shape_infer(node, input_shapes, output_shapes);
-    } else {
->>>>>>> ce753f41
         ngraph::OutputVector new_inputs;
         std::vector<ov::StaticShape> output_shapes;
         for (size_t i = 0; i < op->get_input_size(); ++i) {
@@ -590,6 +465,14 @@
         return make_shared_entryIO(node);
     } else if (auto node = ov::as_type_ptr<ov::opset3::ROIAlign>(op)) {
         return make_shared_entryIO(node);
+    } else if (auto node = ov::as_type_ptr<ov::opset1::DetectionOutput>(op)) {
+        return make_shared_entryIO(node);
+    } else if (auto node = ov::as_type_ptr<ov::opset8::DetectionOutput>(op)) {
+        return make_shared_entryIO(node);
+    } else if (auto node = ov::as_type_ptr<ov::opset1::Select>(op)) {
+        return make_shared_entryIO(node);
+    } else if (auto node = ov::as_type_ptr<ov::opset1::ShuffleChannels>(op)) {
+        return make_shared_entryIO(node);
     } else if (auto node = ov::as_type_ptr<ov::op::v8::MaxPool>(op)) {
         return std::make_shared<entryPooling<ov::op::v8::MaxPool>>(node);
     } else if (auto node = ov::as_type_ptr<ov::op::v1::MaxPool>(op)) {
