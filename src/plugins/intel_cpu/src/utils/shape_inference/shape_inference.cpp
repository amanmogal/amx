// Copyright (C) 2018-2023 Intel Corporation
// SPDX-License-Identifier: Apache-2.0
//
#include <ngraph/runtime/host_tensor.hpp>
#include <openvino/core/node.hpp>
#include <openvino/opsets/opset1.hpp>
#include <openvino/opsets/opset10.hpp>
#include <openvino/opsets/opset5.hpp>
#include <openvino/opsets/opset7.hpp>

#include "assign_shape_inference.hpp"
#include "augru_cell_shape_inference.hpp"
#include "augru_sequence_shape_inference.hpp"
#include "batch_to_space_shape_inference.hpp"
#include "broadcast_shape_inference.hpp"
#include "bucketize_shape_inference.hpp"
#include "concat_shape_inference.hpp"
#include "convolution_shape_inference.hpp"
#include "ctc_greedy_decoder_seq_len_shape_inference.hpp"
#include "ctc_greedy_decoder_shape_inference.hpp"
#include "ctc_loss_shape_inference.hpp"
#include "deformable_psroi_pooling_shape_inference.hpp"
#include "depth_to_space_shape_inference.hpp"
#include "detection_output_shape_inference.hpp"
#include "einsum_shape_inference.hpp"
#include "embedding_segments_sum_shape_inference.hpp"
#include "embeddingbag_offsets_shape_inference.hpp"
#include "experimental_detectron_detection_output_shape_inference.hpp"
#include "experimental_detectron_generate_proposals_shape_inference.hpp"
#include "experimental_detectron_prior_grid_generator_shape_inference.hpp"
#include "experimental_detectron_roi_feature_shape_inference.hpp"
#include "experimental_detectron_topkrois_shape_inference.hpp"
#include "extract_image_patches_shape_inference.hpp"
#include "eye_shape_inference.hpp"
#include "fake_quantize.hpp"
#include "fft_base_shape_inference.hpp"
#include "gather_elements_shape_inference.hpp"
#include "gather_nd_shape_inference.hpp"
#include "gather_shape_inference.hpp"
#include "gather_tree_shape_inference.hpp"
#include "grid_sample_shape_inference.hpp"
#include "gru_cell_shape_inference.hpp"
#include "gru_sequence_shape_inference.hpp"
#include "interpolate_shape_inference.hpp"
#include "irdft_shape_inference.hpp"
#include "lstm_cell_shape_inference.hpp"
#include "matmul_shape_inference.hpp"
#include "one_hot_shape_inference.hpp"
#include "pad_shape_inference.hpp"
#include "proposal_shape_inference.hpp"
#include "range_shape_inference.hpp"
#include "rdft_shape_inference.hpp"
#include "read_value_shape_inference.hpp"
#include "reduce_shape_inference.hpp"
#include "region_yolo_shape_inference.hpp"
#include "reorg_yolo_shape_inference.hpp"
#include "reverse_sequence_shape_inference.hpp"
#include "reverse_shape_inference.hpp"
#include "roi_align_shape_inference.hpp"
#include "roll_shape_inference.hpp"
#include "scatter_elements_update_shape_inference.hpp"
#include "scatter_nd_base_shape_inference.hpp"
#include "select_shape_inference.hpp"
#include "shape_inference.hpp"
#include "shape_nodes.hpp"
#include "shuffle_channels_shape_inference.hpp"
#include "slice_shape_inference.hpp"
#include "space_to_batch_shape_inference.hpp"
#include "space_to_depth_shape_inference.hpp"
#include "split_shape_inference.hpp"
#include "squeeze_shape_inference.hpp"
#include "static_shape.hpp"
#include "strided_slice_shape_inference.hpp"
#include "tile_shape_inference.hpp"
#include "topk_shape_inference.hpp"
#include "transpose_shape_inference.hpp"
#include "unsqueeze_shape_inference.hpp"
#include "utils.hpp"
#include "utils/bit_util.hpp"
#include "variadic_split_shape_inference.hpp"

namespace ov {
namespace intel_cpu {

class entryBase : public IShapeInferCommon {
public:
    using iface_type = IShapeInferCommon;

    entryBase(std::shared_ptr<ov::Node> node) : node{node} {
        for (size_t i = 0; i < node->get_input_size(); i++) {
            const auto& shape = node->get_input_partial_shape(i);
            if (shape.rank().is_static()) {
                input_ranks.push_back(shape.rank().get_length());
            } else {
                input_ranks.push_back(-1);
            }
        }
    }

    const ov::CoordinateDiff& get_pads_begin() override {
        OPENVINO_ASSERT(false, "entryBase do not support get_pads_begin() by default.");
    }

    const ov::CoordinateDiff& get_pads_end() override {
        OPENVINO_ASSERT(false, "entryBase do not support get_pads_end() by default.");
    }

    const std::vector<int64_t>& get_input_ranks() override {
        return input_ranks;
    }

protected:
    std::vector<int64_t> input_ranks;
    std::shared_ptr<ov::Node> node;
};

template <typename OP>
class entryIO : public entryBase {
public:
    using entryBase::entryBase;

    IShapeInferCommon::Result
    infer(const std::vector<StaticShape>& input_shapes, const std::map<size_t, HostTensorPtr>& constant_data) override {
        auto op = static_cast<OP*>(node.get());
        std::vector<StaticShape> output_shapes(op->get_output_size());
        shape_infer(op, input_shapes, output_shapes);
        return {std::move(output_shapes), ShapeInferStatus::success};
    }
};

template <typename OP>
class entryIOC : public entryBase {
public:
    using entryBase::entryBase;

    IShapeInferCommon::Result
    infer(const std::vector<StaticShape>& input_shapes, const std::map<size_t, HostTensorPtr>& constant_data) override {
        auto op = static_cast<OP*>(node.get());
        std::vector<StaticShape> output_shapes(op->get_output_size());
        shape_infer(op, input_shapes, output_shapes, constant_data);
        return {std::move(output_shapes), ShapeInferStatus::success};
    }
};

class entryCopy : public entryBase {
public:
    using entryBase::entryBase;

    IShapeInferCommon::Result
    infer(const std::vector<StaticShape>& input_shapes, const std::map<size_t, HostTensorPtr>& constant_data) override {
        auto op = node.get();
        std::vector<StaticShape> output_shapes(op->get_output_size());
        copy_shape_infer(op, input_shapes, output_shapes);
        return {std::move(output_shapes), ShapeInferStatus::success};
    }
};

class entryFirstPassthrough : public entryBase {
public:
    using entryBase::entryBase;

    IShapeInferCommon::Result
    infer(const std::vector<StaticShape>& input_shapes, const std::map<size_t, HostTensorPtr>& constant_data) override {
        auto op = node.get();
        std::vector<StaticShape> output_shapes(op->get_output_size());
        first_input_passthrough_infer(op, input_shapes, output_shapes);
        return {std::move(output_shapes), ShapeInferStatus::success};
    }
};

class entryEltwise : public entryBase {
public:
    using entryBase::entryBase;

    IShapeInferCommon::Result
    infer(const std::vector<StaticShape>& input_shapes, const std::map<size_t, HostTensorPtr>& constant_data) override {
        auto op = node.get();
        std::vector<StaticShape> output_shapes(op->get_output_size());
        eltwise_shape_infer(op, input_shapes, output_shapes);
        return {std::move(output_shapes), ShapeInferStatus::success};
    }
};

class entryFallback : public entryBase {
public:
    std::shared_ptr<ov::Node> local_op_default;

    entryFallback(std::shared_ptr<ov::Node> node) : entryBase(node) {
        ngraph::OutputVector new_inputs;
        auto op = node.get();
        for (size_t i = 0; i < op->get_input_size(); ++i) {
            if (dynamic_cast<ov::opset1::Constant*>(op->get_input_node_ptr(i))) {
                new_inputs.push_back(op->get_input_node_ptr(i)->clone_with_new_inputs(ov::OutputVector{}));
            } else {
                new_inputs.push_back(std::make_shared<ov::opset1::Parameter>(op->get_input_element_type(i),
                                                                             op->get_input_partial_shape(i)));
            }
        }

        local_op_default = op->clone_with_new_inputs(new_inputs);
    }

    virtual void post_validate_and_infer_types(const std::shared_ptr<ov::Node>& local_op) {}

    IShapeInferCommon::Result
    infer(const std::vector<StaticShape>& input_shapes, const std::map<size_t, HostTensorPtr>& constant_data) override {
        auto op = node.get();
        std::vector<StaticShape> output_shapes;

        std::shared_ptr<ov::Node> local_op;
        if (!constant_data.empty()) {
            ngraph::OutputVector new_inputs;
            for (size_t i = 0; i < op->get_input_size(); ++i) {
                if (constant_data.count(i)) {
                    new_inputs.push_back(std::make_shared<ov::opset1::Constant>(constant_data.at(i)));
                } else if (dynamic_cast<ov::opset1::Constant*>(op->get_input_node_ptr(i))) {
                    new_inputs.push_back(op->get_input_node_ptr(i)->clone_with_new_inputs(ov::OutputVector{}));
                } else {
                    new_inputs.push_back(std::make_shared<ov::opset1::Parameter>(op->get_input_element_type(i),
                                                                                 input_shapes[i].to_partial_shape()));
                }
            }
            local_op = op->clone_with_new_inputs(new_inputs);
        } else {
            local_op = local_op_default;
            OPENVINO_SUPPRESS_DEPRECATED_START
            for (size_t i = 0; i < local_op->get_input_size(); i++) {
                if (dynamic_cast<ov::opset1::Parameter*>(local_op->get_input_node_ptr(i))) {
                    local_op->get_input_tensor(i).set_partial_shape(input_shapes[i].to_partial_shape());
                }
            }
            OPENVINO_SUPPRESS_DEPRECATED_END
        }

        local_op->validate_and_infer_types();

        output_shapes.resize(local_op->get_output_size());
        for (size_t i = 0; i < output_shapes.size(); ++i) {
            const auto& partial_shape = local_op->get_output_partial_shape(i);

            if (partial_shape.is_dynamic()) {
                return {{}, ShapeInferStatus::skip};
            }

            output_shapes[i] = StaticShape(partial_shape.to_shape());
        }

        post_validate_and_infer_types(local_op);

        return {std::move(output_shapes), ShapeInferStatus::success};
    }
};

static inline ov::CoordinateDiff convertPadding(const ov::CoordinateDiff& newPads) {
    return newPads;
}

static inline ov::CoordinateDiff convertPadding(const ov::Shape& newPads) {
    std::vector<ptrdiff_t> pads(newPads.size());
    for (int i = 0; i < newPads.size(); i++) {
        pads[i] = static_cast<ptrdiff_t>(newPads[i]);
    }
    return pads;
}

template <typename OP>
class entryFallbackWithPadding : public entryFallback {
public:
    using entryFallback::entryFallback;

    ov::CoordinateDiff pads_begin, pads_end;

    const ov::CoordinateDiff& get_pads_begin() override {
        return pads_begin;
    }
    const ov::CoordinateDiff& get_pads_end() override {
        return pads_end;
    }

    void post_validate_and_infer_types(const std::shared_ptr<ov::Node>& local_op) override {
        auto node = dynamic_cast<OP*>(local_op.get());
        OPENVINO_ASSERT(node);
        pads_begin = convertPadding(node->get_pads_begin());
        pads_end = convertPadding(node->get_pads_end());
    }
};

template <typename OP>
class entryInterpolate : public entryBase {
public:
    using entryBase::entryBase;

    IShapeInferCommon::Result
    infer(const std::vector<StaticShape>& input_shapes, const std::map<size_t, HostTensorPtr>& constant_data) override {
        std::vector<size_t> pads_begin, pads_end;
        auto op = static_cast<OP*>(node.get());
        std::vector<StaticShape> output_shapes(op->get_output_size());
        correct_pads_attr(op, pads_begin, pads_end, input_shapes);
        shape_infer(op, pads_begin, pads_end, input_shapes, output_shapes, constant_data);
        return {std::move(output_shapes), ShapeInferStatus::success};
    }
};

template <typename OP, bool is_grouped>
class entryConv : public entryBase {
public:
    entryConv(std::shared_ptr<ov::Node> node) : entryBase(std::move(node)) {}
    const ov::CoordinateDiff& get_pads_begin() override {
        return pads_begin;
    }
    const ov::CoordinateDiff& get_pads_end() override {
        return pads_end;
    }
    IShapeInferCommon::Result
    infer(const std::vector<StaticShape>& input_shapes, const std::map<size_t, HostTensorPtr>& constant_data) override {
        auto op = static_cast<OP*>(node.get());
        std::vector<StaticShape> output_shapes(op->get_output_size());
        bool status = resolve_auto_pad_for_shape(op, pads_begin, pads_end, input_shapes, 2, is_grouped ? 3 : 2);
        OPENVINO_ASSERT(status,
                        "Convolution shape inference doesn't have enough information to calculate static shapes");
        shape_infer(op, pads_begin, pads_end, input_shapes, output_shapes);
        return {std::move(output_shapes), ShapeInferStatus::success};
    }

protected:
    ov::CoordinateDiff pads_begin, pads_end;
};

template <typename OP, bool is_grouped>
class entryConvBackprop : public entryBase {
public:
    entryConvBackprop(std::shared_ptr<ov::Node> node) : entryBase{std::move(node)} {}

    const ov::CoordinateDiff& get_pads_begin() override {
        return pads_begin;
    }
    const ov::CoordinateDiff& get_pads_end() override {
        return pads_end;
    }
    IShapeInferCommon::Result
    infer(const std::vector<StaticShape>& input_shapes, const std::map<size_t, HostTensorPtr>& constant_data) override {
        StaticShape output_shape_input;
        auto op = static_cast<OP*>(node.get());
        std::vector<StaticShape> output_shapes(op->get_output_size());
        if (op->get_input_size() == 3)
            get_data_as_shape<StaticShape>(2, op, output_shape_input, constant_data);
        bool status = resolve_auto_pad_for_shape_back_prop(op,
                                                           pads_begin,
                                                           pads_end,
                                                           input_shapes,
                                                           output_shape_input,
                                                           2,
                                                           is_grouped ? 3 : 2);
        OPENVINO_ASSERT(
            status,
            "ConvolutionBackpropData shape inference doesn't have enough information to calculate static shapes");
        shape_infer(op, pads_begin, pads_end, output_shape_input, input_shapes, output_shapes);
        return {std::move(output_shapes), ShapeInferStatus::success};
    }

protected:
    ov::CoordinateDiff pads_begin, pads_end;
};

template <class TOp, uint32_t mask>
class ShapeInferBase : public IStaticShapeInfer {
public:
    using iface_type = IStaticShapeInfer;
    virtual ~ShapeInferBase() = default;

    ShapeInferBase(std::shared_ptr<ov::Node> node) : m_node{node} {
        static_assert(std::is_same<int64_t, Dimension::value_type>::value, "Rank type not match to input_ranks type.");
        for (size_t i = 0; i < node->get_input_size(); ++i) {
            const auto& shape = node->get_input_partial_shape(i);
            const auto& rank_length = shape.rank().is_static() ? shape.rank().get_length() : -1;
            m_input_ranks.push_back(rank_length);
        }
    }

    IShapeInferCommon::Result
    infer(const std::vector<StaticShape>& input_shapes, const std::map<size_t, HostTensorPtr>& constant_data) override {
        // For backward compatibility, create ov tensors and run shape inference.
        return infer(input_shapes, make_tensor_accessor(constant_data));
    }

<<<<<<< HEAD
    std::vector<StaticShape> infer(const std::vector<StaticShape>& input_shapes,
                                   const ov::ITensorAccessor& tensor_accessor) override {
        return shape_infer(static_cast<TOp*>(m_node.get()), input_shapes, tensor_accessor);
=======
    IShapeInferCommon::Result
    infer(const std::vector<StaticShape>& input_shapes, const std::map<size_t, std::reference_wrapper<const Tensor>>& constant_data) override {
        auto result = shape_infer(static_cast<TOp*>(m_node.get()), input_shapes, constant_data);
        return {std::move(result), ShapeInferStatus::success};
>>>>>>> e6a65f40
    }

    const ov::CoordinateDiff& get_pads_begin() override {
        OPENVINO_ASSERT(false, "ShapeInferBase do not support get_pads_begin() by default.");
    }

    const ov::CoordinateDiff& get_pads_end() override {
        OPENVINO_ASSERT(false, "ShapeInferBase do not support get_pads_end() by default.");
    }

    const std::vector<int64_t>& get_input_ranks() override {
        return m_input_ranks;
    }

    port_mask_t get_port_mask() const override {
        return mask;
    }

protected:
    std::vector<int64_t> m_input_ranks;
    std::shared_ptr<ov::Node> m_node;
};

/**
 * \brief Shape infer factory
 *
 * \tparam R     Result type of created interface object.
 * \tparam TKey  Type of Maker map key.
 * \tparam Args  TypesInference object ctor args.
 */
template <class TKey, class R, class... Args>
class ShapeInferFactory {
public:
    // Helper type to define specific Makers map values.
    using TValue = std::function<R(Args...)>;

    // Helper type to define specific Makers map type.
    using TRegistry = std::unordered_map<TKey, TValue>;

    /**
     * \brief  Creates the shape inference object.
     *
     * \param key   Key value to get specified shape inference object maker.
     * \param args  Inference object args.
     *
     * \return The shape inference object or R{} if not found in the map.
     */
    static R make(const TKey& key, Args... args) {
        const auto& maker_iter = registry.find(key);
        if (maker_iter != registry.end()) {
            return maker_iter->second(std::forward<Args>(args)...);
        } else {
            return {};
        }
    }

private:
    /** \brief Factory makers registry which can be specialized for key and value. */
    static const TRegistry registry;
};

// Helpers to make shape inference objects (primary template).
template <template <class> class TShapeInfer, class TOp, class... Args>
std::shared_ptr<typename TShapeInfer<TOp>::iface_type> make_infer(Args&&... args) {
    return std::make_shared<TShapeInfer<TOp>>(std::forward<Args>(args)...);
}

template <template <class, IStaticShapeInfer::port_mask_t> class TShapeInfer,
          class TOp,
          IStaticShapeInfer::port_mask_t mask>
std::shared_ptr<typename TShapeInfer<TOp, mask>::iface_type> make_shape_infer(std::shared_ptr<ov::Node> node) {
    return std::make_shared<TShapeInfer<TOp, mask>>(std::move(node));
}

template <template <class> class TShapeInfer, class TOp>
std::shared_ptr<typename TShapeInfer<TOp>::iface_type> make_shape_infer(std::shared_ptr<ov::Node> node) {
    return make_infer<TShapeInfer, TOp>(std::move(node));
}

template <class TShapeInfer>
std::shared_ptr<typename TShapeInfer::iface_type> make_shape_infer(std::shared_ptr<ov::Node> node) {
    return std::make_shared<TShapeInfer>(std::move(node));
}

template <template <class, bool> class TConvInfer, class TOp, bool flag>
std::shared_ptr<typename TConvInfer<TOp, flag>::iface_type> make_shape_infer(std::shared_ptr<ov::Node> node) {
    return std::make_shared<TConvInfer<TOp, flag>>(std::move(node));
}

// Type of key in shape inference Makers maps.
using ShapeInferKey = ov::NodeTypeInfo;

// Default opset used for 'default' in inference map.
using namespace ov::opset10;

// Helper macros to make map entries
#define _OV_OP_SHAPE_INFER_VA_REG(OP, ...) \
    { OP::get_type_info_static(), make_shape_infer<__VA_ARGS__> }
#define _OV_OP_SHAPE_INFER_REG(OP, SHAPE_INFER)              _OV_OP_SHAPE_INFER_VA_REG(OP, SHAPE_INFER, OP)
#define _OV_OP_SHAPE_INFER_MASK_REG(OP, SHAPE_INFER, MASK)   _OV_OP_SHAPE_INFER_VA_REG(OP, SHAPE_INFER, OP, MASK)
#define _OV_OP_NON_TEMPLATE_SHAPE_INFER_REG(OP, SHAPE_INFER) _OV_OP_SHAPE_INFER_VA_REG(OP, SHAPE_INFER)

// Helper types for IShapeInferCommon makers map.
using IShapeInferCommonFactory =
    ShapeInferFactory<ShapeInferKey, std::shared_ptr<IShapeInferCommon>, std::shared_ptr<ov::Node>>;

// Initialization map for operators supporting IShapeInferCommon objects.
// First group in map is 'default' opset defined by alias above.
// To use other version of operators, explicitly specify operator with opset version namespace.
// const IShapeInferCommonMapType IShapeInferCommonFactory::Makers::map{};
template <>
const IShapeInferCommonFactory::TRegistry IShapeInferCommonFactory::registry{
    // Default opset
    _OV_OP_NON_TEMPLATE_SHAPE_INFER_REG(BatchNormInference, entryFirstPassthrough),
    _OV_OP_NON_TEMPLATE_SHAPE_INFER_REG(Convert, entryCopy),
    _OV_OP_NON_TEMPLATE_SHAPE_INFER_REG(CumSum, entryFirstPassthrough),
    _OV_OP_NON_TEMPLATE_SHAPE_INFER_REG(HardSigmoid, entryFirstPassthrough),
    _OV_OP_NON_TEMPLATE_SHAPE_INFER_REG(LogicalNot, entryCopy),
    _OV_OP_NON_TEMPLATE_SHAPE_INFER_REG(LRN, entryFirstPassthrough),
    _OV_OP_NON_TEMPLATE_SHAPE_INFER_REG(MVN, entryFirstPassthrough),
    _OV_OP_NON_TEMPLATE_SHAPE_INFER_REG(NormalizeL2, entryFirstPassthrough),
    _OV_OP_NON_TEMPLATE_SHAPE_INFER_REG(PRelu, entryFirstPassthrough),
    _OV_OP_NON_TEMPLATE_SHAPE_INFER_REG(ScatterUpdate, entryFirstPassthrough),
    _OV_OP_NON_TEMPLATE_SHAPE_INFER_REG(Selu, entryFirstPassthrough),
    _OV_OP_NON_TEMPLATE_SHAPE_INFER_REG(Softmax, entryCopy),
    _OV_OP_NON_TEMPLATE_SHAPE_INFER_REG(Swish, entryFirstPassthrough),
    _OV_OP_SHAPE_INFER_REG(Assign, entryIO),
    _OV_OP_SHAPE_INFER_REG(AvgPool, entryFallbackWithPadding),
    _OV_OP_SHAPE_INFER_REG(BatchToSpace, entryIOC),
    _OV_OP_SHAPE_INFER_REG(Broadcast, entryIOC),
    _OV_OP_SHAPE_INFER_REG(Bucketize, entryIO),
    _OV_OP_SHAPE_INFER_REG(Concat, entryIO),
    _OV_OP_SHAPE_INFER_REG(CTCGreedyDecoder, entryIO),
    _OV_OP_SHAPE_INFER_REG(CTCGreedyDecoderSeqLen, entryIO),
    _OV_OP_SHAPE_INFER_REG(CTCLoss, entryIO),
    _OV_OP_SHAPE_INFER_REG(DeformableConvolution, entryFallbackWithPadding),
    _OV_OP_SHAPE_INFER_REG(DeformablePSROIPooling, entryIO),
    _OV_OP_SHAPE_INFER_REG(DepthToSpace, entryIO),
    _OV_OP_SHAPE_INFER_REG(DetectionOutput, entryIO),
    _OV_OP_SHAPE_INFER_REG(DFT, entryIOC),
    _OV_OP_SHAPE_INFER_REG(Einsum, entryIO),
    _OV_OP_SHAPE_INFER_REG(EmbeddingBagOffsetsSum, entryIO),
    _OV_OP_SHAPE_INFER_REG(EmbeddingSegmentsSum, entryIOC),
    _OV_OP_SHAPE_INFER_REG(ExperimentalDetectronDetectionOutput, entryIO),
    _OV_OP_SHAPE_INFER_REG(ExperimentalDetectronGenerateProposalsSingleImage, entryIO),
    _OV_OP_SHAPE_INFER_REG(ExperimentalDetectronPriorGridGenerator, entryIO),
    _OV_OP_SHAPE_INFER_REG(ExperimentalDetectronROIFeatureExtractor, entryIO),
    _OV_OP_SHAPE_INFER_REG(ExperimentalDetectronTopKROIs, entryIO),
    _OV_OP_SHAPE_INFER_REG(ExtractImagePatches, entryIO),
    _OV_OP_SHAPE_INFER_REG(Eye, entryIOC),
    _OV_OP_SHAPE_INFER_REG(FakeQuantize, entryIO),
    _OV_OP_SHAPE_INFER_REG(GatherElements, entryIO),
    _OV_OP_SHAPE_INFER_REG(GatherND, entryIO),
    _OV_OP_SHAPE_INFER_REG(GatherTree, entryIO),
    _OV_OP_SHAPE_INFER_REG(GridSample, entryIO),
    _OV_OP_SHAPE_INFER_REG(GRUCell, entryIO),
    _OV_OP_SHAPE_INFER_REG(GRUSequence, entryIO),
    _OV_OP_SHAPE_INFER_REG(IDFT, entryIOC),
    _OV_OP_SHAPE_INFER_REG(Interpolate, entryInterpolate),
    _OV_OP_SHAPE_INFER_REG(IRDFT, entryIOC),
    _OV_OP_SHAPE_INFER_REG(LSTMCell, entryIO),
    _OV_OP_SHAPE_INFER_REG(MatMul, entryIO),
    _OV_OP_SHAPE_INFER_REG(MaxPool, entryFallbackWithPadding),
    _OV_OP_SHAPE_INFER_REG(OneHot, entryIOC),
    _OV_OP_SHAPE_INFER_REG(ov::op::internal::AUGRUCell, entryIO),
    _OV_OP_SHAPE_INFER_REG(ov::op::internal::AUGRUSequence, entryIO),
    _OV_OP_SHAPE_INFER_REG(Pad, entryIOC),
    _OV_OP_SHAPE_INFER_REG(Proposal, entryIO),
    _OV_OP_SHAPE_INFER_REG(Range, entryIOC),
    _OV_OP_SHAPE_INFER_REG(RDFT, entryIOC),
    _OV_OP_SHAPE_INFER_REG(ReadValue, entryIO),
    _OV_OP_SHAPE_INFER_REG(RegionYolo, entryIO),
    _OV_OP_SHAPE_INFER_REG(ReorgYolo, entryIO),
    _OV_OP_SHAPE_INFER_REG(Reshape, entryIOC),
    _OV_OP_SHAPE_INFER_REG(ReverseSequence, entryIO),
    _OV_OP_SHAPE_INFER_REG(ROIAlign, entryIO),
    _OV_OP_SHAPE_INFER_REG(Roll, entryIOC),
    _OV_OP_SHAPE_INFER_REG(ScatterElementsUpdate, entryIOC),
    _OV_OP_SHAPE_INFER_REG(ScatterNDUpdate, entryIO),
    _OV_OP_SHAPE_INFER_REG(Select, entryIO),
    _OV_OP_SHAPE_INFER_REG(ShapeOf, entryIO),
    _OV_OP_SHAPE_INFER_REG(ShuffleChannels, entryIO),
    _OV_OP_SHAPE_INFER_REG(Slice, entryIOC),
    _OV_OP_SHAPE_INFER_REG(SpaceToBatch, entryIOC),
    _OV_OP_SHAPE_INFER_REG(SpaceToDepth, entryIO),
    _OV_OP_SHAPE_INFER_REG(Split, entryIOC),
    _OV_OP_SHAPE_INFER_REG(Squeeze, entryIOC),
    _OV_OP_SHAPE_INFER_REG(StridedSlice, entryIOC),
    _OV_OP_SHAPE_INFER_REG(TopK, entryIOC),
    _OV_OP_SHAPE_INFER_REG(Transpose, entryIOC),
    _OV_OP_SHAPE_INFER_REG(Unsqueeze, entryIOC),
    _OV_OP_SHAPE_INFER_REG(VariadicSplit, entryIOC),
    _OV_OP_SHAPE_INFER_VA_REG(Convolution, entryConv, Convolution, false),
    _OV_OP_SHAPE_INFER_VA_REG(ConvolutionBackpropData, entryConvBackprop, ConvolutionBackpropData, false),
    _OV_OP_SHAPE_INFER_VA_REG(ConvolutionBackpropData, entryConvBackprop, ConvolutionBackpropData, false),
    _OV_OP_SHAPE_INFER_VA_REG(Gather, entryIOC, ov::op::util::GatherBase),
    _OV_OP_SHAPE_INFER_VA_REG(GroupConvolution, entryConv, GroupConvolution, true),
    _OV_OP_SHAPE_INFER_VA_REG(GroupConvolutionBackpropData, entryConvBackprop, GroupConvolutionBackpropData, true),
    _OV_OP_SHAPE_INFER_VA_REG(ReduceL1, entryIOC, op::util::ArithmeticReductionKeepDims),
    _OV_OP_SHAPE_INFER_VA_REG(ReduceL2, entryIOC, op::util::ArithmeticReductionKeepDims),
    _OV_OP_SHAPE_INFER_VA_REG(ReduceLogicalAnd, entryIOC, op::util::LogicalReductionKeepDims),
    _OV_OP_SHAPE_INFER_VA_REG(ReduceLogicalOr, entryIOC, op::util::LogicalReductionKeepDims),
    _OV_OP_SHAPE_INFER_VA_REG(ReduceMax, entryIOC, op::util::ArithmeticReductionKeepDims),
    _OV_OP_SHAPE_INFER_VA_REG(ReduceMean, entryIOC, op::util::ArithmeticReductionKeepDims),
    _OV_OP_SHAPE_INFER_VA_REG(ReduceMin, entryIOC, op::util::ArithmeticReductionKeepDims),
    _OV_OP_SHAPE_INFER_VA_REG(ReduceProd, entryIOC, op::util::ArithmeticReductionKeepDims),
    _OV_OP_SHAPE_INFER_VA_REG(ReduceSum, entryIOC, op::util::ArithmeticReductionKeepDims),
    // opset7
    _OV_OP_SHAPE_INFER_VA_REG(opset7::Gather, entryIOC, ov::op::util::GatherBase),
    // opset5
    _OV_OP_SHAPE_INFER_REG(opset5::GatherND, entryIO),
    // opset3
    _OV_OP_SHAPE_INFER_REG(opset3::Assign, entryIO),
    _OV_OP_SHAPE_INFER_REG(opset3::ReadValue, entryIO),
    _OV_OP_SHAPE_INFER_REG(opset3::ROIAlign, entryIO),
    // opset2
    _OV_OP_NON_TEMPLATE_SHAPE_INFER_REG(opset2::MVN, entryCopy),
    // opset1
    _OV_OP_NON_TEMPLATE_SHAPE_INFER_REG(opset1::BatchNormInference, entryFirstPassthrough),
    _OV_OP_NON_TEMPLATE_SHAPE_INFER_REG(opset1::Softmax, entryCopy),
    _OV_OP_SHAPE_INFER_REG(opset1::Broadcast, entryIOC),
    _OV_OP_SHAPE_INFER_REG(opset1::DeformableConvolution, entryFallbackWithPadding),
    _OV_OP_SHAPE_INFER_REG(opset1::DetectionOutput, entryIO),
    _OV_OP_SHAPE_INFER_REG(opset1::Interpolate, entryIOC),
    _OV_OP_SHAPE_INFER_REG(opset1::LSTMCell, entryIO),
    _OV_OP_SHAPE_INFER_REG(opset1::MaxPool, entryFallbackWithPadding),
    _OV_OP_SHAPE_INFER_REG(opset1::Proposal, entryIO),
    _OV_OP_SHAPE_INFER_REG(opset1::Range, entryIOC),
    _OV_OP_SHAPE_INFER_REG(opset1::ShapeOf, entryIO),
    _OV_OP_SHAPE_INFER_REG(opset1::TopK, entryIOC),
    _OV_OP_SHAPE_INFER_VA_REG(opset1::Gather, entryIOC, ov::op::util::GatherBase),
};

// Helper types for IStaticShapeInfer makers.
using IStaticShapeInferFactory =
    ShapeInferFactory<ShapeInferKey, std::shared_ptr<IStaticShapeInfer>, std::shared_ptr<ov::Node>>;

// Initialization map for operators supporting IStaticShapeInfer objects.
// First group in map is 'default' opset defined by alias above.
// To use other version of operators, explicitly specify operator with opset version namespace.
template <>
const IStaticShapeInferFactory::TRegistry IStaticShapeInferFactory::registry{
    // Default opset
    _OV_OP_SHAPE_INFER_MASK_REG(Tile, ShapeInferBase, util::bit::mask(1)),
    // Operators shape inferences for specific opset version should be specified below
    // opset1
    _OV_OP_SHAPE_INFER_MASK_REG(opset1::Reverse, ShapeInferBase, util::bit::mask(1)),
};

#undef _OV_OP_NON_TEMPLATE_SHAPE_INFER_REG
#undef _OV_OP_SHAPE_INFER_MASK_REG
#undef _OV_OP_SHAPE_INFER_REG
#undef _OV_OP_SHAPE_INFER_VA_REG
template <>
std::shared_ptr<IShapeInferCommon> make_shape_inference<IShapeInferCommon>(std::shared_ptr<ov::Node> op) {
    if (auto shape_infer = IShapeInferCommonFactory::make(op->get_type_info(), op)) {
        return shape_infer;
    } else if (auto shape_infer = make_shape_inference<IStaticShapeInfer>(op)) {
        return shape_infer;
    } else if (ov::is_type<op::util::UnaryElementwiseArithmetic>(op)) {
        // The unary nad binary elementwise ops can be moved to map but it is easier to handle them by these statements.
        return std::make_shared<entryCopy>(op);
    } else if (ov::is_type<op::util::BinaryElementwiseArithmetic>(op) ||
               ov::is_type<op::util::BinaryElementwiseComparison>(op) ||
               ov::is_type<op::util::BinaryElementwiseLogical>(op)) {
        return std::make_shared<entryEltwise>(op);
    } else {
        return std::make_shared<entryFallback>(op);
    }
}

template <>
std::shared_ptr<IStaticShapeInfer> make_shape_inference<IStaticShapeInfer>(std::shared_ptr<ov::Node> op) {
    if (auto shape_infer = IStaticShapeInferFactory::make(op->get_type_info(), op)) {
        return shape_infer;
    } else {
        // TODO 101252: It should return equivalent of entryFallback which supports new interface.
        return {};
    }
}
}  // namespace intel_cpu
}  // namespace ov<|MERGE_RESOLUTION|>--- conflicted
+++ resolved
@@ -383,16 +383,10 @@
         return infer(input_shapes, make_tensor_accessor(constant_data));
     }
 
-<<<<<<< HEAD
-    std::vector<StaticShape> infer(const std::vector<StaticShape>& input_shapes,
-                                   const ov::ITensorAccessor& tensor_accessor) override {
-        return shape_infer(static_cast<TOp*>(m_node.get()), input_shapes, tensor_accessor);
-=======
-    IShapeInferCommon::Result
-    infer(const std::vector<StaticShape>& input_shapes, const std::map<size_t, std::reference_wrapper<const Tensor>>& constant_data) override {
-        auto result = shape_infer(static_cast<TOp*>(m_node.get()), input_shapes, constant_data);
+    IShapeInferCommon::Result infer(const std::vector<StaticShape>& input_shapes,
+                                    const ov::ITensorAccessor& tensor_accessor) override {
+        auto result = shape_infer(static_cast<TOp*>(m_node.get()), input_shapes, tensor_accessor);
         return {std::move(result), ShapeInferStatus::success};
->>>>>>> e6a65f40
     }
 
     const ov::CoordinateDiff& get_pads_begin() override {
