// Copyright (C) 2018-2022 Intel Corporation
// SPDX-License-Identifier: Apache-2.0
//
#ifdef CPU_DEBUG_CAPS

#include "node_dumper.h"

#include <node.h>
#include "ie_common.h"
#include "utils/blob_dump.h"
#include "memory_desc/cpu_memory_desc_utils.h"
#include <openvino/util/file_util.hpp>

#include <regex>
#include <sstream>
#include <string>

using namespace InferenceEngine;

namespace ov {
namespace intel_cpu {

<<<<<<< HEAD
static bool shouldBeDumped(const MKLDNNNodePtr& node, const Config& config, const std::string& portsKind) {
=======
static void formatNodeName(std::string& name) {
    std::replace(name.begin(), name.end(), '\\', '_');
    std::replace(name.begin(), name.end(), '/', '_');
    std::replace(name.begin(), name.end(), ' ', '_');
    std::replace(name.begin(), name.end(), ':', '-');
}

static bool shouldBeDumped(const NodePtr& node, const Config& config, const std::string& portsKind) {
>>>>>>> eb74afe4
    const auto& dumpFilters = config.blobDumpFilters;

    if (dumpFilters.empty())
        return false;

    if (dumpFilters.count(Config::FILTER::BY_PORTS)) { // filter by ports configured
        if (dumpFilters.at(Config::FILTER::BY_PORTS) != "ALL" &&
            portsKind != dumpFilters.at(Config::FILTER::BY_PORTS))
            return false;
    }

    if (dumpFilters.count(Config::FILTER::BY_EXEC_ID)) { // filter by exec id configured
        std::stringstream ss(dumpFilters.at(Config::FILTER::BY_EXEC_ID));
        int id;
        bool matched = false;

        while (ss >> id) {
            if (node->getExecIndex() == id) {// exec id matches
                matched = true;
                break;
            }
        }

        if (!matched)
            return false;
    }

    if (dumpFilters.count(Config::FILTER::BY_TYPE)) { // filter by type configured
        std::stringstream ss(dumpFilters.at(Config::FILTER::BY_TYPE));
        std::string type;
        bool matched = false;

        while (ss >> type) {
            if (NameFromType(node->getType()) == type) {// type does not match
                matched = true;
                break;
            }
        }

        if (!matched)
            return false;
    }

    if (dumpFilters.count(Config::FILTER::BY_NAME)) { // filter by name configured
        if (dumpFilters.at(Config::FILTER::BY_NAME) != "*" && // to have 'single char' option for matching all the names
            !std::regex_match(node->getName(), std::regex(dumpFilters.at(Config::FILTER::BY_NAME)))) // name does not match
            return false;
    }

    return true;
}

static void dump(const BlobDumper& bd, const std::string& file, const Config& config) {
    switch (config.blobDumpFormat) {
    case Config::FORMAT::BIN: {
        bd.dump(file);
        break;
    }
    case Config::FORMAT::TEXT: {
        bd.dumpAsTxt(file);
        break;
    }
    default:
        IE_THROW() << "NodeDumper: Unknown dump format";
    }
}

static void dumpInternalBlobs(const NodePtr& node, const Config& config) {
    std::string nodeName = node->getName();
    ov::util::node_name_to_file_name(nodeName);

    const auto& internalBlobs = node->getInternalBlobs();

    for (size_t i = 0; i < internalBlobs.size(); i++) {
        const auto& blb = internalBlobs[i];
        std::string file_name = NameFromType(node->getType()) + "_" + nodeName + "_blb" + std::to_string(i) + ".ieb";
        auto dump_file = config.blobDumpDir + "/#" + std::to_string(node->getExecIndex()) + "_" + file_name;

        TensorDesc desc = blb->getTensorDesc();
        if (desc.getPrecision() == Precision::BIN)
            continue;

        MemoryPtr memory = std::make_shared<Memory>(node->getEngine());
        memory->Create(MemoryDescUtils::convertToDnnlBlockedMemoryDesc(desc), blb->buffer());
        BlobDumper dumper(memory);
        dump(dumper, dump_file, config);
    }
}

void dumpInputBlobs(const NodePtr& node, const Config& config, int count) {
    if (!shouldBeDumped(node, config, "IN"))
        return;

    auto exec_order = std::to_string(node->getExecIndex());
    std::string nodeName = node->getName();
    ov::util::node_name_to_file_name(nodeName);

    auto num_ports = node->getSelectedPrimitiveDescriptor()->getConfig().inConfs.size();
    for (size_t i = 0; i < num_ports; i++) {
        auto prEdge = node->getParentEdgeAt(i);
        auto pr = prEdge->getParent();

        std::string file_name = NameFromType(node->getType()) + "_" + nodeName;
        if (count != -1)
            file_name += "_iter" + std::to_string(count);
        file_name += "_in" + std::to_string(i) + ".ieb";
        if (file_name.size() > 240)
            file_name = file_name.substr(file_name.size() - 240);

        auto dump_file = config.blobDumpDir + "/#" + exec_order + "_" + file_name;
        std::cout << "Dump inputs: " << dump_file << std::endl;

        auto& desc = prEdge->getMemory().getDesc();
        if (desc.getPrecision() == Precision::BIN)
            continue;

        BlobDumper dumper(prEdge->getMemoryPtr());
        dump(dumper, dump_file, config);
    }

    dumpInternalBlobs(node, config);
}

void dumpOutputBlobs(const NodePtr& node, const Config& config, int count) {
    if (!shouldBeDumped(node, config, "OUT"))
        return;

    auto exec_order = std::to_string(node->getExecIndex());
    std::string nodeName = node->getName();
    ov::util::node_name_to_file_name(nodeName);

    auto num_ports = node->getSelectedPrimitiveDescriptor()->getConfig().outConfs.size();
    for (size_t i = 0; i < num_ports; i++) {
        auto childEdge = node->getChildEdgeAt(i);

        std::string file_name = NameFromType(node->getType()) + "_" + nodeName;
        if (count != -1)
            file_name += "_iter" + std::to_string(count);
        file_name += "_out" + std::to_string(i) + ".ieb";
        if (file_name.size() > 240)
            file_name = file_name.substr(file_name.size() - 240);

        auto dump_file = config.blobDumpDir + "/#" + exec_order + "_" + file_name;
        std::cout << "Dump outputs:  " << dump_file << std::endl;

        auto& desc = childEdge->getMemory().getDesc();
        if (desc.getPrecision() == Precision::BIN)
            continue;

        BlobDumper dumper(childEdge->getMemoryPtr());
        dump(dumper, dump_file, config);
    }
}

}   // namespace intel_cpu
}   // namespace ov

#endif // CPU_DEBUG_CAPS<|MERGE_RESOLUTION|>--- conflicted
+++ resolved
@@ -20,18 +20,7 @@
 namespace ov {
 namespace intel_cpu {
 
-<<<<<<< HEAD
-static bool shouldBeDumped(const MKLDNNNodePtr& node, const Config& config, const std::string& portsKind) {
-=======
-static void formatNodeName(std::string& name) {
-    std::replace(name.begin(), name.end(), '\\', '_');
-    std::replace(name.begin(), name.end(), '/', '_');
-    std::replace(name.begin(), name.end(), ' ', '_');
-    std::replace(name.begin(), name.end(), ':', '-');
-}
-
 static bool shouldBeDumped(const NodePtr& node, const Config& config, const std::string& portsKind) {
->>>>>>> eb74afe4
     const auto& dumpFilters = config.blobDumpFilters;
 
     if (dumpFilters.empty())
