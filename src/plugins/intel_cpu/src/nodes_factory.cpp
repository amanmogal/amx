--- conflicted
+++ resolved
@@ -88,11 +88,8 @@
 #include "nodes/priorbox.h"
 #include "nodes/priorbox_clustered.h"
 #include "nodes/eye.h"
-<<<<<<< HEAD
 #include "nodes/interaction.h"
-=======
 #include "nodes/mha.h"
->>>>>>> 939f1e77
 
 namespace ov {
 namespace intel_cpu {
@@ -193,11 +190,8 @@
     INTEL_CPU_NODE(PriorBox, Type::PriorBox);
     INTEL_CPU_NODE(PriorBoxClustered, Type::PriorBoxClustered);
     INTEL_CPU_NODE(Eye, Type::Eye);
-<<<<<<< HEAD
     INTEL_CPU_NODE(Interaction, Type::Interaction);
-=======
     INTEL_CPU_NODE(MHA, Type::MHA);
->>>>>>> 939f1e77
 }
 
 #undef INTEL_CPU_NODE
