// Copyright (C) 2018-2023 Intel Corporation
// SPDX-License-Identifier: Apache-2.0
//

#include <ngraph/pass/constant_folding.hpp>
#include "fc_bias_fusion.hpp"
#include "ngraph/op/fake_quantize.hpp"
#include "ngraph/pass/manager.hpp"
#include "reshape_fc_fusion.hpp"
#include "align_matmul_input_ranks.hpp"
#include "transformations/common_optimizations/reshape_prelu.hpp"
#include "convert_broadcast_to_tiles.hpp"
#include "convert_tile_to_seq_tiles.hpp"
#include "convert_matmul_to_fc.hpp"
#include "convert_to_power_static.hpp"
#include "convert_to_leaky_relu.hpp"
#include "convert_to_swish_cpu.hpp"
#include "transformations/convert_precision.hpp"
#include "transformations/utils/utils.hpp"
#include "rnn_sequences_optimization.hpp"
#include "transformations/common_optimizations/reshape_sequence_fusion.hpp"

#include "itt.hpp"

namespace ov {
namespace intel_cpu {

inline void ConvertToCPUSpecificOpset(std::shared_ptr<ngraph::Function> &nGraphFunc) {
    RUN_ON_FUNCTION_SCOPE(ConvertToCPUSpecificOpset);

    ngraph::pass::Manager manager;
    manager.set_per_pass_validation(false);
    manager.register_pass<ConvertMatMulToFC>();
    manager.register_pass<AlignMatMulInputRanks>();
    manager.register_pass<ConvertTileToSeqTiles>();
    manager.register_pass<FullyConnectedBiasFusion>();
    manager.register_pass<ConvertToPowerStatic>();
    manager.register_pass<ConvertToLeakyRelu>();
    manager.register_pass<ConvertToSwishCPU>();
    manager.register_pass<OptimizeSequenceTransposes>();
    if (!ov::op::util::has_op_with_type<ngraph::op::FakeQuantize>(nGraphFunc)) {
        manager.register_pass<ReshapeFullyConnectedFusion>();
    }
    // after transformation "MoveEltwiseUpThroughDataMov" there can be Reshape sequences that should be eliminated or fused
    manager.register_pass<ov::pass::ReshapeSequenceFusion>();
    manager.register_pass<ngraph::pass::ConstantFolding>();
<<<<<<< HEAD
    manager.register_pass<ov::pass::ConvertPrecision>(precisions_map {{ ngraph::element::i64, ngraph::element::i32 }});

=======
    manager.register_pass<ov::pass::ConvertPrecision>(precisions_array {{ ngraph::element::i64, ngraph::element::i32 }});
    manager.register_pass<ov::pass::Validate>();
>>>>>>> fb3d785c

    manager.run_passes(nGraphFunc);
}

}   // namespace intel_cpu
}   // namespace ov<|MERGE_RESOLUTION|>--- conflicted
+++ resolved
@@ -44,13 +44,8 @@
     // after transformation "MoveEltwiseUpThroughDataMov" there can be Reshape sequences that should be eliminated or fused
     manager.register_pass<ov::pass::ReshapeSequenceFusion>();
     manager.register_pass<ngraph::pass::ConstantFolding>();
-<<<<<<< HEAD
     manager.register_pass<ov::pass::ConvertPrecision>(precisions_map {{ ngraph::element::i64, ngraph::element::i32 }});
-
-=======
-    manager.register_pass<ov::pass::ConvertPrecision>(precisions_array {{ ngraph::element::i64, ngraph::element::i32 }});
     manager.register_pass<ov::pass::Validate>();
->>>>>>> fb3d785c
 
     manager.run_passes(nGraphFunc);
 }
