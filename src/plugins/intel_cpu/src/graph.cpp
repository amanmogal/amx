--- conflicted
+++ resolved
@@ -36,6 +36,7 @@
 #include "nodes/input.h"
 #include "nodes/reorder.h"
 #include "nodes/subgraph.h"
+#include "openvino/core/model.hpp"
 #include "openvino/core/node.hpp"
 #include "openvino/op/ops.hpp"
 #include "precision_utils.h"
@@ -46,19 +47,8 @@
 #include "utils/ngraph_utils.hpp"
 #include "utils/node_dumper.h"
 #include "utils/verbose.h"
-<<<<<<< HEAD
-=======
 #include "memory_desc/cpu_memory_desc_utils.h"
 
-#include <openvino/core/model.hpp>
-#include <openvino/core/node.hpp>
-#include <openvino/op/ops.hpp>
-#include <transformations/utils/utils.hpp>
-#include <low_precision/low_precision.hpp>
-#include "memory_desc/dnnl_blocked_memory_desc.h"
-#include <common/primitive_desc.hpp>
-#include <common/primitive_desc_iface.hpp>
->>>>>>> 88703905
 #if (OV_THREAD == OV_THREAD_TBB || OV_THREAD == OV_THREAD_TBB_AUTO)
 #    include <tbb/task.h>
 #endif
@@ -122,11 +112,6 @@
 }
 
 template void Graph::CreateGraph(const std::shared_ptr<const ov::Model>&, const GraphContext::CPtr);
-<<<<<<< HEAD
-=======
-template void Graph::CreateGraph(const CNNNetwork&, const GraphContext::CPtr);
->>>>>>> 88703905
-
 void Graph::Replicate(const std::shared_ptr<const ov::Model> &subgraph) {
     this->_name = subgraph->get_friendly_name();
     this->reuse_io_tensors = false;
@@ -138,12 +123,8 @@
     // Will be stored as fake output separately.
     std::deque<ov::Output<ov::Node>> unusedOutputs;
 
-<<<<<<< HEAD
     auto getParentOutputPort = [](const std::shared_ptr<ov::Node> childOp,
                                   const std::shared_ptr<ov::Node> parentOp,
-=======
-    auto getParentOutputPort = [](const std::shared_ptr<ov::Node> childOp, const std::shared_ptr<ov::Node> parentOp,
->>>>>>> 88703905
                                   const size_t childInputPort) -> int {
         for (size_t parentPort = 0; parentPort < parentOp->get_output_size(); parentPort++) {
             if (childOp->input(childInputPort).get_tensor_ptr() == parentOp->output(parentPort).get_tensor_ptr()) {
@@ -159,27 +140,15 @@
         const NodePtr node {Node::factory().create(op, context)};
 
         graphNodes.push_back(node);
-
-<<<<<<< HEAD
-        if (op->get_type_info() == ov::op::v0::Parameter::get_type_info_static()) {
-=======
         if (op->get_type_info() == op::v0::Parameter::get_type_info_static()) {
->>>>>>> 88703905
             inputNodesMap[node->getName()] = node;
             if (node->isDynamicNode()) {
                 graphHasDynamicInput = true;
             }
         }
 
-<<<<<<< HEAD
-        if (op->get_type_info() == ov::op::v0::Result::get_type_info_static()) {
+        if (op->get_type_info() == op::v0::Result::get_type_info_static()) {
             const std::string inputID = get_port_name(op->output(0), is_legacy_api);
-=======
-        if (op->get_type_info() == op::v0::Result::get_type_info_static()) {
-            const auto prev = op->input_value(0);
-            const std::string inputID = op::util::get_ie_output_name(prev);
->>>>>>> 88703905
-
             outputNodesMap[inputID] = node;
         }
 
@@ -195,15 +164,9 @@
         }
 
         if (!one_of(op->get_type_info(),
-<<<<<<< HEAD
-                    ov::op::v0::Result::get_type_info_static(),
-                    ov::op::v3::Assign::get_type_info_static(),
-                    ov::op::v6::Assign::get_type_info_static())) {
-=======
                 op::v0::Result::get_type_info_static(),
                 op::v3::Assign::get_type_info_static(),
                 op::v6::Assign::get_type_info_static())) {
->>>>>>> 88703905
             for (size_t oi = 0; oi < op->get_output_size(); oi++) {
                 if (op->get_output_target_inputs(oi).empty()) {
                     unusedOutputs.push_back(op->output(oi));
@@ -228,7 +191,6 @@
 
     EnforceInferencePrecision();
 
-<<<<<<< HEAD
     auto hasSubgraphConsumers = [](const NodePtr& node) -> bool {
         const auto& childEdges = node->getChildEdges();
         return std::any_of(childEdges.begin(), childEdges.end(), [](const EdgeWeakPtr& edge) -> bool {
@@ -250,100 +212,6 @@
                 return it.get_element_type();
         }
         OPENVINO_THROW("Cannot find input port with name: ", name);
-=======
-    auto orderedOps = func->get_ordered_ops();
-
-    // TODO [NM]: unordered_map is preferred from performance perspective. Needs hash for ov::Node
-    std::map<std::shared_ptr<ov::Node>, NodePtr> op2node;
-    std::deque<ov::Output<ov::Node>> unusedOutputs;  // nodes which has no consumers (output or just unused)
-
-    auto getParentOutputPort = [](const std::shared_ptr<ov::Node> childOp, const std::shared_ptr<ov::Node> parentOp,
-                                  const size_t childInputPort) -> int {
-        for (size_t parentPort = 0; parentPort < parentOp->get_output_size(); parentPort++) {
-            if (childOp->input(childInputPort).get_tensor_ptr() == parentOp->output(parentPort).get_tensor_ptr()) {
-                return static_cast<int>(parentPort);
-            }
-        }
-
-        return -1;
-    };
-
-    OV_ITT_SCOPE_NEXT(FIRST_INFERENCE, taskChain, "AllNodes");
-
-    // Replicate All Nodes in topological order
-    for (const auto& op : orderedOps) {
-        const NodePtr node(Node::factory().create(op, context));
-
-        graphNodes.push_back(node);
-
-        if (op->get_type_info() == op::v0::Parameter::get_type_info_static()) {
-            const auto inInfo = inputsInfo.find(node->getName());
-            if (inInfo != inputsInfo.end()) {
-                inputNodesMap[node->getName()] = node;
-                if (node->isDynamicNode()) {
-                    graphHasDynamicInput = true;
-                }
-            }
-        }
-
-        if (op->get_type_info() == op::v0::Result::get_type_info_static()) {
-            const auto &input = op->input_value(0);
-            const auto name = op::util::get_ie_output_name(input);
-
-            if (outputsInfo.count(name) != 0) {
-                outputNodesMap[name] = node;
-            }
-        }
-
-        op2node[op] = node;
-
-        for (size_t port = 0; port < op->get_input_size(); port++) {
-            auto parentOp = op->get_input_node_shared_ptr(port);
-            auto parentNode = op2node[parentOp];
-
-            EdgePtr edge(new Edge(parentNode, node, getParentOutputPort(op, parentOp, port), static_cast<int>(port)));
-            node->addEdge(edge);
-            graphEdges.push_back(edge);
-        }
-
-        if (!one_of(op->get_type_info(),
-                op::v0::Result::get_type_info_static(),
-                op::v3::Assign::get_type_info_static(),
-                op::v6::Assign::get_type_info_static())) {
-            for (size_t oi = 0; oi < op->get_output_size(); oi++) {
-                if (op->get_output_target_inputs(oi).empty()) {
-                    unusedOutputs.push_back(op->output(oi));
-                }
-            }
-        }
-    }
-
-    // Add stub output node for unused outputs
-    for (auto unusedOutput : unusedOutputs) {
-        auto parentNode = op2node[unusedOutput.get_node_shared_ptr()];
-        const auto port = unusedOutput.get_index();
-        const auto nodeName = std::string("stub_") + std::to_string(unusedOutput.get_index()) + "_" + parentNode->getName();
-        const NodePtr outNode = std::make_shared<node::Input>(parentNode->outputShapes[port],
-                                                                        parentNode->getOriginalOutputPrecisionAtPort(port),
-                                                                        nodeName, "Result", context);
-        EdgePtr edge(new Edge(parentNode, outNode, port, 0));
-        outNode->addEdge(edge);
-        graphEdges.push_back(edge);
-        graphNodes.push_back(outNode);
-    }
-
-    EnforceInferencePrecision();
-
-    auto hasSubgraphConsumers = [] (const NodePtr& node) -> bool {
-        const auto & childEdges = node->getChildEdges();
-        return std::any_of(childEdges.begin(), childEdges.end(),
-                           [] (const EdgeWeakPtr& edge) -> bool {
-                               auto edgePtr = edge.lock();
-                               if (!edgePtr)
-                                   return false;
-                               return edgePtr->getChild()->getType() == Type::Subgraph;
-                           });
->>>>>>> 88703905
     };
     // change precision for input/output nodes to avoid extra data conversion when set input/output blobs
     // also we need to change input/output precisions for consumers/producers to avoid inserting reorder
