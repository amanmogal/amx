--- conflicted
+++ resolved
@@ -195,9 +195,7 @@
         graphNodes.push_back(outNode);
     }
 
-<<<<<<< HEAD
-    if (getConfig().enforceBF16)
-        EnforceBF16();
+    EnforceInferencePrecision();
 
     auto hasSubgraphConsumers = [](const NodePtr& node) -> bool {
         const auto& childEdges = node->getChildEdges();
@@ -256,9 +254,6 @@
             parent->setOriginalOutputPrecisionAtPort(parentEdges[i]->getInputNum(), precToSet);
         }
     }
-=======
-    EnforceInferencePrecision();
->>>>>>> ad0ac4bf
 }
 
 void Graph::Replicate(const CNNNetwork &network) {
