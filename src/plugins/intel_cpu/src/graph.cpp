// Copyright (C) 2018-2023 Intel Corporation
// SPDX-License-Identifier: Apache-2.0
//

#include "graph.h"

#include <algorithm>
#include <limits>
#include <map>
#include <memory>
#include <string>
#include <tuple>
#include <unordered_map>
#include <unordered_set>
#include <utility>
#include <vector>

#include "edge.h"
#include "graph_dumper.h"
#include "graph_optimizer.h"
#include "infer_request.h"
#include "itt.h"
#include "memory_desc/cpu_memory_desc_utils.h"
#include "memory_desc/dnnl_blocked_memory_desc.h"
#include "node.h"
#include "nodes/common/cpu_convert.h"
#include "nodes/common/cpu_memcpy.h"
#include "nodes/convert.h"
#include "nodes/input.h"
#include "nodes/reorder.h"
#include "nodes/memory.hpp"
#include "openvino/core/except.hpp"
#include "openvino/core/model.hpp"
#include "openvino/core/node.hpp"
#include "utils/debug_capabilities.h"
#include "utils/general_utils.h"
#include "utils/ngraph_utils.hpp"
#include "utils/node_dumper.h"
#include "utils/verbose.h"

#include <oneapi/dnnl/dnnl.hpp>
#if defined(OV_CPU_ARM_ENABLE_FP16)
#include "common/primitive_desc_iface.hpp"
#endif

#include "openvino/runtime/memory_solver.hpp"

#if (OV_THREAD == OV_THREAD_TBB || OV_THREAD == OV_THREAD_TBB_AUTO)
#    include <tbb/task.h>
#endif

using namespace dnnl;
namespace ov {
namespace intel_cpu {

typedef std::unordered_set<EdgePtr> edge_cluster_t;
typedef std::vector<edge_cluster_t> edge_clusters_t;

Graph::~Graph() {
    CPU_DEBUG_CAP_ENABLE(summary_perf(*this));
}

template<typename NET>
void Graph::CreateGraph(NET &net, const GraphContext::CPtr ctx) {
    OV_ITT_SCOPE(FIRST_INFERENCE, itt::domains::intel_cpu_LT, "CreateGraph");

    if (IsReady())
        ForgetGraphData();

    context = ctx;

    Replicate(net);

    InitGraph();

    CPU_DEBUG_CAP_ENABLE(serialize(*this));
}

void Graph::CreateGraph(const std::vector<NodePtr>& graphNodes,
                        const std::vector<EdgePtr>& graphEdges,
                        const GraphContext::CPtr ctx,
                        std::string name) {
    if (IsReady())
        ForgetGraphData();

    context = ctx;

    this->_name = std::move(name);
    this->reuse_io_tensors = false;

    this->graphNodes = graphNodes;
    this->graphEdges = graphEdges;

    for (auto node : graphNodes) {
        if ("Parameter" == node->getTypeStr()) {
            inputNodesMap[node->getName()] = node;
        } else if ("Result" == node->getTypeStr()) {
            outputNodesMap[node->getName()] = node;
        }
    }

    InitGraph();

    CPU_DEBUG_CAP_ENABLE(serialize(*this));
}

template void Graph::CreateGraph(const std::shared_ptr<const ov::Model>&, const GraphContext::CPtr);
void Graph::Replicate(const std::shared_ptr<const ov::Model> &model) {
    OV_ITT_SCOPE_CHAIN(FIRST_INFERENCE, taskChain, itt::domains::intel_cpu_LT, "Graph::Replicate", "ov::Model");
    this->_name = model->get_friendly_name();
    this->reuse_io_tensors = false;

    // Map data object onto producer node
    std::map<std::shared_ptr<ov::Node>, NodePtr> op2node;

    // nodes which has no consumers (output or just unused). But doesn't marked as graph output.
    // Will be stored as fake output separately.
    std::deque<ov::Output<ov::Node>> unusedOutputs;

    auto getParentOutputPort = [](const std::shared_ptr<ov::Node> childOp,
                                  const std::shared_ptr<ov::Node> parentOp,
                                  const size_t childInputPort) -> int {
        for (size_t parentPort = 0; parentPort < parentOp->get_output_size(); parentPort++) {
            if (childOp->input(childInputPort).get_tensor_ptr() == parentOp->output(parentPort).get_tensor_ptr()) {
                return static_cast<int>(parentPort);
            }
        }

        return -1;
    };

    const bool is_legacy_api = getConfig().isLegacyApi;
    for (const auto& op : model->get_ordered_ops()) {
        const NodePtr node {Node::factory().create(op, context)};

        AddNode(node);
        if (op->get_type_info() == op::v0::Parameter::get_type_info_static()) {
            const std::string name = get_port_name(ov::Output<ov::Node>(op, 0), is_legacy_api);
            inputNodesMap[name] = node;
            if (node->isDynamicNode()) {
                graphHasDynamicInput = true;
            }
        }

        if (op->get_type_info() == op::v0::Result::get_type_info_static()) {
            const std::string inputID = get_port_name(op->output(0), is_legacy_api);
            outputNodesMap[inputID] = node;
        }

        op2node[op] = node;

        for (size_t port = 0; port < op->get_input_size(); port++) {
            auto parentOp = op->get_input_node_shared_ptr(port);
            auto parentNode = op2node[parentOp];

            CreateEdge(parentNode, node, getParentOutputPort(op, parentOp, port), static_cast<int>(port));
        }

        if (!one_of(op->get_type_info(),
                op::v0::Result::get_type_info_static(),
                op::v3::Assign::get_type_info_static(),
                op::v6::Assign::get_type_info_static())) {
            for (size_t oi = 0; oi < op->get_output_size(); oi++) {
                if (op->get_output_target_inputs(oi).empty()) {
                    unusedOutputs.push_back(op->output(oi));
                }
            }
        }
    }

    // Add stub output node for unused data
    for (auto unusedOutput : unusedOutputs) {
        auto parentNode = op2node[unusedOutput.get_node_shared_ptr()];
        const auto port = unusedOutput.get_index();
        const auto nodeName = std::string("stub_") + std::to_string(unusedOutput.get_index()) + "_" + parentNode->getName();
        const NodePtr outNode = std::make_shared<node::Input>(parentNode->outputShapes[port],
                                                                        parentNode->getOriginalOutputPrecisionAtPort(port),
                                                                        nodeName, "Result", context);
        CreateEdge(parentNode, outNode, port, 0);
        AddNode(outNode);
    }

    auto hasSubgraphConsumers = [](const NodePtr& node) -> bool {
        const auto& childEdges = node->getChildEdges();
        return std::any_of(childEdges.begin(), childEdges.end(), [](const EdgeWeakPtr& edge) -> bool {
            auto edgePtr = edge.lock();
            if (!edgePtr)
                return false;
            return edgePtr->getChild()->getType() == Type::Subgraph;
        });
    };

    // enforce must be performed after inputs and outputs info are taken into account
    EnforceInferencePrecision();
    // also we need to change input/output precisions for consumers/producers to avoid inserting reorder
    for (auto &input : inputNodesMap) {
        const auto& inputNode = input.second;
        const auto precToSet = inputNode->getOriginalOutputPrecisionAtPort(0);
        const auto childEdges = inputNode->getChildEdgesAtPort(0);
        for (size_t i = 0; i < childEdges.size(); i++) {
            const auto child = childEdges[i]->getChild();
            const auto child_prec = child->getOriginalInputPrecisionAtPort(childEdges[i]->getOutputNum());
            if (!one_of(child_prec, ov::element::bf16, ov::element::f16) &&
                // remove this WA when #78939 is resolved
                !hasSubgraphConsumers(child))
                child->setOriginalInputPrecisionAtPort(childEdges[i]->getOutputNum(), precToSet);
        }
    }

    for (auto &output : outputNodesMap) {
        const auto& outputNode = output.second;
        const auto precToSet = outputNode->getOriginalInputPrecisionAtPort(0);
        const auto parentEdges = outputNode->getParentEdgesAtPort(0);
        for (size_t i = 0; i < parentEdges.size(); i++) {
            const auto parent = parentEdges[i]->getParent();
            parent->setOriginalOutputPrecisionAtPort(parentEdges[i]->getInputNum(), precToSet);
        }
    }
}

void Graph::InitGraph() {
    GraphOptimizer optimizer;

    SortTopologically();
    InitNodes();

    optimizer.ApplyCommonGraphOptimizations(*this);
    SortTopologically();

    InitDescriptors();

    ResolveInplaceDirections();

    InitOptimalPrimitiveDescriptors();

    ResolveEdgeConflicts();

    optimizer.ApplyImplSpecificGraphOptimizations(*this);
    SortTopologically();

    const bool hasDynNodes = ProcessDynNodes();

    Allocate();

    CreatePrimitivesAndExecConstants();

#ifndef CPU_DEBUG_CAPS
    for (auto &graphNode : graphNodes) {
        graphNode->cleanup();
    }
#endif

    ExtractExecutableNodes();
    SearchInternalStateNodes();

    status = hasDynNodes ? Status::ReadyDynamic : Status::ReadyStatic;
}

void Graph::InitNodes() {
    OV_ITT_SCOPE(FIRST_INFERENCE, itt::domains::intel_cpu_LT, "Graph::InitNodes");
    for (auto &node : graphNodes) {
        node->init();
        if (node->getConstantType() == Node::ConstantType::Unknown)
            node->updateConstantType();
    }
}

void Graph::InitDescriptors() {
    OV_ITT_SCOPE_CHAIN(FIRST_INFERENCE, taskChain, itt::domains::intel_cpu_LT, "InitDescriptors", "Prepare");

    for (auto &node : graphNodes) {
        OV_ITT_SCOPE_NEXT(FIRST_INFERENCE, taskChain, node->profiling.getSupportedDescriptors);
        DEBUG_LOG("Get supported primitive descriptors for node: ", node->getName());
        node->getSupportedDescriptors();

        OV_ITT_SCOPE_NEXT(FIRST_INFERENCE, taskChain, node->profiling.initSupportedPrimitiveDescriptors);
        DEBUG_LOG("Init supported primitive descriptors for node: ", node->getName());
        node->initSupportedPrimitiveDescriptors();

        OV_ITT_SCOPE_NEXT(FIRST_INFERENCE, taskChain, node->profiling.filterSupportedPrimitiveDescriptors);
        DEBUG_LOG("Filter supported primitive descriptors for node: ", node->getName());
        node->filterSupportedPrimitiveDescriptors();

#ifdef CPU_DEBUG_CAPS
        const auto& SPDs = node->getSupportedPrimitiveDescriptors();
        for (size_t i = 0; i < SPDs.size(); i++) {
            DEBUG_LOG("#",
                      node->getExecIndex(),
                      " ",
                      node->getName(),
                      "  SupportedPrimitiveDescriptors [",
                      i,
                      "/",
                      SPDs.size(),
                      "]: \n",
                      SPDs[i]);
        }
#endif
    }

    for (auto &node : graphNodes) {
        OV_ITT_SCOPE_NEXT(FIRST_INFERENCE, taskChain, node->profiling.selectOptimalPrimitiveDescriptor);
        DEBUG_LOG("Select optimal primitive descriptors for node: ", node->getName());
        node->selectOptimalPrimitiveDescriptor();
    }
}

void Graph::ResolveInplaceDirections() {
     OV_ITT_SCOPED_TASK(itt::domains::intel_cpu, "Graph::ResolveInplaceDirections");

    for (auto& node : graphNodes) {
        resolveInPlaceDirection(node);
    }
}


void Graph::InitOptimalPrimitiveDescriptors() {
    OV_ITT_SCOPED_TASK(itt::domains::intel_cpu, "Graph::InitOptimalPrimitiveDescriptors");
    for (auto &node : graphNodes) {
        OV_ITT_SCOPE(FIRST_INFERENCE, itt::domains::intel_cpu_LT, node->profiling.initOptimalPrimitiveDescriptor);
        DEBUG_LOG("Init optimal primitive descriptors for node: ", node->getName());
        node->initOptimalPrimitiveDescriptor();
        DEBUG_LOG("#", node->getExecIndex(), " ", node->getName(), "\n",
                  *node->getSelectedPrimitiveDescriptor(), "selectedPrimitiveDescriptorIdx = ", node->selectedPrimitiveDescriptorIndex);
    }
}

void Graph::ExtractExecutableNodes() {
    OV_ITT_SCOPE(FIRST_INFERENCE, itt::domains::intel_cpu_LT, "Graph::ExtractExecutableNodes");
    for (const auto& graphNode : graphNodes) {
        if ((!graphNode->isConstant() && CPU_DEBUG_CAPS_ALWAYS_TRUE(graphNode->isExecutable())) || graphNode->isDynamicNode()) {
            /* @todo
             * Revise implementation.
             * With current way it is possible that with debug_caps enabled
             * we execute a node, which is not ready to be executed
             */
            auto itr = syncNodesInds.find(graphNode.get());
            if (itr != syncNodesInds.end()) {
                itr->second = executableGraphNodes.size();
            }
            executableGraphNodes.emplace_back(graphNode);
        }
    }
}

void Graph::CreatePrimitivesAndExecConstants() const {
    OV_ITT_SCOPE(FIRST_INFERENCE, itt::domains::intel_cpu_LT, "Graph::CreatePrimitivesAndExecConstants");
    dnnl::stream stream(getEngine());

    using shared_memory_ptr = WeightsSharing::SharedMemory::Ptr;

    auto acquireSharedOutputs = [this](const NodePtr & node) {
        std::vector<shared_memory_ptr> outputs;
        bool hasLocalAllocatedEdges = false;
        bool hasExternalInvalidEdges = false;

        for (size_t i = 0; i < node->getChildEdges().size(); ++i) {
            auto edgePtr = node->getChildEdgeAt(i);
            if (edgePtr) {
                if (edgePtr->isUseExternalMemory()) {
                    auto ptr = context->getWeightsCache()->get(edgePtr->name());
                    outputs.emplace_back(ptr);
                    if (!ptr->isValid())
                        hasExternalInvalidEdges = true;
                } else {
                    hasLocalAllocatedEdges = true;
                }
            }
        }

        return std::make_tuple(hasExternalInvalidEdges, hasLocalAllocatedEdges, outputs);
    };

    for (const auto &node : graphNodes) {
        {
            OV_ITT_SCOPE(FIRST_INFERENCE, itt::domains::intel_cpu_LT, node->profiling.createPrimitive);
            DEBUG_LOG(*node);
            node->createPrimitive();
        }

        if (!node->isConstant()) {
            continue;
        }

        if (context->getWeightsCache()) {
            auto sharedOutputs = acquireSharedOutputs(node);

            if (std::get<0>(sharedOutputs) || std::get<1>(sharedOutputs)) {
                ExecuteNode(node, stream);

                for (auto & output : std::get<2>(sharedOutputs))
                    output->valid(true);
            }
        } else {
            ExecuteNode(node, stream);
        }
    }
}

static bool isReorderAvailable(const MemoryDescPtr& parentDesc, const MemoryDescPtr& childDesc, const dnnl::engine& eng) {
    auto definedParentDesc = parentDesc->isDefined() ? parentDesc : MemoryDescUtils::makeDummyDesc(*parentDesc);
    memory::desc srcMemDesc = MemoryDescUtils::convertToDnnlMemoryDesc(definedParentDesc)->getDnnlDesc();

    auto definedChildDesc = childDesc->isDefined() ? childDesc : MemoryDescUtils::makeDummyDesc(*childDesc);
    memory::desc dstMemDesc = MemoryDescUtils::convertToDnnlMemoryDesc(definedChildDesc)->getDnnlDesc();

    dnnl::primitive_attr attr;

    dnnl_primitive_desc_t result = nullptr;
    auto status = dnnl_reorder_primitive_desc_create(&result, srcMemDesc.get(), eng.get(), dstMemDesc.get(), eng.get(),
                                                     attr.get());
#if defined(OV_CPU_ARM_ENABLE_FP16)
    // temporary WA for slow FP32->FP16 conversion reorder in oneDNN on ARM
    // pretend the reorder is not available to use Convert node instead
    if (result && parse_impl_name(result->impl()->name()) == ref_any) {
        dnnl_primitive_desc_destroy(result);
        return false;
    }
#endif
    if (result) {
        dnnl_primitive_desc_destroy(result);
    }

    return dnnl_success == status;
}

void Graph::ResolveEdgeConflicts() {
    OV_ITT_SCOPE(FIRST_INFERENCE, itt::domains::intel_cpu_LT, "Graph::ResolveEdgeConflicts");

    ptrdiff_t numberOfEdges = static_cast<ptrdiff_t>(graphEdges.size());

    std::unordered_set<std::string> uniqueLayerNames;
    for (auto node : graphNodes) {
        uniqueLayerNames.insert(node->getName());
    }

    auto insertReorder = [&](EdgePtr& edge, bool isOptimized) {
        std::string basicLayerName = edge->getParent()->getName() + "_" +
                                     node::Reorder::getReorderArgs(edge->getInputDesc(), edge->getOutputDesc()) + "_" +
                                     edge->getChild()->getName();
        std::string layerName = basicLayerName;
        int idx = 0;
        while (uniqueLayerNames.find(layerName) != uniqueLayerNames.end()) {
            idx++;
            layerName = basicLayerName + "_" + std::to_string(idx);
        }
        uniqueLayerNames.insert(layerName);

        // optimized flag indicate that just desc update w/o actual physical memory movement.
        InsertReorder(edge, layerName, edge->getInputDesc(), edge->getOutputDesc(), isOptimized);
    };

    auto updateEdge = [&](ptrdiff_t& i) {
        graphEdges.erase(graphEdges.begin() + i);
        i--;
        numberOfEdges--;
    };

    for (ptrdiff_t i = 0; i < numberOfEdges; i++) {
        auto edge = graphEdges[i];
        auto reorderStatus = graphEdges[i]->needReorder();
        DEBUG_LOG(graphEdges[i]->name(), " reorderStatus = ", reorderStatus);
        if (reorderStatus == Edge::ReorderStatus::Regular) {
            Edge::ReorderStatus reorderStatusInternal = Edge::ReorderStatus::Regular;
            // Check if there is a reorder that needs the precision conversion
            if (edge->getInputDesc().getPrecision() != edge->getOutputDesc().getPrecision() &&
                    !isReorderAvailable(edge->getInputPortDesc()->getMemDesc(),
                                        edge->getOutputPortDesc()->getMemDesc(),
                                        this->getEngine())) {
                // If we are here, then we need to insert Convert, because there are no reorders that support such type conversion
                const auto& inDesc = edge->getInputDesc();
                const auto& outDesc = edge->getOutputDesc();

                std::string convertName = edge->getParent()->getName() + "_" +
                                          inDesc.getPrecision().get_type_name() + "_" + outDesc.getPrecision().get_type_name();

                auto convertNode = std::make_shared<node::Convert>(inDesc.getShape(), inDesc.getPrecision(), outDesc.getPrecision(),
                                                                       convertName, context);
                convertNode->setDescs(inDesc, outDesc);
                InsertNode(edge, convertNode, true);

                //Check if reorder is still needed
                reorderStatusInternal = convertNode->getChildEdgeAt(0)->needReorder();
                if (reorderStatusInternal != Edge::ReorderStatus::No)
                    edge = convertNode->getChildEdgeAt(0);
            }
            if (reorderStatusInternal != Edge::ReorderStatus::No) {
                insertReorder(edge, reorderStatusInternal == Edge::ReorderStatus::Optimized);
            }
            updateEdge(i);
        } else if (reorderStatus == Edge::ReorderStatus::Optimized) {
            insertReorder(edge, true);
            updateEdge(i);
        }
    }

    // secondary pass to eliminate complex inplace conflicts
    auto needReorder = [](const EdgePtr& edge) -> bool {
        int inNumber = edge->getInputNum();
        const auto portChildEdges = edge->getParent()->getChildEdgesAtPort(inNumber);
        if (portChildEdges.size() > 1) {
            if (auto modifyingNode = edge->modifiedInPlace()) {
                auto execIndex = modifyingNode->getExecIndex();
                for (auto pEdgePeer : portChildEdges) {
                    if (pEdgePeer == edge)
                        continue;
                    std::vector<NodePtr> vecConsumers;
                    pEdgePeer->collectConsumers(vecConsumers);

                    for (auto node : vecConsumers) {
                        if (node->getExecIndex() >= execIndex ||
                            one_of(node->getType(), Type::MemoryOutput, Type::Output)) {
                            return true;
                        }
                    }
                }
            }
        }
        return false;
    };

    numberOfEdges = graphEdges.size(); //update the total number

    for (ptrdiff_t i = 0; i < numberOfEdges; i++) {
        auto edge = graphEdges[i];
        if (needReorder(edge)) {
            constexpr bool optimizedReorder = false;
            insertReorder(edge, optimizedReorder);
            updateEdge(i);
        }
    }
}

static inline bool isConstOutput(EdgePtr edge) {
    return edge->getParent()->isConstant() && !edge->getChild()->isConstant();
}

static edge_clusters_t findEdgeClusters(const std::vector<EdgePtr> & graphEdges) {
    typedef std::unordered_map<EdgePtr, size_t> edge_cluster_idx_map_t;

    edge_clusters_t edge_clusters;
    edge_cluster_idx_map_t edge_cluster_indices;

    for (auto &edge : graphEdges) {
        auto edge_it = edge_cluster_indices.find(edge);
        if (edge_it != edge_cluster_indices.end())
            continue;   // edge is visited

        size_t cluster_idx = edge_clusters.size();
        EdgePtr last_shared_edge = nullptr;

        // find cluster index
        for (auto shared_edge = edge->getSharedEdge(std::nothrow);
            shared_edge;
            shared_edge = shared_edge->getSharedEdge(std::nothrow)) {
            auto shared_edge_it = edge_cluster_indices.find(shared_edge);
            if (shared_edge_it != edge_cluster_indices.end()) {
                cluster_idx = shared_edge_it->second;
                last_shared_edge = shared_edge;
                break;
            }
        }

        // add shared edges to cluster
        edge_cluster_indices.emplace(edge, cluster_idx);

        if (cluster_idx == edge_clusters.size())
            edge_clusters.emplace_back(edge_cluster_t { edge });
        else
            edge_clusters[cluster_idx].emplace(edge);

        for (auto shared_edge = edge->getSharedEdge(std::nothrow);
            shared_edge != last_shared_edge;
            shared_edge = shared_edge->getSharedEdge(std::nothrow)) {
            edge_cluster_indices.emplace(shared_edge, cluster_idx);
            edge_clusters[cluster_idx].emplace(shared_edge);
        }
    }

    return edge_clusters;
}

void Graph::AllocateWithReuse() {
    edge_clusters_t edge_clusters = findEdgeClusters(graphEdges);

    size_t remaining_edge_clusters_count = edge_clusters.size();

    // Resolve special cases:
    for (size_t i = 0; i < remaining_edge_clusters_count;) {
        auto &cluster = edge_clusters[i];
        bool erase = false;
        for (auto &edge : cluster) {
            // Remove already allocated edges from the mem reuse algo
            if (edge->getStatus() == Edge::Status::Allocated) {
                erase = true;
                break;
            }

            // Special allocation for string tensors
            if (edge->getDesc().getPrecision() == element::string && edge->getStatus() == Edge::Status::NeedAllocation) {
                StringMemory::StringMemoryMngrPtr mngr;
                if (edge->getParent()->isConstant()) {
                    if (edge->getParent()->getType() == Type::Input) {
                        auto constNode = static_cast<node::Input *>(edge->getParent().get());
                        edge->reuse(std::const_pointer_cast<IMemory>(constNode->getMemoryPtr()));
                    } else {
                        edge->externalAllocate(context->getWeightsCache());
                    }
                    auto stringMemory = dynamic_cast<StringMemory *>(edge->getMemoryPtr().get());
                    OPENVINO_ASSERT(stringMemory, "[CPU] Edge between nodes '",
                            edge->getParent()->getName(), "' and '", edge->getChild()->getName(), "' must have StringMemory.");
                    mngr = stringMemory->getStringMemoryMngrPtr();
                } else {
                    auto memory = std::make_shared<StringMemory>(getEngine(), edge->getDesc());
                    edge->reuse(memory);
                    mngr = memory->getStringMemoryMngrPtr();
                }
                for (auto& edge_c : cluster) {
                    if (edge_c == edge) {
                        continue;
                    }
                    OPENVINO_ASSERT(edge_c->getDesc().getPrecision() == element::string, "All edges in the cluster must be string.");
                    if (edge_c->getStatus() == Edge::Status::NotAllocated) {
                        auto memory = std::make_shared<StringMemory>(getEngine(), edge_c->getDesc(), mngr);
                        edge_c->reuse(memory);
                    } else {
                        OPENVINO_THROW("[CPU] String tensors allocation in the cluster. Edge between nodes '", edge_c->getParent()->getName(), "' and '",
                            edge_c->getChild()->getName(), "' has an unexpected status: ", static_cast<int>(edge_c->getStatus()));
                    }
                }
                erase = true;
                continue;
            }

            // Special allocation for constants
            if (edge->getStatus() != Edge::Status::NeedAllocation || !edge->getParent()->isConstant()) {
                continue;
            }
            if (edge->getParent()->getType() == Type::Input) {
                auto constNode = std::static_pointer_cast<node::Input>(edge->getParent());
                edge->reuse(std::const_pointer_cast<IMemory>(constNode->getMemoryPtr()));
            } else {
                edge->externalAllocate(context->getWeightsCache());
            }
            erase = true;
        }

        if (erase) {
            std::swap(edge_clusters[i], edge_clusters[remaining_edge_clusters_count - 1]);
            --remaining_edge_clusters_count;
        } else {
            ++i;
        }
    }

    const int64_t alignment = 32;  // 32 bytes

    // Markup the boxes
    std::vector<ov::MemorySolver::Box> definedBoxes;
    std::vector<ov::MemorySolver::Box> undefinedBoxes;
    for (size_t i = 0; i < remaining_edge_clusters_count; i++) {
        ov::MemorySolver::Box box = { std::numeric_limits<int>::max(), 0, 0, static_cast<int64_t>(i) };
        int64_t boxSize = 0;
        for (auto &edge : edge_clusters[i]) {
            int e_start = edge->getParent()->execIndex;
            int e_finish = edge->getChild()->execIndex;

            if (boxSize != -1 && edge->getDesc().isDefined()) {
                int64_t e_size = edge->getDesc().getCurrentMemSize();  // size in bytes (from the beginning of data to the last element)
                boxSize = std::max(e_size, boxSize);
            } else {
                boxSize = -1;
            }

            box.start = std::min(e_start, box.start);
            box.finish = std::max(e_finish, box.finish);
        }

        // Constant data are filled once on load.
        // So we need it untouchable during all execution time
        // -1 is a place holder for a max timestamp.
        bool isConst = false, isOutput = false, isInput = false;
        for (auto &edge : edge_clusters[i]) {
            isConst  |= isConstOutput(edge);
            isOutput |= edge->getChild()->getType() == Type::Output;
            isInput  |= edge->getParent()->getType() == Type::Input;
        }

        if (reuse_io_tensors) {
            if (isInput | isConst) box.start = 0;
            if (isOutput | isConst) box.finish = -1;
        } else {
            if (isInput  | isOutput | isConst) {
                box.start = 0;
                box.finish = -1;
            }
        }

        if (boxSize != -1) {
            box.size = div_up(boxSize, alignment);
            definedBoxes.push_back(box);
        } else {
            box.size = boxSize;
            undefinedBoxes.push_back(box);
        }
    }

    // Process defined boxes (static shapes)
    ov::MemorySolver staticMemSolver(definedBoxes);
    size_t total_size = static_cast<size_t>(staticMemSolver.solve()) * alignment;

    memWorkspace = std::make_shared<Memory>(getEngine(), DnnlBlockedMemoryDesc(ov::element::i8, Shape(VectorDims{total_size})));

    if (edge_clusters.empty())
        return;

    auto* workspace_ptr = static_cast<int8_t*>(memWorkspace->getData());

    for (const auto& box : definedBoxes) {
        int count = 0;
        for (auto& edge : edge_clusters[box.id]) {
            if (edge->getStatus() == Edge::Status::NeedAllocation) {
                int64_t offset = staticMemSolver.get_offset(box.id);
                // !! Fallback to individual memory allocation !!
                // if you like to check infer without reuse just call this function without arguments.
                edge->allocate(workspace_ptr + offset * alignment);  // alignment in byte

                // TODO: WA for some test (like strided_slice_test) which use tensors with
                //       shapes {0}. And it is implicitly converted into {1} tensor.
                //       Zeroing of input data allow pass tests.
                if (edge->getParent()->type == Type::Input && edge->hasDefinedMaxSize())
                    edge->getMemoryPtr()->nullify();

                count++;
            }
        }
        OPENVINO_ASSERT(count == 1);
    }

    //Process undefined boxes (dynamic shapes)
    if (!undefinedBoxes.empty()) {
        // Use proxy memory manager for output edges
        for (const auto& box : undefinedBoxes) {
            for (auto& edge : edge_clusters[box.id]) {
                const auto child = edge->getChild();
                if (child->getType() == Type::Output &&
                    edge->getStatus() == Edge::Status::NeedAllocation) {
                    auto proxyMemMngr =
                        std::make_shared<ProxyMemoryMngr>();
                    DEBUG_LOG("ProxyMemoryMngr ", proxyMemMngr, " ", this);
                    edge->allocate(proxyMemMngr);

                    // Store the output memory managers.
                    // So that, the infer requests can be able to access them.
                    int count = 0;
                    for (auto &output : outputNodesMap) {
                        if (output.second == child) {
                            outputNodesMemMngrMap[output.first] = proxyMemMngr;
                            count++;
                        }
                    }
                    // sometimes there are unused output ports.
                    OPENVINO_ASSERT(count <= 1, "cannot find output node. count ", count);
                }
            }
        }

        if (!syncNodesInds.empty()) {
            //We have to extend the lifespan of tensors that are crossing a sync point border in order to save
            //the intermediate computation results from possible loss due to the tensor resize
            std::vector<int> vecIntervals = {0};
            for (const auto& item : syncNodesInds) {
                vecIntervals.push_back(item.first->execIndex);
            }
            std::sort(vecIntervals.begin(), vecIntervals.end());
            for (auto& box : undefinedBoxes) {
                if (-1 == box.finish) {
                    continue;
                }
                auto itr_upper = std::upper_bound(vecIntervals.begin(), vecIntervals.end(), box.finish, [](int y, int x) { return y <= x;});
                auto itr_lower = std::lower_bound(vecIntervals.begin(), vecIntervals.end(), box.start);
                if (itr_lower != itr_upper) { // across sections
                    if (itr_upper == vecIntervals.end()) {
                        box.finish = -1;
                    } else {
                        box.finish = *itr_upper;
                    }
                }
            }
        }

        ov::MemorySolver::normalize_boxes(undefinedBoxes);

        std::vector<std::vector<ov::MemorySolver::Box>> groups; //groups of nonoverlapping boxes
        constexpr bool enableMemReuse = true; // set false to disable mem reuse for debug purposes
        if (enableMemReuse) {
            groups.push_back({undefinedBoxes.front()});
            for (size_t i = 1; i < undefinedBoxes.size(); ++i) {
                const auto& box = undefinedBoxes[i];
                bool groupFound = false;
                for (auto& group : groups) {
                    const auto& lastBox = group.back();
                    if (lastBox.start > box.finish || lastBox.finish < box.start) {
                        group.push_back(box);
                        groupFound = true;
                        break;
                    }
                }

                if (!groupFound) {
                    groups.push_back({box});
                }
            }
        } else {
            for (auto& box : undefinedBoxes) {
                groups.push_back({box});
            }
        }
        for (auto& group : groups) {
            auto grpMemMngr =
                std::make_shared<DnnlMemoryMngr>(make_unique<MemoryMngrWithReuse>());
            for (auto& box : group) {
                for (auto& edge : edge_clusters[box.id]) {
                    if (edge->getStatus() == Edge::Status::NeedAllocation) {
                        edge->allocate(grpMemMngr);
                    }
                }
            }
        }
    }

    // Resolve all other edges with status NotAllocated and in-place
    for (auto& cluster : edge_clusters) {
        for (auto& edge : cluster) {
            if (edge->getStatus() != Edge::Status::NotAllocated) {
                continue;
            }
            std::vector<EdgePtr> edges_to_process;
            edges_to_process.push_back(edge);
            for (auto next_edge = edge->getSharedEdge(std::nothrow);
                next_edge;
                next_edge = next_edge->getSharedEdge(std::nothrow)) {
                edges_to_process.push_back(next_edge);
            }
            std::for_each(edges_to_process.rbegin(), edges_to_process.rend(), [](const EdgePtr& edge) {
                if (edge->getStatus() == Edge::Status::NotAllocated) {
                    if (edge->inPlace(Edge::LOOK_DOWN)) {
                        edge->getChild()->resolveInPlaceEdges(Edge::LOOK_DOWN);
                    } else if (edge->inPlace(Edge::LOOK_UP)) {
                        edge->getParent()->resolveInPlaceEdges(Edge::LOOK_UP);
                    } else {
                        auto sharedEdge = edge->getSharedEdge();
                        auto sharedEdgeParent = sharedEdge->getParent();
                        edge->allocate(sharedEdge->getMemoryPtr()->getMemoryMngr());
                        DEBUG_LOG(*edge, " sharedEdge with ", *sharedEdge);
                    }
                }
            });
        }
    }
}

void Graph::Allocate() {
    OV_ITT_SCOPE(FIRST_INFERENCE, itt::domains::intel_cpu_LT, "Graph::Allocate");

    //resolve inplace dead end nodes
    for (const auto& edge : graphEdges) {
        if (edge->getStatus() == Edge::Status::Uninitialized) {
            if (edge->getParent()->getParentEdges().empty() &&
                one_of(edge->getParent()->getType(), Type::Input, Type::MemoryInput) &&
                edge->inPlace(Edge::LOOK_UP)) {
                edge->getParent()->resolveInPlaceEdges(Edge::LOOK_UP);
            } else if (edge->getChild()->getChildEdges().empty() &&
                one_of(edge->getChild()->getType(), Type::Output, Type::MemoryOutput) &&
                edge->inPlace(Edge::LOOK_DOWN)) {
                edge->getChild()->resolveInPlaceEdges(Edge::LOOK_DOWN);
            }
        }
    }

    // resolve edges. Define which will be a view on others
    //   NeedAllocation - real blob
    //   NotAllocated - view on other blob, peer or in-place
    for (auto& edge : graphEdges) edge->init();

    // Allocate memory space for all edges marked with NeedAllocation
    AllocateWithReuse();

    // Check all getters. Should work.
    for (auto& edge : graphEdges) edge->validate();
}

bool Graph::ProcessDynNodes() {
    OV_ITT_SCOPE(FIRST_INFERENCE, itt::domains::intel_cpu_LT, "Graph::ProcessDynNodes");

    bool result = false;
    for (size_t i = 0; i < graphNodes.size(); ++i) {
        const auto& node = graphNodes[i];
        if (node->isDynamicNode()) {
            result = true;
            if (node->outputShapeDataDependency() ||
                // WA: for convolution plus sum(broadcast). Due to the fact that a convolution with sum use the same memory for second sum term and the output
                // tensors (inPlace) resizing the output tensor, may lead to reallocation of this second term memory and possible data lost. The reallocation
                // may happen when the second term shape is broadcasted to the output tensor shape. To avoid the data loss, we have a special processing for
                // such cases inside the convolution node, but it works properly only when dynamic shapes inference, preparation and execution a called
                // for this node sequentially.
                (node->getType() == Type::Convolution && node->isInPlace())) {
                syncNodesInds.insert({node.get(), i});
            }
        }
    }

    // In case of dynamic shapes, tensors may be resized due to the shapes variations.
    // If the input tensor is included to memory reuse, it means that its memory manager is shared with other tensors in the graph, which in turn may cause data
    // loss when one of the tensors down the graph requests mem resize, while the input data have not been yet read by the consumers. To avoid such situations
    // we disable io mem reuse for the case of dynamic shapes.
    if (result) {
        this->reuse_io_tensors = false;
    }
    return result;
}

void Graph::PushInputData(const std::string& name, const ov::SoPtr<ITensor>& input) {
    if (!IsReady()) OPENVINO_THROW("Wrong state. Topology not ready.");
    auto input_itr = inputNodesMap.find(name);
    if (input_itr != inputNodesMap.end()) {
        auto node = input_itr->second;
        auto childEdge = node->getChildEdgeAt(0);
        auto edgeMemory = childEdge->getMemoryPtr();

        const void* ext_data_ptr = input->data();
        void* inter_data_ptr = edgeMemory->getData();

        if (ext_data_ptr != inter_data_ptr) {
            auto ext_tensor_desc = MemoryDescUtils::generateCpuBlockedMemoryDesc(input);
            auto actualDesc = edgeMemory->getDescPtr();

            if (actualDesc->getPrecision() == element::string) {
                StringMemory ext_mem(getEngine(), ext_tensor_desc, ext_data_ptr);
                edgeMemory->load(ext_mem);
            } else if (!actualDesc->isCompatible(*ext_tensor_desc)) {
                Memory ext_mem(getEngine(), ext_tensor_desc, ext_data_ptr, false);
                edgeMemory->load(ext_mem, false);
            } else {
                size_t size_to_copy = ext_tensor_desc->getCurrentMemSize();
                cpu_parallel_memcpy(inter_data_ptr, ext_data_ptr, size_to_copy);
            }
        }
    } else {
        OPENVINO_THROW("Input blob for infer '", name, "' doesn't correspond to input in network");
    }
}

// suppose always being shared infer_request intel_cpu::Tensor to Graph if isDynamic.
void Graph::PullOutputData(std::unordered_map<std::string, ov::SoPtr<ITensor>>& output) {
    if (!IsReady())
        OPENVINO_THROW("Wrong state. Topology not ready.");

    for (auto &outputMap : outputNodesMap) {
        auto name = outputMap.first;
        auto node = outputMap.second;
        auto parentEdge = node->getParentEdgeAt(0);
        const auto& intr_blob = parentEdge->getMemory();

        const auto ext_blob_map = output.find(name);
        const auto ext_blob = ext_blob_map->second;
        if (ext_blob_map == output.end()) {
            OPENVINO_THROW("The CPU plugin graph doesn't contain output node with name: ", name.c_str());
        }

        auto expected_desc_ptr = MemoryDescUtils::generateCpuBlockedMemoryDesc(ext_blob);
        const auto actualDesc = intr_blob.getDescWithType<BlockedMemoryDesc>();

        DEBUG_LOG(name, ", tensor data addr ", static_cast<void*>(output[name]->data()));

        // TODO [NM]: need to create universal reorder which will be detect cases when we really need to use it
        // WA: for cases when output shape after transformation will be 1x1x1x1 but model output is scalar
        bool isScalarOutput = false;
        if (ext_blob->get_shape().empty() && ext_blob->get_size() == 1) {
            const auto& actualDims = expected_desc_ptr->getShape().getStaticDims();
            isScalarOutput =
                !actualDims.empty() &&
                std::accumulate(actualDims.begin(), actualDims.end(), (size_t)1, std::multiplies<size_t>()) == 1;
        }

        auto outDims = intr_blob.getStaticDims();
        if (ext_blob->get_shape() != outDims && !isScalarOutput) {
            // WA: because input/output info initially contains non empty dims, order etc.
            // and setDims (called inside setShape) can't correct modify blocked desc for desc with blocked layout
            DEBUG_LOG(name, ", tensor data addr ", static_cast<void*>(output[name]->data()),
            " dims ", PartialShape(output[name]->get_shape()), " -> ", PartialShape(outDims),
            ", intr ptr ", intr_blob.getData(), " , parentedge's memory object ", parentEdge->getMemoryPtr().get());
            ext_blob->set_shape(outDims);
            DEBUG_LOG(name, ", tensor data addr ", static_cast<void*>(output[name]->data()),
            " dims ", PartialShape(output[name]->get_shape()), ", intr ptr ", intr_blob.getData());
            expected_desc_ptr = MemoryDescUtils::generateCpuBlockedMemoryDesc(ext_blob);
        }

        // check for empty output blob
        if (std::any_of(outDims.begin(), outDims.end(), [](const Dim dim) {return dim == 0;})) {
            continue;
        }

        auto srcPrec = actualDesc->getPrecision();
        auto dstPrec = expected_desc_ptr->getPrecision();
        if (!getConfig().isLegacyApi && srcPrec == dstPrec && ext_blob->get_byte_size() != intr_blob.getSize())
            OPENVINO_THROW("Output blob byte size is not equal network output byte size (",
                           ext_blob->get_byte_size(),
                           "!=",
                           intr_blob.getSize(),
                           ").");

        void *ext_blob_ptr = ext_blob->data();
        void *intr_blob_ptr = intr_blob.getData();
        DEBUG_LOG(name, " @ ", intr_blob_ptr, " -> ", ext_blob_ptr, " zero-copy: ", intr_blob_ptr == ext_blob_ptr, " graph ", this, "\r\n");

        // That is the same memory. No need to copy
        if (ext_blob_ptr == intr_blob_ptr) continue;

        if (actualDesc->getPrecision() == element::string) {
            StringMemory outBloMem(getEngine(), expected_desc_ptr, ext_blob_ptr);
            outBloMem.load(intr_blob);
        } else if (!actualDesc->isCompatible(*expected_desc_ptr) && !isScalarOutput) {
            Memory outBloMem(getEngine(), expected_desc_ptr, ext_blob_ptr, false);
            outBloMem.load(intr_blob, false);
        } else {
            OPENVINO_ASSERT(srcPrec == dstPrec, "The precision of the CPU output tensor ", name, " is different from the external one");
            size_t size_to_copy = intr_blob.getSize();
            cpu_parallel_memcpy(ext_blob_ptr, intr_blob_ptr, size_to_copy);
        }
    }
}

void Graph::InferStatic(SyncInferRequest* request) {
    dnnl::stream stream(getEngine());

    for (const auto& node : executableGraphNodes) {
        VERBOSE(node, getConfig().debugCaps.verbose);
        PERF(node, getConfig().collectPerfCounters);

        if (request)
            request->throw_if_canceled();
        ExecuteNode(node, stream);
    }
}

namespace {

class IUpdateNodes {
public:
    virtual void run(size_t stopIndx) = 0;
    virtual ~IUpdateNodes() = default;
};

class UpdateNodesSeq : public IUpdateNodes {
public:
    explicit UpdateNodesSeq(std::vector<NodePtr>& executableGraphNodes) : m_executableGraphNodes(executableGraphNodes) {}
    void run(size_t stopIndx) override {
        for (; prepareCounter < stopIndx; ++prepareCounter) {
            const auto& node = m_executableGraphNodes[prepareCounter];
            if (node->isDynamicNode()) {
                node->updateShapes();
                node->updateDynamicParams();
            }
        }
    }

private:
    size_t prepareCounter = 0;
    std::vector<NodePtr>& m_executableGraphNodes;
};

#if (OV_THREAD == OV_THREAD_SEQ)
    using UpdateNodes = UpdateNodesSeq;
#endif

#if (OV_THREAD == OV_THREAD_TBB || OV_THREAD == OV_THREAD_TBB_AUTO || OV_THREAD == OV_THREAD_OMP)
class UpdateNodesBase : public IUpdateNodes {
public:
    explicit UpdateNodesBase(std::vector<NodePtr>& executableGraphNodes) : m_executableGraphNodes(executableGraphNodes) {}
    void updateShapes(size_t node_indx, size_t stop_indx) {
        try {
            for (size_t i = node_indx; i < stop_indx; i++) {
                const auto& node = m_executableGraphNodes[i];
                if (node->isDynamicNode()) {
                    node->updateShapes();
                }
                m_prepareCounter.store(i, std::memory_order::memory_order_release);
            }
        }
        catch(...) {
            m_completion.store(true, std::memory_order::memory_order_relaxed);
            throw;
        }
        m_prepareCounter.store(stop_indx, std::memory_order::memory_order_relaxed);
        m_completion.store(true, std::memory_order::memory_order_release);
    }

    void updateDynParams(size_t node_indx, size_t /*unused*/) {
        size_t local_counter = node_indx;
        while (true) {
            const bool completion = m_completion.load(std::memory_order::memory_order_acquire);
            const size_t prepareCounter = m_prepareCounter.load(std::memory_order::memory_order_relaxed);
            if (completion && local_counter == prepareCounter) {
                break;
            }
            while (local_counter < prepareCounter) {
                const auto& node = m_executableGraphNodes[local_counter++];
                if (node->isDynamicNode()) {
                    node->updateDynamicParams();
                }
            }
        }
    }

protected:
    std::atomic<size_t> m_prepareCounter{0};
    std::atomic<bool> m_completion{false};
    std::vector<NodePtr>& m_executableGraphNodes;
};

#if (OV_THREAD == OV_THREAD_TBB || OV_THREAD == OV_THREAD_TBB_AUTO)
#if (TBB_VERSION_MAJOR > 2020)
template <typename Body>
class AsyncTask : public tbb::detail::d1::task {
public:
    AsyncTask(Body& body, tbb::detail::d1::wait_context& wait, size_t node_indx, size_t stop_indx) :
        m_body(body), m_wait(wait), m_node_indx(node_indx), m_stop_indx(stop_indx) {}
    task* execute(tbb::detail::d1::execution_data&) override {
        m_body(m_node_indx, m_stop_indx);
        m_wait.release();
        return nullptr;
    }
    task* cancel(tbb::detail::d1::execution_data&) override {
        m_wait.release();
        return nullptr;
    }

private:
    Body& m_body;
    tbb::detail::d1::wait_context& m_wait;
    size_t m_node_indx;
    size_t m_stop_indx;
};

class UpdateNodes : public UpdateNodesBase {
public:
    using UpdateNodesBase::UpdateNodesBase;
    void run(size_t stopIndx) override {
        m_completion.store(false);
        auto startCounter = m_prepareCounter.load();
        tbb::detail::d1::wait_context wait_ctx(2);

        auto task1 = [this](size_t start, size_t stop) {
            this->updateShapes(start, stop);
        };
        AsyncTask<decltype(task1)> t1(task1, wait_ctx, startCounter, stopIndx);

        auto task2 = [this](size_t start, size_t stop) {
            this->updateDynParams(start, stop);
        };
        AsyncTask<decltype(task2)> t2(task2, wait_ctx, startCounter, stopIndx);

        tbb::detail::d1::spawn(t2, ctx, /* always submit the task to a thread that occupies the first slot */ 1);
        tbb::detail::d1::execute_and_wait(t1, ctx, wait_ctx, ctx);
    }

private:
    tbb::task_group_context ctx;
};
#else
template <typename Body>
class AsyncTask : public tbb::task {
public:
    AsyncTask(Body& body, size_t node_indx, size_t stop_indx) : m_body(body), m_node_indx(node_indx), m_stop_indx(stop_indx) {}
    task* execute() override {
        m_body(m_node_indx, m_stop_indx);
        return nullptr;
    }

private:
    Body& m_body;
    size_t m_node_indx;
    size_t m_stop_indx;
};

class UpdateNodes : public UpdateNodesBase {
public:
    using UpdateNodesBase::UpdateNodesBase;
    void run(size_t stopIndx) override {
        m_completion.store(false);
        auto startCounter = m_prepareCounter.load();
        tbb::task& root = *new(tbb::task::allocate_root()) tbb::empty_task;
        root.set_ref_count(3); // two for children and one preserved

        auto task1 = [this](size_t start, size_t stop) {
            this->updateShapes(start, stop);
        };
        AsyncTask<decltype(task1)>& a = *new (root.allocate_child()) AsyncTask<decltype(task1)>(task1, startCounter, stopIndx);

        auto task2 = [this](size_t start, size_t stop) {
            this->updateDynParams(start, stop);
        };
        AsyncTask<decltype(task2)>& b = *new (root.allocate_child()) AsyncTask<decltype(task2)>(task2, startCounter, stopIndx);

        b.set_affinity(2); // slot 1 plus 1
        tbb::task::spawn(b);
        root.spawn_and_wait_for_all(a);
    }
};
#endif
#endif

#if (OV_THREAD == OV_THREAD_OMP)
class UpdateNodes : public UpdateNodesBase {
public:
    using UpdateNodesBase::UpdateNodesBase;
    void run(size_t stopIndx) override {
        m_completion.store(false);
        auto startCounter = m_prepareCounter.load();

        #pragma omp parallel
        #pragma omp sections
        {
            #pragma omp section
            {
                updateDynParams(startCounter, stopIndx);
            }
            #pragma omp section
            {
                updateShapes(startCounter, stopIndx);
            }
        }
    }
};
#endif

#endif
} // namespace


void Graph::InferDynamic(SyncInferRequest* request) {
    dnnl::stream stream(getEngine());

    std::set<size_t> syncIndsWorkSet;
    for (const auto& nodeIndx : syncNodesInds) {
        syncIndsWorkSet.insert(nodeIndx.second);
        //since sometimes we need to run the synchronization node  alone (for example in the case of internal dynamism)
        //let's add another sync index after the sync point node
        syncIndsWorkSet.insert(nodeIndx.second + 1);
    }
    syncIndsWorkSet.insert(executableGraphNodes.size());

    std::unique_ptr<IUpdateNodes> updateNodes{};
    if (parallel_get_max_threads() > 1) {
        updateNodes.reset(new UpdateNodes(executableGraphNodes));
    } else {
        updateNodes.reset(new UpdateNodesSeq(executableGraphNodes));
    }
    size_t inferCounter = 0;

    for (auto stopIndx : syncIndsWorkSet) {
        updateNodes->run(stopIndx);
        for (; inferCounter < stopIndx; ++inferCounter) {
            auto& node = executableGraphNodes[inferCounter];
            VERBOSE(node, getConfig().debugCaps.verbose);
            PERF(node, getConfig().collectPerfCounters);

            if (request)
                request->throw_if_canceled();
            ExecuteNode(node, stream);
        }
    }
}

inline void Graph::ExecuteNode(const NodePtr& node, const dnnl::stream& stream) const {
    DUMP(node, getConfig().debugCaps, infer_count);

    OV_ITT_SCOPED_TASK(itt::domains::intel_cpu, node->profiling.execute);
    DEBUG_LOG(*node);
    if (node->isDynamicNode()) {
        node->executeDynamic(stream);
    } else {
        node->execute(stream);
    }
}

void Graph::Infer(SyncInferRequest* request) {
    if (!IsReady()) {
        OPENVINO_THROW("Wrong state of the ov::intel_cpu::Graph. Topology is not ready.");
    }

    if (Status::ReadyDynamic == status) {
        InferDynamic(request);
    } else if (Status::ReadyStatic == status) {
        InferStatic(request);
    } else {
        OPENVINO_THROW("Unknown ov::intel_cpu::Graph state: " , static_cast<size_t>(status));
    }

    if (infer_count != -1) infer_count++;
}

void Graph::VisitNode(NodePtr node, std::vector<NodePtr>& sortedNodes) {
    if (node->temporary) {
        return;
    }

    if (node->permanent) {
        return;
    }

    node->temporary = true;

    for (size_t i = 0; i < node->getChildEdges().size(); i++) {
        VisitNode(node->getChildEdgeAt(i)->getChild(), sortedNodes);
    }

    node->permanent = true;
    node->temporary = false;

    sortedNodes.insert(sortedNodes.begin(), node);
}

void Graph::SortTopologically() {
    OV_ITT_SCOPE(FIRST_INFERENCE, itt::domains::intel_cpu_LT, "Graph::SortTopologically");

    std::vector<NodePtr> unsorted;
    std::vector<NodePtr> sorted;

    for (size_t i = 0; i < graphNodes.size(); i++) {
        NodePtr node = graphNodes[i];

        node->permanent = false;
        node->temporary = false;

        unsorted.push_back(node);
    }

    while (!unsorted.empty()) {
        NodePtr node = unsorted.at(0);
        unsorted.erase(unsorted.begin());

        VisitNode(node, sorted);
    }

    for (size_t i = 0; i < sorted.size(); i++)
        sorted[i]->execIndex = static_cast<int>(i);

    graphNodes.erase(graphNodes.begin(), graphNodes.end());
    graphNodes.assign(sorted.begin(), sorted.end());

    // TODO: Sort in/out edges by port index because of backward compatibility
    //       A lot of plugin logic are build on top of assumption that index in
    //       vector childEdges/parentEdges is port number. But that is not
    //       truth anymore. But to keep old logic correct need to simulate ordering.
    //
    // Make first N (N == port_num) edge indexes are matched with port index
    for (auto &node : graphNodes) {
        {
            int port_num = node->inputShapes.size();
            std::vector<EdgePtr> res(port_num);

            for (size_t i = 0; i < node->parentEdges.size(); i++) {
                auto edge = node->getParentEdgeAt(i);
                int port = edge->getOutputNum();
                if (port < port_num && !res[port])
                    res[port] = edge;
                else
                    res.push_back(edge);
            }
            node->parentEdges = {res.begin(), res.end()};
        }
        {
            int port_num = node->outputShapes.size();
            std::vector<EdgePtr> res(port_num);

            for (size_t i = 0; i < node->childEdges.size(); i++) {
                auto edge = node->getChildEdgeAt(i);
                int port = edge->getInputNum();
                if (port < port_num && !res[port])
                    res[port] = edge;
                else
                    res.push_back(edge);
            }
            node->childEdges = {res.begin(), res.end()};
        }
    }
}

void Graph::GetPerfData(std::vector<ov::ProfilingInfo>& perfMap) const {
    std::function<void(std::vector<ov::ProfilingInfo>&, const NodePtr&)> getPerfMapFor =
        [&](std::vector<ov::ProfilingInfo>& perfMap, const NodePtr& node) {
            ov::ProfilingInfo pc;
            pc.node_name = node->getName();
            // pc.execution_index = i++;
            uint64_t avg_time = node->PerfCounter().avg();
            pc.cpu_time = pc.real_time = std::chrono::microseconds(avg_time);
            pc.status = avg_time > 0 ? ov::ProfilingInfo::Status::EXECUTED : ov::ProfilingInfo::Status::NOT_RUN;
            pc.exec_type = node->getPrimitiveDescriptorType();
            pc.node_type = node->typeStr;
            perfMap.emplace_back(pc);

            for (auto& fusedNode : node->fusedWith) {
                getPerfMapFor(perfMap, fusedNode);
            }

            for (auto& mergedWith : node->mergedWith) {
                getPerfMapFor(perfMap, mergedWith);
            }
        };

    for (size_t i = 0; i < graphNodes.size(); i++) {
        if (graphNodes[i]->isConstant())
            continue;
        getPerfMapFor(perfMap, graphNodes[i]);
    }
}

void Graph::CreateEdge(const NodePtr& parent,
                       const NodePtr& child,
                       int parentPort,
                       int childPort) {
    assert(parentPort >= 0 && childPort >= 0);
    assert(std::none_of(child->getParentEdges().begin(), child->getParentEdges().end(),
<<<<<<< HEAD
                       [&childPort](const EdgeWeakPtr& edge){
                           return edge.lock()->getOutputNum() == childPort;
                       }));
=======
                        [&childPort](const EdgeWeakPtr& edge){
                            return edge.lock()->getOutputNum() == childPort;
                        }));
>>>>>>> 51eb1074

    auto edge = std::make_shared<Edge>(parent, child, parentPort, childPort);

    parent->addChildEdge(edge);
    child->addParentEdge(edge);
    graphEdges.push_back(edge);
}

void Graph::RemoveEdge(const EdgePtr& edge) {
    edge->drop();
    graphEdges.erase(std::remove(graphEdges.begin(), graphEdges.end(), edge), graphEdges.end());
}

<<<<<<< HEAD
void Graph::AddNode(NodePtr new_node) {
    assert(new_node);
    assert(std::none_of(graphNodes.begin(), graphNodes.end(), [&new_node] (NodePtr node) { return node == new_node; }));
=======
void Graph::AddNode(NodePtr node) {
    assert(node);
    assert(std::find(graphNodes.begin(), graphNodes.end(), node) == graphNodes.end());
>>>>>>> 51eb1074

    graphNodes.push_back(new_node);
}

void Graph::DropNode(const NodePtr &node) {
    auto children = node->childEdges;
    auto parents = node->parentEdges;

    for (size_t i = 0; i < parents.size(); i++) {
        auto p_edge = parents[i].lock();
        if (!p_edge) continue;
        auto parent = p_edge->getParent();
        if (!parent) continue;

        const int inNum = p_edge->getInputNum();
        RemoveEdge(p_edge);

        for (size_t j = 0; j < children.size(); j++) {
            auto c_edge = children[j].lock();
            if (!c_edge) continue;
            auto child = c_edge->getChild();
            if (!child) continue;

            const int outNum = c_edge->getOutputNum();
            RemoveEdge(c_edge);
            CreateEdge(parent, child, inNum, outNum);
            if (child->getConstantType() != Node::ConstantType::Unknown) {
                child->updateConstantType();
            }
        }
    }
}

void Graph::DropDWConvNode(const NodePtr &node) {
    auto children = node->childEdges;
    auto parents = node->parentEdges;

    auto parentConvEdge = parents[0].lock();
    if (!parentConvEdge) return;
    auto parentConv = parentConvEdge->getParent();
    if (!parentConv) return;

    parentConv->outputShapes[0] = node->outputShapes[0];

    for (size_t i = 0; i < 1; i++) {
        auto p_edge = parents[i].lock();
        if (!p_edge) continue;
        auto parent = p_edge->getParent();
        if (!parent) continue;

        const int inNum = p_edge->getInputNum();
        RemoveEdge(p_edge);

        for (size_t j = 0; j < children.size(); j++) {
            auto c_edge = children[j].lock();
            if (!c_edge) continue;
            auto child = c_edge->getChild();
            if (!child) continue;

            const int outNum = c_edge->getOutputNum();
            RemoveEdge(c_edge);
            CreateEdge(parent, child, inNum, outNum);
        }
    }

    for (size_t i = 1; i < parents.size(); i++) {
        auto p_edge = parents[i].lock();
        if (!p_edge) continue;
        auto parent = p_edge->getParent();
        if (!parent) continue;

        const int inNum = p_edge->getInputNum();
        const int portCandidate = p_edge->getOutputNum();
        RemoveEdge(p_edge);
        const int outNum = parentConv->parentEdges.size();

        parentConv->inputShapes.push_back(node->getInputShapeAtPort(portCandidate));
        CreateEdge(parent, parentConv, inNum, outNum);
    }
    parentConv->outputShapes[0] = node->getOutputShapeAtPort(0);
}

void Graph::RemoveDroppedNodes() {
    graphNodes.erase(std::remove_if(graphNodes.begin(), graphNodes.end(),
                                    [](const NodePtr& node){ return node->isDropped(); }),
                     graphNodes.end());
}

void Graph::RemoveDroppedEdges() {
    graphEdges.erase(std::remove_if(graphEdges.begin(), graphEdges.end(),
                                    [](const EdgePtr& node){ return node->isDropped(); }),
                     graphEdges.end());
}

NodePtr Graph::InsertReorder(EdgePtr edge, std::string layerName, const MemoryDesc& inDesc, const MemoryDesc& outDesc,
                                         bool isOptimized, const std::vector<int> & src_perm) {
    NodePtr newReorder(new node::Reorder(layerName, context));
    auto *reorderPtr = dynamic_cast<node::Reorder *>(newReorder.get());
    if (reorderPtr == nullptr) {
        OPENVINO_THROW("Graph::InsertReorder: Cannot cast to Reorder");
    }
    reorderPtr->setDescs(inDesc, outDesc);
    reorderPtr->setOptimized(isOptimized);
    reorderPtr->setSrcPermutation(src_perm);

    DEBUG_LOG(reorderPtr->getName(), " edge=", edge->name(), " isOptimized=", isOptimized);
    DEBUG_LOG("    inDesc: ", inDesc.getShape().toString(), inDesc.getPrecision().get_type_name(), " ", inDesc.serializeFormat());
    DEBUG_LOG("   outDesc: ", outDesc.getShape().toString(), outDesc.getPrecision().get_type_name(), " ", outDesc.serializeFormat());

    InsertNode(edge, newReorder, true);

    // Using the method Edge::getDesc() we can check that input and output tensor descriptors are equal.
    // Due to the specificity of GraphOptimizer::MergeTransposeAndReorder() that isOptimized flag uses, we shouldn't do these checks.
    if (!isOptimized) {
        newReorder->getParentEdgeAt(0)->getDesc();
        newReorder->getChildEdgeAt(0)->getDesc();
    }

    return newReorder;
}

bool Graph::InsertNode(EdgePtr edge, NodePtr node, bool initNode) {
    auto oIndex = edge->getOutputNum();
    auto iIndex = edge->getInputNum();
    if (iIndex < 0 || oIndex < 0)
        OPENVINO_THROW("Cannot insert node '",
                       node->getName(),
                       "' between nodes: ",
                       edge->getParent()->getName(),
                       " and ",
                       edge->getChild()->getName(),
                       ".");
    edge->drop();

    return InsertNode(edge->getParent(), edge->getChild(), node, iIndex, oIndex, initNode);
}

bool Graph::InsertNode(NodePtr parent, NodePtr child, NodePtr node, int parentPort, int childPort, bool initNode) {
    CreateEdge(parent, node, parentPort, 0);
    CreateEdge(node, child, 0, childPort);
    node->updateConstantType();
    AddNode(node);

    if (initNode) {
        node->getSupportedDescriptors();
        node->initSupportedPrimitiveDescriptors();
        node->filterSupportedPrimitiveDescriptors();
        node->selectOptimalPrimitiveDescriptor();
        resolveInPlaceDirection(node);
        node->initOptimalPrimitiveDescriptor();
    }

    return true;
}

// Apply inference precision configuration
void Graph::EnforceInferencePrecision() {
    CPU_DEBUG_CAP_ENABLE(static EnforceInferPrcDebug inferPrecDebug);

    const auto inferPrec = getConfig().inferencePrecision;

    if (inferPrec == ov::element::f32)
        return; // nothing to do, only precision reduction is currently allowed
#if defined(OV_CPU_ARM_ENABLE_FP16)
    if (inferPrec == ov::element::f16)
        return; // precision of configured by ov::pass::ConvertPrecision
#endif
    std::function<void(const NodePtr&, std::unordered_set<NodePtr>& skipNodes)> searchForNodesToSkip;
    searchForNodesToSkip = [&](const NodePtr& node, std::unordered_set<NodePtr>& skipNodes) -> void {
        for (size_t i = 0; i < node->getParentEdges().size(); i++) {
            const auto& parent = node->getParentEdgeAt(i)->getParent();

            if (inferPrec == ov::element::bf16) {
                /* list of node types that must be forced to be executed in BF16 precision
                * because of performance gains */
                if (one_of(parent->getType(),
                        Type::Convolution,    // conv nets
                        Type::FullyConnected, // conv / bert nets
                        Type::RNNCell,        // recurent nets
                        Type::RNNSeq,         // recurent nets
                        Type::MatMul,         // bert nets
                        Type::ROIPooling,     // object detection nets
                        Type::Interpolate))    // super resolution nets
                    continue;   // stop at significant nodes
            } else if (inferPrec == ov::element::f16) {
                /* list of node types that must be forced to be executed in FP16 precision
                * because of performance gains */
                if (one_of(parent->getType(),
                        Type::Convolution,    // conv nets
                        Type::Deconvolution,  // deconv
                        Type::FullyConnected, // conv / bert nets
                        Type::MatMul,         // bert nets
                        Type::Pooling,
                        Type::MVN))
                    continue;   // stop at significant nodes
            }

            const auto res = skipNodes.insert(parent);
            if (res.second) // node not visited yet
                searchForNodesToSkip(parent, skipNodes);
        }
    };

    /* Skip low-precision float point enforcement for tail of the graph by forming set of nodes to skip.
     * Necessary to maintain accuracy.
     * Experiments show zero peformance impact on average */
    std::unordered_set<NodePtr> nodesToSkip;
    // starting from output nodes
    for (const auto& entry : outputNodesMap) {
        const auto& output = entry.second;
        // do not skip outputs which precisions are explicitly set equal to inferPrec
        if (output->getOriginalInputPrecisionAtPort(0) == inferPrec)
            continue;

        searchForNodesToSkip(output, nodesToSkip);
    }

    for (const auto& node : graphNodes) {
        if (nodesToSkip.count(node) && !node->enforceBF16evenForGraphTail)
            continue;

        if (one_of(node->getType(), Type::Input, Type::Output, Type::MemoryInput, Type::MemoryOutput))
            continue;

#ifdef CPU_DEBUG_CAPS
        if (!inferPrecDebug.enabled(NameFromType(node->getType()), node->getName()))
            continue;
#endif
        DEBUG_LOG("#", node->getExecIndex(), " ", node->getName(), " is enforced to use", inferPrec);

        for (size_t i = 0; i < node->getOriginalInputsNumber(); i++) {
            auto keepOriginalInputPrecisionAtPort = [](const NodePtr& node, const size_t inPort) {
                // keep non-float precisions
                if (node->getOriginalInputPrecisionAtPort(inPort) != ov::element::f32)
                    return true;

                const auto &parent = node->getParentEdgesAtPort(inPort)[0]->getParent();
                /* Skip BF16 enforcement for nodes after Constant Inputs for maintaining precision for fusing.
                 * Element type conversion to bf16 is done automatically, if convolution follows up after Constant Inputs
                 * and activation is bf16 */
                if (parent->getType() == Type::Input && parent->isConstant() &&
                    // Concatenation node is exception because it doesn't change an accuracy for BF16 activation
                    node->getType() != Type::Concatenation)
                    return true;
                // Eltwise and Subgraph (snippets) nodes support precision conversion
                if (parent->getType() == Type::Input && one_of(node->getType(), Type::Eltwise, Type::Subgraph))
                    return true;

                return false;
            };

            if (keepOriginalInputPrecisionAtPort(node, i))
                continue;

            node->setOriginalInputPrecisionAtPort(i, inferPrec);
        }

        for (size_t i = 0; i < node->getOriginalOutputsNumber(); i++) {
            // keep non-float precisions
            if (node->getOriginalOutputPrecisionAtPort(i) != ov::element::f32)
                continue;

            // exclude Convert before Range since it may cause precision loss when integter type to LP.
            // TODO: Incorrect subgraph is generated by ONNX FE + ticket 117861.
            const auto &child = node->getChildEdgesAtPort(i)[0]->getChild();
            if (child->getType() == Type::Range && node->getType() == Type::Convert)
                continue;

            node->setOriginalOutputPrecisionAtPort(i, inferPrec);
        }
    }
}

std::shared_ptr<ov::Model> Graph::dump() const {
    return dump_graph_as_ie_ngraph_net(*this);
}

void Graph::resolveInPlaceDirection(const NodePtr& node) const {
    enum InplaceDirectionType {UP, DOWN, CYCLIC, NONE};
    enum PortType {INPUT, OUTPUT};

    auto inPlaceDirection = [](const NodePtr& node, PortType portType, int portNum) -> InplaceDirectionType {
        if (PortType::INPUT == portType) {
            auto inPlaceInpPort = node->inPlaceInputPort(portNum);
            if (inPlaceInpPort >= 0) {
                auto inPlaceOutPort = node->inPlaceOutPort(inPlaceInpPort);
                if (inPlaceOutPort == inPlaceInpPort) {
                    return InplaceDirectionType::CYCLIC;
                } else if (inPlaceOutPort < 0) {
                    return InplaceDirectionType::DOWN;
                } else {
                    OPENVINO_THROW("Non trivial inPlace memory dependency has been detected");
                }
            }
            // the requested port has a negative inPlace tag, let's check whether it is referenced from the output
            auto& config = node->getSelectedPrimitiveDescriptor()->getConfig();
            for (auto& portConf : config.outConfs) {
                if (portConf.inPlace() == portNum) {
                    return InplaceDirectionType::UP;
                }
            }
        } else if (PortType::OUTPUT == portType) {
            auto inPlaceOutPort = node->inPlaceOutPort(portNum);
            if (inPlaceOutPort >= 0) {
                auto inPlaceInpPort = node->inPlaceInputPort(inPlaceOutPort);
                if (inPlaceOutPort == inPlaceInpPort) {
                    return InplaceDirectionType::CYCLIC;
                } else if (inPlaceInpPort < 0) {
                    return InplaceDirectionType::UP;
                } else {
                    OPENVINO_THROW("Non trivial inPlace memory dependency has been detected");
                }
            }
            // the requested port has a negative inPlace tag, let's check whether it is referenced from the input
            auto& config = node->getSelectedPrimitiveDescriptor()->getConfig();
            for (auto& portConf : config.inConfs) {
                if (portConf.inPlace() == portNum) {
                    return InplaceDirectionType::DOWN;
                }
            }
        }
        return InplaceDirectionType::NONE;
    };

    auto& inpEdges = node->getParentEdges();
    for (auto& wEdge : inpEdges) {
        if (auto pEdge = wEdge.lock()) {
            auto inpPort = pEdge->getOutputNum();
            auto inPlaceInpPort = node->inPlaceInputPort(inpPort);
            if (inPlaceInpPort < 0 || inPlaceDirection(node, PortType::INPUT, inpPort) != InplaceDirectionType::CYCLIC) {
                continue;
            }
            // inPlace memory cyclic dependency detected, need to resolve
            // let's check the parent node first
            auto pParent = pEdge->getParent();
            auto parentInPlaceDirection = inPlaceDirection(pParent, PortType::OUTPUT, pEdge->getInputNum());
            if (parentInPlaceDirection == InplaceDirectionType::UP) {
                auto config = node->getSelectedPrimitiveDescriptor()->getConfig();
                config.inConfs[inpPort].inPlace(-1);
                node->initDescriptor(config);
            } else if (parentInPlaceDirection == InplaceDirectionType::DOWN) {
                //search if siblings already have downstream direction
                auto downstreamPeers = [&] {
                    for (auto& peerEdge : pParent->getChildEdgesAtPort(pEdge->getInputNum())) {
                        auto peerNode = peerEdge->getChild();
                        if (peerNode == node) continue;
                        if (inPlaceDirection(peerNode, PortType::INPUT, peerEdge->getOutputNum()) == InplaceDirectionType::DOWN) {
                            return true;
                        }
                    }
                    return false;
                }();
                if (downstreamPeers) {
                    // when there is an downstream peer we have to resolve upstream inplace for the node
                    // to avoid inplace conflict
                    auto config = node->getSelectedPrimitiveDescriptor()->getConfig();
                    config.inConfs[inpPort].inPlace(-1);
                    node->initDescriptor(config);
                } else {
                    auto config = node->getSelectedPrimitiveDescriptor()->getConfig();
                    config.outConfs[inPlaceInpPort].inPlace(-1);
                    node->initDescriptor(config);
                }
            } else {
                // the parent node does not use inPlace memory, let's check children
                std::function<InplaceDirectionType(const NodePtr& node, int portIdx)> searchNonCyclicDirection;
                searchNonCyclicDirection = [&](const NodePtr& node, int portIdx) -> InplaceDirectionType {
                    auto& childEdges = node->getChildEdgesAtPort(portIdx);
                    for (auto& edge : childEdges) {
                        auto pChild = edge->getChild();
                        auto result = inPlaceDirection(pChild, PortType::INPUT, edge->getOutputNum());
                        if (InplaceDirectionType::UP == result || InplaceDirectionType::DOWN == result) {
                            return result;
                        } else if (InplaceDirectionType::CYCLIC == result) {
                            return searchNonCyclicDirection(pChild, pChild->inPlaceInputPort(edge->getOutputNum()));
                        }
                    }
                    return InplaceDirectionType::NONE;
                };
                auto result = searchNonCyclicDirection(node, inPlaceInpPort);
                if (one_of(result, InplaceDirectionType::UP, InplaceDirectionType::NONE)) {
                    auto config = node->getSelectedPrimitiveDescriptor()->getConfig();
                    config.inConfs[inpPort].inPlace(-1);
                    node->initDescriptor(config);
                } else if (InplaceDirectionType::DOWN == result) {
                    auto config = node->getSelectedPrimitiveDescriptor()->getConfig();
                    config.outConfs[inPlaceInpPort].inPlace(-1);
                    node->initDescriptor(config);
                } else {
                    OPENVINO_THROW("A node without an inPlace memory cyclic dependency has not been found");
                }
            }
        }
    }
}

void Graph::SearchInternalStateNodes() {
    for (auto&& node : graphNodes) {
        if (node->getType() == Type::MemoryInput) {
            auto cur_node = std::dynamic_pointer_cast<node::MemoryStateNode>(node);
            if (!cur_node) {
                OPENVINO_THROW("Cannot cast ", node->getName(), " to MemoryStateNode");
            }
            internalStateNodes.insert({cur_node->getId(), cur_node});
        }
    }
}

}   // namespace intel_cpu
}   // namespace ov<|MERGE_RESOLUTION|>--- conflicted
+++ resolved
@@ -1423,15 +1423,9 @@
                        int childPort) {
     assert(parentPort >= 0 && childPort >= 0);
     assert(std::none_of(child->getParentEdges().begin(), child->getParentEdges().end(),
-<<<<<<< HEAD
-                       [&childPort](const EdgeWeakPtr& edge){
-                           return edge.lock()->getOutputNum() == childPort;
-                       }));
-=======
                         [&childPort](const EdgeWeakPtr& edge){
                             return edge.lock()->getOutputNum() == childPort;
                         }));
->>>>>>> 51eb1074
 
     auto edge = std::make_shared<Edge>(parent, child, parentPort, childPort);
 
@@ -1445,17 +1439,11 @@
     graphEdges.erase(std::remove(graphEdges.begin(), graphEdges.end(), edge), graphEdges.end());
 }
 
-<<<<<<< HEAD
-void Graph::AddNode(NodePtr new_node) {
-    assert(new_node);
-    assert(std::none_of(graphNodes.begin(), graphNodes.end(), [&new_node] (NodePtr node) { return node == new_node; }));
-=======
 void Graph::AddNode(NodePtr node) {
     assert(node);
     assert(std::find(graphNodes.begin(), graphNodes.end(), node) == graphNodes.end());
->>>>>>> 51eb1074
-
-    graphNodes.push_back(new_node);
+
+    graphNodes.push_back(node);
 }
 
 void Graph::DropNode(const NodePtr &node) {
