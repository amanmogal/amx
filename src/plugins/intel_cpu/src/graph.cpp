// Copyright (C) 2018-2023 Intel Corporation
// SPDX-License-Identifier: Apache-2.0
//

#include "graph.h"

#include <algorithm>
#include <limits>
#include <map>
#include <memory>
#include <string>
#include <tuple>
#include <unordered_map>
#include <unordered_set>
#include <utility>
#include <vector>

#include "edge.h"
#include "graph_dumper.h"
#include "graph_optimizer.h"
#include "infer_request.h"
#include "itt.h"
#include "memory_desc/cpu_memory_desc_utils.h"
#include "memory_desc/dnnl_blocked_memory_desc.h"
#include "node.h"
#include "nodes/common/cpu_convert.h"
#include "nodes/common/cpu_memcpy.h"
#include "nodes/convert.h"
#include "nodes/input.h"
#include "nodes/reorder.h"
#include "nodes/memory.hpp"
#include "openvino/core/except.hpp"
#include "openvino/core/model.hpp"
#include "openvino/core/node.hpp"
#include "utils/debug_capabilities.h"
#include "utils/general_utils.h"
#include "utils/ngraph_utils.hpp"
#include "utils/node_dumper.h"
#include "utils/verbose.h"

#include <oneapi/dnnl/dnnl.hpp>
#if defined(OV_CPU_ARM_ENABLE_FP16)
#include "common/primitive_desc_iface.hpp"
#endif

#include "openvino/runtime/memory_solver.hpp"

#if (OV_THREAD == OV_THREAD_TBB || OV_THREAD == OV_THREAD_TBB_AUTO)
#    include <tbb/task.h>
#endif

using namespace dnnl;
namespace ov {
namespace intel_cpu {

typedef std::unordered_set<EdgePtr> edge_cluster_t;
typedef std::vector<edge_cluster_t> edge_clusters_t;

Graph::~Graph() {
    CPU_DEBUG_CAP_ENABLE(summary_perf(*this));
}

template<typename NET>
void Graph::CreateGraph(NET &net, const GraphContext::CPtr ctx) {
    OV_ITT_SCOPE(FIRST_INFERENCE, itt::domains::intel_cpu_LT, "CreateGraph");

    if (IsReady())
        ForgetGraphData();

    context = ctx;

    Replicate(net);

    InitGraph();

    CPU_DEBUG_CAP_ENABLE(serialize(*this));
}

void Graph::CreateGraph(const std::vector<NodePtr>& graphNodes,
                        const std::vector<EdgePtr>& graphEdges,
                        const GraphContext::CPtr ctx,
                        std::string name) {
    if (IsReady())
        ForgetGraphData();

    context = ctx;

    this->_name = std::move(name);
    this->reuse_io_tensors = false;

    this->graphNodes = graphNodes;
    this->graphEdges = graphEdges;

    for (auto node : graphNodes) {
        if ("Parameter" == node->getTypeStr()) {
            inputNodesMap[node->getName()] = node;
        } else if ("Result" == node->getTypeStr()) {
            outputNodesMap[node->getName()] = node;
        }
    }

    InitGraph();

    CPU_DEBUG_CAP_ENABLE(serialize(*this));
}

template void Graph::CreateGraph(const std::shared_ptr<const ov::Model>&, const GraphContext::CPtr);
void Graph::Replicate(const std::shared_ptr<const ov::Model> &model) {
    OV_ITT_SCOPE_CHAIN(FIRST_INFERENCE, taskChain, itt::domains::intel_cpu_LT, "Graph::Replicate", "ov::Model");
    this->_name = model->get_friendly_name();
    this->reuse_io_tensors = false;

    // Map data object onto producer node
    std::map<std::shared_ptr<ov::Node>, NodePtr> op2node;

    // nodes which has no consumers (output or just unused). But doesn't marked as graph output.
    // Will be stored as fake output separately.
    std::deque<ov::Output<ov::Node>> unusedOutputs;

    auto getParentOutputPort = [](const std::shared_ptr<ov::Node> childOp,
                                  const std::shared_ptr<ov::Node> parentOp,
                                  const size_t childInputPort) -> int {
        for (size_t parentPort = 0; parentPort < parentOp->get_output_size(); parentPort++) {
            if (childOp->input(childInputPort).get_tensor_ptr() == parentOp->output(parentPort).get_tensor_ptr()) {
                return static_cast<int>(parentPort);
            }
        }

        return -1;
    };

    const bool is_legacy_api = getConfig().isLegacyApi;
    for (const auto& op : model->get_ordered_ops()) {
        const NodePtr node {Node::factory().create(op, context)};

        AddNode(node);
        if (op->get_type_info() == op::v0::Parameter::get_type_info_static()) {
            const std::string name = get_port_name(ov::Output<ov::Node>(op, 0), is_legacy_api);
            inputNodesMap[name] = node;
            if (node->isDynamicNode()) {
                graphHasDynamicInput = true;
            }
        }

        if (op->get_type_info() == op::v0::Result::get_type_info_static()) {
            const std::string inputID = get_port_name(op->output(0), is_legacy_api);
            outputNodesMap[inputID] = node;
        }

        op2node[op] = node;

        for (size_t port = 0; port < op->get_input_size(); port++) {
            auto parentOp = op->get_input_node_shared_ptr(port);
            auto parentNode = op2node[parentOp];

            CreateEdge(parentNode, node, getParentOutputPort(op, parentOp, port), static_cast<int>(port));
        }

        if (!one_of(op->get_type_info(),
                op::v0::Result::get_type_info_static(),
                op::v3::Assign::get_type_info_static(),
                op::v6::Assign::get_type_info_static())) {
            for (size_t oi = 0; oi < op->get_output_size(); oi++) {
                if (op->get_output_target_inputs(oi).empty()) {
                    unusedOutputs.push_back(op->output(oi));
                }
            }
        }
    }

    // Add stub output node for unused data
    for (auto unusedOutput : unusedOutputs) {
        auto parentNode = op2node[unusedOutput.get_node_shared_ptr()];
        const auto port = unusedOutput.get_index();
        const auto nodeName = std::string("stub_") + std::to_string(unusedOutput.get_index()) + "_" + parentNode->getName();
        const NodePtr outNode = std::make_shared<node::Input>(parentNode->outputShapes[port],
                                                                        parentNode->getOriginalOutputPrecisionAtPort(port),
                                                                        nodeName, "Result", context);
        CreateEdge(parentNode, outNode, port, 0);
        AddNode(outNode);
    }

    auto hasSubgraphConsumers = [](const NodePtr& node) -> bool {
        const auto& childEdges = node->getChildEdges();
        return std::any_of(childEdges.begin(), childEdges.end(), [](const EdgeWeakPtr& edge) -> bool {
            auto edgePtr = edge.lock();
            if (!edgePtr)
                return false;
            return edgePtr->getChild()->getType() == Type::Subgraph;
        });
    };

    // enforce must be performed after inputs and outputs info are taken into account
    EnforceInferencePrecision();
    // also we need to change input/output precisions for consumers/producers to avoid inserting reorder
    for (auto &input : inputNodesMap) {
        const auto& inputNode = input.second;
        const auto precToSet = inputNode->getOriginalOutputPrecisionAtPort(0);
        const auto childEdges = inputNode->getChildEdgesAtPort(0);
        for (size_t i = 0; i < childEdges.size(); i++) {
            const auto child = childEdges[i]->getChild();
            const auto child_prec = child->getOriginalInputPrecisionAtPort(childEdges[i]->getOutputNum());
            if (!one_of(child_prec, ov::element::bf16, ov::element::f16) &&
                // remove this WA when #78939 is resolved
                !hasSubgraphConsumers(child))
                child->setOriginalInputPrecisionAtPort(childEdges[i]->getOutputNum(), precToSet);
        }
    }

    for (auto &output : outputNodesMap) {
        const auto& outputNode = output.second;
        const auto precToSet = outputNode->getOriginalInputPrecisionAtPort(0);
        const auto parentEdges = outputNode->getParentEdgesAtPort(0);
        for (size_t i = 0; i < parentEdges.size(); i++) {
            const auto parent = parentEdges[i]->getParent();
            parent->setOriginalOutputPrecisionAtPort(parentEdges[i]->getInputNum(), precToSet);
        }
    }
}

void Graph::InitGraph() {
    GraphOptimizer optimizer;

    SortTopologically();
    InitNodes(graphNodes);

    optimizer.ApplyCommonGraphOptimizations(*this);
    SortTopologically();

    InitDescriptors(graphNodes);

    ResolveInplaceDirections(graphNodes);

    InitOptimalPrimitiveDescriptors(graphNodes);

    ResolveEdgeConflicts();

    optimizer.ApplyImplSpecificGraphOptimizations(*this);
    SortTopologically();

    const bool hasDynNodes = ProcessDynNodes();

    Allocate();

    CreatePrimitivesAndExecConstants();

#ifndef CPU_DEBUG_CAPS
    for (auto &graphNode : graphNodes) {
        graphNode->cleanup();
    }
#endif

    ExtractExecutableNodes();
    SearchInternalStateNodes();

    status = hasDynNodes ? Status::ReadyDynamic : Status::ReadyStatic;
}

void Graph::InitNodes(const std::vector<NodePtr>& nodes) {
    OV_ITT_SCOPE(FIRST_INFERENCE, itt::domains::intel_cpu_LT, "Graph::InitNodes");
    for (auto &node : nodes) {
        node->init();
    }
}

void Graph::InitDescriptors(const std::vector<NodePtr>& nodes) {
    OV_ITT_SCOPE_CHAIN(FIRST_INFERENCE, taskChain, itt::domains::intel_cpu_LT, "InitDescriptors", "Prepare");

    for (auto &node : nodes) {
        OV_ITT_SCOPE_NEXT(FIRST_INFERENCE, taskChain, node->profiling.getSupportedDescriptors);
        DEBUG_LOG("Get supported primitive descriptors for node: ", node->getName());
        node->getSupportedDescriptors();

        OV_ITT_SCOPE_NEXT(FIRST_INFERENCE, taskChain, node->profiling.initSupportedPrimitiveDescriptors);
        DEBUG_LOG("Init supported primitive descriptors for node: ", node->getName());
        node->initSupportedPrimitiveDescriptors();

        OV_ITT_SCOPE_NEXT(FIRST_INFERENCE, taskChain, node->profiling.filterSupportedPrimitiveDescriptors);
        DEBUG_LOG("Filter supported primitive descriptors for node: ", node->getName());
        node->filterSupportedPrimitiveDescriptors();

#ifdef CPU_DEBUG_CAPS
        const auto& SPDs = node->getSupportedPrimitiveDescriptors();
        for (size_t i = 0; i < SPDs.size(); i++) {
            DEBUG_LOG("#",
                      node->getExecIndex(),
                      " ",
                      node->getName(),
                      "  SupportedPrimitiveDescriptors [",
                      i,
                      "/",
                      SPDs.size(),
                      "]: \n",
                      SPDs[i]);
        }
#endif
    }

    for (auto &node : nodes) {
        OV_ITT_SCOPE_NEXT(FIRST_INFERENCE, taskChain, node->profiling.selectOptimalPrimitiveDescriptor);
        DEBUG_LOG("Select optimal primitive descriptors for node: ", node->getName());
        node->selectOptimalPrimitiveDescriptor();
    }
}

void Graph::ResolveInplaceDirections(const std::vector<NodePtr>& nodes) {
     OV_ITT_SCOPED_TASK(itt::domains::intel_cpu, "Graph::ResolveInplaceDirections");

    for (auto& node : nodes) {
        resolveInPlaceDirection(node);
    }
}


void Graph::InitOptimalPrimitiveDescriptors(const std::vector<NodePtr>& nodes) {
    OV_ITT_SCOPED_TASK(itt::domains::intel_cpu, "Graph::InitOptimalPrimitiveDescriptors");
    for (auto &node : nodes) {
        OV_ITT_SCOPE(FIRST_INFERENCE, itt::domains::intel_cpu_LT, node->profiling.initOptimalPrimitiveDescriptor);
        DEBUG_LOG("Init optimal primitive descriptors for node: ", node->getName());
        node->initOptimalPrimitiveDescriptor();
        DEBUG_LOG("#", node->getExecIndex(), " ", node->getName(), "\n",
                  *node->getSelectedPrimitiveDescriptor(), "selectedPrimitiveDescriptorIdx = ", node->selectedPrimitiveDescriptorIndex);
    }
}

void Graph::ExtractExecutableNodes() {
    OV_ITT_SCOPE(FIRST_INFERENCE, itt::domains::intel_cpu_LT, "Graph::ExtractExecutableNodes");
    for (const auto& graphNode : graphNodes) {
        if ((!graphNode->isConstant() && CPU_DEBUG_CAPS_ALWAYS_TRUE(graphNode->isExecutable())) || graphNode->isDynamicNode()) {
            /* @todo
             * Revise implementation.
             * With current way it is possible that with debug_caps enabled
             * we execute a node, which is not ready to be executed
             */
            auto itr = syncNodesInds.find(graphNode.get());
            if (itr != syncNodesInds.end()) {
                itr->second = executableGraphNodes.size();
            }
            executableGraphNodes.emplace_back(graphNode);
        }
    }
}

void Graph::CreatePrimitivesAndExecConstants() const {
    OV_ITT_SCOPE(FIRST_INFERENCE, itt::domains::intel_cpu_LT, "Graph::CreatePrimitivesAndExecConstants");
    dnnl::stream stream(getEngine());

    using shared_memory_ptr = WeightsSharing::SharedMemory::Ptr;

    auto acquireSharedOutputs = [this](const NodePtr & node) {
        std::vector<shared_memory_ptr> outputs;
        bool hasLocalAllocatedEdges = false;
        bool hasExternalInvalidEdges = false;

        for (size_t i = 0; i < node->getChildEdges().size(); ++i) {
            auto edgePtr = node->getChildEdgeAt(i);
            if (edgePtr) {
                if (edgePtr->isUseExternalMemory()) {
                    auto ptr = context->getWeightsCache()->get(edgePtr->name());
                    outputs.emplace_back(ptr);
                    if (!ptr->isValid())
                        hasExternalInvalidEdges = true;
                } else {
                    hasLocalAllocatedEdges = true;
                }
            }
        }

        return std::make_tuple(hasExternalInvalidEdges, hasLocalAllocatedEdges, outputs);
    };

    for (const auto &node : graphNodes) {
        {
            OV_ITT_SCOPE(FIRST_INFERENCE, itt::domains::intel_cpu_LT, node->profiling.createPrimitive);
            DEBUG_LOG(*node);
            node->createPrimitive();
        }

        if (!node->isConstant()) {
            continue;
        }

        if (context->getWeightsCache()) {
            auto sharedOutputs = acquireSharedOutputs(node);

            if (std::get<0>(sharedOutputs) || std::get<1>(sharedOutputs)) {
                ExecuteNode(node, stream);

                for (auto & output : std::get<2>(sharedOutputs))
                    output->valid(true);
            }
        } else {
            ExecuteNode(node, stream);
        }
    }
}

static bool isReorderAvailable(const MemoryDescPtr& parentDesc, const MemoryDescPtr& childDesc, const dnnl::engine& eng) {
    auto definedParentDesc = parentDesc->isDefined() ? parentDesc : MemoryDescUtils::makeDummyDesc(*parentDesc);
    memory::desc srcMemDesc = MemoryDescUtils::convertToDnnlMemoryDesc(definedParentDesc)->getDnnlDesc();

    auto definedChildDesc = childDesc->isDefined() ? childDesc : MemoryDescUtils::makeDummyDesc(*childDesc);
    memory::desc dstMemDesc = MemoryDescUtils::convertToDnnlMemoryDesc(definedChildDesc)->getDnnlDesc();

    dnnl::primitive_attr attr;

    dnnl_primitive_desc_t result = nullptr;
    auto status = dnnl_reorder_primitive_desc_create(&result, srcMemDesc.get(), eng.get(), dstMemDesc.get(), eng.get(),
                                                     attr.get());
#if defined(OV_CPU_ARM_ENABLE_FP16)
    // temporary WA for slow FP32->FP16 conversion reorder in oneDNN on ARM
    // pretend the reorder is not available to use Convert node instead
    if (result && parse_impl_name(result->impl()->name()) == ref_any) {
        dnnl_primitive_desc_destroy(result);
        return false;
    }
#endif
    if (result) {
        dnnl_primitive_desc_destroy(result);
    }

    return dnnl_success == status;
}

void Graph::ResolveEdgeConflicts() {
    OV_ITT_SCOPE(FIRST_INFERENCE, itt::domains::intel_cpu_LT, "Graph::ResolveEdgeConflicts");

    ptrdiff_t numberOfEdges = static_cast<ptrdiff_t>(graphEdges.size());

    std::unordered_set<std::string> uniqueLayerNames;
    for (auto node : graphNodes) {
        uniqueLayerNames.insert(node->getName());
    }

    auto insertReorder = [&](EdgePtr& edge, bool isOptimized) {
        std::string basicLayerName = edge->getParent()->getName() + "_" +
                                     node::Reorder::getReorderArgs(edge->getInputDesc(), edge->getOutputDesc()) + "_" +
                                     edge->getChild()->getName();
        std::string layerName = basicLayerName;
        int idx = 0;
        while (uniqueLayerNames.find(layerName) != uniqueLayerNames.end()) {
            idx++;
            layerName = basicLayerName + "_" + std::to_string(idx);
        }
        uniqueLayerNames.insert(layerName);

        // optimized flag indicate that just desc update w/o actual physical memory movement.
        return InsertReorder(edge, layerName, edge->getInputDesc(), edge->getOutputDesc(), isOptimized);
    };

    auto updateEdge = [&](ptrdiff_t& i) {
        graphEdges.erase(graphEdges.begin() + i);
        i--;
        numberOfEdges--;
    };

    for (ptrdiff_t i = 0; i < numberOfEdges; i++) {
        auto edge = graphEdges[i];
        auto reorderStatus = graphEdges[i]->needReorder();
        DEBUG_LOG(graphEdges[i]->name(), " reorderStatus = ", reorderStatus);
        if (reorderStatus == Edge::ReorderStatus::Regular) {
            Edge::ReorderStatus reorderStatusInternal = Edge::ReorderStatus::Regular;
            // Check if there is a reorder that needs the precision conversion
            if (edge->getInputDesc().getPrecision() != edge->getOutputDesc().getPrecision() &&
                    !isReorderAvailable(edge->getInputPortDesc()->getMemDesc(),
                                        edge->getOutputPortDesc()->getMemDesc(),
                                        this->getEngine())) {
                // If we are here, then we need to insert Convert, because there are no reorders that support such type conversion
                const auto& inDesc = edge->getInputDesc();
                const auto& outDesc = edge->getOutputDesc();

                std::string convertName = edge->getParent()->getName() + "_" +
                                          inDesc.getPrecision().get_type_name() + "_" + outDesc.getPrecision().get_type_name();

                auto convertNode = std::make_shared<node::Convert>(inDesc.getShape(), inDesc.getPrecision(), outDesc.getPrecision(),
                                                                       convertName, context);
                convertNode->setDescs(inDesc, outDesc);
                InsertNode(edge, convertNode, true);

                //Check if reorder is still needed
                reorderStatusInternal = convertNode->getChildEdgeAt(0)->needReorder();
                if (reorderStatusInternal != Edge::ReorderStatus::No)
                    edge = convertNode->getChildEdgeAt(0);
            }
            if (reorderStatusInternal != Edge::ReorderStatus::No) {
                insertReorder(edge, reorderStatusInternal == Edge::ReorderStatus::Optimized);
            }
            updateEdge(i);
        } else if (reorderStatus == Edge::ReorderStatus::Optimized) {
            insertReorder(edge, true);
            updateEdge(i);
        }
    }

    // secondary pass to eliminate complex inplace conflicts
    auto needReorder = [](const EdgePtr& edge) -> bool {
        int inNumber = edge->getInputNum();
        const auto portChildEdges = edge->getParent()->getChildEdgesAtPort(inNumber);
        if (portChildEdges.size() > 1) {
            if (auto modifyingNode = edge->modifiedInPlace()) {
                auto execIndex = modifyingNode->getExecIndex();
                for (auto pEdgePeer : portChildEdges) {
                    if (pEdgePeer == edge)
                        continue;
                    std::vector<NodePtr> vecConsumers;
                    pEdgePeer->collectConsumers(vecConsumers);

                    for (auto node : vecConsumers) {
                        if (node->getExecIndex() >= execIndex ||
                            one_of(node->getType(), Type::MemoryOutput, Type::Output)) {
                            return true;
                        }
                    }
                }
            }
        }
        return false;
    };

    numberOfEdges = graphEdges.size(); //update the total number

    for (ptrdiff_t i = 0; i < numberOfEdges; i++) {
        auto edge = graphEdges[i];
        if (needReorder(edge)) {
            constexpr bool optimizedReorder = false;
            auto newReorder = insertReorder(edge, optimizedReorder);
            // this reorder cannot be safely shared with other consumer
            auto *reorderPtr = dynamic_cast<node::Reorder *>(newReorder.get());
            reorderPtr->setShareable(false);
            updateEdge(i);
        }
    }
}

static inline bool isConstOutput(EdgePtr edge) {
    return edge->getParent()->isConstant() && !edge->getChild()->isConstant();
}

static edge_clusters_t findEdgeClusters(const std::vector<EdgePtr> & graphEdges) {
    typedef std::unordered_map<EdgePtr, size_t> edge_cluster_idx_map_t;

    edge_clusters_t edge_clusters;
    edge_cluster_idx_map_t edge_cluster_indices;

    for (auto &edge : graphEdges) {
        auto edge_it = edge_cluster_indices.find(edge);
        if (edge_it != edge_cluster_indices.end())
            continue;   // edge is visited

        size_t cluster_idx = edge_clusters.size();
        EdgePtr last_shared_edge = nullptr;

        // find cluster index
        for (auto shared_edge = edge->getSharedEdge(std::nothrow);
            shared_edge;
            shared_edge = shared_edge->getSharedEdge(std::nothrow)) {
            auto shared_edge_it = edge_cluster_indices.find(shared_edge);
            if (shared_edge_it != edge_cluster_indices.end()) {
                cluster_idx = shared_edge_it->second;
                last_shared_edge = shared_edge;
                break;
            }
        }

        // add shared edges to cluster
        edge_cluster_indices.emplace(edge, cluster_idx);

        if (cluster_idx == edge_clusters.size())
            edge_clusters.emplace_back(edge_cluster_t { edge });
        else
            edge_clusters[cluster_idx].emplace(edge);

        for (auto shared_edge = edge->getSharedEdge(std::nothrow);
            shared_edge != last_shared_edge;
            shared_edge = shared_edge->getSharedEdge(std::nothrow)) {
            edge_cluster_indices.emplace(shared_edge, cluster_idx);
            edge_clusters[cluster_idx].emplace(shared_edge);
        }
    }

    return edge_clusters;
}

void Graph::AllocateWithReuse() {
    edge_clusters_t edge_clusters = findEdgeClusters(graphEdges);

    size_t remaining_edge_clusters_count = edge_clusters.size();

    // Resolve special cases:
    for (size_t i = 0; i < remaining_edge_clusters_count;) {
        auto &cluster = edge_clusters[i];
        bool erase = false;
        for (auto &edge : cluster) {
            // Remove already allocated edges from the mem reuse algo
            if (edge->getStatus() == Edge::Status::Allocated) {
                erase = true;
                break;
            }

            // Special allocation for string tensors
            if (edge->getDesc().getPrecision() == element::string && edge->getStatus() == Edge::Status::NeedAllocation) {
                StringMemory::StringMemoryMngrPtr mngr;
                if (edge->getParent()->isConstant()) {
                    if (edge->getParent()->getType() == Type::Input) {
                        auto constNode = static_cast<node::Input *>(edge->getParent().get());
                        edge->reuse(std::const_pointer_cast<IMemory>(constNode->getMemoryPtr()));
                    } else {
                        edge->externalAllocate(context->getWeightsCache());
                    }
                    auto stringMemory = dynamic_cast<StringMemory *>(edge->getMemoryPtr().get());
                    OPENVINO_ASSERT(stringMemory, "[CPU] Edge between nodes '",
                            edge->getParent()->getName(), "' and '", edge->getChild()->getName(), "' must have StringMemory.");
                    mngr = stringMemory->getStringMemoryMngrPtr();
                } else {
                    auto memory = std::make_shared<StringMemory>(getEngine(), edge->getDesc());
                    edge->reuse(memory);
                    mngr = memory->getStringMemoryMngrPtr();
                }
                for (auto& edge_c : cluster) {
                    if (edge_c == edge) {
                        continue;
                    }
                    OPENVINO_ASSERT(edge_c->getDesc().getPrecision() == element::string, "All edges in the cluster must be string.");
                    if (edge_c->getStatus() == Edge::Status::NotAllocated) {
                        auto memory = std::make_shared<StringMemory>(getEngine(), edge_c->getDesc(), mngr);
                        edge_c->reuse(memory);
                    } else {
                        OPENVINO_THROW("[CPU] String tensors allocation in the cluster. Edge between nodes '", edge_c->getParent()->getName(), "' and '",
                            edge_c->getChild()->getName(), "' has an unexpected status: ", static_cast<int>(edge_c->getStatus()));
                    }
                }
                erase = true;
                continue;
            }

            // Special allocation for constants
            if (edge->getStatus() != Edge::Status::NeedAllocation || !edge->getParent()->isConstant()) {
                continue;
            }
            if (edge->getParent()->getType() == Type::Input) {
                auto constNode = std::static_pointer_cast<node::Input>(edge->getParent());
                edge->reuse(std::const_pointer_cast<IMemory>(constNode->getMemoryPtr()));
            } else {
                edge->externalAllocate(context->getWeightsCache());
            }
            erase = true;
        }

        if (erase) {
            std::swap(edge_clusters[i], edge_clusters[remaining_edge_clusters_count - 1]);
            --remaining_edge_clusters_count;
        } else {
            ++i;
        }
    }

    const int64_t alignment = 32;  // 32 bytes

    // Markup the boxes
    std::vector<ov::MemorySolver::Box> definedBoxes;
    std::vector<ov::MemorySolver::Box> undefinedBoxes;
    for (size_t i = 0; i < remaining_edge_clusters_count; i++) {
        ov::MemorySolver::Box box = { std::numeric_limits<int>::max(), 0, 0, static_cast<int64_t>(i) };
        int64_t boxSize = 0;
        for (auto &edge : edge_clusters[i]) {
            int e_start = edge->getParent()->execIndex;
            int e_finish = edge->getChild()->execIndex;

            if (boxSize != -1 && edge->getDesc().isDefined()) {
                int64_t e_size = edge->getDesc().getCurrentMemSize();  // size in bytes (from the beginning of data to the last element)
                boxSize = std::max(e_size, boxSize);
            } else {
                boxSize = -1;
            }

            box.start = std::min(e_start, box.start);
            box.finish = std::max(e_finish, box.finish);
        }

        // Constant data are filled once on load.
        // So we need it untouchable during all execution time
        // -1 is a place holder for a max timestamp.
        bool isConst = false, isOutput = false, isInput = false;
        for (auto &edge : edge_clusters[i]) {
            isConst  |= isConstOutput(edge);
            isOutput |= edge->getChild()->getType() == Type::Output;
            isInput  |= edge->getParent()->getType() == Type::Input;
        }

        if (reuse_io_tensors) {
            if (isInput | isConst) box.start = 0;
            if (isOutput | isConst) box.finish = -1;
        } else {
            if (isInput  | isOutput | isConst) {
                box.start = 0;
                box.finish = -1;
            }
        }

        if (boxSize != -1) {
            box.size = div_up(boxSize, alignment);
            definedBoxes.push_back(box);
        } else {
            box.size = boxSize;
            undefinedBoxes.push_back(box);
        }
    }

    // Process defined boxes (static shapes)
    ov::MemorySolver staticMemSolver(definedBoxes);
    size_t total_size = static_cast<size_t>(staticMemSolver.solve()) * alignment;

    memWorkspace = std::make_shared<Memory>(getEngine(), DnnlBlockedMemoryDesc(ov::element::i8, Shape(VectorDims{total_size})));

    if (edge_clusters.empty())
        return;

    auto* workspace_ptr = static_cast<int8_t*>(memWorkspace->getData());

    for (const auto& box : definedBoxes) {
        int count = 0;
        for (auto& edge : edge_clusters[box.id]) {
            if (edge->getStatus() == Edge::Status::NeedAllocation) {
                int64_t offset = staticMemSolver.get_offset(box.id);
                // !! Fallback to individual memory allocation !!
                // if you like to check infer without reuse just call this function without arguments.
                edge->allocate(workspace_ptr + offset * alignment);  // alignment in byte

                // TODO: WA for some test (like strided_slice_test) which use tensors with
                //       shapes {0}. And it is implicitly converted into {1} tensor.
                //       Zeroing of input data allow pass tests.
                if (edge->getParent()->type == Type::Input && edge->hasDefinedMaxSize())
                    edge->getMemoryPtr()->nullify();

                count++;
            }
        }
        OPENVINO_ASSERT(count == 1);
    }

    //Process undefined boxes (dynamic shapes)
    if (!undefinedBoxes.empty()) {
        // Use proxy memory manager for output edges
        for (const auto& box : undefinedBoxes) {
            for (auto& edge : edge_clusters[box.id]) {
                const auto child = edge->getChild();
                if (child->getType() == Type::Output &&
                    edge->getStatus() == Edge::Status::NeedAllocation) {
                    auto proxyMemMngr =
                        std::make_shared<ProxyMemoryMngr>();
                    DEBUG_LOG("ProxyMemoryMngr ", proxyMemMngr, " ", this);
                    edge->allocate(proxyMemMngr);

                    // Store the output memory managers.
                    // So that, the infer requests can be able to access them.
                    int count = 0;
                    for (auto &output : outputNodesMap) {
                        if (output.second == child) {
                            outputNodesMemMngrMap[output.first] = proxyMemMngr;
                            count++;
                        }
                    }
                    // sometimes there are unused output ports.
                    OPENVINO_ASSERT(count <= 1, "cannot find output node. count ", count);
                }
            }
        }

        if (!syncNodesInds.empty()) {
            //We have to extend the lifespan of tensors that are crossing a sync point border in order to save
            //the intermediate computation results from possible loss due to the tensor resize
            std::vector<int> vecIntervals = {0};
            for (const auto& item : syncNodesInds) {
                vecIntervals.push_back(item.first->execIndex);
            }
            std::sort(vecIntervals.begin(), vecIntervals.end());
            for (auto& box : undefinedBoxes) {
                if (-1 == box.finish) {
                    continue;
                }
                auto itr_upper = std::upper_bound(vecIntervals.begin(), vecIntervals.end(), box.finish, [](int y, int x) { return y <= x;});
                auto itr_lower = std::lower_bound(vecIntervals.begin(), vecIntervals.end(), box.start);
                if (itr_lower != itr_upper) { // across sections
                    if (itr_upper == vecIntervals.end()) {
                        box.finish = -1;
                    } else {
                        box.finish = *itr_upper;
                    }
                }
            }
        }

        ov::MemorySolver::normalize_boxes(undefinedBoxes);

        std::vector<std::vector<ov::MemorySolver::Box>> groups; //groups of nonoverlapping boxes
        constexpr bool enableMemReuse = true; // set false to disable mem reuse for debug purposes
        if (enableMemReuse) {
            groups.push_back({undefinedBoxes.front()});
            for (size_t i = 1; i < undefinedBoxes.size(); ++i) {
                const auto& box = undefinedBoxes[i];
                bool groupFound = false;
                for (auto& group : groups) {
                    const auto& lastBox = group.back();
                    if (lastBox.start > box.finish || lastBox.finish < box.start) {
                        group.push_back(box);
                        groupFound = true;
                        break;
                    }
                }

                if (!groupFound) {
                    groups.push_back({box});
                }
            }
        } else {
            for (auto& box : undefinedBoxes) {
                groups.push_back({box});
            }
        }
        for (auto& group : groups) {
            auto grpMemMngr =
                std::make_shared<DnnlMemoryMngr>(make_unique<MemoryMngrWithReuse>());
            for (auto& box : group) {
                for (auto& edge : edge_clusters[box.id]) {
                    if (edge->getStatus() == Edge::Status::NeedAllocation) {
                        edge->allocate(grpMemMngr);
                    }
                }
            }
        }
    }

    // Resolve all other edges with status NotAllocated and in-place
    for (auto& cluster : edge_clusters) {
        for (auto& edge : cluster) {
            if (edge->getStatus() != Edge::Status::NotAllocated) {
                continue;
            }
            std::vector<EdgePtr> edges_to_process;
            edges_to_process.push_back(edge);
            for (auto next_edge = edge->getSharedEdge(std::nothrow);
                next_edge;
                next_edge = next_edge->getSharedEdge(std::nothrow)) {
                edges_to_process.push_back(next_edge);
            }
            std::for_each(edges_to_process.rbegin(), edges_to_process.rend(), [](const EdgePtr& edge) {
                if (edge->getStatus() == Edge::Status::NotAllocated) {
                    if (edge->inPlace(Edge::LOOK_DOWN)) {
                        edge->getChild()->resolveInPlaceEdges(Edge::LOOK_DOWN);
                    } else if (edge->inPlace(Edge::LOOK_UP)) {
                        edge->getParent()->resolveInPlaceEdges(Edge::LOOK_UP);
                    } else {
                        auto sharedEdge = edge->getSharedEdge();
                        auto sharedEdgeParent = sharedEdge->getParent();
                        edge->allocate(sharedEdge->getMemoryPtr()->getMemoryMngr());
                        DEBUG_LOG(*edge, " sharedEdge with ", *sharedEdge);
                    }
                }
            });
        }
    }
}

void Graph::Allocate() {
    OV_ITT_SCOPE(FIRST_INFERENCE, itt::domains::intel_cpu_LT, "Graph::Allocate");

    //resolve inplace dead end nodes
    for (const auto& edge : graphEdges) {
        if (edge->getStatus() == Edge::Status::Uninitialized) {
            if (edge->getParent()->getParentEdges().empty() &&
                one_of(edge->getParent()->getType(), Type::Input, Type::MemoryInput) &&
                edge->inPlace(Edge::LOOK_UP)) {
                edge->getParent()->resolveInPlaceEdges(Edge::LOOK_UP);
            } else if (edge->getChild()->getChildEdges().empty() &&
                one_of(edge->getChild()->getType(), Type::Output, Type::MemoryOutput) &&
                edge->inPlace(Edge::LOOK_DOWN)) {
                edge->getChild()->resolveInPlaceEdges(Edge::LOOK_DOWN);
            }
        }
    }

    // resolve edges. Define which will be a view on others
    //   NeedAllocation - real blob
    //   NotAllocated - view on other blob, peer or in-place
    for (auto& edge : graphEdges) edge->init();

    // Allocate memory space for all edges marked with NeedAllocation
    AllocateWithReuse();

    // Check all getters. Should work.
    for (auto& edge : graphEdges) edge->validate();
}

bool Graph::ProcessDynNodes() {
    OV_ITT_SCOPE(FIRST_INFERENCE, itt::domains::intel_cpu_LT, "Graph::ProcessDynNodes");

    bool result = false;
    for (size_t i = 0; i < graphNodes.size(); ++i) {
        const auto& node = graphNodes[i];
        if (node->isDynamicNode()) {
            result = true;
            if (node->outputShapeDataDependency() ||
                // WA: for convolution plus sum(broadcast). Due to the fact that a convolution with sum use the same memory for second sum term and the output
                // tensors (inPlace) resizing the output tensor, may lead to reallocation of this second term memory and possible data lost. The reallocation
                // may happen when the second term shape is broadcasted to the output tensor shape. To avoid the data loss, we have a special processing for
                // such cases inside the convolution node, but it works properly only when dynamic shapes inference, preparation and execution a called
                // for this node sequentially.
                (node->getType() == Type::Convolution && node->isInPlace())) {
                syncNodesInds.insert({node.get(), i});
            }
        }
    }

    // In case of dynamic shapes, tensors may be resized due to the shapes variations.
    // If the input tensor is included to memory reuse, it means that its memory manager is shared with other tensors in the graph, which in turn may cause data
    // loss when one of the tensors down the graph requests mem resize, while the input data have not been yet read by the consumers. To avoid such situations
    // we disable io mem reuse for the case of dynamic shapes.
    if (result) {
        this->reuse_io_tensors = false;
    }
    return result;
}

void Graph::PushInputData(const std::string& name, const ov::SoPtr<ITensor>& input) {
    if (!IsReady()) OPENVINO_THROW("Wrong state. Topology not ready.");
    auto input_itr = inputNodesMap.find(name);
    if (input_itr != inputNodesMap.end()) {
        auto node = input_itr->second;
        auto childEdge = node->getChildEdgeAt(0);
        auto edgeMemory = childEdge->getMemoryPtr();

        const void* ext_data_ptr = input->data();
        void* inter_data_ptr = edgeMemory->getData();

        if (ext_data_ptr != inter_data_ptr) {
            auto ext_tensor_desc = MemoryDescUtils::generateCpuBlockedMemoryDesc(input);
            auto actualDesc = edgeMemory->getDescPtr();

            if (actualDesc->getPrecision() == element::string) {
                StringMemory ext_mem(getEngine(), ext_tensor_desc, ext_data_ptr);
                edgeMemory->load(ext_mem);
            } else if (!actualDesc->isCompatible(*ext_tensor_desc)) {
                Memory ext_mem(getEngine(), ext_tensor_desc, ext_data_ptr, false);
                edgeMemory->load(ext_mem, false);
            } else {
                size_t size_to_copy = ext_tensor_desc->getCurrentMemSize();
                cpu_parallel_memcpy(inter_data_ptr, ext_data_ptr, size_to_copy);
            }
        }
    } else {
        OPENVINO_THROW("Input blob for infer '", name, "' doesn't correspond to input in network");
    }
}

// suppose always being shared infer_request intel_cpu::Tensor to Graph if isDynamic.
void Graph::PullOutputData(std::unordered_map<std::string, ov::SoPtr<ITensor>>& output) {
    if (!IsReady())
        OPENVINO_THROW("Wrong state. Topology not ready.");

    for (auto &outputMap : outputNodesMap) {
        auto name = outputMap.first;
        auto node = outputMap.second;
        auto parentEdge = node->getParentEdgeAt(0);
        const auto& intr_blob = parentEdge->getMemory();

        const auto ext_blob_map = output.find(name);
        const auto ext_blob = ext_blob_map->second;
        if (ext_blob_map == output.end()) {
            OPENVINO_THROW("The CPU plugin graph doesn't contain output node with name: ", name.c_str());
        }

        auto expected_desc_ptr = MemoryDescUtils::generateCpuBlockedMemoryDesc(ext_blob);
        const auto actualDesc = intr_blob.getDescWithType<BlockedMemoryDesc>();

        DEBUG_LOG(name, ", tensor data addr ", static_cast<void*>(output[name]->data()));

        // TODO [NM]: need to create universal reorder which will be detect cases when we really need to use it
        // WA: for cases when output shape after transformation will be 1x1x1x1 but model output is scalar
        bool isScalarOutput = false;
        if (ext_blob->get_shape().empty() && ext_blob->get_size() == 1) {
            const auto& actualDims = expected_desc_ptr->getShape().getStaticDims();
            isScalarOutput =
                !actualDims.empty() &&
                std::accumulate(actualDims.begin(), actualDims.end(), (size_t)1, std::multiplies<size_t>()) == 1;
        }

        auto outDims = intr_blob.getStaticDims();
        if (ext_blob->get_shape() != outDims && !isScalarOutput) {
            // WA: because input/output info initially contains non empty dims, order etc.
            // and setDims (called inside setShape) can't correct modify blocked desc for desc with blocked layout
            DEBUG_LOG(name, ", tensor data addr ", static_cast<void*>(output[name]->data()),
            " dims ", PartialShape(output[name]->get_shape()), " -> ", PartialShape(outDims),
            ", intr ptr ", intr_blob.getData(), " , parentedge's memory object ", parentEdge->getMemoryPtr().get());
            ext_blob->set_shape(outDims);
            DEBUG_LOG(name, ", tensor data addr ", static_cast<void*>(output[name]->data()),
            " dims ", PartialShape(output[name]->get_shape()), ", intr ptr ", intr_blob.getData());
            expected_desc_ptr = MemoryDescUtils::generateCpuBlockedMemoryDesc(ext_blob);
        }

        // check for empty output blob
        if (std::any_of(outDims.begin(), outDims.end(), [](const Dim dim) {return dim == 0;})) {
            continue;
        }

        auto srcPrec = actualDesc->getPrecision();
        auto dstPrec = expected_desc_ptr->getPrecision();
        if (!getConfig().isLegacyApi && srcPrec == dstPrec && ext_blob->get_byte_size() != intr_blob.getSize())
            OPENVINO_THROW("Output blob byte size is not equal network output byte size (",
                           ext_blob->get_byte_size(),
                           "!=",
                           intr_blob.getSize(),
                           ").");

        void *ext_blob_ptr = ext_blob->data();
        void *intr_blob_ptr = intr_blob.getData();
        DEBUG_LOG(name, " @ ", intr_blob_ptr, " -> ", ext_blob_ptr, " zero-copy: ", intr_blob_ptr == ext_blob_ptr, " graph ", this, "\r\n");

        // That is the same memory. No need to copy
        if (ext_blob_ptr == intr_blob_ptr) continue;

        if (actualDesc->getPrecision() == element::string) {
            StringMemory outBloMem(getEngine(), expected_desc_ptr, ext_blob_ptr);
            outBloMem.load(intr_blob);
        } else if (!actualDesc->isCompatible(*expected_desc_ptr) && !isScalarOutput) {
            Memory outBloMem(getEngine(), expected_desc_ptr, ext_blob_ptr, false);
            outBloMem.load(intr_blob, false);
        } else {
            OPENVINO_ASSERT(srcPrec == dstPrec, "The precision of the CPU output tensor ", name, " is different from the external one");
            size_t size_to_copy = intr_blob.getSize();
            cpu_parallel_memcpy(ext_blob_ptr, intr_blob_ptr, size_to_copy);
        }
    }
}

void Graph::InferStatic(SyncInferRequest* request) {
    dnnl::stream stream(getEngine());

    for (const auto& node : executableGraphNodes) {
        VERBOSE(node, getConfig().debugCaps.verbose);
        PERF(node, getConfig().collectPerfCounters);

        if (request)
            request->throw_if_canceled();
        ExecuteNode(node, stream);
    }
}

namespace {

class IUpdateNodes {
public:
    virtual void run(size_t stopIndx) = 0;
    virtual ~IUpdateNodes() = default;
};

class UpdateNodesSeq : public IUpdateNodes {
public:
    explicit UpdateNodesSeq(std::vector<NodePtr>& executableGraphNodes) : m_executableGraphNodes(executableGraphNodes) {}
    void run(size_t stopIndx) override {
        for (; prepareCounter < stopIndx; ++prepareCounter) {
            const auto& node = m_executableGraphNodes[prepareCounter];
            if (node->isDynamicNode()) {
                node->updateShapes();
                node->updateDynamicParams();
            }
        }
    }

private:
    size_t prepareCounter = 0;
    std::vector<NodePtr>& m_executableGraphNodes;
};

#if (OV_THREAD == OV_THREAD_SEQ)
    using UpdateNodes = UpdateNodesSeq;
#endif

#if (OV_THREAD == OV_THREAD_TBB || OV_THREAD == OV_THREAD_TBB_AUTO || OV_THREAD == OV_THREAD_OMP)
class UpdateNodesBase : public IUpdateNodes {
public:
    explicit UpdateNodesBase(std::vector<NodePtr>& executableGraphNodes) : m_executableGraphNodes(executableGraphNodes) {}
    void updateShapes(size_t node_indx, size_t stop_indx) {
        try {
            for (size_t i = node_indx; i < stop_indx; i++) {
                const auto& node = m_executableGraphNodes[i];
                if (node->isDynamicNode()) {
                    node->updateShapes();
                }
                m_prepareCounter.store(i, std::memory_order::memory_order_release);
            }
        }
        catch(...) {
            m_completion.store(true, std::memory_order::memory_order_relaxed);
            throw;
        }
        m_prepareCounter.store(stop_indx, std::memory_order::memory_order_relaxed);
        m_completion.store(true, std::memory_order::memory_order_release);
    }

    void updateDynParams(size_t node_indx, size_t /*unused*/) {
        size_t local_counter = node_indx;
        while (true) {
            const bool completion = m_completion.load(std::memory_order::memory_order_acquire);
            const size_t prepareCounter = m_prepareCounter.load(std::memory_order::memory_order_relaxed);
            if (completion && local_counter == prepareCounter) {
                break;
            }
            while (local_counter < prepareCounter) {
                const auto& node = m_executableGraphNodes[local_counter++];
                if (node->isDynamicNode()) {
                    node->updateDynamicParams();
                }
            }
        }
    }

protected:
    std::atomic<size_t> m_prepareCounter{0};
    std::atomic<bool> m_completion{false};
    std::vector<NodePtr>& m_executableGraphNodes;
};

#if (OV_THREAD == OV_THREAD_TBB || OV_THREAD == OV_THREAD_TBB_AUTO)
#if (TBB_VERSION_MAJOR > 2020)
template <typename Body>
class AsyncTask : public tbb::detail::d1::task {
public:
    AsyncTask(Body& body, tbb::detail::d1::wait_context& wait, size_t node_indx, size_t stop_indx) :
        m_body(body), m_wait(wait), m_node_indx(node_indx), m_stop_indx(stop_indx) {}
    task* execute(tbb::detail::d1::execution_data&) override {
        m_body(m_node_indx, m_stop_indx);
        m_wait.release();
        return nullptr;
    }
    task* cancel(tbb::detail::d1::execution_data&) override {
        m_wait.release();
        return nullptr;
    }

private:
    Body& m_body;
    tbb::detail::d1::wait_context& m_wait;
    size_t m_node_indx;
    size_t m_stop_indx;
};

class UpdateNodes : public UpdateNodesBase {
public:
    using UpdateNodesBase::UpdateNodesBase;
    void run(size_t stopIndx) override {
        m_completion.store(false);
        auto startCounter = m_prepareCounter.load();
        tbb::detail::d1::wait_context wait_ctx(2);

        auto task1 = [this](size_t start, size_t stop) {
            this->updateShapes(start, stop);
        };
        AsyncTask<decltype(task1)> t1(task1, wait_ctx, startCounter, stopIndx);

        auto task2 = [this](size_t start, size_t stop) {
            this->updateDynParams(start, stop);
        };
        AsyncTask<decltype(task2)> t2(task2, wait_ctx, startCounter, stopIndx);

        tbb::detail::d1::spawn(t2, ctx, /* always submit the task to a thread that occupies the first slot */ 1);
        tbb::detail::d1::execute_and_wait(t1, ctx, wait_ctx, ctx);
    }

private:
    tbb::task_group_context ctx;
};
#else
template <typename Body>
class AsyncTask : public tbb::task {
public:
    AsyncTask(Body& body, size_t node_indx, size_t stop_indx) : m_body(body), m_node_indx(node_indx), m_stop_indx(stop_indx) {}
    task* execute() override {
        m_body(m_node_indx, m_stop_indx);
        return nullptr;
    }

private:
    Body& m_body;
    size_t m_node_indx;
    size_t m_stop_indx;
};

class UpdateNodes : public UpdateNodesBase {
public:
    using UpdateNodesBase::UpdateNodesBase;
    void run(size_t stopIndx) override {
        m_completion.store(false);
        auto startCounter = m_prepareCounter.load();
        tbb::task& root = *new(tbb::task::allocate_root()) tbb::empty_task;
        root.set_ref_count(3); // two for children and one preserved

        auto task1 = [this](size_t start, size_t stop) {
            this->updateShapes(start, stop);
        };
        AsyncTask<decltype(task1)>& a = *new (root.allocate_child()) AsyncTask<decltype(task1)>(task1, startCounter, stopIndx);

        auto task2 = [this](size_t start, size_t stop) {
            this->updateDynParams(start, stop);
        };
        AsyncTask<decltype(task2)>& b = *new (root.allocate_child()) AsyncTask<decltype(task2)>(task2, startCounter, stopIndx);

        b.set_affinity(2); // slot 1 plus 1
        tbb::task::spawn(b);
        root.spawn_and_wait_for_all(a);
    }
};
#endif
#endif

#if (OV_THREAD == OV_THREAD_OMP)
class UpdateNodes : public UpdateNodesBase {
public:
    using UpdateNodesBase::UpdateNodesBase;
    void run(size_t stopIndx) override {
        m_completion.store(false);
        auto startCounter = m_prepareCounter.load();

        #pragma omp parallel
        #pragma omp sections
        {
            #pragma omp section
            {
                updateDynParams(startCounter, stopIndx);
            }
            #pragma omp section
            {
                updateShapes(startCounter, stopIndx);
            }
        }
    }
};
#endif

#endif
} // namespace


void Graph::InferDynamic(SyncInferRequest* request) {
    dnnl::stream stream(getEngine());

    std::set<size_t> syncIndsWorkSet;
    for (const auto& nodeIndx : syncNodesInds) {
        syncIndsWorkSet.insert(nodeIndx.second);
        //since sometimes we need to run the synchronization node  alone (for example in the case of internal dynamism)
        //let's add another sync index after the sync point node
        syncIndsWorkSet.insert(nodeIndx.second + 1);
    }
    syncIndsWorkSet.insert(executableGraphNodes.size());

    std::unique_ptr<IUpdateNodes> updateNodes{};
    if (parallel_get_max_threads() > 1) {
        updateNodes.reset(new UpdateNodes(executableGraphNodes));
    } else {
        updateNodes.reset(new UpdateNodesSeq(executableGraphNodes));
    }
    size_t inferCounter = 0;

    for (auto stopIndx : syncIndsWorkSet) {
        updateNodes->run(stopIndx);
        for (; inferCounter < stopIndx; ++inferCounter) {
            auto& node = executableGraphNodes[inferCounter];
            VERBOSE(node, getConfig().debugCaps.verbose);
            PERF(node, getConfig().collectPerfCounters);

            if (request)
                request->throw_if_canceled();
            ExecuteNode(node, stream);
        }
    }
}

inline void Graph::ExecuteNode(const NodePtr& node, const dnnl::stream& stream) const {
    DUMP(node, getConfig().debugCaps, infer_count);

    OV_ITT_SCOPED_TASK(itt::domains::intel_cpu, node->profiling.execute);
    DEBUG_LOG(*node);
    if (node->isDynamicNode()) {
        node->executeDynamic(stream);
    } else {
        node->execute(stream);
    }
}

void Graph::Infer(SyncInferRequest* request) {
    if (!IsReady()) {
        OPENVINO_THROW("Wrong state of the ov::intel_cpu::Graph. Topology is not ready.");
    }

    if (Status::ReadyDynamic == status) {
        InferDynamic(request);
    } else if (Status::ReadyStatic == status) {
        InferStatic(request);
    } else {
        OPENVINO_THROW("Unknown ov::intel_cpu::Graph state: " , static_cast<size_t>(status));
    }

    if (infer_count != -1) infer_count++;
}

void Graph::VisitNode(NodePtr node, std::vector<NodePtr>& sortedNodes) {
    if (node->temporary) {
        return;
    }

    if (node->permanent) {
        return;
    }

    node->temporary = true;

    for (size_t i = 0; i < node->getChildEdges().size(); i++) {
        VisitNode(node->getChildEdgeAt(i)->getChild(), sortedNodes);
    }

    node->permanent = true;
    node->temporary = false;

    sortedNodes.insert(sortedNodes.begin(), node);
}

void Graph::SortTopologically() {
    OV_ITT_SCOPE(FIRST_INFERENCE, itt::domains::intel_cpu_LT, "Graph::SortTopologically");

    std::vector<NodePtr> unsorted;
    std::vector<NodePtr> sorted;

    for (size_t i = 0; i < graphNodes.size(); i++) {
        NodePtr node = graphNodes[i];

        node->permanent = false;
        node->temporary = false;

        unsorted.push_back(node);
    }

    while (!unsorted.empty()) {
        NodePtr node = unsorted.at(0);
        unsorted.erase(unsorted.begin());

        VisitNode(node, sorted);
    }

    for (size_t i = 0; i < sorted.size(); i++)
        sorted[i]->execIndex = static_cast<int>(i);

    graphNodes.erase(graphNodes.begin(), graphNodes.end());
    graphNodes.assign(sorted.begin(), sorted.end());

    // TODO: Sort in/out edges by port index because of backward compatibility
    //       A lot of plugin logic are build on top of assumption that index in
    //       vector childEdges/parentEdges is port number. But that is not
    //       truth anymore. But to keep old logic correct need to simulate ordering.
    //
    // Make first N (N == port_num) edge indexes are matched with port index
    for (auto &node : graphNodes) {
        {
            int port_num = node->inputShapes.size();
            std::vector<EdgePtr> res(port_num);

            for (size_t i = 0; i < node->parentEdges.size(); i++) {
                auto edge = node->getParentEdgeAt(i);
                int port = edge->getOutputNum();
                if (port < port_num && !res[port])
                    res[port] = edge;
                else
                    res.push_back(edge);
            }
            node->parentEdges = {res.begin(), res.end()};
        }
        {
            int port_num = node->outputShapes.size();
            std::vector<EdgePtr> res(port_num);

            for (size_t i = 0; i < node->childEdges.size(); i++) {
                auto edge = node->getChildEdgeAt(i);
                int port = edge->getInputNum();
                if (port < port_num && !res[port])
                    res[port] = edge;
                else
                    res.push_back(edge);
            }
            node->childEdges = {res.begin(), res.end()};
        }
    }
}

void Graph::GetPerfData(std::vector<ov::ProfilingInfo>& perfMap) const {
    std::function<void(std::vector<ov::ProfilingInfo>&, const NodePtr&)> getPerfMapFor =
        [&](std::vector<ov::ProfilingInfo>& perfMap, const NodePtr& node) {
            ov::ProfilingInfo pc;
            pc.node_name = node->getName();
            // pc.execution_index = i++;
            uint64_t avg_time = node->PerfCounter().avg();
            pc.cpu_time = pc.real_time = std::chrono::microseconds(avg_time);
            pc.status = avg_time > 0 ? ov::ProfilingInfo::Status::EXECUTED : ov::ProfilingInfo::Status::NOT_RUN;
            pc.exec_type = node->getPrimitiveDescriptorType();
            pc.node_type = node->typeStr;
            perfMap.emplace_back(pc);

            for (auto& fusedNode : node->fusedWith) {
                getPerfMapFor(perfMap, fusedNode);
            }

            for (auto& mergedWith : node->mergedWith) {
                getPerfMapFor(perfMap, mergedWith);
            }
        };

    for (size_t i = 0; i < graphNodes.size(); i++) {
        if (graphNodes[i]->isConstant())
            continue;
        getPerfMapFor(perfMap, graphNodes[i]);
    }
}

void Graph::CreateEdge(const NodePtr& parent,
                       const NodePtr& child,
                       int parentPort,
                       int childPort) {
    assert(parentPort >= 0 && childPort >= 0);
    assert(std::none_of(child->getParentEdges().begin(), child->getParentEdges().end(),
                        [&childPort](const EdgeWeakPtr& edge){
                            return edge.lock()->getOutputNum() == childPort;
                        }));

    auto edge = std::make_shared<Edge>(parent, child, parentPort, childPort);

    parent->addChildEdge(edge);
    child->addParentEdge(edge);
    graphEdges.push_back(edge);
}

void Graph::RemoveEdge(const EdgePtr& edge) {
    edge->getParent()->removeChildEdge(edge);
    edge->getChild()->removeParentEdge(edge);

    graphEdges.erase(std::remove(graphEdges.begin(), graphEdges.end(), edge), graphEdges.end());
}

void Graph::AddNode(NodePtr node) {
    assert(node);
    assert(std::find(graphNodes.begin(), graphNodes.end(), node) == graphNodes.end());

    graphNodes.push_back(node);
}

void Graph::DropNode(const NodePtr &node) {
    auto children = node->childEdges;
    auto parents = node->parentEdges;

    for (size_t i = 0; i < parents.size(); i++) {
        auto p_edge = parents[i].lock();
        if (!p_edge) continue;
        auto parent = p_edge->getParent();
        if (!parent) continue;

        const int inNum = p_edge->getInputNum();
        RemoveEdge(p_edge);

        for (size_t j = 0; j < children.size(); j++) {
            auto c_edge = children[j].lock();
            if (!c_edge) continue;
            auto child = c_edge->getChild();
            if (!child) continue;

            const int outNum = c_edge->getOutputNum();
            RemoveEdge(c_edge);
            CreateEdge(parent, child, inNum, outNum);
        }
    }
}

void Graph::DropDWConvNode(const NodePtr &node) {
    auto children = node->childEdges;
    auto parents = node->parentEdges;

    auto parentConvEdge = parents[0].lock();
    if (!parentConvEdge) return;
    auto parentConv = parentConvEdge->getParent();
    if (!parentConv) return;

    parentConv->outputShapes[0] = node->outputShapes[0];

    for (size_t i = 0; i < 1; i++) {
        auto p_edge = parents[i].lock();
        if (!p_edge) continue;
        auto parent = p_edge->getParent();
        if (!parent) continue;

        const int inNum = p_edge->getInputNum();
        RemoveEdge(p_edge);

        for (size_t j = 0; j < children.size(); j++) {
            auto c_edge = children[j].lock();
            if (!c_edge) continue;
            auto child = c_edge->getChild();
            if (!child) continue;

            const int outNum = c_edge->getOutputNum();
            RemoveEdge(c_edge);
            CreateEdge(parent, child, inNum, outNum);
        }
    }

    for (size_t i = 1; i < parents.size(); i++) {
        auto p_edge = parents[i].lock();
        if (!p_edge) continue;
        auto parent = p_edge->getParent();
        if (!parent) continue;

        const int inNum = p_edge->getInputNum();
        const int portCandidate = p_edge->getOutputNum();
        RemoveEdge(p_edge);
        const int outNum = parentConv->parentEdges.size();

        parentConv->inputShapes.push_back(node->getInputShapeAtPort(portCandidate));
        CreateEdge(parent, parentConv, inNum, outNum);
    }
    parentConv->outputShapes[0] = node->getOutputShapeAtPort(0);
}

void Graph::RemoveDroppedNodes() {
    graphNodes.erase(std::remove_if(graphNodes.begin(), graphNodes.end(),
                                    [](const NodePtr& node){ return node->isDropped(); }),
                     graphNodes.end());
}

void Graph::RemoveDroppedEdges() {
    graphEdges.erase(std::remove_if(graphEdges.begin(), graphEdges.end(),
                                    [](const EdgePtr& node){ return node->isDropped(); }),
                     graphEdges.end());
}

NodePtr Graph::InsertReorder(EdgePtr edge, std::string layerName, const MemoryDesc& inDesc, const MemoryDesc& outDesc,
                                         bool isOptimized, const std::vector<int> & src_perm) {
    NodePtr newReorder(new node::Reorder(layerName, context));
    auto *reorderPtr = dynamic_cast<node::Reorder *>(newReorder.get());
    if (reorderPtr == nullptr) {
        OPENVINO_THROW("Graph::InsertReorder: Cannot cast to Reorder");
    }
    reorderPtr->setDescs(inDesc, outDesc);
    reorderPtr->setOptimized(isOptimized);
    reorderPtr->setSrcPermutation(src_perm);

    DEBUG_LOG(reorderPtr->getName(), " edge=", edge->name(), " isOptimized=", isOptimized);
    DEBUG_LOG("    inDesc: ", inDesc.getShape().toString(), inDesc.getPrecision().get_type_name(), " ", inDesc.serializeFormat());
    DEBUG_LOG("   outDesc: ", outDesc.getShape().toString(), outDesc.getPrecision().get_type_name(), " ", outDesc.serializeFormat());

    InsertNode(edge, newReorder, true);

    // Using the method Edge::getDesc() we can check that input and output tensor descriptors are equal.
    // Due to the specificity of GraphOptimizer::MergeTransposeAndReorder() that isOptimized flag uses, we shouldn't do these checks.
    if (!isOptimized) {
        newReorder->getParentEdgeAt(0)->getDesc();
        newReorder->getChildEdgeAt(0)->getDesc();
    }

    return newReorder;
}

bool Graph::InsertNode(EdgePtr edge, NodePtr node, bool initNode) {
    auto oIndex = edge->getOutputNum();
    auto iIndex = edge->getInputNum();
    if (iIndex < 0 || oIndex < 0)
        OPENVINO_THROW("Cannot insert node '",
                       node->getName(),
                       "' between nodes: ",
                       edge->getParent()->getName(),
                       " and ",
                       edge->getChild()->getName(),
                       ".");
    edge->getParent()->removeChildEdge(edge);
    edge->getChild()->removeParentEdge(edge);

    return InsertNode(edge->getParent(), edge->getChild(), node, iIndex, oIndex, initNode);
}

void Graph::InitNewNodes(const std::vector<NodePtr>& new_nodes) {
    InitNodes(new_nodes);
    InitDescriptors(new_nodes);
    ResolveInplaceDirections(new_nodes);
    InitOptimalPrimitiveDescriptors(new_nodes);
}

bool Graph::InsertNode(NodePtr parent, NodePtr child, NodePtr node, int parentPort, int childPort, bool initNode) {
    CreateEdge(parent, node, parentPort, 0);
    CreateEdge(node, child, 0, childPort);
<<<<<<< HEAD
=======
    AddNode(node);
>>>>>>> 76338b37

    AddNode(node);

    if (initNode)
        InitNewNodes({node});
    return true;
}

// Apply inference precision configuration
void Graph::EnforceInferencePrecision() {
    CPU_DEBUG_CAP_ENABLE(static EnforceInferPrcDebug inferPrecDebug);

    const auto inferPrec = getConfig().inferencePrecision;

    if (inferPrec == ov::element::f32)
        return; // nothing to do, only precision reduction is currently allowed
#if defined(OV_CPU_ARM_ENABLE_FP16)
    if (inferPrec == ov::element::f16)
        return; // precision of configured by ov::pass::ConvertPrecision
#endif
    std::function<void(const NodePtr&, std::unordered_set<NodePtr>& skipNodes)> searchForNodesToSkip;
    searchForNodesToSkip = [&](const NodePtr& node, std::unordered_set<NodePtr>& skipNodes) -> void {
        for (size_t i = 0; i < node->getParentEdges().size(); i++) {
            const auto& parent = node->getParentEdgeAt(i)->getParent();

            if (inferPrec == ov::element::bf16) {
                /* list of node types that must be forced to be executed in BF16 precision
                * because of performance gains */
                if (one_of(parent->getType(),
                        Type::Convolution,    // conv nets
                        Type::FullyConnected, // conv / bert nets
                        Type::RNNCell,        // recurent nets
                        Type::RNNSeq,         // recurent nets
                        Type::MatMul,         // bert nets
                        Type::ROIPooling,     // object detection nets
                        Type::Interpolate))    // super resolution nets
                    continue;   // stop at significant nodes
            } else if (inferPrec == ov::element::f16) {
                /* list of node types that must be forced to be executed in FP16 precision
                * because of performance gains */
                if (one_of(parent->getType(),
                        Type::Convolution,    // conv nets
                        Type::Deconvolution,  // deconv
                        Type::FullyConnected, // conv / bert nets
                        Type::MatMul,         // bert nets
                        Type::Pooling,
                        Type::MVN))
                    continue;   // stop at significant nodes
            }

            const auto res = skipNodes.insert(parent);
            if (res.second) // node not visited yet
                searchForNodesToSkip(parent, skipNodes);
        }
    };

    /* Skip low-precision float point enforcement for tail of the graph by forming set of nodes to skip.
     * Necessary to maintain accuracy.
     * Experiments show zero peformance impact on average */
    std::unordered_set<NodePtr> nodesToSkip;
    // starting from output nodes
    for (const auto& entry : outputNodesMap) {
        const auto& output = entry.second;
        // do not skip outputs which precisions are explicitly set equal to inferPrec
        if (output->getOriginalInputPrecisionAtPort(0) == inferPrec)
            continue;

        searchForNodesToSkip(output, nodesToSkip);
    }

    for (const auto& node : graphNodes) {
        if (nodesToSkip.count(node) && !node->enforceBF16evenForGraphTail)
            continue;

        if (one_of(node->getType(), Type::Input, Type::Output, Type::MemoryInput, Type::MemoryOutput))
            continue;

#ifdef CPU_DEBUG_CAPS
        if (!inferPrecDebug.enabled(NameFromType(node->getType()), node->getName()))
            continue;
#endif
        DEBUG_LOG("#", node->getExecIndex(), " ", node->getName(), " is enforced to use", inferPrec);

        for (size_t i = 0; i < node->getOriginalInputsNumber(); i++) {
            auto keepOriginalInputPrecisionAtPort = [](const NodePtr& node, const size_t inPort) {
                // keep non-float precisions
                if (node->getOriginalInputPrecisionAtPort(inPort) != ov::element::f32)
                    return true;

                const auto &parent = node->getParentEdgesAtPort(inPort)[0]->getParent();
                /* Skip BF16 enforcement for nodes after Constant Inputs for maintaining precision for fusing.
                 * Element type conversion to bf16 is done automatically, if convolution follows up after Constant Inputs
                 * and activation is bf16 */
                if (parent->getType() == Type::Input && parent->isConstant() &&
                    // Concatenation node is exception because it doesn't change an accuracy for BF16 activation
                    node->getType() != Type::Concatenation)
                    return true;
                // Eltwise and Subgraph (snippets) nodes support precision conversion
                if (parent->getType() == Type::Input && one_of(node->getType(), Type::Eltwise, Type::Subgraph))
                    return true;

                return false;
            };

            if (keepOriginalInputPrecisionAtPort(node, i))
                continue;

            node->setOriginalInputPrecisionAtPort(i, inferPrec);
        }

        for (size_t i = 0; i < node->getOriginalOutputsNumber(); i++) {
            // keep non-float precisions
            if (node->getOriginalOutputPrecisionAtPort(i) != ov::element::f32)
                continue;

            // exclude Convert before Range since it may cause precision loss when integter type to LP.
            // TODO: Incorrect subgraph is generated by ONNX FE + ticket 117861.
            const auto &child = node->getChildEdgesAtPort(i)[0]->getChild();
            if (child->getType() == Type::Range && node->getType() == Type::Convert)
                continue;

            node->setOriginalOutputPrecisionAtPort(i, inferPrec);
        }
    }
}

std::shared_ptr<ov::Model> Graph::dump() const {
    return dump_graph_as_ie_ngraph_net(*this);
}

void Graph::resolveInPlaceDirection(const NodePtr& node) const {
    enum InplaceDirectionType {UP, DOWN, CYCLIC, NONE};
    enum PortType {INPUT, OUTPUT};

    auto inPlaceDirection = [](const NodePtr& node, PortType portType, int portNum) -> InplaceDirectionType {
        if (PortType::INPUT == portType) {
            auto inPlaceInpPort = node->inPlaceInputPort(portNum);
            if (inPlaceInpPort >= 0) {
                auto inPlaceOutPort = node->inPlaceOutPort(inPlaceInpPort);
                if (inPlaceOutPort == inPlaceInpPort) {
                    return InplaceDirectionType::CYCLIC;
                } else if (inPlaceOutPort < 0) {
                    return InplaceDirectionType::DOWN;
                } else {
                    OPENVINO_THROW("Non trivial inPlace memory dependency has been detected");
                }
            }
            // the requested port has a negative inPlace tag, let's check whether it is referenced from the output
            auto& config = node->getSelectedPrimitiveDescriptor()->getConfig();
            for (auto& portConf : config.outConfs) {
                if (portConf.inPlace() == portNum) {
                    return InplaceDirectionType::UP;
                }
            }
        } else if (PortType::OUTPUT == portType) {
            auto inPlaceOutPort = node->inPlaceOutPort(portNum);
            if (inPlaceOutPort >= 0) {
                auto inPlaceInpPort = node->inPlaceInputPort(inPlaceOutPort);
                if (inPlaceOutPort == inPlaceInpPort) {
                    return InplaceDirectionType::CYCLIC;
                } else if (inPlaceInpPort < 0) {
                    return InplaceDirectionType::UP;
                } else {
                    OPENVINO_THROW("Non trivial inPlace memory dependency has been detected");
                }
            }
            // the requested port has a negative inPlace tag, let's check whether it is referenced from the input
            auto& config = node->getSelectedPrimitiveDescriptor()->getConfig();
            for (auto& portConf : config.inConfs) {
                if (portConf.inPlace() == portNum) {
                    return InplaceDirectionType::DOWN;
                }
            }
        }
        return InplaceDirectionType::NONE;
    };

    auto& inpEdges = node->getParentEdges();
    for (auto& wEdge : inpEdges) {
        if (auto pEdge = wEdge.lock()) {
            auto inpPort = pEdge->getOutputNum();
            auto inPlaceInpPort = node->inPlaceInputPort(inpPort);
            if (inPlaceInpPort < 0 || inPlaceDirection(node, PortType::INPUT, inpPort) != InplaceDirectionType::CYCLIC) {
                continue;
            }
            // inPlace memory cyclic dependency detected, need to resolve
            // let's check the parent node first
            auto pParent = pEdge->getParent();
            auto parentInPlaceDirection = inPlaceDirection(pParent, PortType::OUTPUT, pEdge->getInputNum());
            if (parentInPlaceDirection == InplaceDirectionType::UP) {
                auto config = node->getSelectedPrimitiveDescriptor()->getConfig();
                config.inConfs[inpPort].inPlace(-1);
                node->initDescriptor(config);
            } else if (parentInPlaceDirection == InplaceDirectionType::DOWN) {
                //search if siblings already have downstream direction
                auto downstreamPeers = [&] {
                    for (auto& peerEdge : pParent->getChildEdgesAtPort(pEdge->getInputNum())) {
                        auto peerNode = peerEdge->getChild();
                        if (peerNode == node) continue;
                        if (inPlaceDirection(peerNode, PortType::INPUT, peerEdge->getOutputNum()) == InplaceDirectionType::DOWN) {
                            return true;
                        }
                    }
                    return false;
                }();
                if (downstreamPeers) {
                    // when there is an downstream peer we have to resolve upstream inplace for the node
                    // to avoid inplace conflict
                    auto config = node->getSelectedPrimitiveDescriptor()->getConfig();
                    config.inConfs[inpPort].inPlace(-1);
                    node->initDescriptor(config);
                } else {
                    auto config = node->getSelectedPrimitiveDescriptor()->getConfig();
                    config.outConfs[inPlaceInpPort].inPlace(-1);
                    node->initDescriptor(config);
                }
            } else {
                // the parent node does not use inPlace memory, let's check children
                std::function<InplaceDirectionType(const NodePtr& node, int portIdx)> searchNonCyclicDirection;
                searchNonCyclicDirection = [&](const NodePtr& node, int portIdx) -> InplaceDirectionType {
                    auto& childEdges = node->getChildEdgesAtPort(portIdx);
                    for (auto& edge : childEdges) {
                        auto pChild = edge->getChild();
                        auto result = inPlaceDirection(pChild, PortType::INPUT, edge->getOutputNum());
                        if (InplaceDirectionType::UP == result || InplaceDirectionType::DOWN == result) {
                            return result;
                        } else if (InplaceDirectionType::CYCLIC == result) {
                            return searchNonCyclicDirection(pChild, pChild->inPlaceInputPort(edge->getOutputNum()));
                        }
                    }
                    return InplaceDirectionType::NONE;
                };
                auto result = searchNonCyclicDirection(node, inPlaceInpPort);
                if (one_of(result, InplaceDirectionType::UP, InplaceDirectionType::NONE)) {
                    auto config = node->getSelectedPrimitiveDescriptor()->getConfig();
                    config.inConfs[inpPort].inPlace(-1);
                    node->initDescriptor(config);
                } else if (InplaceDirectionType::DOWN == result) {
                    auto config = node->getSelectedPrimitiveDescriptor()->getConfig();
                    config.outConfs[inPlaceInpPort].inPlace(-1);
                    node->initDescriptor(config);
                } else {
                    OPENVINO_THROW("A node without an inPlace memory cyclic dependency has not been found");
                }
            }
        }
    }
}

void Graph::SearchInternalStateNodes() {
    for (auto&& node : graphNodes) {
        if (node->getType() == Type::MemoryInput) {
            auto cur_node = std::dynamic_pointer_cast<node::MemoryStateNode>(node);
            if (!cur_node) {
                OPENVINO_THROW("Cannot cast ", node->getName(), " to MemoryStateNode");
            }
            internalStateNodes.insert({cur_node->getId(), cur_node});
        }
    }
}

}   // namespace intel_cpu
}   // namespace ov<|MERGE_RESOLUTION|>--- conflicted
+++ resolved
@@ -1590,10 +1590,6 @@
 bool Graph::InsertNode(NodePtr parent, NodePtr child, NodePtr node, int parentPort, int childPort, bool initNode) {
     CreateEdge(parent, node, parentPort, 0);
     CreateEdge(node, child, 0, childPort);
-<<<<<<< HEAD
-=======
-    AddNode(node);
->>>>>>> 76338b37
 
     AddNode(node);
 
