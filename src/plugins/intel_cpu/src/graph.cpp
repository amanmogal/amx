// Copyright (C) 2018-2023 Intel Corporation
// SPDX-License-Identifier: Apache-2.0
//

#include "graph.h"

#include <algorithm>
#include <fstream>
#include <limits>
#include <map>
#include <memory>
#include <string>
#include <tuple>
#include <unordered_map>
#include <unordered_set>
#include <utility>
#include <vector>

#include "common/primitive_desc.hpp"
#include "common/primitive_desc_iface.hpp"
#include "dnnl_extension_utils.h"
#include "extension_mngr.h"
#include "graph_dumper.h"
#include "graph_optimizer.h"
#include "ie_algorithm.hpp"
#include "infer_request.h"
#include "itt.h"
#include "low_precision/low_precision.hpp"
#include "memory_desc/cpu_memory_desc_utils.h"
#include "memory_desc/dnnl_blocked_memory_desc.h"
#include "nodes/common/cpu_convert.h"
#include "nodes/common/cpu_memcpy.h"
#include "nodes/convert.h"
#include "nodes/fullyconnected.h"
#include "nodes/input.h"
#include "nodes/reorder.h"
#include "nodes/subgraph.h"
#include "nodes/memory.hpp"
#include "openvino/core/model.hpp"
#include "openvino/core/node.hpp"
#include "openvino/op/ops.hpp"
#include "precision_utils.h"
#include "transformations/utils/utils.hpp"
#include "utils/cpu_utils.hpp"
#include "utils/debug_capabilities.h"
#include "utils/general_utils.h"
#include "utils/ngraph_utils.hpp"
#include "utils/node_dumper.h"
#include "utils/verbose.h"

#include "openvino/runtime/memory_solver.hpp"

#if (OV_THREAD == OV_THREAD_TBB || OV_THREAD == OV_THREAD_TBB_AUTO)
#    include <tbb/task.h>
#endif

using namespace dnnl;
namespace ov {
namespace intel_cpu {

typedef std::unordered_set<EdgePtr> edge_cluster_t;
typedef std::vector<edge_cluster_t> edge_clusters_t;

Graph::~Graph() {
    CPU_DEBUG_CAP_ENABLE(summary_perf(*this));
}

template<typename NET>
void Graph::CreateGraph(NET &net, const GraphContext::CPtr ctx) {
    OV_ITT_SCOPE(FIRST_INFERENCE, itt::domains::intel_cpu_LT, "CreateGraph");

    if (IsReady())
        ForgetGraphData();

    context = ctx;

    Replicate(net);

    InitGraph();

    CPU_DEBUG_CAP_ENABLE(serialize(*this));
}

void Graph::CreateGraph(const std::vector<NodePtr>& graphNodes,
                        const std::vector<EdgePtr>& graphEdges,
                        const GraphContext::CPtr ctx,
                        std::string name) {
    if (IsReady())
        ForgetGraphData();

    context = ctx;

    this->_name = std::move(name);
    this->reuse_io_tensors = false;

    this->graphNodes = graphNodes;
    this->graphEdges = graphEdges;

    for (auto node : graphNodes) {
        if ("Parameter" == node->getTypeStr()) {
            inputNodesMap[node->getName()] = node;
        } else if ("Result" == node->getTypeStr()) {
            outputNodesMap[node->getName()] = node;
        }
    }

    InitGraph();

    CPU_DEBUG_CAP_ENABLE(serialize(*this));
}

template void Graph::CreateGraph(const std::shared_ptr<const ov::Model>&, const GraphContext::CPtr);
void Graph::Replicate(const std::shared_ptr<const ov::Model> &model) {
    OV_ITT_SCOPE_CHAIN(FIRST_INFERENCE, taskChain, itt::domains::intel_cpu_LT, "Graph::Replicate", "ov::Model");
    this->_name = model->get_friendly_name();
    this->reuse_io_tensors = false;

    // Map data object onto producer node
    std::map<std::shared_ptr<ov::Node>, NodePtr> op2node;

    // nodes which has no consumers (output or just unused). But doesn't marked as graph output.
    // Will be stored as fake output separately.
    std::deque<ov::Output<ov::Node>> unusedOutputs;

    auto getParentOutputPort = [](const std::shared_ptr<ov::Node> childOp,
                                  const std::shared_ptr<ov::Node> parentOp,
                                  const size_t childInputPort) -> int {
        for (size_t parentPort = 0; parentPort < parentOp->get_output_size(); parentPort++) {
            if (childOp->input(childInputPort).get_tensor_ptr() == parentOp->output(parentPort).get_tensor_ptr()) {
                return static_cast<int>(parentPort);
            }
        }

        return -1;
    };

    const bool is_legacy_api = getConfig().isLegacyApi;
    for (const auto& op : model->get_ordered_ops()) {
        const NodePtr node {Node::factory().create(op, context)};

        graphNodes.push_back(node);
        if (op->get_type_info() == op::v0::Parameter::get_type_info_static()) {
            const std::string name = get_port_name(ov::Output<ov::Node>(op, 0), is_legacy_api);
            inputNodesMap[name] = node;
            if (node->isDynamicNode()) {
                graphHasDynamicInput = true;
            }
        }

        if (op->get_type_info() == op::v0::Result::get_type_info_static()) {
            const std::string inputID = get_port_name(op->output(0), is_legacy_api);
            outputNodesMap[inputID] = node;
        }

        op2node[op] = node;

        for (size_t port = 0; port < op->get_input_size(); port++) {
            auto parentOp = op->get_input_node_shared_ptr(port);
            auto parentNode = op2node[parentOp];

            EdgePtr edge(new Edge(parentNode, node, getParentOutputPort(op, parentOp, port), static_cast<int>(port)));
            node->addEdge(edge);
            graphEdges.push_back(edge);
        }

        if (!one_of(op->get_type_info(),
                op::v0::Result::get_type_info_static(),
                op::v3::Assign::get_type_info_static(),
                op::v6::Assign::get_type_info_static())) {
            for (size_t oi = 0; oi < op->get_output_size(); oi++) {
                if (op->get_output_target_inputs(oi).empty()) {
                    unusedOutputs.push_back(op->output(oi));
                }
            }
        }
    }

    // Add stub output node for unused data
    for (auto unusedOutput : unusedOutputs) {
        auto parentNode = op2node[unusedOutput.get_node_shared_ptr()];
        const auto port = unusedOutput.get_index();
        const auto nodeName = std::string("stub_") + std::to_string(unusedOutput.get_index()) + "_" + parentNode->getName();
        const NodePtr outNode = std::make_shared<node::Input>(parentNode->outputShapes[port],
                                                                        parentNode->getOriginalOutputPrecisionAtPort(port),
                                                                        nodeName, "Result", context);
        EdgePtr edge(new Edge(parentNode, outNode, port, 0));
        outNode->addEdge(edge);
        graphEdges.push_back(edge);
        graphNodes.push_back(outNode);
    }

    auto hasSubgraphConsumers = [](const NodePtr& node) -> bool {
        const auto& childEdges = node->getChildEdges();
        return std::any_of(childEdges.begin(), childEdges.end(), [](const EdgeWeakPtr& edge) -> bool {
            auto edgePtr = edge.lock();
            if (!edgePtr)
                return false;
            return edgePtr->getChild()->getType() == Type::Subgraph;
        });
    };

    // enforce must be performed after inputs and outputs info are taken into account
    EnforceInferencePrecision();
    // also we need to change input/output precisions for consumers/producers to avoid inserting reorder
    for (auto &input : inputNodesMap) {
        const auto& inputNode = input.second;
        const auto precToSet = inputNode->getOriginalOutputPrecisionAtPort(0);
        const auto childEdges = inputNode->getChildEdgesAtPort(0);
        for (size_t i = 0; i < childEdges.size(); i++) {
            const auto child = childEdges[i]->getChild();
            const auto child_prec = child->getOriginalInputPrecisionAtPort(childEdges[i]->getOutputNum());
            if (!one_of(child_prec, ov::element::bf16, ov::element::f16) &&
                // remove this WA when #78939 is resolved
                !hasSubgraphConsumers(child))
                child->setOriginalInputPrecisionAtPort(childEdges[i]->getOutputNum(), precToSet);
        }
    }

    for (auto &output : outputNodesMap) {
        const auto& outputNode = output.second;
        const auto precToSet = outputNode->getOriginalInputPrecisionAtPort(0);
        const auto parentEdges = outputNode->getParentEdgesAtPort(0);
        for (size_t i = 0; i < parentEdges.size(); i++) {
            const auto parent = parentEdges[i]->getParent();
            parent->setOriginalOutputPrecisionAtPort(parentEdges[i]->getInputNum(), precToSet);
        }
    }
}

void Graph::InitGraph() {
    GraphOptimizer optimizer;

    SortTopologically();
    InitNodes();

    optimizer.ApplyCommonGraphOptimizations(*this);
    SortTopologically();

    InitDescriptors();

    ResolveInplaceDirections();

    InitOptimalPrimitiveDescriptors();

    ResolveEdgeConflicts();

    optimizer.ApplyImplSpecificGraphOptimizations(*this);
    SortTopologically();

    const bool hasDynNodes = ProcessDynNodes();

    Allocate();

    CreatePrimitivesAndExecConstants();

#ifndef CPU_DEBUG_CAPS
    for (auto &graphNode : graphNodes) {
        graphNode->cleanup();
    }
#endif

    ExtractExecutableNodes();
    SearchInternalStateNodes();

    status = hasDynNodes ? Status::ReadyDynamic : Status::ReadyStatic;
}

void Graph::InitNodes() {
    OV_ITT_SCOPE(FIRST_INFERENCE, itt::domains::intel_cpu_LT, "Graph::InitNodes");
    for (auto &node : graphNodes) {
        node->init();
        if (node->getConstantType() == Node::ConstantType::Unknown)
            node->updateConstantType();
    }
}

void Graph::InitDescriptors() {
    OV_ITT_SCOPE_CHAIN(FIRST_INFERENCE, taskChain, itt::domains::intel_cpu_LT, "InitDescriptors", "Prepare");

    for (auto &node : graphNodes) {
        OV_ITT_SCOPE_NEXT(FIRST_INFERENCE, taskChain, node->profiling.getSupportedDescriptors);
        DEBUG_LOG("Get supported primitive descriptors for node: ", node->getName());
        node->getSupportedDescriptors();

        OV_ITT_SCOPE_NEXT(FIRST_INFERENCE, taskChain, node->profiling.initSupportedPrimitiveDescriptors);
        DEBUG_LOG("Init supported primitive descriptors for node: ", node->getName());
        node->initSupportedPrimitiveDescriptors();

        OV_ITT_SCOPE_NEXT(FIRST_INFERENCE, taskChain, node->profiling.filterSupportedPrimitiveDescriptors);
        DEBUG_LOG("Filter supported primitive descriptors for node: ", node->getName());
        node->filterSupportedPrimitiveDescriptors();

#ifdef CPU_DEBUG_CAPS
        const auto& SPDs = node->getSupportedPrimitiveDescriptors();
        for (size_t i = 0; i < SPDs.size(); i++) {
            DEBUG_LOG("#",
                      node->getExecIndex(),
                      " ",
                      node->getName(),
                      "  SupportedPrimitiveDescriptors [",
                      i,
                      "/",
                      SPDs.size(),
                      "]: \n",
                      SPDs[i]);
        }
#endif
    }

    for (auto &node : graphNodes) {
        OV_ITT_SCOPE_NEXT(FIRST_INFERENCE, taskChain, node->profiling.selectOptimalPrimitiveDescriptor);
        DEBUG_LOG("Select optimal primitive descriptors for node: ", node->getName());
        node->selectOptimalPrimitiveDescriptor();
    }
}

void Graph::ResolveInplaceDirections() {
     OV_ITT_SCOPED_TASK(itt::domains::intel_cpu, "Graph::ResolveInplaceDirections");

    for (auto& node : graphNodes) {
        resolveInPlaceDirection(node);
    }
}


void Graph::InitOptimalPrimitiveDescriptors() {
    OV_ITT_SCOPED_TASK(itt::domains::intel_cpu, "Graph::InitOptimalPrimitiveDescriptors");
    for (auto &node : graphNodes) {
        OV_ITT_SCOPE(FIRST_INFERENCE, itt::domains::intel_cpu_LT, node->profiling.initOptimalPrimitiveDescriptor);
        DEBUG_LOG("Init optimal primitive descriptors for node: ", node->getName());
        node->initOptimalPrimitiveDescriptor();
        DEBUG_LOG("#", node->getExecIndex(), " ", node->getName(), "\n",
                  *node->getSelectedPrimitiveDescriptor(), "selectedPrimitiveDescriptorIdx = ", node->selectedPrimitiveDescriptorIndex);
    }
}

void Graph::ExtractExecutableNodes() {
    OV_ITT_SCOPE(FIRST_INFERENCE, itt::domains::intel_cpu_LT, "Graph::ExtractExecutableNodes");
    for (const auto& graphNode : graphNodes) {
        if ((!graphNode->isConstant() && CPU_DEBUG_CAPS_ALWAYS_TRUE(graphNode->isExecutable())) || graphNode->isDynamicNode()) {
            /* @todo
             * Revise implementation.
             * With current way it is possible that with debug_caps enabled
             * we execute a node, which is not ready to be executed
             */
            auto itr = syncNodesInds.find(graphNode.get());
            if (itr != syncNodesInds.end()) {
                itr->second = executableGraphNodes.size();
            }
            executableGraphNodes.emplace_back(graphNode);
        }
    }
}

void Graph::CreatePrimitivesAndExecConstants() const {
    OV_ITT_SCOPE(FIRST_INFERENCE, itt::domains::intel_cpu_LT, "Graph::CreatePrimitivesAndExecConstants");
    dnnl::stream stream(getEngine());

    using shared_memory_ptr = WeightsSharing::SharedMemory::Ptr;

    auto acquireSharedOutputs = [this](const NodePtr & node) {
        std::vector<shared_memory_ptr> outputs;
        bool hasLocalAllocatedEdges = false;
        bool hasExternalInvalidEdges = false;

        for (size_t i = 0; i < node->getChildEdges().size(); ++i) {
            auto edgePtr = node->getChildEdgeAt(i);
            if (edgePtr) {
                if (edgePtr->isUseExternalMemory()) {
                    auto ptr = context->getWeightsCache()->get(edgePtr->name());
                    outputs.emplace_back(ptr);
                    if (!ptr->isValid())
                        hasExternalInvalidEdges = true;
                } else {
                    hasLocalAllocatedEdges = true;
                }
            }
        }

        return std::make_tuple(hasExternalInvalidEdges, hasLocalAllocatedEdges, outputs);
    };

    for (const auto &node : graphNodes) {
        {
            OV_ITT_SCOPE(FIRST_INFERENCE, itt::domains::intel_cpu_LT, node->profiling.createPrimitive);
            DEBUG_LOG(*node);
            node->createPrimitive();
        }

        if (!node->isConstant()) {
            continue;
        }

        if (context->getWeightsCache()) {
            auto sharedOutputs = acquireSharedOutputs(node);

            if (std::get<0>(sharedOutputs) || std::get<1>(sharedOutputs)) {
                ExecuteNode(node, stream);

                for (auto & output : std::get<2>(sharedOutputs))
                    output->valid(true);
            }
        } else {
            ExecuteNode(node, stream);
        }
    }
}

static bool isReorderAvailable(const MemoryDescPtr& parentDesc, const MemoryDescPtr& childDesc, const dnnl::engine& eng) {
    auto definedParentDesc = parentDesc->isDefined() ? parentDesc : MemoryDescUtils::makeDummyDesc(*parentDesc);
    memory::desc srcMemDesc = MemoryDescUtils::convertToDnnlMemoryDesc(definedParentDesc)->getDnnlDesc();

    auto definedChildDesc = childDesc->isDefined() ? childDesc : MemoryDescUtils::makeDummyDesc(*childDesc);
    memory::desc dstMemDesc = MemoryDescUtils::convertToDnnlMemoryDesc(definedChildDesc)->getDnnlDesc();

    dnnl::primitive_attr attr;

    dnnl_primitive_desc_t result = nullptr;
    auto status = dnnl_reorder_primitive_desc_create(&result, srcMemDesc.get(), eng.get(), dstMemDesc.get(), eng.get(),
                                                     attr.get());
#if defined(OV_CPU_ARM_ENABLE_FP16)
    // temporary WA for slow FP32->FP16 conversion reorder in oneDNN on ARM
    // pretend the reorder is not available to use Convert node instead
    if (result && parse_impl_name(result->impl()->name()) == ref_any) {
        dnnl_primitive_desc_destroy(result);
        return false;
    }
#endif
    if (result) {
        dnnl_primitive_desc_destroy(result);
    }

    return dnnl_success == status;
}

void Graph::ResolveEdgeConflicts() {
    OV_ITT_SCOPE(FIRST_INFERENCE, itt::domains::intel_cpu_LT, "Graph::ResolveEdgeConflicts");

    ptrdiff_t numberOfEdges = static_cast<ptrdiff_t>(graphEdges.size());

    std::unordered_set<std::string> uniqueLayerNames;
    for (auto node : graphNodes) {
        uniqueLayerNames.insert(node->getName());
    }

    auto insertReorder = [&](EdgePtr& edge, bool isOptimized) {
        std::string basicLayerName = edge->getParent()->getName() + "_" +
                                     node::Reorder::getReorderArgs(edge->getInputDesc(), edge->getOutputDesc()) + "_" +
                                     edge->getChild()->getName();
        std::string layerName = basicLayerName;
        int idx = 0;
        while (uniqueLayerNames.find(layerName) != uniqueLayerNames.end()) {
            idx++;
            layerName = basicLayerName + "_" + std::to_string(idx);
        }
        uniqueLayerNames.insert(layerName);

        // optimized flag indicate that just desc update w/o actual physical memory movement.
        InsertReorder(edge, layerName, edge->getInputDesc(), edge->getOutputDesc(), isOptimized);
    };

    auto reuseReorderForReadonlyChildren = [&](EdgePtr& edge) {
        if (edge->inPlace(Edge::LOOK_DOWN))
            return false;

        const auto& dstDesc = edge->getOutputDesc();
        for (auto siblingEdge : edge->getParent()->getChildEdgesAtPort(edge->getInputNum())) {
            if (siblingEdge == edge)
                continue;
            auto reorder = std::dynamic_pointer_cast<node::Reorder>(siblingEdge->getChild());
            if (!reorder)
                continue;
            if (!reorder->getOutput().isCompatible(dstDesc))
                continue;
            auto reorder_consumers = reorder->getChildEdgesAtPort(0);
            if (std::any_of(reorder_consumers.begin(), reorder_consumers.end(), [](EdgePtr e) {
                    return e->inPlace(Edge::LOOK_DOWN);
                }))
                continue;

            auto dstNode = edge->getChild();
            EdgePtr newEdge(new Edge(reorder, dstNode, 0, edge->getOutputNum()));
            dstNode->parentEdges.push_back(newEdge);
            reorder->childEdges.push_back(newEdge);
            graphEdges.push_back(newEdge);
            edge->drop();
            return true;
        }

        return false;
    };

    auto updateEdge = [&](ptrdiff_t& i) {
        graphEdges.erase(graphEdges.begin() + i);
        i--;
        numberOfEdges--;
    };

    for (ptrdiff_t i = 0; i < numberOfEdges; i++) {
        auto edge = graphEdges[i];
        auto reorderStatus = graphEdges[i]->needReorder();
        DEBUG_LOG(graphEdges[i]->name(), " reorderStatus = ", reorderStatus);
        if (reorderStatus == Edge::ReorderStatus::Regular) {
            Edge::ReorderStatus reorderStatusInternal = Edge::ReorderStatus::Regular;
            // Check if there is a reorder that needs the precision conversion
            if (edge->getInputDesc().getPrecision() != edge->getOutputDesc().getPrecision() &&
                    !isReorderAvailable(edge->getInputPortDesc()->getMemDesc(),
                                        edge->getOutputPortDesc()->getMemDesc(),
                                        this->getEngine())) {
                // If we are here, then we need to insert Convert, because there are no reorders that support such type conversion
                const auto& inDesc = edge->getInputDesc();
                const auto& outDesc = edge->getOutputDesc();

                std::string convertName = edge->getParent()->getName() + "_" +
                                          inDesc.getPrecision().get_type_name() + "_" + outDesc.getPrecision().get_type_name();

                auto convertNode = std::make_shared<node::Convert>(inDesc.getShape(), inDesc.getPrecision(), outDesc.getPrecision(),
                                                                       convertName, context);
                convertNode->setDescs(inDesc, outDesc);
                InsertNode(edge, convertNode, true);

                //Check if reorder is still needed
                reorderStatusInternal = convertNode->getChildEdgeAt(0)->needReorder();
                if (reorderStatusInternal != Edge::ReorderStatus::No)
                    edge = convertNode->getChildEdgeAt(0);
            }
            if (reorderStatusInternal != Edge::ReorderStatus::No) {
                if (!reuseReorderForReadonlyChildren(edge))
                    insertReorder(edge, reorderStatusInternal == Edge::ReorderStatus::Optimized);
            }
            updateEdge(i);
        } else if (reorderStatus == Edge::ReorderStatus::Optimized) {
            insertReorder(edge, true);
            updateEdge(i);
        }
    }

    // secondary pass to eliminate complex inplace conflicts
    auto needReorder = [](const EdgePtr& edge) -> bool {
        int inNumber = edge->getInputNum();
        const auto portChildEdges = edge->getParent()->getChildEdgesAtPort(inNumber);
        if (portChildEdges.size() > 1) {
            if (auto modifyingNode = edge->modifiedInPlace()) {
                auto execIndex = modifyingNode->getExecIndex();
                for (auto pEdgePeer : portChildEdges) {
                    if (pEdgePeer == edge)
                        continue;
                    std::vector<NodePtr> vecConsumers;
                    pEdgePeer->collectConsumers(vecConsumers);

                    for (auto node : vecConsumers) {
                        if (node->getExecIndex() >= execIndex ||
                            one_of(node->getType(), Type::MemoryOutput, Type::Output)) {
                            return true;
                        }
                    }
                }
            }
        }
        return false;
    };

    numberOfEdges = graphEdges.size(); //update the total number

    for (ptrdiff_t i = 0; i < numberOfEdges; i++) {
        auto edge = graphEdges[i];
        if (needReorder(edge)) {
            constexpr bool optimizedReorder = false;
            insertReorder(edge, optimizedReorder);
            updateEdge(i);
        }
    }
}

static inline bool isConstOutput(EdgePtr edge) {
    return edge->getParent()->isConstant() && !edge->getChild()->isConstant();
}

static edge_clusters_t findEdgeClusters(const std::vector<EdgePtr> & graphEdges) {
    typedef std::unordered_map<EdgePtr, size_t> edge_cluster_idx_map_t;

    edge_clusters_t edge_clusters;
    edge_cluster_idx_map_t edge_cluster_indices;

    for (auto &edge : graphEdges) {
        auto edge_it = edge_cluster_indices.find(edge);
        if (edge_it != edge_cluster_indices.end())
            continue;   // edge is visited

        size_t cluster_idx = edge_clusters.size();
        EdgePtr last_shared_edge = nullptr;

        // find cluster index
        for (auto shared_edge = edge->getSharedEdge(std::nothrow);
            shared_edge;
            shared_edge = shared_edge->getSharedEdge(std::nothrow)) {
            auto shared_edge_it = edge_cluster_indices.find(shared_edge);
            if (shared_edge_it != edge_cluster_indices.end()) {
                cluster_idx = shared_edge_it->second;
                last_shared_edge = shared_edge;
                break;
            }
        }

        // add shared edges to cluster
        edge_cluster_indices.emplace(edge, cluster_idx);

        if (cluster_idx == edge_clusters.size())
            edge_clusters.emplace_back(edge_cluster_t { edge });
        else
            edge_clusters[cluster_idx].emplace(edge);

        for (auto shared_edge = edge->getSharedEdge(std::nothrow);
            shared_edge != last_shared_edge;
            shared_edge = shared_edge->getSharedEdge(std::nothrow)) {
            edge_cluster_indices.emplace(shared_edge, cluster_idx);
            edge_clusters[cluster_idx].emplace(shared_edge);
        }
    }

    return edge_clusters;
}

void Graph::AllocateWithReuse() {
    edge_clusters_t edge_clusters = findEdgeClusters(graphEdges);

    size_t remaining_edge_clusters_count = edge_clusters.size();

    // Resolve special cases:
    for (size_t i = 0; i < remaining_edge_clusters_count;) {
        auto &cluster = edge_clusters[i];
        bool erase = false;
        for (auto &edge : cluster) {
            // Remove already allocated edges from the mem reuse algo
            if (edge->getStatus() == Edge::Status::Allocated) {
                erase = true;
                break;
            }

            // Special allocation for string tensors
            if (edge->getDesc().getPrecision() == element::string && edge->getStatus() == Edge::Status::NeedAllocation) {
                StringMemory::StringMemoryMngrPtr mngr;
                if (edge->getParent()->isConstant()) {
                    if (edge->getParent()->getType() == Type::Input) {
                        auto constNode = static_cast<node::Input *>(edge->getParent().get());
                        edge->reuse(std::const_pointer_cast<IMemory>(constNode->getMemoryPtr()));
                    } else {
                        edge->externalAllocate(context->getWeightsCache());
                    }
                    auto stringMemory = dynamic_cast<StringMemory *>(edge->getMemoryPtr().get());
                    OPENVINO_ASSERT(stringMemory, "[CPU] Edge between nodes '",
                            edge->getParent()->getName(), "' and '", edge->getChild()->getName(), "' must have StringMemory.");
                    mngr = stringMemory->getStringMemoryMngrPtr();
                } else {
                    auto memory = std::make_shared<StringMemory>(getEngine(), edge->getDesc());
                    edge->reuse(memory);
                    mngr = memory->getStringMemoryMngrPtr();
                }
                for (auto& edge_c : cluster) {
                    if (edge_c == edge) {
                        continue;
                    }
                    OPENVINO_ASSERT(edge_c->getDesc().getPrecision() == element::string, "All edges in the cluster must be string.");
                    if (edge_c->getStatus() == Edge::Status::NotAllocated) {
                        auto memory = std::make_shared<StringMemory>(getEngine(), edge_c->getDesc(), mngr);
                        edge_c->reuse(memory);
                    } else {
                        OPENVINO_THROW("[CPU] String tensors allocation in the cluster. Edge between nodes '", edge_c->getParent()->getName(), "' and '",
                            edge_c->getChild()->getName(), "' has an unexpected status: ", static_cast<int>(edge_c->getStatus()));
                    }
                }
                erase = true;
                continue;
            }

            // Special allocation for constants
            if (edge->getStatus() != Edge::Status::NeedAllocation || !edge->getParent()->isConstant()) {
                continue;
            }
            if (edge->getParent()->getType() == Type::Input) {
                auto constNode = std::static_pointer_cast<node::Input>(edge->getParent());
                edge->reuse(std::const_pointer_cast<IMemory>(constNode->getMemoryPtr()));
            } else {
                edge->externalAllocate(context->getWeightsCache());
            }
            erase = true;
        }

        if (erase) {
            std::swap(edge_clusters[i], edge_clusters[remaining_edge_clusters_count - 1]);
            --remaining_edge_clusters_count;
        } else {
            ++i;
        }
    }

    const int64_t alignment = 32;  // 32 bytes

    // Markup the boxes
    std::vector<ov::MemorySolver::Box> definedBoxes;
    std::vector<ov::MemorySolver::Box> undefinedBoxes;
    for (size_t i = 0; i < remaining_edge_clusters_count; i++) {
        ov::MemorySolver::Box box = { std::numeric_limits<int>::max(), 0, 0, static_cast<int64_t>(i) };
        int64_t boxSize = 0;
        for (auto &edge : edge_clusters[i]) {
            int e_start = edge->getParent()->execIndex;
            int e_finish = edge->getChild()->execIndex;

            if (boxSize != -1 && edge->getDesc().isDefined()) {
                int64_t e_size = edge->getDesc().getCurrentMemSize();  // size in bytes (from the beginning of data to the last element)
                boxSize = std::max(e_size, boxSize);
            } else {
                boxSize = -1;
            }

            box.start = std::min(e_start, box.start);
            box.finish = std::max(e_finish, box.finish);
        }

        // Constant data are filled once on load.
        // So we need it untouchable during all execution time
        // -1 is a place holder for a max timestamp.
        bool isConst = false, isOutput = false, isInput = false;
        for (auto &edge : edge_clusters[i]) {
            isConst  |= isConstOutput(edge);
            isOutput |= edge->getChild()->getType() == Type::Output;
            isInput  |= edge->getParent()->getType() == Type::Input;
        }

        if (reuse_io_tensors) {
            if (isInput | isConst) box.start = 0;
            if (isOutput | isConst) box.finish = -1;
        } else {
            if (isInput  | isOutput | isConst) {
                box.start = 0;
                box.finish = -1;
            }
        }

        if (boxSize != -1) {
            box.size = div_up(boxSize, alignment);
            definedBoxes.push_back(box);
        } else {
            box.size = boxSize;
            undefinedBoxes.push_back(box);
        }
    }

    // Process defined boxes (static shapes)
    ov::MemorySolver staticMemSolver(definedBoxes);
    size_t total_size = static_cast<size_t>(staticMemSolver.solve()) * alignment;

    memWorkspace = std::make_shared<Memory>(getEngine(), DnnlBlockedMemoryDesc(ov::element::i8, Shape(VectorDims{total_size})));

    if (edge_clusters.empty())
        return;

    auto* workspace_ptr = static_cast<int8_t*>(memWorkspace->getData());

    for (const auto& box : definedBoxes) {
        int count = 0;
        for (auto& edge : edge_clusters[box.id]) {
            if (edge->getStatus() == Edge::Status::NeedAllocation) {
                int64_t offset = staticMemSolver.get_offset(box.id);
                // !! Fallback to individual memory allocation !!
                // if you like to check infer without reuse just call this function without arguments.
                edge->allocate(workspace_ptr + offset * alignment);  // alignment in byte

                // TODO: WA for some test (like strided_slice_test) which use tensors with
                //       shapes {0}. And it is implicitly converted into {1} tensor.
                //       Zeroing of input data allow pass tests.
                if (edge->getParent()->type == Type::Input && edge->hasDefinedMaxSize())
                    edge->getMemoryPtr()->nullify();

                count++;
            }
        }
        OPENVINO_ASSERT(count == 1);
    }

    //Process undefined boxes (dynamic shapes)
    if (!undefinedBoxes.empty()) {
        // Use proxy memory manager for output edges
        for (const auto& box : undefinedBoxes) {
            for (auto& edge : edge_clusters[box.id]) {
                const auto child = edge->getChild();
                if (child->getType() == Type::Output &&
                    edge->getStatus() == Edge::Status::NeedAllocation) {
                    auto proxyMemMngr =
                        std::make_shared<ProxyMemoryMngr>();
                    DEBUG_LOG("ProxyMemoryMngr ", proxyMemMngr, " ", this);
                    edge->allocate(proxyMemMngr);

                    // Store the output memory managers.
                    // So that, the infer requests can be able to access them.
                    int count = 0;
                    for (auto &output : outputNodesMap) {
                        if (output.second == child) {
                            outputNodesMemMngrMap[output.first] = proxyMemMngr;
                            count++;
                        }
                    }
                    // sometimes there are unused output ports.
                    OPENVINO_ASSERT(count <= 1, "cannot find output node. count ", count);
                }
            }
        }

        if (!syncNodesInds.empty()) {
            //We have to extend the lifespan of tensors that are crossing a sync point border in order to save
            //the intermediate computation results from possible loss due to the tensor resize
            std::vector<int> vecIntervals = {0};
            for (const auto& item : syncNodesInds) {
                vecIntervals.push_back(item.first->execIndex);
            }
            std::sort(vecIntervals.begin(), vecIntervals.end());
            for (auto& box : undefinedBoxes) {
                if (-1 == box.finish) {
                    continue;
                }
                auto itr_upper = std::upper_bound(vecIntervals.begin(), vecIntervals.end(), box.finish, [](int y, int x) { return y <= x;});
                auto itr_lower = std::lower_bound(vecIntervals.begin(), vecIntervals.end(), box.start);
                if (itr_lower != itr_upper) { // across sections
                    if (itr_upper == vecIntervals.end()) {
                        box.finish = -1;
                    } else {
                        box.finish = *itr_upper;
                    }
                }
            }
        }

        ov::MemorySolver::normalize_boxes(undefinedBoxes);

        std::vector<std::vector<ov::MemorySolver::Box>> groups; //groups of nonoverlapping boxes
        constexpr bool enableMemReuse = true; // set false to disable mem reuse for debug purposes
        if (enableMemReuse) {
            groups.push_back({undefinedBoxes.front()});
            for (size_t i = 1; i < undefinedBoxes.size(); ++i) {
                const auto& box = undefinedBoxes[i];
                bool groupFound = false;
                for (auto& group : groups) {
                    const auto& lastBox = group.back();
                    if (lastBox.start > box.finish || lastBox.finish < box.start) {
                        group.push_back(box);
                        groupFound = true;
                        break;
                    }
                }

                if (!groupFound) {
                    groups.push_back({box});
                }
            }
        } else {
            for (auto& box : undefinedBoxes) {
                groups.push_back({box});
            }
        }
        for (auto& group : groups) {
            auto grpMemMngr =
                std::make_shared<DnnlMemoryMngr>(make_unique<MemoryMngrWithReuse>());
            for (auto& box : group) {
                for (auto& edge : edge_clusters[box.id]) {
                    if (edge->getStatus() == Edge::Status::NeedAllocation) {
                        edge->allocate(grpMemMngr);
                    }
                }
            }
        }
    }

    // Resolve all other edges with status NotAllocated and in-place
    for (auto& cluster : edge_clusters) {
        for (auto& edge : cluster) {
            if (edge->getStatus() != Edge::Status::NotAllocated) {
                continue;
            }
            std::vector<EdgePtr> edges_to_process;
            edges_to_process.push_back(edge);
            for (auto next_edge = edge->getSharedEdge(std::nothrow);
                next_edge;
                next_edge = next_edge->getSharedEdge(std::nothrow)) {
                edges_to_process.push_back(next_edge);
            }
            std::for_each(edges_to_process.rbegin(), edges_to_process.rend(), [](const EdgePtr& edge) {
                if (edge->getStatus() == Edge::Status::NotAllocated) {
                    if (edge->inPlace(Edge::LOOK_DOWN)) {
                        edge->getChild()->resolveInPlaceEdges(Edge::LOOK_DOWN);
                    } else if (edge->inPlace(Edge::LOOK_UP)) {
                        edge->getParent()->resolveInPlaceEdges(Edge::LOOK_UP);
                    } else {
                        auto sharedEdge = edge->getSharedEdge();
                        auto sharedEdgeParent = sharedEdge->getParent();
                        edge->allocate(sharedEdge->getMemoryPtr()->getMemoryMngr());
                        DEBUG_LOG(*edge, " sharedEdge with ", *sharedEdge);
                    }
                }
            });
        }
    }
}

void Graph::Allocate() {
    OV_ITT_SCOPE(FIRST_INFERENCE, itt::domains::intel_cpu_LT, "Graph::Allocate");

    //resolve inplace dead end nodes
    for (const auto& edge : graphEdges) {
        if (edge->getStatus() == Edge::Status::Uninitialized) {
            if (edge->getParent()->getParentEdges().empty() &&
                one_of(edge->getParent()->getType(), Type::Input, Type::MemoryInput) &&
                edge->inPlace(Edge::LOOK_UP)) {
                edge->getParent()->resolveInPlaceEdges(Edge::LOOK_UP);
            } else if (edge->getChild()->getChildEdges().empty() &&
                one_of(edge->getChild()->getType(), Type::Output, Type::MemoryOutput) &&
                edge->inPlace(Edge::LOOK_DOWN)) {
                edge->getChild()->resolveInPlaceEdges(Edge::LOOK_DOWN);
            }
        }
    }

    // resolve edges. Define which will be a view on others
    //   NeedAllocation - real blob
    //   NotAllocated - view on other blob, peer or in-place
    for (auto& edge : graphEdges) edge->init();

    // Allocate memory space for all edges marked with NeedAllocation
    AllocateWithReuse();

    // Check all getters. Should work.
    for (auto& edge : graphEdges) edge->validate();
}

bool Graph::ProcessDynNodes() {
    OV_ITT_SCOPE(FIRST_INFERENCE, itt::domains::intel_cpu_LT, "Graph::ProcessDynNodes");

    bool result = false;
    for (size_t i = 0; i < graphNodes.size(); ++i) {
        const auto& node = graphNodes[i];
        if (node->isDynamicNode()) {
            result = true;
            if (node->outputShapeDataDependency() ||
                // WA: for convolution plus sum(broadcast). Due to the fact that a convolution with sum use the same memory for second sum term and the output
                // tensors (inPlace) resizing the output tensor, may lead to reallocation of this second term memory and possible data lost. The reallocation
                // may happen when the second term shape is broadcasted to the output tensor shape. To avoid the data loss, we have a special processing for
                // such cases inside the convolution node, but it works properly only when dynamic shapes inference, preparation and execution a called
                // for this node sequentially.
                (node->getType() == Type::Convolution && node->isInPlace())) {
                syncNodesInds.insert({node.get(), i});
            }
        }
    }

    // In case of dynamic shapes, tensors may be resized due to the shapes variations.
    // If the input tensor is included to memory reuse, it means that its memory manager is shared with other tensors in the graph, which in turn may cause data
    // loss when one of the tensors down the graph requests mem resize, while the input data have not been yet read by the consumers. To avoid such situations
    // we disable io mem reuse for the case of dynamic shapes.
    if (result) {
        this->reuse_io_tensors = false;
    }
    return result;
}

void Graph::PushInputData(const std::string& name, const ov::SoPtr<ITensor>& input) {
    if (!IsReady()) OPENVINO_THROW("Wrong state. Topology not ready.");
    auto input_itr = inputNodesMap.find(name);
    if (input_itr != inputNodesMap.end()) {
        auto node = input_itr->second;
        auto childEdge = node->getChildEdgeAt(0);
        auto edgeMemory = childEdge->getMemoryPtr();

        const void* ext_data_ptr = input->data();
        void* inter_data_ptr = edgeMemory->getData();

        if (ext_data_ptr != inter_data_ptr) {
            auto ext_tensor_desc = MemoryDescUtils::generateCpuBlockedMemoryDesc(input);
            auto actualDesc = edgeMemory->getDescPtr();

            if (actualDesc->getPrecision() == element::string) {
                StringMemory ext_mem(getEngine(), ext_tensor_desc, ext_data_ptr);
                edgeMemory->load(ext_mem);
            } else if (!actualDesc->isCompatible(*ext_tensor_desc)) {
                Memory ext_mem(getEngine(), ext_tensor_desc, ext_data_ptr, false);
                edgeMemory->load(ext_mem, false);
            } else {
                size_t size_to_copy = ext_tensor_desc->getCurrentMemSize();
                cpu_parallel_memcpy(inter_data_ptr, ext_data_ptr, size_to_copy);
            }
        }
    } else {
        OPENVINO_THROW("Input blob for infer '", name, "' doesn't correspond to input in network");
    }
}

// suppose always being shared infer_request intel_cpu::Tensor to Graph if isDynamic.
void Graph::PullOutputData(std::unordered_map<std::string, ov::SoPtr<ITensor>>& output) {
    if (!IsReady())
        OPENVINO_THROW("Wrong state. Topology not ready.");

    for (auto &outputMap : outputNodesMap) {
        auto name = outputMap.first;
        auto node = outputMap.second;
        auto parentEdge = node->getParentEdgeAt(0);
        const auto& intr_blob = parentEdge->getMemory();

        const auto ext_blob_map = output.find(name);
        const auto ext_blob = ext_blob_map->second;
        if (ext_blob_map == output.end()) {
            OPENVINO_THROW("The CPU plugin graph doesn't contain output node with name: ", name.c_str());
        }

        auto expected_desc_ptr = MemoryDescUtils::generateCpuBlockedMemoryDesc(ext_blob);
        const auto actualDesc = intr_blob.getDescWithType<BlockedMemoryDesc>();

        DEBUG_LOG(name, ", tensor data addr ", static_cast<void*>(output[name]->data()));

        // TODO [NM]: need to create universal reorder which will be detect cases when we really need to use it
        // WA: for cases when output shape after transformation will be 1x1x1x1 but model output is scalar
        bool isScalarOutput = false;
        if (ext_blob->get_shape().empty() && ext_blob->get_size() == 1) {
            const auto& actualDims = expected_desc_ptr->getShape().getStaticDims();
            isScalarOutput =
                !actualDims.empty() &&
                std::accumulate(actualDims.begin(), actualDims.end(), (size_t)1, std::multiplies<size_t>()) == 1;
        }

        auto outDims = intr_blob.getStaticDims();
        if (ext_blob->get_shape() != outDims && !isScalarOutput) {
            // WA: because input/output info initially contains non empty dims, order etc.
            // and setDims (called inside setShape) can't correct modify blocked desc for desc with blocked layout
            DEBUG_LOG(name, ", tensor data addr ", static_cast<void*>(output[name]->data()),
            " dims ", PartialShape(output[name]->get_shape()), " -> ", PartialShape(outDims),
            ", intr ptr ", intr_blob.getData(), " , parentedge's memory object ", parentEdge->getMemoryPtr().get());
            ext_blob->set_shape(outDims);
            DEBUG_LOG(name, ", tensor data addr ", static_cast<void*>(output[name]->data()),
            " dims ", PartialShape(output[name]->get_shape()), ", intr ptr ", intr_blob.getData());
            expected_desc_ptr = MemoryDescUtils::generateCpuBlockedMemoryDesc(ext_blob);
        }

        // check for empty output blob
        if (std::any_of(outDims.begin(), outDims.end(), [](const Dim dim) {return dim == 0;})) {
            continue;
        }

        auto srcPrec = actualDesc->getPrecision();
        auto dstPrec = expected_desc_ptr->getPrecision();
        if (!getConfig().isLegacyApi && srcPrec == dstPrec && ext_blob->get_byte_size() != intr_blob.getSize())
            OPENVINO_THROW("Output blob byte size is not equal network output byte size (",
                           ext_blob->get_byte_size(),
                           "!=",
                           intr_blob.getSize(),
                           ").");

        void *ext_blob_ptr = ext_blob->data();
        void *intr_blob_ptr = intr_blob.getData();
        DEBUG_LOG(name, " @ ", intr_blob_ptr, " -> ", ext_blob_ptr, " zero-copy: ", intr_blob_ptr == ext_blob_ptr, " graph ", this, "\r\n");

        // That is the same memory. No need to copy
        if (ext_blob_ptr == intr_blob_ptr) continue;

        if (actualDesc->getPrecision() == element::string) {
            StringMemory outBloMem(getEngine(), expected_desc_ptr, ext_blob_ptr);
            outBloMem.load(intr_blob);
        } else if (!actualDesc->isCompatible(*expected_desc_ptr) && !isScalarOutput) {
            Memory outBloMem(getEngine(), expected_desc_ptr, ext_blob_ptr, false);
            outBloMem.load(intr_blob, false);
        } else {
            OPENVINO_ASSERT(srcPrec == dstPrec, "The precision of the CPU output tensor ", name, " is different from the external one");
            size_t size_to_copy = intr_blob.getSize();
            cpu_parallel_memcpy(ext_blob_ptr, intr_blob_ptr, size_to_copy);
        }
    }
}

void Graph::InferStatic(SyncInferRequest* request) {
    dnnl::stream stream(getEngine());

    for (const auto& node : executableGraphNodes) {
        VERBOSE(node, getConfig().debugCaps.verbose);
        PERF(node, getConfig().collectPerfCounters);

        if (request)
            request->throw_if_canceled();
        ExecuteNode(node, stream);
    }
}

namespace {

class IUpdateNodes {
public:
    virtual void run(size_t stopIndx) = 0;
    virtual ~IUpdateNodes() = default;
};

class UpdateNodesSeq : public IUpdateNodes {
public:
    explicit UpdateNodesSeq(std::vector<NodePtr>& executableGraphNodes) : m_executableGraphNodes(executableGraphNodes) {}
    void run(size_t stopIndx) override {
        for (; prepareCounter < stopIndx; ++prepareCounter) {
            const auto& node = m_executableGraphNodes[prepareCounter];
            if (node->isDynamicNode()) {
                node->updateShapes();
                node->updateDynamicParams();
            }
        }
    }

private:
    size_t prepareCounter = 0;
    std::vector<NodePtr>& m_executableGraphNodes;
};

#if (OV_THREAD == OV_THREAD_SEQ)
    using UpdateNodes = UpdateNodesSeq;
#endif

#if (OV_THREAD == OV_THREAD_TBB || OV_THREAD == OV_THREAD_TBB_AUTO || OV_THREAD == OV_THREAD_OMP)
class UpdateNodesBase : public IUpdateNodes {
public:
    explicit UpdateNodesBase(std::vector<NodePtr>& executableGraphNodes) : m_executableGraphNodes(executableGraphNodes) {}
    void updateShapes(size_t node_indx, size_t stop_indx) {
        try {
            for (size_t i = node_indx; i < stop_indx; i++) {
                const auto& node = m_executableGraphNodes[i];
                if (node->isDynamicNode()) {
                    node->updateShapes();
                }
                m_prepareCounter.store(i, std::memory_order::memory_order_release);
            }
        }
        catch(...) {
            m_completion.store(true, std::memory_order::memory_order_relaxed);
            throw;
        }
        m_prepareCounter.store(stop_indx, std::memory_order::memory_order_relaxed);
        m_completion.store(true, std::memory_order::memory_order_release);
    }

    void updateDynParams(size_t node_indx, size_t /*unused*/) {
        size_t local_counter = node_indx;
        while (true) {
            const bool completion = m_completion.load(std::memory_order::memory_order_acquire);
            const size_t prepareCounter = m_prepareCounter.load(std::memory_order::memory_order_relaxed);
            if (completion && local_counter == prepareCounter) {
                break;
            }
            while (local_counter < prepareCounter) {
                const auto& node = m_executableGraphNodes[local_counter++];
                if (node->isDynamicNode()) {
                    node->updateDynamicParams();
                }
            }
        }
    }

protected:
    std::atomic<size_t> m_prepareCounter{0};
    std::atomic<bool> m_completion{false};
    std::vector<NodePtr>& m_executableGraphNodes;
};

#if (OV_THREAD == OV_THREAD_TBB || OV_THREAD == OV_THREAD_TBB_AUTO)
#if (TBB_VERSION_MAJOR > 2020)
template <typename Body>
class AsyncTask : public tbb::detail::d1::task {
public:
    AsyncTask(Body& body, tbb::detail::d1::wait_context& wait, size_t node_indx, size_t stop_indx) :
        m_body(body), m_wait(wait), m_node_indx(node_indx), m_stop_indx(stop_indx) {}
    task* execute(tbb::detail::d1::execution_data&) override {
        m_body(m_node_indx, m_stop_indx);
        m_wait.release();
        return nullptr;
    }
    task* cancel(tbb::detail::d1::execution_data&) override {
        m_wait.release();
        return nullptr;
    }

private:
    Body& m_body;
    tbb::detail::d1::wait_context& m_wait;
    size_t m_node_indx;
    size_t m_stop_indx;
};

class UpdateNodes : public UpdateNodesBase {
public:
    using UpdateNodesBase::UpdateNodesBase;
    void run(size_t stopIndx) override {
        m_completion.store(false);
        auto startCounter = m_prepareCounter.load();
        tbb::detail::d1::wait_context wait_ctx(2);

        auto task1 = [this](size_t start, size_t stop) {
            this->updateShapes(start, stop);
        };
        AsyncTask<decltype(task1)> t1(task1, wait_ctx, startCounter, stopIndx);

        auto task2 = [this](size_t start, size_t stop) {
            this->updateDynParams(start, stop);
        };
        AsyncTask<decltype(task2)> t2(task2, wait_ctx, startCounter, stopIndx);

        tbb::detail::d1::spawn(t2, ctx, /* always submit the task to a thread that occupies the first slot */ 1);
        tbb::detail::d1::execute_and_wait(t1, ctx, wait_ctx, ctx);
    }

private:
    tbb::task_group_context ctx;
};
#else
template <typename Body>
class AsyncTask : public tbb::task {
public:
    AsyncTask(Body& body, size_t node_indx, size_t stop_indx) : m_body(body), m_node_indx(node_indx), m_stop_indx(stop_indx) {}
    task* execute() override {
        m_body(m_node_indx, m_stop_indx);
        return nullptr;
    }

private:
    Body& m_body;
    size_t m_node_indx;
    size_t m_stop_indx;
};

class UpdateNodes : public UpdateNodesBase {
public:
    using UpdateNodesBase::UpdateNodesBase;
    void run(size_t stopIndx) override {
        m_completion.store(false);
        auto startCounter = m_prepareCounter.load();
        tbb::task& root = *new(tbb::task::allocate_root()) tbb::empty_task;
        root.set_ref_count(3); // two for children and one preserved

        auto task1 = [this](size_t start, size_t stop) {
            this->updateShapes(start, stop);
        };
        AsyncTask<decltype(task1)>& a = *new (root.allocate_child()) AsyncTask<decltype(task1)>(task1, startCounter, stopIndx);

        auto task2 = [this](size_t start, size_t stop) {
            this->updateDynParams(start, stop);
        };
        AsyncTask<decltype(task2)>& b = *new (root.allocate_child()) AsyncTask<decltype(task2)>(task2, startCounter, stopIndx);

        b.set_affinity(2); // slot 1 plus 1
        tbb::task::spawn(b);
        root.spawn_and_wait_for_all(a);
    }
};
#endif
#endif

#if (OV_THREAD == OV_THREAD_OMP)
class UpdateNodes : public UpdateNodesBase {
public:
    using UpdateNodesBase::UpdateNodesBase;
    void run(size_t stopIndx) override {
        m_completion.store(false);
        auto startCounter = m_prepareCounter.load();

        #pragma omp parallel
        #pragma omp sections
        {
            #pragma omp section
            {
                updateDynParams(startCounter, stopIndx);
            }
            #pragma omp section
            {
                updateShapes(startCounter, stopIndx);
            }
        }
    }
};
#endif

#endif
} // namespace


void Graph::InferDynamic(SyncInferRequest* request) {
    dnnl::stream stream(getEngine());

    std::set<size_t> syncIndsWorkSet;
    for (const auto& nodeIndx : syncNodesInds) {
        syncIndsWorkSet.insert(nodeIndx.second);
        //since sometimes we need to run the synchronization node  alone (for example in the case of internal dynamism)
        //let's add another sync index after the sync point node
        syncIndsWorkSet.insert(nodeIndx.second + 1);
    }
    syncIndsWorkSet.insert(executableGraphNodes.size());

    std::unique_ptr<IUpdateNodes> updateNodes{};
    if (parallel_get_max_threads() > 1) {
        updateNodes.reset(new UpdateNodes(executableGraphNodes));
    } else {
        updateNodes.reset(new UpdateNodesSeq(executableGraphNodes));
    }
    size_t inferCounter = 0;

    for (auto stopIndx : syncIndsWorkSet) {
        updateNodes->run(stopIndx);
        for (; inferCounter < stopIndx; ++inferCounter) {
            auto& node = executableGraphNodes[inferCounter];
            VERBOSE(node, getConfig().debugCaps.verbose);
            PERF(node, getConfig().collectPerfCounters);

            if (request)
                request->throw_if_canceled();
            ExecuteNode(node, stream);
        }
    }
}

inline void Graph::ExecuteNode(const NodePtr& node, const dnnl::stream& stream) const {
    DUMP(node, getConfig().debugCaps, infer_count);

    OV_ITT_SCOPED_TASK(itt::domains::intel_cpu, node->profiling.execute);
    DEBUG_LOG(*node);
    if (node->isDynamicNode()) {
        node->executeDynamic(stream);
    } else {
        node->execute(stream);
    }
}

void Graph::Infer(SyncInferRequest* request) {
    if (!IsReady()) {
        OPENVINO_THROW("Wrong state of the ov::intel_cpu::Graph. Topology is not ready.");
    }

    if (Status::ReadyDynamic == status) {
        InferDynamic(request);
    } else if (Status::ReadyStatic == status) {
        InferStatic(request);
    } else {
        OPENVINO_THROW("Unknown ov::intel_cpu::Graph state: " , static_cast<size_t>(status));
    }

    if (infer_count != -1) infer_count++;
}

void Graph::VisitNode(NodePtr node, std::vector<NodePtr>& sortedNodes) {
    if (node->temporary) {
        return;
    }

    if (node->permanent) {
        return;
    }

    node->temporary = true;

    for (size_t i = 0; i < node->getChildEdges().size(); i++) {
        VisitNode(node->getChildEdgeAt(i)->getChild(), sortedNodes);
    }

    node->permanent = true;
    node->temporary = false;

    sortedNodes.insert(sortedNodes.begin(), node);
}

void Graph::SortTopologically() {
    OV_ITT_SCOPE(FIRST_INFERENCE, itt::domains::intel_cpu_LT, "Graph::SortTopologically");

    std::vector<NodePtr> unsorted;
    std::vector<NodePtr> sorted;

    for (size_t i = 0; i < graphNodes.size(); i++) {
        NodePtr node = graphNodes[i];

        node->permanent = false;
        node->temporary = false;

        unsorted.push_back(node);
    }

    while (!unsorted.empty()) {
        NodePtr node = unsorted.at(0);
        unsorted.erase(unsorted.begin());

        VisitNode(node, sorted);
    }

    for (size_t i = 0; i < sorted.size(); i++)
        sorted[i]->execIndex = static_cast<int>(i);

    graphNodes.erase(graphNodes.begin(), graphNodes.end());
    graphNodes.assign(sorted.begin(), sorted.end());

    // TODO: Sort in/out edges by port index because of backward compatibility
    //       A lot of plugin logic are build on top of assumption that index in
    //       vector childEdges/parentEdges is port number. But that is not
    //       truth anymore. But to keep old logic correct need to simulate ordering.
    //
    // Make first N (N == port_num) edge indexes are matched with port index
    for (auto &node : graphNodes) {
        {
            int port_num = node->inputShapes.size();
            std::vector<EdgePtr> res(port_num);

            for (size_t i = 0; i < node->parentEdges.size(); i++) {
                auto edge = node->getParentEdgeAt(i);
                int port = edge->getOutputNum();
                if (port < port_num && !res[port])
                    res[port] = edge;
                else
                    res.push_back(edge);
            }
            node->parentEdges = {res.begin(), res.end()};
        }
        {
            int port_num = node->outputShapes.size();
            std::vector<EdgePtr> res(port_num);

            for (size_t i = 0; i < node->childEdges.size(); i++) {
                auto edge = node->getChildEdgeAt(i);
                int port = edge->getInputNum();
                if (port < port_num && !res[port])
                    res[port] = edge;
                else
                    res.push_back(edge);
            }
            node->childEdges = {res.begin(), res.end()};
        }
    }
}

void Graph::GetPerfData(std::vector<ov::ProfilingInfo>& perfMap) const {
    std::function<void(std::vector<ov::ProfilingInfo>&, const NodePtr&)> getPerfMapFor =
        [&](std::vector<ov::ProfilingInfo>& perfMap, const NodePtr& node) {
            ov::ProfilingInfo pc;
            pc.node_name = node->getName();
            // pc.execution_index = i++;
            uint64_t avg_time = node->PerfCounter().avg();
            pc.cpu_time = pc.real_time = std::chrono::microseconds(avg_time);
            pc.status = avg_time > 0 ? ov::ProfilingInfo::Status::EXECUTED : ov::ProfilingInfo::Status::NOT_RUN;
            pc.exec_type = node->getPrimitiveDescriptorType();
            pc.node_type = node->typeStr;
            perfMap.emplace_back(pc);

            for (auto& fusedNode : node->fusedWith) {
                getPerfMapFor(perfMap, fusedNode);
            }

            for (auto& mergedWith : node->mergedWith) {
                getPerfMapFor(perfMap, mergedWith);
            }
        };

    for (size_t i = 0; i < graphNodes.size(); i++) {
        if (graphNodes[i]->isConstant())
            continue;
        getPerfMapFor(perfMap, graphNodes[i]);
    }
}

void Graph::RemoveEdge(const EdgePtr& edge) {
    for (auto it = graphEdges.begin(); it != graphEdges.end(); it++) {
        if ((*it) == edge) {
            edge->drop();
            graphEdges.erase(it);
            return;
        }
    }
}

void Graph::DropNode(const NodePtr &node) {
    auto children = node->childEdges;
    auto parents = node->parentEdges;

    for (size_t i = 0; i < parents.size(); i++) {
        auto p_edge = parents[i].lock();
        if (!p_edge) continue;
        auto parent = p_edge->getParent();
        if (!parent) continue;

        const int inNum = p_edge->getInputNum();
        p_edge->drop();
        RemoveEdge(p_edge);

        for (size_t j = 0; j < children.size(); j++) {
            auto c_edge = children[j].lock();
            if (!c_edge) continue;
            auto child = c_edge->getChild();
            if (!child) continue;

            const int outNum = c_edge->getOutputNum();
            c_edge->drop();
            RemoveEdge(c_edge);

            EdgePtr newEdge(new Edge(parent, child, inNum, outNum));
            graphEdges.push_back(newEdge);
            parent->addEdge(newEdge);
            if (child->getConstantType() != Node::ConstantType::Unknown) {
                child->updateConstantType();
            }
        }
    }
}

void Graph::DropDWConvNode(const NodePtr &node) {
    auto children = node->childEdges;
    auto parents = node->parentEdges;

    auto parentConvEdge = parents[0].lock();
    if (!parentConvEdge) return;
    auto parentConv = parentConvEdge->getParent();
    if (!parentConv) return;

    parentConv->outputShapes[0] = node->outputShapes[0];

    for (size_t i = 0; i < 1; i++) {
        auto p_edge = parents[i].lock();
        if (!p_edge) continue;
        auto parent = p_edge->getParent();
        if (!parent) continue;

        const int inNum = p_edge->getInputNum();
        p_edge->drop();
        RemoveEdge(p_edge);

        for (size_t j = 0; j < children.size(); j++) {
            auto c_edge = children[j].lock();
            if (!c_edge) continue;
            auto child = c_edge->getChild();
            if (!child) continue;

            const int outNum = c_edge->getOutputNum();
            c_edge->drop();
            RemoveEdge(c_edge);

            EdgePtr newEdge(new Edge(parent, child, inNum, outNum));
            graphEdges.push_back(newEdge);
            parent->addEdge(newEdge);
        }
    }

    for (size_t i = 1; i < parents.size(); i++) {
        auto p_edge = parents[i].lock();
        if (!p_edge) continue;
        auto parent = p_edge->getParent();
        if (!parent) continue;

        const int inNum = p_edge->getInputNum();
        const int portCandidate = p_edge->getOutputNum();
        p_edge->drop();
        RemoveEdge(p_edge);
        const int outNum = parentConv->parentEdges.size();

        EdgePtr newEdge(new Edge(parent, parentConv, inNum, outNum));
        graphEdges.push_back(newEdge);
        parent->addEdge(newEdge);
        parentConv->inputShapes.push_back(node->getInputShapeAtPort(portCandidate));
    }
    parentConv->outputShapes[0] = node->getOutputShapeAtPort(0);
}

void Graph::RemoveDroppedNodes() {
    auto& nodes = this->GetNodes();

    auto it = nodes.begin();

    while (it != nodes.end()) {
        if ((*it)->isDropped()) {
            it = nodes.erase(it);
        } else {
            it++;
        }
    }
}

void Graph::RemoveDroppedEdges() {
    auto& edges = this->GetEdges();

    auto it = edges.begin();

    while (it != edges.end()) {
        if ((*it)->isDropped()) {
            it = edges.erase(it);
        } else {
            it++;
        }
    }
}

NodePtr Graph::InsertReorder(EdgePtr edge, std::string layerName, const MemoryDesc& inDesc, const MemoryDesc& outDesc,
                                         bool isOptimized, const std::vector<int> & src_perm) {
    NodePtr newReorder(new node::Reorder(layerName, context));
    auto *reorderPtr = dynamic_cast<node::Reorder *>(newReorder.get());
    if (reorderPtr == nullptr) {
        OPENVINO_THROW("Graph::InsertReorder: Cannot cast to Reorder");
    }
    reorderPtr->setDescs(inDesc, outDesc);
    reorderPtr->setOptimized(isOptimized);
    reorderPtr->setSrcPermutation(src_perm);

    DEBUG_LOG(reorderPtr->getName(), " edge=", edge->name(), " isOptimized=", isOptimized);
    DEBUG_LOG("    inDesc: ", inDesc.getShape().toString(), inDesc.getPrecision().get_type_name(), " ", inDesc.serializeFormat());
    DEBUG_LOG("   outDesc: ", outDesc.getShape().toString(), outDesc.getPrecision().get_type_name(), " ", outDesc.serializeFormat());

    InsertNode(edge, newReorder, true);

    // Using the method Edge::getDesc() we can check that input and output tensor descriptors are equal.
    // Due to the specificity of GraphOptimizer::MergeTransposeAndReorder() that isOptimized flag uses, we shouldn't do these checks.
    if (!isOptimized) {
        newReorder->getParentEdgeAt(0)->getDesc();
        newReorder->getChildEdgeAt(0)->getDesc();
    }

    return newReorder;
}

bool Graph::InsertNode(EdgePtr edge, NodePtr node, bool initNode) {
    auto oIndex = edge->getOutputNum();
    auto iIndex = edge->getInputNum();
    if (iIndex < 0 || oIndex < 0)
        OPENVINO_THROW("Cannot insert node '",
                       node->getName(),
                       "' between nodes: ",
                       edge->getParent()->getName(),
                       " and ",
                       edge->getChild()->getName(),
                       ".");
    edge->drop();

    return InsertNode(edge->getParent(), edge->getChild(), node, iIndex, oIndex, initNode);
}

void Graph::AddNodes(const std::vector<NodePtr>& new_nodes, bool initNode) {
    if (initNode) {
        for (auto& node : new_nodes) {
            node->getSupportedDescriptors();
            node->initSupportedPrimitiveDescriptors();
            node->filterSupportedPrimitiveDescriptors();
            node->selectOptimalPrimitiveDescriptor();
        }
        for (auto& node : new_nodes) {
            resolveInPlaceDirection(node);
        }
        for (auto& node : new_nodes) {
            node->initOptimalPrimitiveDescriptor();
        }
    }
    for (auto& node : new_nodes) {
        graphNodes.push_back(node);
    }
}

bool Graph::InsertNode(NodePtr parent, NodePtr child, NodePtr node, int parentPort, int childPort, bool initNode) {
    EdgePtr beforeNode(new Edge(parent, node, parentPort, 0));
    EdgePtr afterNode(new Edge(node, child, 0, childPort));

    // Add edge for beforeNode
    beforeNode->getChild()->parentEdges.push_back(beforeNode);
    parent->childEdges.push_back(beforeNode);
    graphEdges.push_back(beforeNode);

    // Add edge for afterNode
    afterNode->getParent()->childEdges.push_back(afterNode);
    child->parentEdges.push_back(afterNode);
    graphEdges.push_back(afterNode);
<<<<<<< HEAD

    AddNodes({node}, initNode);
=======
    graphNodes.push_back(node);
    node->updateConstantType();
>>>>>>> 36d0b69b
    return true;
}

// Apply inference precision configuration
void Graph::EnforceInferencePrecision() {
    CPU_DEBUG_CAP_ENABLE(static EnforceInferPrcDebug inferPrecDebug);

    const auto inferPrec = getConfig().inferencePrecision;

    if (inferPrec == ov::element::f32)
        return; // nothing to do, only precision reduction is currently allowed
#if defined(OV_CPU_ARM_ENABLE_FP16)
    if (inferPrec == ov::element::f16)
        return; // precision of configured by ov::pass::ConvertPrecision
#endif
    std::function<void(const NodePtr&, std::unordered_set<NodePtr>& skipNodes)> searchForNodesToSkip;
    searchForNodesToSkip = [&](const NodePtr& node, std::unordered_set<NodePtr>& skipNodes) -> void {
        for (size_t i = 0; i < node->getParentEdges().size(); i++) {
            const auto& parent = node->getParentEdgeAt(i)->getParent();

            if (inferPrec == ov::element::bf16) {
                /* list of node types that must be forced to be executed in BF16 precision
                * because of performance gains */
                if (one_of(parent->getType(),
                        Type::Convolution,    // conv nets
                        Type::FullyConnected, // conv / bert nets
                        Type::RNNCell,        // recurent nets
                        Type::RNNSeq,         // recurent nets
                        Type::MatMul,         // bert nets
                        Type::ROIPooling,     // object detection nets
                        Type::Interpolate))    // super resolution nets
                    continue;   // stop at significant nodes
            } else if (inferPrec == ov::element::f16) {
                /* list of node types that must be forced to be executed in FP16 precision
                * because of performance gains */
                if (one_of(parent->getType(),
                        Type::Convolution,    // conv nets
                        Type::Deconvolution,  // deconv
                        Type::FullyConnected, // conv / bert nets
                        Type::MatMul,         // bert nets
                        Type::Pooling,
                        Type::MVN))
                    continue;   // stop at significant nodes
            }

            const auto res = skipNodes.insert(parent);
            if (res.second) // node not visited yet
                searchForNodesToSkip(parent, skipNodes);
        }
    };

    /* Skip low-precision float point enforcement for tail of the graph by forming set of nodes to skip.
     * Necessary to maintain accuracy.
     * Experiments show zero peformance impact on average */
    std::unordered_set<NodePtr> nodesToSkip;
    // starting from output nodes
    for (const auto& entry : outputNodesMap) {
        const auto& output = entry.second;
        // do not skip outputs which precisions are explicitly set equal to inferPrec
        if (output->getOriginalInputPrecisionAtPort(0) == inferPrec)
            continue;

        searchForNodesToSkip(output, nodesToSkip);
    }

    for (const auto& node : graphNodes) {
        if (nodesToSkip.count(node) && !node->enforceBF16evenForGraphTail)
            continue;

        if (one_of(node->getType(), Type::Input, Type::Output, Type::MemoryInput, Type::MemoryOutput))
            continue;

#ifdef CPU_DEBUG_CAPS
        if (!inferPrecDebug.enabled(NameFromType(node->getType()), node->getName()))
            continue;
#endif
        DEBUG_LOG("#", node->getExecIndex(), " ", node->getName(), " is enforced to use", inferPrec);

        for (size_t i = 0; i < node->getOriginalInputsNumber(); i++) {
            auto keepOriginalInputPrecisionAtPort = [](const NodePtr& node, const size_t inPort) {
                // keep non-float precisions
                if (node->getOriginalInputPrecisionAtPort(inPort) != ov::element::f32)
                    return true;

                const auto &parent = node->getParentEdgesAtPort(inPort)[0]->getParent();
                /* Skip BF16 enforcement for nodes after Constant Inputs for maintaining precision for fusing.
                 * Element type conversion to bf16 is done automatically, if convolution follows up after Constant Inputs
                 * and activation is bf16 */
                if (parent->getType() == Type::Input && parent->isConstant() &&
                    // Concatenation node is exception because it doesn't change an accuracy for BF16 activation
                    node->getType() != Type::Concatenation)
                    return true;
                // Eltwise and Subgraph (snippets) nodes support precision conversion
                if (parent->getType() == Type::Input && one_of(node->getType(), Type::Eltwise, Type::Subgraph))
                    return true;

                return false;
            };

            if (keepOriginalInputPrecisionAtPort(node, i))
                continue;

            node->setOriginalInputPrecisionAtPort(i, inferPrec);
        }

        for (size_t i = 0; i < node->getOriginalOutputsNumber(); i++) {
            // keep non-float precisions
            if (node->getOriginalOutputPrecisionAtPort(i) != ov::element::f32)
                continue;

            // exclude Convert before Range since it may cause precision loss when integter type to LP.
            // TODO: Incorrect subgraph is generated by ONNX FE + ticket 117861.
            const auto &child = node->getChildEdgesAtPort(i)[0]->getChild();
            if (child->getType() == Type::Range && node->getType() == Type::Convert)
                continue;

            node->setOriginalOutputPrecisionAtPort(i, inferPrec);
        }
    }
}

std::shared_ptr<ov::Model> Graph::dump() const {
    return dump_graph_as_ie_ngraph_net(*this);
}

void Graph::resolveInPlaceDirection(const NodePtr& node) const {
    enum InplaceDirectionType {UP, DOWN, CYCLIC, NONE};
    enum PortType {INPUT, OUTPUT};

    auto inPlaceDirection = [](const NodePtr& node, PortType portType, int portNum) -> InplaceDirectionType {
        if (PortType::INPUT == portType) {
            auto inPlaceInpPort = node->inPlaceInputPort(portNum);
            if (inPlaceInpPort >= 0) {
                auto inPlaceOutPort = node->inPlaceOutPort(inPlaceInpPort);
                if (inPlaceOutPort == inPlaceInpPort) {
                    return InplaceDirectionType::CYCLIC;
                } else if (inPlaceOutPort < 0) {
                    return InplaceDirectionType::DOWN;
                } else {
                    OPENVINO_THROW("Non trivial inPlace memory dependency has been detected");
                }
            }
            // the requested port has a negative inPlace tag, let's check whether it is referenced from the output
            auto& config = node->getSelectedPrimitiveDescriptor()->getConfig();
            for (auto& portConf : config.outConfs) {
                if (portConf.inPlace() == portNum) {
                    return InplaceDirectionType::UP;
                }
            }
        } else if (PortType::OUTPUT == portType) {
            auto inPlaceOutPort = node->inPlaceOutPort(portNum);
            if (inPlaceOutPort >= 0) {
                auto inPlaceInpPort = node->inPlaceInputPort(inPlaceOutPort);
                if (inPlaceOutPort == inPlaceInpPort) {
                    return InplaceDirectionType::CYCLIC;
                } else if (inPlaceInpPort < 0) {
                    return InplaceDirectionType::UP;
                } else {
                    OPENVINO_THROW("Non trivial inPlace memory dependency has been detected");
                }
            }
            // the requested port has a negative inPlace tag, let's check whether it is referenced from the input
            auto& config = node->getSelectedPrimitiveDescriptor()->getConfig();
            for (auto& portConf : config.inConfs) {
                if (portConf.inPlace() == portNum) {
                    return InplaceDirectionType::DOWN;
                }
            }
        }
        return InplaceDirectionType::NONE;
    };

    auto& inpEdges = node->getParentEdges();
    for (auto& wEdge : inpEdges) {
        if (auto pEdge = wEdge.lock()) {
            auto inpPort = pEdge->getOutputNum();
            auto inPlaceInpPort = node->inPlaceInputPort(inpPort);
            if (inPlaceInpPort < 0 || inPlaceDirection(node, PortType::INPUT, inpPort) != InplaceDirectionType::CYCLIC) {
                continue;
            }
            // inPlace memory cyclic dependency detected, need to resolve
            // let's check the parent node first
            auto pParent = pEdge->getParent();
            auto parentInPlaceDirection = inPlaceDirection(pParent, PortType::OUTPUT, pEdge->getInputNum());
            if (parentInPlaceDirection == InplaceDirectionType::UP) {
                auto config = node->getSelectedPrimitiveDescriptor()->getConfig();
                config.inConfs[inpPort].inPlace(-1);
                node->initDescriptor(config);
            } else if (parentInPlaceDirection == InplaceDirectionType::DOWN) {
                //search if siblings already have downstream direction
                auto downstreamPeers = [&] {
                    for (auto& peerEdge : pParent->getChildEdgesAtPort(pEdge->getInputNum())) {
                        auto peerNode = peerEdge->getChild();
                        if (peerNode == node) continue;
                        if (inPlaceDirection(peerNode, PortType::INPUT, peerEdge->getOutputNum()) == InplaceDirectionType::DOWN) {
                            return true;
                        }
                    }
                    return false;
                }();
                if (downstreamPeers) {
                    // when there is an downstream peer we have to resolve upstream inplace for the node
                    // to avoid inplace conflict
                    auto config = node->getSelectedPrimitiveDescriptor()->getConfig();
                    config.inConfs[inpPort].inPlace(-1);
                    node->initDescriptor(config);
                } else {
                    auto config = node->getSelectedPrimitiveDescriptor()->getConfig();
                    config.outConfs[inPlaceInpPort].inPlace(-1);
                    node->initDescriptor(config);
                }
            } else {
                // the parent node does not use inPlace memory, let's check children
                std::function<InplaceDirectionType(const NodePtr& node, int portIdx)> searchNonCyclicDirection;
                searchNonCyclicDirection = [&](const NodePtr& node, int portIdx) -> InplaceDirectionType {
                    auto& childEdges = node->getChildEdgesAtPort(portIdx);
                    for (auto& edge : childEdges) {
                        auto pChild = edge->getChild();
                        auto result = inPlaceDirection(pChild, PortType::INPUT, edge->getOutputNum());
                        if (InplaceDirectionType::UP == result || InplaceDirectionType::DOWN == result) {
                            return result;
                        } else if (InplaceDirectionType::CYCLIC == result) {
                            return searchNonCyclicDirection(pChild, pChild->inPlaceInputPort(edge->getOutputNum()));
                        }
                    }
                    return InplaceDirectionType::NONE;
                };
                auto result = searchNonCyclicDirection(node, inPlaceInpPort);
                if (one_of(result, InplaceDirectionType::UP, InplaceDirectionType::NONE)) {
                    auto config = node->getSelectedPrimitiveDescriptor()->getConfig();
                    config.inConfs[inpPort].inPlace(-1);
                    node->initDescriptor(config);
                } else if (InplaceDirectionType::DOWN == result) {
                    auto config = node->getSelectedPrimitiveDescriptor()->getConfig();
                    config.outConfs[inPlaceInpPort].inPlace(-1);
                    node->initDescriptor(config);
                } else {
                    OPENVINO_THROW("A node without an inPlace memory cyclic dependency has not been found");
                }
            }
        }
    }
}

void Graph::SearchInternalStateNodes() {
    for (auto&& node : graphNodes) {
        if (node->getType() == Type::MemoryInput) {
            auto cur_node = std::dynamic_pointer_cast<node::MemoryStateNode>(node);
            if (!cur_node) {
                OPENVINO_THROW("Cannot cast ", node->getName(), " to MemoryStateNode");
            }
            internalStateNodes.insert({cur_node->getId(), cur_node});
        }
    }
}

}   // namespace intel_cpu
}   // namespace ov<|MERGE_RESOLUTION|>--- conflicted
+++ resolved
@@ -1648,6 +1648,7 @@
     for (auto& node : new_nodes) {
         graphNodes.push_back(node);
     }
+    node->updateConstantType();
 }
 
 bool Graph::InsertNode(NodePtr parent, NodePtr child, NodePtr node, int parentPort, int childPort, bool initNode) {
@@ -1663,13 +1664,8 @@
     afterNode->getParent()->childEdges.push_back(afterNode);
     child->parentEdges.push_back(afterNode);
     graphEdges.push_back(afterNode);
-<<<<<<< HEAD
 
     AddNodes({node}, initNode);
-=======
-    graphNodes.push_back(node);
-    node->updateConstantType();
->>>>>>> 36d0b69b
     return true;
 }
 
