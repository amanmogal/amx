--- conflicted
+++ resolved
@@ -1406,36 +1406,12 @@
             if (node->execIndex >= 0)
                 return; // already visited
 
-<<<<<<< HEAD
-            if (!node->parallelWith.empty()) {
-                for (auto& n : node->parallelWith) {
-                    for (size_t i = 0; i < n->getParentEdges().size(); i++) {
-                        visit(n->getParentEdgeAt(i)->getParent());
-                    }
-                }
-
-                // parallel nodes has same execIndex
-                // so they can provide correct start/end time point for
-                // their input and output memory object
-                ++execIndexCnt;
-                for (auto& n : node->parallelWith) {
-                    sorted.push_back(n);
-                    n->execIndex = execIndexCnt;
-                }
-            } else {
-                for (size_t i = 0; i < node->getParentEdges().size(); i++) {
-                    visit(node->getParentEdgeAt(i)->getParent());
-                }
-
-                sorted.push_back(node);
-                node->execIndex = ++execIndexCnt;
-=======
-            for (size_t i = 0; i < node->getChildEdges().size(); i++) {
-                visit(node->getChildEdgeAt(i)->getChild());
->>>>>>> 78a1faa6
+            for (size_t i = 0; i < node->getParentEdges().size(); i++) {
+                visit(node->getParentEdgeAt(i)->getParent());
             }
 
             sorted.push_back(node);
+            node->execIndex = ++execIndexCnt;
         };
 
         // First execute MemoryInput because it will change the memory pointer of
@@ -1459,15 +1435,6 @@
     };
 
     graphNodes = sort(graphNodes);
-<<<<<<< HEAD
-=======
-    // reverse to the actual topological order
-    std::reverse(graphNodes.begin(), graphNodes.end());
-    // number the nodes based on topological order
-    for (size_t i = 0; i < graphNodes.size(); i++) {
-        graphNodes[i]->execIndex = static_cast<int>(i);
-    }
->>>>>>> 78a1faa6
 
     // Sort in / out child edges by port index
     // Make first N (N == port_num) edge indexes match with port index
