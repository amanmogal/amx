--- conflicted
+++ resolved
@@ -1611,59 +1611,35 @@
     return InsertNode(edge->getParent(), edge->getChild(), node, iIndex, oIndex, initNode);
 }
 
-void Graph::AddNodes(const std::vector<NodePtr>& new_nodes, bool initNode) {
-    if (initNode) {
-        for (auto& node : new_nodes) {
-            node->getSupportedDescriptors();
-            node->initSupportedPrimitiveDescriptors();
-            node->filterSupportedPrimitiveDescriptors();
-            node->selectOptimalPrimitiveDescriptor();
-        }
-        for (auto& node : new_nodes) {
-            resolveInPlaceDirection(node);
-        }
-        for (auto& node : new_nodes) {
-            node->initOptimalPrimitiveDescriptor();
-        }
-    }
+void Graph::InitNewNodes(const std::vector<NodePtr>& new_nodes) {
     for (auto& node : new_nodes) {
-        graphNodes.push_back(node);
-        node->updateConstantType();
-    }
-}
-
-bool Graph::InsertNode(NodePtr parent, NodePtr child, NodePtr node, int parentPort, int childPort, bool initNode) {
-<<<<<<< HEAD
-    EdgePtr beforeNode(new Edge(parent, node, parentPort, 0));
-    EdgePtr afterNode(new Edge(node, child, 0, childPort));
-
-    // Add edge for beforeNode
-    beforeNode->getChild()->parentEdges.push_back(beforeNode);
-    parent->childEdges.push_back(beforeNode);
-    graphEdges.push_back(beforeNode);
-
-    // Add edge for afterNode
-    afterNode->getParent()->childEdges.push_back(afterNode);
-    child->parentEdges.push_back(afterNode);
-    graphEdges.push_back(afterNode);
-
-    AddNodes({node}, initNode);
-=======
-    CreateEdge(parent, node, parentPort, 0);
-    CreateEdge(node, child, 0, childPort);
-    node->updateConstantType();
-    AddNode(node);
-
-    if (initNode) {
+        node->init();
+        if (node->getConstantType() == Node::ConstantType::Unknown)
+            node->updateConstantType();
+    }
+
+    for (auto& node : new_nodes) {
         node->getSupportedDescriptors();
         node->initSupportedPrimitiveDescriptors();
         node->filterSupportedPrimitiveDescriptors();
         node->selectOptimalPrimitiveDescriptor();
+    }
+    for (auto& node : new_nodes) {
         resolveInPlaceDirection(node);
+    }
+    for (auto& node : new_nodes) {
         node->initOptimalPrimitiveDescriptor();
     }
-
->>>>>>> 8c09df0f
+}
+
+bool Graph::InsertNode(NodePtr parent, NodePtr child, NodePtr node, int parentPort, int childPort, bool initNode) {
+    CreateEdge(parent, node, parentPort, 0);
+    CreateEdge(node, child, 0, childPort);
+
+    if (initNode)
+        InitNewNodes({node});
+
+    AddNode(node);
     return true;
 }
 
