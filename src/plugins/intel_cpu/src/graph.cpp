--- conflicted
+++ resolved
@@ -199,47 +199,8 @@
                 return false;
             return edgePtr->getChild()->getType() == Type::Subgraph;
         });
-<<<<<<< HEAD
     };
 
-    auto find_input_port_prec = [&](const std::string& name) -> ov::element::Type_t {
-        for (auto& it : model->inputs()) {
-            auto port_name = get_port_name(it, is_legacy_api);
-            if (port_name == name)
-                return it.get_element_type();
-            port_name = it.get_node_shared_ptr()->get_friendly_name();
-            if (port_name == name)
-                return it.get_element_type();
-        }
-        OPENVINO_THROW("Cannot find input port with name: ", name);
-    };
-    // change precision for input/output nodes to avoid extra data conversion when set input/output blobs
-    for (auto &input : inputNodesMap) {
-        auto prec = InferenceEngine::details::convertPrecision(find_input_port_prec(input.first));
-        const auto precToSet = normalizeToSupportedPrecision(prec);
-        input.second->setOriginalOutputPrecisionAtPort(0, precToSet);
-    }
-
-    auto find_output_port_prec = [&](const std::string& name) -> ov::element::Type_t {
-        for (auto& it : model->outputs()) {
-            auto port_name = get_port_name(it, is_legacy_api);
-            if (port_name == name)
-                return it.get_element_type();
-            port_name = it.get_node_shared_ptr()->get_friendly_name();
-            if (port_name == name)
-                return it.get_element_type();
-        }
-        OPENVINO_THROW("Cannot find output port with name: ", name);
-    };
-    for (auto &output : outputNodesMap) {
-        auto prec = InferenceEngine::details::convertPrecision(find_output_port_prec(output.first));
-        const auto precToSet = normalizeToSupportedPrecision(prec);
-        output.second->setOriginalInputPrecisionAtPort(0, precToSet);
-    }
-=======
-    };
-
->>>>>>> 91cfdae4
     // enforce must be performed after inputs and outputs info are taken into account
     EnforceInferencePrecision();
     // also we need to change input/output precisions for consumers/producers to avoid inserting reorder
@@ -444,6 +405,33 @@
     }
 }
 
+static bool isReorderAvailable(const MemoryDescPtr& parentDesc, const MemoryDescPtr& childDesc, const dnnl::engine& eng) {
+    auto definedParentDesc = parentDesc->isDefined() ? parentDesc : MemoryDescUtils::makeDummyDesc(*parentDesc);
+    memory::desc srcMemDesc = MemoryDescUtils::convertToDnnlMemoryDesc(definedParentDesc)->getDnnlDesc();
+
+    auto definedChildDesc = childDesc->isDefined() ? childDesc : MemoryDescUtils::makeDummyDesc(*childDesc);
+    memory::desc dstMemDesc = MemoryDescUtils::convertToDnnlMemoryDesc(definedChildDesc)->getDnnlDesc();
+
+    dnnl::primitive_attr attr;
+
+    dnnl_primitive_desc_t result = nullptr;
+    auto status = dnnl_reorder_primitive_desc_create(&result, srcMemDesc.get(), eng.get(), dstMemDesc.get(), eng.get(),
+                                                     attr.get());
+#if defined(OV_CPU_ARM_ENABLE_FP16)
+    // temporary WA for slow FP32->FP16 conversion reorder in oneDNN on ARM
+    // pretend the reorder is not available to use Convert node instead
+    if (result && parse_impl_name(result->impl()->name()) == ref_any) {
+        dnnl_primitive_desc_destroy(result);
+        return false;
+    }
+#endif
+    if (result) {
+        dnnl_primitive_desc_destroy(result);
+    }
+
+    return dnnl_success == status;
+}
+
 void Graph::InitEdges() {
     OV_ITT_SCOPE(FIRST_INFERENCE, itt::domains::intel_cpu_LT, "Graph::InitEdges");
 
@@ -481,7 +469,32 @@
         auto reorderStatus = graphEdges[i]->needReorder();
         DEBUG_LOG(graphEdges[i]->name(), " reorderStatus = ", reorderStatus);
         if (reorderStatus == Edge::ReorderStatus::Regular) {
-            insertReorder(edge, false);
+            Edge::ReorderStatus reorderStatusInternal = Edge::ReorderStatus::Regular;
+            // Check if there is a reorder that needs the precision conversion
+            if (edge->getInputDesc().getPrecision() != edge->getOutputDesc().getPrecision() &&
+                    !isReorderAvailable(edge->getInputPortDesc()->getMemDesc(),
+                                        edge->getOutputPortDesc()->getMemDesc(),
+                                        this->getEngine())) {
+                // If we are here, then we need to insert Convert, because there are no reorders that support such type conversion
+                const auto& inDesc = edge->getInputDesc();
+                const auto& outDesc = edge->getOutputDesc();
+
+                std::string convertName = edge->getParent()->getName() + "_" +
+                                          inDesc.getPrecision().name() + "_" + outDesc.getPrecision().name();
+
+                auto convertNode = std::make_shared<node::Convert>(inDesc.getShape(), inDesc.getPrecision(), outDesc.getPrecision(),
+                                                                       convertName, context);
+                convertNode->setDescs(inDesc, outDesc);
+                InsertNode(edge, convertNode, true);
+
+                //Check if reorder is still needed
+                reorderStatusInternal = convertNode->getChildEdgeAt(0)->needReorder();
+                if (reorderStatusInternal != Edge::ReorderStatus::No)
+                    edge = convertNode->getChildEdgeAt(0);
+            }
+            if (reorderStatusInternal != Edge::ReorderStatus::No) {
+                insertReorder(edge, reorderStatusInternal == Edge::ReorderStatus::Optimized);
+            }
             updateEdge(i);
         } else if (reorderStatus == Edge::ReorderStatus::Optimized) {
             insertReorder(edge, true);
@@ -855,15 +868,6 @@
     return result;
 }
 
-<<<<<<< HEAD
-void Graph::PushInputData(const std::string& name, const ov::SoPtr<ITensor> &in) {
-    if (!IsReady()) OPENVINO_THROW("Wrong state. Topology not ready.");
-    auto input = inputNodesMap.find(name);
-    if (input != inputNodesMap.end()) {
-        auto create_mem_desc = [&](const ov::SoPtr<ITensor>& tensor) -> CpuBlockedMemoryDesc {
-            auto element_type = tensor->get_element_type();
-            auto shape = tensor->get_shape();
-=======
 void Graph::PushInputData(const std::string& name, const ov::SoPtr<ITensor>& input) {
     if (!IsReady()) OPENVINO_THROW("Wrong state. Topology not ready.");
     auto input_itr = inputNodesMap.find(name);
@@ -873,7 +877,6 @@
             auto shape = tensor->get_shape();
             if (shape.empty())
                 shape = {tensor->get_size()};
->>>>>>> 91cfdae4
             std::vector<size_t> blk_order(shape.size());
             std::iota(blk_order.begin(), blk_order.end(), 0);
             std::vector<size_t> dim_offset(shape.size(), 0);
@@ -896,36 +899,6 @@
                                    return byte_stride / element_type.size();
                                });
             }
-<<<<<<< HEAD
-            InferenceEngine::TensorDesc tensorDesc(ie::details::convertPrecision(tensor->get_element_type()),
-                                                   shape,
-                                                   ie::BlockingDesc{shape, blk_order, 0, dim_offset, blk_strides});
-            return MemoryDescUtils::convertToCpuBlockedMemoryDesc(tensorDesc);
-        };
-
-        auto node = input->second;
-        auto childEdge = node->getChildEdgeAt(0);
-        const auto& outDims = node->getOutputShapeAtPort(0);
-
-        const void* ext_data_ptr = in->data();
-        void* inter_data_ptr = childEdge->getMemory().getData();
-
-        // Convert data if precision mismatch
-        auto& inter_mem_desc = childEdge->getMemory().getDesc();
-        auto inter_precision = inter_mem_desc.getPrecision();
-        auto ext_precision = ie::details::convertPrecision(in->get_element_type());
-        auto ext_tensor_desc = create_mem_desc(in);
-        if (ext_precision != inter_precision) {
-            if ((inter_data_ptr == nullptr) || (ext_data_ptr == nullptr)) {
-                OPENVINO_THROW("Get tensor has no allocated memory");
-            }
-            cpu_convert(ext_data_ptr, inter_data_ptr, ext_precision, inter_precision, in->get_size());
-            DEBUG_LOG("push_input: convert data ", ext_precision, " to ", inter_precision);
-
-            Memory mem(getEngine(), inter_mem_desc, inter_data_ptr, false);
-            childEdge->getMemory().load(mem, false);
-        } else if (ext_data_ptr != inter_data_ptr) {
-=======
             InferenceEngine::TensorDesc tensorDesc(
                 InferenceEngine::details::convertPrecision(tensor->get_element_type()),
                 shape,
@@ -955,28 +928,18 @@
             childEdge->getMemory().load(mem, false);
         } else if (ext_data_ptr != inter_data_ptr) {
             auto ext_tensor_desc = create_mem_desc(input);
->>>>>>> 91cfdae4
             Memory ext_mem(getEngine(), ext_tensor_desc, ext_data_ptr, false);
             childEdge->getMemory().load(ext_mem, false);
         }
 
         // todo: make sure 'name' exists in this map...
         if (_normalizePreprocMap.find(name) != _normalizePreprocMap.end()) {
-<<<<<<< HEAD
-            if (ext_tensor_desc.getPrecision() == InferenceEngine::Precision::FP32) {
-                _normalizePreprocMap[name].NormalizeImage(outDims,
-                                                          reinterpret_cast<float*>(inter_data_ptr),
-                                                          TensorDesc::getLayoutByDims(in->get_shape()));
-            } else {
-                OPENVINO_THROW("Mean image of type ", ext_tensor_desc.getPrecision().name(), " is unsupported");
-=======
             if (input->get_element_type() == ov::element::f32) {
                 _normalizePreprocMap[name].NormalizeImage(outDims,
                                                           reinterpret_cast<float*>(inter_data_ptr),
                                                           TensorDesc::getLayoutByDims(input->get_shape()));
             } else {
                 OPENVINO_THROW("Mean image of type ", input->get_element_type().get_type_name(), " is unsupported");
->>>>>>> 91cfdae4
             }
         }
     } else {
@@ -985,11 +948,7 @@
 }
 
 // suppose always being shared infer_request intel_cpu::Tensor to Graph if isDynamic.
-<<<<<<< HEAD
-void Graph::PullOutputData(std::unordered_map<std::string, ov::SoPtr<ITensor>>& out) {
-=======
 void Graph::PullOutputData(std::unordered_map<std::string, ov::SoPtr<ITensor>>& output) {
->>>>>>> 91cfdae4
     if (!IsReady())
         OPENVINO_THROW("Wrong state. Topology not ready.");
 
@@ -1001,11 +960,7 @@
 
         const auto ext_blob_map = output.find(name);
         const auto ext_blob = ext_blob_map->second;
-<<<<<<< HEAD
-        if (ext_blob_map == out.end()) {
-=======
         if (ext_blob_map == output.end()) {
->>>>>>> 91cfdae4
             OPENVINO_THROW("The CPU plugin graph doesn't contain output node with name: ", name.c_str());
         }
 
@@ -1013,11 +968,7 @@
             InferenceEngine::details::convertPrecision(ext_blob->get_element_type()),
             ext_blob->get_shape(),
             InferenceEngine::TensorDesc::getLayoutByRank(ext_blob->get_shape().size()));
-<<<<<<< HEAD
-        DEBUG_LOG(name, ", tensor data addr ", static_cast<void*>(out[name]->data()));
-=======
         DEBUG_LOG(name, ", tensor data addr ", static_cast<void*>(output[name]->data()));
->>>>>>> 91cfdae4
 
         const auto actualDesc = MemoryDescUtils::convertToTensorDesc(intr_blob.getDesc());
 
@@ -1041,21 +992,12 @@
             if (expectedDesc.getLayout() == InferenceEngine::Layout::BLOCKED) {
                 expectedDesc = TensorDesc(expectedDesc.getPrecision(), expectedDesc.getLayout());
             }
-<<<<<<< HEAD
-            DEBUG_LOG(name, ", tensor data addr ", static_cast<void*>(out[name]->data()),
-            " dims ", PartialShape(out[name]->get_shape()), " -> ", PartialShape(outDims),
-            ", intr ptr ", intr_blob.getData(), " , parentedge's memory object ", parentEdge->getMemoryPtr().get());
-            ext_blob->set_shape(outDims);
-            DEBUG_LOG(name, ", tensor data addr ", static_cast<void*>(out[name]->data()),
-            " dims ", PartialShape(out[name]->get_shape()), ", intr ptr ", intr_blob.getData());
-=======
             DEBUG_LOG(name, ", tensor data addr ", static_cast<void*>(output[name]->data()),
             " dims ", PartialShape(output[name]->get_shape()), " -> ", PartialShape(outDims),
             ", intr ptr ", intr_blob.getData(), " , parentedge's memory object ", parentEdge->getMemoryPtr().get());
             ext_blob->set_shape(outDims);
             DEBUG_LOG(name, ", tensor data addr ", static_cast<void*>(output[name]->data()),
             " dims ", PartialShape(output[name]->get_shape()), ", intr ptr ", intr_blob.getData());
->>>>>>> 91cfdae4
             expectedDesc =
                 InferenceEngine::TensorDesc(InferenceEngine::details::convertPrecision(ext_blob->get_element_type()),
                                             ext_blob->get_shape(),
