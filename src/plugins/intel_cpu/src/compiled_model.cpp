--- conflicted
+++ resolved
@@ -15,14 +15,6 @@
 #include "serialize.h"
 #include "openvino/runtime/threading/executor_manager.hpp"
 #include "transformations/transformation_pipeline.h"
-<<<<<<< HEAD
-#define FIX_62820 0
-#if FIX_62820 && ((OV_THREAD == OV_THREAD_TBB) || (OV_THREAD == OV_THREAD_TBB_AUTO))
-#    include <threading/ie_tbb_streams_executor.hpp>
-#endif
-
-=======
->>>>>>> 44f7bf7e
 #include "openvino/runtime/properties.hpp"
 #include "openvino/util/common_util.hpp"
 #include "openvino/runtime/threading/cpu_streams_executor.hpp"
@@ -74,22 +66,9 @@
                 : IStreamsExecutor::Config::make_default_multi_threaded(m_cfg.streamExecutorConfig, isFloatModel);
         streamsExecutorConfig._name = "CPUStreamsExecutor";
         m_cfg.streamExecutorConfig._threads = streamsExecutorConfig._threads;
-<<<<<<< HEAD
-#if FIX_62820 && (OV_THREAD == OV_THREAD_TBB || OV_THREAD == OV_THREAD_TBB_AUTO)
-        m_task_executor = std::make_shared<TBBStreamsExecutor>(streamsExecutorConfig);
-#else
-=======
->>>>>>> 44f7bf7e
         m_task_executor = m_plugin->get_executor_manager()->get_idle_cpu_streams_executor(streamsExecutorConfig);
     }
     if (0 != cfg.streamExecutorConfig._streams) {
-<<<<<<< HEAD
-#if FIX_62820 && (OV_THREAD == OV_THREAD_TBB || OV_THREAD == OV_THREAD_TBB_AUTO)
-        // There is no additional threads but we still need serialize callback execution to preserve legacy behaviour
-        m_callback_executor = std::make_shared<ImmediateSerialExecutor>();
-#else
-=======
->>>>>>> 44f7bf7e
         m_callback_executor = m_plugin->get_executor_manager()->get_idle_cpu_streams_executor(
             IStreamsExecutor::Config{"CPUCallbackExecutor", 1, 0, IStreamsExecutor::ThreadBindingType::NONE});
     } else {
