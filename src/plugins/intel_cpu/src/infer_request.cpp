--- conflicted
+++ resolved
@@ -401,15 +401,9 @@
                        });
     }
     OPENVINO_SUPPRESS_DEPRECATED_START
-<<<<<<< HEAD
-    return ie::TensorDesc{ie::details::convertPrecision(element_type),
-                          shape,
-                          ie::BlockingDesc{shape, blk_order, 0, dim_offset, blk_strides}};
-=======
     return InferenceEngine::TensorDesc{InferenceEngine::details::convertPrecision(element_type),
                           shape,
                           InferenceEngine::BlockingDesc{shape, blk_order, 0, dim_offset, blk_strides}};
->>>>>>> 91cfdae4
     OPENVINO_SUPPRESS_DEPRECATED_END
 }
 
@@ -427,15 +421,9 @@
     auto name = get_port_name(port, m_is_legacy_api);
     bool is_input = ov::op::util::is_parameter(port.get_node());
     if (is_input) {
-<<<<<<< HEAD
-        return m_input_ports_map[name];
-    } else {
-        return m_output_ports_map[name];
-=======
         return m_input_ports_map.at(name);
     } else {
         return m_output_ports_map.at(name);
->>>>>>> 91cfdae4
     }
 }
 
@@ -460,29 +448,17 @@
         const auto netInPrc = port.get_element_type();
         if (netInPrc != tensor->get_element_type()) {
             IE_THROW(ParameterMismatch) << "Failed to set input tensor with precision: " << tensor->get_element_type()
-<<<<<<< HEAD
-                                        << ", if model input tensor precision is: " << netInPrc;
-=======
                                         << ", since the model input tensor precision is: " << netInPrc;
->>>>>>> 91cfdae4
         }
 
         const auto& shape = port.get_partial_shape();
         const bool isDynamic = shape.is_dynamic();
         if (!shape.compatible(ov::PartialShape(tensor->get_shape()))) {
-<<<<<<< HEAD
-            OPENVINO_THROW("The tensor size is not equal to model, can't set input tensor with name: ",
-                           name,
-                           ", because model input (shape=",
-                           shape,
-                           ") and tensor (shape=",
-=======
             OPENVINO_THROW("Can't set input tensor with name: ",
                            name,
                            ", because the model input (shape=",
                            shape,
                            ") and the tensor (shape=",
->>>>>>> 91cfdae4
                            vec2str(tensor->get_shape()),
                            ") are incompatible");
         }
@@ -490,15 +466,9 @@
         if (!isDynamic && ov::shape_size(shape.to_shape()) != tensor->get_size()) {
             OPENVINO_THROW("Can't set input tensor with name: ",
                            name,
-<<<<<<< HEAD
-                           ", because model input size = ",
-                           ov::shape_size(shape.to_shape()),
-                           " and tensor size = ",
-=======
                            ", because the model input size = ",
                            ov::shape_size(shape.to_shape()),
                            " and the tensor size = ",
->>>>>>> 91cfdae4
                            tensor->get_size(),
                            " are different.");
         }
@@ -531,37 +501,21 @@
         const bool isDynamic = shape.is_dynamic();
 
         if (!shape.compatible(ov::PartialShape(tensor->get_shape()))) {
-<<<<<<< HEAD
-            OPENVINO_THROW("The tensor size is not equal to model, can't set output tensor with name: ",
-                           name,
-                           ", because model output (shape=",
-                           shape,
-                           ") and blob (shape=",
-=======
             OPENVINO_THROW("Can't set the output tensor with name: ",
                            name,
                            ", because the model output tensor (shape=",
                            shape,
                            ") and the current tensor (shape=",
->>>>>>> 91cfdae4
                            vec2str(tensor->get_shape()),
                            ") are incompatible");
         }
 
         if (!isDynamic && ov::shape_size(shape.to_shape()) != tensor->get_size()) {
-<<<<<<< HEAD
-            OPENVINO_THROW("Can't set output tensor with name: ",
-                           name,
-                           ", because model output size = ",
-                           ov::shape_size(shape.to_shape()),
-                           " and blob size = ",
-=======
             OPENVINO_THROW("Can't set the output tensor with name: ",
                            name,
                            ", because the model output size = ",
                            ov::shape_size(shape.to_shape()),
                            " and the currernt tensor size = ",
->>>>>>> 91cfdae4
                            tensor->get_size(),
                            " are different.");
         }
@@ -595,44 +549,13 @@
     if (!graph || !graph->IsReady())
         OPENVINO_THROW("Graph is not ready!");
 
-<<<<<<< HEAD
-    if (name.empty())
-        OPENVINO_ASSERT("Can't prepare tensor for empty name! ");
-=======
     OPENVINO_ASSERT(!name.empty(), "Can't prepare tensor for empty name! ");
->>>>>>> 91cfdae4
 
     ov::SoPtr<ITensor> tensor;
     const auto& inMap = graph->inputNodesMap;
     auto input = inMap.find(name);
     if (input != inMap.end()) {
         auto input_port = m_input_ports_map.find(name);
-<<<<<<< HEAD
-        if (input_port != m_input_ports_map.end()) {
-            auto& port = input_port->second;
-            tensor = ov::ISyncInferRequest::get_tensor(port);
-
-            if (!tensor) {
-                const auto& shape = port.get_partial_shape();
-                const bool isDynamic = shape.is_dynamic();
-                ov::Shape tensor_shape;
-                if (isDynamic) {
-                    tensor_shape = ov::Shape(shape.rank().get_length(), 0);
-                } else {
-                    tensor_shape = shape.to_shape();
-                }
-
-                tensor = ov::make_tensor(port.get_element_type(), tensor_shape);
-                ov::ISyncInferRequest::set_tensor(port, tensor);
-
-                auto desc = create_tensor_desc(tensor);
-                if (!isDynamic &&
-                    desc == MemoryDescUtils::convertToTensorDesc(
-                                graph->getInputNodeByName(name)->getChildEdgesAtPort(0)[0]->getMemory().getDesc()) &&
-                    graph->_normalizePreprocMap.find(name) == graph->_normalizePreprocMap.end()) {
-                    external_ptr[name] = tensor;
-                }
-=======
         OPENVINO_ASSERT(input_port != m_input_ports_map.end(),
                         "Tensor with name: ",
                         name,
@@ -659,10 +582,7 @@
                             graph->getInputNodeByName(name)->getChildEdgesAtPort(0)[0]->getMemory().getDesc()) &&
                 graph->_normalizePreprocMap.find(name) == graph->_normalizePreprocMap.end()) {
                 external_ptr[name] = tensor;
->>>>>>> 91cfdae4
-            }
-        } else {
-            OPENVINO_THROW("Tensor with name: ", name, " exists in CPU plugin graph, but absents in network inputs");
+            }
         }
     }
 
@@ -676,11 +596,7 @@
                             name,
                             " exists in CPU plugin graph, but absents in network outputs");
             auto port = output_port->second;
-<<<<<<< HEAD
-            const auto port_shape = port.get_partial_shape();
-=======
             const auto& port_shape = port.get_partial_shape();
->>>>>>> 91cfdae4
             const auto& graph_shape = output->second->getInputShapeAtPort(0);
 
             // WA, due to the transformations and constant folding, shape inference of the resulting model may
@@ -713,12 +629,6 @@
                         outputControlBlocks.emplace(std::make_pair(name, std::move(control_block)));
                 } else {
                     tensor_shape = shape.to_shape();
-<<<<<<< HEAD
-
-                    InferenceEngine::TensorDesc desc(
-                        InferenceEngine::details::convertPrecision(port.get_element_type()),
-                        tensor_shape,
-                        InferenceEngine::TensorDesc::getLayoutByRank(tensor_shape.size()));
                     tensor = ov::make_tensor(port.get_element_type(), tensor_shape);
                 }
                 ov::ISyncInferRequest::set_tensor(port, tensor);
@@ -744,7 +654,7 @@
                 if (netOutPrc != tensor->get_element_type()) {
                     IE_THROW(ParameterMismatch)
                         << "Network input and output use the same name: " << name
-                        << " but expect blobs with different precision: " << tensor->get_element_type()
+                        << " but expect tensor with different precision: " << tensor->get_element_type()
                         << " for input and " << netOutPrc << " for output.";
                 }
             }
@@ -761,50 +671,6 @@
                 if ((name == port_name) && tensor && port != out) {
                     ov::ISyncInferRequest::set_tensor(out, tensor);
                 }
-=======
-                    tensor = ov::make_tensor(port.get_element_type(), tensor_shape);
-                }
-                ov::ISyncInferRequest::set_tensor(port, tensor);
-            } else {
-                const auto& blobDims = tensor->get_shape();
-                const bool isDynamic = port_shape.is_dynamic();
-                // Static shape case is enough information that shapes are incompatible to throw exception
-                // but in dynamic shape case we also need to handle following corner case:
-                // on tensor initialization stage we create empty tensor with dimensions equal 0
-                // so if we have tensor with all zero dimension we mustn't throw exception
-                if (!port_shape.compatible(ov::PartialShape(blobDims)) &&
-                    (!isDynamic || static_cast<int64_t>(blobDims.size()) != port_shape.rank().get_length() ||
-                     std::any_of(blobDims.begin(), blobDims.end(), [](const size_t& dims) {
-                         return dims != 0;
-                     }))) {
-                    IE_THROW(ParameterMismatch)
-                        << "Network input and output use the same name: " << name
-                        << ", but expect tensors with different shapes. Input shape: " << ov::PartialShape(blobDims)
-                        << ", output shape: " << port_shape;
-                }
-
-                const auto netOutPrc = port.get_element_type();
-                if (netOutPrc != tensor->get_element_type()) {
-                    IE_THROW(ParameterMismatch)
-                        << "Network input and output use the same name: " << name
-                        << " but expect tensor with different precision: " << tensor->get_element_type()
-                        << " for input and " << netOutPrc << " for output.";
-                }
-            }
-            m_outputs[name] = tensor;
-            auto desc = create_tensor_desc(tensor);
-            if (!port_shape.is_dynamic() && !external_ptr.count(name) &&
-                desc == MemoryDescUtils::convertToTensorDesc(
-                            output->second->getParentEdgesAtPort(0)[0]->getMemory().getDesc())) {
-                external_ptr[name] = tensor;
-            }
-            // update tensors in case of multiple output ports with the same name
-            for (const auto& out : get_outputs()) {
-                auto port_name = get_port_name(out, m_is_legacy_api);
-                if ((name == port_name) && tensor && port != out) {
-                    ov::ISyncInferRequest::set_tensor(out, tensor);
-                }
->>>>>>> 91cfdae4
             }
         }
     }
