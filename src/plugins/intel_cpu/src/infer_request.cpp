--- conflicted
+++ resolved
@@ -9,10 +9,6 @@
 #include <vector>
 
 #include "async_infer_request.h"
-<<<<<<< HEAD
-#include "blob_factory.hpp"
-=======
->>>>>>> 69fe5c8c
 #include "compiled_model.h"
 #include "debug.h"
 #include "dnnl_extension_utils.h"
@@ -47,9 +43,6 @@
         m_output_ports_map[port_name] = out;
     }
 
-<<<<<<< HEAD
-    auto orig_model = m_compiled_model->get_orig_model();
-=======
     // Precision maybe changed after transformation, so we need store original input/output port information
     auto orig_model = m_compiled_model->get_orig_model();
 
@@ -84,7 +77,6 @@
         }
     }
 
->>>>>>> 69fe5c8c
     for (const auto& in : orig_model->inputs()) {
         auto port_name = get_port_name(in, m_is_legacy_api);
         m_orig_ports_map[port_name] = in;
@@ -114,11 +106,7 @@
         OPENVINO_THROW("No graph was found");
     graph = &(m_compiled_model->GetGraph()._graph);
 
-<<<<<<< HEAD
-    // alocate memory for each tensor if static shape
-=======
     // Alocate memory for each tensor if static shape
->>>>>>> 69fe5c8c
     for (const auto& it : m_input_ports_map) {
         init_tensor(it.first);
     }
@@ -155,13 +143,9 @@
 }
 
 void SyncInferRequest::pushInput(const std::string& inputName, ov::Tensor& tensor, InferenceEngine::Precision inPrec) {
-<<<<<<< HEAD
-    auto tensor_prec = InferenceEngine::details::convertPrecision(tensor.get_element_type());
-=======
     OPENVINO_SUPPRESS_DEPRECATED_START
     auto tensor_prec = InferenceEngine::details::convertPrecision(tensor.get_element_type());
     OPENVINO_SUPPRESS_DEPRECATED_END
->>>>>>> 69fe5c8c
     bool needConvert = inPrec != tensor_prec;
 
     if (tensor.data() == nullptr) {
@@ -175,11 +159,7 @@
     graph->PushInputData(inputName, tensor);
 }
 
-<<<<<<< HEAD
-void SyncInferRequest::PushStates() {
-=======
 void SyncInferRequest::push_states() {
->>>>>>> 69fe5c8c
     for (auto& node : graph->GetNodes()) {
         if (node->getType() == Type::MemoryInput) {
             auto cur_node = dynamic_cast<node::MemoryInput*>(node.get());
@@ -201,11 +181,7 @@
     }
 }
 
-<<<<<<< HEAD
-void SyncInferRequest::PullStates() {
-=======
 void SyncInferRequest::pull_states() {
->>>>>>> 69fe5c8c
     for (auto& node : graph->GetNodes()) {
         if (node->getType() == Type::MemoryInput) {
             auto cur_node = dynamic_cast<node::MemoryInput*>(node.get());
@@ -227,11 +203,7 @@
     }
 }
 
-<<<<<<< HEAD
-void SyncInferRequest::redefineMemoryForInputNodes() {
-=======
 void SyncInferRequest::redefine_memory_for_input_nodes() {
->>>>>>> 69fe5c8c
     const auto cpuInputNodes = graph->GetInputNodesMap();
     for (const auto& port : get_inputs()) {
         std::string name = get_port_name(port, m_is_legacy_api);
@@ -242,11 +214,7 @@
         if (inputNode == cpuInputNodes.end())
             OPENVINO_THROW("CPU execution graph doesn't contain input node with name: ", name.c_str());
         if (inputNode->second->isDynamicNode()) {
-<<<<<<< HEAD
-            auto tensor = get_compiled_tensor(port);
-=======
             auto tensor = get_port_tensor(port);
->>>>>>> 69fe5c8c
             inputNode->second->redefineOutputMemory({tensor.get_shape()});
         }
     }
@@ -262,15 +230,9 @@
             OPENVINO_THROW("Input tensor map contains not registered during IPlugin::compile_model tensor with name ",
                            input_name);
         }
-<<<<<<< HEAD
-        if (m_external_ptr.find(input_name) != m_external_ptr.end()) {
-            auto tensor = get_compiled_tensor(input);
-            m_external_ptr[input_name] = tensor.data();
-=======
         if (external_ptr.find(input_name) != external_ptr.end()) {
             auto tensor = get_port_tensor(input);
             external_ptr[input_name] = tensor.data();
->>>>>>> 69fe5c8c
         }
     }
 }
@@ -289,32 +251,20 @@
         redefine_memory_for_input_nodes();
     }
 
-<<<<<<< HEAD
-    changeDefaultPtr();
-=======
     change_default_ptr();
->>>>>>> 69fe5c8c
 
     throw_if_canceled();
 
     push_input_data();
 
     if (m_memory_states.size() != 0) {
-<<<<<<< HEAD
-        PushStates();
-=======
         push_states();
->>>>>>> 69fe5c8c
     }
 
     graph->Infer(this);
 
     if (m_memory_states.size() != 0) {
-<<<<<<< HEAD
-        PullStates();
-=======
         pull_states();
->>>>>>> 69fe5c8c
     }
 
     throw_if_canceled();
@@ -330,21 +280,12 @@
     return perfMap;
 }
 
-<<<<<<< HEAD
-static inline void changeEdgePtr(const EdgePtr& edge, void* newPtr) {
-    edge->getMemoryPtr()->setDataHandle(newPtr);
-}
-
-void SyncInferRequest::changeDefaultPtr() {
-    for (auto& it : m_external_ptr) {
-=======
 static inline void change_edge_ptr(const EdgePtr& edge, void* newPtr) {
     edge->getMemoryPtr()->setDataHandle(newPtr);
 }
 
 void SyncInferRequest::change_default_ptr() {
     for (auto& it : external_ptr) {
->>>>>>> 69fe5c8c
         const auto& inputNodesMap = graph->GetInputNodesMap();
         auto input = inputNodesMap.find(it.first);
         if (input != inputNodesMap.end()) {
@@ -466,16 +407,10 @@
     }
 }
 
-<<<<<<< HEAD
-InferenceEngine::Precision SyncInferRequest::normToInputSupportedPrec(
-    const std::pair<const std::string, ov::Tensor>& input) const {
-    auto inPrec = InferenceEngine::details::convertPrecision(input.second.get_element_type());
-=======
 InferenceEngine::Precision SyncInferRequest::norm_to_input_supported_prec(
     const std::pair<const std::string, ov::Tensor>& input) const {
     auto inPrec = InferenceEngine::details::convertPrecision(input.second.get_element_type());
 #if 0
->>>>>>> 69fe5c8c
     if (graph->hasMeanImageFor(input.first) &&
         one_of(inPrec, InferenceEngine::Precision::U8, InferenceEngine::Precision::BOOL)) {
         inPrec = InferenceEngine::Precision::FP32;
@@ -489,11 +424,7 @@
     return inPrec;
 }
 
-<<<<<<< HEAD
-bool SyncInferRequest::check_compiled_port(const ov::Output<const ov::Node>& port) const {
-=======
 bool SyncInferRequest::check_compiled_model_port(const ov::Output<const ov::Node>& port) const {
->>>>>>> 69fe5c8c
     auto name = get_port_name(port, m_is_legacy_api);
     if (name.empty()) {
         OPENVINO_THROW("cpu plugin checking port failed: cannot find this port with empty name.");
@@ -515,19 +446,11 @@
         auto it = m_output_ports_map.find(name);
         if (it == m_output_ports_map.end()) {
             OPENVINO_THROW("cpu plugin checking output port failed: cannot find this port with name ", name);
-<<<<<<< HEAD
         }
         if ((it->second.get_element_type() == port.get_element_type()) &&
             (it->second.get_partial_shape() == port.get_partial_shape())) {
             return true;
         }
-=======
-        }
-        if ((it->second.get_element_type() == port.get_element_type()) &&
-            (it->second.get_partial_shape() == port.get_partial_shape())) {
-            return true;
-        }
->>>>>>> 69fe5c8c
         return false;
     }
 }
@@ -556,18 +479,6 @@
                            return byte_stride / element_type.size();
                        });
     }
-<<<<<<< HEAD
-    return ie::TensorDesc{ie::details::convertPrecision(element_type),
-                          shape,
-                          ie::BlockingDesc{shape, blk_order, 0, dim_offset, blk_strides}};
-}
-
-ov::Tensor SyncInferRequest::get_compiled_tensor(const ov::Output<const ov::Node>& _port) const {
-    check_compiled_port(_port);
-    auto port = get_compiled_port(_port);
-    auto tensor = ov::ISyncInferRequest::get_tensor(port);
-    auto name = get_port_name(_port, m_is_legacy_api);
-=======
     OPENVINO_SUPPRESS_DEPRECATED_START
     return ie::TensorDesc{ie::details::convertPrecision(element_type),
                           shape,
@@ -580,7 +491,6 @@
     auto port = get_internal_port(in_port);
     auto tensor = ov::ISyncInferRequest::get_tensor(port);
     auto name = get_port_name(in_port, m_is_legacy_api);
->>>>>>> 69fe5c8c
 
     if (m_aux_tensors.find(name) != m_aux_tensors.end()) {
         auto& aux_tensor = m_aux_tensors[name];
@@ -591,32 +501,18 @@
     return tensor;
 }
 
-<<<<<<< HEAD
-ov::Tensor SyncInferRequest::get_tensor(const ov::Output<const ov::Node>& _port) const {
-    auto port_name = get_port_name(_port, m_is_legacy_api);
-    auto port = get_compiled_port(_port);
-    auto compiled_tensor = ov::ISyncInferRequest::get_tensor(port);
-=======
 ov::Tensor SyncInferRequest::get_tensor(const ov::Output<const ov::Node>& in_port) const {
     auto port_name = get_port_name(in_port, m_is_legacy_api);
     auto port = get_internal_port(in_port);
     auto port_tensor = ov::ISyncInferRequest::get_tensor(port);
->>>>>>> 69fe5c8c
 
     // No precision change
     auto is_precision_changed = m_port_precision_changed[port_name];
     if (!is_precision_changed)
-<<<<<<< HEAD
-        return compiled_tensor;
-
-    // If precision has been changed, it need return original precision tensor
-    // port's data will be stored in m_aux_tensors, and need converted to compiled tensor
-=======
         return port_tensor;
 
     // If precision has been changed, it need return original precision tensor.
     // Port's data will be stored in m_aux_tensors, and need converted to compiled tensor
->>>>>>> 69fe5c8c
     //     input  tensor: will be copied to compiled tensor before do graph inference
     //     output tensor: has be copied from graph's memory to aux tensor
 
@@ -627,11 +523,7 @@
     // Find aux tensor, will create one if cannot find
     auto port_shape = port.get_partial_shape();
     auto it = m_aux_tensors.find(port_name);
-<<<<<<< HEAD
-    ov::Shape aux_shape = compiled_tensor.get_shape();
-=======
     ov::Shape aux_shape = port_tensor.get_shape();
->>>>>>> 69fe5c8c
     if (it == m_aux_tensors.end()) {
         m_aux_tensors[port_name] = ov::Tensor(m_orig_ports_map[port_name].get_element_type(), aux_shape);
     } else if (port_shape.is_dynamic()) {
@@ -642,22 +534,12 @@
     return m_aux_tensors[port_name];
 }
 
-<<<<<<< HEAD
-std::vector<ov::Tensor> SyncInferRequest::get_tensors(const ov::Output<const ov::Node>& _port) const {
-    // TODO: support set_tensors() for port with precision/shape changes
-    auto port = get_compiled_port(_port);
-    return ov::ISyncInferRequest::get_tensors(port);
-}
-
-const ov::Output<const ov::Node>& SyncInferRequest::get_compiled_port(const ov::Output<const ov::Node>& port) const {
-=======
 std::vector<ov::Tensor> SyncInferRequest::get_tensors(const ov::Output<const ov::Node>& in_port) const {
     auto port = get_internal_port(in_port);
     return ov::ISyncInferRequest::get_tensors(port);
 }
 
 const ov::Output<const ov::Node>& SyncInferRequest::get_internal_port(const ov::Output<const ov::Node>& port) const {
->>>>>>> 69fe5c8c
     auto name = get_port_name(port, m_is_legacy_api);
     bool is_input = ov::op::util::is_parameter(port.get_node());
     if (is_input) {
@@ -667,15 +549,6 @@
     }
 }
 
-<<<<<<< HEAD
-void SyncInferRequest::set_tensor(const ov::Output<const ov::Node>& _port, const ov::Tensor& _tensor) {
-    OV_ITT_SCOPED_TASK(itt::domains::intel_cpu, "set_tensor");
-    if (!_tensor)
-        OPENVINO_THROW("Failed to set empty tensor for port!");
-    auto is_compiled_port = check_compiled_port(_port);
-    auto port = get_compiled_port(_port);
-    auto tensor = _tensor;
-=======
 void SyncInferRequest::set_tensor(const ov::Output<const ov::Node>& in_port, const ov::Tensor& in_tensor) {
     OV_ITT_SCOPED_TASK(itt::domains::intel_cpu, "set_tensor");
     if (!in_tensor)
@@ -683,44 +556,19 @@
     auto is_compiled_model_port = check_compiled_model_port(in_port);
     auto port = get_internal_port(in_port);
     auto tensor = in_tensor;
->>>>>>> 69fe5c8c
 
     // WA: legacy api create blob with ANY layout will not set BlockingDesc, which will lead to tensor.get_shape()
     // return empty shape but tensor.get_size() return correct value, and tensor.reshape() cannot update
     // BlockingDesc, so to construct new tensor with original tensor's data, which is only for ov legacy api usage.
-<<<<<<< HEAD
-    if (_port.get_partial_shape().is_static() && _tensor.get_size() > 0 && _tensor.get_shape().size() == 0 &&
-        _tensor.get_size() == ov::shape_size(_port.get_shape()) && _port.get_shape().size() > 0) {
-        tensor = ov::Tensor(_tensor.get_element_type(), _port.get_shape(), _tensor.data());
-    }
-    auto name = get_port_name(_port, m_is_legacy_api);
-=======
     if (in_port.get_partial_shape().is_static() && in_tensor.get_size() > 0 && in_tensor.get_shape().size() == 0 &&
         in_tensor.get_size() == ov::shape_size(in_port.get_shape()) && in_port.get_shape().size() > 0) {
         tensor = ov::Tensor(in_tensor.get_element_type(), in_port.get_shape(), in_tensor.data());
     }
     auto name = get_port_name(in_port, m_is_legacy_api);
->>>>>>> 69fe5c8c
     auto is_precision_changed = m_port_precision_changed[name];
 
     // Precision has been changed
     if (is_precision_changed) {
-<<<<<<< HEAD
-        if (!is_compiled_port) {
-            // Orig port
-            auto _orig_port = m_orig_ports_map[name];
-            if (_orig_port.get_element_type() == _tensor.get_element_type()) {
-                // Orig port + orig port's tensor
-                m_aux_tensors[name] = _tensor;
-                tensor = ov::ISyncInferRequest::get_tensor(port);
-                tensor.set_shape(_tensor.get_shape());
-            } else if (port.get_element_type() == _tensor.get_element_type()) {
-                // Orig port + compiled port's tensor
-                tensor = _tensor;
-            } else {
-                OPENVINO_THROW("Failed to set input tensor with precision: ",
-                               _tensor.get_element_type(), ", if model input tensor precision is: ",
-=======
         if (!is_compiled_model_port) {
             // Orig port
             auto _orig_port = m_orig_ports_map[name];
@@ -735,25 +583,12 @@
             } else {
                 OPENVINO_THROW("Failed to set input tensor with precision: ",
                                in_tensor.get_element_type(), ", if model input tensor precision is: ",
->>>>>>> 69fe5c8c
                                port.get_element_type(),
                                " or ",
                                _orig_port.get_element_type());
             }
         } else {
             // Compiled port
-<<<<<<< HEAD
-            if (_port.get_element_type() != _tensor.get_element_type()) {
-                if (m_orig_ports_map[name].get_element_type() == _tensor.get_element_type()) {
-                    // origina_port precision tensor
-                    m_aux_tensors[name] = _tensor;
-                    tensor = ov::ISyncInferRequest::get_tensor(port);
-                    tensor.set_shape(_tensor.get_shape());
-                } else {
-                    IE_THROW(ParameterMismatch)
-                        << "Failed to set input tensor with precision: " << _tensor.get_element_type()
-                        << ", if model input tensor precision is: " << _port.get_element_type();
-=======
             if (in_port.get_element_type() != in_tensor.get_element_type()) {
                 if (m_orig_ports_map[name].get_element_type() == in_tensor.get_element_type()) {
                     // origina_port precision tensor
@@ -764,7 +599,6 @@
                     IE_THROW(ParameterMismatch)
                         << "Failed to set input tensor with precision: " << in_tensor.get_element_type()
                         << ", if model input tensor precision is: " << in_port.get_element_type();
->>>>>>> 69fe5c8c
                 }
             }
         }
@@ -791,19 +625,11 @@
                            ") are incompatible");
         }
 
-<<<<<<< HEAD
-        if (!isDynamic && ngraph::shape_size(shape.to_shape()) != tensor.get_size()) {
-            OPENVINO_THROW("Can't set input tensor with name: ",
-                           name,
-                           ", because model input size = ",
-                           ngraph::shape_size(shape.to_shape()),
-=======
         if (!isDynamic && ov::shape_size(shape.to_shape()) != tensor.get_size()) {
             OPENVINO_THROW("Can't set input tensor with name: ",
                            name,
                            ", because model input size = ",
                            ov::shape_size(shape.to_shape()),
->>>>>>> 69fe5c8c
                            " and tensor size = ",
                            tensor.get_size(),
                            " are different.");
@@ -814,18 +640,6 @@
             // we must define desc for dynamic case
             // otherwise we got incorrect check on shape compatibility inside isCompatible
             // because lower and upper bound will be compared
-<<<<<<< HEAD
-            actualDesc = actualDesc->cloneWithNewDims(tensor_desc.getLayout() == InferenceEngine::Layout::SCALAR
-                                                          ? InferenceEngine::SizeVector{1}
-                                                          : tensor_desc.getDims());
-        }
-        if (actualDesc->isCompatible(MemoryDescUtils::convertToCpuBlockedMemoryDesc(tensor_desc)) &&
-            graph->_normalizePreprocMap.find(name) == graph->_normalizePreprocMap.end()) {
-            m_external_ptr[name] = tensor.data();
-        } else if (m_external_ptr.find(name) != m_external_ptr.end()) {
-            m_external_ptr.erase(name);
-        }
-=======
             OPENVINO_SUPPRESS_DEPRECATED_START
             actualDesc = actualDesc->cloneWithNewDims(tensor_desc.getLayout() == InferenceEngine::Layout::SCALAR
                                                           ? InferenceEngine::SizeVector{1}
@@ -838,7 +652,6 @@
         } else if (external_ptr.find(name) != external_ptr.end()) {
             external_ptr.erase(name);
         }
->>>>>>> 69fe5c8c
     } else {
         const auto netOutPrc = port.get_element_type();
         if (netOutPrc != tensor.get_element_type()) {
@@ -859,19 +672,11 @@
                            ") are incompatible");
         }
 
-<<<<<<< HEAD
-        if (!isDynamic && ngraph::shape_size(shape.to_shape()) != tensor.get_size()) {
-            OPENVINO_THROW("Can't set output tensor with name: ",
-                           name,
-                           ", because model output size = ",
-                           ngraph::shape_size(shape.to_shape()),
-=======
         if (!isDynamic && ov::shape_size(shape.to_shape()) != tensor.get_size()) {
             OPENVINO_THROW("Can't set output tensor with name: ",
                            name,
                            ", because model output size = ",
                            ov::shape_size(shape.to_shape()),
->>>>>>> 69fe5c8c
                            " and blob size = ",
                            tensor.get_size(),
                            " are different.");
@@ -879,15 +684,9 @@
 
         const auto& desc = graph->getOutputNodeByName(name)->getParentEdgesAtPort(0)[0]->getMemory().getDesc();
         if (!isDynamic && tensor_desc == MemoryDescUtils::convertToTensorDesc(desc)) {
-<<<<<<< HEAD
-            m_external_ptr[name] = tensor.data();
-        } else if (m_external_ptr.find(name) != m_external_ptr.end()) {
-            m_external_ptr.erase(name);
-=======
             external_ptr[name] = tensor.data();
         } else if (external_ptr.find(name) != external_ptr.end()) {
             external_ptr.erase(name);
->>>>>>> 69fe5c8c
         }
         m_outputs[name] = tensor;
     }
@@ -940,11 +739,7 @@
                     desc == MemoryDescUtils::convertToTensorDesc(
                                 graph->getInputNodeByName(name)->getChildEdgesAtPort(0)[0]->getMemory().getDesc()) &&
                     graph->_normalizePreprocMap.find(name) == graph->_normalizePreprocMap.end()) {
-<<<<<<< HEAD
-                    m_external_ptr[name] = tensor.data();
-=======
                     external_ptr[name] = tensor.data();
->>>>>>> 69fe5c8c
                 }
             }
         } else {
@@ -973,17 +768,10 @@
                 ov::ISyncInferRequest::set_tensor(port, tensor);
             } else {
                 const auto& blobDims = tensor.get_shape();
-<<<<<<< HEAD
-                // in static shape case is enough information that shapes are incompatible to throw exception
-                // but in dynamic shape case we also need to handle following corner case:
-                // on blob initialization stage we create empty blob with dimensions equal 0
-                // so if we have blob with all zero dimension we mustn't throw exception
-=======
                 // Static shape case is enough information that shapes are incompatible to throw exception
                 // but in dynamic shape case we also need to handle following corner case:
                 // on tensor initialization stage we create empty tensor with dimensions equal 0
                 // so if we have tensor with all zero dimension we mustn't throw exception
->>>>>>> 69fe5c8c
                 if (!shape.compatible(ov::PartialShape(blobDims)) &&
                     (!isDynamic || static_cast<int64_t>(blobDims.size()) != shape.rank().get_length() ||
                      std::any_of(blobDims.begin(), blobDims.end(), [](const size_t& dims) {
@@ -1005,17 +793,10 @@
             }
             m_outputs[name] = tensor;
             auto desc = create_tensor_desc(tensor);
-<<<<<<< HEAD
-            if (!isDynamic && !m_external_ptr.count(name) &&
-                desc == MemoryDescUtils::convertToTensorDesc(
-                            output->second->getParentEdgesAtPort(0)[0]->getMemory().getDesc())) {
-                m_external_ptr[name] = tensor.data();
-=======
             if (!isDynamic && !external_ptr.count(name) &&
                 desc == MemoryDescUtils::convertToTensorDesc(
                             output->second->getParentEdgesAtPort(0)[0]->getMemory().getDesc())) {
                 external_ptr[name] = tensor.data();
->>>>>>> 69fe5c8c
             }
         } else {
             OPENVINO_THROW("Tensor with name: ", name, " exists in CPU plugin graph, but absents in network outputs");
@@ -1028,22 +809,14 @@
     return;
 }
 
-<<<<<<< HEAD
-void SyncInferRequest::PushInputData() {
-=======
 void SyncInferRequest::push_input_data() {
->>>>>>> 69fe5c8c
     for (auto input : get_inputs()) {
         std::string input_name = get_port_name(input, m_is_legacy_api);
         if (input_name.empty()) {
             OPENVINO_THROW("Input tensor map contains not registered during IPlugin::compile_model tensor with name ",
                            input_name);
         }
-<<<<<<< HEAD
-        auto tensor = get_compiled_tensor(input);
-=======
         auto tensor = get_port_tensor(input);
->>>>>>> 69fe5c8c
         if (m_aux_tensors.find(input_name) != m_aux_tensors.end()) {
             auto& aux_tensor = m_aux_tensors[input_name];
 
@@ -1062,11 +835,7 @@
                         tensor.get_size());
         }
         std::pair<const std::string, ov::Tensor> in(input_name, tensor);
-<<<<<<< HEAD
-        pushInput(input_name, tensor, normToInputSupportedPrec(in));
-=======
         pushInput(input_name, tensor, norm_to_input_supported_prec(in));
->>>>>>> 69fe5c8c
     }
 }
 }  // namespace intel_cpu
