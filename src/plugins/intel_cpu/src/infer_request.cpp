--- conflicted
+++ resolved
@@ -331,14 +331,9 @@
 }
 
 std::vector<ov::SoPtr<ov::IVariableState>> SyncInferRequest::query_state() const {
-<<<<<<< HEAD
     if (m_asyncRequest->m_sub_infers) {
         auto message = ov::threading::message_manager();
         auto requests = message->getSubInferRequest();
-=======
-    auto requests = m_asyncRequest->getSubInferRequest();
-    if (requests.size() > 0) {
->>>>>>> feb5d0f8
         std::vector<ov::SoPtr<ov::IVariableState>> states;
         for (auto request : requests) {
             auto cur = request->query_state();
@@ -651,7 +646,6 @@
     auto outputs = m_asyncRequest->get_outputs();
 
     size_t requests_num = requests.size();
-    size_t requests_count = 0;
     // std::cout << "[ sub_streams_infer ] inputs: " << inputs.size() << " requests: " << requests_num << "\n";
 
     if (requests.size() > 0) {
