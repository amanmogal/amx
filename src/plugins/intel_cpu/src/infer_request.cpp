// Copyright (C) 2018-2023 Intel Corporation
// SPDX-License-Identifier: Apache-2.0
//

#include "infer_request.h"

#include "async_infer_request.h"
#include "compiled_model.h"
#include "debug.h"
#include "dnnl_extension_utils.h"
#include "ie_common.h"
#include "ie_ngraph_utils.hpp"
#include "itt.h"
#include "memory_desc/dnnl_blocked_memory_desc.h"
#include "memory_state.h"
#include "nodes/common/cpu_convert.h"
#include "nodes/common/cpu_memcpy.h"
#include "nodes/concat.h"
#include "nodes/memory.hpp"
#include "nodes/split.h"
#include "openvino/core/shape.hpp"
#include "openvino/runtime/tensor.hpp"
#include "transformations/utils/utils.hpp"
#include "utils/cpu_utils.hpp"
#include "utils/general_utils.h"

namespace ov {
namespace intel_cpu {
SyncInferRequest::SyncInferRequest(std::shared_ptr<const CompiledModel> compiled_model)
    : ov::ISyncInferRequest(compiled_model),
      m_compiled_model(compiled_model) {
    m_is_legacy_api = m_compiled_model->GetGraph()._graph.getConfig().isLegacyApi;

    // Precision maybe changed after transformation, need store original input/output port information
    auto orig_model = m_compiled_model->get_orig_model();
    for (const auto& in : orig_model->inputs()) {
        auto port_name = get_port_name(in, m_is_legacy_api);
        m_orig_ports_map[port_name] = in;
    }
    for (const auto& out : orig_model->outputs()) {
        auto port_name = get_port_name(out, m_is_legacy_api);
        m_orig_ports_map[port_name] = out;
    }

    for (const auto& in : get_inputs()) {
        auto port_name = get_port_name(in, m_is_legacy_api);
        m_input_ports_map[port_name] = in;
        if (m_orig_ports_map.find(port_name) == m_orig_ports_map.end()) {
            OPENVINO_THROW("Input port's name has been changed, cannot find ", port_name);
        }
        m_port_precision_changed[port_name] =
            m_input_ports_map[port_name].get_element_type() != m_orig_ports_map[port_name].get_element_type();
    }
    for (const auto& out : get_outputs()) {
        auto port_name = get_port_name(out, m_is_legacy_api);
        m_output_ports_map[port_name] = out;
        if (m_orig_ports_map.find(port_name) == m_orig_ports_map.end()) {
            OPENVINO_THROW("Output port's name has been changed, cannot find ", port_name);
        }
        m_port_precision_changed[port_name] =
            m_output_ports_map[port_name].get_element_type() != m_orig_ports_map[port_name].get_element_type();
    }
    create_infer_request();
}

void SyncInferRequest::create_infer_request() {
    auto id = (m_compiled_model->m_numRequests)++;
    m_profiling_task = openvino::itt::handle("INTEL_CPU_INFER_" + m_compiled_model->m_name + "_" + std::to_string(id));

    if (m_compiled_model->m_graphs.size() == 0)
        OPENVINO_THROW("No graph was found");
    graph = &(m_compiled_model->GetGraph()._graph);

    // Alocate memory for each tensor if static shape
    for (const auto& it : m_input_ports_map) {
        init_tensor(it.first);
    }
    for (const auto& it : m_output_ports_map) {
        init_tensor(it.first);
        // allocate aux tensor for output if output precision has been changed
        get_tensor(it.second);
    }

    // Save all MemoryLayer data tensors. Will use insight about mechanics
    // of MemoryLayer implementation. It uses output edge of MemoryLayer
    // producer as storage for tensor to keep it between infer calls.
    for (auto& node : graph->GetNodes()) {
        if (node->getType() == Type::MemoryInput) {
            auto memoryNode = dynamic_cast<node::MemoryInput*>(node.get());
            if (!memoryNode) {
                OPENVINO_THROW("Cannot cast ", node->getName(), " to MemoryInput");
            }
            auto state_store = memoryNode->getStore();
            auto state_name = memoryNode->getId();

            // Remove suffix with pair ID. Internal information.
            auto suffix_idx = state_name.find("/id=");
            if (suffix_idx != std::string::npos)
                state_name = state_name.substr(0, suffix_idx);

            m_memory_states.emplace_back(new VariableState(state_name, state_store));
        }
    }
}

SyncInferRequest::~SyncInferRequest() {
    --(m_compiled_model->m_numRequests);
}

void SyncInferRequest::push_states() {
    for (auto& node : graph->GetNodes()) {
        if (node->getType() == Type::MemoryInput) {
            auto cur_node = dynamic_cast<node::MemoryInput*>(node.get());
            if (!cur_node) {
                OPENVINO_THROW("Cannot cast ", node->getName(), " to MemoryInput");
            }
            auto cur_id = cur_node->getId();
            for (const auto& state : m_memory_states) {
                if (state->get_name() == cur_id) {
                    auto cur_state_mem = cur_node->getStore();
<<<<<<< HEAD
                    auto data_ptr = state->get_state().data();
                    auto data_size = state->get_state().get_byte_size();
                    auto cur_state_mem_buf = static_cast<uint8_t*>(cur_state_mem->GetPtr());
=======
                    auto data_ptr = state->GetState()->cbuffer().as<void*>();
                    auto data_size = state->GetState()->byteSize();
                    auto cur_state_mem_buf = static_cast<uint8_t*>(cur_state_mem->getData());
>>>>>>> 0148076e

                    cpu_memcpy(cur_state_mem_buf, data_ptr, data_size);
                }
            }
        }
    }
}

void SyncInferRequest::pull_states() {
    for (auto& node : graph->GetNodes()) {
        if (node->getType() == Type::MemoryInput) {
            auto cur_node = dynamic_cast<node::MemoryInput*>(node.get());
            if (!cur_node) {
                OPENVINO_THROW("Cannot cast ", node->getName(), " to MemoryInput");
            }
            auto cur_id = cur_node->getId();
            for (const auto& state : m_memory_states) {
                if (state->get_name() == cur_id) {
                    auto cur_state_mem = cur_node->getStore();
<<<<<<< HEAD
                    auto data_ptr = state->get_state().data();
                    auto data_size = state->get_state().get_byte_size();
                    auto cur_state_mem_buf = static_cast<uint8_t*>(cur_state_mem->GetPtr());
=======
                    auto data_ptr = state->GetState()->cbuffer().as<void*>();
                    auto data_size = state->GetState()->byteSize();
                    auto cur_state_mem_buf = static_cast<uint8_t*>(cur_state_mem->getData());
>>>>>>> 0148076e

                    cpu_memcpy(data_ptr, cur_state_mem_buf, data_size);
                }
            }
        }
    }
}

void SyncInferRequest::redefine_memory_for_input_nodes() {
    const auto cpuInputNodes = graph->GetInputNodesMap();
    for (const auto& port : get_inputs()) {
        std::string name = get_port_name(port, m_is_legacy_api);
        if (name.empty()) {
            OPENVINO_THROW("compiled model doesn't contain this input port.");
        }
        const auto inputNode = cpuInputNodes.find(name);
        if (inputNode == cpuInputNodes.end())
            OPENVINO_THROW("CPU execution graph doesn't contain input node with name: ", name.c_str());
        if (inputNode->second->isDynamicNode()) {
            auto tensor = get_port_tensor(port);
            inputNode->second->redefineOutputMemory({tensor.get_shape()});
        }
    }
}

void SyncInferRequest::update_external_inputs() {
    // Update it due to batched_tensors case will update input tensor
    if (m_batched_tensors.size() == 0)
        return;
    for (auto input : get_inputs()) {
        std::string input_name = get_port_name(input, m_is_legacy_api);
        if (input_name.empty()) {
            OPENVINO_THROW("Input tensor map contains not registered during IPlugin::compile_model tensor with name ",
                           input_name);
        }
        if (external_ptr.find(input_name) != external_ptr.end()) {
            auto tensor = get_port_tensor(input);
            external_ptr[input_name] = tensor.data();
        }
    }
}

void SyncInferRequest::infer() {
    using namespace openvino::itt;
    OV_ITT_SCOPED_TASK(itt::domains::intel_cpu, m_profiling_task);
    auto graphLock = m_compiled_model->GetGraph();
    graph = &(graphLock._graph);

    throw_if_canceled();
    convert_batched_tensors();
    update_external_inputs();

    if (graph->hasDynamicInput()) {
        redefine_memory_for_input_nodes();
    }

    change_default_ptr();

    throw_if_canceled();

    push_input_data();

    if (m_memory_states.size() != 0) {
        push_states();
    }

    graph->Infer(this);

    if (m_memory_states.size() != 0) {
        pull_states();
    }

    throw_if_canceled();

    graph->PullOutputData(m_outputs, m_port_precision_changed, m_aux_tensors);
}

std::vector<ov::ProfilingInfo> SyncInferRequest::get_profiling_info() const {
    if (!graph || !graph->IsReady())
        OPENVINO_THROW("Graph is not ready!");
    std::vector<ov::ProfilingInfo> perfMap;
    graph->GetPerfData(perfMap);
    return perfMap;
}

<<<<<<< HEAD
static inline void change_edge_ptr(const EdgePtr& edge, void* newPtr) {
    edge->getMemoryPtr()->setDataHandle(newPtr);
=======
static inline void changeEdgePtr(const EdgePtr &edge, InferenceEngine::Blob::Ptr blob) {
    auto size = blob->byteSize();
    auto& mem = edge->getMemory();
    auto memMngr = mem.getMemoryMngr();
    IE_ASSERT(memMngr);
    memMngr->setExtBuff(blob->buffer(), size);
>>>>>>> 0148076e
}

void SyncInferRequest::change_default_ptr() {
    for (auto& it : external_ptr) {
        const auto& inputNodesMap = graph->GetInputNodesMap();
        auto input = inputNodesMap.find(it.first);
        if (input != inputNodesMap.end()) {
            NodePtr inputNodePtr = input->second;
            if (inputNodePtr->getChildEdgeAt(0)->getMemory().getData() == static_cast<void*>(it.second->buffer()))
                continue;
            auto& childEdges = inputNodePtr->getChildEdges();
            // Perform checks that the user's memory will not be modified
            bool canBeInPlace = true;
            for (auto& childEdge : childEdges) {
                auto ce = childEdge.lock();
                if (!ce)
                    OPENVINO_THROW("Node ", inputNodePtr->getName(), " contains empty child edge");

                auto& child = ce->getChild();

                if (child->isConstant()) {
                    canBeInPlace = false;
                    break;
                }

                // the input memory should be referenced by the children, otherwise it should be written to a
                // specific location
                if (ce->inPlace(Edge::LOOK_DOWN)) {
                    canBeInPlace = false;
                    break;
                }

                if (auto result = ce->modifiedInPlace()) {
                    canBeInPlace = false;
                    break;
                }

<<<<<<< HEAD
                auto& edges = child->getChildEdges();
                for (auto& edge : edges) {
                    auto e = edge.lock();
                    if (!e)
                        OPENVINO_THROW("Node ", child->getName(), " contains empty child edge");

                    if (e->getMemory().GetData() == ce->getMemory().GetData()) {
                        canBeInPlace = false;
                        break;
                    }
                }

                if (!canBeInPlace)
=======
                if (child->getType() == Type::Concatenation && child->isInPlace()) {
                    canBeInPlace = false;
>>>>>>> 0148076e
                    break;
                }
            }
            if (canBeInPlace) {
                for (auto& edge : childEdges) {
                    auto e = edge.lock();
                    if (!e)
                        OPENVINO_THROW("Node ", inputNodePtr->getName(), " contains empty child edge");

                    change_edge_ptr(e, it.second);
                }
            }
            continue;
        }

        const auto& outputNodesMap = graph->GetOutputNodesMap();
        auto output = outputNodesMap.find(it.first);
        if (output != outputNodesMap.end()) {
            auto parentEdge = output->second->getParentEdgeAt(0);
            if (parentEdge->getMemory().getData() == static_cast<void*>(it.second->buffer()))
                continue;

            bool canBeInPlace = true;
            void* defaultPtr = parentEdge->getMemory().getData();
            // Cannot be in-place after concat because concat is using different ptrs without offsets
            auto parent = parentEdge->getParent();
            NodePtr previousParent;
            do {
                previousParent = parent;
                if (parent->getChildEdges().size() != 1 || parent->isConstant() || parent->isInPlace()) {
                    canBeInPlace = false;
                    break;
                }

                auto& parentEdges = parent->getParentEdges();
                for (auto& edge : parentEdges) {
                    auto e = edge.lock();
                    if (!e)
                        OPENVINO_THROW("Node ", parent->getName(), " contains empty parent edge");

                    if (e->getMemory().getData() == defaultPtr) {
                        parent = e->getParent();
                        break;
                    }
                }
            } while (previousParent != parent);
            if (canBeInPlace)
                change_edge_ptr(parentEdge, it.second);
            continue;
        }
        OPENVINO_THROW("Cannot find input/output blob: ", it.first);
    }
}

std::vector<std::shared_ptr<ov::IVariableState>> SyncInferRequest::query_state() const {
    return m_memory_states;
}

void SyncInferRequest::set_async_request(AsyncInferRequest* asyncRequest) {
    m_asyncRequest = asyncRequest;
}

void SyncInferRequest::throw_if_canceled() const {
    if (m_asyncRequest != nullptr) {
        m_asyncRequest->throw_if_canceled();
    }
}

InferenceEngine::Precision SyncInferRequest::norm_to_input_supported_prec(
    const std::pair<const std::string, ov::Tensor>& input) const {
    auto inPrec = InferenceEngine::details::convertPrecision(input.second.get_element_type());
    if (graph->hasMeanImageFor(input.first) &&
        one_of(inPrec, InferenceEngine::Precision::U8, InferenceEngine::Precision::BOOL)) {
        inPrec = InferenceEngine::Precision::FP32;
    } else {
        inPrec = normalizeToSupportedPrecision(inPrec);
    }

    if (inPrec == InferenceEngine::Precision::UNSPECIFIED) {
        OPENVINO_THROW("Unsupported input precision ", input.second.get_element_type());
    }
    return inPrec;
}

<<<<<<< HEAD
bool SyncInferRequest::check_compiled_model_port(const ov::Output<const ov::Node>& port) const {
    auto name = get_port_name(port, m_is_legacy_api);
=======
/* ========================================== LegacyInferRequest ========================================== */
LegacyInferRequest::LegacyInferRequest(InferenceEngine::InputsDataMap networkInputs,
                                       InferenceEngine::OutputsDataMap networkOutputs,
                                       std::shared_ptr<ExecNetwork> execNetwork)
    : InferRequestBase(networkInputs, networkOutputs, execNetwork) {
    CreateInferRequest();
}

void LegacyInferRequest::initBlobs() {
    for (const auto& it : _networkInputs) {
        LegacyInferRequest::GetBlob(it.first);
    }
    for (const auto& it : _networkOutputs) {
        LegacyInferRequest::GetBlob(it.first);
    }
}

void LegacyInferRequest::changeDefaultPtr() {
    // renew external pointers before infer
    const auto &inMap = graph->inputNodesMap;
    for (auto &it : inMap) {
        const auto &name = it.first;
        auto itr = externalPtr.find(name);
        if (itr != externalPtr.end() && !(itr->second->buffer() == _inputs[name]->buffer())) {
            itr->second = _inputs[name];
        }
    }
    const auto &outMap = graph->outputNodesMap;
    for (auto &it : outMap) {
        const auto &name = it.first;
        auto itr = externalPtr.find(name);
        if (itr != externalPtr.end() && !(itr->second->buffer() == _outputs[name]->buffer())) {
            itr->second = _outputs[name];
        }
    }
    InferRequestBase::changeDefaultPtr();
}

void LegacyInferRequest::SetBlob(const std::string& name, const InferenceEngine::Blob::Ptr &data) {
    OV_ITT_SCOPED_TASK(itt::domains::intel_cpu, "SetBlobLegacy");
>>>>>>> 0148076e
    if (name.empty()) {
        OPENVINO_THROW("cpu plugin checking port failed: cannot find this port with empty name.");
    }

    bool is_input = ov::op::util::is_parameter(port.get_node());
    if (is_input) {
        auto it = m_input_ports_map.find(name);
        if (it == m_input_ports_map.end()) {
            OPENVINO_THROW("cpu plugin checking input port failed: cannot find this port with name ", name);
        }

<<<<<<< HEAD
        if ((it->second.get_element_type() == port.get_element_type()) &&
            (it->second.get_partial_shape() == port.get_partial_shape())) {
            return true;
=======
        if (preProcRequired) {
            if (_preProcData.find(name) == _preProcData.end()) {
                _preProcData.emplace(name, InferenceEngine::CreatePreprocDataHelper());
            }
            _preProcData[name]->isApplicable(data, _inputs[name]);
            // Stores the given blob as ROI blob. It will be used to fill in network input during
            // pre-processing
            _preProcData[name]->setRoiBlob(data);
        } else {
            size_t inputSize = foundInput->getTensorDesc().getLayout() != InferenceEngine::Layout::SCALAR
                ? InferenceEngine::details::product(foundInput->getTensorDesc().getDims())
                : 1;
            if (dataSize != inputSize) {
                IE_THROW() << "Input blob size is not equal network input size ("
                                   << dataSize << "!=" << inputSize << ").";
            }

            if (foundInput->getTensorDesc().getDims() != data->getTensorDesc().getDims()) {
                IE_THROW(ParameterMismatch) << "Failed to set input blob. Dimensions mismatch.";
            }

            if (data->getTensorDesc().getLayout() != InferenceEngine::Layout::ANY && foundInput->getTensorDesc().getLayout() != InferenceEngine::Layout::ANY &&
                foundInput->getTensorDesc().getBlockingDesc() != data->getTensorDesc().getBlockingDesc()) {
                IE_THROW(ParameterMismatch) << "Failed to set input blob. Blocking descriptor mismatch.";
            }

            auto pBlobDesc = MemoryDescUtils::interpretAsBlobDesc(graph->getInputNodeByName(name)->getChildEdgesAtPort(0)[0]->getMemory());
            if (data->getTensorDesc() == pBlobDesc &&
                graph->_normalizePreprocMap.find(name) == graph->_normalizePreprocMap.end()) {
                externalPtr[name] = data;
            } else if (externalPtr.find(name) != externalPtr.end()) {
                externalPtr.erase(name);
            }
            _inputs[name] = data;
        }
    }
    if (foundOutput) {
        if (compoundBlobPassed) {
            IE_THROW(NotImplemented)
                               << "cannot set compound blob: supported only for input pre-processing";
        }
        if (foundOutput->getPrecision() != data->getTensorDesc().getPrecision()) {
            IE_THROW(ParameterMismatch) << "Failed to set output blob with precision: "
                               << data->getTensorDesc().getPrecision() << ", if CNNNetwork output blob precision is: " << foundOutput->getPrecision();
>>>>>>> 0148076e
        }
        return false;
    } else {
        auto it = m_output_ports_map.find(name);
        if (it == m_output_ports_map.end()) {
            OPENVINO_THROW("cpu plugin checking output port failed: cannot find this port with name ", name);
        }
        if ((it->second.get_element_type() == port.get_element_type()) &&
            (it->second.get_partial_shape() == port.get_partial_shape())) {
            return true;
        }
<<<<<<< HEAD
        return false;
    }
}

InferenceEngine::TensorDesc SyncInferRequest::create_tensor_desc(const ov::Tensor& tensor) {
    auto element_type = tensor.get_element_type();
    auto shape = tensor.get_shape();
    std::vector<size_t> blk_order(shape.size());
    std::iota(blk_order.begin(), blk_order.end(), 0);
    std::vector<size_t> dim_offset(shape.size(), 0);
    std::vector<size_t> blk_strides;
    auto byte_strides = element_type.bitwidth() >= 8 ? tensor.get_strides() : Strides{};
    if (byte_strides.empty()) {
        blk_strides = ov::row_major_strides(shape);
    } else {
        blk_strides.resize(byte_strides.size());
        std::transform(byte_strides.begin(),
                       byte_strides.end(),
                       blk_strides.begin(),
                       [&element_type](size_t byte_stride) {
                           OPENVINO_ASSERT(byte_stride % element_type.size() == 0,
                                           "Limitation: Stride in bytes ",
                                           byte_stride,
                                           " should be divisible by size of element ",
                                           element_type.size());
                           return byte_stride / element_type.size();
                       });
    }
    OPENVINO_SUPPRESS_DEPRECATED_START
    return ie::TensorDesc{ie::details::convertPrecision(element_type),
                          shape,
                          ie::BlockingDesc{shape, blk_order, 0, dim_offset, blk_strides}};
    OPENVINO_SUPPRESS_DEPRECATED_END
}
=======

        auto pBlobDesc = MemoryDescUtils::interpretAsBlobDesc(graph->getOutputNodeByName(name)->getParentEdgesAtPort(0)[0]->getMemory());
        if (data->getTensorDesc() == pBlobDesc) {
            externalPtr[name] = data;
        } else if (externalPtr.find(name) != externalPtr.end()) {
            externalPtr.erase(name);
        }
        _outputs[name] = data;
    }
}

InferenceEngine::Blob::Ptr LegacyInferRequest::GetBlob(const std::string& name) {
    OV_ITT_SCOPED_TASK(itt::domains::intel_cpu, "GetBlobLegacy");

    if (!graph || !graph->IsReady())
        IE_THROW() << "Graph is not ready!";

    InferenceEngine::Blob::Ptr data;

    const auto &inMap = graph->inputNodesMap;
    auto input = inMap.find(name);
    if (input != inMap.end()) {
        // ROI blob is returned only if it was set previously.
        auto it = _preProcData.find(name);
        if (it != _preProcData.end()) {
            data = it->second->getRoiBlob();
            return data;
        }

        if (_inputs.find(name) == _inputs.end()) {
            auto pBlob = MemoryDescUtils::interpretAsBlob(graph->getInputNodeByName(name)->getChildEdgesAtPort(0)[0]->getMemory());
            if (!pBlob) {
                IE_THROW() << "Can not interpret cpu plugin memory object as InferenceEngine::Blob. Input node name: " << name;
            }

            InferenceEngine::TensorDesc desc = pBlob->getTensorDesc();
            auto itr = _networkInputs.find(name);
            if (itr != _networkInputs.end()) {
                const InferenceEngine::Layout &l = itr->second->getLayout();
                const InferenceEngine::Precision &p = itr->second->getPrecision();
                const InferenceEngine::SizeVector &dims = itr->second->getTensorDesc().getDims();
                desc = InferenceEngine::TensorDesc(p, dims, l);
            }

            _inputs[name] = make_blob_with_precision(desc);
            _inputs[name]->allocate();
            if (pBlob->getTensorDesc() == desc &&
                graph->_normalizePreprocMap.find(name) == graph->_normalizePreprocMap.end()) {
                externalPtr[name] = _inputs[name];
            }
        }
        data = _inputs[name];
        checkBlob(data, name, true);
        // check if preprocess required, but still wasn't set
        auto preProcessedInput = std::find_if(std::begin(_networkInputs), std::end(_networkInputs),
            [&](const std::pair<std::string, InferenceEngine::InputInfo::Ptr>& pair) {
                return pair.first == name;
            });
        if (preProcessedInput != std::end(_networkInputs)) {
            InferenceEngine::InputInfo::Ptr foundInput;
            InferenceEngine::DataPtr foundOutput;
            if (!findInputAndOutputBlobByName(name, foundInput, foundOutput)) {
                IE_THROW() << "Blob with name: " << name << " absents in network inputs";
            }
            if (preProcessingRequired(foundInput, data)) {
                _preProcData.emplace(name, InferenceEngine::CreatePreprocDataHelper());
                _preProcData[name]->isApplicable(data, _inputs[name]);
                _preProcData[name]->setRoiBlob(data);
            }
        }
    }

    if (graph->hasOutputWithName(name)) {
        if (_outputs.find(name) == _outputs.end()) {
            auto pBlobDesc = MemoryDescUtils::interpretAsBlobDesc(graph->getOutputNodeByName(name)->getParentEdgesAtPort(0)[0]->getMemory());
            if (!data) {
                InferenceEngine::TensorDesc desc = _networkOutputs[name]->getTensorDesc();
                desc.setPrecision(normalizeToSupportedPrecision(desc.getPrecision()));

                // WA: need to avoid exception thrown when we compare blocking desc in SetBlob
                // in situation if we push output blobs as inputs for next network (in Hetero plugin)
                // it may be that output tensor desc will be different from real input tensor desc for next network
                // because the optimal descriptor was chosen (e.g. inPlace case for Split node)
                auto currBlockDesc = InferenceEngine::BlockingDesc(desc.getBlockingDesc().getBlockDims(), desc.getBlockingDesc().getOrder());
                desc = InferenceEngine::TensorDesc(desc.getPrecision(), desc.getDims(), currBlockDesc);

                data = make_blob_with_precision(desc);
                data->allocate();
            } else {
                const auto& expectedTensorDesc = pBlobDesc;

                if (expectedTensorDesc.getPrecision() != data->getTensorDesc().getPrecision()) {
                    IE_THROW(ParameterMismatch) << "Network input and output use the same name: " << name << " but expect blobs with different precision: "
                                                << data->getTensorDesc().getPrecision() << " for input and " << expectedTensorDesc.getPrecision()
                                                << " for output.";
                }

                if (expectedTensorDesc.getDims() != data->getTensorDesc().getDims()) {
                    IE_THROW(ParameterMismatch) << "Network input and output use the same name: " << name << " but expect blobs with different shapes.";
                }
>>>>>>> 0148076e

ov::Tensor SyncInferRequest::get_port_tensor(const ov::Output<const ov::Node>& in_port) const {
    check_compiled_model_port(in_port);
    auto port = get_internal_port(in_port);
    auto tensor = ov::ISyncInferRequest::get_tensor(port);
    auto name = get_port_name(in_port, m_is_legacy_api);

<<<<<<< HEAD
    if (m_aux_tensors.find(name) != m_aux_tensors.end()) {
        auto& aux_tensor = m_aux_tensors[name];
        if (aux_tensor.get_shape() != tensor.get_shape()) {
            tensor.set_shape(aux_tensor.get_shape());
=======
            _outputs[name] = data;
            if (!externalPtr.count(name) && data->getTensorDesc() == pBlobDesc) {
                externalPtr[name] = data;
            }
>>>>>>> 0148076e
        }
    }
    return tensor;
}

ov::Tensor SyncInferRequest::get_tensor(const ov::Output<const ov::Node>& in_port) const {
    auto port_name = get_port_name(in_port, m_is_legacy_api);
    auto port = get_internal_port(in_port);
    auto port_tensor = ov::ISyncInferRequest::get_tensor(port);

    // No precision change
    auto is_precision_changed = m_port_precision_changed[port_name];
    if (!is_precision_changed)
        return port_tensor;

    // If precision has been changed, it need return original precision tensor.
    // Port's data will be stored in m_aux_tensors, and need converted to compiled tensor
    //     input  tensor: will be copied to compiled tensor before do graph inference
    //     output tensor: has been copied from graph's memory to aux tensor when inference done
    if (m_orig_ports_map.find(port_name) == m_orig_ports_map.end()) {
        OPENVINO_THROW("get_tensor: cannot find model port, name: ", port_name);
    }

    // Find aux tensor, will create one if cannot find
    auto port_shape = port.get_partial_shape();
    auto it = m_aux_tensors.find(port_name);
    ov::Shape aux_shape = port_tensor.get_shape();
    if (it == m_aux_tensors.end()) {
        m_aux_tensors[port_name] = ov::Tensor(m_orig_ports_map[port_name].get_element_type(), aux_shape);
    } else if (port_shape.is_dynamic()) {
        if (m_aux_tensors[port_name].get_shape() != aux_shape)
            m_aux_tensors[port_name].set_shape(aux_shape);
    }

    return m_aux_tensors[port_name];
}

std::vector<ov::Tensor> SyncInferRequest::get_tensors(const ov::Output<const ov::Node>& in_port) const {
    auto port = get_internal_port(in_port);
    return ov::ISyncInferRequest::get_tensors(port);
}

const ov::Output<const ov::Node>& SyncInferRequest::get_internal_port(const ov::Output<const ov::Node>& port) const {
    auto name = get_port_name(port, m_is_legacy_api);
    bool is_input = ov::op::util::is_parameter(port.get_node());
    if (is_input) {
        return m_input_ports_map[name];
    } else {
        return m_output_ports_map[name];
    }
}

void SyncInferRequest::set_tensor(const ov::Output<const ov::Node>& in_port, const ov::Tensor& in_tensor) {
    OV_ITT_SCOPED_TASK(itt::domains::intel_cpu, "set_tensor");
    if (!in_tensor)
        OPENVINO_THROW("Failed to set empty tensor for port!");
    auto is_compiled_model_port = check_compiled_model_port(in_port);
    auto port = get_internal_port(in_port);
    auto tensor = in_tensor;

    // WA: legacy api create blob with ANY layout will not set BlockingDesc, which will lead to tensor.get_shape()
    // return empty shape but tensor.get_size() return correct value, and tensor.reshape() cannot update
    // BlockingDesc, so to construct new tensor with original tensor's data, which is only for ov legacy api usage.
    if (in_port.get_partial_shape().is_static() && in_tensor.get_size() > 0 && in_tensor.get_shape().size() == 0 &&
        in_tensor.get_size() == ov::shape_size(in_port.get_shape()) && in_port.get_shape().size() > 0) {
        tensor = ov::Tensor(in_tensor.get_element_type(), in_port.get_shape(), in_tensor.data());
    }
    auto name = get_port_name(in_port, m_is_legacy_api);
    auto is_precision_changed = m_port_precision_changed[name];

    // Precision has been changed
    if (is_precision_changed) {
        if (!is_compiled_model_port) {
            // Original port
            auto _orig_port = m_orig_ports_map[name];
            if (_orig_port.get_element_type() == in_tensor.get_element_type()) {
                // Original port + original port's tensor
                m_aux_tensors[name] = in_tensor;
                tensor = ov::ISyncInferRequest::get_tensor(port);
                tensor.set_shape(in_tensor.get_shape());
            } else if (port.get_element_type() == in_tensor.get_element_type()) {
                // Original port + compiled model port's tensor
                tensor = in_tensor;
            } else {
                OPENVINO_THROW("ParameterMismatch: failed to set input tensor with precision ",
                               in_tensor.get_element_type(),
                               ", if model input tensor precision is: ",
                               port.get_element_type(),
                               " or ",
                               _orig_port.get_element_type());
            }
        } else {
            // Compiled model's port
            if (in_port.get_element_type() != in_tensor.get_element_type()) {
                if (m_orig_ports_map[name].get_element_type() == in_tensor.get_element_type()) {
                    // Original port precision tensor, likely reach here
                    m_aux_tensors[name] = in_tensor;
                    tensor = ov::ISyncInferRequest::get_tensor(port);
                    tensor.set_shape(in_tensor.get_shape());
                } else {
                    OPENVINO_THROW("ParameterMismatch: failed to set input tensor with precision ",
                                   in_tensor.get_element_type(),
                                   ", if model input tensor precision is: ",
                                   in_port.get_element_type());
                }
            }
        }
    }

    auto tensor_desc = create_tensor_desc(tensor);
    bool is_input = ov::op::util::is_parameter(port.get_node());
    if (is_input) {
        const auto netInPrc = port.get_element_type();
        if (netInPrc != tensor.get_element_type()) {
            IE_THROW(ParameterMismatch) << "Failed to set input tensor with precision: " << tensor.get_element_type()
                                        << ", if model input tensor precision is: " << netInPrc;
        }

        const auto shape = port.get_partial_shape();
        const bool isDynamic = shape.is_dynamic();
        if (!shape.compatible(ov::PartialShape(tensor.get_shape()))) {
            OPENVINO_THROW("The tensor size is not equal to model, can't set input tensor with name: ",
                           name,
                           ", because model input (shape=",
                           shape,
                           ") and tensor (shape=",
                           vec2str(tensor.get_shape()),
                           ") are incompatible");
        }

        if (!isDynamic && ov::shape_size(shape.to_shape()) != tensor.get_size()) {
            OPENVINO_THROW("Can't set input tensor with name: ",
                           name,
                           ", because model input size = ",
                           ov::shape_size(shape.to_shape()),
                           " and tensor size = ",
                           tensor.get_size(),
                           " are different.");
        }

        MemoryDescPtr actualDesc = graph->getInputNodeByName(name)->getBaseMemDescAtOutputPort(0);
        if (!actualDesc->isDefined()) {
            // we must define desc for dynamic case
            // otherwise we got incorrect check on shape compatibility inside isCompatible
            // because lower and upper bound will be compared
<<<<<<< HEAD
            OPENVINO_SUPPRESS_DEPRECATED_START
            actualDesc = actualDesc->cloneWithNewDims(tensor_desc.getLayout() == InferenceEngine::Layout::SCALAR
                                                          ? InferenceEngine::SizeVector{1}
                                                          : tensor_desc.getDims());
            OPENVINO_SUPPRESS_DEPRECATED_END
        }
        if (actualDesc->isCompatible(MemoryDescUtils::convertToCpuBlockedMemoryDesc(tensor_desc)) &&
            graph->_normalizePreprocMap.find(name) == graph->_normalizePreprocMap.end()) {
            external_ptr[name] = tensor.data();
        } else if (external_ptr.find(name) != external_ptr.end()) {
            external_ptr.erase(name);
=======
            actualDesc = actualDesc->cloneWithNewDims(blobDesc.getLayout() == InferenceEngine::Layout::SCALAR ? InferenceEngine::SizeVector{1} :
                                                                                                                blobDesc.getDims());
        }
        if (actualDesc->isCompatible(MemoryDescUtils::convertToCpuBlockedMemoryDesc(blobDesc)) &&
            graph->_normalizePreprocMap.find(name) == graph->_normalizePreprocMap.end()) {
            externalPtr[name] = data;
        } else if (externalPtr.find(name) != externalPtr.end()) {
            externalPtr.erase(name);
>>>>>>> 0148076e
        }
    } else {
        const auto netOutPrc = port.get_element_type();
        if (netOutPrc != tensor.get_element_type()) {
            IE_THROW(ParameterMismatch) << "Failed to set output tensor with precision: " << tensor.get_element_type()
                                        << ", if model output tensor precision is: " << netOutPrc;
        }

        const auto shape = port.get_partial_shape();
        const bool isDynamic = shape.is_dynamic();

        if (!shape.compatible(ov::PartialShape(tensor.get_shape()))) {
            OPENVINO_THROW("The tensor size is not equal to model, can't set output tensor with name: ",
                           name,
                           ", because model output (shape=",
                           shape,
                           ") and blob (shape=",
                           vec2str(tensor.get_shape()),
                           ") are incompatible");
        }

        if (!isDynamic && ov::shape_size(shape.to_shape()) != tensor.get_size()) {
            OPENVINO_THROW("Can't set output tensor with name: ",
                           name,
                           ", because model output size = ",
                           ov::shape_size(shape.to_shape()),
                           " and blob size = ",
                           tensor.get_size(),
                           " are different.");
        }

<<<<<<< HEAD
        const auto& desc = graph->getOutputNodeByName(name)->getParentEdgesAtPort(0)[0]->getMemory().getDesc();
        if (!isDynamic && tensor_desc == MemoryDescUtils::convertToTensorDesc(desc)) {
            external_ptr[name] = tensor.data();
        } else if (external_ptr.find(name) != external_ptr.end()) {
            external_ptr.erase(name);
=======
        const auto &desc = graph->getOutputNodeByName(name)->getParentEdgesAtPort(0)[0]->getMemory().getDesc();
        if (!isDynamic && blobDesc == MemoryDescUtils::convertToTensorDesc(desc)) {
            externalPtr[name] = data;
        } else if (externalPtr.find(name) != externalPtr.end()) {
            externalPtr.erase(name);
>>>>>>> 0148076e
        }
        m_outputs[name] = tensor;
    }
    ov::ISyncInferRequest::set_tensor(port, tensor);
}

void SyncInferRequest::set_tensors_impl(const ov::Output<const ov::Node> port, const std::vector<ov::Tensor>& tensors) {
    for (const auto& input : get_inputs()) {
        if (input == port) {
            m_batched_tensors[input.get_tensor_ptr()] = tensors;
            return;
        }
    }
    OPENVINO_THROW("Cannot find port to set_tensors!");
}

void SyncInferRequest::init_tensor(const std::string& name) {
    OV_ITT_SCOPED_TASK(itt::domains::intel_cpu, "init_tensor");

    if (!graph || !graph->IsReady())
        OPENVINO_THROW("Graph is not ready!");

    if (name.empty())
        OPENVINO_THROW("Can't preapre tensor for empty name! ");

    ov::Tensor tensor;
    const auto& inMap = graph->inputNodesMap;
    auto input = inMap.find(name);
    if (input != inMap.end()) {
        auto input_port = m_input_ports_map.find(name);
        if (input_port != m_input_ports_map.end()) {
            auto& port = input_port->second;
            tensor = ov::ISyncInferRequest::get_tensor(port);

            if (!tensor) {
                const auto shape = port.get_partial_shape();
                const bool isDynamic = shape.is_dynamic();
                ov::Shape tensor_shape;
                if (isDynamic) {
                    tensor_shape = ov::Shape(shape.rank().get_length(), 0);
                } else {
                    tensor_shape = shape.to_shape();
                }

                tensor = ov::Tensor(port.get_element_type(), tensor_shape);
                ov::ISyncInferRequest::set_tensor(port, tensor);

                auto desc = create_tensor_desc(tensor);
                if (!isDynamic &&
<<<<<<< HEAD
                    desc == MemoryDescUtils::convertToTensorDesc(
                                graph->getInputNodeByName(name)->getChildEdgesAtPort(0)[0]->getMemory().getDesc()) &&
                    graph->_normalizePreprocMap.find(name) == graph->_normalizePreprocMap.end()) {
                    external_ptr[name] = tensor.data();
=======
                    desc == MemoryDescUtils::convertToTensorDesc(graph->getInputNodeByName(name)->getChildEdgesAtPort(0)[0]->getMemory().getDesc()) &&
                    graph->_normalizePreprocMap.find(name) == graph->_normalizePreprocMap.end()) {
                    externalPtr[name] = _inputs[name];
>>>>>>> 0148076e
                }
            }
        } else {
            OPENVINO_THROW("Tensor with name: ", name, " exists in CPU plugin graph, but absents in network inputs");
        }
    }

    const auto& outMap = graph->outputNodesMap;
    auto output = outMap.find(name);
    if (output != outMap.end()) {
        auto output_port = m_output_ports_map.find(name);
        if (output_port != m_output_ports_map.end()) {
            auto& port = output_port->second;
            tensor = ov::ISyncInferRequest::get_tensor(port);
            const auto shape = port.get_partial_shape();
            const bool isDynamic = shape.is_dynamic();

            if (!tensor) {
                ov::Shape tensor_shape;
                if (isDynamic) {
                    tensor_shape = ov::Shape(shape.rank().get_length(), 0);
                } else {
                    tensor_shape = shape.to_shape();
                }
                tensor = ov::Tensor(port.get_element_type(), tensor_shape);
                ov::ISyncInferRequest::set_tensor(port, tensor);
            } else {
                const auto& blobDims = tensor.get_shape();
                // Static shape case is enough information that shapes are incompatible to throw exception
                // but in dynamic shape case we also need to handle following corner case:
                // on tensor initialization stage we create empty tensor with dimensions equal 0
                // so if we have tensor with all zero dimension we mustn't throw exception
                if (!shape.compatible(ov::PartialShape(blobDims)) &&
                    (!isDynamic || static_cast<int64_t>(blobDims.size()) != shape.rank().get_length() ||
                     std::any_of(blobDims.begin(), blobDims.end(), [](const size_t& dims) {
                         return dims != 0;
                     }))) {
                    IE_THROW(ParameterMismatch)
                        << "Network input and output use the same name: " << name
                        << ", but expect tensors with different shapes. Input shape: " << ov::PartialShape(blobDims)
                        << ", output shape: " << shape;
                }

<<<<<<< HEAD
                const auto netOutPrc = port.get_element_type();
                if (netOutPrc != tensor.get_element_type()) {
                    IE_THROW(ParameterMismatch)
                        << "Network input and output use the same name: " << name
                        << " but expect blobs with different precision: " << tensor.get_element_type()
                        << " for input and " << netOutPrc << " for output.";
=======
                _outputs[name] = data;
                if (!isDynamic && !externalPtr.count(name) &&
                    data->getTensorDesc() == MemoryDescUtils::convertToTensorDesc(output->second->getParentEdgesAtPort(0)[0]->getMemory().getDesc())) {
                    externalPtr[name] = data;
>>>>>>> 0148076e
                }
            }
            m_outputs[name] = tensor;
            auto desc = create_tensor_desc(tensor);
            if (!isDynamic && !external_ptr.count(name) &&
                desc == MemoryDescUtils::convertToTensorDesc(
                            output->second->getParentEdgesAtPort(0)[0]->getMemory().getDesc())) {
                external_ptr[name] = tensor.data();
            }
        } else {
            OPENVINO_THROW("Tensor with name: ", name, " exists in CPU plugin graph, but absents in network outputs");
        }
    }

    if (!tensor) {
        OPENVINO_THROW("Cannot find tensor with name: ", name);
    }
    return;
}

void SyncInferRequest::push_input_data() {
    for (auto input : get_inputs()) {
        std::string input_name = get_port_name(input, m_is_legacy_api);
        if (input_name.empty()) {
            OPENVINO_THROW("Input tensor map contains not registered during IPlugin::compile_model tensor with name ",
                           input_name);
        }
        auto tensor = get_port_tensor(input);
        if (m_aux_tensors.find(input_name) != m_aux_tensors.end()) {
            auto& aux_tensor = m_aux_tensors[input_name];

            if (aux_tensor.get_shape() != tensor.get_shape()) {
                tensor.set_shape(aux_tensor.get_shape());
            }
            const void* srcData = aux_tensor.data();
            void* dstData = tensor.data();
            if ((dstData == nullptr) || (srcData == nullptr)) {
                OPENVINO_THROW("Get tensor has no allocated memory");
            }
            cpu_convert(srcData,
                        dstData,
                        InferenceEngine::details::convertPrecision(aux_tensor.get_element_type()),
                        InferenceEngine::details::convertPrecision(tensor.get_element_type()),
                        tensor.get_size());
        }
        graph->PushInputData(input_name, tensor);
    }
}
}  // namespace intel_cpu
}  // namespace ov<|MERGE_RESOLUTION|>--- conflicted
+++ resolved
@@ -118,15 +118,9 @@
             for (const auto& state : m_memory_states) {
                 if (state->get_name() == cur_id) {
                     auto cur_state_mem = cur_node->getStore();
-<<<<<<< HEAD
                     auto data_ptr = state->get_state().data();
                     auto data_size = state->get_state().get_byte_size();
-                    auto cur_state_mem_buf = static_cast<uint8_t*>(cur_state_mem->GetPtr());
-=======
-                    auto data_ptr = state->GetState()->cbuffer().as<void*>();
-                    auto data_size = state->GetState()->byteSize();
                     auto cur_state_mem_buf = static_cast<uint8_t*>(cur_state_mem->getData());
->>>>>>> 0148076e
 
                     cpu_memcpy(cur_state_mem_buf, data_ptr, data_size);
                 }
@@ -146,15 +140,9 @@
             for (const auto& state : m_memory_states) {
                 if (state->get_name() == cur_id) {
                     auto cur_state_mem = cur_node->getStore();
-<<<<<<< HEAD
                     auto data_ptr = state->get_state().data();
                     auto data_size = state->get_state().get_byte_size();
-                    auto cur_state_mem_buf = static_cast<uint8_t*>(cur_state_mem->GetPtr());
-=======
-                    auto data_ptr = state->GetState()->cbuffer().as<void*>();
-                    auto data_size = state->GetState()->byteSize();
                     auto cur_state_mem_buf = static_cast<uint8_t*>(cur_state_mem->getData());
->>>>>>> 0148076e
 
                     cpu_memcpy(data_ptr, cur_state_mem_buf, data_size);
                 }
@@ -192,7 +180,7 @@
         }
         if (external_ptr.find(input_name) != external_ptr.end()) {
             auto tensor = get_port_tensor(input);
-            external_ptr[input_name] = tensor.data();
+            external_ptr[input_name] = tensor;
         }
     }
 }
@@ -240,17 +228,12 @@
     return perfMap;
 }
 
-<<<<<<< HEAD
-static inline void change_edge_ptr(const EdgePtr& edge, void* newPtr) {
-    edge->getMemoryPtr()->setDataHandle(newPtr);
-=======
-static inline void changeEdgePtr(const EdgePtr &edge, InferenceEngine::Blob::Ptr blob) {
-    auto size = blob->byteSize();
+static inline void change_edge_ptr(const EdgePtr &edge, ov::Tensor& tensor) {
+    auto size = tensor.get_byte_size();//blob->byteSize();
     auto& mem = edge->getMemory();
     auto memMngr = mem.getMemoryMngr();
     IE_ASSERT(memMngr);
-    memMngr->setExtBuff(blob->buffer(), size);
->>>>>>> 0148076e
+    memMngr->setExtBuff(tensor.data(), size);
 }
 
 void SyncInferRequest::change_default_ptr() {
@@ -259,7 +242,7 @@
         auto input = inputNodesMap.find(it.first);
         if (input != inputNodesMap.end()) {
             NodePtr inputNodePtr = input->second;
-            if (inputNodePtr->getChildEdgeAt(0)->getMemory().getData() == static_cast<void*>(it.second->buffer()))
+            if (inputNodePtr->getChildEdgeAt(0)->getMemory().getData() == static_cast<void*>(it.second.data()))
                 continue;
             auto& childEdges = inputNodePtr->getChildEdges();
             // Perform checks that the user's memory will not be modified
@@ -288,24 +271,8 @@
                     break;
                 }
 
-<<<<<<< HEAD
-                auto& edges = child->getChildEdges();
-                for (auto& edge : edges) {
-                    auto e = edge.lock();
-                    if (!e)
-                        OPENVINO_THROW("Node ", child->getName(), " contains empty child edge");
-
-                    if (e->getMemory().GetData() == ce->getMemory().GetData()) {
-                        canBeInPlace = false;
-                        break;
-                    }
-                }
-
-                if (!canBeInPlace)
-=======
                 if (child->getType() == Type::Concatenation && child->isInPlace()) {
                     canBeInPlace = false;
->>>>>>> 0148076e
                     break;
                 }
             }
@@ -325,7 +292,7 @@
         auto output = outputNodesMap.find(it.first);
         if (output != outputNodesMap.end()) {
             auto parentEdge = output->second->getParentEdgeAt(0);
-            if (parentEdge->getMemory().getData() == static_cast<void*>(it.second->buffer()))
+            if (parentEdge->getMemory().getData() == static_cast<void*>(it.second.data()))
                 continue;
 
             bool canBeInPlace = true;
@@ -390,51 +357,8 @@
     return inPrec;
 }
 
-<<<<<<< HEAD
 bool SyncInferRequest::check_compiled_model_port(const ov::Output<const ov::Node>& port) const {
     auto name = get_port_name(port, m_is_legacy_api);
-=======
-/* ========================================== LegacyInferRequest ========================================== */
-LegacyInferRequest::LegacyInferRequest(InferenceEngine::InputsDataMap networkInputs,
-                                       InferenceEngine::OutputsDataMap networkOutputs,
-                                       std::shared_ptr<ExecNetwork> execNetwork)
-    : InferRequestBase(networkInputs, networkOutputs, execNetwork) {
-    CreateInferRequest();
-}
-
-void LegacyInferRequest::initBlobs() {
-    for (const auto& it : _networkInputs) {
-        LegacyInferRequest::GetBlob(it.first);
-    }
-    for (const auto& it : _networkOutputs) {
-        LegacyInferRequest::GetBlob(it.first);
-    }
-}
-
-void LegacyInferRequest::changeDefaultPtr() {
-    // renew external pointers before infer
-    const auto &inMap = graph->inputNodesMap;
-    for (auto &it : inMap) {
-        const auto &name = it.first;
-        auto itr = externalPtr.find(name);
-        if (itr != externalPtr.end() && !(itr->second->buffer() == _inputs[name]->buffer())) {
-            itr->second = _inputs[name];
-        }
-    }
-    const auto &outMap = graph->outputNodesMap;
-    for (auto &it : outMap) {
-        const auto &name = it.first;
-        auto itr = externalPtr.find(name);
-        if (itr != externalPtr.end() && !(itr->second->buffer() == _outputs[name]->buffer())) {
-            itr->second = _outputs[name];
-        }
-    }
-    InferRequestBase::changeDefaultPtr();
-}
-
-void LegacyInferRequest::SetBlob(const std::string& name, const InferenceEngine::Blob::Ptr &data) {
-    OV_ITT_SCOPED_TASK(itt::domains::intel_cpu, "SetBlobLegacy");
->>>>>>> 0148076e
     if (name.empty()) {
         OPENVINO_THROW("cpu plugin checking port failed: cannot find this port with empty name.");
     }
@@ -446,56 +370,9 @@
             OPENVINO_THROW("cpu plugin checking input port failed: cannot find this port with name ", name);
         }
 
-<<<<<<< HEAD
         if ((it->second.get_element_type() == port.get_element_type()) &&
             (it->second.get_partial_shape() == port.get_partial_shape())) {
             return true;
-=======
-        if (preProcRequired) {
-            if (_preProcData.find(name) == _preProcData.end()) {
-                _preProcData.emplace(name, InferenceEngine::CreatePreprocDataHelper());
-            }
-            _preProcData[name]->isApplicable(data, _inputs[name]);
-            // Stores the given blob as ROI blob. It will be used to fill in network input during
-            // pre-processing
-            _preProcData[name]->setRoiBlob(data);
-        } else {
-            size_t inputSize = foundInput->getTensorDesc().getLayout() != InferenceEngine::Layout::SCALAR
-                ? InferenceEngine::details::product(foundInput->getTensorDesc().getDims())
-                : 1;
-            if (dataSize != inputSize) {
-                IE_THROW() << "Input blob size is not equal network input size ("
-                                   << dataSize << "!=" << inputSize << ").";
-            }
-
-            if (foundInput->getTensorDesc().getDims() != data->getTensorDesc().getDims()) {
-                IE_THROW(ParameterMismatch) << "Failed to set input blob. Dimensions mismatch.";
-            }
-
-            if (data->getTensorDesc().getLayout() != InferenceEngine::Layout::ANY && foundInput->getTensorDesc().getLayout() != InferenceEngine::Layout::ANY &&
-                foundInput->getTensorDesc().getBlockingDesc() != data->getTensorDesc().getBlockingDesc()) {
-                IE_THROW(ParameterMismatch) << "Failed to set input blob. Blocking descriptor mismatch.";
-            }
-
-            auto pBlobDesc = MemoryDescUtils::interpretAsBlobDesc(graph->getInputNodeByName(name)->getChildEdgesAtPort(0)[0]->getMemory());
-            if (data->getTensorDesc() == pBlobDesc &&
-                graph->_normalizePreprocMap.find(name) == graph->_normalizePreprocMap.end()) {
-                externalPtr[name] = data;
-            } else if (externalPtr.find(name) != externalPtr.end()) {
-                externalPtr.erase(name);
-            }
-            _inputs[name] = data;
-        }
-    }
-    if (foundOutput) {
-        if (compoundBlobPassed) {
-            IE_THROW(NotImplemented)
-                               << "cannot set compound blob: supported only for input pre-processing";
-        }
-        if (foundOutput->getPrecision() != data->getTensorDesc().getPrecision()) {
-            IE_THROW(ParameterMismatch) << "Failed to set output blob with precision: "
-                               << data->getTensorDesc().getPrecision() << ", if CNNNetwork output blob precision is: " << foundOutput->getPrecision();
->>>>>>> 0148076e
         }
         return false;
     } else {
@@ -507,7 +384,6 @@
             (it->second.get_partial_shape() == port.get_partial_shape())) {
             return true;
         }
-<<<<<<< HEAD
         return false;
     }
 }
@@ -542,108 +418,6 @@
                           ie::BlockingDesc{shape, blk_order, 0, dim_offset, blk_strides}};
     OPENVINO_SUPPRESS_DEPRECATED_END
 }
-=======
-
-        auto pBlobDesc = MemoryDescUtils::interpretAsBlobDesc(graph->getOutputNodeByName(name)->getParentEdgesAtPort(0)[0]->getMemory());
-        if (data->getTensorDesc() == pBlobDesc) {
-            externalPtr[name] = data;
-        } else if (externalPtr.find(name) != externalPtr.end()) {
-            externalPtr.erase(name);
-        }
-        _outputs[name] = data;
-    }
-}
-
-InferenceEngine::Blob::Ptr LegacyInferRequest::GetBlob(const std::string& name) {
-    OV_ITT_SCOPED_TASK(itt::domains::intel_cpu, "GetBlobLegacy");
-
-    if (!graph || !graph->IsReady())
-        IE_THROW() << "Graph is not ready!";
-
-    InferenceEngine::Blob::Ptr data;
-
-    const auto &inMap = graph->inputNodesMap;
-    auto input = inMap.find(name);
-    if (input != inMap.end()) {
-        // ROI blob is returned only if it was set previously.
-        auto it = _preProcData.find(name);
-        if (it != _preProcData.end()) {
-            data = it->second->getRoiBlob();
-            return data;
-        }
-
-        if (_inputs.find(name) == _inputs.end()) {
-            auto pBlob = MemoryDescUtils::interpretAsBlob(graph->getInputNodeByName(name)->getChildEdgesAtPort(0)[0]->getMemory());
-            if (!pBlob) {
-                IE_THROW() << "Can not interpret cpu plugin memory object as InferenceEngine::Blob. Input node name: " << name;
-            }
-
-            InferenceEngine::TensorDesc desc = pBlob->getTensorDesc();
-            auto itr = _networkInputs.find(name);
-            if (itr != _networkInputs.end()) {
-                const InferenceEngine::Layout &l = itr->second->getLayout();
-                const InferenceEngine::Precision &p = itr->second->getPrecision();
-                const InferenceEngine::SizeVector &dims = itr->second->getTensorDesc().getDims();
-                desc = InferenceEngine::TensorDesc(p, dims, l);
-            }
-
-            _inputs[name] = make_blob_with_precision(desc);
-            _inputs[name]->allocate();
-            if (pBlob->getTensorDesc() == desc &&
-                graph->_normalizePreprocMap.find(name) == graph->_normalizePreprocMap.end()) {
-                externalPtr[name] = _inputs[name];
-            }
-        }
-        data = _inputs[name];
-        checkBlob(data, name, true);
-        // check if preprocess required, but still wasn't set
-        auto preProcessedInput = std::find_if(std::begin(_networkInputs), std::end(_networkInputs),
-            [&](const std::pair<std::string, InferenceEngine::InputInfo::Ptr>& pair) {
-                return pair.first == name;
-            });
-        if (preProcessedInput != std::end(_networkInputs)) {
-            InferenceEngine::InputInfo::Ptr foundInput;
-            InferenceEngine::DataPtr foundOutput;
-            if (!findInputAndOutputBlobByName(name, foundInput, foundOutput)) {
-                IE_THROW() << "Blob with name: " << name << " absents in network inputs";
-            }
-            if (preProcessingRequired(foundInput, data)) {
-                _preProcData.emplace(name, InferenceEngine::CreatePreprocDataHelper());
-                _preProcData[name]->isApplicable(data, _inputs[name]);
-                _preProcData[name]->setRoiBlob(data);
-            }
-        }
-    }
-
-    if (graph->hasOutputWithName(name)) {
-        if (_outputs.find(name) == _outputs.end()) {
-            auto pBlobDesc = MemoryDescUtils::interpretAsBlobDesc(graph->getOutputNodeByName(name)->getParentEdgesAtPort(0)[0]->getMemory());
-            if (!data) {
-                InferenceEngine::TensorDesc desc = _networkOutputs[name]->getTensorDesc();
-                desc.setPrecision(normalizeToSupportedPrecision(desc.getPrecision()));
-
-                // WA: need to avoid exception thrown when we compare blocking desc in SetBlob
-                // in situation if we push output blobs as inputs for next network (in Hetero plugin)
-                // it may be that output tensor desc will be different from real input tensor desc for next network
-                // because the optimal descriptor was chosen (e.g. inPlace case for Split node)
-                auto currBlockDesc = InferenceEngine::BlockingDesc(desc.getBlockingDesc().getBlockDims(), desc.getBlockingDesc().getOrder());
-                desc = InferenceEngine::TensorDesc(desc.getPrecision(), desc.getDims(), currBlockDesc);
-
-                data = make_blob_with_precision(desc);
-                data->allocate();
-            } else {
-                const auto& expectedTensorDesc = pBlobDesc;
-
-                if (expectedTensorDesc.getPrecision() != data->getTensorDesc().getPrecision()) {
-                    IE_THROW(ParameterMismatch) << "Network input and output use the same name: " << name << " but expect blobs with different precision: "
-                                                << data->getTensorDesc().getPrecision() << " for input and " << expectedTensorDesc.getPrecision()
-                                                << " for output.";
-                }
-
-                if (expectedTensorDesc.getDims() != data->getTensorDesc().getDims()) {
-                    IE_THROW(ParameterMismatch) << "Network input and output use the same name: " << name << " but expect blobs with different shapes.";
-                }
->>>>>>> 0148076e
 
 ov::Tensor SyncInferRequest::get_port_tensor(const ov::Output<const ov::Node>& in_port) const {
     check_compiled_model_port(in_port);
@@ -651,17 +425,10 @@
     auto tensor = ov::ISyncInferRequest::get_tensor(port);
     auto name = get_port_name(in_port, m_is_legacy_api);
 
-<<<<<<< HEAD
     if (m_aux_tensors.find(name) != m_aux_tensors.end()) {
         auto& aux_tensor = m_aux_tensors[name];
         if (aux_tensor.get_shape() != tensor.get_shape()) {
             tensor.set_shape(aux_tensor.get_shape());
-=======
-            _outputs[name] = data;
-            if (!externalPtr.count(name) && data->getTensorDesc() == pBlobDesc) {
-                externalPtr[name] = data;
-            }
->>>>>>> 0148076e
         }
     }
     return tensor;
@@ -807,7 +574,6 @@
             // we must define desc for dynamic case
             // otherwise we got incorrect check on shape compatibility inside isCompatible
             // because lower and upper bound will be compared
-<<<<<<< HEAD
             OPENVINO_SUPPRESS_DEPRECATED_START
             actualDesc = actualDesc->cloneWithNewDims(tensor_desc.getLayout() == InferenceEngine::Layout::SCALAR
                                                           ? InferenceEngine::SizeVector{1}
@@ -816,19 +582,9 @@
         }
         if (actualDesc->isCompatible(MemoryDescUtils::convertToCpuBlockedMemoryDesc(tensor_desc)) &&
             graph->_normalizePreprocMap.find(name) == graph->_normalizePreprocMap.end()) {
-            external_ptr[name] = tensor.data();
+            external_ptr[name] = tensor;
         } else if (external_ptr.find(name) != external_ptr.end()) {
             external_ptr.erase(name);
-=======
-            actualDesc = actualDesc->cloneWithNewDims(blobDesc.getLayout() == InferenceEngine::Layout::SCALAR ? InferenceEngine::SizeVector{1} :
-                                                                                                                blobDesc.getDims());
-        }
-        if (actualDesc->isCompatible(MemoryDescUtils::convertToCpuBlockedMemoryDesc(blobDesc)) &&
-            graph->_normalizePreprocMap.find(name) == graph->_normalizePreprocMap.end()) {
-            externalPtr[name] = data;
-        } else if (externalPtr.find(name) != externalPtr.end()) {
-            externalPtr.erase(name);
->>>>>>> 0148076e
         }
     } else {
         const auto netOutPrc = port.get_element_type();
@@ -860,19 +616,11 @@
                            " are different.");
         }
 
-<<<<<<< HEAD
         const auto& desc = graph->getOutputNodeByName(name)->getParentEdgesAtPort(0)[0]->getMemory().getDesc();
         if (!isDynamic && tensor_desc == MemoryDescUtils::convertToTensorDesc(desc)) {
-            external_ptr[name] = tensor.data();
+            external_ptr[name] = tensor;
         } else if (external_ptr.find(name) != external_ptr.end()) {
             external_ptr.erase(name);
-=======
-        const auto &desc = graph->getOutputNodeByName(name)->getParentEdgesAtPort(0)[0]->getMemory().getDesc();
-        if (!isDynamic && blobDesc == MemoryDescUtils::convertToTensorDesc(desc)) {
-            externalPtr[name] = data;
-        } else if (externalPtr.find(name) != externalPtr.end()) {
-            externalPtr.erase(name);
->>>>>>> 0148076e
         }
         m_outputs[name] = tensor;
     }
@@ -922,16 +670,10 @@
 
                 auto desc = create_tensor_desc(tensor);
                 if (!isDynamic &&
-<<<<<<< HEAD
                     desc == MemoryDescUtils::convertToTensorDesc(
                                 graph->getInputNodeByName(name)->getChildEdgesAtPort(0)[0]->getMemory().getDesc()) &&
                     graph->_normalizePreprocMap.find(name) == graph->_normalizePreprocMap.end()) {
-                    external_ptr[name] = tensor.data();
-=======
-                    desc == MemoryDescUtils::convertToTensorDesc(graph->getInputNodeByName(name)->getChildEdgesAtPort(0)[0]->getMemory().getDesc()) &&
-                    graph->_normalizePreprocMap.find(name) == graph->_normalizePreprocMap.end()) {
-                    externalPtr[name] = _inputs[name];
->>>>>>> 0148076e
+                    external_ptr[name] = tensor;
                 }
             }
         } else {
@@ -975,19 +717,12 @@
                         << ", output shape: " << shape;
                 }
 
-<<<<<<< HEAD
                 const auto netOutPrc = port.get_element_type();
                 if (netOutPrc != tensor.get_element_type()) {
                     IE_THROW(ParameterMismatch)
                         << "Network input and output use the same name: " << name
                         << " but expect blobs with different precision: " << tensor.get_element_type()
                         << " for input and " << netOutPrc << " for output.";
-=======
-                _outputs[name] = data;
-                if (!isDynamic && !externalPtr.count(name) &&
-                    data->getTensorDesc() == MemoryDescUtils::convertToTensorDesc(output->second->getParentEdgesAtPort(0)[0]->getMemory().getDesc())) {
-                    externalPtr[name] = data;
->>>>>>> 0148076e
                 }
             }
             m_outputs[name] = tensor;
@@ -995,7 +730,7 @@
             if (!isDynamic && !external_ptr.count(name) &&
                 desc == MemoryDescUtils::convertToTensorDesc(
                             output->second->getParentEdgesAtPort(0)[0]->getMemory().getDesc())) {
-                external_ptr[name] = tensor.data();
+                external_ptr[name] = tensor;
             }
         } else {
             OPENVINO_THROW("Tensor with name: ", name, " exists in CPU plugin graph, but absents in network outputs");
