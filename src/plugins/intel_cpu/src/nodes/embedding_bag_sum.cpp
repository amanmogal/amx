--- conflicted
+++ resolved
@@ -119,13 +119,8 @@
     parallel_nt(0, threadBody);
 }
 
-<<<<<<< HEAD
 void EmbeddingBagSum::execute(const uint8_t* srcData, const uint8_t* weightsData, const ov::element::Type &srcPrc,
-                              const InferenceEngine::SizeVector& inDims, const MemoryPtr& outMemory) {
-=======
-void EmbeddingBagSum::execute(const uint8_t* srcData, const uint8_t* weightsData, const InferenceEngine::Precision &srcPrc,
                               const VectorDims& inDims, const MemoryPtr& outMemory) {
->>>>>>> 89494ab4
     switch (srcPrc) {
         case ov::element::f32: {
             return processData<element_type_traits<ov::element::f32>::value_type>(reinterpret_cast<const float*>(srcData),
