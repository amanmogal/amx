--- conflicted
+++ resolved
@@ -310,11 +310,7 @@
             auto bf16_dst_data = reinterpret_cast<bfloat16_t*>(dst_data);
             calculate(float_src_data, bf16_dst_data, B, C, H, W);
         } else {
-<<<<<<< HEAD
-            IE_THROW() << "Unsupported output precision: " << output_prec.get_type_name();
-=======
-            OPENVINO_THROW("Unsupported output precision: ", output_prec.name());
->>>>>>> c360de0f
+            OPENVINO_THROW("Unsupported output precision: ", output_prec.get_type_name());
         }
     } else if (ov::element::bf16 == input_prec) {
         auto bf16_src_data = reinterpret_cast<const bfloat16_t*>(src_data);
@@ -325,17 +321,10 @@
             auto bf16_dst_data = reinterpret_cast<bfloat16_t*>(dst_data);
             calculate(bf16_dst_data, bf16_dst_data, B, C, H, W);
         } else {
-<<<<<<< HEAD
-            IE_THROW() << "Unsupported output precision: " << output_prec.get_type_name();
+            OPENVINO_THROW("Unsupported output precision: ", output_prec.get_type_name());
         }
     } else {
-        IE_THROW() << "Unsupported input precision: " << input_prec.get_type_name();
-=======
-            OPENVINO_THROW("Unsupported output precision: ", output_prec.name());
-        }
-    } else {
-        OPENVINO_THROW("Unsupported input precision: ", input_prec.name());
->>>>>>> c360de0f
+        OPENVINO_THROW("Unsupported input precision: ", input_prec.get_type_name());
     }
 }
 
