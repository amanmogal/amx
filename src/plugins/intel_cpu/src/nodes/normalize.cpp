// Copyright (C) 2018-2023 Intel Corporation
// SPDX-License-Identifier: Apache-2.0
//

#include "normalize.h"

#include "openvino/core/parallel.hpp"

#include "fake_quantize.h"
#include "eltwise.h"
#include "utils/bfloat16.hpp"
#include "utils/general_utils.h"
#include <dnnl_extension_utils.h>
#include "emitters/x64/jit_bf16_emitters.hpp"
#include <cpu/x64/injectors/jit_uni_eltwise_injector.hpp>
#include <cpu/x64/injectors/jit_uni_depthwise_injector.hpp>
#include <cpu/x64/injectors/jit_uni_quantization_injector.hpp>
#include "common/cpu_memcpy.h"
#include "nodes/common/cpu_convert.h"
#include <selective_build.h>

#include <openvino/opsets/opset1.hpp>
#include "memory_desc/dnnl_blocked_memory_desc.h"
#include "utils/cpu_utils.hpp"
#include <common/primitive_hashing_utils.hpp>
#include <shape_inference/shape_inference_pass_through.hpp>

using namespace dnnl;
using namespace InferenceEngine;
using namespace dnnl::impl;
using namespace dnnl::impl::cpu::x64;
using namespace dnnl::impl::utils;
using namespace Xbyak;

#if defined(OPENVINO_ARCH_X86_64)
#define GET_OFF(field) offsetof(jit_normalize_call_args, field)
#endif
#define THROW_ERROR(...) OPENVINO_THROW("NormalizeL2 layer with name '", getName(), "' ", __VA_ARGS__)

namespace ov {
namespace intel_cpu {
namespace node {
namespace {

struct NormalizeKey {
    NormalizeL2::NormalizeL2Attrs attrs;
    dnnl::primitive_attr kernel_attrs;
    VectorDims dims;

    size_t hash() const;
    bool operator==(const NormalizeKey& rhs) const;
};

size_t NormalizeKey::hash() const {
    using namespace dnnl::impl;
    using namespace dnnl::impl::primitive_hashing;

    size_t seed = 0;
    seed = hash_combine(seed, attrs.epsMode);
    seed = hash_combine(seed, attrs.across_spatial);
    seed = hash_combine(seed, attrs.cornerCase);
    seed = hash_combine(seed, attrs.eps);
    seed = hash_combine(seed, attrs.layout);
    seed = hash_combine(seed, attrs.input_prec.hash());
    seed = hash_combine(seed, attrs.output_prec.hash());

    seed = hash_combine(seed, get_attr_hash(*kernel_attrs.get()));
    seed = get_vector_hash(seed, dims);
    return seed;
}

bool NormalizeKey::operator==(const NormalizeKey& rhs) const {
    return (attrs.epsMode == rhs.attrs.epsMode) && (attrs.across_spatial == rhs.attrs.across_spatial) &&
           (attrs.cornerCase == rhs.attrs.cornerCase) && (attrs.eps == rhs.attrs.eps) &&
           (attrs.layout == rhs.attrs.layout) && (attrs.input_prec == rhs.attrs.input_prec) &&
           (attrs.output_prec == rhs.attrs.output_prec) && (*kernel_attrs.get() == *(rhs.kernel_attrs.get())) &&
           (dims == rhs.dims);
}

}  // namespace

#if defined(OPENVINO_ARCH_X86_64)

static inline bool isFloatCompatible(memory::data_type type) {
    return memory::data_type::f32 == type || memory::data_type::bf16 == type;
}

template <cpu_isa_t isa>
struct jit_uni_normalize_modulo_kernel_f32 : public jit_uni_normalize_modulo_kernel, public jit_generator {
    DECLARE_CPU_JIT_AUX_FUNCTIONS(jit_uni_normalize_modulo_kernel_f32)

    jit_uni_normalize_modulo_kernel_f32(jit_normalize_config_params jcp) : jit_uni_normalize_modulo_kernel(jcp), jit_generator(jit_name()) {}

    void create_ker() override {
        jit_generator::create_kernel();
        ker_ = (decltype(ker_))jit_ker();
    }

    void generate() override {
        this->preamble();
        mov(reg_src, ptr[reg_params + GET_OFF(src)]);
        mov(reg_modulo, ptr[reg_params + GET_OFF(modulo)]);
        mov(reg_work_amount, ptr[reg_params + GET_OFF(work_amount)]);
        mov(reg_src_stride, ptr[reg_params + GET_OFF(src_stride)]);

        Xbyak::Label modulo_loop_label;
        Xbyak::Label modulo_loop_end_label;

        uni_vpxor(vmm_sqr_sum, vmm_sqr_sum, vmm_sqr_sum);
        L(modulo_loop_label);
        {
            cmp(reg_work_amount, 0);
            jle(modulo_loop_end_label, T_NEAR);

            load_vector(vmm_val, ptr[reg_src], jcp_.src_dt);
            uni_vfmadd231ps(vmm_sqr_sum, vmm_val, vmm_val);
            if (isa == cpu::x64::sse41 && jcp_.is_blk) {
                int sse42_offset = 4;
                load_vector(vmm_val, ptr[reg_src + sse42_offset * jcp_.src_data_size], jcp_.src_dt);
                uni_vfmadd231ps(vmm_sqr_sum, vmm_val, vmm_val);
            }

            add(reg_src, reg_src_stride);
            sub(reg_work_amount, 1);

            jmp(modulo_loop_label, T_NEAR);
        }
        L(modulo_loop_end_label);

        if (jcp_.is_nchw && !jcp_.across_spatial) {
            uni_vmovups(ptr[reg_modulo], vmm_sqr_sum);
        } else {
            // hsum+store
            if (isa == cpu::x64::sse41) {
                hsum_store(vmm_sqr_sum);
            } else if (isa == cpu::x64::avx2) {
                Xbyak::Ymm ymm_sqr_sum = Xbyak::Ymm(vmm_sqr_sum.getIdx());
                vextractf128(xmm_aux1, ymm_sqr_sum, 0);
                vextractf128(xmm_aux2, ymm_sqr_sum, 1);
                uni_vaddps(xmm_aux1, xmm_aux1, xmm_aux2);
                hsum_store(xmm_aux1);
            } else {
                Xbyak::Zmm zmm_sqr_sum = Xbyak::Zmm(vmm_sqr_sum.getIdx());
                vextractf32x4(xmm_aux1, zmm_sqr_sum, 0);
                vextractf32x4(xmm_aux2, zmm_sqr_sum, 1);
                uni_vaddps(xmm_aux1, xmm_aux1, xmm_aux2);
                vextractf32x4(xmm_aux2, zmm_sqr_sum, 2);
                vextractf32x4(xmm_aux3, zmm_sqr_sum, 3);
                uni_vaddps(xmm_aux2, xmm_aux2, xmm_aux3);
                uni_vaddps(xmm_aux1, xmm_aux1, xmm_aux2);
                hsum_store(xmm_aux1);
            }
        }

        this->postamble();
    }

private:
    using Vmm = typename conditional3<isa == cpu::x64::sse41, Xbyak::Xmm, isa == cpu::x64::avx2,
            Xbyak::Ymm, Xbyak::Zmm>::type;
    size_t vlen = cpu_isa_traits<isa>::vlen;

    Xbyak::Reg64 reg_src = r8;
    Xbyak::Reg64 reg_work_amount = r9;
    Xbyak::Reg64 reg_src_stride = r10;
    Xbyak::Reg64 reg_modulo = rbp;
    Xbyak::Reg64 reg_params = abi_param1;

    Vmm vmm_val = Vmm(0);
    Vmm vmm_sqr_sum = Vmm(1);
    Xbyak::Xmm xmm_aux1 = Xbyak::Xmm(2);
    Xbyak::Xmm xmm_aux2 = Xbyak::Xmm(3);
    Xbyak::Xmm xmm_aux3 = Xbyak::Xmm(4);

    inline void hsum_store(Xbyak::Xmm xmm_sqr_sum) {
        uni_vmovshdup(xmm_aux3, xmm_sqr_sum);  //  sqrt_sum:1,2,3,4; aux3:2,2,4,4
        uni_vaddps(xmm_sqr_sum, xmm_sqr_sum, xmm_aux3);     //  sqrt_sum:1+2,2+2,3+4,4+4
        uni_vmovhlps(xmm_aux3, xmm_aux3, xmm_sqr_sum);   //  aux3:3+4,4+4,4,4
        uni_vaddps(xmm_sqr_sum, xmm_sqr_sum, xmm_aux3);     //  sqrt_sum:1+2+3+4,...
        uni_vmovss(ptr[reg_modulo], xmm_sqr_sum);
    }

    inline void load_vector(Vmm vmm_src, const Xbyak::Address &op, memory::data_type src_dt) {
        switch (src_dt) {
            case memory::data_type::f32:
            case memory::data_type::s32:
                uni_vmovups(vmm_src, op);
                break;
            case memory::data_type::bf16:
                uni_vpmovzxwd(vmm_src, op);
                uni_vpslld(vmm_src, vmm_src, 16);
                break;
            case memory::data_type::s8:
                uni_vpmovsxbd(vmm_src, op);
                break;
            case memory::data_type::u8:
                uni_vpmovzxbd(vmm_src, op);
                break;
            default:
                assert(!"unknown dst_dt");
        }
        if (!isFloatCompatible(src_dt))
            uni_vcvtdq2ps(vmm_src, vmm_src);
    }
};

// dst = src * modulo_inv
template <cpu_isa_t isa>
struct jit_uni_normalize_kernel_f32 : public jit_uni_normalize_kernel, public jit_generator {
    DECLARE_CPU_JIT_AUX_FUNCTIONS(jit_uni_normalize_kernel_f32)

    explicit jit_uni_normalize_kernel_f32(jit_normalize_config_params jcp, const dnnl_primitive_attr &attr)
    : jit_uni_normalize_kernel(jcp, attr), jit_generator(jit_name()) {}

    void create_ker() override {
        jit_generator::create_kernel();
        ker_ = (decltype(ker_))jit_ker();
    }

    void generate() override {
        const auto &p = attr_.post_ops_;
        for (int i = 0; i < p.len(); i++) {
            auto &post_op = p.entry_[i];
            if (post_op.is_eltwise()) {
                eltwise_injectors.push_back(std::make_shared<jit_uni_eltwise_injector_f32<isa>>(
                        this, post_op.eltwise.alg, post_op.eltwise.alpha, post_op.eltwise.beta, post_op.eltwise.scale));
            } else if (post_op.is_depthwise()) {
                depthwise_injectors.push_back(std::make_shared<jit_uni_depthwise_injector_f32<isa>>(
                        this, post_op));
            } else if (post_op.is_quantization()) {
                quantization_injectors.push_back(std::make_shared<jit_uni_quantization_injector_f32<isa>>(
                        this, post_op, vmm_d_weights, vmm_d_bias, reg_d_weights, reg_d_bias));
            }
        }

        if (mayiuse(avx512_core))
            uni_vcvtneps2bf16.reset(new jit_uni_vcvtneps2bf16(this, isa));

        this->preamble();

        mov(reg_src, ptr[reg_params + GET_OFF(src)]);
        mov(reg_dst, ptr[reg_params + GET_OFF(dst)]);
        mov(reg_fused_factor, ptr[reg_params + GET_OFF(fused_factor)]);
        mov(reg_work_amount, ptr[reg_params + GET_OFF(work_amount)]);
        if (attr_.post_ops_.len() != 0) {
            mov(reg_post_ops_data, ptr[reg_params + GET_OFF(post_op_data)]);
            mov(reg_oc_off, ptr[reg_params + GET_OFF(oc_off)]);
        }
        if (isa == avx512_core)
            uni_vpxor(vmm_zero, vmm_zero, vmm_zero);

        if (jcp_.is_nchw) {
            normalize_nchw();
        } else if (jcp_.is_blk) {
            normalize_blk();
        } else if (jcp_.is_nhwc) {
            normalize_nhwc();
        }

        this->postamble();

        if (uni_vcvtneps2bf16)
            uni_vcvtneps2bf16->emit_data();
        for (auto& inj : eltwise_injectors)
            inj->prepare_table();
    }

private:
    using Vmm = typename conditional3<isa == cpu::x64::sse41, Xbyak::Xmm, isa == cpu::x64::avx2,
            Xbyak::Ymm, Xbyak::Zmm>::type;
    size_t vlen = cpu_isa_traits<isa>::vlen;

    Xbyak::Reg64 reg_src = r8;
    Xbyak::Reg64 reg_dst = r9;
    Xbyak::Reg64 reg_fused_factor = r10;
    Xbyak::Reg64 reg_work_amount = r11;
    Xbyak::Reg64 reg_params = abi_param1;

    Reg8 reg_tmp_8 = r14b;
    Reg32 reg_tmp_32 = r14d;
    Reg64 reg_tmp_64 = r14;

    Xbyak::Reg64 reg_oc_off = rax;
    Xbyak::Reg64 reg_post_ops_data = rbx;
    Xbyak::Reg64 reg_d_weights = reg_tmp_64;
    Xbyak::Reg64 reg_d_bias = rdx;

    Vmm vmm_val = Vmm(0);
    Xmm xmm_val = Xmm(0);
    Vmm vmm_scale = Vmm(1);
    Xmm xmm_scale = Xmm(1);
    Vmm vmm_modulo = Vmm(2);
    Xmm xmm_modulo = Xmm(2);
    Vmm vmm_fused_factor = Vmm(3);
    Xmm xmm_fused_factor = Xmm(3);
    Vmm vmm_fused_factor2 = Vmm(4);
    Xmm xmm_fused_factor2 = Xmm(4);

    Vmm vmm_d_weights = Vmm(5);
    Vmm vmm_d_bias = Vmm(6);
    Vmm vmm_zero = Vmm(7);

    std::unique_ptr<jit_uni_vcvtneps2bf16> uni_vcvtneps2bf16 = nullptr;

    std::vector<std::shared_ptr<jit_uni_eltwise_injector_f32<isa>>> eltwise_injectors;
    std::vector<std::shared_ptr<jit_uni_depthwise_injector_f32<isa>>> depthwise_injectors;
    std::vector<std::shared_ptr<jit_uni_quantization_injector_f32<isa>>> quantization_injectors;

    inline void normalize_nchw() {
        if (jcp_.across_spatial) {
            uni_vbroadcastss(vmm_fused_factor, ptr[reg_fused_factor]);  // for channel_shared: false or true.
        }

        Xbyak::Label main_loop_label;
        Xbyak::Label main_loop_end_label;
        Xbyak::Label tail_loop_label;
        Xbyak::Label tail_loop_end_label;

        int step = jcp_.src_dt == memory::data_type::bf16 ? 16 : (vlen / sizeof(float));
        L(main_loop_label);
        {
            cmp(reg_work_amount, step);
            jl(main_loop_end_label, T_NEAR);

            load_vector(vmm_val, ptr[reg_src], jcp_.src_dt);
            if (jcp_.across_spatial) {
                uni_vmulps(vmm_val, vmm_val, vmm_fused_factor);
            } else {
                uni_vmovups(vmm_fused_factor, ptr[reg_fused_factor]);
                uni_vmulps(vmm_val, vmm_val, vmm_fused_factor);
                add(reg_fused_factor, vlen);
            }
            if (attr_.post_ops_.len() != 0) {
                apply_post_ops(jcp_.dst_dt, 1);
            }
            store_vector(ptr[reg_dst], vmm_val, jcp_.dst_dt);

            add(reg_src, step * jcp_.src_data_size);
            add(reg_dst, step * jcp_.dst_data_size);
            sub(reg_work_amount, step);

            jmp(main_loop_label, T_NEAR);
        }
        L(main_loop_end_label);

        step = 1;
        L(tail_loop_label);
        {
            cmp(reg_work_amount, 1);
            jl(tail_loop_end_label, T_NEAR);

            load_scalar(xmm_val, ptr[reg_src], jcp_.src_dt);
            if (jcp_.across_spatial) {
                uni_vmulps(xmm_val, xmm_val, xmm_fused_factor);
            } else {
                load_scalar(xmm_fused_factor, ptr[reg_fused_factor], memory::data_type::f32);
                uni_vmulps(xmm_val, xmm_val, xmm_fused_factor);
                add(reg_fused_factor, step * sizeof(float));
            }
            if (attr_.post_ops_.len() != 0) {
                apply_post_ops(jcp_.dst_dt, 1);  // vector and boradcast
            }
            store_scalar(ptr[reg_dst], xmm_val, jcp_.dst_dt);

            add(reg_src, step * jcp_.src_data_size);
            add(reg_dst, step * jcp_.dst_data_size);
            sub(reg_work_amount, step);

            jmp(tail_loop_label, T_NEAR);
        }
        L(tail_loop_end_label);
    }

    inline void normalize_nhwc() {
        uni_vbroadcastss(vmm_fused_factor, ptr[reg_fused_factor]);

        Xbyak::Label main_loop_label;
        Xbyak::Label main_loop_end_label;
        Xbyak::Label tail_loop_label;
        Xbyak::Label tail_loop_end_label;

        int step = jcp_.src_dt == memory::data_type::bf16 ? 16 : (vlen / sizeof(float));
        L(main_loop_label);
        {
            cmp(reg_work_amount, step);
            jl(main_loop_end_label, T_NEAR);

            load_vector(vmm_val, ptr[reg_src], jcp_.src_dt);
            uni_vmulps(vmm_val, vmm_val, vmm_fused_factor);

            if (attr_.post_ops_.len() != 0) {
                apply_post_ops(jcp_.dst_dt, 0);
                add(reg_oc_off, vlen);  // out channel offset of fused ops weights in byte
            }
            store_vector(ptr[reg_dst], vmm_val, jcp_.dst_dt);

            add(reg_src, step * jcp_.src_data_size);
            add(reg_dst, step * jcp_.dst_data_size);
            sub(reg_work_amount, step);

            jmp(main_loop_label, T_NEAR);
        }
        L(main_loop_end_label);

        step = 1;
        L(tail_loop_label);
        {
            cmp(reg_work_amount, 1);
            jl(tail_loop_end_label, T_NEAR);

            load_scalar(xmm_val, ptr[reg_src], jcp_.src_dt);
            uni_vmulps(xmm_val, xmm_val, xmm_fused_factor);

            if (attr_.post_ops_.len() != 0) {
                apply_post_ops(jcp_.dst_dt, 0);
                add(reg_oc_off, step * sizeof(float));
            }
            store_scalar(ptr[reg_dst], xmm_val, jcp_.dst_dt);

            add(reg_src, step * jcp_.src_data_size);
            add(reg_dst, step * jcp_.dst_data_size);
            sub(reg_work_amount, step);

            jmp(tail_loop_label, T_NEAR);
        }
        L(tail_loop_end_label);
    }

// tails with padding as a vector for normalize.
    inline void normalize_blk() {
        size_t blk_size = 0;
        size_t simd_w = 0;
        if (isa == cpu::x64::avx512_core) {
            blk_size = simd_w = 16;
        } else if (isa == cpu::x64::avx2) {
            blk_size = simd_w = 8;
        } else {
            blk_size = 8;
            simd_w = 4;
        }
        bool is_sse42 = (isa == cpu::x64::sse41);

        if (jcp_.across_spatial) {
            uni_vbroadcastss(vmm_fused_factor, ptr[reg_fused_factor]);

            Xbyak::Label norm_loop_label;
            Xbyak::Label norm_loop_end_label;

            L(norm_loop_label);
            {
                cmp(reg_work_amount, 0);
                jle(norm_loop_end_label, T_NEAR);

                load_vector(vmm_val, ptr[reg_src], jcp_.src_dt);
                uni_vmulps(vmm_val, vmm_val, vmm_fused_factor);

                if (attr_.post_ops_.len() != 0) {
                    apply_post_ops(jcp_.dst_dt, 0);
                }
                store_vector(ptr[reg_dst], vmm_val, jcp_.dst_dt);

                if (is_sse42) {
                    int sse42_offset = 4;
                    load_vector(vmm_val, ptr[reg_src + sse42_offset * jcp_.src_data_size], jcp_.src_dt);
                    uni_vmulps(vmm_val, vmm_val, vmm_fused_factor);  // bc once
                    if (attr_.post_ops_.len() != 0) {
                        add(reg_oc_off, sse42_offset * sizeof(float));
                        apply_post_ops(jcp_.dst_dt, 0);
                        sub(reg_oc_off, sse42_offset * sizeof(float));
                    }
                    store_vector(ptr[reg_dst + sse42_offset * jcp_.dst_data_size], vmm_val, jcp_.dst_dt);
                }
                add(reg_src, blk_size * jcp_.src_data_size);
                add(reg_dst, blk_size * jcp_.dst_data_size);

                sub(reg_work_amount, 1);
                jmp(norm_loop_label, T_NEAR);
            }
            L(norm_loop_end_label);
        } else {  // across_saptail is flase
            uni_vbroadcastss(vmm_fused_factor, ptr[reg_fused_factor]);
            size_t src_stride = jcp_.w * jcp_.h * blk_size * jcp_.src_data_size;
            size_t dst_stride = jcp_.w * jcp_.h * blk_size * jcp_.dst_data_size;

            Xbyak::Label norm_loop_label;
            Xbyak::Label norm_loop_end_label;

            L(norm_loop_label);
            {
                cmp(reg_work_amount, 0);
                jle(norm_loop_end_label, T_NEAR);

                load_vector(vmm_val, ptr[reg_src], jcp_.src_dt);
                uni_vmulps(vmm_val, vmm_val, vmm_fused_factor);
                if (attr_.post_ops_.len() != 0) {
                    apply_post_ops(jcp_.dst_dt, 0);
                    add(reg_oc_off, vlen);  // vlen is related isa
                }
                store_vector(ptr[reg_dst], vmm_val, jcp_.dst_dt);

                if (is_sse42) {
                    int sse42_offset = 4;
                    load_vector(vmm_val, ptr[reg_src + sse42_offset * jcp_.src_data_size], jcp_.src_dt);
                    uni_vmulps(vmm_val, vmm_val, vmm_fused_factor);  // bc once
                    if (attr_.post_ops_.len() != 0) {
                        apply_post_ops(jcp_.dst_dt, 0);
                        add(reg_oc_off, vlen);  // vlen is related isa
                    }
                    store_vector(ptr[reg_dst + sse42_offset * jcp_.dst_data_size], vmm_val, jcp_.dst_dt);
                }
                add(reg_src, src_stride);
                add(reg_dst, dst_stride);

                sub(reg_work_amount, 1);
                jmp(norm_loop_label, T_NEAR);
            }
            L(norm_loop_end_label);
        }
    }

    inline void load_vector(Vmm vmm_src, const Xbyak::Address &op, memory::data_type src_dt) {
        switch (src_dt) {
            case memory::data_type::f32:
            case memory::data_type::s32:
                uni_vmovups(vmm_src, op);
                break;
            case memory::data_type::bf16:
                uni_vpmovzxwd(vmm_src, op);
                uni_vpslld(vmm_src, vmm_src, 16);
                break;
            case memory::data_type::s8:
                uni_vpmovsxbd(vmm_src, op);
                break;
            case memory::data_type::u8:
                uni_vpmovzxbd(vmm_src, op);
                break;
            default:
                assert(!"unknown dst_dt");
        }
        if (!isFloatCompatible(src_dt))
            uni_vcvtdq2ps(vmm_src, vmm_src);
    }

    inline void load_scalar(Xmm xmm_src, const Xbyak::Address &op, memory::data_type src_dt) {
        switch (src_dt) {
            case memory::data_type::f32:
            case memory::data_type::s32:
                uni_vmovss(xmm_src, op);
                break;
            case memory::data_type::bf16:
                uni_vpinsrw(xmm_src, xmm_src, op, 0x0);
                uni_vpslld(xmm_src, xmm_src, 16);
                break;
            case memory::data_type::s8:
                movsx(reg_tmp_32, op);
                uni_vmovq(xmm_src, reg_tmp_64);
                break;
            case memory::data_type::u8:
                movzx(reg_tmp_32, op);
                uni_vmovq(xmm_src, reg_tmp_64);
                break;
            default:
                assert(!"unknown dst_dt");
        }

        if (!isFloatCompatible(src_dt)) {
            uni_vcvtdq2ps(xmm_src, xmm_src);
        }
    }

    inline void store_vector(const Xbyak::Address &op, Vmm vmm_dst, memory::data_type dst_dt) {
        Ymm ymm_dst = Ymm(vmm_dst.getIdx());
        Xmm xmm_dst = Xmm(vmm_dst.getIdx());

        if (dst_dt == memory::data_type::f32) {
            uni_vmovups(op, vmm_dst);
        } else if (dst_dt == memory::data_type::bf16) {
            uni_vcvtneps2bf16->emit_code({static_cast<size_t>(vmm_dst.getIdx())}, {static_cast<size_t>(ymm_dst.getIdx())});
            vmovdqu16(op, ymm_dst);
        } else if (dst_dt == memory::data_type::u8) {
            uni_vcvtps2dq(vmm_dst, vmm_dst);
            if (isa == cpu::x64::avx512_core) {
                vpmaxsd(vmm_dst, vmm_dst, vmm_zero);
                vpmovusdb(op, vmm_dst);
            } else {
                uni_vpackusdw(vmm_dst, vmm_dst, vmm_dst);
                if (isa != cpu::x64::sse41)
                    vpermq(ymm_dst, ymm_dst, 0x08);
                uni_vpackuswb(vmm_dst, vmm_dst, vmm_dst);
                if (isa != cpu::x64::sse41)
                    vmovq(op, xmm_dst);
                else
                    movd(op, xmm_dst);
            }
        } else if (dst_dt == memory::data_type::s8) {
            uni_vcvtps2dq(vmm_dst, vmm_dst);
            if (isa == cpu::x64::avx512_core) {
                vpmovsdb(op, vmm_dst);
            } else {
                uni_vpackssdw(vmm_dst, vmm_dst, vmm_dst);
                if (isa != cpu::x64::sse41)
                    vpermq(ymm_dst, ymm_dst, 0x08);
                uni_vpacksswb(vmm_dst, vmm_dst, vmm_dst);
                if (isa != cpu::x64::sse41)
                    vmovq(op, xmm_dst);
                else
                    movd(op, xmm_dst);
            }
        }
    }

    inline void store_scalar(const Xbyak::Address &op, Xmm xmm_dst, memory::data_type dst_dt) {
        if (!isFloatCompatible(dst_dt)) {
            uni_vcvtps2dq(xmm_dst, xmm_dst);
        }

        switch (dst_dt) {
            case memory::data_type::f32:
            case memory::data_type::s32:
                uni_vmovss(op, xmm_dst);
                break;
            case memory::data_type::bf16:
                uni_vpsrld(xmm_dst, xmm_dst, 16);
                uni_vpextrw(op, xmm_dst, 0x0);
                break;
            case memory::data_type::s8:
                uni_vpackssdw(xmm_dst, xmm_dst, xmm_dst);
                uni_vpacksswb(xmm_dst, xmm_dst, xmm_dst);
                movq(reg_tmp_64, xmm_dst);
                mov(op, reg_tmp_8);
                break;
            case memory::data_type::u8:
                uni_vpackusdw(xmm_dst, xmm_dst, xmm_dst);
                uni_vpackuswb(xmm_dst, xmm_dst, xmm_dst);
                movq(reg_tmp_64, xmm_dst);
                mov(op, reg_tmp_8);
                break;
            default:
                assert(!"unknown dst_dt");
        }
    }

    // scalar: load scalar to xmm, process on xmm with padded param, store xmm to scalar.
    // is_broadcast for broadcasting param for depth_wise and quantize, for fusion with plain layout.
    void apply_post_ops(memory::data_type dst_dt, bool is_broadcast) {
        const auto &p = attr_.post_ops_;
        size_t eltwise_inj_idx = 0;
        size_t depthwise_inj_idx = 0;
        size_t quantization_inj_idx = 0;
        int post_ops_data_offset = 0;
        for (int i = 0; i < p.len(); i++) {
            auto& post_op = p.entry_[i];
            if (post_op.is_eltwise()) {
                if (eltwise_injectors.size() <= eltwise_inj_idx
                        || eltwise_injectors[eltwise_inj_idx] == nullptr)
                    assert(!"Invalid eltwise injectors.");
                eltwise_injectors[eltwise_inj_idx]->compute_vector_range(vmm_val.getIdx(), vmm_val.getIdx() + 1);
                eltwise_inj_idx++;
            } else if (post_op.is_depthwise()) {
                if (depthwise_injectors.size() <= depthwise_inj_idx
                        || depthwise_injectors[depthwise_inj_idx] == nullptr)
                    assert(!"Invalid depthwise injectors.");
                mov(reg_d_weights, ptr[reg_post_ops_data + post_ops_data_offset]);
                add(reg_d_weights, reg_oc_off);

                // weight and bias is padding. scalar as vector.
                depthwise_injectors[depthwise_inj_idx]->compute_vector_range(
                        vmm_val.getIdx(), vmm_val.getIdx() + 1, reg_d_weights, reg_d_weights, is_broadcast);

                post_ops_data_offset += depthwise_injectors[depthwise_inj_idx]->memoryStep();
                depthwise_inj_idx++;
            } else if (post_op.is_quantization()) {
                if (quantization_injectors.size() <= quantization_inj_idx
                        || quantization_injectors[quantization_inj_idx] == nullptr)
                    assert(!"Invalid quantization injectors.");
                bool do_dequantization = post_op.quantization.alg == alg_kind::quantization_quantize_dequantize;
                bool do_rounding = do_dequantization || isFloatCompatible(dst_dt) || i != p.len() - 1;

                int s_idx = vmm_val.getIdx();

                const Xbyak::RegExp quant_arg_base = reg_post_ops_data + post_ops_data_offset;
                quantization_injectors[quantization_inj_idx]->init_crop_ptrs(quant_arg_base, reg_oc_off);
                quantization_injectors[quantization_inj_idx]->compute_crop(s_idx, s_idx + 1, 0, 0, is_broadcast);

                quantization_injectors[quantization_inj_idx]->init_input_scale_shift_ptrs(quant_arg_base, reg_oc_off);
                quantization_injectors[quantization_inj_idx]->compute_input_scale_shift(s_idx, s_idx + 1, 0, do_rounding, 0, is_broadcast);

                if (do_dequantization) {
                    quantization_injectors[quantization_inj_idx]->init_output_scale_shift_ptrs(quant_arg_base, reg_oc_off);
                    quantization_injectors[quantization_inj_idx]->compute_output_scale_shift(s_idx, s_idx + 1, 0, 0, is_broadcast);
                }

                post_ops_data_offset += quantization_injectors[quantization_inj_idx]->memoryStep();
                quantization_inj_idx++;
            }
        }
    }
};
#endif
bool NormalizeL2::isSupportedOperation(const std::shared_ptr<const ov::Node>& op, std::string& errorMessage) noexcept {
    try {
        auto norm = ov::as_type_ptr<const ov::op::v0::NormalizeL2>(op);
        if (!norm) {
            errorMessage = "Only opset1 NormalizeL2 operation is supported";
            return false;
        }

        const auto inputRank = norm->get_input_partial_shape(DATA).size();
        if (inputRank < 2 || inputRank > 4) {
            errorMessage = "Doesn't support 'data' input with rank: " + std::to_string(inputRank);
            return false;
        }

        auto axesNode = ov::as_type_ptr<const ov::op::v0::Constant>(norm->get_input_node_shared_ptr(AXES));
        if (!axesNode) {
            errorMessage = "Supports only constant 'axes' input";
            return false;
        }

        if (axesNode->get_type_info() != ov::op::v0::Constant::get_type_info_static()) {
            // TODO [DS]: Add 'axes' input dynamism support
            errorMessage = "Doesn't support dynamic 'axes' input";
            return false;
        }

        const auto isSupportedAxes = [](const std::vector<size_t> &axes, const size_t inputRank) {
            if (axes.size() == 1 && axes[0] == 1) {
                return true;
            } else if (axes.size() == inputRank - 1) {
                auto sortAxes = axes;
                std::sort(sortAxes.begin(), sortAxes.end());
                for (size_t i = 0; i < sortAxes.size(); i++) {
                    if (sortAxes[i] != i + 1)
                        return false;
                }
                return true;
            }
            return false;
        };

        const auto axes = axesNode->cast_vector<size_t>();
        if (!isSupportedAxes(axes, inputRank) && ov::shape_size(axesNode->get_shape()) != 0) {
            errorMessage = "Doesn't support reduction axes: " + vec2str(axes);
            return false;
        }

        const auto mode = norm->get_eps_mode();
        if (!one_of(mode, ov::op::EpsMode::ADD, ov::op::EpsMode::MAX)) {
            errorMessage = "Doesn't support eps_mode: " + ov::as_string(mode);
            return false;
        }
    } catch (...) {
        return false;
    }
    return true;
}

NormalizeL2::NormalizeL2(const std::shared_ptr<ov::Node>& op, const GraphContext::CPtr context) :
        Node(op, context, PassThroughShapeInferFactory()) {
    std::string errorMessage;
    if (!isSupportedOperation(op, errorMessage)) {
        OPENVINO_THROW_NOT_IMPLEMENTED(errorMessage);
    }

    if (inputShapes.size() != 2 || outputShapes.size() != 1)
        THROW_ERROR(" has incorrect number of input/output edges");

    if (getInputShapeAtPort(DATA).getRank() > 4 || getInputShapeAtPort(DATA).getRank() < 2) {
        THROW_ERROR("has invalid input shape. Normalize supports from 2D to 4D blobs.");
    }

    auto norm = ov::as_type_ptr<const ov::op::v0::NormalizeL2>(op);
    attrs.eps = norm->get_eps();
    attrs.epsMode = norm->get_eps_mode() == ov::op::EpsMode::MAX ? NormEpsMode::MAX : NormEpsMode::ADD;
    attrs.across_spatial = ov::shape_size(op->get_input_shape(AXES)) != 1;
    // One of the corner cases is when axes is an empty list,
    // then we divide each input element by itself resulting value 1 for all non-zero elements
    attrs.cornerCase = ov::shape_size(op->get_input_shape(AXES)) == 0;
}

void NormalizeL2::initSupportedPrimitiveDescriptors() {
    if (!supportedPrimitiveDescriptors.empty())
        return;

    ov::element::Type inputPrecision = getOriginalInputPrecisionAtPort(DATA);
    ov::element::Type outputPrecision = getOriginalOutputPrecisionAtPort(DATA);

    if (!fusedWith.empty()) {
        outputPrecision = fusedWith[fusedWith.size() - 1]->getOriginalOutputPrecisionAtPort(0);
    }

    if (inputPrecision == ov::element::bf16 || outputPrecision == ov::element::bf16) {
        if (!mayiuse(avx512_core))
            inputPrecision = outputPrecision = ov::element::f32;
        else
            inputPrecision = outputPrecision = ov::element::bf16;
    }

    if (one_of(ov::element::f16, inputPrecision, outputPrecision) && mayiuse(cpu::x64::sse41)) {
        inputPrecision = outputPrecision = ov::element::f32;
    }

<<<<<<< HEAD
    if (!one_of(inputPrecision, ov::element::f32, ov::element::bf16, ov::element::f16, ov::element::i8, ov::element::u8)) {
        THROW_ERROR << "has unsupported input precision: " << inputPrecision;
    }
    if (!one_of(outputPrecision, ov::element::f32, ov::element::bf16, ov::element::f16, ov::element::i8, ov::element::u8)) {
        THROW_ERROR << "has unsupported output precision: " << outputPrecision;
=======
    if (!one_of(inputPrecision, Precision::FP32, Precision::BF16, Precision::FP16, Precision::I8, Precision::U8)) {
        THROW_ERROR("has unsupported input precision: ", inputPrecision);
    }
    if (!one_of(outputPrecision, Precision::FP32, Precision::BF16, Precision::FP16, Precision::I8, Precision::U8)) {
        THROW_ERROR("has unsupported output precision: ", outputPrecision);
>>>>>>> c360de0f
    }

    attrs.input_prec = inputPrecision;
    attrs.output_prec = outputPrecision;
    attrs.src_data_size = inputPrecision.size();
    attrs.dst_data_size = outputPrecision.size();

    // TODO [DS]: inplace
    bool canBeInplace = !isDynamicNode() && attrs.src_data_size == attrs.dst_data_size &&
                        getParentEdgeAt(DATA)->getParent()->getChildEdges().size() == 1;

    NodeConfig config;
    config.inConfs.resize(2);
    config.outConfs.resize(1);
    config.outConfs[0].inPlace(canBeInplace ? 0 : -1);

    auto& creatorsMap = BlockedDescCreator::getCommonCreators();
    auto pushDesc = [&](LayoutType format, impl_desc_type impl_type) {
        auto a = creatorsMap.at(format)->createSharedDesc(inputPrecision, getInputShapeAtPort(DATA));
        config.inConfs[0].setMemDesc(std::move(a));
        a = creatorsMap.at(LayoutType::ncsp)->createSharedDesc(ov::element::i32, getInputShapeAtPort(AXES));
        config.inConfs[1].setMemDesc(std::move(a));
        a = creatorsMap.at(format)->createSharedDesc(outputPrecision, getOutputShapeAtPort(DATA));
        config.outConfs[0].setMemDesc(std::move(a));
        supportedPrimitiveDescriptors.push_back({config, impl_type});
    };

    impl_desc_type impl_type = impl_desc_type::unknown;

    // only plain layout support when w/o sse42
    if (getInputShapeAtPort(DATA).getRank() == 4 && !attrs.cornerCase) {
        if (mayiuse(cpu::x64::sse41)) {
            pushDesc(LayoutType::nspc, impl_type);
            if (mayiuse(cpu::x64::avx512_core)) {
                pushDesc(LayoutType::nCsp16c, impl_type);
            } else {
                pushDesc(LayoutType::nCsp8c, impl_type);
            }
        }
    }
    if (canBeInplace)
        config.inConfs[0].inPlace(0);
    pushDesc(LayoutType::ncsp, impl_type);
}

bool NormalizeL2::canFuse(const NodePtr& node) const {
    return !attrs.cornerCase && canFuseSimpleOperation(node);
}

void NormalizeL2::setPostOps(dnnl::primitive_attr& kernel_attrs, const VectorDims& dims, bool initWeights) {
    dnnl::post_ops ops;

    postOpsDataPtrs.clear();
    for (auto &node : fusedWith) {
        auto* fakeQuantizeNode = dynamic_cast<FakeQuantize *>(node.get());
        if (fakeQuantizeNode) {
            fakeQuantizeNode->appendPostOps(ops, {}, postOpsDataPtrs);
            continue;
        }

        auto* eltwiseNode = dynamic_cast<Eltwise *>(node.get());
        if (eltwiseNode) {
            eltwiseNode->appendPostOps(ops, dims, postOpsDataPtrs);
            continue;
        }

        OPENVINO_THROW("Fusing of ",
                       NameFromType(node->getType()),
                       " operation to ",
                       NameFromType(this->getType()),
                       " node is not implemented");
    }

    kernel_attrs.set_post_ops(ops);
}

void NormalizeL2::createPrimitive() {
    auto dstMemPtr = getChildEdgeAt(DATA)->getMemoryPtr();
    auto srcMemPtr = getParentEdgeAt(DATA)->getMemoryPtr();
    if (!dstMemPtr || !dstMemPtr->isAllocated())
        THROW_ERROR("can't get destination memory");
    if (!srcMemPtr || !srcMemPtr->isAllocated())
        THROW_ERROR("can't get input memory");
    if (getSelectedPrimitiveDescriptor() == nullptr)
        THROW_ERROR("has nullable preferable primitive descriptor");

    if (!attrs.cornerCase) {
        if (srcMemPtr->getDesc().hasLayoutType(LayoutType::ncsp)) {
            attrs.layout = LayoutType::ncsp;
        } else if (srcMemPtr->getDesc().hasLayoutType(LayoutType::nCsp8c)) {
            attrs.layout = LayoutType::nCsp8c;
        } else if (srcMemPtr->getDesc().hasLayoutType(LayoutType::nCsp16c)) {
            attrs.layout = LayoutType::nCsp16c;
        } else if (srcMemPtr->getDesc().hasLayoutType(LayoutType::nspc)) {
            attrs.layout = LayoutType::nspc;
        } else {
            THROW_ERROR("has selected layout which is not supported");
        }
    }

    if (inputShapesDefined()) {
        if (needPrepareParams())
            prepareParams();
        updateLastInputDims();
    }
}

bool NormalizeL2::isExecutable() const {
    return !isInputTensorAtPortEmpty(0);
}

void NormalizeL2::prepareParams() {
    const auto& dims = getParentEdgeAt(DATA)->getMemoryPtr()->getStaticDims();

    setPostOps(kernel_attrs, dims, true);

    NormalizeKey key = {attrs, kernel_attrs, dims};

    auto builder = [](const NormalizeKey& key) -> std::shared_ptr<NormalizeL2::NormalizeL2Executor> {
        return NormalizeL2Executor::getNormalizeL2Executor(key.attrs, key.kernel_attrs, key.dims);
    };

    auto cache = context->getParamsCache();
    auto result = cache->getOrCreate(key, builder);

    if (!result.first) {
        OPENVINO_THROW("Primitive descriptor was not found for node ", getName(), ".");
    }

    execPtr = result.first;
}

void NormalizeL2::executeDynamicImpl(dnnl::stream strm) {
    execute(strm);
}

void NormalizeL2::execute(dnnl::stream strm) {
    if (!execPtr)
        THROW_ERROR("doesn't have a compiled executor.");

    const uint8_t *src_ptr = reinterpret_cast<const uint8_t *>(getParentEdgeAt(DATA)->getMemoryPtr()->getData());
    uint8_t *dst_ptr = reinterpret_cast<uint8_t *>(getChildEdgeAt(DATA)->getMemoryPtr()->getData());
    execPtr->exec(src_ptr, dst_ptr, postOpsDataPtrs.data());
}

// *====================* CornerCase *===================*

template <typename in_data_t, typename out_data_t>
class NormalizeL2::NormalizeL2CornerCaseExecutor : public NormalizeL2::NormalizeL2Executor {
public:
    NormalizeL2CornerCaseExecutor(const VectorDims& dims) {
        workAmount = std::accumulate(dims.begin(), dims.end(), 1, std::multiplies<size_t>());
    }

    void exec(const uint8_t *src_ptr, uint8_t *dst_ptr, const void **post_ops_data) override {
        normalize(reinterpret_cast<const in_data_t*>(src_ptr), reinterpret_cast<out_data_t*>(dst_ptr));
    }
private:
    void normalize(const in_data_t* src_data, out_data_t* dst_data) {
        parallel_for(workAmount, [&](size_t i) {
            dst_data[i] = src_data[i] == 0 ? 0 : 1;
        });
    }

    size_t workAmount = 0lu;
};

// *=================* *======* *=================*

// *=================* JIT case *=================*
#if defined(OPENVINO_ARCH_X86_64)
template <typename in_data_t, typename out_data_t>
class NormalizeL2::NormalizeL2JitExecutor : public NormalizeL2::NormalizeL2Executor {
public:
    NormalizeL2JitExecutor(const NormalizeL2Attrs& attrs_,
                           const dnnl::primitive_attr& kernel_attrs,
                           const VectorDims& dims)
        : attrs(attrs_) {
        if (attrs.layout != LayoutType::ncsp && attrs.layout != LayoutType::nspc &&
            attrs.layout != LayoutType::nCsp8c && attrs.layout != LayoutType::nCsp16c) {
            OPENVINO_THROW("Normalaize2L executor has selected layout which is not supported");
        }

        jcp.src_dt = DnnlExtensionUtils::ElementTypeToDataType(attrs.input_prec);
        jcp.dst_dt = DnnlExtensionUtils::ElementTypeToDataType(attrs.output_prec);
        jcp.src_data_size = attrs.input_prec.size();
        jcp.dst_data_size = attrs.output_prec.size();
        jcp.across_spatial = attrs.across_spatial;

        jcp.is_nchw = (attrs.layout == LayoutType::ncsp);
        jcp.is_nhwc = (attrs.layout == LayoutType::nspc);
        jcp.is_blk = (attrs.layout == LayoutType::nCsp8c || attrs.layout == LayoutType::nCsp16c);

        size_t dims_size = dims.size();
        jcp.n = dims[0];
        jcp.c = dims[1];
        jcp.h = (dims_size > 2) ? dims[2] : 1lu;
        jcp.w = (dims_size > 3) ? dims[3] : 1lu;

        if (mayiuse(cpu::x64::avx512_core)) {
            blk_size = 16;
            normalize_modulo_kernel.reset(new jit_uni_normalize_modulo_kernel_f32<cpu::x64::avx512_core>(jcp));
            normalize_kernel.reset(
                    new jit_uni_normalize_kernel_f32<cpu::x64::avx512_core>(jcp, *kernel_attrs.get()));
        } else if (mayiuse(cpu::x64::avx2)) {
            blk_size = 8;
            normalize_modulo_kernel.reset(new jit_uni_normalize_modulo_kernel_f32<cpu::x64::avx2>(jcp));
            normalize_kernel.reset(
                    new jit_uni_normalize_kernel_f32<cpu::x64::avx2>(jcp, *kernel_attrs.get()));
        } else if (mayiuse(cpu::x64::sse41)) {
            blk_size = jcp.is_blk ? 8 : 4;
            normalize_modulo_kernel.reset(new jit_uni_normalize_modulo_kernel_f32<cpu::x64::sse41>(jcp));
            normalize_kernel.reset(
                    new jit_uni_normalize_kernel_f32<cpu::x64::sse41>(jcp, *kernel_attrs.get()));
        } else {
            OPENVINO_THROW("Jit Executor for NormalizeL2 cannot create kernels!");
        }

        if (normalize_kernel)
            normalize_kernel->create_ker();

        if (normalize_modulo_kernel)
            normalize_modulo_kernel->create_ker();
    }

    void exec(const uint8_t *src_ptr, uint8_t *dst_ptr, const void **post_ops_data) override {
        if (jcp.is_nchw) {
            normalize_nchw(reinterpret_cast<const in_data_t*>(src_ptr), reinterpret_cast<out_data_t*>(dst_ptr), post_ops_data);
        } else if (jcp.is_nhwc) {
            normalize_nhwc(reinterpret_cast<const in_data_t*>(src_ptr), reinterpret_cast<out_data_t*>(dst_ptr), post_ops_data);
        } else if (jcp.is_blk) {
            normalize_blk(reinterpret_cast<const in_data_t*>(src_ptr), reinterpret_cast<out_data_t*>(dst_ptr), post_ops_data);
        }
    }

private:
    void normalize_nchw(const in_data_t* src_data, out_data_t* dst_data, const void **post_ops_data) {
        const size_t spatial_dims = jcp.h * jcp.w;
        for (size_t b = 0lu; b < jcp.n; b++) {
            const in_data_t *src_data_b = src_data + b * jcp.c * spatial_dims;
            out_data_t *dst_data_b = dst_data + b * jcp.c * spatial_dims;
            if (attrs.across_spatial) {
                // modulo
                float addition_identity = 0.0f;
                float modulo = 0.0f;
                modulo = parallel_sum(jcp.c, addition_identity, [&](int ic) -> float {
                    const in_data_t *src_data_bc = src_data_b + ic * spatial_dims;
                    float modulo_kernel = 0.0f;
                    float modulo_tail = 0.0f;
                    size_t tail_start = 0;

                    auto arg = jit_normalize_call_args();
                    arg.src = src_data_bc;
                    arg.modulo = static_cast<float*>(&modulo_kernel);
                    arg.src_stride = blk_size * sizeof(in_data_t);
                    arg.work_amount = (spatial_dims) / blk_size;
                    (*normalize_modulo_kernel)(&arg);

                    tail_start = (spatial_dims / blk_size) * blk_size;

                    // tail
                    for (size_t tail = tail_start; tail < spatial_dims; tail++) {
                        modulo_tail += src_data_bc[tail] * src_data_bc[tail];
                    }
                    return modulo_kernel + modulo_tail;
                });

                float modulo_inv = 1.0f / (std::sqrt(epsApply(modulo, attrs.epsMode, attrs.eps)));

                // normalize
                parallel_for(jcp.c, [&](size_t ic) {
                    const in_data_t *src_data_bc = src_data_b + ic * spatial_dims;
                    out_data_t *dst_data_bc = dst_data_b + ic * spatial_dims;
                    auto arg = jit_normalize_call_args();
                    arg.src = src_data_bc;
                    arg.dst = dst_data_bc;
                    arg.fused_factor = static_cast<float*>(&modulo_inv);  // broadcast once
                    arg.oc_off = ic * sizeof(float);
                    arg.work_amount = static_cast<size_t>(spatial_dims);
                    arg.post_op_data = post_ops_data;
                    (*normalize_kernel)(&arg);
                });
            } else {  // across_spatial: false
                // moduloM
                std::vector<float> moduloM(spatial_dims, 0.f);
                size_t blocks_num = div_up(spatial_dims, blk_size);
                parallel_for(blocks_num, [&](size_t ib) {
                    const in_data_t *src_data_b_ib = src_data_b + ib * blk_size;
                    size_t min_cb = (std::min)(blk_size, spatial_dims - (ib * blk_size));
                    if (min_cb == blk_size) {
                        auto arg = jit_normalize_call_args();
                        arg.src = src_data_b_ib;
                        arg.modulo = static_cast<float*>(&moduloM[ib * blk_size]);
                        arg.src_stride = spatial_dims * sizeof(in_data_t);
                        arg.work_amount = jcp.c;
                        (*normalize_modulo_kernel)(&arg);
                    } else {
                        for (size_t c = 0; c < jcp.c; c++) {
                            const in_data_t *src_data_b_ib_c = src_data_b_ib + spatial_dims * c;
                            for (size_t blk = 0; blk < min_cb; blk++) {
                                moduloM[ib * blk_size + blk] += src_data_b_ib_c[blk] * src_data_b_ib_c[blk];
                            }
                        }
                    }
                });

                for (size_t m = 0; m < spatial_dims; m++) {
                    moduloM[m] = 1.0f / (std::sqrt(epsApply(moduloM[m], attrs.epsMode, attrs.eps)));
                }

                // normalize
                parallel_for(jcp.c, [&](size_t ic) {
                    const in_data_t *src_data_bc = src_data_b + ic * spatial_dims;
                    out_data_t *dst_data_bc = dst_data_b + ic * spatial_dims;
                    auto arg = jit_normalize_call_args();
                    arg.src = src_data_bc;
                    arg.dst = dst_data_bc;
                    arg.fused_factor = static_cast<float*>(&moduloM[0]);  // ld dynamic
                    arg.oc_off = ic * sizeof(float);
                    arg.work_amount = static_cast<size_t>(spatial_dims);
                    arg.post_op_data = post_ops_data;
                    (*normalize_kernel)(&arg);
                });
            }
        }
    }

    void normalize_nhwc(const in_data_t* src_data, out_data_t* dst_data, const void **post_ops_data) {
        const size_t spatial_dims = jcp.h * jcp.w;
        const size_t c_w_dims = jcp.c * jcp.w;
        for (size_t b = 0lu; b < jcp.n; b++) {
            const in_data_t *src_data_b = src_data + b * jcp.c * spatial_dims;
            out_data_t *dst_data_b = dst_data + b * jcp.c * spatial_dims;
            if (attrs.across_spatial) {
                // modulo
                float addition_identity = 0;
                float modulo = 0.0f;
                modulo = parallel_sum(jcp.h, addition_identity, [&](int ih) -> float {
                    size_t tail_start = 0;
                    const in_data_t *src_data_bh = src_data_b + ih * c_w_dims;
                    float modulo_kernel = 0.f;
                    float modulo_tail = 0.f;

                    auto arg = jit_normalize_call_args();
                    arg.src = src_data_bh;
                    arg.modulo = static_cast<float*>(&modulo_kernel);
                    arg.src_stride = blk_size * sizeof(in_data_t);
                    arg.work_amount = c_w_dims / blk_size;
                    (*normalize_modulo_kernel)(&arg);

                    tail_start = (c_w_dims / blk_size) * blk_size;

                    // tail
                    for (size_t tail = tail_start; tail < c_w_dims; tail++) {
                        modulo_tail += src_data_bh[tail] * src_data_bh[tail];
                    }
                    return modulo_kernel + modulo_tail;
                });

                float modulo_inv = 1.0f / (std::sqrt(epsApply(modulo, attrs.epsMode, attrs.eps)));

                // normalize
                parallel_for2d(jcp.h, jcp.w, [&](int ih, int iw) {
                    const in_data_t *src_data_bhw = src_data_b + ih * c_w_dims + iw * jcp.c;
                    out_data_t *dst_data_bhw = dst_data_b + ih * c_w_dims + iw * jcp.c;
                    auto arg = jit_normalize_call_args();
                    arg.src = src_data_bhw;
                    arg.dst = dst_data_bhw;
                    arg.fused_factor = static_cast<float*>(&modulo_inv);  // bc static
                    arg.oc_off = 0;
                    arg.work_amount = static_cast<size_t>(jcp.c);
                    arg.post_op_data = post_ops_data;
                    (*normalize_kernel)(&arg);
                });
            } else {  // for across_spatial=false
                parallel_for2d(jcp.h, jcp.w, [&](int ih, int iw) {
                    // modulo
                    float modulo = 0.f;
                    const in_data_t *src_data_bhw = src_data_b + ih * c_w_dims + iw * jcp.c;
                    out_data_t *dst_data_bhw = dst_data_b + ih * c_w_dims + iw * jcp.c;
                    auto arg = jit_normalize_call_args();
                    arg.src = src_data_bhw;
                    arg.modulo = static_cast<float*>(&modulo);
                    arg.src_stride = blk_size * sizeof(in_data_t);
                    arg.work_amount = jcp.c / blk_size;
                    (*normalize_modulo_kernel)(&arg);

                    size_t tail_start = (jcp.c / blk_size) * blk_size;

                    // for tail
                    for (size_t c = tail_start; c < jcp.c; c++) {
                        modulo += src_data_bhw[c] * src_data_bhw[c];
                    }

                    float modulo_inv = 1.0f / (std::sqrt(epsApply(modulo, attrs.epsMode, attrs.eps)));

                    // normalize
                    arg.dst = dst_data_bhw;
                    arg.fused_factor = static_cast<float*>(&modulo_inv);  // bc static
                    arg.work_amount = jcp.c;
                    arg.oc_off = 0;
                    arg.post_op_data = post_ops_data;
                    (*normalize_kernel)(&arg);
                });
            }
        }
    }

    void normalize_blk(const in_data_t* src_data, out_data_t* dst_data, const void **post_ops_data) {
        const size_t CB = div_up(jcp.c, blk_size);
        const size_t spatial_dims = jcp.h * jcp.w;
        const size_t w_blk_dims = jcp.w * blk_size;
        for (size_t b = 0lu; b < jcp.n; b++) {
            const in_data_t *src_data_b = src_data + b * CB * spatial_dims * blk_size;
            out_data_t *dst_data_b = dst_data + b * CB * spatial_dims * blk_size;
            if (attrs.across_spatial) {
                // modulo
                float modulo = 0.0f;
                float addition_identity = 0.0f;
                modulo = parallel_sum2d(CB, jcp.h, addition_identity, [&](size_t cb, size_t h) -> float {
                    // handle W * blk_size data
                    const in_data_t *src_data_b_cb_h = src_data_b + cb * spatial_dims * blk_size + h * w_blk_dims;
                    size_t min_cb = (std::min)(blk_size, jcp.c - cb * blk_size);
                    float modulo_w_blk = 0.0f;
                    if (min_cb == blk_size) {
                        auto arg = jit_normalize_call_args();
                        arg.src = src_data_b_cb_h;
                        arg.modulo = static_cast<float*>(&modulo_w_blk);
                        arg.src_stride = blk_size * sizeof(in_data_t);
                        arg.work_amount = jcp.w;
                        (*normalize_modulo_kernel)(&arg);
                    } else {
                        for (size_t w = 0; w < jcp.w; w++) {
                            const in_data_t *src_data_b_cb_h_w = src_data_b_cb_h + w * blk_size;
                            for (size_t c = 0; c < min_cb; c++) {
                                modulo_w_blk += src_data_b_cb_h_w[c] * src_data_b_cb_h_w[c];
                            }
                        }
                    }
                    return modulo_w_blk;
                });

                float modulo_inv = 1.0f / (std::sqrt(epsApply(modulo, attrs.epsMode, attrs.eps)));

                // normalize
                parallel_for2d(CB, jcp.h, [&](size_t cb, size_t h) {
                    const in_data_t *src_data_b_cb_h = src_data_b + cb * spatial_dims * blk_size + h * w_blk_dims;
                    out_data_t *dst_data_b_cb_h = dst_data_b + cb * spatial_dims * blk_size + h * w_blk_dims;
                    auto arg = jit_normalize_call_args();
                    arg.src = src_data_b_cb_h;
                    arg.dst = dst_data_b_cb_h;
                    arg.fused_factor = static_cast<float*>(&modulo_inv);  // broadcast once
                    arg.work_amount = static_cast<size_t>(jcp.w);
                    arg.oc_off = cb * blk_size * sizeof(float);
                    arg.post_op_data = post_ops_data;
                    (*normalize_kernel)(&arg);
                });
            } else {  // across_spatial: false
                parallel_for2d(jcp.h, jcp.w, [&](size_t ih, size_t iw) {
                    // modulo
                    float modulo = 0.0f;
                    const in_data_t *src_data_bhw = src_data_b + ih * w_blk_dims + iw * blk_size;
                    out_data_t *dst_data_bhw = dst_data_b + ih * w_blk_dims + iw * blk_size;
                    auto arg = jit_normalize_call_args();
                    arg.src = src_data_bhw;
                    arg.modulo = static_cast<float*>(&modulo);
                    arg.src_stride = blk_size * spatial_dims * sizeof(in_data_t);
                    arg.work_amount = jcp.c / blk_size;  // CB or CB-1
                    (*normalize_modulo_kernel)(&arg);
                    // for tail
                    size_t padding = CB * blk_size - jcp.c;
                    if (padding > 0) {
                        size_t tail = blk_size - padding;
                        const in_data_t *src_data_bhw_lastCB = src_data_bhw + (CB - 1) * blk_size * spatial_dims;
                        for (size_t c = 0; c < tail; c++) {
                            modulo += src_data_bhw_lastCB[c] * src_data_bhw_lastCB[c];
                        }
                    }

                    float modulo_inv = 1.0f / (std::sqrt(epsApply(modulo, attrs.epsMode, attrs.eps)));

                    // normalize
                    arg.dst = dst_data_bhw;
                    arg.fused_factor = static_cast<float*>(&modulo_inv);  // broadcast
                    arg.work_amount = CB;
                    arg.oc_off = 0;
                    arg.post_op_data = post_ops_data;
                    (*normalize_kernel)(&arg);
                });
            }
        }
    }

    size_t blk_size = 1lu;
    jit_normalize_config_params jcp = {};
    NormalizeL2Attrs attrs;

    std::shared_ptr<jit_uni_normalize_modulo_kernel> normalize_modulo_kernel;
    std::shared_ptr<jit_uni_normalize_kernel> normalize_kernel;
};
#endif
// *=================* *======* *=================*

// *=============* Reference case *===============*

template <typename in_data_t, typename out_data_t>
class NormalizeL2::NormalizeL2ReferenceExecutor : public NormalizeL2::NormalizeL2Executor {
public:
    NormalizeL2ReferenceExecutor(const NormalizeL2Attrs& attrs, const dnnl::primitive_attr& kernel_attrs, const VectorDims& dims) :
        dims(dims), kernel_attrs(kernel_attrs), attrs(attrs) {
        if (attrs.layout != LayoutType::ncsp) {
            OPENVINO_THROW("Reference Executor of 'NormalizeL2' supports only ncsp layout!");
        }

        const auto &p = (*kernel_attrs.get()).post_ops_;
        for (int i = 0; i < p.len(); i++) {
            auto &post_op = p.entry_[i];
            if (post_op.is_eltwise()) {
                eltwise_injectors_ref.push_back(std::make_shared<cpu::ref_eltwise_scalar_fwd_t>(
                        post_op.eltwise.alg, post_op.eltwise.alpha, post_op.eltwise.beta, post_op.eltwise.scale));
            } else if (post_op.is_depthwise()) {
                depthwise_injectors_ref.push_back(std::make_shared<cpu::ref_depthwise_scalar_fwd_t>(post_op.depthwise.alg));
            }
        }
    }

    void exec(const uint8_t *src_ptr, uint8_t *dst_ptr, const void **post_ops_data) override {
        normalize_nchw_ref(reinterpret_cast<const in_data_t*>(src_ptr), reinterpret_cast<out_data_t*>(dst_ptr), post_ops_data);
    }

private:
    void normalize_nchw_ref(const in_data_t* src_data, out_data_t* dst_data, const void **post_ops_data) {
        size_t dims_size = dims.size();
        const size_t N = dims[0];
        const size_t C = dims[1];
        const size_t H = (dims_size > 2) ? dims[2] : 1lu;
        const size_t W = (dims_size > 3) ? dims[3] : 1lu;
        const size_t spatial_dims = H * W;
        for (size_t b = 0lu; b < N; b++) {
            const in_data_t *src_data_b = src_data + b * C * spatial_dims;
            out_data_t *dst_data_b = dst_data + b * C * spatial_dims;
            if (attrs.across_spatial) {
                // modulo
                float addition_identity = 0.0f;
                float modulo = 0.0f;
                modulo = parallel_sum(C, addition_identity, [&](int ic) -> float {
                    const in_data_t *src_data_bc = src_data_b + ic * spatial_dims;
                    float modulo_c = 0.0f;
                    for (size_t m = 0; m < spatial_dims; m++) {
                        modulo_c += src_data_bc[m] * src_data_bc[m];
                    }
                    return modulo_c;
                });

                float modulo_inv = 1.0f / (std::sqrt(epsApply(modulo, attrs.epsMode, attrs.eps)));

                // normalize
                parallel_for(C, [&](size_t ic) {
                    const in_data_t *src_data_bc = src_data_b + ic * spatial_dims;
                    out_data_t *dst_data_bc = dst_data_b + ic * spatial_dims;
                    for (size_t m = 0; m < spatial_dims; m++) {
                        float dst_value = src_data_bc[m] * modulo_inv;
                        apply_post_ops_scalar(dst_value, ic, post_ops_data);
                        if (attrs.output_prec == ov::element::u8) {
                            dst_data_bc[m] = (dst_value >= 0) ? dst_value : 0;
                        } else {
                            dst_data_bc[m] = dst_value;
                        }
                    }
                });
            } else {  // across_spatial: false
                // moduloM
                std::vector<float> moduloM(spatial_dims, 0.f);
                parallel_for(H, [&](size_t ih) {
                    size_t offset_h = ih * W;
                    const in_data_t *src_data_b_ih = src_data_b + offset_h;
                    for (size_t c = 0; c < C; c++) {
                        const in_data_t *src_data_b_ih_c = src_data_b_ih + spatial_dims * c;
                        for (size_t w = 0; w < W; w++) {
                            moduloM[offset_h + w] += src_data_b_ih_c[w] * src_data_b_ih_c[w];
                        }
                    }
                });

                for (size_t m = 0; m < spatial_dims; m++) {
                    moduloM[m] = 1.0f / (std::sqrt(epsApply(moduloM[m], attrs.epsMode, attrs.eps)));
                }

                // normalize
                parallel_for(C, [&](size_t ic) {
                    const in_data_t *src_data_bc = src_data_b + ic * spatial_dims;
                    out_data_t *dst_data_bc = dst_data_b + ic * spatial_dims;
                    for (size_t m = 0; m < spatial_dims; m++) {
                        float dst_value = src_data_bc[m] * moduloM[m];
                        apply_post_ops_scalar(dst_value, ic, post_ops_data);
                        if (attrs.output_prec == ov::element::u8) {
                            dst_data_bc[m] = (dst_value >= 0) ? dst_value : 0;
                        } else {
                            dst_data_bc[m] = dst_value;
                        }
                    }
                });
            }
        }
    }

    inline void apply_post_ops_scalar(float &dst_value, int index_c, const void **post_ops_data_) {
        const auto &p = (*kernel_attrs.get()).post_ops_;
        int eltwise_inj_idx = 0;
        int depthwise_inj_idx = 0;
        // reinterpret cast from (pointer to const void) to (pointer to const pointer to const float)
        const float** post_ops_data = reinterpret_cast<const float**>(post_ops_data_);
        for (int i = 0; i < p.len(); i++) {
            auto &post_op = p.entry_[i];
            if (post_op.is_eltwise()) {
                dst_value = eltwise_injectors_ref[eltwise_inj_idx]->compute_scalar(dst_value);
                eltwise_inj_idx++;
            } else if (post_op.is_depthwise()) {
                auto depthwise_base = *post_ops_data;
                auto depthwise_weights = depthwise_base + post_op.depthwise.offset[post_op.depthwise.scales] + index_c;
                auto depthwise_bias = depthwise_base + post_op.depthwise.offset[post_op.depthwise.shifts] + index_c;

                dst_value = depthwise_injectors_ref[depthwise_inj_idx]->compute_scalar(dst_value, depthwise_weights, depthwise_bias);

                depthwise_inj_idx++;
                post_ops_data++;
            } else if (post_op.is_quantization()) {
                bool do_dequantization = post_op.quantization.alg == alg_kind::quantization_quantize_dequantize;
                bool do_rounding = do_dequantization || attrs.output_prec == ov::element::f32 || i != p.len() - 1;

                auto quant = post_op.quantization;

                using quantization_fields = post_ops_t::entry_t::quantization_t::quantization_fields;
                auto dataVal = [&](const quantization_fields& field) -> float {
                    auto dataPtr = *post_ops_data + post_op.quantization.offset[field];
                    const int channelIdx = quant.per_channel[field] ? index_c : 0;
                    return dataPtr[channelIdx];
                };

                float crop_low = dataVal(quant.crop_low);
                float crop_high = dataVal(quant.crop_high);
                float input_scale = dataVal(quant.inp_scale);
                float input_shift = dataVal(quant.inp_shift);

                dst_value = nstl::min(crop_high, nstl::max(crop_low, dst_value));
                dst_value = dst_value * input_scale + input_shift;

                if (do_rounding) {
                    dst_value = roundf(dst_value);
                }

                if (do_dequantization) {
                    float output_scale = dataVal(quant.output_scale);
                    float output_shift = dataVal(quant.output_shift);
                    dst_value = dst_value * output_scale + output_shift;
                }

                post_ops_data++;
            }
        }
    }

    VectorDims dims;
    dnnl::primitive_attr kernel_attrs;
    NormalizeL2Attrs attrs;

    std::vector<std::shared_ptr<dnnl::impl::cpu::ref_eltwise_scalar_fwd_t>> eltwise_injectors_ref;
    std::vector<std::shared_ptr<dnnl::impl::cpu::ref_depthwise_scalar_fwd_t>> depthwise_injectors_ref;
};

// *=================* *======* *=================*

std::shared_ptr<NormalizeL2::NormalizeL2Executor> NormalizeL2::NormalizeL2Executor::getNormalizeL2Executor(
        const NormalizeL2Attrs& attrs, const dnnl::primitive_attr& kernel_attrs, const VectorDims& dims) {
    NormalizeContext ctx = { nullptr, attrs, kernel_attrs, dims };

    OV_SWITCH(intel_cpu, NormalizeExecutorCreation, ctx, std::tie(attrs.input_prec, attrs.output_prec),
              OV_CASE2(ov::element::u8, ov::element::u8, uint8_t, uint8_t),
              OV_CASE2(ov::element::i8, ov::element::u8, int8_t, uint8_t),
              OV_CASE2(ov::element::f32, ov::element::u8, float, uint8_t),
              OV_CASE2(ov::element::u8, ov::element::i8, uint8_t, int8_t),
              OV_CASE2(ov::element::i8, ov::element::i8, int8_t, int8_t),
              OV_CASE2(ov::element::f32, ov::element::i8, float, int8_t),
              OV_CASE2(ov::element::u8, ov::element::f32, uint8_t, float),
              OV_CASE2(ov::element::i8, ov::element::f32, int8_t, float),
              OV_CASE2(ov::element::f32, ov::element::f32, float, float),
              OV_CASE2(ov::element::bf16, ov::element::bf16, bfloat16_t, bfloat16_t),
              OV_CASE2(ov::element::f16, ov::element::f16, float16_t, float16_t));

    return ctx.executor;
}

template <typename in_data_t, typename out_data_t>
std::shared_ptr<NormalizeL2::NormalizeL2Executor> NormalizeL2::NormalizeL2Executor::makeExecutor(
        const NormalizeL2Attrs& attrs, const dnnl::primitive_attr& kernel_attrs, const VectorDims& dims) {
    if (attrs.cornerCase)
        return std::make_shared<NormalizeL2CornerCaseExecutor<in_data_t, out_data_t>>(dims);
#if defined(OPENVINO_ARCH_X86_64)
    else if (mayiuse(cpu::x64::sse41))
        return std::make_shared<NormalizeL2JitExecutor<in_data_t, out_data_t>>(attrs, kernel_attrs, dims);
#endif
    else if (attrs.layout == LayoutType::ncsp)
        return std::make_shared<NormalizeL2ReferenceExecutor<in_data_t, out_data_t>>(attrs, kernel_attrs, dims);
    else
        OPENVINO_THROW("'NormalizeL2' cannot create Executor");
}

bool NormalizeL2::created() const {
    return getType() == Type::NormalizeL2;
}

}   // namespace node
}   // namespace intel_cpu
}   // namespace ov<|MERGE_RESOLUTION|>--- conflicted
+++ resolved
@@ -800,19 +800,11 @@
         inputPrecision = outputPrecision = ov::element::f32;
     }
 
-<<<<<<< HEAD
     if (!one_of(inputPrecision, ov::element::f32, ov::element::bf16, ov::element::f16, ov::element::i8, ov::element::u8)) {
-        THROW_ERROR << "has unsupported input precision: " << inputPrecision;
+        THROW_ERROR("has unsupported input precision: ", inputPrecision);
     }
     if (!one_of(outputPrecision, ov::element::f32, ov::element::bf16, ov::element::f16, ov::element::i8, ov::element::u8)) {
-        THROW_ERROR << "has unsupported output precision: " << outputPrecision;
-=======
-    if (!one_of(inputPrecision, Precision::FP32, Precision::BF16, Precision::FP16, Precision::I8, Precision::U8)) {
-        THROW_ERROR("has unsupported input precision: ", inputPrecision);
-    }
-    if (!one_of(outputPrecision, Precision::FP32, Precision::BF16, Precision::FP16, Precision::I8, Precision::U8)) {
         THROW_ERROR("has unsupported output precision: ", outputPrecision);
->>>>>>> c360de0f
     }
 
     attrs.input_prec = inputPrecision;
