// Copyright (C) 2018-2024 Intel Corporation
// SPDX-License-Identifier: Apache-2.0
//

#pragma once

#include "node.h"
#include "openvino/op/scatter_elements_update.hpp"
#include <utility>

namespace ov {
namespace intel_cpu {
namespace node {

enum class ScatterUpdateMode {
    ScatterUpdate,
    ScatterNDUpdate,
    ScatterElementsUpdate
};

namespace scatter_reductions {
enum class CommonReduction { NONE, SUM, SUB, PROD, MIN, MAX, MEAN };
class ReduceMultiply {
public:
    template <typename DT>
    void operator() (DT* dst_data, const DT* src_data) const {
        *dst_data *= *src_data;
    }
};

class ReduceAdd {
public:
    template <typename DT>
    void operator() (DT* dst_data, const DT* src_data) const {
        *dst_data += *src_data;
    }
};

class ReduceSub {
public:
    template <typename DT>
    void operator() (DT* dst_data, const DT* src_data) const {
        *dst_data -= *src_data;
    }
};

class ReduceMean {
public:
    template <typename DT>
    void operator() (DT* dst_data, const DT* src_data) const {
        *dst_data += *src_data;
    }
};

class ReduceMaximum {
public:
    template <typename DT>
    void operator() (DT* dst_data, const DT* src_data) const {
        *dst_data = std::max(*dst_data, *src_data);
    }
};

class ReduceMinimum {
public:
    template <typename DT>
    void operator() (DT* dst_data, const DT* src_data) const {
        *dst_data = std::min(*dst_data, *src_data);
    }
};

class ReduceNone {
public:
    template <typename DT>
    void operator() (DT* dst_data, const DT* src_data) const {
        *dst_data = *src_data;
    }
};
};  // namespace scatter_reductions

class ScatterUpdate : public Node {
public:
    ScatterUpdate(const std::shared_ptr<ov::Node>& op, const GraphContext::CPtr context);

    void getSupportedDescriptors() override;
    void initSupportedPrimitiveDescriptors() override;
    bool created() const override;
    void execute(dnnl::stream strm) override;
    bool canBeInPlace() const override {
        return false;
    }

    bool needPrepareParams() const override;
    void prepareParams() override;
    void executeDynamicImpl(dnnl::stream strm) override;

    bool isExecutable() const override;
    static bool isSupportedOperation(const std::shared_ptr<const ov::Node>& op, std::string& errorMessage) noexcept;

    using Reduction = scatter_reductions::CommonReduction;
    template <typename DataType, typename KernelType>
    void scatterElementsUpdate(const MemoryPtr& mem_data, const MemoryPtr& mem_indices, const MemoryPtr& mem_updates, int axis, const KernelType& kernel);
    template <typename DataType, typename KernelType>
    void scatterNDUpdate(const MemoryPtr& mem_data, const MemoryPtr& mem_indices, const MemoryPtr& mem_updates, const KernelType& kernel);
    template <typename DataType>
    void scatterElementsUpdate(const MemoryPtr& mem_data, const MemoryPtr& mem_indices, const MemoryPtr& mem_updates,
                                int axis, const scatter_reductions::ReduceMean& kernel);
<<<<<<< HEAD
    template <typename DataType>
    void scatterNDUpdate(const MemoryPtr& mem_data, const MemoryPtr& mem_indices, const MemoryPtr& mem_updates,
                         const scatter_reductions::ReduceNone& kernel);
=======
>>>>>>> 5e514e95

private:
    void scatterUpdate(uint8_t *indicesPtr, uint8_t *updatePtr, int axis, uint8_t *dstDataPtr);
    void scatterNDUpdate(const MemoryPtr& dstMemPtr, const MemoryPtr& indicesMemPtr, const MemoryPtr& updateMemPtr);
    void scatterElementsUpdate(const MemoryPtr& dstMemPtr, const MemoryPtr& indicesMemPtr, const MemoryPtr& updateMemPtr, int axis);
    inline int64_t getIndicesValue(uint8_t *indices, size_t offset);

    ScatterUpdateMode scatterUpdateMode = ScatterUpdateMode::ScatterUpdate;
    enum { DATA_ID, INDICES_ID, UPDATE_ID, AXIS_ID };

    Reduction reduction_type;
    bool use_init_val = true;

    // if axis can be set other than default 0.
    bool axisRelaxed = false;
    size_t dataSize, indicesSize, axisSize;
    ov::element::Type dataPrec, indicesPrec, axisPrec;
    // In ov::PartialShape with rank 0 (scalars) is converted to ov::intel_cpu::Shape with rank 1.
    // Add flag set in constructor for workaround for ScatterNDUpdates
    bool isUpdateScalar = false;

    std::string errorPrefix;

    const std::shared_ptr<ov::Node> ovOp;
};

}   // namespace node
}   // namespace intel_cpu
}   // namespace ov<|MERGE_RESOLUTION|>--- conflicted
+++ resolved
@@ -104,12 +104,9 @@
     template <typename DataType>
     void scatterElementsUpdate(const MemoryPtr& mem_data, const MemoryPtr& mem_indices, const MemoryPtr& mem_updates,
                                 int axis, const scatter_reductions::ReduceMean& kernel);
-<<<<<<< HEAD
     template <typename DataType>
     void scatterNDUpdate(const MemoryPtr& mem_data, const MemoryPtr& mem_indices, const MemoryPtr& mem_updates,
                          const scatter_reductions::ReduceNone& kernel);
-=======
->>>>>>> 5e514e95
 
 private:
     void scatterUpdate(uint8_t *indicesPtr, uint8_t *updatePtr, int axis, uint8_t *dstDataPtr);
@@ -132,8 +129,6 @@
     bool isUpdateScalar = false;
 
     std::string errorPrefix;
-
-    const std::shared_ptr<ov::Node> ovOp;
 };
 
 }   // namespace node
