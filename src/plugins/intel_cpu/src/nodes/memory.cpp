// Copyright (C) 2018-2024 Intel Corporation
// SPDX-License-Identifier: Apache-2.0
//

#include <string>
#include "dnnl_types.h"
#include "dnnl_extension_utils.h"
#include "memory.hpp"
#include "scaled_attn.h"
#include "utils/general_utils.h"
#include "memory_desc/cpu_memory_desc_utils.h"
#include "shape_inference/shape_inference_pass_through.hpp"
#include "common/arbitrary_order_desc_creator.h"
#include "transformations/cpu_opset/common/op/read_value_with_subgraph.hpp"
#include "nodes/common/cpu_convert.h"

using namespace dnnl;

namespace ov {
namespace intel_cpu {
namespace node {

#define DEBUG_POS std::cout << "memory.cpp:" << __LINE__ << " " << __FUNCTION__ << " "
namespace {
class MemoryStub : public IMemory {
public:
    class MemoryBlockStub : public IMemoryBlockObserver {
        void* getRawPtr() const noexcept override {
            return nullptr;
        }
        void setExtBuff(void* ptr, size_t size) override {
            // pass
        }
        bool resize(size_t size) override {
            // pass
            return false;
        }
        bool hasExtBuffer() const noexcept override {
            // pass
            return false;
        }
        void registerMemory(Memory* memPtr) override {
            // pass
        }
        void unregisterMemory(Memory* memPtr) override {
            // pass
        }
    };

public:
    MemoryStub(const dnnl::engine& eng, const MemoryDescPtr& pMemDesc)
        : m_eng(eng),
          m_pMemDesc(pMemDesc),
          m_pMemoryBlock(std::make_shared<MemoryBlockStub>()) {}

    const MemoryDesc& getDesc() const override {
        return *m_pMemDesc;
    }

    MemoryDescPtr getDescPtr() const override {
        return m_pMemDesc;
    }

    void* getData() const override {
        OPENVINO_THROW("Unexpected call MemoryStub::getData()");
    }

    size_t getSize() const override {
        return 0;
    }

    const Shape& getShape() const override {
        return m_pMemDesc->getShape();
    }

    const VectorDims& getStaticDims() const override {
        return m_pMemDesc->getShape().getStaticDims();
    }

    void redefineDesc(MemoryDescPtr desc) override {
        m_pMemDesc = desc;
    }

    void load(const IMemory& src, bool ftz = true) const override {
        OPENVINO_THROW("Unexpected call MemoryStub::load()");
    }

    MemoryBlockPtr getMemoryBlock() const override {
        return m_pMemoryBlock;
    }

    dnnl::memory getPrimitive() const override {
        OPENVINO_THROW("Unexpected call MemoryStub::getPrimitive()");
    }

    void nullify() override {
        // nothing to do
    }

private:
    dnnl::engine m_eng;
    MemoryDescPtr m_pMemDesc;
    std::shared_ptr<MemoryBlockStub> m_pMemoryBlock;
};
} // namespace

bool MemoryOutputBase::isSupportedOperation(const std::shared_ptr<const ov::Node>& op, std::string& errorMessage) noexcept {
    try {
        if (!one_of(op->get_type_info(),
                ov::op::v3::Assign::get_type_info_static(),
                ov::op::v6::Assign::get_type_info_static())) {
            errorMessage = "Node is not an instance of Assign from the operation set v3 or v6.";
            return false;
        }
    } catch (...) {
        return false;
    }
    return true;
}

MemoryOutputBase::MemoryOutputBase(const std::shared_ptr<ov::Node>& op, const GraphContext::CPtr context)
        : Node(op, context, NgraphShapeInferFactory(op, EMPTY_PORT_MASK)) , MemoryNode(op) {
    std::string errorMessage;
    if (!isSupportedOperation(op, errorMessage)) {
        OPENVINO_THROW_NOT_IMPLEMENTED(errorMessage);
    }
    if (created()) {
        context->getMemoryStatesRegister()->registerOutput(this);
    }
}

MemoryOutputBase::MemoryOutputBase(const std::string id,
                                   const std::string& name,
                                   const std::string& type,
                                   const Shape& input_shape,
                                   const ov::element::Type& input_prc,
                                   const GraphContext::CPtr context) :
    Node(type, {input_shape}, {}, {input_prc}, {}, name, context), MemoryNode(id) {
    isDynamic = input_shape.isDynamic();
    if (isDynamic) {
        shapeInference = PassThroughShapeInferFactory().makeShapeInfer();
    }
    if (created()) {
        context->getMemoryStatesRegister()->registerOutput(this);
    }
}

MemoryOutputBase::~MemoryOutputBase() {
    if (inputNode) { inputNode->deregisterSibling(this); }
    context->getMemoryStatesRegister()->remove(this);
}

MemoryInputBase& MemoryOutputBase::getInputNode() {
    OPENVINO_ASSERT(inputNode, "MemoryOutput ", getName(), " doesn't have sibling input");
    return *inputNode;
}

void MemoryOutputBase::initSupportedPrimitiveDescriptors() {
    if (!supportedPrimitiveDescriptors.empty())
        return;

    auto&& shape = getInputShapeAtPort(0);
    auto precision = getOriginalInputPrecisionAtPort(0);
    auto&& descCreators = ov::intel_cpu::BlockedDescCreator::getCommonCreators();

    NodeConfig config;

    PortConfig inPortConfig;
    inPortConfig.inPlace(0);
    inPortConfig.constant(false);
    inPortConfig.setMemDesc(descCreators.at(LayoutType::ncsp)->createSharedDesc(precision, shape));

    config.inConfs.push_back(std::move(inPortConfig));

    supportedPrimitiveDescriptors.emplace_back(config, impl_desc_type::unknown);
}

void MemoryOutputBase::initOptimalPrimitiveDescriptor() {
    // Mimic the parent node memory desc to avoid extra reorder
    auto parentEdge = getParentEdgeAt(0);
    auto parent = parentEdge->getParent();
    auto parentPd = parent->getSelectedPrimitiveDescriptor();
    OPENVINO_ASSERT(parentPd,
        parent->getTypeStr(), " ",
        parent->getName(),
        "failed getSelectedPrimitiveDescriptor() call, preferable primitive descriptor is not set");

    const auto& parentConfig = parentPd->getConfig();
    auto mem_desc = parentConfig.outConfs[parentEdge->getInputNum()].getMemDesc();

    auto selected_pd = getSelectedPrimitiveDescriptor();
    OPENVINO_ASSERT(selected_pd,
        "MemoryOutput ",
        getName(),
        " failed getSelectedPrimitiveDescriptor() call, preferable primitive descriptor is not set");

    auto config = selected_pd->getConfig();

    const bool parentInplaceConflict = parent->inPlaceOutPort(parentEdge->getInputNum()) >= 0;

    //disable inPlace to avoid inPlace conflict and handle memory copy internally (to get room for optimizations)
    if (parentInplaceConflict) { config.inConfs.front().inPlace(-1); }
    config.inConfs.front().setMemDesc(mem_desc);
    //bypass any checks, we enforce the parent descriptor
    selected_pd->setConfig(config);
}

void MemoryOutputBase::execute(dnnl::stream strm) {
    runStatic(strm);
    state->commit();
}

void MemoryOutputBase::executeDynamicImpl(dnnl::stream strm) {
    runDynamic(strm);
    state->commit();
}

void MemoryOutputBase::assignState(MemStatePtr newState) {
    OPENVINO_ASSERT(newState, "MemoryOutput ", getName(), " got null state");
    state = newState;
    assignExtMemory(state->output_mem(), state->internal_desc());
}

bool MemoryOutputBase::isExecutable() const {
    return true;
}

void MemoryOutputBase::registerInputNode(MemoryInputBase* node) {
    if (inputNode == node) { return; }
    if (inputNode) { inputNode->deregisterSibling(this); }
    inputNode = node;
    inputNode->registerOutputNode(this);
}

void MemoryOutputBase::deregisterSibling(MemoryInputBase* node) {
    if (node == inputNode) { inputNode = nullptr; }
}

bool MemoryOutput::isSupportedOperation(const std::shared_ptr<const ov::Node>& op, std::string& errorMessage) noexcept {
    return MemoryOutputBase::isSupportedOperation(op, errorMessage);
}

void MemoryOutput::resolveInPlaceEdges(Edge::LOOK look) {
    if (!(look & Edge::LOOK_DOWN)) {
        Node::resolveInPlaceEdges(look);
        return;
    }

    auto selected_pd = getSelectedPrimitiveDescriptor();
    OPENVINO_ASSERT(selected_pd,
        "MemoryOutput ",
        getName(),
        " failed getSelectedPrimitiveDescriptor() call, preferable primitive descriptor is not set");

    auto parentEdge = getParentEdgeAt(0); // always only one parent edge

    OPENVINO_ASSERT(one_of(parentEdge->getStatus(), Edge::Status::Uninitialized, Edge::Status::NotAllocated),
        " Unexpected inplace resolve call to an allocated edge: ", parentEdge->name());

    auto memDesc = selected_pd->getConfig().inConfs.front().getMemDesc();
    memBlock = std::make_shared<ProxyMemoryBlock>();
    auto edgeMem = std::make_shared<Memory>(getEngine(), memDesc, memBlock);
    parentEdge->reuse(edgeMem);
}

void MemoryOutput::assignExtMemory(const MemoryPtr& mem, const MemoryDescPtr& memDesc) {
    assignedMem = mem;
    OPENVINO_ASSERT(assignedMem,
        "MemoryOutput ",
        getName(),
        " assigned state has null memory ptr");

    extMemDesc = memDesc;
    OPENVINO_ASSERT(extMemDesc,
        "MemoryOutput ",
        getName(),
        " assigned state has null base mem desc ptr");

    if (!memBlock) { return; } //nothing to do, edge memory isn't under control
    auto inpDesc = getBaseMemDescAtInputPort(0);

    if (inpDesc->isCompatible(*extMemDesc)) {
        memBlock->setMemBlockResize(assignedMem->getMemoryBlock());
    } else {
        memBlock->reset();
    }
}

void MemoryOutput::runStatic(dnnl::stream strm)  {
    auto inputMem = getSrcMemoryAtPort(0);
    OPENVINO_ASSERT(assignedMem,
        "MemoryOutput ",
        getName(),
        " uninitialized assigned memory");

    if (inputMem->getData() != assignedMem->getData()) {
        assignedMem->load(*inputMem);
    }
}

void MemoryOutput::runDynamic(dnnl::stream strm) {
    //first we have to resize the output memory
    auto inputMem = getSrcMemoryAtPort(0);

    OPENVINO_ASSERT(assignedMem,
        "MemoryOutput ",
        getName(),
        " uninitialized assigned memory");

    const auto& newShape = inputMem->getShape();
    const auto& stateShape = assignedMem->getShape();

    if (stateShape.isDynamic() || stateShape.getStaticDims() != newShape.getStaticDims()) {
        OPENVINO_ASSERT(extMemDesc,
            "MemoryOutput ",
            getName(),
            " uninitialized assigned memory");
        auto newExternDesc = extMemDesc->cloneWithNewDims(newShape.getStaticDims());
        assignedMem->redefineDesc(newExternDesc);
    }

    if (!newShape.hasZeroDims()) { // no need to copy data for empty tensor
        runStatic(strm);
    }
}

bool MemoryOutputStub::isSupportedOperation(const std::shared_ptr<const ov::Node>& op, std::string& errorMessage) noexcept {
    return MemoryOutputBase::isSupportedOperation(op, errorMessage);
}

void MemoryOutputStub::runStatic(dnnl::stream strm) {
    //nothing to do
}

void MemoryOutputStub::runDynamic(dnnl::stream strm) {
    //nothing to do
}

void MemoryOutputStub::resolveInPlaceEdges(Edge::LOOK look) {
    if (!(look & Edge::LOOK_DOWN)) {
        Node::resolveInPlaceEdges(look);
        return;
    }

    auto selected_pd = getSelectedPrimitiveDescriptor();
    OPENVINO_ASSERT(selected_pd,
        "MemoryOutput ",
        getName(),
        " failed getSelectedPrimitiveDescriptor() call, preferable primitive descriptor is not set");

    auto parentEdge = getParentEdgeAt(0); // always only one parent edge

    OPENVINO_ASSERT(one_of(parentEdge->getStatus(), Edge::Status::Uninitialized, Edge::Status::NotAllocated),
        " Unexpected inplace resolve call to an allocated edge: ", parentEdge->name());

    auto memDesc = selected_pd->getConfig().inConfs.front().getMemDesc();
    // make a fake memory
    auto edgeMem = std::make_shared<MemoryStub>(getEngine(), memDesc);
    parentEdge->reuse(edgeMem);
}

void MemoryOutputStub::assignExtMemory(const MemoryPtr& mem, const MemoryDescPtr& memDesc) {
    //nothing to do
}

bool MemoryInputBase::isSupportedOperation(const std::shared_ptr<const ov::Node>& op, std::string& errorMessage) noexcept {
    try {
        if (!one_of(op->get_type_info(),
                    ov::op::v3::ReadValue::get_type_info_static(),
                    ov::op::v6::ReadValue::get_type_info_static(),
                    ov::intel_cpu::ReadValueWithSubgraph::get_type_info_static())) {
            errorMessage = "Node is not an instance of ReadValue/ReadValueWithSubgraph from the operation set v3 "
                           "or v6, intel_cpu";
            return false;
        }
    } catch (...) {
        return false;
    }
    return true;
}

MemoryInputBase::MemoryInputBase(const std::shared_ptr<ov::Node>& op, const GraphContext::CPtr ctx)
        : Input(op, ctx), MemoryStateNode(op) {
    std::string errorMessage;
    if (!isSupportedOperation(op, errorMessage)) {
        OPENVINO_THROW_NOT_IMPLEMENTED(errorMessage);
    }
    if (created()) {
        context->getMemoryStatesRegister()->registerInput(this);
    }
}

MemoryInputBase::MemoryInputBase(const std::string id,
                                 const std::string& name,
                                 const std::string& type,
                                 const Shape& output_shape,
                                 const ov::element::Type& output_prc,
                                 const GraphContext::CPtr context,
                                 const ov::optional<Shape>& input_shape,
                                 const ov::optional<ov::element::Type>& input_prc) :
    Input(output_shape, output_prc, name, type, context), MemoryStateNode(id) {
    outputShapes.emplace_back(output_shape);
    addOriginalOutputPrecision(output_prc);
    if (input_shape) {
        inputShapes.push_back(*input_shape);
        isDynamic = isDynamic || input_shape->isDynamic();
        if (isDynamic && !shapeInference) {
            shapeInference = PassThroughShapeInferFactory().makeShapeInfer();
        }
    }
    if (input_prc) {
        addOriginalInputPrecision(*input_prc);
    }
    if (created()) {
        context->getMemoryStatesRegister()->registerInput(this);
    }
}

MemoryInputBase::~MemoryInputBase() {
    if (outputNode) { outputNode->deregisterSibling(this); }
    context->getMemoryStatesRegister()->remove(this);
}

MemoryOutputBase& MemoryInputBase::getOutputNode() {
    OPENVINO_ASSERT(outputNode, "MemoryInput ", getName(), " doesn't have sibling output");
    return *outputNode;
}

void MemoryInputBase::initSupportedPrimitiveDescriptors() {
    if (!supportedPrimitiveDescriptors.empty())
        return;

    auto&& shape = getOutputShapeAtPort(0);
    auto precision = getOriginalOutputPrecisionAtPort(0);
    auto&& descCreators = ov::intel_cpu::BlockedDescCreator::getCommonCreators();

    NodeConfig config;

    if (!getParentEdges().empty()) {
        PortConfig inPortConfig;

        inPortConfig.inPlace(-1);
        inPortConfig.constant(false);
        inPortConfig.setMemDesc(descCreators.at(LayoutType::ncsp)->createSharedDesc(precision, shape));

        config.inConfs.push_back(std::move(inPortConfig));
    }

    PortConfig outPortConfig;

    outPortConfig.inPlace(0);
    outPortConfig.constant(false);
    outPortConfig.setMemDesc(descCreators.at(LayoutType::ncsp)->createSharedDesc(precision, shape));

    config.outConfs.push_back(std::move(outPortConfig));

    supportedPrimitiveDescriptors.emplace_back(config, impl_desc_type::unknown);
}

void MemoryInputBase::registerOutputNode(MemoryOutputBase* node) {
    if (outputNode == node) { return; }
    if (outputNode) { outputNode->deregisterSibling(this); }
    outputNode = node;
    outputNode->registerInputNode(this);
}

void MemoryInputBase::deregisterSibling(MemoryOutputBase* node) {
    if (node == outputNode) { outputNode = nullptr; }
}

bool MemoryInputBase::isExecutable() const {
    return true;
}

void MemoryStatesRegister::registerInput(MemoryInputBase* node) {
    OPENVINO_ASSERT(node, "Unexpected null MemoryInput pointer");
    // in case of output already registered
    auto sibling = getMemoryOutputByName(node->getId());
    if (sibling != nullptr) {
        node->registerOutputNode(sibling);
    }
    memory_inputs[node->getId()] = node;
}

void MemoryStatesRegister::registerOutput(MemoryOutputBase * node) {
    OPENVINO_ASSERT(node, "Unexpected null MemoryOutput pointer");
    auto sibling = getMemoryInputByName(node->getId());
    if (sibling != nullptr) {
        node->registerInputNode(sibling);
    }
    memory_outputs[node->getId()] = node;
}

void MemoryStatesRegister::remove(MemoryNode* node) {
    if (nullptr == node)
        return;
    ov::util::erase_if(memory_inputs, [&](const InputNodesMap::value_type& it) {
        return it.second == node;
    });
    ov::util::erase_if(memory_outputs, [&](const OutputNodesMap::value_type& it) {
        return it.second == node;
    });
}

MemoryInputBase* MemoryStatesRegister::getMemoryInputByName(const std::string& name) {
    auto it = memory_inputs.find(name);
    if (it == memory_inputs.end()) {
        return nullptr;
    }
    return static_cast<MemoryInputBase*>(it->second);
}

MemoryOutputBase* MemoryStatesRegister::getMemoryOutputByName(const std::string& name) {
    auto it = memory_outputs.find(name);
    if (it == memory_outputs.end()) {
        return nullptr;
    }
    return static_cast<MemoryOutputBase*>(it->second);
}

void MemoryInputBase::assignState(MemStatePtr newState) {
    OPENVINO_ASSERT(newState, "MemoryInput ", getName(), " got null state");
    state = newState;
    assignStateHook();
}

void MemoryInputBase::execute(dnnl::stream strm) {
    getOutputNode().assignState(getAssignedState());
    runStatic(strm);
}

void MemoryInputBase::executeDynamicImpl(dnnl::stream strm) {
    getOutputNode().assignState(getAssignedState());
    runDynamic(strm);
}

bool MemoryInput::needInitGraphProcessing() const {
    return !getParentEdges().empty() && getAssignedState()->is_reset_state();
}

void MemoryInput::initOptimalPrimitiveDescriptor() {
    // Mimic the child node memory desc to avoid extra reorder
    static const Type preferredTypes[] = {
        Type::ScaledDotProductAttention,
        Type::MatMul,
        Type::FullyConnected,
        Type::Convolution,
        Type::RNNCell,
        Type::RNNSeq,
        Type::Subgraph
    };

    static const Type skipTypes[] = {
        Type::ShapeOf
    };

    auto&& childEdges = getChildEdgesAtPort(0);
    EdgePtr childEdge = childEdges.front();

    if (childEdges.size() > 1) {
        // try to prioritize memory desc
        for (auto&& item : childEdges) {
            auto itemType = item->getChild()->getType();
            if (std::any_of(std::begin(skipTypes), std::end(skipTypes), [=](Type type){ return type == itemType; })) {
                continue;
            }
            if (std::any_of(std::begin(preferredTypes),
                    std::end(preferredTypes), [=](Type type){ return type == itemType; })) {
                childEdge = item;
                break;
            }
        }
    }

    auto child = childEdge->getChild();
    auto childPd = child->getSelectedPrimitiveDescriptor();
    OPENVINO_ASSERT(childPd,
        child->getTypeStr(), " ",
        child->getName(),
        "failed getSelectedPrimitiveDescriptor() call, preferable primitive descriptor is not set");

    const auto& childConfig = childPd->getConfig();
    auto mem_desc = childConfig.inConfs[childEdge->getOutputNum()].getMemDesc();

    auto selectedPd = getSelectedPrimitiveDescriptor();
    OPENVINO_ASSERT(selectedPd,
        "MemoryInput ",
        getName(),
        " failed getSelectedPrimitiveDescriptor() call, preferable primitive descriptor is not set");

    auto config = selectedPd->getConfig();
    config.outConfs.front().setMemDesc(mem_desc);
    // bypass any checks, we enforce the child descriptor
    selectedPd->setConfig(config);
}

void MemoryInput::selectOptimalPrimitiveDescriptor() {
    MemoryInputBase::selectOptimalPrimitiveDescriptor();
    if (haveSubgraph()) {
        std::vector<Input::InputConfig> graphInputConfig;
        std::vector<PortConfig> inConfs;

        for (size_t i = 0; i < getParentEdges().size(); i++) {
            // MemoryInputBase::selectOptimalPrimitiveDescriptor() can't deduce corrent primitave.
            auto desc = getParentOutputMemDesc(getParentEdgeAt(i));
            inConfs.emplace_back(desc);
            graphInputConfig.emplace_back(node::Input::InputConfig{desc, true});
        }

        std::vector<Input::OutputConfig> graphOutputConfig;
        for (size_t i = 0; i < getChildEdges().size(); i++) {
            // TODO: Upgrade OutputConfig and update OutputConfig's first param like InputConfig
            graphOutputConfig.emplace_back(node::Input::OutputConfig{false, false});
        }

        // configure the inner graph to get the information about output memory descriptors
        subGraph.Init(body, context, graphInputConfig, graphOutputConfig);

        // for the output decriptors, use the configuration of the graph's output nodes
        auto outputDescriptors = subGraph.getOutputMemoryDescriptors();

        std::vector<PortConfig> outConfs;
        for (const auto& desc : outputDescriptors) {
            outConfs.emplace_back(desc);
        }

        const NodeConfig config(inConfs, outConfs);

        supportedPrimitiveDescriptors.clear();
        supportedPrimitiveDescriptors.emplace_back(config, impl_desc_type::undef);

        selectPrimitiveDescriptorByIndex(0);
    }
}

// @todo add ascii diagramm for memory mapping / reuse
void MemoryInput::createPrimitive() {
    MemoryInputBase::createPrimitive();
    if (haveSubgraph()) {
        OPENVINO_ASSERT(getOriginalInputsNumber() == subGraph.GetInputNodesMap().size(),
                        "Number of node inputs must be equal the number of inner graph's inputs");

        std::vector<MemoryPtr> inputMemory;
        for (size_t i = 0; i < getOriginalInputsNumber(); i++) {
            inputMemory.emplace_back(getSrcMemoryAtPort(i));
        }

        OPENVINO_ASSERT(getOriginalOutputsNumber() == subGraph.GetOutputNodesMap().size(),
                        "Number of node outputs must be equal the number of inner graph's outputs");

        std::vector<MemoryPtr> outputMemory;
        for (size_t i = 0; i < getOriginalOutputsNumber(); i++) {
            outputMemory.emplace_back(getDstMemoryAtPort(i));
        }

        subGraph.Activate(inputMemory, outputMemory);
    }
}

void MemoryInput::runDynamic(dnnl::stream strm) {
    auto assignedMem = getAssignedState()->input_mem();

    OPENVINO_ASSERT(assignedMem,
        "MemoryInput ",
        getName(),
        " assigned state has null memory ptr");

    OPENVINO_ASSERT(memBlock,
        "MemoryInput ",
        getName(),
        " has uninitialized memory block.");

    // check whether we can share memory block
    const auto& shape = assignedMem->getShape();
    const bool hasZeroDims = shape.hasZeroDims();
    const bool processInitGraph = needInitGraphProcessing();
    const auto& stateDims = shape.getStaticDims();

    if (hasZeroDims && !processInitGraph) {
        // fast track as we don't really need to share memory and transfer any data for empty tensors
        memBlock->reset();
        redefineOutputMemory(0, stateDims);
        return;
    }

    auto dst = getDstMemoryAtPort(0);
    auto currentOutputDesc = dst->getDescPtr();

    auto internDesc = currentOutputDesc->isDefined() && (currentOutputDesc->getShape().getStaticDims() == stateDims)
                          ? currentOutputDesc
                          : getBaseMemDescAtOutputPort(0)->cloneWithNewDims(stateDims, hasZeroDims);

    if (internDesc->isCompatible(assignedMem->getDesc())) {
        memBlock->setMemBlock(assignedMem->getMemoryBlock());
    } else {
        memBlock->reset();
    }

<<<<<<< HEAD
    const bool processInitGraph = needInitGraphProcessing();
    MemoryPtr src = assignedMem;  // declare src memory
    if (processInitGraph) {
        if (haveSubgraph()) {
            subGraph.ResetInferCount();
            subGraph.Infer();
            // depending on the memory sharing solution, we can return here if the memory is substituted from the
            // external graph or override the src pointer with the memory pointer pointing to the subgraph output
            // memory
            auto& outputs = subGraph.GetOutputNodesMap();
            OPENVINO_ASSERT(outputs.size() == 1);
            auto itr = outputs.begin();
            src = itr->second->getSrcMemoryAtPort(0);

            // Update state MemoryDesc
            assignedMem->redefineDesc(getBaseMemDescAtOutputPort(0)->cloneWithNewDims(src->getStaticDims()));

            // Save to state mem
            DEBUG_LOG("dst memory=", getDstMemoryAtPort(0)->getData(), ", state memory=", assignedMem->getData());
            if (getDstMemoryAtPort(0)->getData() != assignedMem->getData())
                assignedMem->load(*src);
        } else {
            src = getSrcMemoryAtPort(0);
        }
    }

    const auto& newDims = src->getStaticDims();
    redefineOutputMemory({newDims});

    auto dst = getDstMemoryAtPort(0);
=======
    //reshape output
    const auto& newDims = processInitGraph ? getSrcMemoryAtPort(0)->getStaticDims() : stateDims;

    redefineOutputMemory(0, newDims);

    //copy data when necessary
    auto src = processInitGraph ? getSrcMemoryAtPort(0) : assignedMem;
>>>>>>> 324a2827
    if (src->getData() != dst->getData()) {
        dst->load(*src);
    }
}

void MemoryInput::runStatic(dnnl::stream strm) {
    auto assignedMem = getAssignedState()->input_mem();

    OPENVINO_ASSERT(assignedMem,
        "MemoryInput ",
        getName(),
        " assigned state has null memory ptr");

    const auto& stateDims = assignedMem->getStaticDims();
    const auto& expectedDims = getBaseMemDescAtOutputPort(0)->getShape().getStaticDims();
    OPENVINO_ASSERT(expectedDims == stateDims,
            "MemoryInput ",
            getName(),
            " unexpected state shape: ",
            vec2str(stateDims),
            ", while the expected shape: ",
            vec2str(expectedDims));

    auto internDesc = getBaseMemDescAtOutputPort(0);

    OPENVINO_ASSERT(memBlock,
        "MemoryInput ",
        getName(),
        " has uninitialized memory block.");

    if (internDesc->isCompatible(assignedMem->getDesc())) {
        memBlock->setMemBlock(assignedMem->getMemoryBlock());
    } else {
        memBlock->reset();
    }

    const bool processInitGraph = needInitGraphProcessing();
    MemoryPtr src = assignedMem;  // declare src memory
    if (processInitGraph) {
        if (haveSubgraph()) {
            subGraph.ResetInferCount();
            subGraph.Infer();

            auto& outputs = subGraph.GetOutputNodesMap();
            OPENVINO_ASSERT(outputs.size() == 1);
            auto itr = outputs.begin();
            src = itr->second->getSrcMemoryAtPort(0);

            // Save to state mem
            DEBUG_LOG("dst memory=", getDstMemoryAtPort(0)->getData(), ", state memory=", assignedMem->getData());
            if (getDstMemoryAtPort(0)->getData() != assignedMem->getData())
                assignedMem->load(*src);
        } else {
            src = getSrcMemoryAtPort(0);
        }
    }

    const auto& newDims = src->getStaticDims();
    redefineOutputMemory({newDims});

    auto dst = getDstMemoryAtPort(0);
    if (src->getData() != dst->getData()) {
        dst->load(*src);
    }
}

void MemoryInput::resolveInPlaceEdges(Edge::LOOK look) {
    if (!(look & Edge::LOOK_UP)) {
        Node::resolveInPlaceEdges(look);
        return;
    }

    auto selected_pd = getSelectedPrimitiveDescriptor();
    OPENVINO_ASSERT(selected_pd,
        "MemoryInput ",
        getName(),
        " failed getSelectedPrimitiveDescriptor() call, preferable primitive descriptor is not set");

    auto memDesc = selected_pd->getConfig().outConfs.front().getMemDesc();
    memBlock = std::make_shared<ProxyMemoryBlock>();

    for (auto&& edge : getChildEdgesAtPort(0)) { // always only one child port
        OPENVINO_ASSERT(one_of(edge->getStatus(), Edge::Status::Uninitialized, Edge::Status::NotAllocated),
            " Unexpected inplace resolve call to an allocated edge: ", edge->name());

        auto edgeMem = std::make_shared<Memory>(getEngine(), memDesc, memBlock);
        edge->reuse(edgeMem);
    }
}

MemStatePtr MemoryInput::makeState() {
    // assume ov::Tensor is always dense
    auto original_desc =
        std::make_shared<CpuBlockedMemoryDesc>(getOriginalOutputPrecisionAtPort(0), outputShapes.at(0));

    auto mem_desc = getBaseMemDescAtOutputPort(0);
    const auto& eng = getEngine();

    auto state_name = getId();

    // Remove suffix with pair ID. Internal information.
    auto suffix_idx = state_name.find("/id=");
    if (suffix_idx != std::string::npos) {
        state_name = state_name.substr(0, suffix_idx);
    }

    // For direct ReadValue Assign pair, if MemoryOutput is MemoryOutputStub, VariableStateSingleBuffer is used.
    for (auto&& edge : getChildEdgesAtPort(0)) {
        auto memOutput = std::dynamic_pointer_cast<node::MemoryOutputBase>(edge->getChild());
        if (nullptr == memOutput) {
            continue;
        }

        if (memOutput->getId() == this->getId() &&
            memOutput->getName().find("_MemoryOutputStub") != std::string::npos) {
            memoryOutputIsStub = true;
            std::cout << "== follow MemoryOutputStub, so make VariableStateSingleBuffer -->\n";
            return std::make_shared<VariableStateSingleBuffer>(state_name,
                                                               std::make_shared<Memory>(eng, mem_desc),
                                                               original_desc);
        }
    }

    return std::make_shared<VariableStateDoubleBuffer>(state_name,
        std::make_shared<Memory>(eng, mem_desc),
        std::make_shared<Memory>(eng, mem_desc),
        original_desc);
}

bool MemoryInput::isSupportedOperation(const std::shared_ptr<const ov::Node>& op, std::string& errorMessage) noexcept {
    try {
        if (!MemoryInputBase::isSupportedOperation(op, errorMessage)) {
            if (!one_of(op->get_type_info(), ov::intel_cpu::ReadValueWithSubgraph::get_type_info_static())) {
                errorMessage = "Node is not an instance of ReadValueWithSubgraph from the operation set ov::intel_cpu.";
                return false;
            }
        }
    } catch (...) {
        return false;
    }
    return true;
}

MemoryInputSDPA::MemoryInputSDPA(const std::string id,
                                 const std::string& name,
                                 const std::string& type,
                                 const Shape& output_shape,
                                 const ov::element::Type& output_prc,
                                 const GraphContext::CPtr context,
                                 const ov::optional<Shape>& input_shape,
                                 const ov::optional<ov::element::Type>& input_prc,
                                 const std::shared_ptr<ScaledDotProductAttention>& sdpaNode) :
    MemoryInputBase(id, name, type, output_shape, output_prc, context, input_shape, input_prc), m_sdpaNode(sdpaNode) {}

void MemoryInputSDPA::createPrimitive() {
    MemoryInputBase::createPrimitive();
    // determine the output node idx
    auto memDesc = getBaseMemDescAtOutputPort(0);
    auto sdpaNode = m_sdpaNode.lock();
    for (auto&& edge : getChildEdgesAtPort(0)) { // always only one child port
        auto node = edge->getChild();
        if (node == sdpaNode) {
            m_child_port_idx = edge->getOutputNum();
            break;
        }
    }
    OPENVINO_ASSERT(m_child_port_idx != -1, getName(), " should be connected to SDPA node.");
}

void MemoryInputSDPA::initSupportedPrimitiveDescriptors() {
    if (!supportedPrimitiveDescriptors.empty())
        return;

    auto&& shape = getOutputShapeAtPort(0);
    auto precision = getOriginalOutputPrecisionAtPort(0);
    auto&& descCreators = ov::intel_cpu::BlockedDescCreator::getCommonCreators();
    NodeConfig config;
    if (!getParentEdges().empty()) {
        PortConfig inPortConfig;
        inPortConfig.inPlace(-1);
        inPortConfig.constant(false);
        inPortConfig.setMemDesc(descCreators.at(LayoutType::ncsp)->createSharedDesc(precision, shape));
        config.inConfs.push_back(std::move(inPortConfig));
    }

    PortConfig outPortConfig;
    outPortConfig.inPlace(0);
    outPortConfig.constant(false);
    // layout for fake memory obj, the child sdpa also does not use it
    outPortConfig.setMemDesc(descCreators.at(LayoutType::ncsp)->createSharedDesc(precision, shape));
    config.outConfs.push_back(std::move(outPortConfig));
    supportedPrimitiveDescriptors.emplace_back(config, impl_desc_type::unknown);
}

void MemoryInputSDPA::initOptimalPrimitiveDescriptor() {
    Node::initOptimalPrimitiveDescriptor();
}

void MemoryInputSDPA::assignStateHook() {
    auto currentState = getAssignedState();
    auto sdpaNode = m_sdpaNode.lock();
    OPENVINO_ASSERT(sdpaNode);
    auto sdpaState = std::dynamic_pointer_cast<VariableStateKVcache>(currentState);
    OPENVINO_ASSERT(sdpaState);
    sdpaNode->assignState(sdpaState, m_child_port_idx);
}

MemStatePtr MemoryInputSDPA::makeState() {
    // assume ov::Tensor is always dense
    auto original_desc =
        std::make_shared<CpuBlockedMemoryDesc>(getOriginalOutputPrecisionAtPort(0), outputShapes.at(0));

    auto mem_desc = getBaseMemDescAtOutputPort(0);

    auto state_name = getId();

    // Remove suffix with pair ID. Internal information.
    auto suffix_idx = state_name.find("/id=");
    if (suffix_idx != std::string::npos) {
        state_name = state_name.substr(0, suffix_idx);
    }

    auto node = m_sdpaNode.lock();
    // retrieve the internal precision and axis order from the SDPA node
    OPENVINO_ASSERT(node);
    auto kv_precision = node->getKVCachePrecision();
    VectorDims order = {2, 0, 1, 3};
    if (!node->getKVCacheOrder().empty())
        order = node->getKVCacheOrder();

    auto internal_desc = ArbitraryOrderDescCreator(order).createSharedDesc(kv_precision, outputShapes.at(0));

    return std::make_shared<VariableStateKVcache>(state_name, original_desc, internal_desc);
}

void MemoryInputSDPA::runStatic(dnnl::stream strm) {
    //nothing to do
}

void MemoryInputSDPA::runDynamic(dnnl::stream strm) {
    auto currentState = getAssignedState();
    if (currentState->is_reset_state()) {
        if (getParentEdges().empty()) {
            auto newShape = MemoryDescUtils::makeDummyShape(getBaseMemDescAtOutputPort(0)->getShape(), 0);
            redefineOutputMemory({newShape.getStaticDims()});
        } else {
            auto inpMem = getSrcMemoryAtPort(0);
            redefineOutputMemory({inpMem->getStaticDims()});
        }
    } else {
        auto stateMem = currentState->input_mem();
        OPENVINO_ASSERT(stateMem,
            "Internal state mem id: ",
            currentState->get_name(),
            " is empty, node name: ",
            getName());

        redefineOutputMemory({stateMem->getStaticDims()});
    }
}

void MemoryInputSDPA::resolveInPlaceEdges(Edge::LOOK look) {
    if (getParentEdgeAt(0)) {
        Node::resolveInPlaceEdges(look);
    } else {
        auto memDesc = getBaseMemDescAtOutputPort(0);
        for (auto&& edge : getChildEdgesAtPort(0)) { // always only one child port
            OPENVINO_ASSERT(one_of(edge->getStatus(), Edge::Status::Uninitialized, Edge::Status::NotAllocated),
                " Unexpected inplace resolve call to an allocated edge: ", edge->name());

            auto edgeMem = std::make_shared<MemoryStub>(getEngine(), memDesc);
            edge->reuse(edgeMem);
        }
    }
}

<<<<<<< HEAD
bool MemoryInputSingle::needInitGraphProcessing() const {
    return !getParentEdges().empty() && getAssignedState()->is_reset_state();
}

void MemoryInputSingle::initOptimalPrimitiveDescriptor() {
    // Mimic the child node memory desc to avoid extra reorder
    static const Type preferredTypes[] = {
        Type::ScaledDotProductAttention,
        Type::MatMul,
        Type::FullyConnected,
        Type::Convolution,
        Type::RNNCell,
        Type::RNNSeq,
        Type::Subgraph
    };

    static const Type skipTypes[] = {
        Type::ShapeOf
    };

    auto&& childEdges = getChildEdgesAtPort(0);
    EdgePtr childEdge = childEdges.front();

    if (childEdges.size() > 1) {
        // try to prioritize memory desc
        for (auto&& item : childEdges) {
            auto itemType = item->getChild()->getType();
            if (std::any_of(std::begin(skipTypes), std::end(skipTypes), [=](Type type){ return type == itemType; })) {
                continue;
            }
            if (std::any_of(std::begin(preferredTypes),
                    std::end(preferredTypes), [=](Type type){ return type == itemType; })) {
                childEdge = item;
                break;
            }
        }
    }

    auto child = childEdge->getChild();
    auto childPd = child->getSelectedPrimitiveDescriptor();
    OPENVINO_ASSERT(childPd,
        child->getTypeStr(), " ",
        child->getName(),
        "failed getSelectedPrimitiveDescriptor() call, preferable primitive descriptor is not set");

    const auto& childConfig = childPd->getConfig();
    auto mem_desc = childConfig.inConfs[childEdge->getOutputNum()].getMemDesc();

    auto selectedPd = getSelectedPrimitiveDescriptor();
    OPENVINO_ASSERT(selectedPd,
        "MemoryInput ",
        getName(),
        " failed getSelectedPrimitiveDescriptor() call, preferable primitive descriptor is not set");

    auto config = selectedPd->getConfig();
    config.outConfs.front().setMemDesc(mem_desc);
    // bypass any checks, we enforce the child descriptor
    selectedPd->setConfig(config);
}

void MemoryInputSingle::selectOptimalPrimitiveDescriptor() {
    MemoryInputBase::selectOptimalPrimitiveDescriptor();
    if (haveSubgraph()) {
        std::vector<Input::InputConfig> graphInputConfig;
        std::vector<PortConfig> inConfs;

        for (size_t i = 0; i < getParentEdges().size(); i++) {
            // MemoryInputBase::selectOptimalPrimitiveDescriptor() can't deduce corrent primitave.
            auto desc = getParentOutputMemDesc(getParentEdgeAt(i));
            inConfs.emplace_back(desc);
            graphInputConfig.emplace_back(node::Input::InputConfig{desc, true});
        }

        std::vector<Input::OutputConfig> graphOutputConfig;
        for (size_t i = 0; i < getChildEdges().size(); i++) {
            // TODO: Upgrade OutputConfig and update OutputConfig's first param like InputConfig
            graphOutputConfig.emplace_back(node::Input::OutputConfig{false, false});
        }

        // configure the inner graph to get the information about output memory descriptors
        subGraph.Init(body, context, graphInputConfig, graphOutputConfig);

        // for the output decriptors, use the configuration of the graph's output nodes
        auto outputDescriptors = subGraph.getOutputMemoryDescriptors();

        std::vector<PortConfig> outConfs;
        for (const auto& desc : outputDescriptors) {
            outConfs.emplace_back(desc);
        }

        const NodeConfig config(inConfs, outConfs);

        supportedPrimitiveDescriptors.clear();
        supportedPrimitiveDescriptors.emplace_back(config, impl_desc_type::undef);

        selectPrimitiveDescriptorByIndex(0);
    }
}

// @todo add ascii diagramm for memory mapping / reuse
void MemoryInputSingle::createPrimitive() {
    MemoryInputBase::createPrimitive();
    if (haveSubgraph()) {
        OPENVINO_ASSERT(getOriginalInputsNumber() == subGraph.GetInputNodesMap().size(),
                        "Number of node inputs must be equal the number of inner graph's inputs");

        std::vector<MemoryPtr> inputMemory;
        for (size_t i = 0; i < getOriginalInputsNumber(); i++) {
            inputMemory.emplace_back(getSrcMemoryAtPort(i));
        }

        OPENVINO_ASSERT(getOriginalOutputsNumber() == subGraph.GetOutputNodesMap().size(),
                        "Number of node outputs must be equal the number of inner graph's outputs");

        std::vector<MemoryPtr> outputMemory;
        for (size_t i = 0; i < getOriginalOutputsNumber(); i++) {
            outputMemory.emplace_back(getDstMemoryAtPort(i));
        }

        subGraph.Activate(inputMemory, outputMemory);
    }
}

void MemoryInputSingle::runDynamic(dnnl::stream strm) {
    auto assignedMem = getAssignedState()->input_mem();

    OPENVINO_ASSERT(assignedMem,
        "MemoryInput ",
        getName(),
        " assigned state has null memory ptr");

    // check whether we can share memory block
    const auto& stateDims = assignedMem->getStaticDims();
    const bool hasZeroDims = std::count(std::begin(stateDims), std::end(stateDims), 0) > 0;
    auto internDesc = getBaseMemDescAtOutputPort(0)->cloneWithNewDims(stateDims, hasZeroDims);

    OPENVINO_ASSERT(memBlock,
        "MemoryInput ",
        getName(),
        " has uninitialized memory block.");

    if (internDesc->isCompatible(assignedMem->getDesc())) {
        memBlock->setMemBlock(assignedMem->getMemoryBlock());
    } else {
        memBlock->reset();
    }

    const bool processInitGraph = needInitGraphProcessing();
    MemoryPtr src = assignedMem;  // declare src memory
    if (processInitGraph) {
        if (haveSubgraph()) {
            subGraph.ResetInferCount();
            subGraph.Infer();
            // depending on the memory sharing solution, we can return here if the memory is substituted from the
            // external graph or override the src pointer with the memory pointer pointing to the subgraph output
            // memory
            auto& outputs = subGraph.GetOutputNodesMap();
            OPENVINO_ASSERT(outputs.size() == 1);
            auto itr = outputs.begin();
            src = itr->second->getSrcMemoryAtPort(0);

            // Update state MemoryDesc
            assignedMem->redefineDesc(getBaseMemDescAtOutputPort(0)->cloneWithNewDims(src->getStaticDims()));

            // Save to state mem
            DEBUG_LOG("dst memory=", getDstMemoryAtPort(0)->getData(), ", state memory=", assignedMem->getData());
            if (getDstMemoryAtPort(0)->getData() != assignedMem->getData())
                assignedMem->load(*src);
        } else {
            src = getSrcMemoryAtPort(0);
        }
    }

    const auto& newDims = src->getStaticDims();
    redefineOutputMemory({newDims});

    auto dst = getDstMemoryAtPort(0);
    if (src->getData() != dst->getData()) {
        dst->load(*src);
    }
}

void MemoryInputSingle::runStatic(dnnl::stream strm) {
    auto assignedMem = getAssignedState()->input_mem();

    OPENVINO_ASSERT(assignedMem,
        "MemoryInput ",
        getName(),
        " assigned state has null memory ptr");

    const auto& stateDims = assignedMem->getStaticDims();
    const auto& expectedDims = getBaseMemDescAtOutputPort(0)->getShape().getStaticDims();
    OPENVINO_ASSERT(expectedDims == stateDims,
            "MemoryInput ",
            getName(),
            " unexpected state shape: ",
            vec2str(stateDims),
            ", while the expected shape: ",
            vec2str(expectedDims));

    auto internDesc = getBaseMemDescAtOutputPort(0);

    OPENVINO_ASSERT(memBlock,
        "MemoryInput ",
        getName(),
        " has uninitialized memory block.");

    if (internDesc->isCompatible(assignedMem->getDesc())) {
        memBlock->setMemBlock(assignedMem->getMemoryBlock());
    } else {
        memBlock->reset();
    }

    const bool processInitGraph = needInitGraphProcessing();
    MemoryPtr src = assignedMem;  // declare src memory
    if (processInitGraph) {
        if (haveSubgraph()) {
            subGraph.ResetInferCount();
            subGraph.Infer();

            auto& outputs = subGraph.GetOutputNodesMap();
            OPENVINO_ASSERT(outputs.size() == 1);
            auto itr = outputs.begin();
            src = itr->second->getSrcMemoryAtPort(0);

            // Save to state mem
            DEBUG_LOG("dst memory=", getDstMemoryAtPort(0)->getData(), ", state memory=", assignedMem->getData());
            if (getDstMemoryAtPort(0)->getData() != assignedMem->getData())
                assignedMem->load(*src);
        } else {
            src = getSrcMemoryAtPort(0);
        }
    }

    const auto& newDims = src->getStaticDims();
    redefineOutputMemory({newDims});

    auto dst = getDstMemoryAtPort(0);
    if (src->getData() != dst->getData()) {
        dst->load(*src);
    }
}

void MemoryInputSingle::resolveInPlaceEdges(Edge::LOOK look) {
    if (!(look & Edge::LOOK_UP)) {
        Node::resolveInPlaceEdges(look);
        return;
    }

    auto selected_pd = getSelectedPrimitiveDescriptor();
    OPENVINO_ASSERT(selected_pd,
        "MemoryInput ",
        getName(),
        " failed getSelectedPrimitiveDescriptor() call, preferable primitive descriptor is not set");

    auto memDesc = selected_pd->getConfig().outConfs.front().getMemDesc();
    memBlock = std::make_shared<ProxyMemoryBlock>();

    for (auto&& edge : getChildEdgesAtPort(0)) { // always only one child port
        OPENVINO_ASSERT(one_of(edge->getStatus(), Edge::Status::Uninitialized, Edge::Status::NotAllocated),
            " Unexpected inplace resolve call to an allocated edge: ", edge->name());

        auto edgeMem = std::make_shared<Memory>(getEngine(), memDesc, memBlock);
        edge->reuse(edgeMem);
    }
}

MemStatePtr MemoryInputSingle::makeState() {
    // assume ov::Tensor is always dense
    auto original_desc =
        std::make_shared<CpuBlockedMemoryDesc>(getOriginalOutputPrecisionAtPort(0), outputShapes.at(0));

    auto mem_desc = getBaseMemDescAtOutputPort(0);
    const auto& eng = getEngine();

    auto state_name = getId();

    // Remove suffix with pair ID. Internal information.
    auto suffix_idx = state_name.find("/id=");
    if (suffix_idx != std::string::npos) {
        state_name = state_name.substr(0, suffix_idx);
    }

    // For direct ReadValue Assign pair, if MemoryOutput is MemoryOutputStub, VariableStateSingleBuffer is used.
    for (auto&& edge : getChildEdgesAtPort(0)) {
        auto memOutput = std::dynamic_pointer_cast<node::MemoryOutputBase>(edge->getChild());
        if (nullptr == memOutput) {
            continue;
        }

        if (memOutput->getId() == this->getId() &&
            memOutput->getName().find("_MemoryOutputStub") != std::string::npos) {
            memoryOutputIsStub = true;
            std::cout << "== follow MemoryOutputStub, so make VariableStateSingleBuffer -->\n";
            return std::make_shared<VariableStateSingleBuffer>(state_name,
                                                               std::make_shared<Memory>(eng, mem_desc),
                                                               original_desc);
        }
    }

    // return std::make_shared<VariableStateDoubleBuffer>(state_name,
    //     std::make_shared<Memory>(eng, mem_desc),
    //     std::make_shared<Memory>(eng, mem_desc),
    //     original_desc);
}

MemoryInputSingle::MemoryInputSingle(const std::shared_ptr<ov::Node>& op, const GraphContext::CPtr context)
    : MemoryInput::MemoryInput(op, context) {
    auto rvWithSubgraph = ov::as_type_ptr<ov::intel_cpu::ReadValueWithSubgraph>(op);
    if (rvWithSubgraph) {
        body = rvWithSubgraph->get_function();
    }
}

bool MemoryInputSingle::isSupportedOperation(const std::shared_ptr<const ov::Node>& op, std::string& errorMessage) noexcept {
    try {
        if (!MemoryInputBase::isSupportedOperation(op, errorMessage)) {
            if (!one_of(op->get_type_info(), ov::intel_cpu::ReadValueWithSubgraph::get_type_info_static())) {
                errorMessage = "Node is not an instance of ReadValueWithSubgraph from the operation set ov::intel_cpu.";
                return false;
            }
        }
    } catch (...) {
        return false;
    }
    return true;
}

}   // namespace node
=======
}  // namespace node
>>>>>>> 324a2827
}   // namespace intel_cpu
}   // namespace ov<|MERGE_RESOLUTION|>--- conflicted
+++ resolved
@@ -696,7 +696,436 @@
         memBlock->reset();
     }
 
-<<<<<<< HEAD
+    //reshape output
+    const auto& newDims = processInitGraph ? getSrcMemoryAtPort(0)->getStaticDims() : stateDims;
+
+    redefineOutputMemory(0, newDims);
+
+    //copy data when necessary
+    auto src = processInitGraph ? getSrcMemoryAtPort(0) : assignedMem;
+    if (src->getData() != dst->getData()) {
+        dst->load(*src);
+    }
+}
+
+void MemoryInput::runStatic(dnnl::stream strm) {
+    auto assignedMem = getAssignedState()->input_mem();
+
+    OPENVINO_ASSERT(assignedMem,
+        "MemoryInput ",
+        getName(),
+        " assigned state has null memory ptr");
+
+    const auto& stateDims = assignedMem->getStaticDims();
+    const auto& expectedDims = getBaseMemDescAtOutputPort(0)->getShape().getStaticDims();
+    OPENVINO_ASSERT(expectedDims == stateDims,
+            "MemoryInput ",
+            getName(),
+            " unexpected state shape: ",
+            vec2str(stateDims),
+            ", while the expected shape: ",
+            vec2str(expectedDims));
+
+    auto internDesc = getBaseMemDescAtOutputPort(0);
+
+    OPENVINO_ASSERT(memBlock,
+        "MemoryInput ",
+        getName(),
+        " has uninitialized memory block.");
+
+    if (internDesc->isCompatible(assignedMem->getDesc())) {
+        memBlock->setMemBlock(assignedMem->getMemoryBlock());
+    } else {
+        memBlock->reset();
+    }
+
+    const bool processInitGraph = needInitGraphProcessing();
+    MemoryPtr src = assignedMem;  // declare src memory
+    if (processInitGraph) {
+        if (haveSubgraph()) {
+            subGraph.ResetInferCount();
+            subGraph.Infer();
+
+            auto& outputs = subGraph.GetOutputNodesMap();
+            OPENVINO_ASSERT(outputs.size() == 1);
+            auto itr = outputs.begin();
+            src = itr->second->getSrcMemoryAtPort(0);
+
+            // Save to state mem
+            DEBUG_LOG("dst memory=", getDstMemoryAtPort(0)->getData(), ", state memory=", assignedMem->getData());
+            if (getDstMemoryAtPort(0)->getData() != assignedMem->getData())
+                assignedMem->load(*src);
+        } else {
+            src = getSrcMemoryAtPort(0);
+        }
+    }
+
+    const auto& newDims = src->getStaticDims();
+    redefineOutputMemory({newDims});
+
+    auto dst = getDstMemoryAtPort(0);
+    if (src->getData() != dst->getData()) {
+        dst->load(*src);
+    }
+}
+
+void MemoryInput::resolveInPlaceEdges(Edge::LOOK look) {
+    if (!(look & Edge::LOOK_UP)) {
+        Node::resolveInPlaceEdges(look);
+        return;
+    }
+
+    auto selected_pd = getSelectedPrimitiveDescriptor();
+    OPENVINO_ASSERT(selected_pd,
+        "MemoryInput ",
+        getName(),
+        " failed getSelectedPrimitiveDescriptor() call, preferable primitive descriptor is not set");
+
+    auto memDesc = selected_pd->getConfig().outConfs.front().getMemDesc();
+    memBlock = std::make_shared<ProxyMemoryBlock>();
+
+    for (auto&& edge : getChildEdgesAtPort(0)) { // always only one child port
+        OPENVINO_ASSERT(one_of(edge->getStatus(), Edge::Status::Uninitialized, Edge::Status::NotAllocated),
+            " Unexpected inplace resolve call to an allocated edge: ", edge->name());
+
+        auto edgeMem = std::make_shared<Memory>(getEngine(), memDesc, memBlock);
+        edge->reuse(edgeMem);
+    }
+}
+
+MemStatePtr MemoryInput::makeState() {
+    // assume ov::Tensor is always dense
+    auto original_desc =
+        std::make_shared<CpuBlockedMemoryDesc>(getOriginalOutputPrecisionAtPort(0), outputShapes.at(0));
+
+    auto mem_desc = getBaseMemDescAtOutputPort(0);
+    const auto& eng = getEngine();
+
+    auto state_name = getId();
+
+    // Remove suffix with pair ID. Internal information.
+    auto suffix_idx = state_name.find("/id=");
+    if (suffix_idx != std::string::npos) {
+        state_name = state_name.substr(0, suffix_idx);
+    }
+
+    // For direct ReadValue Assign pair, if MemoryOutput is MemoryOutputStub, VariableStateSingleBuffer is used.
+    for (auto&& edge : getChildEdgesAtPort(0)) {
+        auto memOutput = std::dynamic_pointer_cast<node::MemoryOutputBase>(edge->getChild());
+        if (nullptr == memOutput) {
+            continue;
+        }
+
+        if (memOutput->getId() == this->getId() &&
+            memOutput->getName().find("_MemoryOutputStub") != std::string::npos) {
+            memoryOutputIsStub = true;
+            std::cout << "== follow MemoryOutputStub, so make VariableStateSingleBuffer -->\n";
+            return std::make_shared<VariableStateSingleBuffer>(state_name,
+                                                               std::make_shared<Memory>(eng, mem_desc),
+                                                               original_desc);
+        }
+    }
+
+    return std::make_shared<VariableStateDoubleBuffer>(state_name,
+        std::make_shared<Memory>(eng, mem_desc),
+        std::make_shared<Memory>(eng, mem_desc),
+        original_desc);
+}
+
+bool MemoryInput::isSupportedOperation(const std::shared_ptr<const ov::Node>& op, std::string& errorMessage) noexcept {
+    try {
+        if (!MemoryInputBase::isSupportedOperation(op, errorMessage)) {
+            if (!one_of(op->get_type_info(), ov::intel_cpu::ReadValueWithSubgraph::get_type_info_static())) {
+                errorMessage = "Node is not an instance of ReadValueWithSubgraph from the operation set ov::intel_cpu.";
+                return false;
+            }
+        }
+    } catch (...) {
+        return false;
+    }
+    return true;
+}
+
+MemoryInputSDPA::MemoryInputSDPA(const std::string id,
+                                 const std::string& name,
+                                 const std::string& type,
+                                 const Shape& output_shape,
+                                 const ov::element::Type& output_prc,
+                                 const GraphContext::CPtr context,
+                                 const ov::optional<Shape>& input_shape,
+                                 const ov::optional<ov::element::Type>& input_prc,
+                                 const std::shared_ptr<ScaledDotProductAttention>& sdpaNode) :
+    MemoryInputBase(id, name, type, output_shape, output_prc, context, input_shape, input_prc), m_sdpaNode(sdpaNode) {}
+
+void MemoryInputSDPA::createPrimitive() {
+    MemoryInputBase::createPrimitive();
+    // determine the output node idx
+    auto memDesc = getBaseMemDescAtOutputPort(0);
+    auto sdpaNode = m_sdpaNode.lock();
+    for (auto&& edge : getChildEdgesAtPort(0)) { // always only one child port
+        auto node = edge->getChild();
+        if (node == sdpaNode) {
+            m_child_port_idx = edge->getOutputNum();
+            break;
+        }
+    }
+    OPENVINO_ASSERT(m_child_port_idx != -1, getName(), " should be connected to SDPA node.");
+}
+
+void MemoryInputSDPA::initSupportedPrimitiveDescriptors() {
+    if (!supportedPrimitiveDescriptors.empty())
+        return;
+
+    auto&& shape = getOutputShapeAtPort(0);
+    auto precision = getOriginalOutputPrecisionAtPort(0);
+    auto&& descCreators = ov::intel_cpu::BlockedDescCreator::getCommonCreators();
+    NodeConfig config;
+    if (!getParentEdges().empty()) {
+        PortConfig inPortConfig;
+        inPortConfig.inPlace(-1);
+        inPortConfig.constant(false);
+        inPortConfig.setMemDesc(descCreators.at(LayoutType::ncsp)->createSharedDesc(precision, shape));
+        config.inConfs.push_back(std::move(inPortConfig));
+    }
+
+    PortConfig outPortConfig;
+    outPortConfig.inPlace(0);
+    outPortConfig.constant(false);
+    // layout for fake memory obj, the child sdpa also does not use it
+    outPortConfig.setMemDesc(descCreators.at(LayoutType::ncsp)->createSharedDesc(precision, shape));
+    config.outConfs.push_back(std::move(outPortConfig));
+    supportedPrimitiveDescriptors.emplace_back(config, impl_desc_type::unknown);
+}
+
+void MemoryInputSDPA::initOptimalPrimitiveDescriptor() {
+    Node::initOptimalPrimitiveDescriptor();
+}
+
+void MemoryInputSDPA::assignStateHook() {
+    auto currentState = getAssignedState();
+    auto sdpaNode = m_sdpaNode.lock();
+    OPENVINO_ASSERT(sdpaNode);
+    auto sdpaState = std::dynamic_pointer_cast<VariableStateKVcache>(currentState);
+    OPENVINO_ASSERT(sdpaState);
+    sdpaNode->assignState(sdpaState, m_child_port_idx);
+}
+
+MemStatePtr MemoryInputSDPA::makeState() {
+    // assume ov::Tensor is always dense
+    auto original_desc =
+        std::make_shared<CpuBlockedMemoryDesc>(getOriginalOutputPrecisionAtPort(0), outputShapes.at(0));
+
+    auto mem_desc = getBaseMemDescAtOutputPort(0);
+
+    auto state_name = getId();
+
+    // Remove suffix with pair ID. Internal information.
+    auto suffix_idx = state_name.find("/id=");
+    if (suffix_idx != std::string::npos) {
+        state_name = state_name.substr(0, suffix_idx);
+    }
+
+    auto node = m_sdpaNode.lock();
+    // retrieve the internal precision and axis order from the SDPA node
+    OPENVINO_ASSERT(node);
+    auto kv_precision = node->getKVCachePrecision();
+    VectorDims order = {2, 0, 1, 3};
+    if (!node->getKVCacheOrder().empty())
+        order = node->getKVCacheOrder();
+
+    auto internal_desc = ArbitraryOrderDescCreator(order).createSharedDesc(kv_precision, outputShapes.at(0));
+
+    return std::make_shared<VariableStateKVcache>(state_name, original_desc, internal_desc);
+}
+
+void MemoryInputSDPA::runStatic(dnnl::stream strm) {
+    //nothing to do
+}
+
+void MemoryInputSDPA::runDynamic(dnnl::stream strm) {
+    auto currentState = getAssignedState();
+    if (currentState->is_reset_state()) {
+        if (getParentEdges().empty()) {
+            auto newShape = MemoryDescUtils::makeDummyShape(getBaseMemDescAtOutputPort(0)->getShape(), 0);
+            redefineOutputMemory({newShape.getStaticDims()});
+        } else {
+            auto inpMem = getSrcMemoryAtPort(0);
+            redefineOutputMemory({inpMem->getStaticDims()});
+        }
+    } else {
+        auto stateMem = currentState->input_mem();
+        OPENVINO_ASSERT(stateMem,
+            "Internal state mem id: ",
+            currentState->get_name(),
+            " is empty, node name: ",
+            getName());
+
+        redefineOutputMemory({stateMem->getStaticDims()});
+    }
+}
+
+void MemoryInputSDPA::resolveInPlaceEdges(Edge::LOOK look) {
+    if (getParentEdgeAt(0)) {
+        Node::resolveInPlaceEdges(look);
+    } else {
+        auto memDesc = getBaseMemDescAtOutputPort(0);
+        for (auto&& edge : getChildEdgesAtPort(0)) { // always only one child port
+            OPENVINO_ASSERT(one_of(edge->getStatus(), Edge::Status::Uninitialized, Edge::Status::NotAllocated),
+                " Unexpected inplace resolve call to an allocated edge: ", edge->name());
+
+            auto edgeMem = std::make_shared<MemoryStub>(getEngine(), memDesc);
+            edge->reuse(edgeMem);
+        }
+    }
+}
+
+bool MemoryInputSingle::needInitGraphProcessing() const {
+    return !getParentEdges().empty() && getAssignedState()->is_reset_state();
+}
+
+void MemoryInputSingle::initOptimalPrimitiveDescriptor() {
+    // Mimic the child node memory desc to avoid extra reorder
+    static const Type preferredTypes[] = {
+        Type::ScaledDotProductAttention,
+        Type::MatMul,
+        Type::FullyConnected,
+        Type::Convolution,
+        Type::RNNCell,
+        Type::RNNSeq,
+        Type::Subgraph
+    };
+
+    static const Type skipTypes[] = {
+        Type::ShapeOf
+    };
+
+    auto&& childEdges = getChildEdgesAtPort(0);
+    EdgePtr childEdge = childEdges.front();
+
+    if (childEdges.size() > 1) {
+        // try to prioritize memory desc
+        for (auto&& item : childEdges) {
+            auto itemType = item->getChild()->getType();
+            if (std::any_of(std::begin(skipTypes), std::end(skipTypes), [=](Type type){ return type == itemType; })) {
+                continue;
+            }
+            if (std::any_of(std::begin(preferredTypes),
+                    std::end(preferredTypes), [=](Type type){ return type == itemType; })) {
+                childEdge = item;
+                break;
+            }
+        }
+    }
+
+    auto child = childEdge->getChild();
+    auto childPd = child->getSelectedPrimitiveDescriptor();
+    OPENVINO_ASSERT(childPd,
+        child->getTypeStr(), " ",
+        child->getName(),
+        "failed getSelectedPrimitiveDescriptor() call, preferable primitive descriptor is not set");
+
+    const auto& childConfig = childPd->getConfig();
+    auto mem_desc = childConfig.inConfs[childEdge->getOutputNum()].getMemDesc();
+
+    auto selectedPd = getSelectedPrimitiveDescriptor();
+    OPENVINO_ASSERT(selectedPd,
+        "MemoryInput ",
+        getName(),
+        " failed getSelectedPrimitiveDescriptor() call, preferable primitive descriptor is not set");
+
+    auto config = selectedPd->getConfig();
+    config.outConfs.front().setMemDesc(mem_desc);
+    // bypass any checks, we enforce the child descriptor
+    selectedPd->setConfig(config);
+}
+
+void MemoryInputSingle::selectOptimalPrimitiveDescriptor() {
+    MemoryInputBase::selectOptimalPrimitiveDescriptor();
+    if (haveSubgraph()) {
+        std::vector<Input::InputConfig> graphInputConfig;
+        std::vector<PortConfig> inConfs;
+
+        for (size_t i = 0; i < getParentEdges().size(); i++) {
+            // MemoryInputBase::selectOptimalPrimitiveDescriptor() can't deduce corrent primitave.
+            auto desc = getParentOutputMemDesc(getParentEdgeAt(i));
+            inConfs.emplace_back(desc);
+            graphInputConfig.emplace_back(node::Input::InputConfig{desc, true});
+        }
+
+        std::vector<Input::OutputConfig> graphOutputConfig;
+        for (size_t i = 0; i < getChildEdges().size(); i++) {
+            // TODO: Upgrade OutputConfig and update OutputConfig's first param like InputConfig
+            graphOutputConfig.emplace_back(node::Input::OutputConfig{false, false});
+        }
+
+        // configure the inner graph to get the information about output memory descriptors
+        subGraph.Init(body, context, graphInputConfig, graphOutputConfig);
+
+        // for the output decriptors, use the configuration of the graph's output nodes
+        auto outputDescriptors = subGraph.getOutputMemoryDescriptors();
+
+        std::vector<PortConfig> outConfs;
+        for (const auto& desc : outputDescriptors) {
+            outConfs.emplace_back(desc);
+        }
+
+        const NodeConfig config(inConfs, outConfs);
+
+        supportedPrimitiveDescriptors.clear();
+        supportedPrimitiveDescriptors.emplace_back(config, impl_desc_type::undef);
+
+        selectPrimitiveDescriptorByIndex(0);
+    }
+}
+
+// @todo add ascii diagramm for memory mapping / reuse
+void MemoryInputSingle::createPrimitive() {
+    MemoryInputBase::createPrimitive();
+    if (haveSubgraph()) {
+        OPENVINO_ASSERT(getOriginalInputsNumber() == subGraph.GetInputNodesMap().size(),
+                        "Number of node inputs must be equal the number of inner graph's inputs");
+
+        std::vector<MemoryPtr> inputMemory;
+        for (size_t i = 0; i < getOriginalInputsNumber(); i++) {
+            inputMemory.emplace_back(getSrcMemoryAtPort(i));
+        }
+
+        OPENVINO_ASSERT(getOriginalOutputsNumber() == subGraph.GetOutputNodesMap().size(),
+                        "Number of node outputs must be equal the number of inner graph's outputs");
+
+        std::vector<MemoryPtr> outputMemory;
+        for (size_t i = 0; i < getOriginalOutputsNumber(); i++) {
+            outputMemory.emplace_back(getDstMemoryAtPort(i));
+        }
+
+        subGraph.Activate(inputMemory, outputMemory);
+    }
+}
+
+void MemoryInputSingle::runDynamic(dnnl::stream strm) {
+    auto assignedMem = getAssignedState()->input_mem();
+
+    OPENVINO_ASSERT(assignedMem,
+        "MemoryInput ",
+        getName(),
+        " assigned state has null memory ptr");
+
+    // check whether we can share memory block
+    const auto& stateDims = assignedMem->getStaticDims();
+    const bool hasZeroDims = std::count(std::begin(stateDims), std::end(stateDims), 0) > 0;
+    auto internDesc = getBaseMemDescAtOutputPort(0)->cloneWithNewDims(stateDims, hasZeroDims);
+
+    OPENVINO_ASSERT(memBlock,
+        "MemoryInput ",
+        getName(),
+        " has uninitialized memory block.");
+
+    if (internDesc->isCompatible(assignedMem->getDesc())) {
+        memBlock->setMemBlock(assignedMem->getMemoryBlock());
+    } else {
+        memBlock->reset();
+    }
+
     const bool processInitGraph = needInitGraphProcessing();
     MemoryPtr src = assignedMem;  // declare src memory
     if (processInitGraph) {
@@ -727,21 +1156,12 @@
     redefineOutputMemory({newDims});
 
     auto dst = getDstMemoryAtPort(0);
-=======
-    //reshape output
-    const auto& newDims = processInitGraph ? getSrcMemoryAtPort(0)->getStaticDims() : stateDims;
-
-    redefineOutputMemory(0, newDims);
-
-    //copy data when necessary
-    auto src = processInitGraph ? getSrcMemoryAtPort(0) : assignedMem;
->>>>>>> 324a2827
     if (src->getData() != dst->getData()) {
         dst->load(*src);
     }
 }
 
-void MemoryInput::runStatic(dnnl::stream strm) {
+void MemoryInputSingle::runStatic(dnnl::stream strm) {
     auto assignedMem = getAssignedState()->input_mem();
 
     OPENVINO_ASSERT(assignedMem,
@@ -802,7 +1222,7 @@
     }
 }
 
-void MemoryInput::resolveInPlaceEdges(Edge::LOOK look) {
+void MemoryInputSingle::resolveInPlaceEdges(Edge::LOOK look) {
     if (!(look & Edge::LOOK_UP)) {
         Node::resolveInPlaceEdges(look);
         return;
@@ -826,7 +1246,7 @@
     }
 }
 
-MemStatePtr MemoryInput::makeState() {
+MemStatePtr MemoryInputSingle::makeState() {
     // assume ov::Tensor is always dense
     auto original_desc =
         std::make_shared<CpuBlockedMemoryDesc>(getOriginalOutputPrecisionAtPort(0), outputShapes.at(0));
@@ -859,460 +1279,6 @@
         }
     }
 
-    return std::make_shared<VariableStateDoubleBuffer>(state_name,
-        std::make_shared<Memory>(eng, mem_desc),
-        std::make_shared<Memory>(eng, mem_desc),
-        original_desc);
-}
-
-bool MemoryInput::isSupportedOperation(const std::shared_ptr<const ov::Node>& op, std::string& errorMessage) noexcept {
-    try {
-        if (!MemoryInputBase::isSupportedOperation(op, errorMessage)) {
-            if (!one_of(op->get_type_info(), ov::intel_cpu::ReadValueWithSubgraph::get_type_info_static())) {
-                errorMessage = "Node is not an instance of ReadValueWithSubgraph from the operation set ov::intel_cpu.";
-                return false;
-            }
-        }
-    } catch (...) {
-        return false;
-    }
-    return true;
-}
-
-MemoryInputSDPA::MemoryInputSDPA(const std::string id,
-                                 const std::string& name,
-                                 const std::string& type,
-                                 const Shape& output_shape,
-                                 const ov::element::Type& output_prc,
-                                 const GraphContext::CPtr context,
-                                 const ov::optional<Shape>& input_shape,
-                                 const ov::optional<ov::element::Type>& input_prc,
-                                 const std::shared_ptr<ScaledDotProductAttention>& sdpaNode) :
-    MemoryInputBase(id, name, type, output_shape, output_prc, context, input_shape, input_prc), m_sdpaNode(sdpaNode) {}
-
-void MemoryInputSDPA::createPrimitive() {
-    MemoryInputBase::createPrimitive();
-    // determine the output node idx
-    auto memDesc = getBaseMemDescAtOutputPort(0);
-    auto sdpaNode = m_sdpaNode.lock();
-    for (auto&& edge : getChildEdgesAtPort(0)) { // always only one child port
-        auto node = edge->getChild();
-        if (node == sdpaNode) {
-            m_child_port_idx = edge->getOutputNum();
-            break;
-        }
-    }
-    OPENVINO_ASSERT(m_child_port_idx != -1, getName(), " should be connected to SDPA node.");
-}
-
-void MemoryInputSDPA::initSupportedPrimitiveDescriptors() {
-    if (!supportedPrimitiveDescriptors.empty())
-        return;
-
-    auto&& shape = getOutputShapeAtPort(0);
-    auto precision = getOriginalOutputPrecisionAtPort(0);
-    auto&& descCreators = ov::intel_cpu::BlockedDescCreator::getCommonCreators();
-    NodeConfig config;
-    if (!getParentEdges().empty()) {
-        PortConfig inPortConfig;
-        inPortConfig.inPlace(-1);
-        inPortConfig.constant(false);
-        inPortConfig.setMemDesc(descCreators.at(LayoutType::ncsp)->createSharedDesc(precision, shape));
-        config.inConfs.push_back(std::move(inPortConfig));
-    }
-
-    PortConfig outPortConfig;
-    outPortConfig.inPlace(0);
-    outPortConfig.constant(false);
-    // layout for fake memory obj, the child sdpa also does not use it
-    outPortConfig.setMemDesc(descCreators.at(LayoutType::ncsp)->createSharedDesc(precision, shape));
-    config.outConfs.push_back(std::move(outPortConfig));
-    supportedPrimitiveDescriptors.emplace_back(config, impl_desc_type::unknown);
-}
-
-void MemoryInputSDPA::initOptimalPrimitiveDescriptor() {
-    Node::initOptimalPrimitiveDescriptor();
-}
-
-void MemoryInputSDPA::assignStateHook() {
-    auto currentState = getAssignedState();
-    auto sdpaNode = m_sdpaNode.lock();
-    OPENVINO_ASSERT(sdpaNode);
-    auto sdpaState = std::dynamic_pointer_cast<VariableStateKVcache>(currentState);
-    OPENVINO_ASSERT(sdpaState);
-    sdpaNode->assignState(sdpaState, m_child_port_idx);
-}
-
-MemStatePtr MemoryInputSDPA::makeState() {
-    // assume ov::Tensor is always dense
-    auto original_desc =
-        std::make_shared<CpuBlockedMemoryDesc>(getOriginalOutputPrecisionAtPort(0), outputShapes.at(0));
-
-    auto mem_desc = getBaseMemDescAtOutputPort(0);
-
-    auto state_name = getId();
-
-    // Remove suffix with pair ID. Internal information.
-    auto suffix_idx = state_name.find("/id=");
-    if (suffix_idx != std::string::npos) {
-        state_name = state_name.substr(0, suffix_idx);
-    }
-
-    auto node = m_sdpaNode.lock();
-    // retrieve the internal precision and axis order from the SDPA node
-    OPENVINO_ASSERT(node);
-    auto kv_precision = node->getKVCachePrecision();
-    VectorDims order = {2, 0, 1, 3};
-    if (!node->getKVCacheOrder().empty())
-        order = node->getKVCacheOrder();
-
-    auto internal_desc = ArbitraryOrderDescCreator(order).createSharedDesc(kv_precision, outputShapes.at(0));
-
-    return std::make_shared<VariableStateKVcache>(state_name, original_desc, internal_desc);
-}
-
-void MemoryInputSDPA::runStatic(dnnl::stream strm) {
-    //nothing to do
-}
-
-void MemoryInputSDPA::runDynamic(dnnl::stream strm) {
-    auto currentState = getAssignedState();
-    if (currentState->is_reset_state()) {
-        if (getParentEdges().empty()) {
-            auto newShape = MemoryDescUtils::makeDummyShape(getBaseMemDescAtOutputPort(0)->getShape(), 0);
-            redefineOutputMemory({newShape.getStaticDims()});
-        } else {
-            auto inpMem = getSrcMemoryAtPort(0);
-            redefineOutputMemory({inpMem->getStaticDims()});
-        }
-    } else {
-        auto stateMem = currentState->input_mem();
-        OPENVINO_ASSERT(stateMem,
-            "Internal state mem id: ",
-            currentState->get_name(),
-            " is empty, node name: ",
-            getName());
-
-        redefineOutputMemory({stateMem->getStaticDims()});
-    }
-}
-
-void MemoryInputSDPA::resolveInPlaceEdges(Edge::LOOK look) {
-    if (getParentEdgeAt(0)) {
-        Node::resolveInPlaceEdges(look);
-    } else {
-        auto memDesc = getBaseMemDescAtOutputPort(0);
-        for (auto&& edge : getChildEdgesAtPort(0)) { // always only one child port
-            OPENVINO_ASSERT(one_of(edge->getStatus(), Edge::Status::Uninitialized, Edge::Status::NotAllocated),
-                " Unexpected inplace resolve call to an allocated edge: ", edge->name());
-
-            auto edgeMem = std::make_shared<MemoryStub>(getEngine(), memDesc);
-            edge->reuse(edgeMem);
-        }
-    }
-}
-
-<<<<<<< HEAD
-bool MemoryInputSingle::needInitGraphProcessing() const {
-    return !getParentEdges().empty() && getAssignedState()->is_reset_state();
-}
-
-void MemoryInputSingle::initOptimalPrimitiveDescriptor() {
-    // Mimic the child node memory desc to avoid extra reorder
-    static const Type preferredTypes[] = {
-        Type::ScaledDotProductAttention,
-        Type::MatMul,
-        Type::FullyConnected,
-        Type::Convolution,
-        Type::RNNCell,
-        Type::RNNSeq,
-        Type::Subgraph
-    };
-
-    static const Type skipTypes[] = {
-        Type::ShapeOf
-    };
-
-    auto&& childEdges = getChildEdgesAtPort(0);
-    EdgePtr childEdge = childEdges.front();
-
-    if (childEdges.size() > 1) {
-        // try to prioritize memory desc
-        for (auto&& item : childEdges) {
-            auto itemType = item->getChild()->getType();
-            if (std::any_of(std::begin(skipTypes), std::end(skipTypes), [=](Type type){ return type == itemType; })) {
-                continue;
-            }
-            if (std::any_of(std::begin(preferredTypes),
-                    std::end(preferredTypes), [=](Type type){ return type == itemType; })) {
-                childEdge = item;
-                break;
-            }
-        }
-    }
-
-    auto child = childEdge->getChild();
-    auto childPd = child->getSelectedPrimitiveDescriptor();
-    OPENVINO_ASSERT(childPd,
-        child->getTypeStr(), " ",
-        child->getName(),
-        "failed getSelectedPrimitiveDescriptor() call, preferable primitive descriptor is not set");
-
-    const auto& childConfig = childPd->getConfig();
-    auto mem_desc = childConfig.inConfs[childEdge->getOutputNum()].getMemDesc();
-
-    auto selectedPd = getSelectedPrimitiveDescriptor();
-    OPENVINO_ASSERT(selectedPd,
-        "MemoryInput ",
-        getName(),
-        " failed getSelectedPrimitiveDescriptor() call, preferable primitive descriptor is not set");
-
-    auto config = selectedPd->getConfig();
-    config.outConfs.front().setMemDesc(mem_desc);
-    // bypass any checks, we enforce the child descriptor
-    selectedPd->setConfig(config);
-}
-
-void MemoryInputSingle::selectOptimalPrimitiveDescriptor() {
-    MemoryInputBase::selectOptimalPrimitiveDescriptor();
-    if (haveSubgraph()) {
-        std::vector<Input::InputConfig> graphInputConfig;
-        std::vector<PortConfig> inConfs;
-
-        for (size_t i = 0; i < getParentEdges().size(); i++) {
-            // MemoryInputBase::selectOptimalPrimitiveDescriptor() can't deduce corrent primitave.
-            auto desc = getParentOutputMemDesc(getParentEdgeAt(i));
-            inConfs.emplace_back(desc);
-            graphInputConfig.emplace_back(node::Input::InputConfig{desc, true});
-        }
-
-        std::vector<Input::OutputConfig> graphOutputConfig;
-        for (size_t i = 0; i < getChildEdges().size(); i++) {
-            // TODO: Upgrade OutputConfig and update OutputConfig's first param like InputConfig
-            graphOutputConfig.emplace_back(node::Input::OutputConfig{false, false});
-        }
-
-        // configure the inner graph to get the information about output memory descriptors
-        subGraph.Init(body, context, graphInputConfig, graphOutputConfig);
-
-        // for the output decriptors, use the configuration of the graph's output nodes
-        auto outputDescriptors = subGraph.getOutputMemoryDescriptors();
-
-        std::vector<PortConfig> outConfs;
-        for (const auto& desc : outputDescriptors) {
-            outConfs.emplace_back(desc);
-        }
-
-        const NodeConfig config(inConfs, outConfs);
-
-        supportedPrimitiveDescriptors.clear();
-        supportedPrimitiveDescriptors.emplace_back(config, impl_desc_type::undef);
-
-        selectPrimitiveDescriptorByIndex(0);
-    }
-}
-
-// @todo add ascii diagramm for memory mapping / reuse
-void MemoryInputSingle::createPrimitive() {
-    MemoryInputBase::createPrimitive();
-    if (haveSubgraph()) {
-        OPENVINO_ASSERT(getOriginalInputsNumber() == subGraph.GetInputNodesMap().size(),
-                        "Number of node inputs must be equal the number of inner graph's inputs");
-
-        std::vector<MemoryPtr> inputMemory;
-        for (size_t i = 0; i < getOriginalInputsNumber(); i++) {
-            inputMemory.emplace_back(getSrcMemoryAtPort(i));
-        }
-
-        OPENVINO_ASSERT(getOriginalOutputsNumber() == subGraph.GetOutputNodesMap().size(),
-                        "Number of node outputs must be equal the number of inner graph's outputs");
-
-        std::vector<MemoryPtr> outputMemory;
-        for (size_t i = 0; i < getOriginalOutputsNumber(); i++) {
-            outputMemory.emplace_back(getDstMemoryAtPort(i));
-        }
-
-        subGraph.Activate(inputMemory, outputMemory);
-    }
-}
-
-void MemoryInputSingle::runDynamic(dnnl::stream strm) {
-    auto assignedMem = getAssignedState()->input_mem();
-
-    OPENVINO_ASSERT(assignedMem,
-        "MemoryInput ",
-        getName(),
-        " assigned state has null memory ptr");
-
-    // check whether we can share memory block
-    const auto& stateDims = assignedMem->getStaticDims();
-    const bool hasZeroDims = std::count(std::begin(stateDims), std::end(stateDims), 0) > 0;
-    auto internDesc = getBaseMemDescAtOutputPort(0)->cloneWithNewDims(stateDims, hasZeroDims);
-
-    OPENVINO_ASSERT(memBlock,
-        "MemoryInput ",
-        getName(),
-        " has uninitialized memory block.");
-
-    if (internDesc->isCompatible(assignedMem->getDesc())) {
-        memBlock->setMemBlock(assignedMem->getMemoryBlock());
-    } else {
-        memBlock->reset();
-    }
-
-    const bool processInitGraph = needInitGraphProcessing();
-    MemoryPtr src = assignedMem;  // declare src memory
-    if (processInitGraph) {
-        if (haveSubgraph()) {
-            subGraph.ResetInferCount();
-            subGraph.Infer();
-            // depending on the memory sharing solution, we can return here if the memory is substituted from the
-            // external graph or override the src pointer with the memory pointer pointing to the subgraph output
-            // memory
-            auto& outputs = subGraph.GetOutputNodesMap();
-            OPENVINO_ASSERT(outputs.size() == 1);
-            auto itr = outputs.begin();
-            src = itr->second->getSrcMemoryAtPort(0);
-
-            // Update state MemoryDesc
-            assignedMem->redefineDesc(getBaseMemDescAtOutputPort(0)->cloneWithNewDims(src->getStaticDims()));
-
-            // Save to state mem
-            DEBUG_LOG("dst memory=", getDstMemoryAtPort(0)->getData(), ", state memory=", assignedMem->getData());
-            if (getDstMemoryAtPort(0)->getData() != assignedMem->getData())
-                assignedMem->load(*src);
-        } else {
-            src = getSrcMemoryAtPort(0);
-        }
-    }
-
-    const auto& newDims = src->getStaticDims();
-    redefineOutputMemory({newDims});
-
-    auto dst = getDstMemoryAtPort(0);
-    if (src->getData() != dst->getData()) {
-        dst->load(*src);
-    }
-}
-
-void MemoryInputSingle::runStatic(dnnl::stream strm) {
-    auto assignedMem = getAssignedState()->input_mem();
-
-    OPENVINO_ASSERT(assignedMem,
-        "MemoryInput ",
-        getName(),
-        " assigned state has null memory ptr");
-
-    const auto& stateDims = assignedMem->getStaticDims();
-    const auto& expectedDims = getBaseMemDescAtOutputPort(0)->getShape().getStaticDims();
-    OPENVINO_ASSERT(expectedDims == stateDims,
-            "MemoryInput ",
-            getName(),
-            " unexpected state shape: ",
-            vec2str(stateDims),
-            ", while the expected shape: ",
-            vec2str(expectedDims));
-
-    auto internDesc = getBaseMemDescAtOutputPort(0);
-
-    OPENVINO_ASSERT(memBlock,
-        "MemoryInput ",
-        getName(),
-        " has uninitialized memory block.");
-
-    if (internDesc->isCompatible(assignedMem->getDesc())) {
-        memBlock->setMemBlock(assignedMem->getMemoryBlock());
-    } else {
-        memBlock->reset();
-    }
-
-    const bool processInitGraph = needInitGraphProcessing();
-    MemoryPtr src = assignedMem;  // declare src memory
-    if (processInitGraph) {
-        if (haveSubgraph()) {
-            subGraph.ResetInferCount();
-            subGraph.Infer();
-
-            auto& outputs = subGraph.GetOutputNodesMap();
-            OPENVINO_ASSERT(outputs.size() == 1);
-            auto itr = outputs.begin();
-            src = itr->second->getSrcMemoryAtPort(0);
-
-            // Save to state mem
-            DEBUG_LOG("dst memory=", getDstMemoryAtPort(0)->getData(), ", state memory=", assignedMem->getData());
-            if (getDstMemoryAtPort(0)->getData() != assignedMem->getData())
-                assignedMem->load(*src);
-        } else {
-            src = getSrcMemoryAtPort(0);
-        }
-    }
-
-    const auto& newDims = src->getStaticDims();
-    redefineOutputMemory({newDims});
-
-    auto dst = getDstMemoryAtPort(0);
-    if (src->getData() != dst->getData()) {
-        dst->load(*src);
-    }
-}
-
-void MemoryInputSingle::resolveInPlaceEdges(Edge::LOOK look) {
-    if (!(look & Edge::LOOK_UP)) {
-        Node::resolveInPlaceEdges(look);
-        return;
-    }
-
-    auto selected_pd = getSelectedPrimitiveDescriptor();
-    OPENVINO_ASSERT(selected_pd,
-        "MemoryInput ",
-        getName(),
-        " failed getSelectedPrimitiveDescriptor() call, preferable primitive descriptor is not set");
-
-    auto memDesc = selected_pd->getConfig().outConfs.front().getMemDesc();
-    memBlock = std::make_shared<ProxyMemoryBlock>();
-
-    for (auto&& edge : getChildEdgesAtPort(0)) { // always only one child port
-        OPENVINO_ASSERT(one_of(edge->getStatus(), Edge::Status::Uninitialized, Edge::Status::NotAllocated),
-            " Unexpected inplace resolve call to an allocated edge: ", edge->name());
-
-        auto edgeMem = std::make_shared<Memory>(getEngine(), memDesc, memBlock);
-        edge->reuse(edgeMem);
-    }
-}
-
-MemStatePtr MemoryInputSingle::makeState() {
-    // assume ov::Tensor is always dense
-    auto original_desc =
-        std::make_shared<CpuBlockedMemoryDesc>(getOriginalOutputPrecisionAtPort(0), outputShapes.at(0));
-
-    auto mem_desc = getBaseMemDescAtOutputPort(0);
-    const auto& eng = getEngine();
-
-    auto state_name = getId();
-
-    // Remove suffix with pair ID. Internal information.
-    auto suffix_idx = state_name.find("/id=");
-    if (suffix_idx != std::string::npos) {
-        state_name = state_name.substr(0, suffix_idx);
-    }
-
-    // For direct ReadValue Assign pair, if MemoryOutput is MemoryOutputStub, VariableStateSingleBuffer is used.
-    for (auto&& edge : getChildEdgesAtPort(0)) {
-        auto memOutput = std::dynamic_pointer_cast<node::MemoryOutputBase>(edge->getChild());
-        if (nullptr == memOutput) {
-            continue;
-        }
-
-        if (memOutput->getId() == this->getId() &&
-            memOutput->getName().find("_MemoryOutputStub") != std::string::npos) {
-            memoryOutputIsStub = true;
-            std::cout << "== follow MemoryOutputStub, so make VariableStateSingleBuffer -->\n";
-            return std::make_shared<VariableStateSingleBuffer>(state_name,
-                                                               std::make_shared<Memory>(eng, mem_desc),
-                                                               original_desc);
-        }
-    }
-
     // return std::make_shared<VariableStateDoubleBuffer>(state_name,
     //     std::make_shared<Memory>(eng, mem_desc),
     //     std::make_shared<Memory>(eng, mem_desc),
@@ -1342,8 +1308,5 @@
 }
 
 }   // namespace node
-=======
-}  // namespace node
->>>>>>> 324a2827
 }   // namespace intel_cpu
 }   // namespace ov