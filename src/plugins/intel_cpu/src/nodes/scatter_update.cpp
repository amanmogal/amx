--- conflicted
+++ resolved
@@ -24,21 +24,12 @@
 
 bool ScatterUpdate::isSupportedOperation(const std::shared_ptr<const ov::Node>& op, std::string& errorMessage) noexcept {
     try {
-<<<<<<< HEAD
-        auto scatterElemUpd3 = ov::as_type_ptr<const ov::op::v3::ScatterElementsUpdate>(op);
-        auto scatterElemUpd12 = ov::as_type_ptr<const ov::op::v12::ScatterElementsUpdate>(op);
-        auto scatterUpd = ov::as_type_ptr<const ov::op::v3::ScatterUpdate>(op);
-        auto scatterNdUpd4 = ov::as_type_ptr<const ov::op::v3::ScatterNDUpdate>(op);
-        auto scatterNdUpd15 = ov::as_type_ptr<const ov::op::v15::ScatterNDUpdate>(op);
-        if (!scatterElemUpd3 && !scatterElemUpd12 && !scatterUpd && !scatterNdUpd4 && !scatterNdUpd15) {
-=======
         if (!one_of(op->get_type_info(),
                     ov::op::v3::ScatterElementsUpdate::get_type_info_static(),
                     ov::op::v12::ScatterElementsUpdate::get_type_info_static(),
                     ov::op::v3::ScatterUpdate::get_type_info_static(),
                     ov::op::v3::ScatterNDUpdate::get_type_info_static(),
                     ov::op::v15::ScatterNDUpdate::get_type_info_static())) {
->>>>>>> 5e514e95
             const std::string opType = op->get_type_name();
             errorMessage = std::string("Type ") + opType + " is not supported.";
             return false;
@@ -58,15 +49,36 @@
           dataSize(0lu), indicesSize(0lu), axisSize(0lu),
           dataPrec(ov::element::undefined),
           indicesPrec(ov::element::undefined),
-          axisPrec(ov::element::undefined),
-          ovOp(op) {
+          axisPrec(ov::element::undefined) {
     std::string errorMessage;
     if (isSupportedOperation(op, errorMessage)) {
         errorPrefix = std::string(op->get_type_name()) + " node with name '" + getName() + "'";
     } else {
         OPENVINO_THROW_NOT_IMPLEMENTED(errorMessage);
     }
-<<<<<<< HEAD
+    // In ov::PartialShape with rank 0 (scalars) is converted to ov::intel_cpu::Shape with rank 1.
+    // Create workaround by extracting information about rank directly from OV node.
+    bool is_not_supported_input =
+        ov::is_scalar(op->get_input_partial_shape(0)) || ov::is_scalar(op->get_input_partial_shape(1));
+    Type scatterUpdateType = getType();
+    if (scatterUpdateType == Type::ScatterUpdate) {
+        scatterUpdateMode = ScatterUpdateMode::ScatterUpdate;
+        axisRelaxed = true;
+        is_not_supported_input = is_not_supported_input || ov::is_scalar(op->get_input_partial_shape(2));
+    } else if (scatterUpdateType == Type::ScatterElementsUpdate) {
+        scatterUpdateMode = ScatterUpdateMode::ScatterElementsUpdate;
+        axisRelaxed = true;
+        is_not_supported_input = is_not_supported_input || ov::is_scalar(op->get_input_partial_shape(2));
+    } else if (scatterUpdateType == Type::ScatterNDUpdate) {
+        scatterUpdateMode = ScatterUpdateMode::ScatterNDUpdate;
+        axisRelaxed = false;
+        isUpdateScalar = ov::is_scalar(op->get_input_partial_shape(2));
+    } else {
+        THROW_CPU_NODE_ERR(errorPrefix, " is not supported");
+    }
+    if (is_not_supported_input) {
+        THROW_CPU_NODE_ERR(errorPrefix, " do not support scalar input");
+    }
 
     reduction_type = ScatterUpdate::Reduction::NONE;
     if (const auto node_element = ov::as_type_ptr<const ov::op::v12::ScatterElementsUpdate>(op)) {
@@ -88,9 +100,10 @@
                 reduction_type = ScatterUpdate::Reduction::MIN;
                 break;
             case OpReduction::NONE:
+                reduction_type = ScatterUpdate::Reduction::NONE;
+                break;
             default:
-                reduction_type = ScatterUpdate::Reduction::NONE;
-                break;
+                THROW_CPU_NODE_ERR("ScatterElementsUpdate CPU does not support reduction mode: ", ov::as_string(node_element->get_reduction()));
         }
         use_init_val = node_element->get_use_init_val();
     } else if (const auto node_element = ov::as_type_ptr<const ov::op::v15::ScatterNDUpdate>(op)) {
@@ -112,104 +125,6 @@
                 reduction_type = ScatterUpdate::Reduction::MIN;
                 break;
             case OpReduction::NONE:
-            default:
-                reduction_type = ScatterUpdate::Reduction::NONE;
-                break;
-        }
-    }
-}
-
-void ScatterUpdate::getSupportedDescriptors() {
-    if ((getParentEdges().size() != 3) && (getParentEdges().size() != 4))
-        OPENVINO_THROW(errorPrefix, " has incorrect number of input edges");
-    if (getChildEdges().empty())
-        OPENVINO_THROW(errorPrefix, " has incorrect number of output edges");
-    // In ov::PartialShape with rank 0 (scalars) is converted to ov::intel_cpu::Shape with rank 1.
-    // Create workaround by extracting information about rank directly from OV node.
-    bool is_not_supported_input = ov::is_scalar(ovOp->get_input_partial_shape(0)) || ov::is_scalar(ovOp->get_input_partial_shape(1));
-=======
-    // In ov::PartialShape with rank 0 (scalars) is converted to ov::intel_cpu::Shape with rank 1.
-    // Create workaround by extracting information about rank directly from OV node.
-    bool is_not_supported_input =
-        ov::is_scalar(op->get_input_partial_shape(0)) || ov::is_scalar(op->get_input_partial_shape(1));
->>>>>>> 5e514e95
-    Type scatterUpdateType = getType();
-    if (scatterUpdateType == Type::ScatterUpdate) {
-        scatterUpdateMode = ScatterUpdateMode::ScatterUpdate;
-        axisRelaxed = true;
-<<<<<<< HEAD
-        is_not_supported_input = is_not_supported_input || ov::is_scalar(ovOp->get_input_partial_shape(2));
-    } else if (scatterUpdateType == Type::ScatterElementsUpdate) {
-        scatterUpdateMode = ScatterUpdateMode::ScatterElementsUpdate;
-        axisRelaxed = true;
-        is_not_supported_input = is_not_supported_input || ov::is_scalar(ovOp->get_input_partial_shape(2));
-=======
-        is_not_supported_input = is_not_supported_input || ov::is_scalar(op->get_input_partial_shape(2));
-    } else if (scatterUpdateType == Type::ScatterElementsUpdate) {
-        scatterUpdateMode = ScatterUpdateMode::ScatterElementsUpdate;
-        axisRelaxed = true;
-        is_not_supported_input = is_not_supported_input || ov::is_scalar(op->get_input_partial_shape(2));
->>>>>>> 5e514e95
-    } else if (scatterUpdateType == Type::ScatterNDUpdate) {
-        scatterUpdateMode = ScatterUpdateMode::ScatterNDUpdate;
-        axisRelaxed = false;
-        isUpdateScalar = ov::is_scalar(op->get_input_partial_shape(2));
-    } else {
-        THROW_CPU_NODE_ERR(errorPrefix, " is not supported");
-    }
-    if (is_not_supported_input) {
-<<<<<<< HEAD
-        OPENVINO_THROW(errorPrefix, " do not support scalar input");
-    }
-=======
-        THROW_CPU_NODE_ERR(errorPrefix, " do not support scalar input");
-    }
-
-    reduction_type = ScatterUpdate::Reduction::NONE;
-    if (const auto node_element = ov::as_type_ptr<const ov::op::v12::ScatterElementsUpdate>(op)) {
-        using OpReduction = ov::op::v12::ScatterElementsUpdate::Reduction;
-        switch (node_element->get_reduction()) {
-            case OpReduction::SUM:
-                reduction_type = ScatterUpdate::Reduction::SUM;
-                break;
-            case OpReduction::PROD:
-                reduction_type = ScatterUpdate::Reduction::PROD;
-                break;
-            case OpReduction::MEAN:
-                reduction_type = ScatterUpdate::Reduction::MEAN;
-                break;
-            case OpReduction::MAX:
-                reduction_type = ScatterUpdate::Reduction::MAX;
-                break;
-            case OpReduction::MIN:
-                reduction_type = ScatterUpdate::Reduction::MIN;
-                break;
-            case OpReduction::NONE:
-                reduction_type = ScatterUpdate::Reduction::NONE;
-                break;
-            default:
-                THROW_CPU_NODE_ERR("ScatterElementsUpdate CPU does not support reduction mode: ", ov::as_string(node_element->get_reduction()));
-        }
-        use_init_val = node_element->get_use_init_val();
-    } else if (const auto node_element = ov::as_type_ptr<const ov::op::v15::ScatterNDUpdate>(op)) {
-        using OpReduction = ov::op::v15::ScatterNDUpdate::Reduction;
-        switch (node_element->get_reduction()) {
-            case OpReduction::SUM:
-                reduction_type = ScatterUpdate::Reduction::SUM;
-                break;
-            case OpReduction::PROD:
-                reduction_type = ScatterUpdate::Reduction::PROD;
-                break;
-            case OpReduction::SUB:
-                reduction_type = ScatterUpdate::Reduction::SUB;
-                break;
-            case OpReduction::MAX:
-                reduction_type = ScatterUpdate::Reduction::MAX;
-                break;
-            case OpReduction::MIN:
-                reduction_type = ScatterUpdate::Reduction::MIN;
-                break;
-            case OpReduction::NONE:
                 reduction_type = ScatterUpdate::Reduction::NONE;
                 break;
             default:
@@ -223,7 +138,6 @@
         THROW_CPU_NODE_ERR(errorPrefix, " has incorrect number of input edges");
     if (getChildEdges().empty())
         THROW_CPU_NODE_ERR(errorPrefix, " has incorrect number of output edges");
->>>>>>> 5e514e95
 }
 
 void ScatterUpdate::initSupportedPrimitiveDescriptors() {
@@ -329,11 +243,7 @@
 
                 size_t tupleRank = indicesRank - 1;
                 VectorDims expectUpdateShape(tupleRank + srcRank - k, 0);
-<<<<<<< HEAD
-                if (ov::is_scalar(ovOp->get_input_partial_shape(2))) {
-=======
                 if (isUpdateScalar) {
->>>>>>> 5e514e95
                     // Workaround to properly identify rank of scalar
                     updateRank = 0;
                 }
@@ -575,11 +485,7 @@
                 ctx.reduction_type,
                 OV_CASE(ScatterUpdate::Reduction::NONE, DT_NONE),
                 OV_CASE(ScatterUpdate::Reduction::SUM,  DT_SUM),
-<<<<<<< HEAD
-                OV_CASE(ScatterUpdate::Reduction::SUB, DT_SUB),
-=======
                 OV_CASE(ScatterUpdate::Reduction::SUB,  DT_SUB),
->>>>>>> 5e514e95
                 OV_CASE(ScatterUpdate::Reduction::MAX,  DT_MAX),
                 OV_CASE(ScatterUpdate::Reduction::MIN,  DT_MIN),
                 OV_CASE(ScatterUpdate::Reduction::PROD, DT_MUL));
@@ -1043,7 +949,6 @@
 // k is indices.shape[-1] and should not be greater than rank of input, q is rank of indicies.
 // updates is a (q-1)-dimension tensor of replacement-slice-values
 template <typename DataType, typename KernelType>
-<<<<<<< HEAD
 void ScatterUpdate::scatterNDUpdate(const MemoryPtr& mem_data,
                                     const MemoryPtr& mem_indices,
                                     const MemoryPtr& mem_updates,
@@ -1051,12 +956,6 @@
     uint8_t* indices = mem_indices->getDataAs<uint8_t>();
     DataType* update = mem_updates->getDataAs<DataType>();
     DataType* dstData = mem_data->getDataAs<DataType>();
-=======
-void ScatterUpdate::scatterNDUpdate(const MemoryPtr& mem_data, const MemoryPtr& mem_indices, const MemoryPtr& mem_updates, const KernelType& kernel) {
-    uint8_t *indices = mem_indices->getDataAs<uint8_t>();
-    DataType *update = mem_updates->getDataAs<DataType>();
-    DataType *dstData = mem_data->getDataAs<DataType>();
->>>>>>> 5e514e95
     const auto& srcDataDim = getParentEdgeAt(DATA_ID)->getMemory().getStaticDims();
     const auto& indicesDim = getParentEdgeAt(INDICES_ID)->getMemory().getStaticDims();
     size_t indicesRank = indicesDim.size();
@@ -1068,15 +967,11 @@
         idxTupleNum *= indicesDim[ri];
     }
     size_t sizeToUpdate = srcBlockND[k];
-<<<<<<< HEAD
     std::vector<size_t> srcDataDimPartial(srcDataDim.begin(), srcDataDim.begin() + k);
     std::vector<size_t> scrBlockNDPartial = getBlockND(srcDataDimPartial);
 
     std::vector<std::mutex> uniqueDstMutexV(scrBlockNDPartial[0]);
     parallel_for(idxTupleNum, [&](size_t tupleIdx) {
-=======
-    for (size_t tupleIdx = 0; tupleIdx < idxTupleNum; ++tupleIdx) {
->>>>>>> 5e514e95
         size_t indicesOffset = tupleIdx * k;
         size_t dstOffset = 0;
         size_t uniqueDstIdx = 0;
@@ -1090,7 +985,6 @@
             dstOffset += idxValue * srcBlockND[i + 1];
         }
         size_t updateOffset = tupleIdx * sizeToUpdate;
-<<<<<<< HEAD
         DataType* dstDataWithOffset = dstData + dstOffset;
         DataType* updateWithOffset = update + updateOffset;
         const std::lock_guard<std::mutex> lock(uniqueDstMutexV[uniqueDstIdx]);
@@ -1150,16 +1044,6 @@
     });
 }
 
-=======
-        DataType *dstDataWithOffset = dstData + dstOffset;
-        DataType *updateWithOffset = update + updateOffset;
-        parallel_for(sizeToUpdate, [&](size_t idx) {
-            kernel(dstDataWithOffset + idx, updateWithOffset + idx);
-        });
-    }
-}
-
->>>>>>> 5e514e95
 bool ScatterUpdate::created() const {
     return getType() == Type::ScatterUpdate
             || getType() == Type::ScatterElementsUpdate
