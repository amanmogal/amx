// Copyright (C) 2018-2023 Intel Corporation
// SPDX-License-Identifier: Apache-2.0
//

#include <string>
#include <vector>

#include <openvino/opsets/opset1.hpp>
#include <openvino/opsets/opset3.hpp>
#include "openvino/core/parallel.hpp"
#include <ie_ngraph_utils.hpp>
#include "cum_sum.h"
#include "utils/bfloat16.hpp"
#include "openvino/core/type/float16.hpp"

using namespace InferenceEngine;

namespace ov {
namespace intel_cpu {
namespace node {

bool CumSum::isSupportedOperation(const std::shared_ptr<const ov::Node>& op, std::string& errorMessage) noexcept {
    try {
        const auto cumsum = std::dynamic_pointer_cast<const ov::opset3::CumSum>(op);
        if (!cumsum) {
            errorMessage = "Only opset3 CumSum operation is supported";
            return false;
        }
    } catch (...) {
        return false;
    }
    return true;
}

CumSum::CumSum(const std::shared_ptr<ov::Node>& op, const GraphContext::CPtr context) : Node(op, context, NgraphShapeInferFactory(op, EMPTY_PORT_MASK)) {
    std::string errorMessage;
    if (!isSupportedOperation(op, errorMessage)) {
        OPENVINO_THROW_NOT_IMPLEMENTED(errorMessage);
    }

    errorPrefix = "CumSum layer with name '" + op->get_friendly_name() + "' ";

    if ((getOriginalInputsNumber() != numOfInputs && getOriginalInputsNumber() != (numOfInputs - 1)) || getOriginalOutputsNumber() != 1)
        OPENVINO_THROW(errorPrefix, " has incorrect number of input/output edges!");

    const auto &dataShape = getInputShapeAtPort(CUM_SUM_DATA);
    numOfDims = dataShape.getRank();
    if (numOfDims < 1) {
        OPENVINO_THROW(errorPrefix, " doesn't support 'data' input tensor with rank: ", numOfDims);
    }

    const auto cumsum = std::dynamic_pointer_cast<const ov::opset3::CumSum>(op);
    if (cumsum == nullptr)
        OPENVINO_THROW("Operation with name '", op->get_friendly_name(), "' is not an instance of CumSum from opset3.");

    exclusive = cumsum->is_exclusive();
    reverse = cumsum->is_reverse();

    if (getOriginalInputsNumber() == numOfInputs) {
        const auto axis_shape = cumsum->get_input_partial_shape(AXIS);
        if (axis_shape.is_dynamic() || !ov::is_scalar(axis_shape.to_shape()))
            OPENVINO_THROW(errorPrefix, " doesn't support 'axis' input tensor with non scalar rank");
    }

    if (dataShape != getOutputShapeAtPort(0))
        OPENVINO_THROW(errorPrefix, " has different 'data' input and output dimensions");
}

void CumSum::initSupportedPrimitiveDescriptors() {
    if (!supportedPrimitiveDescriptors.empty())
        return;

    dataPrecision = getOriginalInputPrecisionAtPort(CUM_SUM_DATA);
    if (!one_of(dataPrecision,
<<<<<<< HEAD
                ov::element::i8, ov::element::u8,
                ov::element::i16, ov::element::i32, ov::element::i64, ov::element::u64,
                ov::element::bf16, ov::element::f16, ov::element::f32))
        IE_THROW() << errorPrefix << " has unsupported 'data' input precision: " << dataPrecision.get_type_name();

    if (inputShapes.size() == numOfInputs) {
        const auto &axisTensorPrec = getOriginalInputPrecisionAtPort(AXIS);
        if (axisTensorPrec != ov::element::i32 && axisTensorPrec != ov::element::i64)
            IE_THROW() << errorPrefix << " has unsupported 'axis' input precision: " << axisTensorPrec.get_type_name();
=======
                Precision::I8, Precision::U8,
                Precision::I16, Precision::I32, Precision::I64, Precision::U64,
                Precision::BF16, Precision::FP16, Precision::FP32))
        OPENVINO_THROW(errorPrefix, " has unsupported 'data' input precision: ", dataPrecision.name());

    if (inputShapes.size() == numOfInputs) {
        const auto &axisTensorPrec = getOriginalInputPrecisionAtPort(AXIS);
        if (axisTensorPrec != Precision::I32 && axisTensorPrec != Precision::I64)
            OPENVINO_THROW(errorPrefix, " has unsupported 'axis' input precision: ", axisTensorPrec.name());
>>>>>>> c360de0f
    }

    std::vector<PortConfigurator> inDataConf;
    inDataConf.reserve(inputShapes.size());
    inDataConf.emplace_back(LayoutType::ncsp, dataPrecision);
    for (size_t i = 1; i < inputShapes.size(); ++i)
        inDataConf.emplace_back(LayoutType::ncsp, ov::element::i32);

    addSupportedPrimDesc(inDataConf,
                         {{LayoutType::ncsp, dataPrecision}},
                         impl_desc_type::ref_any);
}

void CumSum::execute(dnnl::stream strm) {
    if (inputShapes.size() == numOfInputs)
        axis = getAxis(getParentEdgeAt(AXIS)->getMemory(), getParentEdgeAt(CUM_SUM_DATA)->getMemory());

    OV_SWITCH(intel_cpu, CumSumExecute, this, dataPrecision,
              OV_CASE(ov::element::i8, int8_t),
              OV_CASE(ov::element::u8, uint8_t),
              OV_CASE(ov::element::i16, int16_t),
              OV_CASE(ov::element::bf16, bfloat16_t),
              OV_CASE(ov::element::f16, ov::float16),
              OV_CASE(ov::element::i32, int32_t),
              OV_CASE(ov::element::f32, float),
              OV_CASE(ov::element::i64, int64_t),
              OV_CASE(ov::element::u64, uint64_t))
}

template <typename dataType>
void CumSum::exec() {
    const auto *input = reinterpret_cast<const dataType *>(getParentEdgeAt(CUM_SUM_DATA)->getMemoryPtr()->getData());
    auto *output = reinterpret_cast<dataType *>(getChildEdgesAtPort(0)[0]->getMemoryPtr()->getData());
    const VectorDims strides = getParentEdgeAt(CUM_SUM_DATA)->getMemory().getDescWithType<BlockedMemoryDesc>()->getStrides();

    if (reverse) {
        if (exclusive) {
            cumSum<true, true, dataType>(input, output, strides);
        } else {
            cumSum<true, false, dataType>(input, output, strides);
        }
    } else {
        if (exclusive) {
            cumSum<false, true, dataType>(input, output, strides);
        } else {
            cumSum<false, false, dataType>(input, output, strides);
        }
    }
}

template <bool reverse, bool exclusive, typename dataType>
void CumSum::cumSum(const dataType *input, dataType *output, const VectorDims &strides) {
    SizeVector iterationRange(numOfDims - 1);
    size_t j = 0;
    const auto &shape = getParentEdgesAtPort(CUM_SUM_DATA)[0]->getMemory().getStaticDims();
    for (size_t i = 0; i < shape.size(); i++) {
        if (i == axis)
            continue;
        iterationRange[j++] = shape[i];
    }
    size_t work_amount_dst = std::accumulate(iterationRange.begin(), iterationRange.end(), size_t(1), std::multiplies<size_t>());
    parallel_nt(0, [&](const int ithr, const int nthr) {
        size_t start = 0, end = 0;
        SizeVector counters(numOfDims - 1, 0);
        splitter(work_amount_dst, nthr, ithr, start, end);

        parallelItInit(start, counters, iterationRange);

        for (size_t iwork = start; iwork < end; ++iwork) {
            std::vector<size_t> forStartOffset(numOfDims);
            forStartOffset[axis] = 0;
            for (size_t offsetIdx = 0, countersIdx = 0; offsetIdx < numOfDims; ++offsetIdx) {
                if (offsetIdx == axis) {
                    continue;
                }
                forStartOffset[offsetIdx] = counters[countersIdx++];
            }

            size_t startOffset = getStartOffset(forStartOffset, strides);

            const dataType *inputStart = input + startOffset;
            dataType *outputStart = output + startOffset;

            size_t offset = strides[axis];
            if (reverse) {
                if (exclusive) {
                    outputStart[offset*(shape[axis] - 1)] = 0;
                    for (int64_t i = shape[axis] - 2; i >= 0; i--) {
                        outputStart[i*offset] = inputStart[(i+1)*offset] + outputStart[(i+1)*offset];
                    }
                } else {
                    outputStart[offset*(shape[axis] - 1)] = inputStart[offset * (shape[axis] - 1)];
                    for (int64_t i = shape[axis] - 2; i >= 0; i--) {
                        outputStart[i*offset] = inputStart[i*offset] + outputStart[(i+1)*offset];
                    }
                }
            } else {
                if (exclusive) {
                    outputStart[0] = 0;
                    for (size_t i = 1; i < shape[axis]; i++) {
                        outputStart[i*offset] = inputStart[(i-1)*offset] + outputStart[(i-1)*offset];
                    }
                } else {
                    outputStart[0] = inputStart[0];
                    for (size_t i = 1; i < shape[axis]; i++) {
                        outputStart[i*offset] = inputStart[i*offset] + outputStart[(i-1)*offset];
                    }
                }
            }

            parallelItStep(counters, iterationRange);
        }
    });
}

void CumSum::parallelItInit(size_t start, std::vector<size_t>& counters, const std::vector<size_t>& iterationRange) {
    auto itCounter = counters.rbegin();
    auto itWork = iterationRange.rbegin();
    while (itCounter != counters.rend() && itWork != iterationRange.rend()) {
        *itCounter = start % *itWork;
        start /= *itWork;
        ++itCounter;
        ++itWork;
    }
}

inline void CumSum::parallelItStep(std::vector<size_t>& counters, const std::vector<size_t>& iterationRange) {
    auto itCounter = counters.rbegin();
    auto itWork = iterationRange.rbegin();

    while (itCounter != counters.rend() && itWork != iterationRange.rend()) {
        *itCounter = (*itCounter + 1) % *itWork;
        if (*itCounter != 0) {
            break;
        }
        ++itCounter;
        ++itWork;
    }
}

inline size_t CumSum::getStartOffset(const std::vector<size_t> &forStartOffset, const std::vector<size_t>& strides) const {
    size_t startOffset = 0;
    for (size_t idx = 0; idx < forStartOffset.size(); ++idx) {
        startOffset += forStartOffset[idx] * strides[idx];
    }
    return startOffset;
}

size_t CumSum::getAxis(const IMemory& _axis, const IMemory& _data) const {
    const auto& axisPrecision = _axis.getDesc().getPrecision();
    const int64_t dataShapeSize = static_cast<int64_t>(_data.getShape().getRank());
    int64_t axisValueFromBlob = 0;
    switch (axisPrecision) {
        case ov::element::i32 : {
            const auto *axisPtr = reinterpret_cast<const int32_t *>(_axis.getData());
            axisValueFromBlob = static_cast<int64_t>(axisPtr[0]);
            break;
        }
        case ov::element::i64 : {
            const auto *axisPtr = reinterpret_cast<const int64_t *>(_axis.getData());
            axisValueFromBlob = axisPtr[0];
            break;
        }
<<<<<<< HEAD
        default : {
            IE_THROW() << errorPrefix << "  doesn't support 'axis' input with precision: " << axisPrecision.get_type_name();
=======
        default: {
            OPENVINO_THROW(errorPrefix, "  doesn't support 'axis' input with precision: ", axisPrecision.name());
>>>>>>> c360de0f
        }
    }
    if (axisValueFromBlob < -dataShapeSize || axisValueFromBlob > dataShapeSize - 1)
        OPENVINO_THROW(errorPrefix, "  has axis with a value out of range: ", axisValueFromBlob);
    return axisValueFromBlob >= 0 ? axisValueFromBlob : (axisValueFromBlob + dataShapeSize);
}

bool CumSum::created() const {
    return getType() == Type::CumSum;
}

bool CumSum::needPrepareParams() const {
    return false;
}

void CumSum::executeDynamicImpl(dnnl::stream strm) {
    execute(strm);
}

}   // namespace node
}   // namespace intel_cpu
}   // namespace ov<|MERGE_RESOLUTION|>--- conflicted
+++ resolved
@@ -72,27 +72,15 @@
 
     dataPrecision = getOriginalInputPrecisionAtPort(CUM_SUM_DATA);
     if (!one_of(dataPrecision,
-<<<<<<< HEAD
                 ov::element::i8, ov::element::u8,
                 ov::element::i16, ov::element::i32, ov::element::i64, ov::element::u64,
                 ov::element::bf16, ov::element::f16, ov::element::f32))
-        IE_THROW() << errorPrefix << " has unsupported 'data' input precision: " << dataPrecision.get_type_name();
+        OPENVINO_THROW(errorPrefix, " has unsupported 'data' input precision: ", dataPrecision.get_type_name());
 
     if (inputShapes.size() == numOfInputs) {
         const auto &axisTensorPrec = getOriginalInputPrecisionAtPort(AXIS);
         if (axisTensorPrec != ov::element::i32 && axisTensorPrec != ov::element::i64)
-            IE_THROW() << errorPrefix << " has unsupported 'axis' input precision: " << axisTensorPrec.get_type_name();
-=======
-                Precision::I8, Precision::U8,
-                Precision::I16, Precision::I32, Precision::I64, Precision::U64,
-                Precision::BF16, Precision::FP16, Precision::FP32))
-        OPENVINO_THROW(errorPrefix, " has unsupported 'data' input precision: ", dataPrecision.name());
-
-    if (inputShapes.size() == numOfInputs) {
-        const auto &axisTensorPrec = getOriginalInputPrecisionAtPort(AXIS);
-        if (axisTensorPrec != Precision::I32 && axisTensorPrec != Precision::I64)
-            OPENVINO_THROW(errorPrefix, " has unsupported 'axis' input precision: ", axisTensorPrec.name());
->>>>>>> c360de0f
+            OPENVINO_THROW(errorPrefix, " has unsupported 'axis' input precision: ", axisTensorPrec.get_type_name());
     }
 
     std::vector<PortConfigurator> inDataConf;
@@ -256,13 +244,8 @@
             axisValueFromBlob = axisPtr[0];
             break;
         }
-<<<<<<< HEAD
         default : {
-            IE_THROW() << errorPrefix << "  doesn't support 'axis' input with precision: " << axisPrecision.get_type_name();
-=======
-        default: {
-            OPENVINO_THROW(errorPrefix, "  doesn't support 'axis' input with precision: ", axisPrecision.name());
->>>>>>> c360de0f
+            OPENVINO_THROW(errorPrefix, "  doesn't support 'axis' input with precision: ", axisPrecision.get_type_name());
         }
     }
     if (axisValueFromBlob < -dataShapeSize || axisValueFromBlob > dataShapeSize - 1)
