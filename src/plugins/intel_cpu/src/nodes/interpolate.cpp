// Copyright (C) 2018-2023 Intel Corporation
// SPDX-License-Identifier: Apache-2.0
//

#include "interpolate.h"

#include "fake_quantize.h"
#include "eltwise.h"
#include <string>
#include <vector>
#include <onednn/dnnl.h>
#include <dnnl_extension_utils.h>
#include "ie_parallel.hpp"
#include <algorithm>

#include <cpu/x64/jit_generator.hpp>
#include <cpu/x64/jit_uni_eltwise.hpp>
#include <cpu/x64/injectors/jit_uni_depthwise_injector.hpp>
#include <cpu/x64/injectors/jit_uni_quantization_injector.hpp>
#include <cpu/x64/injectors/jit_uni_eltwise_injector.hpp>
#include "common/cpu_memcpy.h"
#include "utils/bfloat16.hpp"
#include "emitters/x64/jit_bf16_emitters.hpp"
#include "emitters/x64/jit_load_store_emitters.hpp"

#include <ngraph/opsets/opset1.hpp>
#include <ngraph/opsets/opset4.hpp>
#include <ngraph/opsets/opset11.hpp>
#include <utils/shape_inference/static_shape.hpp>
#include <utils/shape_inference/shape_inference.hpp>
#include <ie_ngraph_utils.hpp>
#include "utils/cpu_utils.hpp"
#include <utils/shape_inference/shape_inference_ngraph.hpp>

using namespace dnnl;
using namespace InferenceEngine;
using namespace dnnl::impl;
using namespace dnnl::impl::cpu;
using namespace dnnl::impl::cpu::x64;
using namespace dnnl::impl::utils;
using namespace Xbyak;


#define GET_OFF(field) offsetof(jit_interpolate_call_args, field)

namespace ov {
namespace intel_cpu {
namespace node {

static inline bool isFloatCompatible(Precision prc) {
    return one_of(prc, Precision::FP32, Precision::BF16, Precision::FP16, Precision::FP64);
}

#if defined(OPENVINO_ARCH_X86_64)

template <cpu_isa_t isa>
struct jit_uni_interpolate_kernel_f32 : public jit_uni_interpolate_kernel, public jit_generator {
    DECLARE_CPU_JIT_AUX_FUNCTIONS(jit_uni_interpolate_kernel_f32)

    explicit jit_uni_interpolate_kernel_f32(jit_interpolate_config_params jcp, const dnnl_primitive_attr &attr)
    : jit_uni_interpolate_kernel(jcp, attr), jit_generator(jit_name()) {}

    void create_ker() override {
        jit_generator::create_kernel();
        ker_ = (decltype(ker_))jit_ker();
    }

    void generate() override {
        // dummy second reg_tmp_64 as no fill needed
        load_pool_gpr_idxs = {static_cast<size_t>(reg_tmp_64.getIdx()), static_cast<size_t>(reg_tmp_64.getIdx())};
        store_pool_gpr_idxs = {static_cast<size_t>(reg_tmp_64.getIdx())};
        store_pool_vec_idxs = {static_cast<size_t>(vmm_zero.getIdx())};

        const auto &p = attr_.post_ops_;
        for (int i = 0; i < p.len(); i++) {
            auto &post_op = p.entry_[i];
            if (post_op.is_eltwise()) {
                eltwise_injectors.push_back(std::make_shared<jit_uni_eltwise_injector_f32<isa>>(
                        this,
                        post_op.eltwise.alg,
                        post_op.eltwise.alpha,
                        post_op.eltwise.beta,
                        1.f));
            } else if (post_op.is_depthwise()) {
                depthwise_injectors.push_back(std::make_shared<jit_uni_depthwise_injector_f32<isa>>(
                        this,
                        post_op));
            } else if (post_op.is_quantization()) {
                quantization_injectors.push_back(std::make_shared<jit_uni_quantization_injector_f32<isa>>(
                        this, post_op, vmm_d_weights, vmm_d_bias, reg_d_weights, reg_d_bias));
            }
        }

        this->preamble();

        if (attr_.post_ops_.len() != 0) {
            mov(reg_post_ops_data, ptr[reg_params + GET_OFF(post_op_data)]);
            mov(reg_oc_off, ptr[reg_params + GET_OFF(oc_off)]);
        }
        uni_vpxor(vmm_zero, vmm_zero, vmm_zero);

        switch (jcp_.mode) {
            case InterpolateMode::nearest: {
                mov(reg_dst, ptr[reg_params + GET_OFF(dst)]);
                mov(reg_src, ptr[reg_params + GET_OFF(src_ptr[0])]);
                mov(reg_index, ptr[reg_params + GET_OFF(index)]);
                mov(reg_work_amount, ptr[reg_params + GET_OFF(work_amount)]);

                switch (jcp_.layout) {
                    case InterpolateLayoutType::planar: {
                        nn_planar();
                        break;
                    }
                    case InterpolateLayoutType::block: {
                        nn_blk();
                        break;
                    }
                    case InterpolateLayoutType::by_channel: {
                        nn_by_channel();
                        break;
                    }
                    default:
                        assert(!"unsupported memory layout for interpolate layer with nearest neighbor mode.");
                }
                break;
            }
            case InterpolateMode::linear_onnx: {
                switch (jcp_.layout) {
                    case InterpolateLayoutType::planar: {
                        linear_onnx_planar();
                        break;
                    }
                    case InterpolateLayoutType::block:
                    case InterpolateLayoutType::by_channel: {
                        linear_onnx_c_gathered();
                        break;
                    }
                    default:
                        assert(!"unsupported memory layout for interpolate layer with linear_onnx mode.");
                }
                break;
            }
            case InterpolateMode::cubic: {
                switch (jcp_.layout) {
                    case InterpolateLayoutType::planar: {
                        cubic_planar();
                        break;
                    }
                    case InterpolateLayoutType::block:
                    case InterpolateLayoutType::by_channel: {
                        cubic_c_gathered();
                        break;
                    }
                    default:
                        assert(!"unsupported memory layout for interpolate layer with cubic mode.");
                }
                break;
            }
            case InterpolateMode::bilinear_pillow:
            case InterpolateMode::bicubic_pillow: {
                switch (jcp_.layout) {
                    case InterpolateLayoutType::by_channel: {
                        pillow_by_channel();
                        break;
                    }
                    default:
                        assert(!"unsupported memory layout for interpolate layer with bilinear_pillow and bicubic_pillow modes.");
                }
                break;
            }
            case InterpolateMode::linear: {
                assert(!"unsupported mode for interpolate layer with JITTED implimentation.");
                break;
            }
            default: {
                assert(!"unsupported mode for interpolate layer.");
            }
        }

        this->postamble();

        emit_emitters_data();
        for (auto& inj : eltwise_injectors)
            inj->prepare_table();
        if ((jcp_.mode == InterpolateMode::cubic) && (jcp_.layout == InterpolateLayoutType::planar)) {
            prepare_cubic_planar_table();
        }
    }

private:
    using Vmm = typename conditional3<isa == cpu::x64::sse41, Xbyak::Xmm, isa == cpu::x64::avx2,
            Xbyak::Ymm, Xbyak::Zmm>::type;

    const int vlen = cpu_isa_traits<isa>::vlen;
    const int vector_step = vlen / sizeof(float);
    const int tail_step = jcp_.C % vector_step;
    const int scalar_step = 1;

    Xbyak::Reg64 reg_src = r8;
    Xbyak::Reg64 reg_src_aux = r15;
    Xbyak::Reg64 reg_src_aux1 = r11;
    Xbyak::Reg64 reg_src_aux2 = r12;
    Xbyak::Reg64 reg_dst = r9;
    Xbyak::Reg64 reg_work_amount = r13;
    Xbyak::Reg64 reg_index = r14;
    Xbyak::Reg64 reg_params = abi_param1;

    Reg8 reg_tmp_8 = r10b;
    Reg32 reg_tmp_32 = r10d;
    Reg64 reg_tmp_64 = r10;

    Xbyak::Reg64 reg_oc_off = rax;
    Xbyak::Reg64 reg_post_ops_data = rbx;
    Xbyak::Reg64 reg_d_weights = reg_tmp_64;
    Xbyak::Reg64 reg_d_bias = rcx;
    Xbyak::Reg32 reg_index_offset = edx;

    // for cubic planar
    Xbyak::Reg64 reg_tbl_y = rsi;
    Xbyak::Reg64 reg_tbl_x = rbp;
    Xbyak::Reg64 reg_table = rdx;   // do not need reg_index_offset in this mode, so use rdx

    Vmm vmm_val = Vmm(1);
    Vmm vmm_index = Vmm(0);
    Vmm vmm_zero = Vmm(2);
    Vmm vmm_mask = Vmm(3);
    Vmm vmm_d_weights = Vmm(4);
    Vmm vmm_d_bias = Vmm(5);

    // for linear
    Vmm vmm_weightT = Vmm(15);
    Vmm vmm_weightB = Vmm(14);
    Vmm vmm_weightL = Vmm(13);
    Vmm vmm_weightR = Vmm(12);
    Vmm vmm_weightF = Vmm(6);
    Vmm vmm_weightE = Vmm(7);
    Vmm vmm_valTL = Vmm(11);
    Vmm vmm_valTR = vmm_val;
    Vmm vmm_valBL = Vmm(9);
    Vmm vmm_valBR = Vmm(8);

    // for cubic
    Vmm vmm_src = Vmm(6);
    Xmm xmm_src = Xmm(6);
    Vmm vmm_dstX = Vmm(7);

    Vmm vmm_weightX0 = vmm_weightT;
    Vmm vmm_weightX1 = vmm_weightB;
    Vmm vmm_weightX2 = vmm_weightL;
    Vmm vmm_weightX3 = vmm_weightR;
    Vmm vmm_weightY0 = vmm_valTL;
    Vmm vmm_weightY1 = Vmm(10);  // vmm_valTR is vmm_val, need reserved
    Vmm vmm_weightY2 = vmm_valBL;
    Vmm vmm_weightY3 = vmm_valBR;
    // cubic planar
    Vmm vmm_one = vmm_index;
    Vmm vmm_weightY = vmm_weightY0;
    Vmm vmm_index_y_itr = vmm_weightY1;
    Vmm vmm_index_x_itr = vmm_weightY2;
    Vmm vmm_tbl_y = vmm_weightY3;
    // temporally used. when post ops, value in vmm_d_weights and vmm_d_bias is re-loaded(init) each time.
    Vmm vmm_index_in_y = vmm_d_weights;
    Vmm vmm_index_in_x = vmm_d_bias;

    // pillow
    Vmm vmm_weight = Vmm(15);
    Vmm vmm_dst = Vmm(14);

    Xbyak::Label l_table_constant;
    Opmask k_mask = Xbyak::Opmask(1);

    std::unordered_map<size_t, std::unique_ptr<jit_emitter>> emitters;

    std::vector<size_t> store_pool_gpr_idxs;
    std::vector<size_t> store_pool_vec_idxs;
    std::vector<size_t> load_pool_gpr_idxs;

    std::vector<std::shared_ptr<jit_uni_eltwise_injector_f32<isa>>> eltwise_injectors;
    std::vector<std::shared_ptr<jit_uni_depthwise_injector_f32<isa>>> depthwise_injectors;
    std::vector<std::shared_ptr<jit_uni_quantization_injector_f32<isa>>> quantization_injectors;

    void emit_emitters_data() {
        for (const auto& emitter : emitters) {
            if (emitter.second)
                emitter.second->emit_data();
        }
    }

    inline void load(Xbyak::Reg64 reg_src, Vmm vmm_src, const int elt_num, const int offset = 0) {
        emit_load(reg_src, vmm_src, jcp_.src_prc, Precision::FP32, elt_num, offset);
    }

    inline void load_weights(Xbyak::Reg64 reg_src, Vmm vmm_src, const int elt_num, const int offset = 0) {
        emit_load(reg_src, vmm_src, Precision::FP32, Precision::FP32, elt_num, offset);
    }

    inline void emit_load(Xbyak::Reg64 reg_src, Vmm vmm_src, Precision src_prc, Precision dst_prc, const int elt_num, const int offset = 0) {
        const auto seed = load_emitter_params(src_prc, dst_prc, elt_num).hash();
        if (!emitters[seed]) {
            emitters[seed].reset(new jit_load_emitter(this, isa, src_prc, dst_prc, elt_num));
        }

        emitters[seed]->emit_code({static_cast<size_t>(reg_src.getIdx()), static_cast<size_t>(offset)},
                                  {static_cast<size_t>(vmm_src.getIdx())}, {}, {load_pool_gpr_idxs});
    }

    inline void store(Vmm vmm_dst, Xbyak::Reg64 reg_dst, const int elt_num, const int offset = 0) {
        const auto seed = store_emitter_params(Precision::FP32, jcp_.dst_prc, elt_num).hash();
        if (!emitters[seed]) {
            emitters[seed].reset(new jit_store_emitter(this, isa, Precision::FP32, jcp_.dst_prc, elt_num));
        }

        // for cases when Store emitter need 2 aux vmm we can use vmm_dst as second aux vmm
        std::vector<size_t> local_store_pool_vec_idxs = { static_cast<size_t>(vmm_dst.getIdx()) };
        local_store_pool_vec_idxs.insert(local_store_pool_vec_idxs.begin(), store_pool_vec_idxs.begin(), store_pool_vec_idxs.end());

        emitters[seed]->emit_code({static_cast<size_t>(vmm_dst.getIdx()), static_cast<size_t>(offset)},
                                  {static_cast<size_t>(reg_dst.getIdx())},
                                  {local_store_pool_vec_idxs}, {store_pool_gpr_idxs});
    }

    // kernel for OH * OW * C
    void pillow_by_channel() {
        Xbyak::Reg64 reg_src = r8;
        Xbyak::Reg64 reg_src_aux = r9;
        Xbyak::Reg64 reg_src_aux1 = rbp;
        Xbyak::Reg64 reg_weights = r11;
        Xbyak::Reg64 reg_weights_bk = rdx;
        Xbyak::Reg64 reg_dst = r12;
        Xbyak::Reg64 reg_dst_xpass = r13;
        Xbyak::Reg64 reg_src_ypass = r14;
        Xbyak::Reg64 reg_dst_aux = r15;
        Xbyak::Reg64 reg_params = abi_param1;

        mov(reg_src, ptr[reg_params + GET_OFF(src_ptr[0])]);
        mov(reg_dst, ptr[reg_params + GET_OFF(dst)]);
        mov(reg_weights, ptr[reg_params + GET_OFF(weight_ptr[0])]);
        mov(reg_weights_bk, reg_weights);

        bool xPass = (jcp_.IW != jcp_.OW);
        bool yPass = (jcp_.IH != jcp_.OH);
        if (xPass && yPass) {
            mov(reg_dst_xpass, ptr[reg_params + GET_OFF(src_ptr[0]) + sizeof(size_t)]);
            mov(reg_src_ypass, reg_dst_xpass);
        } else if (xPass && !yPass) {
            mov(reg_dst_xpass, reg_dst);
        } else if (!xPass && yPass) {
            mov(reg_src_ypass, reg_src);
        } else if (!xPass && !yPass) {
            for (int blk = 0; blk < (jcp_.OH * jcp_.OW * jcp_.C) / vector_step; blk++) {
                load(reg_src, vmm_val, vector_step);
                add(reg_src, vector_step * jcp_.src_data_size);
                store(vmm_val, reg_dst, vector_step);
                add(reg_dst, vector_step * jcp_.dst_data_size);
            }
            int tail_num = (jcp_.OH * jcp_.OW * jcp_.C) % vector_step;
            if (tail_num) {
                load(reg_src, vmm_val, tail_num);
                store(vmm_val, reg_dst, tail_num);
            }
        }
        // /       /   /  /
        // --------    ----
        // |      |    |  |    ..... -> .
        // |      |--> |  |
        // |      |    |  |    .
        // |      |    |  |    .
        // --------    ----    .
        //              \|/
        //                    \|/
        //             /  /
        //             ----
        //             |  |
        //             |  |    .
        //             ----
        int f, filterS, filterL;
        int tail_num = jcp_.C % vector_step;
        // xpass
        if (xPass) {
            mov(reg_dst_aux, reg_dst_xpass);
            for (size_t ih = 0; ih < static_cast<size_t>(jcp_.IH); ih++) {
                // reg_dst_xpass: point to start of this dst height
                // reset reg_dst_aux to start of this height
                mov(reg_weights, reg_weights_bk);
                for (size_t ow = 0; ow < static_cast<size_t>(jcp_.OW); ow++) {
                    // reg_src: point to start of this src height src
                    // reset reg_src_aux to reg_src
                    mov(reg_src_aux, reg_src);
                    filterS = jcp_.bound[ow * 2];
                    filterL = jcp_.bound[ow * 2 + 1];
                    for (int blk = 0; blk < jcp_.C / vector_step; blk++) {
                        uni_vpxor(vmm_dst, vmm_dst, vmm_dst);
                        for (f = 0; f < filterL; f++) {
                            mov(reg_src_aux1, reg_src_aux);
                            add(reg_src_aux1, (f + filterS) * jcp_.C * jcp_.src_data_size);
                            load(reg_src_aux1, vmm_val, vector_step);
                            uni_vbroadcastss(vmm_weight, ptr[reg_weights + f * sizeof(float)]);
                            uni_vfmadd231ps(vmm_dst, vmm_val, vmm_weight);
                        }
                        // if int, round
                        if (!isFloatCompatible(jcp_.src_prc)) {
                            uni_vroundps(vmm_dst, vmm_dst, 0x0); // Round near
                        }
                        // src_prc, dst_prc and buf precision is the same, otherwise need another store with buf(src) precision
                        store(vmm_dst, reg_dst_aux, vector_step);
                        add(reg_dst_aux, vector_step * jcp_.src_data_size);
                        // advance 8/16 faciliate next block
                        add(reg_src_aux, vector_step * jcp_.src_data_size);
                    }
                    if (tail_num) {
                        uni_vpxor(vmm_dst, vmm_dst, vmm_dst);
                        for (f = 0; f < filterL; f++) {
                            mov(reg_src_aux1, reg_src_aux);
                            add(reg_src_aux1, (f + filterS) * jcp_.C * jcp_.src_data_size);
                            load(reg_src_aux1, vmm_val, tail_num);
                            uni_vbroadcastss(vmm_weight, ptr[reg_weights + f * sizeof(float)]);
                            uni_vfmadd231ps(vmm_dst, vmm_val, vmm_weight);
                        }
                        if (!isFloatCompatible(jcp_.src_prc)) {
                            uni_vroundps(vmm_dst, vmm_dst, 0x0); // Round near
                        }
                        store(vmm_dst, reg_dst_aux, tail_num);
                        add(reg_dst_aux, tail_num * jcp_.src_data_size);
                        add(reg_src_aux, tail_num * jcp_.src_data_size);  // remove
                    }
                    add(reg_weights, jcp_.filterLenX * sizeof(float));
                }
                // reg_src: point to start of this height
                add(reg_src, jcp_.IW * jcp_.C * jcp_.src_data_size);
            }
        }
        if (yPass) {
            add(reg_weights_bk, jcp_.OW * jcp_.filterLenX * sizeof(float));
            mov(reg_weights, reg_weights_bk);
            size_t bound_offset_y = jcp_.OW * 2;
            for (size_t oh = 0; oh < static_cast<size_t>(jcp_.OH); oh++) {
                filterS = jcp_.bound[bound_offset_y + oh * 2];
                filterL = jcp_.bound[bound_offset_y + oh * 2 + 1];
                for (size_t ow = 0; ow < static_cast<size_t>(jcp_.OW); ow++) {
                    mov(reg_src_aux, reg_src_ypass);  // reg_src_aux to advance block
                    for (int blk = 0; blk < jcp_.C / vector_step; blk++) {
                        uni_vpxor(vmm_dst, vmm_dst, vmm_dst);
                        for (f = 0; f < filterL; f++) {
                            // shared weight
                            uni_vbroadcastss(vmm_weight, ptr[reg_weights + f * sizeof(float)]);
                            mov(reg_src_aux1, reg_src_aux);
                            add(reg_src_aux1, ((f + filterS) * jcp_.OW + ow) * jcp_.C * jcp_.src_data_size);
                            load(reg_src_aux1, vmm_val, vector_step);
                            uni_vfmadd231ps(vmm_dst, vmm_val, vmm_weight);
                        }
                        if (!isFloatCompatible(jcp_.src_prc)) {
                            uni_vroundps(vmm_dst, vmm_dst, 0x0); // Round near
                        }
                        store(vmm_dst, reg_dst, vector_step);
                        add(reg_dst, vector_step * jcp_.dst_data_size);
                        add(reg_src_aux, vector_step * jcp_.src_data_size);
                    }
                    if (tail_num) {
                        uni_vpxor(vmm_dst, vmm_dst, vmm_dst);
                        for (f = 0; f < filterL; f++) {
                            uni_vbroadcastss(vmm_weight, ptr[reg_weights + f * sizeof(float)]);
                            mov(reg_src_aux1, reg_src_aux);
                            add(reg_src_aux1, ((f + filterS) * jcp_.OW + ow) * jcp_.C * jcp_.src_data_size);
                            load(reg_src_aux1, vmm_val, tail_num);
                            uni_vfmadd231ps(vmm_dst, vmm_val, vmm_weight);
                        }
                        if (!isFloatCompatible(jcp_.src_prc)) {
                            uni_vroundps(vmm_dst, vmm_dst, 0x0); // Round near
                        }
                        store(vmm_dst, reg_dst, tail_num);
                        add(reg_dst, tail_num * jcp_.dst_data_size);
                        add(reg_src_aux, tail_num * jcp_.src_data_size);
                    }
                }
                add(reg_weights, jcp_.filterLenY * sizeof(float));
            }
        }
    }

    void nn_planar() {
        Xbyak::Reg64 reg_index_h = reg_src_aux1;
        Xbyak::Reg64 reg_index_w = reg_src_aux2;
        mov(reg_index_h, reg_index);
        // reg_index represent reg_index_w
        add(reg_index, jcp_.OH * jcp_.indices_size);
        // bk for reset to reg_index_w
        mov(reg_index_w, reg_index);

        Xbyak::Label out_loop_label;
        Xbyak::Label out_loop_end;

        Xbyak::Reg64 reg_work_amount_oh = rdi;
        mov(reg_work_amount_oh, jcp_.OH);
        L(out_loop_label);
        {
            // outloop status
            cmp(reg_work_amount_oh, 1);
            jl(out_loop_end, T_NEAR);

            //reset work_amount to OW
            mov(reg_work_amount, jcp_.OW);

            Xbyak::Reg64 reg_src_h = rsi;
            mov(reg_src_h, reg_src);
            // index_h * IW * dataSize done when built to avoid redundent compute
            mov(reg_index_offset, dword[reg_index_h]);
            add(reg_src_h, reg_index_offset);  // reg_src_h now point to begin of row

            // reset index_w, index_w * dataSize done when built to avoid redundent compute
            mov(reg_index, reg_index_w);

            Xbyak::Label nn_loop_label;
            Xbyak::Label nn_loop_end_label;
            Xbyak::Label nn_tail_loop_label;
            Xbyak::Label nn_tail_loop_end_label;

            L(nn_loop_label);   // inner loop
            {
                cmp(reg_work_amount, vector_step);
                jl(nn_loop_end_label, T_NEAR);

                uni_vmovdqu(vmm_index, ptr[reg_index]);
                uni_vpcmpeqd(vmm_mask, vmm_mask, vmm_mask);
                vgatherdps(vmm_val, ptr[reg_src_h + vmm_index], vmm_mask);
                if (attr_.post_ops_.len() != 0)
                    apply_post_ops(jcp_.dst_prc, 1);
                store(vmm_val, reg_dst, vector_step);

                add(reg_dst, vector_step * jcp_.dst_data_size);
                add(reg_index, vector_step * jcp_.indices_size);
                sub(reg_work_amount, vector_step);

                jmp(nn_loop_label, T_NEAR);
            }
            L(nn_loop_end_label);

            L(nn_tail_loop_label);
            {
                cmp(reg_work_amount, 1);
                jl(nn_tail_loop_end_label, T_NEAR);

                mov(reg_src_aux, reg_src_h);
                mov(reg_index_offset, dword[reg_index]);
                add(reg_src_aux, reg_index_offset);

                load(reg_src_aux, vmm_val, scalar_step);
                if (attr_.post_ops_.len() != 0)
                    apply_post_ops(jcp_.dst_prc, 1);
                store(vmm_val, reg_dst, scalar_step);

                add(reg_dst, scalar_step * jcp_.dst_data_size);
                add(reg_index, scalar_step * jcp_.indices_size);
                sub(reg_work_amount, scalar_step);

                jmp(nn_tail_loop_label, T_NEAR);
            }
            L(nn_tail_loop_end_label);    // inner loop end

            //increment index_h to next row
            add(reg_index_h, jcp_.indices_size);

            sub(reg_work_amount_oh, 1);
            jmp(out_loop_label, T_NEAR);
        }
        L(out_loop_end);
    }

    void nn_blk() {
        Xbyak::Label nn_loop_label;
        Xbyak::Label nn_loop_end_label;
        L(nn_loop_label);
        {
            cmp(reg_work_amount, 0);
            jle(nn_loop_end_label, T_NEAR);

            mov(reg_src_aux, reg_src);
            mov(reg_index_offset, dword[reg_index]);
            add(reg_src_aux, reg_index_offset);

            load(reg_src_aux, vmm_val, vector_step);
            if (attr_.post_ops_.len() != 0)
                apply_post_ops(jcp_.dst_prc, 0);
            store(vmm_val, reg_dst, vector_step);
            add(reg_dst, vector_step * jcp_.dst_data_size);

            if (isa == cpu::x64::sse41) {
                add(reg_src_aux, vector_step * jcp_.src_data_size);
                load(reg_src_aux, vmm_val, vector_step);
                if (attr_.post_ops_.len() != 0) {
                    add(reg_oc_off, vector_step * sizeof(float));
                    apply_post_ops(jcp_.dst_prc, 0);
                    sub(reg_oc_off, vector_step * sizeof(float));
                }
                store(vmm_val, reg_dst, vector_step);
                add(reg_dst, vector_step * jcp_.dst_data_size);
            }

            add(reg_index, jcp_.indices_size);
            sub(reg_work_amount, 1);

            jmp(nn_loop_label, T_NEAR);
        }
        L(nn_loop_end_label);
    }

    void nn_by_channel() {
        // kernel for C * OW
        Xbyak::Label out_loop_label;
        Xbyak::Label out_loop_end;

        Xbyak::Reg64 reg_work_amount_bk = reg_src_aux2;
        Xbyak::Reg64 reg_oc_off_bk = rsi;
        mov(reg_work_amount_bk, ptr[reg_params + GET_OFF(work_amount)]);
        if (attr_.post_ops_.len() != 0) {
            mov(reg_oc_off_bk, ptr[reg_params + GET_OFF(oc_off)]);
        }

        Xbyak::Reg64 reg_work_amount_out = reg_src_aux1;
        mov(reg_work_amount_out, jcp_.OW);
        L(out_loop_label);
        {
            cmp(reg_work_amount_out, 1);
            jl(out_loop_end, T_NEAR);

            //inner loop for C
            Xbyak::Label nn_loop_label;
            Xbyak::Label nn_loop_end_label;
            Xbyak::Label nn_tail_loop_label;
            Xbyak::Label nn_tail_loop_end_label;

            // inner loop for C
            // get current loop address reg_src_aux, from reg_src which is unchange, point this C * OW.
            // reset offset and work_amount.
            // dst and index address is continous, advanced each interator.
            mov(reg_src_aux, reg_src);
            // index*C*dataSize done when built to avoid redundent compute
            mov(reg_index_offset, dword[reg_index]);
            add(reg_src_aux, reg_index_offset);

            mov(reg_work_amount, reg_work_amount_bk);
            if (attr_.post_ops_.len() != 0)
                mov(reg_oc_off, reg_oc_off_bk);

            L(nn_loop_label);
            {
                cmp(reg_work_amount, vector_step);
                jl(nn_loop_end_label, T_NEAR);

                load(reg_src_aux, vmm_val, vector_step);
                if (attr_.post_ops_.len() != 0)
                    apply_post_ops(jcp_.dst_prc, 0);
                store(vmm_val, reg_dst, vector_step);

                add(reg_dst, vector_step * jcp_.dst_data_size);
                add(reg_src_aux, vector_step * jcp_.src_data_size);
                add(reg_oc_off, vector_step * sizeof(float));
                sub(reg_work_amount, vector_step);

                jmp(nn_loop_label, T_NEAR);
            }
            L(nn_loop_end_label);

            if (tail_step != 0) {
                load(reg_src_aux, vmm_val, tail_step);
                if (attr_.post_ops_.len() != 0)
                    apply_post_ops(jcp_.dst_prc, 0);
                store(vmm_val, reg_dst, tail_step);

                // check to remove below
                add(reg_dst, tail_step * jcp_.dst_data_size);
                add(reg_src_aux, tail_step * jcp_.src_data_size);
                add(reg_oc_off, tail_step * sizeof(float));
                sub(reg_work_amount, tail_step);
            }
            add(reg_index, jcp_.indices_size);
            sub(reg_work_amount_out, 1);
            jmp(out_loop_label, T_NEAR);
        }
        L(out_loop_end);
    }

    void linear_onnx_c_gathered() {
        mov(reg_dst, ptr[reg_params + GET_OFF(dst)]);
        // load weight
        mov(reg_src, ptr[reg_params + GET_OFF(weight_ptr[0])]);
        mov(reg_src_aux, ptr[reg_params + GET_OFF(weight_ptr[0]) + sizeof(size_t)]);
        uni_vbroadcastss(vmm_weightL, ptr[reg_src]);
        uni_vbroadcastss(vmm_weightR, ptr[reg_src_aux]);
        if (jcp_.spatial_dim_size > 1) {
            mov(reg_src_aux1, ptr[reg_params + GET_OFF(weight_ptr[0]) + 2 * sizeof(size_t)]);
            mov(reg_src_aux2, ptr[reg_params + GET_OFF(weight_ptr[0]) + 3 * sizeof(size_t)]);
            uni_vbroadcastss(vmm_weightT, ptr[reg_src_aux1]);
            uni_vbroadcastss(vmm_weightB, ptr[reg_src_aux2]);
        }
        if (jcp_.spatial_dim_size > 2) {
            mov(reg_src, ptr[reg_params + GET_OFF(weight_ptr[0]) + 4 * sizeof(size_t)]);
            mov(reg_src_aux, ptr[reg_params + GET_OFF(weight_ptr[0]) + 5 * sizeof(size_t)]);
            uni_vbroadcastss(vmm_weightF, ptr[reg_src]);
            uni_vbroadcastss(vmm_weightE, ptr[reg_src_aux]);
        }
        // load src
        mov(reg_src, ptr[reg_params + GET_OFF(src_ptr[0])]);
        mov(reg_src_aux, ptr[reg_params + GET_OFF(src_ptr[0]) + sizeof(size_t)]);
        if (jcp_.spatial_dim_size > 1) {
            mov(reg_src_aux1, ptr[reg_params + GET_OFF(src_ptr[0]) + 2 * sizeof(size_t)]);
            mov(reg_src_aux2, ptr[reg_params + GET_OFF(src_ptr[0]) + 3 * sizeof(size_t)]);
        }
        Xbyak::Reg64 reg_src_aux4 = r14;
        Xbyak::Reg64 reg_src_aux5 = rdx;
        Xbyak::Reg64 reg_src_aux6 = rsi;
        Xbyak::Reg64 reg_src_aux7 = rbp;
        if (jcp_.spatial_dim_size > 2) {
            mov(reg_src_aux4, ptr[reg_params + GET_OFF(src_ptr[0]) + 4 * sizeof(size_t)]);
            mov(reg_src_aux5, ptr[reg_params + GET_OFF(src_ptr[0]) + 5 * sizeof(size_t)]);
            mov(reg_src_aux6, ptr[reg_params + GET_OFF(src_ptr[0]) + 6 * sizeof(size_t)]);
            mov(reg_src_aux7, ptr[reg_params + GET_OFF(src_ptr[0]) + 7 * sizeof(size_t)]);
        }
        mov(reg_work_amount, ptr[reg_params + GET_OFF(work_amount)]);

        int blk = (isa == cpu::x64::sse41) ? (2 * vector_step) : vector_step;
        int dst_stride = (jcp_.layout == InterpolateLayoutType::by_channel) ? (vector_step * jcp_.dst_data_size) :
                                            (blk * jcp_.OW * jcp_.OH * jcp_.OD * jcp_.dst_data_size);
        int src_stride = (jcp_.layout == InterpolateLayoutType::by_channel) ? (vector_step * jcp_.src_data_size) :
                                            (blk * jcp_.IW * jcp_.IH * jcp_.ID * jcp_.src_data_size);

        Xbyak::Label main_loop_label;
        Xbyak::Label main_loop_end_label;
        Xbyak::Label blk_tail_loop_label;
        Xbyak::Label blk_tail_loop_end_label;
        Xbyak::Label tail_loop_label;
        Xbyak::Label tail_loop_end_label;
        L(main_loop_label);
        {
            if (jcp_.layout == InterpolateLayoutType::by_channel) {
                cmp(reg_work_amount, vector_step);
                jl(main_loop_end_label, T_NEAR);
            } else {
                cmp(reg_work_amount, 1);
                jl(main_loop_end_label, T_NEAR);
            }
            // progressive manner
            load(reg_src, vmm_valTL, vector_step);
            load(reg_src_aux, vmm_valTR, vector_step);
            if (jcp_.spatial_dim_size == 1) {
                linear_onnx_worker_1d();
            }
            if (jcp_.spatial_dim_size > 1) {
                load(reg_src_aux1, vmm_valBL, vector_step);
                load(reg_src_aux2, vmm_valBR, vector_step);
                linear_onnx_worker_2d();
            }
            if (jcp_.spatial_dim_size > 2) {
                uni_vmovups(vmm_d_bias, vmm_valTR);  // temporally save front result to temp_vmm
                load(reg_src_aux4, vmm_valTL, vector_step);
                load(reg_src_aux5, vmm_valTR, vector_step);
                load(reg_src_aux6, vmm_valBL, vector_step);
                load(reg_src_aux7, vmm_valBR, vector_step);

                // 2d for end depth
                linear_onnx_worker_2d();
                // 3th dimension
                uni_vmulps(vmm_valTR, vmm_valTR, vmm_weightE); // end_value * end_weight
                uni_vfmadd231ps(vmm_valTR, vmm_d_bias, vmm_weightF); // start_value * start_weight + end_value * end_weight
            }

            if (attr_.post_ops_.len() != 0) {
                apply_post_ops(jcp_.dst_prc, false);  // vmm_val is vmm_valTR
                add(reg_oc_off, vector_step * sizeof(float));
            }
            store(vmm_valTR, reg_dst, vector_step);

            if ((isa == cpu::x64::sse41) && (jcp_.layout == InterpolateLayoutType::block)) {
                int offset_src = vector_step * jcp_.src_data_size;
                load(reg_src, vmm_valTL, vector_step, offset_src);
                load(reg_src_aux, vmm_valTR, vector_step, offset_src);
                if (jcp_.spatial_dim_size == 1) {
                    linear_onnx_worker_1d();
                }
                if (jcp_.spatial_dim_size > 1) {
                    load(reg_src_aux1, vmm_valBL, vector_step, offset_src);
                    load(reg_src_aux2, vmm_valBR, vector_step, offset_src);
                    linear_onnx_worker_2d();
                }
                if (jcp_.spatial_dim_size > 2) {
                    uni_vmovups(vmm_d_bias, vmm_valTR);  // temporally save front result to temp_vmm
                    load(reg_src_aux4, vmm_valTL, vector_step, offset_src);
                    load(reg_src_aux5, vmm_valTR, vector_step, offset_src);
                    load(reg_src_aux6, vmm_valBL, vector_step, offset_src);
                    load(reg_src_aux7, vmm_valBR, vector_step, offset_src);
                    // 2d for end depth
                    linear_onnx_worker_2d();
                    // 3th dimension
                    uni_vmulps(vmm_valTR, vmm_valTR, vmm_weightE); // end_value * end_weight
                    uni_vfmadd231ps(vmm_valTR, vmm_d_bias, vmm_weightF); // start_value * start_weight + end_value * end_weight
                }

                if (attr_.post_ops_.len() != 0) {
                    apply_post_ops(jcp_.dst_prc, false);
                    add(reg_oc_off, vector_step * sizeof(float));
                }
                int offset_dst = vector_step * jcp_.dst_data_size;
                store(vmm_valTR, reg_dst, vector_step, offset_dst);
            }
            add(reg_dst, dst_stride);
            add(reg_src, src_stride);
            add(reg_src_aux, src_stride);
            if (jcp_.spatial_dim_size > 1) {
                add(reg_src_aux1, src_stride);
                add(reg_src_aux2, src_stride);
            }
            if (jcp_.spatial_dim_size > 2) {
                add(reg_src_aux4, src_stride);
                add(reg_src_aux5, src_stride);
                add(reg_src_aux6, src_stride);
                add(reg_src_aux7, src_stride);
            }
            if (jcp_.layout == InterpolateLayoutType::by_channel) {
                sub(reg_work_amount, vector_step);    // work_amount is c
            } else {
                sub(reg_work_amount, 1);       // work_amount = div_up(c, blk), no tails
            }

            jmp(main_loop_label, T_NEAR);
        }
        L(main_loop_end_label);

        if ((jcp_.layout == InterpolateLayoutType::by_channel) && (tail_step != 0)) {
            load(reg_src, vmm_valTL, tail_step);
            load(reg_src_aux, vmm_valTR, tail_step);
            if (jcp_.spatial_dim_size == 1) {
                linear_onnx_worker_1d();
            }
            if (jcp_.spatial_dim_size > 1) {
                load(reg_src_aux1, vmm_valBL, tail_step);
                load(reg_src_aux2, vmm_valBR, tail_step);
                linear_onnx_worker_2d();
            }
            if (jcp_.spatial_dim_size > 2) {
                uni_vmovups(vmm_d_bias, vmm_valTR);  // temporally save front result to temp_vmm

                load(reg_src_aux4, vmm_valTL, tail_step);
                load(reg_src_aux5, vmm_valTR, tail_step);
                load(reg_src_aux6, vmm_valBL, tail_step);
                load(reg_src_aux7, vmm_valBR, tail_step);
                // 2d for end depth
                linear_onnx_worker_2d();
                // 3th dimension
                uni_vmulps(vmm_valTR, vmm_valTR, vmm_weightE); // end_value * end_weight
                uni_vfmadd231ps(vmm_valTR, vmm_d_bias, vmm_weightF); // start_value * start_weight + end_value * end_weight
            }

            if (attr_.post_ops_.len() != 0) {
                apply_post_ops(jcp_.dst_prc, false);  // vmm_val is vmm_valTR
                add(reg_oc_off, tail_step * sizeof(float));
            }

            store(vmm_valTR, reg_dst, tail_step);
        }
    }

    void linear_onnx_planar() {
        mov(reg_dst, ptr[reg_params + GET_OFF(dst)]);
        mov(reg_src, ptr[reg_params + GET_OFF(src_ptr[0])]);
        mov(reg_index, ptr[reg_params + GET_OFF(index)]);
        mov(reg_src_aux, ptr[reg_params + GET_OFF(weight_ptr[0])]);
        mov(reg_work_amount, ptr[reg_params + GET_OFF(work_amount)]);

        int index_stride = jcp_.OW * jcp_.OH * jcp_.OD * jcp_.indices_size;
        int weight_stride = jcp_.OW * jcp_.OH * jcp_.OD * sizeof(float);

        Xbyak::Label main_loop_label;
        Xbyak::Label main_loop_end_label;
        Xbyak::Label tail_loop_label;
        Xbyak::Label tail_loop_end_label;
        L(main_loop_label);
        {
            cmp(reg_work_amount, vector_step);
            jl(main_loop_end_label, T_NEAR);

            uni_vmovdqu(vmm_index, ptr[reg_index]);
            uni_vpcmpeqd(vmm_mask, vmm_mask, vmm_mask);
            vgatherdps(vmm_valTL, ptr[reg_src + vmm_index], vmm_mask);

            uni_vmovdqu(vmm_index, ptr[reg_index + index_stride]);
            uni_vpcmpeqd(vmm_mask, vmm_mask, vmm_mask);
            vgatherdps(vmm_valTR, ptr[reg_src + vmm_index], vmm_mask);

            load_weights(reg_src_aux, vmm_weightL, vector_step);
            load_weights(reg_src_aux, vmm_weightR, vector_step, weight_stride);

            // progressive manner
            if (jcp_.spatial_dim_size == 1) {
                linear_onnx_worker_1d();
            }
            if (jcp_.spatial_dim_size > 1) {
                uni_vmovdqu(vmm_index, ptr[reg_index + 2 * index_stride]);
                uni_vpcmpeqd(vmm_mask, vmm_mask, vmm_mask);
                vgatherdps(vmm_valBL, ptr[reg_src + vmm_index], vmm_mask);

                uni_vmovdqu(vmm_index, ptr[reg_index + 3 * index_stride]);
                uni_vpcmpeqd(vmm_mask, vmm_mask, vmm_mask);
                vgatherdps(vmm_valBR, ptr[reg_src + vmm_index], vmm_mask);

                load_weights(reg_src_aux, vmm_weightT, vector_step, 2 * weight_stride);
                load_weights(reg_src_aux, vmm_weightB, vector_step, 3 * weight_stride);

                linear_onnx_worker_2d();
            }
            if (jcp_.spatial_dim_size > 2) {
                uni_vmovups(vmm_d_bias, vmm_valTR);  // temporally save front result to temp_vmm

                // for end depth
                uni_vmovdqu(vmm_index, ptr[reg_index + 4 * index_stride]);
                uni_vpcmpeqd(vmm_mask, vmm_mask, vmm_mask);
                vgatherdps(vmm_valTL, ptr[reg_src + vmm_index], vmm_mask);

                uni_vmovdqu(vmm_index, ptr[reg_index + 5 * index_stride]);
                uni_vpcmpeqd(vmm_mask, vmm_mask, vmm_mask);
                vgatherdps(vmm_valTR, ptr[reg_src + vmm_index], vmm_mask);

                uni_vmovdqu(vmm_index, ptr[reg_index + 6 * index_stride]);
                uni_vpcmpeqd(vmm_mask, vmm_mask, vmm_mask);
                vgatherdps(vmm_valBL, ptr[reg_src + vmm_index], vmm_mask);

                uni_vmovdqu(vmm_index, ptr[reg_index + 7 * index_stride]);
                uni_vpcmpeqd(vmm_mask, vmm_mask, vmm_mask);
                vgatherdps(vmm_valBR, ptr[reg_src + vmm_index], vmm_mask);

                linear_onnx_worker_2d();

                load_weights(reg_src_aux, vmm_weightE, vector_step, 5 * weight_stride);
                load_weights(reg_src_aux, vmm_weightF, vector_step, 4 * weight_stride);

                uni_vmulps(vmm_valTR, vmm_valTR, vmm_weightE); // end_value * end_weight
                uni_vfmadd231ps(vmm_valTR, vmm_d_bias, vmm_weightF); // start_value * start_weight + end_value * end_weight
            }

            if (attr_.post_ops_.len() != 0) {
                apply_post_ops(jcp_.dst_prc, true);  // vmm_val is vmm_valTR, broadcase is true
            }
            store(vmm_valTR, reg_dst, vector_step);

            add(reg_dst, vector_step * jcp_.dst_data_size);
            add(reg_src_aux, vector_step * sizeof(float));
            add(reg_index, vector_step * jcp_.indices_size);
            sub(reg_work_amount, vector_step);

            jmp(main_loop_label, T_NEAR);
        }
        L(main_loop_end_label);

        L(tail_loop_label);
        {
            cmp(reg_work_amount, 1);
            jl(tail_loop_end_label, T_NEAR);

            mov(reg_src_aux1, reg_src);
            mov(reg_index_offset, dword[reg_index]);
            add(reg_src_aux1, reg_index_offset);
            load(reg_src_aux1, vmm_valTL, scalar_step);

            mov(reg_src_aux1, reg_src);
            mov(reg_index_offset, dword[reg_index + index_stride]);
            add(reg_src_aux1, reg_index_offset);
            load(reg_src_aux1, vmm_valTR, scalar_step);

            load_weights(reg_src_aux, vmm_weightL, scalar_step, 0);
            load_weights(reg_src_aux, vmm_weightR, scalar_step, weight_stride);

            if (jcp_.spatial_dim_size == 1) {
                linear_onnx_worker_1d();
            }
            if (jcp_.spatial_dim_size > 1) {
                mov(reg_src_aux1, reg_src);
                mov(reg_index_offset, dword[reg_index + 2 * index_stride]);
                add(reg_src_aux1, reg_index_offset);
                load(reg_src_aux1, vmm_valBL, scalar_step);

                mov(reg_src_aux1, reg_src);
                mov(reg_index_offset, dword[reg_index + 3 * index_stride]);
                add(reg_src_aux1, reg_index_offset);
                load(reg_src_aux1, vmm_valBR, scalar_step);

                load_weights(reg_src_aux, vmm_weightT, scalar_step, 2 * weight_stride);
                load_weights(reg_src_aux, vmm_weightB, scalar_step, 3 * weight_stride);

                linear_onnx_worker_2d();
            }
            if (jcp_.spatial_dim_size > 2) {
                uni_vmovups(vmm_d_bias, vmm_valTR);  // save from front result to temp_vmm

                // for end depth
                mov(reg_src_aux1, reg_src);
                mov(reg_index_offset, dword[reg_index + 4 * index_stride]);
                add(reg_src_aux1, reg_index_offset);
                load(reg_src_aux1, vmm_valTL, scalar_step);

                mov(reg_src_aux1, reg_src);
                mov(reg_index_offset, dword[reg_index + 5 * index_stride]);
                add(reg_src_aux1, reg_index_offset);
                load(reg_src_aux1, vmm_valTR, scalar_step);

                mov(reg_src_aux1, reg_src);
                mov(reg_index_offset, dword[reg_index + 6 * index_stride]);
                add(reg_src_aux1, reg_index_offset);
                load(reg_src_aux1, vmm_valBL, scalar_step);

                mov(reg_src_aux1, reg_src);
                mov(reg_index_offset, dword[reg_index + 7 * index_stride]);
                add(reg_src_aux1, reg_index_offset);
                load(reg_src_aux1, vmm_valBR, scalar_step);

                linear_onnx_worker_2d();

                load_weights(reg_src_aux, vmm_weightE, scalar_step, 5 * weight_stride);
                load_weights(reg_src_aux, vmm_weightF, scalar_step, 4 * weight_stride);

                uni_vmulps(vmm_valTR, vmm_valTR, vmm_weightE); // end_value * end_weight
                uni_vfmadd231ps(vmm_valTR, vmm_d_bias, vmm_weightF); // start_value * start_weight + end_value * end_weight
            }

            if (attr_.post_ops_.len() != 0) {
                apply_post_ops(jcp_.dst_prc, true);  // process on vmm_val, vmm_val is vmm_valTR, and bc
            }
            store(vmm_valTR, reg_dst, scalar_step);

            add(reg_dst, scalar_step * jcp_.dst_data_size);
            add(reg_src_aux, scalar_step * sizeof(float));
            add(reg_index, scalar_step * jcp_.indices_size);
            sub(reg_work_amount, scalar_step);

            jmp(tail_loop_label, T_NEAR);
        }
        L(tail_loop_end_label);
    }

    inline void linear_onnx_worker_1d() {
        uni_vmulps(vmm_valTR, vmm_valTR, vmm_weightR);
        uni_vfmadd231ps(vmm_valTR, vmm_valTL, vmm_weightL);
    }

    // weightT * (srcTL * weightL + srcTR * weightR) +
    // weightB * (srcBL * weightL + srcBR * weightR)
    inline void linear_onnx_worker_2d() {
        uni_vmulps(vmm_valTR, vmm_valTR, vmm_weightR);
        uni_vmulps(vmm_valBR, vmm_valBR, vmm_weightR);
        uni_vfmadd231ps(vmm_valTR, vmm_valTL, vmm_weightL);
        uni_vfmadd231ps(vmm_valBR, vmm_valBL, vmm_weightL);
        uni_vmulps(vmm_valTR, vmm_valTR, vmm_weightT);
        uni_vfmadd231ps(vmm_valTR, vmm_valBR, vmm_weightB);
    }

    void cubic_c_gathered() {
        mov(reg_dst, ptr[reg_params + GET_OFF(dst)]);
        mov(reg_src, ptr[reg_params + GET_OFF(src_ptr[0])]);
        mov(reg_index, ptr[reg_params + GET_OFF(index)]);
        mov(reg_work_amount, ptr[reg_params + GET_OFF(work_amount)]);

        // weight_ptr[0] point to weightX
        mov(reg_src_aux1, ptr[reg_params + GET_OFF(weight_ptr[0])]);
        uni_vbroadcastss(vmm_weightX0, ptr[reg_src_aux1]);
        uni_vbroadcastss(vmm_weightX1, ptr[reg_src_aux1 + 1 * sizeof(float)]);
        uni_vbroadcastss(vmm_weightX2, ptr[reg_src_aux1 + 2 * sizeof(float)]);
        uni_vbroadcastss(vmm_weightX3, ptr[reg_src_aux1 + 3 * sizeof(float)]);

        // weight_ptr[1] point to weightY
        mov(reg_src_aux1, ptr[reg_params + GET_OFF(weight_ptr[0]) + sizeof(size_t)]);
        uni_vbroadcastss(vmm_weightY0, ptr[reg_src_aux1]);
        uni_vbroadcastss(vmm_weightY1, ptr[reg_src_aux1 + 1 * sizeof(float)]);
        uni_vbroadcastss(vmm_weightY2, ptr[reg_src_aux1 + 2 * sizeof(float)]);
        uni_vbroadcastss(vmm_weightY3, ptr[reg_src_aux1 + 3 * sizeof(float)]);

        int blk = (isa == cpu::x64::sse41) ? (2 * vector_step) : vector_step;

        Xbyak::Label main_loop_label;
        Xbyak::Label main_loop_end_label;
        Xbyak::Label tail_loop_label;
        Xbyak::Label tail_loop_end_label;
        L(main_loop_label);
        {
            if (jcp_.layout == InterpolateLayoutType::by_channel) {
                cmp(reg_work_amount, vector_step);
                jl(main_loop_end_label, T_NEAR);
            } else {
                cmp(reg_work_amount, 1);
                jl(tail_loop_end_label, T_NEAR);
            }

            uni_vpxor(vmm_val, vmm_val, vmm_val);

            cubic_c_gathered_matrix(false);

            if (attr_.post_ops_.len() != 0) {
                apply_post_ops(jcp_.dst_prc, false);     // vmm_val is default dst value to post_ops and store
                add(reg_oc_off, vector_step * sizeof(float));
            }
            store(vmm_val, reg_dst, vector_step);

            if ((isa == cpu::x64::sse41) && (jcp_.layout == InterpolateLayoutType::block)) {
                // vmm is xmm here
                add(reg_src, vector_step * jcp_.src_data_size);
                add(reg_dst, vector_step * jcp_.dst_data_size);

                uni_vpxor(vmm_val, vmm_val, vmm_val);

                cubic_c_gathered_matrix(false);

                if (attr_.post_ops_.len() != 0) {
                    apply_post_ops(jcp_.dst_prc, false);
                    add(reg_oc_off, vector_step * sizeof(float));  // second vector_step for one blk
                }
                store(vmm_val, reg_dst, vector_step);

                sub(reg_src, vector_step * jcp_.src_data_size);
                sub(reg_dst, vector_step * jcp_.dst_data_size);
            }
            if (jcp_.layout == InterpolateLayoutType::by_channel) {
                int dst_stride = vector_step * jcp_.dst_data_size;
                int src_stride = vector_step * jcp_.src_data_size;
                add(reg_dst, dst_stride);
                add(reg_src, src_stride);
                sub(reg_work_amount, vector_step);    // work_amount is c
            } else {
                int dst_stride = blk * jcp_.OW * jcp_.OH * jcp_.dst_data_size;
                int src_stride = blk * jcp_.IW * jcp_.IH * jcp_.src_data_size;
                add(reg_dst, dst_stride);
                add(reg_src, src_stride);
                sub(reg_work_amount, 1);  // work_amount = div_up(c, blk), no tails
            }

            jmp(main_loop_label, T_NEAR);
        }
        L(main_loop_end_label);

        // only for by_channel layout for tails.
        L(tail_loop_label);
        {
            cmp(reg_work_amount, 1);
            jl(tail_loop_end_label, T_NEAR);

            // store final computed value
            uni_vpxor(vmm_val, vmm_val, vmm_val);

            cubic_c_gathered_matrix(true);

            if (attr_.post_ops_.len() != 0) {
                apply_post_ops(jcp_.dst_prc, false);     // vmm_val is default dst value
                add(reg_oc_off, scalar_step * sizeof(float));
            }
            store(vmm_val, reg_dst, scalar_step);

            int dst_stride = scalar_step * jcp_.dst_data_size;
            int src_stride = scalar_step * jcp_.src_data_size;
            add(reg_dst, dst_stride);
            add(reg_src, src_stride);
            sub(reg_work_amount, scalar_step);    // work_amount is c

            jmp(tail_loop_label, T_NEAR);
        }
        L(tail_loop_end_label);
    }

    inline void cubic_c_gathered_matrix(bool is_scalar) {
        // y0:  (x0 * weightX0 + x1 * weightX1 + x2 * weightX2 + x3 * weightX3) * weightY0
        cubic_c_gathered_line(0, vmm_weightY0, is_scalar);
        // y1
        cubic_c_gathered_line(4, vmm_weightY1, is_scalar);
        // y2
        cubic_c_gathered_line(8, vmm_weightY2, is_scalar);
        // y3
        cubic_c_gathered_line(12, vmm_weightY3, is_scalar);
    }

    inline void cubic_c_gathered_line(int index_start, Vmm vmm_weight, bool is_scalar) {
        uni_vpxor(vmm_dstX, vmm_dstX, vmm_dstX);
        cubic_c_gathered_pixel(index_start, vmm_weightX0, is_scalar);
        cubic_c_gathered_pixel(index_start + 1, vmm_weightX1, is_scalar);
        cubic_c_gathered_pixel(index_start + 2, vmm_weightX2, is_scalar);
        cubic_c_gathered_pixel(index_start + 3, vmm_weightX3, is_scalar);
        uni_vfmadd231ps(vmm_val, vmm_dstX, vmm_weight);
    }

    inline void cubic_c_gathered_pixel(int i, Vmm vmm_weight, bool is_scalar) {
        mov(reg_src_aux, reg_src);
        mov(reg_index_offset, dword[reg_index + i * jcp_.indices_size]);
        add(reg_src_aux, reg_index_offset);
        int step = is_scalar ? 1 : vlen / sizeof(float);
        load(reg_src_aux, vmm_src, step);
        uni_vfmadd231ps(vmm_dstX, vmm_src, vmm_weight);
    }

    void cubic_planar() {
        mov(reg_table, l_table_constant);
        // src_ptr[2] for oh sequence, src_ptr[3] for ow sequence
        mov(reg_tbl_y, ptr[reg_params + GET_OFF(src_ptr[0]) + 2 * sizeof(size_t)]);
        mov(reg_tbl_x, ptr[reg_params + GET_OFF(src_ptr[0]) + 3 * sizeof(size_t)]);
        uni_vmovdqu(vmm_one, cubic_planar_table_val(0));
        uni_vpxor(vmm_zero, vmm_zero, vmm_zero);

        mov(reg_dst, ptr[reg_params + GET_OFF(dst)]);
        mov(reg_src, ptr[reg_params + GET_OFF(src_ptr[0])]);
        // index_OW
        mov(reg_index, ptr[reg_params + GET_OFF(index)]);
        // index_OH from src_ptr[1]
        Xbyak::Reg64 reg_index_y = reg_src_aux;
        mov(reg_index_y, ptr[reg_params + GET_OFF(src_ptr[0]) + sizeof(size_t)]);
        // weight_OW
        Xbyak::Reg64 reg_weight_x = reg_src_aux1;
        mov(reg_weight_x, ptr[reg_params + GET_OFF(weight_ptr[0])]);
        // weight_OH
        Xbyak::Reg64 reg_weight_y = reg_src_aux2;
        mov(reg_weight_y, ptr[reg_params + GET_OFF(weight_ptr[0]) + sizeof(size_t)]);
        mov(reg_work_amount, ptr[reg_params + GET_OFF(work_amount)]);

        int grid_len = 4;

        // 0   1   2   3   4   5   6   7   8   9   10   11   12   13   14   15   16   17   18   19
        // 20  21  22  23  24  25  26  27  28  29  30   31   32   33   34   35   36   37   38   39
        // for 3th step(8): 16  17  18  19  20  21  22  23
        //               y: 0   0   0   0   1   1   1   1
        //               x: 16  17  18  19  0   1   2   3

        Xbyak::Label main_loop_label;
        Xbyak::Label main_loop_end_label;
        Xbyak::Label tail_loop_label;
        Xbyak::Label tail_loop_end_label;
        L(main_loop_label);
        {
            cmp(reg_work_amount, vector_step);
            jl(main_loop_end_label, T_NEAR);

            // vmm_tbl_y: (0 0 0 0 1 1 1 1 * index_size) --> (0 0 0 0 4 4 4 4)
            uni_vmovdqu(vmm_tbl_y, ptr[reg_tbl_y]);
            uni_vpcmpeqd(vmm_mask, vmm_mask, vmm_mask);
            // vmm_index_in_y: 0 0 0 0 2 2 2 2
            vpgatherdd(vmm_index_in_y, ptr[reg_index_y + vmm_tbl_y], vmm_mask);

            // use vmm_val temporally for value in reg_tbl_x: 16  17  18  19  0   1   2   3
            uni_vmovdqu(vmm_val, ptr[reg_tbl_x]);
            uni_vpcmpeqd(vmm_mask, vmm_mask, vmm_mask);
            // e.g. vmm_index_in_x: 32 34 36 38 0 2 4 6, now save src index.
            vpgatherdd(vmm_index_in_x, ptr[reg_index + vmm_val], vmm_mask);

            // build weightX used in y0-y3
            // weight format: w0_0 w1_0 w2_0 w3_0 w0_1 w1_1 w2_1 w3_1 ...
            uni_vpcmpeqd(vmm_mask, vmm_mask, vmm_mask);
            vgatherdps(vmm_weightX0, ptr[reg_weight_x + vmm_val * grid_len], vmm_mask);  // 4 in vmm_val for weight_size, another 4 for grid_len

            uni_vpcmpeqd(vmm_mask, vmm_mask, vmm_mask);
            // shift weight_size then gather second weight
            vgatherdps(vmm_weightX1, ptr[reg_weight_x + sizeof(float) + (vmm_val * grid_len)], vmm_mask);

            uni_vpcmpeqd(vmm_mask, vmm_mask, vmm_mask);
            vgatherdps(vmm_weightX2, ptr[reg_weight_x + 2 * sizeof(float) + (vmm_val * grid_len)], vmm_mask);

            uni_vpcmpeqd(vmm_mask, vmm_mask, vmm_mask);
            vgatherdps(vmm_weightX3, ptr[reg_weight_x + 3 * sizeof(float) + (vmm_val * grid_len)], vmm_mask);
            // vmm_val is now relieved and used for dst_value

            uni_vpxor(vmm_val, vmm_val, vmm_val);
            // y0
            vpsubd(vmm_index_y_itr, vmm_index_in_y, vmm_one);
            // crop to [0, IH - 1]
            vpminsd(vmm_index_y_itr, vmm_index_y_itr, cubic_planar_table_val(1));
            vpmaxsd(vmm_index_y_itr, vmm_index_y_itr, vmm_zero);

            // weight y0
            uni_vpcmpeqd(vmm_mask, vmm_mask, vmm_mask);
            vgatherdps(vmm_weightY, ptr[reg_weight_y + (vmm_tbl_y * grid_len)], vmm_mask);
            cubic_planar_line(false);

            // y1
            // crop to [0, IH - 1]
            vpminsd(vmm_index_y_itr, vmm_index_in_y, cubic_planar_table_val(1));
            vpmaxsd(vmm_index_y_itr, vmm_index_y_itr, vmm_zero);
            // weight y1: shift weight_size
            uni_vpcmpeqd(vmm_mask, vmm_mask, vmm_mask);
            vgatherdps(vmm_weightY, ptr[reg_weight_y + sizeof(float) + (vmm_tbl_y * grid_len)], vmm_mask);
            cubic_planar_line(false);

            // y2
            vpaddd(vmm_index_y_itr, vmm_index_in_y, vmm_one);
            // crop to [0, IH - 1]
            vpminsd(vmm_index_y_itr, vmm_index_y_itr, cubic_planar_table_val(1));
            vpmaxsd(vmm_index_y_itr, vmm_index_y_itr, vmm_zero);
            // weight y2
            uni_vpcmpeqd(vmm_mask, vmm_mask, vmm_mask);
            vgatherdps(vmm_weightY, ptr[reg_weight_y + 2 * sizeof(float) + (vmm_tbl_y * grid_len)], vmm_mask);
            cubic_planar_line(false);

            // y3
            vpaddd(vmm_index_y_itr, vmm_index_in_y, vmm_one);
            vpaddd(vmm_index_y_itr, vmm_index_y_itr, vmm_one);
            // crop to [0, IH - 1]
            vpminsd(vmm_index_y_itr, vmm_index_y_itr, cubic_planar_table_val(1));
            vpmaxsd(vmm_index_y_itr, vmm_index_y_itr, vmm_zero);
            // weight y3
            uni_vpcmpeqd(vmm_mask, vmm_mask, vmm_mask);
            vgatherdps(vmm_weightY, ptr[reg_weight_y + 3 * sizeof(float) + (vmm_tbl_y * grid_len)], vmm_mask);
            cubic_planar_line(false);

            if (attr_.post_ops_.len() != 0) {
                apply_post_ops(jcp_.dst_prc, true);  // oc_off is broadcast and always the same value for this channel
            }
            store(vmm_val, reg_dst, vector_step);

            add(reg_tbl_y, vector_step * sizeof(int));  // sizeof(int): sequence by dd()
            add(reg_tbl_x, vector_step * sizeof(int));
            add(reg_dst, vector_step * jcp_.dst_data_size);

            sub(reg_work_amount, vector_step);

            jmp(main_loop_label, T_NEAR);
        }
        L(main_loop_end_label);

        L(tail_loop_label);
        {
            cmp(reg_work_amount, 1);
            jl(tail_loop_end_label, T_NEAR);

            // get idx for input
            uni_vmovss(Xmm(vmm_tbl_y.getIdx()), ptr[reg_tbl_y]);
            gather_i32_indices(vmm_index_in_y, reg_index_y, 0, vmm_tbl_y, 1, Precision::I32, true);

            uni_vmovss(Xmm(vmm_val.getIdx()), ptr[reg_tbl_x]);
            gather_i32_indices(vmm_index_in_x, reg_index, 0, vmm_val, 1, Precision::I32, true);
            // gather weightX by input idx, used in y0-y3
            gather_i32_indices(vmm_weightX0, reg_weight_x, 0, vmm_val, grid_len, Precision::FP32, true);
            gather_i32_indices(vmm_weightX1, reg_weight_x, sizeof(float), vmm_val, grid_len, Precision::FP32, true);
            gather_i32_indices(vmm_weightX2, reg_weight_x, 2 * sizeof(float), vmm_val, grid_len, Precision::FP32, true);
            gather_i32_indices(vmm_weightX3, reg_weight_x, 3 * sizeof(float), vmm_val, grid_len, Precision::FP32, true);
            // vmm_val is now relieved and used for dst_value

            uni_vpxor(vmm_val, vmm_val, vmm_val);
            // y0
            vpsubd(vmm_index_y_itr, vmm_index_in_y, vmm_one);
            // crop to [0, IH - 1]
            vpminsd(vmm_index_y_itr, vmm_index_y_itr, cubic_planar_table_val(1));
            vpmaxsd(vmm_index_y_itr, vmm_index_y_itr, vmm_zero);

            gather_i32_indices(vmm_weightY, reg_weight_y, 0, vmm_tbl_y, grid_len, Precision::FP32, true);
            cubic_planar_line(true);

            // y1
            // crop to [0, IH - 1]
            vpminsd(vmm_index_y_itr, vmm_index_in_y, cubic_planar_table_val(1));
            vpmaxsd(vmm_index_y_itr, vmm_index_y_itr, vmm_zero);
            // weight y1: shift weight_size
            gather_i32_indices(vmm_weightY, reg_weight_y, sizeof(float), vmm_tbl_y, grid_len, Precision::FP32, true);
            cubic_planar_line(true);

            // y2
            vpaddd(vmm_index_y_itr, vmm_index_in_y, vmm_one);
            // crop to [0, IH - 1]
            vpminsd(vmm_index_y_itr, vmm_index_y_itr, cubic_planar_table_val(1));
            vpmaxsd(vmm_index_y_itr, vmm_index_y_itr, vmm_zero);
            // weight y2
            gather_i32_indices(vmm_weightY, reg_weight_y, 2 * sizeof(float), vmm_tbl_y, grid_len, Precision::FP32, true);
            cubic_planar_line(true);

            // y3
            vpaddd(vmm_index_y_itr, vmm_index_in_y, vmm_one);
            vpaddd(vmm_index_y_itr, vmm_index_y_itr, vmm_one);
            // crop to [0, IH - 1]
            vpminsd(vmm_index_y_itr, vmm_index_y_itr, cubic_planar_table_val(1));
            vpmaxsd(vmm_index_y_itr, vmm_index_y_itr, vmm_zero);
            // weight y3
            gather_i32_indices(vmm_weightY, reg_weight_y, 3 * sizeof(float), vmm_tbl_y, grid_len, Precision::FP32, true);
            cubic_planar_line(true);

            if (attr_.post_ops_.len() != 0) {
                apply_post_ops(jcp_.dst_prc, true);  // oc_off is broadcast and always the same value for this channel
            }
            store(vmm_val, reg_dst, scalar_step);

            add(reg_tbl_y, scalar_step * sizeof(int));  // sizeof(int): sequence with dd()
            add(reg_tbl_x, scalar_step * sizeof(int));
            add(reg_dst, scalar_step * jcp_.dst_data_size);

            sub(reg_work_amount, scalar_step);

            jmp(tail_loop_label, T_NEAR);
        }
        L(tail_loop_end_label);
    }

    inline void cubic_planar_line(bool is_scalar) {
        uni_vpxor(vmm_dstX, vmm_dstX, vmm_dstX);
        cubic_planar_pixel(0, is_scalar);
        cubic_planar_pixel(1, is_scalar);
        cubic_planar_pixel(2, is_scalar);
        cubic_planar_pixel(3, is_scalar);
        uni_vfmadd231ps(vmm_val, vmm_dstX, vmm_weightY);
    }

    inline void cubic_planar_pixel(int itr, bool is_scalar) {
        // vmm_index_in_x have index for src
        if (itr == 0) {
            vpsubd(vmm_index_x_itr, vmm_index_in_x, vmm_one);
        } else if (itr == 1) {
            vpaddd(vmm_index_x_itr, vmm_index_in_x, vmm_zero);
        } else if (itr == 2) {
            vpaddd(vmm_index_x_itr, vmm_index_in_x, vmm_one);
        } else if (itr == 3) {
            vpaddd(vmm_index_x_itr, vmm_index_in_x, vmm_one);
            vpaddd(vmm_index_x_itr, vmm_index_x_itr, vmm_one);
        }

        // crop to [0, IW - 1]
        vpminsd(vmm_index_x_itr, vmm_index_x_itr, cubic_planar_table_val(2));
        vpmaxsd(vmm_index_x_itr, vmm_index_x_itr, vmm_zero);

        // value
        // index is: ptr[reg_src + (vmm_index_y_itr * jcp_.IW + vmm_index_x_itr) * jcp_.src_data_size]
        uni_vmovdqu(vmm_mask, cubic_planar_table_val(2));
        vpaddd(vmm_mask, vmm_mask, vmm_one);  // (IW - 1) + 1 = IW
        uni_vpmulld(vmm_mask, vmm_mask, vmm_index_y_itr);
        uni_vpaddd(vmm_index_x_itr, vmm_index_x_itr, vmm_mask);
        gather_i32_indices(vmm_src, reg_src, 0, vmm_index_x_itr, jcp_.src_data_size, Precision::FP32, is_scalar);

        if (itr == 0) {
            uni_vfmadd231ps(vmm_dstX, vmm_src, vmm_weightX0);
        } else if (itr == 1) {
            uni_vfmadd231ps(vmm_dstX, vmm_src, vmm_weightX1);
        } else if (itr == 2) {
            uni_vfmadd231ps(vmm_dstX, vmm_src, vmm_weightX2);
        } else if (itr == 3) {
            uni_vfmadd231ps(vmm_dstX, vmm_src, vmm_weightX3);
        }
    }

    inline void prepare_cubic_planar_table() {
        auto broadcast_int = [&](int val) {
            for (size_t d = 0; d < vlen / sizeof(int); ++d) {
                dd(val);
            }
        };

        align(64);
        L(l_table_constant);
        broadcast_int(vals_for_cubic_planar.int_one);
        broadcast_int(jcp_.IH - 1);
        broadcast_int(jcp_.IW - 1);
        dd(vals_for_cubic_planar.mask_gather_avx512);
    }

    struct vals_for_cubic_planar_type {
        int int_one = 0x00000001;
        int mask_gather_avx512 = 0x0000ffff;  // 00000000000000001111111111111111
    } vals_for_cubic_planar;

    inline Xbyak::Address cubic_planar_table_val(int index) {
        return ptr[reg_table + index * vlen];
    }

    // always gather to Vmm, compute with Vmm, store with Xmm if scalar_step
    inline void gather_i32_indices(Vmm vmm_src, const Xbyak::Reg64 &base, int offset, Vmm vmm_indices, int scale,
                                Precision src_prc, bool is_scalar) {
        Xbyak::Address table_idx = ptr[base + offset + vmm_indices * scale];
        if ((isa == cpu::x64::avx512_core) && !is_scalar) {
            // [0-15] bit of int to mask
            kmovw(k_mask, cubic_planar_table_val(3));
            if (src_prc == Precision::FP32) {
                vgatherdps(vmm_src | k_mask, table_idx);  // dword index, packed single data
            } else if (src_prc == Precision::I32) {
                vpgatherdd(vmm_src | k_mask, table_idx);  // dword index, dword data
            }
        } else if ((isa == cpu::x64::avx2) && !is_scalar) {
            uni_vpcmpeqd(vmm_mask, vmm_mask, vmm_mask);
            if (src_prc == Precision::FP32) {
                vgatherdps(vmm_src, table_idx, vmm_mask);
            } else if (src_prc == Precision::I32) {
                vpgatherdd(vmm_src, table_idx, vmm_mask);
            }
        } else {
            const int gpr_size = 8;
            sub(rsp, gpr_size);
            // move content in register to content in address(ptr[])
            mov(ptr[rsp], reg_tmp_64);

            // replace index with value in stack
            sub(rsp, vlen);
            uni_vmovdqu(ptr[rsp], vmm_indices);

            int repeats = is_scalar ? 1 : vlen / sizeof(float);
            for (int i = 0; i < repeats; ++i) {
                mov(reg_tmp_64.cvt32(), ptr[rsp + i * sizeof(int)]);       // sizeof(int)  index_size
                table_idx = ptr[base + offset + reg_tmp_64 * scale];       // scale: sizeof(float)   value_size
                mov(reg_tmp_64.cvt32(), table_idx);
                mov(ptr[rsp + i * sizeof(int)], reg_tmp_64.cvt32());
            }

            uni_vmovups(vmm_src, ptr[rsp]);
            add(rsp, vlen);
            // restore GPR state
            mov(reg_tmp_64, ptr[rsp]);
            add(rsp, gpr_size);
        }
    }

    // is_broadcast for broadcasting param for depth_wise and quantize(channel-sensitive post-ops), for fusion with plain layout.
    void apply_post_ops(Precision dst_prc, bool is_broadcast) {
        const auto &p = attr_.post_ops_;
        int eltwise_inj_idx = 0;
        int depthwise_inj_idx = 0;
        int quantization_inj_idx = 0;
        int post_ops_data_offset = 0;
        for (int i = 0; i < p.len(); i++) {
            auto& post_op = p.entry_[i];
            if (post_op.is_eltwise()) {
                eltwise_injectors[eltwise_inj_idx]->compute_vector_range(vmm_val.getIdx(), vmm_val.getIdx() + 1);
                eltwise_inj_idx++;
            } else if (post_op.is_depthwise()) {
                mov(reg_d_weights, ptr[reg_post_ops_data + post_ops_data_offset]);
                add(reg_d_weights, reg_oc_off);

                // weight and bias is padded. scalar as vector.
                depthwise_injectors[depthwise_inj_idx]->compute_vector_range(
                        vmm_val.getIdx(), vmm_val.getIdx() + 1, reg_d_weights, reg_d_weights, is_broadcast);

                depthwise_inj_idx++;
                post_ops_data_offset += depthwise_injectors[depthwise_inj_idx]->memoryStep();
            } else if (post_op.is_quantization()) {
                bool do_dequantization = post_op.quantization.alg == alg_kind::quantization_quantize_dequantize;
                bool do_rounding = do_dequantization || dst_prc == Precision::FP32 || i != p.len() - 1;

                int s_idx = vmm_val.getIdx();

                quantization_injectors[quantization_inj_idx]->init_crop_ptrs(reg_post_ops_data + post_ops_data_offset, reg_oc_off);
                quantization_injectors[quantization_inj_idx]->compute_crop(s_idx, s_idx + 1, 0, 0, is_broadcast);

                quantization_injectors[quantization_inj_idx]->init_input_scale_shift_ptrs(reg_post_ops_data + post_ops_data_offset, reg_oc_off);
                quantization_injectors[quantization_inj_idx]->compute_input_scale_shift(s_idx, s_idx + 1, 0, do_rounding, 0, is_broadcast);

                if (do_dequantization) {
                    quantization_injectors[quantization_inj_idx]->init_output_scale_shift_ptrs(reg_post_ops_data + post_ops_data_offset, reg_oc_off);
                    quantization_injectors[quantization_inj_idx]->compute_output_scale_shift(s_idx, s_idx + 1, 0, 0, is_broadcast);
                }

                post_ops_data_offset += quantization_injectors[quantization_inj_idx]->memoryStep();
                quantization_inj_idx++;
            }
        }
    }
};

#endif // OPENVINO_ARCH_X86_64

namespace {
struct InterpolateKey {
    InterpolateAttrs nodeAttrs;
    VectorDims srcDims;
    VectorDims dstDims;
    std::vector<float> dataScales;
    dnnl::primitive_attr attr;

    size_t hash() const;
    bool operator==(const InterpolateKey& rhs) const;
};

size_t InterpolateKey::hash() const {
    using namespace dnnl::impl;
    using namespace dnnl::impl::primitive_hashing;

    size_t seed = 0;

    seed = hash_combine(seed, nodeAttrs.mode);
    seed = hash_combine(seed, nodeAttrs.coordTransMode);
    seed = hash_combine(seed, nodeAttrs.nearestMode);
    seed = hash_combine(seed, nodeAttrs.layout);

    seed = hash_combine(seed, nodeAttrs.antialias);
    seed = hash_combine(seed, nodeAttrs.cubeCoeff);

    seed = get_vector_hash(seed, nodeAttrs.padBegin);
    seed = get_vector_hash(seed, nodeAttrs.padEnd);

    seed = hash_combine(seed, nodeAttrs.inPrc.getPrecVal());
    seed = hash_combine(seed, nodeAttrs.outPrc.getPrecVal());

    seed = get_vector_hash(seed, srcDims);
    seed = get_vector_hash(seed, dstDims);
    seed = get_vector_hash(seed, dataScales);

    seed = hash_combine(seed, get_attr_hash(*attr.get()));
    return seed;
}

bool InterpolateKey::operator==(const InterpolateKey &rhs) const {
    if (nodeAttrs.mode != rhs.nodeAttrs.mode)
        return false;
    if (nodeAttrs.coordTransMode != rhs.nodeAttrs.coordTransMode)
        return false;
    if (nodeAttrs.nearestMode != rhs.nodeAttrs.nearestMode)
        return false;
    if (nodeAttrs.layout != rhs.nodeAttrs.layout)
        return false;
    if (nodeAttrs.antialias != rhs.nodeAttrs.antialias)
        return false;
    if (nodeAttrs.cubeCoeff != rhs.nodeAttrs.cubeCoeff)
        return false;
    if (nodeAttrs.padBegin != rhs.nodeAttrs.padBegin)
        return false;
    if (nodeAttrs.padEnd != rhs.nodeAttrs.padEnd)
        return false;
    if (nodeAttrs.inPrc != rhs.nodeAttrs.inPrc)
        return false;
    if (nodeAttrs.outPrc != rhs.nodeAttrs.outPrc)
        return false;

    if (srcDims != rhs.srcDims)
        return false;
    if (dstDims != rhs.dstDims)
        return false;
    if (dataScales != rhs.dataScales)
        return false;
    if (!(*attr.get() == *rhs.attr.get()))
        return false;

    return true;
}

} // namespace

// shapeND: n     c     d     h    w
// blockND: ncdhw cdhw  dhw   hw   w    1
// index  : 0      1    2     3    4    5
inline SizeVector getBlockND(const SizeVector& shape) {
    int shapeRank = shape.size();
    SizeVector blockND(shapeRank + 1, 1);
    for (int i = shapeRank - 1; i >= 0; i--) {
        blockND[i] = shape[i] * blockND[i+1];
    }
    return blockND;
}
// w/hw/ncw/nchw/ncdhw to ncdhw
inline SizeVector to5Dim(SizeVector casesDim) {
    size_t caseSize = casesDim.size();
    SizeVector dim5(5, 1lu);
    dim5[4] = casesDim[caseSize - 1];
    if (caseSize > 1) {
        dim5[3] = casesDim[caseSize - 2];
    }
    if (caseSize > 2) {
        dim5[0] = casesDim[0];
    }
    if (caseSize > 3) {
        dim5[1] = casesDim[1];
    }
    if (caseSize > 4) {
        dim5[2] = casesDim[2];
    }
    if (caseSize == 3) {  // nhw -> ncw
        dim5[1] = dim5[3];
        dim5[3] = 1lu;
    }
    return dim5;
}

using ngInterpMode = ngraph::opset4::Interpolate::InterpolateMode;
using ngInterpCoordTransf = ngraph::opset4::Interpolate::CoordinateTransformMode;
using ngInterpNearMode = ngraph::opset4::Interpolate::NearestMode;
using ngInterpShapeCalcMode = ngraph::opset4::Interpolate::ShapeCalcMode;

bool Interpolate::isSupportedOperation(const std::shared_ptr<const ngraph::Node>& op, std::string& errorMessage) noexcept {
    try {
        if (const auto interp = std::dynamic_pointer_cast<const ngraph::opset4::Interpolate>(op)) {
            const auto &interpAttr = interp->get_attrs();
            const auto &interpMode = interpAttr.mode;
            if (!one_of(interpMode, ngInterpMode::NEAREST, ngInterpMode::LINEAR, ngInterpMode::LINEAR_ONNX, ngInterpMode::CUBIC)) {
                errorMessage = "Interpolate-4 does not support interpolate mode: " + ngraph::as_string(interpMode);
                return false;
            }

            const auto &interpCoordTransMode = interpAttr.coordinate_transformation_mode;
            if (!one_of(interpCoordTransMode, ngInterpCoordTransf::HALF_PIXEL, ngInterpCoordTransf::PYTORCH_HALF_PIXEL, ngInterpCoordTransf::ASYMMETRIC,
                                              ngInterpCoordTransf::TF_HALF_PIXEL_FOR_NN, ngInterpCoordTransf::ALIGN_CORNERS)) {
                errorMessage = "Interpolate-4 does not support coordinate transformation mode: " + ngraph::as_string(interpCoordTransMode);
                return false;
            }

            if (interpMode == ngInterpMode::NEAREST) {
                const auto &interpNearestMode = interpAttr.nearest_mode;
                if (!one_of(interpNearestMode, ngInterpNearMode::ROUND_PREFER_FLOOR, ngInterpNearMode::ROUND_PREFER_CEIL, ngInterpNearMode::FLOOR,
                                               ngInterpNearMode::CEIL, ngInterpNearMode::SIMPLE)) {
                    errorMessage = "Interpolate-4 does not support nearest round mode: " + ngraph::as_string(interpNearestMode);
                    return false;
                }
            }

            const auto &interpShapeCalcMode = interpAttr.shape_calculation_mode;
            if (!one_of(interpShapeCalcMode, ngInterpShapeCalcMode::SCALES, ngInterpShapeCalcMode::SIZES)) {
                errorMessage = "Interpolate-4 does not support shape_calculation_mode: " + ngraph::as_string(interpShapeCalcMode);
                return false;
            }

            const size_t dataRank = interp->get_input_partial_shape(DATA_ID).rank().get_length();
            if (dataRank < 1 || dataRank > 5) {
                errorMessage = "Interpolate-4 does not support input tensor of rank : " + std::to_string(dataRank);
                return false;
            }

            if (dataRank == 5 && interpMode == ngInterpMode::CUBIC) {
                errorMessage = "Interpolate-4 doesn't support input tensor with rank: " + std::to_string(dataRank) + " for 'cubic' mode ";
                return false;
            }

            if (!isDynamicNgraphNode(op) && interpShapeCalcMode == ngInterpShapeCalcMode::SCALES &&
                    !ngraph::is_type<ngraph::opset1::Constant>(op->get_input_node_ptr(SCALES_ID))) {
                errorMessage = "Only const 'scales' input is supported for static shapes in Interpolate-4";
                return false;
            }

            if (interp->get_input_size() > 3 &&
                std::dynamic_pointer_cast<const ngraph::opset1::Constant>(interp->get_input_node_shared_ptr(AXES_ID)) == nullptr) {
                errorMessage = "Only const 'axes' input is supported in Interpolate-4";
                return false;
            }
        } else if (const auto interp = std::dynamic_pointer_cast<const ngraph::opset11::Interpolate>(op)) {
            const auto &interpAttr = interp->get_attrs();
            const auto &interpMode = interpAttr.mode;
            if (!one_of(interpMode, ngInterpMode::BILINEAR_PILLOW, ngInterpMode::BICUBIC_PILLOW)) {
                errorMessage = "Interpolate-11 does not support interpolate mode: " + ngraph::as_string(interpMode);
                return false;
            }
            const auto &interpShapeCalcMode = interpAttr.shape_calculation_mode;
            if (!one_of(interpShapeCalcMode, ngInterpShapeCalcMode::SCALES, ngInterpShapeCalcMode::SIZES)) {
                errorMessage = "Interpolate-11 does not support shape_calculation_mode: " + ngraph::as_string(interpShapeCalcMode);
                return false;
            }
            const size_t dataRank = interp->get_input_partial_shape(DATA_ID).rank().get_length();
            if (dataRank < 2 || dataRank > 4) {
                // pillow only resize on H and W. resize on D(depth) is not defined.
                errorMessage = "Interpolate-11 does not support input tensor of rank : " + std::to_string(dataRank);
                return false;
            }
            if (!isDynamicNgraphNode(op) &&
                    !ngraph::is_type<ngraph::opset1::Constant>(op->get_input_node_ptr(SIZE_OR_SCALE_ID_V11))) {
                errorMessage = "Only const 'scales_or_sizes' input is supported for static shapes in Interpolate-11";
                return false;
            }
            if (interp->get_input_size() > 2 &&
                std::dynamic_pointer_cast<const ngraph::opset1::Constant>(interp->get_input_node_shared_ptr(AXES_ID_V11)) == nullptr) {
                errorMessage = "Only const 'axes' input is supported in Interpolate-11";
                return false;
            }
        } else {
            errorMessage = "Only opset4 and opset11 interpolate operation are supported";
            return false;
        }
    } catch (...) {
        return false;
    }
    return true;
}

namespace {
/**
 * Interpolate shape inference factory. It defines the input mask depending on the shape calculation mode.
 *
 */
class InterpolateShapeInferFactory : public ShapeInferFactory {
public:
    InterpolateShapeInferFactory(std::shared_ptr<ngraph::Node> op) : m_op(op) {}
    ShapeInferPtr makeShapeInfer() const override {
        IShapeInfer::port_mask_t port_mask = 0x00;
        if (auto interp4 = ov::as_type_ptr<ngraph::opset4::Interpolate>(m_op)) {
            const auto &attr = interp4->get_attrs();

            if (attr.shape_calculation_mode == ngInterpShapeCalcMode::SCALES) {
                port_mask = PortMask(Interpolate::SCALES_ID, Interpolate::AXES_ID);
            } else if (attr.shape_calculation_mode == ngInterpShapeCalcMode::SIZES) {
                port_mask = PortMask(Interpolate::TARGET_SHAPE_ID, Interpolate::AXES_ID);
            } else {
                IE_ASSERT(false) << "Unsupported interpolate shape calculation mode";
            }
        } else if (auto interp11 = ov::as_type_ptr<ngraph::opset11::Interpolate>(m_op)) {
            port_mask = PortMask(Interpolate::SIZE_OR_SCALE_ID_V11, Interpolate::AXES_ID_V11);
        } else {
            IE_THROW() << "Shape infer factory cannot be created for " << m_op->get_type_name() << " node with name: " << m_op->get_friendly_name()
                <<", only version 4 and 11 is supported.";
        }
        return std::make_shared<NgraphShapeInfer>(make_shape_inference(m_op), port_mask);
    }

private:
    std::shared_ptr<ngraph::Node> m_op;
};
} // namespace

Interpolate::Interpolate(const std::shared_ptr<ngraph::Node>& op, const GraphContext::CPtr context)
        : Node(op, context, InterpolateShapeInferFactory(op)) {
    std::string errorMessage;
    if (isSupportedOperation(op, errorMessage)) {
        errorPrefix = "Interpolate node with name '" + getName() + "'";

        if (const auto interp = std::dynamic_pointer_cast<const ngraph::opset4::Interpolate>(op)) {
            is_version11 = false;
            const auto numInputs = inputShapes.size();
            if (numInputs != 3 && numInputs != 4)
                IE_THROW() << errorPrefix << " has incorrect number of input edges";
            if (outputShapes.size() != 1)
                IE_THROW() << errorPrefix << " has incorrect number of output edges";
            isAxesSpecified = numInputs != 3;

            const auto &interpAttr = interp->get_attrs();

            const size_t dataRank = getInputShapeAtPort(DATA_ID).getRank();
            const auto &interpMode = interpAttr.mode;
            if (interpMode == ngInterpMode::NEAREST) {
                interpAttrs.mode = InterpolateMode::nearest;
            } else if (interpMode == ngInterpMode::LINEAR) {
                if (dataRank < 5) {
                    interpAttrs.mode = InterpolateMode::linear_onnx;
                } else {
                    interpAttrs.mode = InterpolateMode::linear;
                }
            } else if (interpMode == ngInterpMode::LINEAR_ONNX) {
                interpAttrs.mode = InterpolateMode::linear_onnx;
            } else if (interpMode == ngInterpMode::CUBIC) {
                interpAttrs.mode = InterpolateMode::cubic;
            } else {
                IE_THROW() << errorPrefix << " has unsupported interpolate mode";
            }

            const auto &interpCoordTransMode = interpAttr.coordinate_transformation_mode;
            if (interpCoordTransMode == ngInterpCoordTransf::HALF_PIXEL) {
                interpAttrs.coordTransMode = InterpolateCoordTransMode::half_pixel;
            } else if (interpCoordTransMode == ngInterpCoordTransf::PYTORCH_HALF_PIXEL) {
                interpAttrs.coordTransMode = InterpolateCoordTransMode::pytorch_half_pixel;
            } else if (interpCoordTransMode == ngInterpCoordTransf::ASYMMETRIC) {
                interpAttrs.coordTransMode = InterpolateCoordTransMode::asymmetric;
            } else if (interpCoordTransMode == ngInterpCoordTransf::TF_HALF_PIXEL_FOR_NN) {
                interpAttrs.coordTransMode = InterpolateCoordTransMode::tf_half_pixel_for_nn;
            } else if (interpCoordTransMode == ngInterpCoordTransf::ALIGN_CORNERS) {
                interpAttrs.coordTransMode = InterpolateCoordTransMode::align_corners;
            } else {
                IE_THROW() << errorPrefix << " has unsupported coordination transformation mode";
            }

            if (interpAttrs.mode == InterpolateMode::nearest) {
                const auto &interpNearestMode = interpAttr.nearest_mode;
                if (interpNearestMode == ngInterpNearMode::ROUND_PREFER_FLOOR) {
                    interpAttrs.nearestMode = InterpolateNearestMode::round_prefer_floor;
                } else if (interpNearestMode == ngInterpNearMode::ROUND_PREFER_CEIL) {
                    interpAttrs.nearestMode = InterpolateNearestMode::round_prefer_ceil;
                } else if (interpNearestMode == ngInterpNearMode::FLOOR) {
                    interpAttrs.nearestMode = InterpolateNearestMode::floor;
                } else if (interpNearestMode == ngInterpNearMode::CEIL) {
                    interpAttrs.nearestMode = InterpolateNearestMode::ceil;
                } else if (interpNearestMode == ngInterpNearMode::SIMPLE) {
                    interpAttrs.nearestMode = InterpolateNearestMode::simple;
                } else {
                    IE_THROW() << errorPrefix << " has unsupported nearest mode";
                }
            } else if (interpAttrs.mode == InterpolateMode::cubic) {
                interpAttrs.cubeCoeff = static_cast<float>(interpAttr.cube_coeff);
            }
            interpAttrs.antialias = interpAttr.antialias;

            const auto &interpShapeCalcMode = interpAttr.shape_calculation_mode;
            if (interpShapeCalcMode == ngInterpShapeCalcMode::SCALES) {
                shapeCalcMode = InterpolateShapeCalcMode::scales;
            } else if (interpShapeCalcMode == ngInterpShapeCalcMode::SIZES) {
                shapeCalcMode = InterpolateShapeCalcMode::sizes;
            } else {
                IE_THROW() << errorPrefix << " has unsupported shape calculation mode";
            }

            if (interpAttr.pads_begin.empty()) {
                interpAttrs.padBegin.resize(dataRank, 0);
            } else {
                interpAttrs.padBegin.resize(interpAttr.pads_begin.size());
                for (size_t i = 0; i < interpAttr.pads_begin.size(); i++)
                    interpAttrs.padBegin[i] = static_cast<int>(interpAttr.pads_begin[i]);
            }

            if (interpAttr.pads_end.empty()) {
                interpAttrs.padEnd.resize(dataRank, 0);
            } else {
                interpAttrs.padEnd.resize(interpAttr.pads_end.size());
                for (size_t i = 0; i < interpAttr.pads_end.size(); i++)
                    interpAttrs.padEnd[i] = static_cast<int>(interpAttr.pads_end[i]);
            }

            const auto scalesNode = std::dynamic_pointer_cast<const ngraph::opset1::Constant>(interp->get_input_node_shared_ptr(SCALES_ID));
            if (scalesNode) {
                scales = scalesNode->cast_vector<float>();
                isScaleConstant = true;
            }

            if (isAxesSpecified) {
                axes = std::dynamic_pointer_cast<const ngraph::opset1::Constant>(interp->get_input_node_shared_ptr(AXES_ID))->cast_vector<int>();
            } else {
                axes.resize(dataRank);
                for (int i = 0; i < static_cast<int>(dataRank); i++) {
                    axes[i] = i;
                }
            }
        } else if (const auto interp = std::dynamic_pointer_cast<const ngraph::opset11::Interpolate>(op)) {
            is_version11 = true;
            const auto numInputs = inputShapes.size();
            if (numInputs != 2 && numInputs != 3)
                IE_THROW() << errorPrefix << " has incorrect number of input edges";
            if (outputShapes.size() != 1)
                IE_THROW() << errorPrefix << " has incorrect number of output edges";
            isAxesSpecified = numInputs != 2;

            const auto &interpAttr = interp->get_attrs();

            const size_t dataRank = getInputShapeAtPort(DATA_ID).getRank();
            const auto &interpMode = interpAttr.mode;
            if (interpMode == ngInterpMode::BILINEAR_PILLOW) {
                interpAttrs.mode = InterpolateMode::bilinear_pillow;
            } else if (interpMode == ngInterpMode::BICUBIC_PILLOW) {
                interpAttrs.mode = InterpolateMode::bicubic_pillow;
                interpAttrs.cubeCoeff = static_cast<float>(interpAttr.cube_coeff); // fixed to be -0.5
            } else {
                IE_THROW() << errorPrefix << " has unsupported interpolate mode";
            }

            // pillow use fixed tf_half_pixel_for_nn style mode for coodinate transformation
            interpAttrs.coordTransMode = InterpolateCoordTransMode::tf_half_pixel_for_nn;
            interpAttrs.antialias = interpAttr.antialias;

            const auto &interpShapeCalcMode = interpAttr.shape_calculation_mode;
            if (interpShapeCalcMode == ngInterpShapeCalcMode::SCALES) {
                shapeCalcMode = InterpolateShapeCalcMode::scales;
                const auto scalesNode = std::dynamic_pointer_cast<const ngraph::opset1::Constant>(interp->get_input_node_shared_ptr(SIZE_OR_SCALE_ID_V11));
                if (scalesNode) {
                    scales = scalesNode->cast_vector<float>();
                    isScaleConstant = true;
                }
            } else if (interpShapeCalcMode == ngInterpShapeCalcMode::SIZES) {
                shapeCalcMode = InterpolateShapeCalcMode::sizes;
            } else {
                IE_THROW() << errorPrefix << " has unsupported shape calculation mode";
            }

            if (interpAttr.pads_begin.empty()) {
                interpAttrs.padBegin.resize(dataRank, 0);
            } else {
                interpAttrs.padBegin.resize(interpAttr.pads_begin.size());
                for (size_t i = 0; i < interpAttr.pads_begin.size(); i++)
                    interpAttrs.padBegin[i] = static_cast<int>(interpAttr.pads_begin[i]);
            }

            if (interpAttr.pads_end.empty()) {
                interpAttrs.padEnd.resize(dataRank, 0);
            } else {
                interpAttrs.padEnd.resize(interpAttr.pads_end.size());
                for (size_t i = 0; i < interpAttr.pads_end.size(); i++)
                    interpAttrs.padEnd[i] = static_cast<int>(interpAttr.pads_end[i]);
            }

            if (isAxesSpecified) {
                axes = std::dynamic_pointer_cast<const ngraph::opset1::Constant>(interp->get_input_node_shared_ptr(AXES_ID_V11))->cast_vector<int>();
                if (dataRank == 4 && axes.size() == 2 && axes[0] == 1 && axes[1] == 2 && mayiuse(cpu::x64::sse41)) {
                    NCHWAsNHWC = true;
                    axes[0] = 2;
                    axes[1] = 3;
                }
            } else {
                axes.resize(dataRank);
                for (int i = 0; i < static_cast<int>(dataRank); i++) {
                    axes[i] = i;
                }
            }
        }
    } else {
        IE_THROW(NotImplemented) << errorMessage;
    }
}

void Interpolate::getSupportedDescriptors() {
    if (getParentEdges().size() != 2 && getParentEdges().size() != 3 && getParentEdges().size() != 4)
        // v4: data, target_shape, scale, axis(optional).
        // v11: data, size_or_scale, axis(optional)
        IE_THROW() << errorPrefix << " has incorrect number of input edges";
    if (getChildEdges().empty())
        IE_THROW() << errorPrefix << " has incorrect number of output edges";

    int dataRank = getInputShapeAtPort(DATA_ID).getRank();

    // get pad
    for (size_t i = 0; i < interpAttrs.padBegin.size(); i++) {
        if (interpAttrs.padBegin[i] != 0) {
            hasPad = true;
            break;
        }
    }
    for (size_t i = 0; i < interpAttrs.padEnd.size(); i++) {
        if (interpAttrs.padEnd[i] != 0) {
            hasPad = true;
            break;
        }
    }
    //correct pad
    if (hasPad) {
        NCHWAsNHWC = false;
        auto correctPad = [&](std::vector<int> pad, int rank) {
            int padLen = pad.size();
            if (padLen == rank) {
                return pad;
            }
            std::vector<int> result;
            if (padLen > rank) {
                result.insert(result.end(), pad.begin(), pad.begin() + rank);
            } else {
                result = pad;
                result.insert(result.end(), rank - padLen, 0);
            }
            return result;
        };

        interpAttrs.padBegin = correctPad(interpAttrs.padBegin, dataRank);
        interpAttrs.padEnd = correctPad(interpAttrs.padEnd, dataRank);
    }
}

void Interpolate::initSupportedPrimitiveDescriptors() {
    if (!supportedPrimitiveDescriptors.empty())
        return;

    Precision inputPrecision = getOriginalInputPrecisionAtPort(DATA_ID);
    if ((inputPrecision != Precision::I8) && (inputPrecision != Precision::U8) && (inputPrecision != Precision::BF16)) {
        inputPrecision = Precision::FP32;
    }
    if ((inputPrecision == Precision::BF16) && !mayiuse(avx512_core)) {
        inputPrecision = Precision::FP32;
    }
    Precision outputPrecision = inputPrecision;

    if (!fusedWith.empty()) {
        outputPrecision = fusedWith[fusedWith.size() - 1]->getOriginalOutputPrecisionAtPort(DATA_ID);
    }

    if (!mayiuse(cpu::x64::sse41)) {
        inputPrecision = outputPrecision = Precision::FP32;
    }

    auto targetShapeType = Precision::I32;
    auto scalesType = Precision::FP32;
    auto axesType = Precision::I32;

    NodeConfig config;
    config.outConfs.resize(1);
    if (is_version11) {
        if (isAxesSpecified) {
            config.inConfs.resize(3);
        } else {
            config.inConfs.resize(2);
        }
    } else {
        if (isAxesSpecified) {
            config.inConfs.resize(4);
        } else {
            config.inConfs.resize(3);
        }
    }
    auto& creatorsMap = BlockedDescCreator::getCommonCreators();
    auto pushDesc = [&](LayoutType dataFormat, impl_desc_type implDetail, bool is_version11, bool useAclExecutor = false) {
        config.inConfs[DATA_ID].setMemDesc(creatorsMap.at(dataFormat)->createSharedDesc(inputPrecision, getInputShapeAtPort(DATA_ID)));
        if (is_version11) {
            if (shapeCalcMode == InterpolateShapeCalcMode::sizes) {
                config.inConfs[SIZE_OR_SCALE_ID_V11].setMemDesc(
                    creatorsMap.at(LayoutType::ncsp)->createSharedDesc(targetShapeType, getInputShapeAtPort(SIZE_OR_SCALE_ID_V11)));
            } else {
                config.inConfs[SIZE_OR_SCALE_ID_V11].setMemDesc(
                    creatorsMap.at(LayoutType::ncsp)->createSharedDesc(scalesType, getInputShapeAtPort(SIZE_OR_SCALE_ID_V11)));
            }

            if (isAxesSpecified)
                config.inConfs[AXES_ID_V11].setMemDesc(
                    creatorsMap.at(LayoutType::ncsp)->createSharedDesc(axesType, getInputShapeAtPort(AXES_ID_V11)));
        } else {
            config.inConfs[TARGET_SHAPE_ID].setMemDesc(
                creatorsMap.at(LayoutType::ncsp)->createSharedDesc(targetShapeType, getInputShapeAtPort(TARGET_SHAPE_ID)));
            config.inConfs[get_scale_id()].setMemDesc(creatorsMap.at(LayoutType::ncsp)->createSharedDesc(scalesType, getInputShapeAtPort(get_scale_id())));

            if (isAxesSpecified)
                config.inConfs[get_axis_id()].setMemDesc(creatorsMap.at(LayoutType::ncsp)->createSharedDesc(axesType, getInputShapeAtPort(get_axis_id())));
        }

<<<<<<< HEAD
            if (useAclExecutor) {
                std::vector<MemoryDescPtr> srcMemoryDescs;
                for (size_t i = 0; i < config.inConfs.size(); i++) {
                    srcMemoryDescs.push_back(config.inConfs[i].getMemDesc());
                }
                std::vector<MemoryDescPtr> dstMemoryDescs;
                for (size_t i = 0; i < config.outConfs.size(); i++) {
                    dstMemoryDescs.push_back(config.outConfs[i].getMemDesc());
                }
=======
        config.outConfs[0].setMemDesc(creatorsMap.at(dataFormat)->createSharedDesc(outputPrecision, getOutputShapeAtPort(0)));
>>>>>>> 8005a3d0

        if (useAclExecutor) {
            std::vector<MemoryDescPtr> srcMemoryDescs;
            for (int i = 0; i < config.inConfs.size(); i++) {
                srcMemoryDescs.push_back(config.inConfs[i].getMemDesc());
            }
            std::vector<MemoryDescPtr> dstMemoryDescs;
            for (int i = 0; i < config.outConfs.size(); i++) {
                dstMemoryDescs.push_back(config.outConfs[i].getMemDesc());
            }

            auto factory = std::make_shared<InterpolateExecutorFactory>(interpAttrs, srcMemoryDescs, dstMemoryDescs,
                                                                    std::make_shared<ExecutorContext>(context, getPrimitivesPriority()));
            if (!factory->isEmpty()) {
                supportedPrimitiveDescriptors.push_back({config, implDetail, factory});
            }
        } else {
            supportedPrimitiveDescriptors.push_back({config, implDetail});
        }
    };
    if (is_version11) {
#if defined (OV_CPU_WITH_ACL)
        interpAttrs.hasPad = hasPad;
        pushDesc(LayoutType::nspc, undef, true, true);
        pushDesc(LayoutType::ncsp, undef, true, true);
        canUseAclExecutor = !supportedPrimitiveDescriptors.empty();
        if (canUseAclExecutor)
            return;
#endif

        if (getInputShapeAtPort(DATA_ID).getRank() == 4) {
            if (mayiuse(cpu::x64::avx512_core)) {
                if (NCHWAsNHWC)
                    pushDesc(LayoutType::ncsp, jit_avx512, true);
                else
                    pushDesc(LayoutType::nspc, jit_avx512, true);
            } else if (mayiuse(cpu::x64::avx2)) {
                if (NCHWAsNHWC)
                    pushDesc(LayoutType::ncsp, jit_avx2, true);
                else
                    pushDesc(LayoutType::nspc, jit_avx2, true);
            } else if (mayiuse(cpu::x64::sse41)) {
                if (NCHWAsNHWC)
                    pushDesc(LayoutType::ncsp, jit_sse42, true);
                else
                    pushDesc(LayoutType::nspc, jit_sse42, true);
            }
        }
        pushDesc(LayoutType::ncsp, ref, true);
    } else {
<<<<<<< HEAD
        if (isAxesSpecified) {
            config.inConfs.resize(4);
        } else {
            config.inConfs.resize(3);
        }

        auto& creatorsMap = BlockedDescCreator::getCommonCreators();
        auto pushDesc = [&](LayoutType dataFormat, impl_desc_type implDetail, bool useAclExecutor = false) {
            config.inConfs[DATA_ID].setMemDesc(creatorsMap.at(dataFormat)->createSharedDesc(inputPrecision, getInputShapeAtPort(DATA_ID)));
            config.inConfs[TARGET_SHAPE_ID].setMemDesc(
                creatorsMap.at(LayoutType::ncsp)->createSharedDesc(targetShapeType, getInputShapeAtPort(TARGET_SHAPE_ID)));
            config.inConfs[get_scale_id()].setMemDesc(creatorsMap.at(LayoutType::ncsp)->createSharedDesc(scalesType, getInputShapeAtPort(get_scale_id())));

            if (isAxesSpecified)
                config.inConfs[get_axis_id()].setMemDesc(creatorsMap.at(LayoutType::ncsp)->createSharedDesc(axesType, getInputShapeAtPort(get_axis_id())));

            config.outConfs[0].setMemDesc(creatorsMap.at(dataFormat)->createSharedDesc(outputPrecision, getOutputShapeAtPort(0)));

            if (useAclExecutor) {
                std::vector<MemoryDescPtr> srcMemoryDescs;
                for (size_t i = 0; i < config.inConfs.size(); i++) {
                    srcMemoryDescs.push_back(config.inConfs[i].getMemDesc());
                }
                std::vector<MemoryDescPtr> dstMemoryDescs;
                for (size_t i = 0; i < config.outConfs.size(); i++) {
                    dstMemoryDescs.push_back(config.outConfs[i].getMemDesc());
                }

                auto factory = std::make_shared<InterpolateExecutorFactory>(interpAttrs, srcMemoryDescs, dstMemoryDescs,
                                                                        std::make_shared<ExecutorContext>(context, getPrimitivesPriority()));
                if (!factory->isEmpty()) {
                    supportedPrimitiveDescriptors.push_back({config, implDetail, factory});
                }
            } else {
                supportedPrimitiveDescriptors.push_back({config, implDetail});
            }
        };

=======
>>>>>>> 8005a3d0
        const auto &dataMinDims = getInputShapeAtPort(DATA_ID).getMinDims();
        bool isBlkApplied = getInputShapeAtPort(DATA_ID).getRank() > 1 && dataMinDims[1] != Shape::UNDEFINED_DIM && dataMinDims[1] > 1;

#if defined (OV_CPU_WITH_ACL)
        interpAttrs.hasPad = hasPad;
        pushDesc(LayoutType::nspc, undef, false, true);
        pushDesc(LayoutType::ncsp, undef, false, true);
        canUseAclExecutor = !supportedPrimitiveDescriptors.empty();
        if (canUseAclExecutor)
            return;
#endif

        if (!mayiuse(cpu::x64::sse41) || interpAttrs.mode == InterpolateMode::linear) {
            pushDesc(LayoutType::ncsp, ref, false);
        } else {
            // blk and by_channel JIT kernel on sse41 or above machine
            if (getInputShapeAtPort(DATA_ID).getRank() == 4 || (getInputShapeAtPort(DATA_ID).getRank() == 5 && interpAttrs.mode != InterpolateMode::cubic)) {
                if (mayiuse(cpu::x64::avx512_core)) {
                    pushDesc(LayoutType::nspc, jit_avx512, false);
                    if (isBlkApplied)
                        pushDesc(LayoutType::nCsp16c, jit_avx512, false);
                } else if (mayiuse(cpu::x64::avx2)) {
                    pushDesc(LayoutType::nspc, jit_avx2, false);
                    if (isBlkApplied)
                        pushDesc(LayoutType::nCsp8c, jit_avx2, false);
                } else {
                    pushDesc(LayoutType::nspc, jit_sse42, false);
                    if (isBlkApplied)
                        pushDesc(LayoutType::nCsp8c, jit_sse42, false);
                }
            }

            // planar for 1.ref on machine without sse41(if no sse41, canFuse() is false). 2.JIT kernel for f32 && avx2(gather).(with fuse)
            if (mayiuse(cpu::x64::avx2) && inputPrecision == Precision::FP32) {
                pushDesc(LayoutType::ncsp, jit_avx2, false);
            }
        }
    }
}

bool Interpolate::needShapeInfer() const {
    if (Node::inputShapesModified()) {
        return true;
    }
    if (shapeCalcMode == InterpolateShapeCalcMode::scales) {
        if (lastScales.empty()) {
            return true;
        }
        const float *scales = reinterpret_cast<const float *>(getParentEdgesAtPort(get_scale_id())[0]->getMemory().GetPtr());
        for (size_t i = 0; i < lastScales.size(); i++) {
            if (lastScales[i] != scales[i]) {
                return true;
            }
        }
    } else {
        if (lastSizes.empty()) {
            return true;
        }
        const int32_t *sizes = reinterpret_cast<const int32_t *>(getParentEdgesAtPort(TARGET_SHAPE_ID)[0]->getMemory().GetPtr());
        for (size_t i = 0; i < lastSizes.size(); i++) {
            if (sizes[i] != lastSizes[i]) {
                return true;
            }
        }
    }
    return false;
}

void Interpolate::executeDynamicImpl(dnnl::stream strm) {
    execute(strm);

    const size_t port = shapeCalcMode == InterpolateShapeCalcMode::sizes ? TARGET_SHAPE_ID : get_scale_id();
    const auto &memory = getParentEdgesAtPort(port)[0]->getMemory();
    if (shapeCalcMode == InterpolateShapeCalcMode::scales) {
        const float *scales = reinterpret_cast<const float *>(memory.GetPtr());
        lastScales.assign(scales, scales + memory.getDesc().getShape().getElementsCount());
    } else {
        const int32_t *sizes = reinterpret_cast<const int32_t *>(memory.GetPtr());
        lastSizes.assign(sizes, sizes + memory.getDesc().getShape().getElementsCount());
    }
}

bool Interpolate::needPrepareParams() const {
    return (inputShapesModified() || lastOutputDims != getChildEdgesAtPort(0)[0]->getMemory().getStaticDims());
}

inline int Interpolate::get_scale_id() const {
    if (is_version11)
        return SIZE_OR_SCALE_ID_V11;
    else
        return SCALES_ID;
}
inline int Interpolate::get_axis_id() const {
    if (is_version11)
        return AXES_ID_V11;
    else
        return AXES_ID;
}

void Interpolate::prepareParams() {
    if (!shapesDefined()) {
        IE_THROW() << "Can't prepare params for Interpolate node with name: " << getName() << ", because input/output dims aren't defined";
    }

    auto& dstMemPtr = getChildEdgeAt(0)->getMemoryPtr();
    if (!dstMemPtr || !dstMemPtr->isAllocated())
        IE_THROW() << errorPrefix << " did not allocate destination memory";

    auto& srcMemPtr = getParentEdgeAt(DATA_ID)->getMemoryPtr();
    if (!srcMemPtr || !srcMemPtr->isAllocated())
        IE_THROW() << errorPrefix << " did not allocate input memory";

    if (shapeCalcMode == InterpolateShapeCalcMode::sizes) {
        auto& tsMemPtr = getParentEdgeAt(TARGET_SHAPE_ID)->getMemoryPtr();
        if (!tsMemPtr || !tsMemPtr->isAllocated())
            IE_THROW() << errorPrefix << " did not allocate target shape memory";
    } else {
        auto& scaleMemPtr = getParentEdgeAt(get_scale_id())->getMemoryPtr();
        if (!scaleMemPtr || !scaleMemPtr->isAllocated())
            IE_THROW() << errorPrefix << " did not allocate scales memory";
    }

    if (isAxesSpecified) {
        auto &axesMemPtr = getParentEdgeAt(get_axis_id())->getMemoryPtr();
        if (!axesMemPtr || !axesMemPtr->isAllocated())
            IE_THROW() << errorPrefix << " did not allocate axes memory";
    }

    const NodeDesc *selected_pd = getSelectedPrimitiveDescriptor();
    if (selected_pd == nullptr)
        IE_THROW() << errorPrefix << " did not set preferable primitive descriptor";

    const auto &srcDimsOrign = srcMemPtr->getStaticDims();
    const auto &dstDimsOrign = dstMemPtr->getStaticDims();

    VectorDims srcDims = srcDimsOrign;
    VectorDims dstDims = dstDimsOrign;

    // layoutAlignment
    if (NCHWAsNHWC && srcMemPtr->getDesc().hasLayoutType(LayoutType::ncsp)) {
        auto logicalShapeAlign = [] (VectorDims& Dims) {
            size_t C = Dims[3];
            Dims[3] = Dims[2];
            Dims[2] = Dims[1];
            Dims[1] = C;
        };
        logicalShapeAlign(srcDims);
        logicalShapeAlign(dstDims);
        interpAttrs.layout = InterpolateLayoutType::by_channel;
    }

    if (shapeCalcMode == InterpolateShapeCalcMode::scales) {
        if (!isScaleConstant) {
            const auto& scalesMem = getParentEdgesAtPort(get_scale_id())[0]->getMemory();
            const float* scalesData = reinterpret_cast<const float *>(scalesMem.GetPtr());
            scales.assign(scalesData, scalesData + scalesMem.getStaticDims()[0]);
        }
    }

    std::vector<float> dataScales = getScales(getPaddedInputShape(srcDims, interpAttrs.padBegin, interpAttrs.padEnd), dstDims);
    if (!NCHWAsNHWC && (getOutputShapeAtPort(0).getRank() > 2 && (dataScales[0] != 1.f || dataScales[1] != 1.f))) {
        IE_THROW() << "Interpolate layer only supports resize on spatial dimensions(depth, height and width)";
    }

    if (canUseAclExecutor) {
        interpAttrs.dataScales = dataScales;

        std::vector<MemoryDescPtr> srcMemoryDescs;
        for (size_t i = 0; i < getParentEdges().size(); i++) {
            srcMemoryDescs.push_back(getParentEdgeAt(i)->getMemoryPtr()->getDescPtr());
        }
        std::vector<MemoryDescPtr> dstMemoryDescs;
        dstMemoryDescs.push_back(getChildEdgeAt(0)->getMemoryPtr()->getDescPtr());

        auto selectedPD = getSelectedPrimitiveDescriptor();
        aclExecPtr = selectedPD->getExecutorFactoryAs<InterpolateExecutorFactory>()->makeExecutor(interpAttrs, srcMemoryDescs, dstMemoryDescs, {});
        selectedPD->setImplementationType(aclExecPtr->getImplType());

        return;
    }

    InterpolateKey key = {interpAttrs, srcDims, dstDims, dataScales, dnnl::primitive_attr()};
    setPostOps(key.attr, dstDims);

    auto buildExecutor = [&](const InterpolateKey& key) -> std::shared_ptr<InterpolateExecutorBase> {
        std::shared_ptr<InterpolateExecutorBase> executor;
        if ((key.nodeAttrs.mode == InterpolateMode::nearest || key.nodeAttrs.mode == InterpolateMode::linear_onnx ||
            key.nodeAttrs.mode == InterpolateMode::cubic) &&
            ((key.nodeAttrs.layout != InterpolateLayoutType::planar && mayiuse(cpu::x64::sse41)) ||
                (mayiuse(cpu::x64::avx2) && key.nodeAttrs.inPrc == Precision::FP32))) {
            executor = std::make_shared<InterpolateJitExecutor>(key.nodeAttrs,
                                                               key.srcDims,
                                                               key.dstDims,
                                                               key.dataScales,
                                                               key.attr);
        } else if ((key.nodeAttrs.mode == InterpolateMode::bilinear_pillow || key.nodeAttrs.mode == InterpolateMode::bicubic_pillow) &&
            (key.nodeAttrs.layout == InterpolateLayoutType::by_channel)) {
            executor = std::make_shared<InterpolateJitExecutor>(key.nodeAttrs,
                                                               key.srcDims,
                                                               key.dstDims,
                                                               key.dataScales,
                                                               key.attr);
        } else {
            executor = std::make_shared<InterpolateRefExecutor>(key.nodeAttrs,
                                                               key.srcDims,
                                                               key.dstDims,
                                                               key.dataScales);
        }
        return executor;
    };

    auto cache = context->getParamsCache();
    auto result = cache->getOrCreate(key, buildExecutor);
    execPtr = result.first;

    lastOutputDims = dstDimsOrign;
}

void Interpolate::createPrimitive() {
    auto& srcMemPtr = getParentEdgeAt(DATA_ID)->getMemoryPtr();
    auto& dstMemPtr = getChildEdgesAtPort(0)[0]->getMemoryPtr();
    if (!srcMemPtr || !srcMemPtr->isAllocated())
        IE_THROW() << errorPrefix << " did not allocate input memory";
    if (!dstMemPtr || !dstMemPtr->isAllocated())
        IE_THROW() << errorPrefix << " did not allocate destination memory";

    if (dstMemPtr->getDesc().hasLayoutType(LayoutType::ncsp)) {
        interpAttrs.layout = InterpolateLayoutType::planar;
    } else if (dstMemPtr->getDesc().hasLayoutType(LayoutType::nCsp8c) ||
               dstMemPtr->getDesc().hasLayoutType(LayoutType::nCsp16c)) {
        interpAttrs.layout = InterpolateLayoutType::block;
    } else {
        interpAttrs.layout = InterpolateLayoutType::by_channel;
    }

    interpAttrs.inPrc = srcMemPtr->getDesc().getPrecision();
    interpAttrs.outPrc = dstMemPtr->getDesc().getPrecision();

    if (shapesDefined() && isExecutable()) {
        if (needPrepareParams())
            prepareParams();
        updateLastInputDims();
    }
}

inline int clipCoord(int pos, int length) {
    return std::max(static_cast<int>(0), std::min(pos, length - 1));
}

static inline float triangleCoeff(float x) {
    return (std::max)(0.0f, 1 - std::abs(x));
}

void Interpolate::setPostOps(dnnl::primitive_attr &attr, const VectorDims &dims) {
    dnnl::post_ops ops;

    postOpsDataPtrs.clear();
    for (auto &node : fusedWith) {
        auto* fakeQuantizeNode = dynamic_cast<FakeQuantize *>(node.get());
        if (fakeQuantizeNode) {
            fakeQuantizeNode->appendPostOps(ops, {}, postOpsDataPtrs);
            continue;
        }

        auto* eltwiseNode = dynamic_cast<Eltwise *>(node.get());
        if (eltwiseNode) {
            eltwiseNode->appendPostOps(ops, dims, postOpsDataPtrs);
            continue;
        }

        IE_THROW() << "Fusing of " << NameFromType(node->getType()) << " operation to " << NameFromType(this->getType()) << " node is not implemented";
    }

    attr.set_post_ops(ops);
}

SizeVector Interpolate::getPaddedInputShape(const VectorDims &srcDims,
                                                      const std::vector<int> &padBegin,
                                                      const std::vector<int> &padEnd) {
    SizeVector paddedShape;
    int dataRank = srcDims.size();
    for (int i = 0; i < dataRank; i++) {
        paddedShape.push_back(srcDims[i] + padBegin[i] + padEnd[i]);
    }
    return paddedShape;
}

// get scales of data rank size
// if "scale" version: set scales with input scales, 1.f for other dims not in axis
// if "size" version: scales = shape[target] / shape[input].pad, 1.f for other dims not in axis
// scales is a required input, but should not use input scales when "size" case, which may added eps or is a dummy value, recalculate scales instead.
std::vector<float> Interpolate::getScales(const VectorDims &srcDimPad, const VectorDims &dstDim) {
    const size_t dataRank = getInputShapeAtPort(DATA_ID).getRank();
    std::vector<float> fullScales(dataRank, 1.f);
    const size_t axesRank = axes.size();
    for (size_t i = 0; i < axesRank; i++) {
        int axis = axes[i];
        // pillow always re-generate scales with input and output shape
        if (interpAttrs.mode == InterpolateMode::bilinear_pillow || interpAttrs.mode == InterpolateMode::bicubic_pillow) {
            fullScales[axis] = static_cast<float>(dstDim[axis]) / static_cast<float>(srcDimPad[axis]);
        } else {
            fullScales[axis] = (shapeCalcMode == InterpolateShapeCalcMode::scales) ? scales[i] :
                                                                                     static_cast<float>(dstDim[axis]) / static_cast<float>(srcDimPad[axis]);
        }
    }
    return fullScales;
}

void Interpolate::execute(dnnl::stream strm) {
    auto &dstMemPtr = getChildEdgeAt(0)->getMemoryPtr();
    auto &srcMemPtr = getParentEdgeAt(DATA_ID)->getMemoryPtr();

    if (execPtr) {
        uint8_t *dst_data = reinterpret_cast<uint8_t*>(dstMemPtr->GetPtr());
        const uint8_t *src_data_origin = reinterpret_cast<uint8_t*>(srcMemPtr->GetData());
        const uint8_t *src_data = nullptr;
        std::vector<uint8_t> srcPadded;
        if (hasPad) {
            const auto &srcDim = srcMemPtr->getStaticDims();
            auto srcDimPad = execPtr->getSrcDimPad5d();
            size_t dimSize = srcDim.size();

            const auto srcDim5d = to5Dim(srcDim);
            const auto srcDimPad5d = to5Dim(srcDimPad);
            const auto srcDataSize = srcMemPtr->getDesc().getPrecision().size();

            int padB0 = (dimSize > 2) ? interpAttrs.padBegin[0] : 0;
            int padB1 = (dimSize > 2) ? interpAttrs.padBegin[1] : 0;
            int padB2 = (dimSize == 5) ? interpAttrs.padBegin[dimSize - 3] : 0;
            int padB3 = interpAttrs.padBegin[dimSize - 2];
            int padB4 = interpAttrs.padBegin[dimSize - 1];

            SizeVector inShapeBlock = getBlockND(srcDim5d);
            SizeVector inShapePadBlock = getBlockND(srcDimPad5d);

            if (interpAttrs.layout == InterpolateLayoutType::planar) {
                srcPadded.resize(inShapePadBlock[0] * srcDataSize, 0);
                uint8_t *src_data_pad = static_cast<uint8_t *>(&srcPadded[0]);
                parallel_for4d(srcDim5d[0], srcDim5d[1], srcDim5d[2], srcDim5d[3], [&](int n, int c, int d, int h) {
                    const uint8_t *src = src_data_origin +
                        (inShapeBlock[1] * n + inShapeBlock[2] * c + inShapeBlock[3] * d + inShapeBlock[4] * h) * srcDataSize;
                    uint8_t *srcPad = src_data_pad + (inShapePadBlock[1] * (n + padB0) + inShapePadBlock[2] * (c + padB1) +
                                inShapePadBlock[3] * (d + padB2) + inShapePadBlock[4] * (h + padB3) + padB4) * srcDataSize;
                    cpu_memcpy(srcPad, src, srcDim5d[4] * srcDataSize);
                });
                src_data = src_data_pad;
            } else if (interpAttrs.layout == InterpolateLayoutType::by_channel) {
                srcPadded.resize(inShapePadBlock[0] * srcDataSize, 0);
                uint8_t *src_data_pad = static_cast<uint8_t *>(&srcPadded[0]);
                parallel_for4d(srcDim5d[0], srcDim5d[2], srcDim5d[3], srcDim5d[4], [&](int n, int d, int h, int w) {
                    const uint8_t *src = src_data_origin + (inShapeBlock[1] * n +
                                    (inShapeBlock[3] * d + inShapeBlock[4] * h + inShapeBlock[5] * w) * srcDim5d[1]) * srcDataSize;
                    uint8_t *srcPad = src_data_pad + (inShapePadBlock[1] * (n + padB0) + (inShapePadBlock[3] * (d + padB2) +
                                    inShapePadBlock[4] * (h + padB3) + inShapePadBlock[5] * (w + padB4)) * srcDimPad5d[1] + padB1) * srcDataSize;
                    cpu_memcpy(srcPad, src, srcDim5d[1] * srcDataSize);
                });
                src_data = src_data_pad;
            } else if (interpAttrs.layout == InterpolateLayoutType::block) {
                size_t blkSize = mayiuse(cpu::x64::avx512_core) ? 16 : 8;
                size_t CB = div_up(srcDimPad5d[1], blkSize);
                size_t eltsTotal = srcDimPad5d[0] * CB * srcDimPad5d[2] * srcDimPad5d[3] * srcDimPad5d[4] * blkSize;
                srcPadded.resize(eltsTotal * srcDataSize, 0x0);
                uint8_t *src_data_pad = static_cast<uint8_t *>(&srcPadded[0]);
                if ((srcDim5d[0] != srcDimPad5d[0]) || (srcDim5d[1] != srcDimPad5d[1])) {
                    IE_THROW() << "Interpolate layer with name '" << getName() <<
                    "' does not support padding on batch and channel dimensions";
                }
                parallel_for5d(srcDim5d[0], CB, srcDim5d[2], srcDim5d[3], srcDim5d[4], [&](int n, int cb, int d, int h, int w) {
                    const uint8_t *src = src_data_origin + (n * CB * srcDim5d[2] * srcDim5d[3] * srcDim5d[4] * blkSize) * srcDataSize
                                                + (cb * srcDim5d[2] * srcDim5d[3] * srcDim5d[4] * blkSize) * srcDataSize
                                                + (d * srcDim5d[3] * srcDim5d[4] * blkSize) * srcDataSize
                                                + (h * srcDim5d[4] * blkSize) * srcDataSize
                                                + (w * blkSize) * srcDataSize;
                    uint8_t *srcPad = src_data_pad + (n * CB * srcDimPad5d[2] * srcDimPad5d[3] * srcDimPad5d[4] * blkSize) * srcDataSize
                                                + (cb * srcDimPad5d[2] * srcDimPad5d[3] * srcDimPad5d[4] * blkSize) * srcDataSize
                                                + ((d + padB2) * srcDimPad5d[3] * srcDimPad5d[4] * blkSize) * srcDataSize
                                                + ((h + padB3) * srcDimPad5d[4] * blkSize) * srcDataSize
                                                + ((w + padB4) * blkSize) * srcDataSize;
                    cpu_memcpy(srcPad, src, blkSize * srcDataSize);
                });
                src_data = src_data_pad;
            }
        } else {
            src_data = src_data_origin;
        }

        execPtr->exec(src_data, dst_data, postOpsDataPtrs.data());
    } else if (aclExecPtr) {
        aclExecPtr->exec({srcMemPtr}, {dstMemPtr}, postOpsDataPtrs.data());
    } else {
        IE_THROW() << "Can't execute Interpolate node. Primitive didn't created";
    }
}

// for ndhwc and nCdhw8c[16c]
// input may be f32/bf16/int8, fused->output varies
void Interpolate::InterpolateJitExecutor::NNCGathered(const uint8_t *in_ptr_, uint8_t *out_ptr_, const void *post_ops_data_,
                                                                int B, int C, int ID, int IH, int IW, int OD, int OH, int OW) {
    int *index_d = static_cast<int*>(&auxTable[0]);
    int *index_h = static_cast<int*>(&auxTable[OD]);
    int *index_w = static_cast<int*>(&auxTable[OD + OH]);

    bool is_nhwc = (configured_for_layout == by_channel);

    for (int b = 0; b < B; b++) {
        if (is_nhwc) {
            const uint8_t *in_ptr = in_ptr_ + (IW * IH * ID * C * b) * srcDataSize;
            uint8_t *out_ptr = out_ptr_ + (OW * OH * OD * C * b) * dstDataSize;
            std::vector<int> index_w_kernel(OW);
            for (int ox = 0; ox < OW; ox++) {
                index_w_kernel[ox] = index_w[ox] * C * srcDataSize;
            }
            parallel_for2d(OD, OH, [&](size_t d, size_t h) {
                // kernel for C * OW
                uint8_t *out_ptr_dh = out_ptr + (C * OW * OH * d + C * OW * h) * dstDataSize;
                const uint8_t *in_ptr_dh = in_ptr + (C * IW * IH * index_d[d] + C * IW * index_h[h]) * srcDataSize;
                auto arg = jit_interpolate_call_args();
                arg.dst = out_ptr_dh;
                arg.src_ptr[0] = in_ptr_dh;
                arg.index = static_cast<int*>(&(index_w_kernel[0]));
                arg.work_amount = C;
                arg.oc_off = 0;
                arg.post_op_data = post_ops_data_;
                (*interpolateKernel)(&arg);
            });
        } else {  // for blk
            int blk_size = mayiuse(cpu::x64::avx512_core) ? 16 : 8;
            int CB = div_up(C, blk_size);
            const uint8_t *in_ptr = in_ptr_ + (IW * IH * ID * CB * blk_size * b) * srcDataSize;
            uint8_t *out_ptr = out_ptr_ + (OW * OH * OD * CB * blk_size * b) * dstDataSize;
            std::vector<int> index_w_kernel(OW);
            for (int ox = 0; ox < OW; ox++) {
                index_w_kernel[ox] = index_w[ox] * blk_size * srcDataSize;
            }
            parallel_for2d(CB, OD, [&](size_t cb, size_t d) {
                uint8_t *out_ptr_cbd = out_ptr + (blk_size * OW * OH * OD * cb + blk_size * OW * OH * d) * dstDataSize;
                const uint8_t *in_ptr_cbd = in_ptr + (blk_size * IW * IH * ID * cb + blk_size * IW * IH * index_d[d]) * srcDataSize;
                auto arg = jit_interpolate_call_args();
                for (int h = 0; h < OH; h++) {  // kernel for blk_size * OW
                    arg.dst = out_ptr_cbd + blk_size * OW * h * dstDataSize;
                    arg.src_ptr[0] = in_ptr_cbd + blk_size * IW * index_h[h] * srcDataSize;
                    arg.index = static_cast<int*>(&(index_w_kernel[0]));
                    arg.work_amount = static_cast<size_t>(OW);
                    arg.oc_off = cb * blk_size * sizeof(float);
                    arg.post_op_data = post_ops_data_;
                    (*interpolateKernel)(&arg);
                }
            });
        }
    }  // batch end
}

void Interpolate::InterpolateJitExecutor::NNPlanar(const uint8_t *in_ptr_, uint8_t *out_ptr_, const void *post_ops_data_,
                                                             int B, int C, int ID, int IH, int IW, int OD, int OH, int OW) {
    int *index_d = static_cast<int*>(&auxTable[0]);
    int *index_h = static_cast<int*>(&auxTable[OD]);
    int *index_w = static_cast<int*>(&auxTable[OD + OH]);

    std::vector<int> index_kernel(OH + OW);
    // index_h * IW * srcDataSize to reduce and simplify redundant compute
    for (int oh = 0; oh < OH; oh++) {
        index_kernel[oh] = index_h[oh] * IW * srcDataSize;
    }
    // index_w * srcDataSize
    for (int ow = 0; ow < OW; ow++) {
        index_kernel[OH + ow] = index_w[ow] * srcDataSize;
    }

    parallel_for3d(B, C, OD, [&](size_t b, size_t c, size_t od) {
        const uint8_t *in_ptr = in_ptr_ + (IW * IH * ID * C * b + IW * IH * ID * c + IW * IH * index_d[od]) * srcDataSize;
        uint8_t *out_ptr = out_ptr_ + (OW * OH * OD * C * b + OW * OH * OD * c + OW * OH * od) * dstDataSize;

        auto arg = jit_interpolate_call_args();
        arg.src_ptr[0] = in_ptr;
        arg.dst = out_ptr;
        arg.index = static_cast<int*>(&index_kernel[0]);  // need index_h and index_w in kernel, it's in continous memory so one param
        arg.oc_off = static_cast<size_t>(c * sizeof(float));
        // work_amount is OH(out loop) and OW(inner loop), can get in kernel from jcp.
        arg.post_op_data = post_ops_data_;
        (*interpolateKernel)(&arg);
    });
}

void Interpolate::InterpolateJitExecutor::linearOnnxPlanar(const uint8_t *in_ptr_, uint8_t *out_ptr_, const void *post_ops_data_, int B, int C,
                                                                     int ID, int IH, int IW, int OD, int OH, int OW) {
    // FrontTopLeft:0, FrontTopRight:1, FrontBottomLeft:2, FrontBottomRight:3, EndTopLeft:4,   EndTopRight:5,   EndBottomLeft:6,   EndBottomRight:7
    // weight: Left:0, ritht:1, top:2, bottom:3, front:4, end:5
    int *index = static_cast<int*>(&auxTable[0]);
    int eltInGrid = (spatialDimSize > 2) ? MAX_INPUT_INTERPOLATE : ((spatialDimSize > 1) ? 4 : 2);
    int scratchLen = rnd_up(eltInGrid * OW * OH * OD, 16);
    float *weight = reinterpret_cast<float*>(&auxTable[scratchLen]);

    parallel_for2d(B, C, [&](size_t b, size_t c) {
        uint8_t *out_ptr_nc = out_ptr_ + (OH * OW * OD * C * b + OH * OW * OD * c) * dstDataSize;
        const uint8_t *in_ptr_nc = in_ptr_ + (IH * IW * ID * C * b + IH * IW * ID * c) * srcDataSize;
        auto arg = jit_interpolate_call_args();
        arg.src_ptr[0] = in_ptr_nc;
        arg.index = static_cast<int*>(&index[0]);
        arg.weight_ptr[0] = static_cast<float*>(&weight[0]);
        arg.dst = out_ptr_nc;
        arg.work_amount = OW * OH * OD;
        arg.oc_off = static_cast<size_t>(c * sizeof(float));
        arg.post_op_data = post_ops_data_;
        (*interpolateKernel)(&arg);
    });
}

void Interpolate::InterpolateJitExecutor::linearOnnxCGathered(const uint8_t *in_ptr_, uint8_t *out_ptr_, const void *post_ops_data_,
                                                                        int B, int C, int ID, int IH, int IW, int OD, int OH, int OW) {
    // left:OW right:OW Top:OH Bottom:OH Front:OD End:OD
    std::vector<int*> indexPtr(MAX_INPUT_INTERPOLATE, 0);
    std::vector<float*> weightPtr(MAX_INPUT_INTERPOLATE, 0);
    size_t scratchLen = rnd_up(OW + OW + OH + OH + OD + OD, 16);
    indexPtr[0] = static_cast<int*>(&auxTable[0]);
    indexPtr[1] = static_cast<int*>(&auxTable[OW]);
    indexPtr[2] = static_cast<int*>(&auxTable[2 * OW]);
    indexPtr[3] = static_cast<int*>(&auxTable[2 * OW + OH]);
    indexPtr[4] = static_cast<int*>(&auxTable[2 * OW + 2 * OH]);
    indexPtr[5] = static_cast<int*>(&auxTable[2 * OW + 2 * OH + OD]);

    weightPtr[0] = reinterpret_cast<float*>(&auxTable[scratchLen]);
    weightPtr[1] = reinterpret_cast<float*>(&auxTable[scratchLen + OW]);
    weightPtr[2] = reinterpret_cast<float*>(&auxTable[scratchLen + 2 * OW]);
    weightPtr[3] = reinterpret_cast<float*>(&auxTable[scratchLen + 2 * OW + OH]);
    weightPtr[4] = reinterpret_cast<float*>(&auxTable[scratchLen + 2 * OW + 2 * OH]);
    weightPtr[5] = reinterpret_cast<float*>(&auxTable[scratchLen + 2 * OW + 2 * OH + OD]);

    bool isByChannel = (configured_for_layout == by_channel) ? true : false;

    int blkSize = mayiuse(cpu::x64::avx512_core) ? 16 : 8;
    int CB = isByChannel ? 1 : div_up(C, blkSize);
    int CGatherLen = isByChannel ? C : blkSize;
    int workAmount = isByChannel ? C : CB;
    // n_CB(1)_d_h_w_8[16](c), () for by-channel
    int C0 = OW * CGatherLen;
    int C1 = OH * C0;
    int C2 = OD * C1;
    int C3 = CB * C2;
    int I0 = IW * CGatherLen;
    int I1 = IH * I0;
    int I2 = ID * I1;
    int I3 = CB * I2;
    parallel_for3d(B, OD, OH, [&](size_t b, size_t d, size_t h) {
        uint8_t *out_ptr_ndh = out_ptr_ + (C3 * b + C1 * d + C0 * h) * dstDataSize;

        const uint8_t *in_ptr_n = in_ptr_ + (I3 * b) * srcDataSize;
        const uint8_t *in_ptr_nf = in_ptr_n + (indexPtr[4][d] * I1) * srcDataSize;
        const uint8_t *in_ptr_nft = in_ptr_nf + (indexPtr[2][h] * I0) * srcDataSize;
        const uint8_t *in_ptr_nfb = in_ptr_nf + (indexPtr[3][h] * I0) * srcDataSize;
        const uint8_t *in_ptr_ne = in_ptr_n + (indexPtr[5][d] * I1) * srcDataSize;
        const uint8_t *in_ptr_net = in_ptr_ne + (indexPtr[2][h] * I0) * srcDataSize;
        const uint8_t *in_ptr_neb = in_ptr_ne + (indexPtr[3][h] * I0) * srcDataSize;
        auto arg = jit_interpolate_call_args();
        for (int w = 0; w < OW; ++w) {
            uint8_t *out_ptr_ndhw = out_ptr_ndh + CGatherLen * w * dstDataSize;

            arg.src_ptr[0] = in_ptr_nft + (indexPtr[0][w] * CGatherLen) * srcDataSize;
            arg.src_ptr[1] = in_ptr_nft + (indexPtr[1][w] * CGatherLen) * srcDataSize;
            arg.src_ptr[2] = in_ptr_nfb + (indexPtr[0][w] * CGatherLen) * srcDataSize;
            arg.src_ptr[3] = in_ptr_nfb + (indexPtr[1][w] * CGatherLen) * srcDataSize;
            arg.src_ptr[4] = in_ptr_net + (indexPtr[0][w] * CGatherLen) * srcDataSize;
            arg.src_ptr[5] = in_ptr_net + (indexPtr[1][w] * CGatherLen) * srcDataSize;
            arg.src_ptr[6] = in_ptr_neb + (indexPtr[0][w] * CGatherLen) * srcDataSize;
            arg.src_ptr[7] = in_ptr_neb + (indexPtr[1][w] * CGatherLen) * srcDataSize;
            arg.weight_ptr[0] = static_cast<float*>(&weightPtr[0][w]);
            arg.weight_ptr[1] = static_cast<float*>(&weightPtr[1][w]);
            arg.weight_ptr[2] = static_cast<float*>(&weightPtr[2][h]);
            arg.weight_ptr[3] = static_cast<float*>(&weightPtr[3][h]);
            arg.weight_ptr[4] = static_cast<float*>(&weightPtr[4][d]);
            arg.weight_ptr[5] = static_cast<float*>(&weightPtr[5][d]);
            arg.dst = out_ptr_ndhw;
            arg.work_amount = workAmount;
            arg.oc_off = 0;
            arg.post_op_data = post_ops_data_;
            (*interpolateKernel)(&arg);
        }
    });
}

void Interpolate::InterpolateJitExecutor::cubicCGathered(const uint8_t *in_ptr_, uint8_t *out_ptr_, const void *post_ops_data_,
                                                                   int B, int C, int IH, int IW, int OH, int OW) {
    const int idxNum = 1;
    int *xOrigin = static_cast<int*>(&auxTable[0]);
    float *xFactor = reinterpret_cast<float*>(&auxTable[OW]);
    int *yOrigin = static_cast<int*>(&auxTable[(CUBIC_GRID_LEN + idxNum) * OW]);
    float *yFactor = reinterpret_cast<float*>(&auxTable[(CUBIC_GRID_LEN + idxNum) * OW + OH]);

    int blkSize = mayiuse(cpu::x64::avx512_core) ? 16 : 8;
    int CB = div_up(C, blkSize);
    int CSize = configured_for_layout == InterpolateLayoutType::by_channel ? C : blkSize * CB;
    int CGatherLen = configured_for_layout == InterpolateLayoutType::by_channel ? C : blkSize;
    int workAmount = configured_for_layout == InterpolateLayoutType::by_channel ? C : CB;

    parallel_for3d(B, OH, OW, [&](size_t b, size_t h, size_t w) {
        uint8_t *out_ptr_nhw = out_ptr_ + (OH * OW * CSize * b + OW * CGatherLen * h + CGatherLen * w) * dstDataSize;
        const uint8_t *in_ptr_n = in_ptr_ + (IH * IW * CSize * b) * srcDataSize;

        std::vector<int> kernelIndex(CUBIC_GRID_LEN * CUBIC_GRID_LEN);  // 16 address offset to src(batch) or src(CB)
        int iy = yOrigin[h];
        int ix = xOrigin[w];
        for (int y = iy - 1, i = 0; y <= iy + 2; y++, i++) {
            int yInRange = std::max(0, std::min(y, IH - 1));
            yInRange = yInRange * CGatherLen * IW * srcDataSize;
            for (int x = ix - 1, j = 0; x <= ix + 2; x++, j++) {
                int xInRange = std::max(0, std::min(x, IW - 1));
                xInRange = yInRange + xInRange * CGatherLen * srcDataSize;
                kernelIndex[i * CUBIC_GRID_LEN + j] = xInRange;
            }
        }
        auto arg = jit_interpolate_call_args();
            arg.dst = out_ptr_nhw;
            arg.src_ptr[0] = in_ptr_n;
            arg.index = static_cast<int*>(&kernelIndex[0]);
            // 0 for weight_W, 1 for weight_H
            arg.weight_ptr[0] = static_cast<float*>(&xFactor[w * CUBIC_GRID_LEN]);
            arg.weight_ptr[1] = static_cast<float*>(&yFactor[h * CUBIC_GRID_LEN]);

            // for by channel, src + step, dst + step, process next step on continuous memory
            // for blk, src + IW*IH*blkSize, dst + OW*OH*blkSize, process the blkSize on next CB
            arg.work_amount = workAmount;
            arg.oc_off = 0;
            arg.post_op_data = post_ops_data_;
            (*interpolateKernel)(&arg);
    });
}

void Interpolate::InterpolateJitExecutor::cubicPlanar(const uint8_t *in_ptr_, uint8_t *out_ptr_, const void *post_ops_data_,
                                                                int B, int C, int IH, int IW, int OH, int OW) {
    int tblAdvance = 0;
    int *xOrigin = static_cast<int*>(&auxTable[tblAdvance]);
    tblAdvance += OW;
    float *xFactor = reinterpret_cast<float*>(&auxTable[tblAdvance]);
    tblAdvance += CUBIC_GRID_LEN * OW;
    int *yOrigin = static_cast<int*>(&auxTable[tblAdvance]);
    tblAdvance += OH;
    float *yFactor = reinterpret_cast<float*>(&auxTable[tblAdvance]);

    tblAdvance += CUBIC_GRID_LEN * OH;
    int *sequenceOH = static_cast<int*>(&auxTable[tblAdvance]);
    tblAdvance += OW * OH;
    int *sequenceOW = static_cast<int*>(&auxTable[tblAdvance]);

    parallel_for2d(B, C, [&](size_t n, size_t c) {
        const uint8_t *in_ptr_nc = in_ptr_ + (IW * IH * C * n + IW * IH * c) * srcDataSize;
        uint8_t *out_ptr_nc = out_ptr_ + (OW * OH * C * n + OW * OH * c) * dstDataSize;

        auto arg = jit_interpolate_call_args();
        arg.dst = out_ptr_nc;
        arg.src_ptr[0] = in_ptr_nc;
        arg.index = xOrigin;
        arg.src_ptr[1] = yOrigin;
        arg.src_ptr[2] = static_cast<int*>(&sequenceOH[0]);
        arg.src_ptr[3] = static_cast<int*>(&sequenceOW[0]);
        arg.weight_ptr[0] = xFactor;
        arg.weight_ptr[1] = yFactor;
        arg.work_amount = static_cast<size_t>(OW * OH);
        arg.oc_off = static_cast<size_t>(c * sizeof(float));
        arg.post_op_data = post_ops_data_;
        (*interpolateKernel)(&arg);
    });
}

void Interpolate::InterpolateJitExecutor::pillowCGathered(const uint8_t *in_ptr_, uint8_t *out_ptr_, const void *post_ops_data_,
                                                                        int B, int C, int IH, int IW, int OH, int OW) {
    // workBuffer needed when both pass are true
    bool xPass = IW != OW;
    bool yPass = IH != OH;

    parallel_for(B, [&](size_t b) {
        auto arg = jit_interpolate_call_args();
        arg.src_ptr[0] = in_ptr_ + (IW * IH * C * b) * srcDataSize;
        if (xPass && yPass) {
            size_t threadsNum = parallel_get_num_threads();
            size_t parallelNum = B;
            // IH * OW * C buf needed
            if (parallelNum < threadsNum) {
                arg.src_ptr[1] = static_cast<uint8_t*>(&pillow_working_buf[(b * OW * IH * C) * srcDataSize]);
            } else {
                size_t threadsIdx = parallel_get_thread_num();
                arg.src_ptr[1] = static_cast<uint8_t*>(&pillow_working_buf[(threadsIdx * OW * IH * C) * srcDataSize]);
            }
        }
        arg.dst = out_ptr_ + (OW * OH * C * b) * dstDataSize;
        arg.weight_ptr[0] = reinterpret_cast<float*>(&auxTable[2]);
        (*interpolateKernel)(&arg);
    });
}

// =====================================================================================================================
// index layout:
// d_0............d_OD-1, h_0..............h_OH-1, w_0................w_OW-1
void Interpolate::InterpolateExecutorBase::buildTblNN(const SizeVector& srcDimPad5d, const SizeVector& dstDim5d,
                                        const std::vector<float>& dataScales, InterpolateLayoutType layout, InterpolateNearestMode nearestMode) {
    const int dimSize = dataRank;
    float fz = (dimSize == 5) ? dataScales[dimSize - 3] : 1.f;
    float fy = dataScales[dimSize - 2];
    float fx = dataScales[dimSize - 1];
    size_t ID = srcDimPad5d[2], IH = srcDimPad5d[3], IW = srcDimPad5d[4];
    size_t OD = dstDim5d[2], OH = dstDim5d[3], OW = dstDim5d[4];

    auxTable.resize(OD + OH + OW);
    bool isDDownsample = (fz < 1) ? true : false;
    bool isHDownsample = (fy < 1) ? true : false;
    bool isWDownsample = (fx < 1) ? true : false;
    for (size_t oz = 0; oz < OD; oz++) {
        float iz = coordTransToInput(oz, fz, ID, OD);
        auxTable[oz] = nearestRound(iz, isDDownsample, nearestMode);
        auxTable[oz] = clipCoord(auxTable[oz], ID);
    }
    for (size_t oy = 0; oy < OH; oy++) {
        float iy = coordTransToInput(oy, fy, IH, OH);
        auxTable[OD + oy] = nearestRound(iy, isHDownsample, nearestMode);
        auxTable[OD + oy] = clipCoord(auxTable[OD + oy], IH);
    }
    for (size_t ox = 0; ox < OW; ox++) {
        float ix = coordTransToInput(ox, fx, IW, OW);
        auxTable[OD + OH + ox] = nearestRound(ix, isWDownsample, nearestMode);
        auxTable[OD + OH + ox] = clipCoord(auxTable[OD + OH + ox], IW);
    }
}

// scale is float(outShape) / float(inShape)
// strictly consistent with onnx calc manner(div scale, not multiply inverse), given this is done offline
// the slight precison diff can produce obvious wrong value due to "nearest round" behavior for NN mode
float Interpolate::InterpolateExecutorBase::coordTransToInput(int outCoord, float scale, int inShape, int outShape) const {
    if (scale == 1.0f || (inShape == outShape)) {
        return outCoord;
    }
    switch (coordTransMode) {
        case InterpolateCoordTransMode::half_pixel: {
            return (outCoord + 0.5f) / scale - 0.5f;
            break;
        }
        case InterpolateCoordTransMode::pytorch_half_pixel: {
            if (outShape > 1)
                return (outCoord + 0.5f) / scale - 0.5f;
            else
                return 0;
            break;
        }
        case InterpolateCoordTransMode::asymmetric: {
            return static_cast<float>(outCoord) / scale;
            break;
        }
        case InterpolateCoordTransMode::tf_half_pixel_for_nn: {
            return (outCoord + 0.5f) / scale;
            break;
        }
        case InterpolateCoordTransMode::align_corners: {
            if (outShape > 1)
                return outCoord * (static_cast<float>(inShape - 1) / static_cast<float>(outShape - 1));
            else
                return 0;
            break;
        }
        default: {
            IE_THROW() << "errorPrefix" << " does not support specified coordinate transformation mode";
            break;
        }
    }
}

int Interpolate::InterpolateExecutorBase::nearestRound(float originCoord, bool isDownsample, InterpolateNearestMode nearestMode) const {
    switch (nearestMode) {
        case InterpolateNearestMode::round_prefer_floor: {
            if (originCoord == (static_cast<int>(originCoord) + 0.5f))
                return static_cast<int>(std::floor(originCoord));
            else
                return static_cast<int>(std::round(originCoord));
            break;
        }
        case InterpolateNearestMode::round_prefer_ceil: {
            return static_cast<int>(std::round(originCoord));
            break;
        }
        case InterpolateNearestMode::floor: {
            return static_cast<int>(std::floor(originCoord));
            break;
        }
        case InterpolateNearestMode::ceil: {
            return static_cast<int>(std::ceil(originCoord));
            break;
        }
        case InterpolateNearestMode::simple: {
            if (isDownsample)
                return static_cast<int>(std::ceil(originCoord));
            else
                return static_cast<int>(originCoord);
        }
        default: {
            IE_THROW() << "errorPrefix" << " does not support specified nearest round mode";
            break;
        }
    }
}

void Interpolate::InterpolateExecutorBase::linearOnnxCF(int outCoord, float scale, int inShape, int outShape,
                int& index0, int& index1, float& weight0, float& weight1) {
    float inCoord = coordTransToInput(outCoord, scale, inShape, outShape);
    inCoord = std::max(0.0f, std::min(inCoord, static_cast<float>(inShape - 1)));
    index0 = std::min(static_cast<int>(inCoord), inShape - 1);
    index1 = std::min(index0 + 1, inShape - 1);

    weight1 = std::fabs(inCoord - index0);
    weight0 = std::fabs(inCoord - index1);
    if (index0 == index1) {
        weight0 = 0.5f;
        weight1 = 0.5f;
    }
}

void Interpolate::InterpolateExecutorBase::buildTblLinearOnnx(const SizeVector& srcDimPad5d, const SizeVector& dstDim5d,
                                                const std::vector<float>& dataScales, InterpolateLayoutType layout) {
    int dimSize = dataRank;
    float fz = (spatialDimSize > 2) ? dataScales[dimSize - 3] : 1.f;
    float fy = (spatialDimSize > 1) ? dataScales[dimSize - 2] : 1.f;
    float fx = dataScales[dimSize - 1];
    int ID = srcDimPad5d[2], IH = srcDimPad5d[3], IW = srcDimPad5d[4];
    int OD = dstDim5d[2], OH = dstDim5d[3], OW = dstDim5d[4];

    std::vector<int*> indexPtr(MAX_INPUT_INTERPOLATE, 0);
    std::vector<float*> weightPtr(MAX_INPUT_INTERPOLATE, 0);
    if (layout == InterpolateLayoutType::planar) {
        // FrontTopLeft:0, FrontTopRight:1, FrontBottomLeft:2, FrontBottomRight:3,
        // EndTopLeft:4,   EndTopRight:5,   EndBottomLeft:6,   EndBottomRight:7
        // weight: Left:0, ritht:1, top:2, bottom:3, front:4, end:5
        int eltInGrid = (spatialDimSize > 2) ? MAX_INPUT_INTERPOLATE : ((spatialDimSize > 1) ? 4 : 2);
        int idxType = 2;
        int scratchLen = rnd_up(eltInGrid * OW * OH * OD, 16);
        auxTable.resize(idxType * scratchLen);

        indexPtr[0] = static_cast<int*>(&auxTable[0]);
        indexPtr[1] = static_cast<int*>(&auxTable[OW * OH * OD]);
        weightPtr[0] = reinterpret_cast<float*>(&auxTable[scratchLen]);
        weightPtr[1] = reinterpret_cast<float*>(&auxTable[scratchLen + OW * OH * OD]);
        if (spatialDimSize > 1) {
            indexPtr[2] = static_cast<int*>(&auxTable[2 * OW * OH * OD]);
            indexPtr[3] = static_cast<int*>(&auxTable[3 * OW * OH * OD]);
            weightPtr[2] = reinterpret_cast<float*>(&auxTable[scratchLen + 2 * OW * OH * OD]);
            weightPtr[3] = reinterpret_cast<float*>(&auxTable[scratchLen + 3 * OW * OH * OD]);
        }
        if (spatialDimSize > 2) {
            indexPtr[4] = static_cast<int*>(&auxTable[4 * OW * OH * OD]);
            indexPtr[5] = static_cast<int*>(&auxTable[5 * OW * OH * OD]);
            indexPtr[6] = static_cast<int*>(&auxTable[6 * OW * OH * OD]);
            indexPtr[7] = static_cast<int*>(&auxTable[7 * OW * OH * OD]);
            weightPtr[4] = reinterpret_cast<float*>(&auxTable[scratchLen + 4 * OW * OH * OD]);
            weightPtr[5] = reinterpret_cast<float*>(&auxTable[scratchLen + 5 * OW * OH * OD]);
        }
        int scale = mayiuse(cpu::x64::sse41) ? srcDataSize : 1;

        for (int oz = 0; oz < OD; oz++) {
            int izF, izE;
            float weightF, weightE;
            linearOnnxCF(oz, fz, ID, OD, izF, izE, weightF, weightE);
            int idxOz = oz * OH * OW;
            for (int oy = 0; oy < OH; oy++) {
                int iyT, iyB;
                float weightT, weightB;
                linearOnnxCF(oy, fy, IH, OH, iyT, iyB, weightT, weightB);
                int idxOzOy = idxOz + oy * OW;
                for (int ox = 0; ox < OW; ox++) {
                    int ixL, ixR;
                    float weightL, weightR;
                    linearOnnxCF(ox, fx, IW, OW, ixL, ixR, weightL, weightR);

                    int idxOzOyOx = idxOzOy + ox;
                    indexPtr[0][idxOzOyOx] = (izF * IH * IW + iyT * IW + ixL) * scale;
                    indexPtr[1][idxOzOyOx] = (izF * IH * IW + iyT * IW + ixR) * scale;
                    weightPtr[0][idxOzOyOx] = weightL;
                    weightPtr[1][idxOzOyOx] = weightR;
                    if (spatialDimSize  > 1) {
                        indexPtr[2][idxOzOyOx] = (izF * IH * IW + iyB * IW + ixL) * scale;
                        indexPtr[3][idxOzOyOx] = (izF * IH * IW + iyB * IW + ixR) * scale;
                        weightPtr[2][idxOzOyOx] = weightT;
                        weightPtr[3][idxOzOyOx] = weightB;
                    }
                    if (spatialDimSize > 2) {
                        indexPtr[4][idxOzOyOx] = (izE * IH * IW + iyT * IW + ixL) * scale;
                        indexPtr[5][idxOzOyOx] = (izE * IH * IW + iyT * IW + ixR) * scale;
                        indexPtr[6][idxOzOyOx] = (izE * IH * IW + iyB * IW + ixL) * scale;
                        indexPtr[7][idxOzOyOx] = (izE * IH * IW + iyB * IW + ixR) * scale;
                        weightPtr[4][idxOzOyOx] = weightF;
                        weightPtr[5][idxOzOyOx] = weightE;
                    }
                }
            }
        }
    } else {
        // index: left:OW right:OW Top:OH Bottom:OH, Front:OD, End:OD
        // weight:same as index
        size_t scratchLen = rnd_up(OW + OW + OH + OH + OD + OD, 16);
        int idxType = 2;
        auxTable.resize(idxType * scratchLen);
        indexPtr[0] = static_cast<int*>(&auxTable[0]);
        indexPtr[1] = static_cast<int*>(&auxTable[OW]);
        indexPtr[2] = static_cast<int*>(&auxTable[2 * OW]);
        indexPtr[3] = static_cast<int*>(&auxTable[2 * OW + OH]);
        indexPtr[4] = static_cast<int*>(&auxTable[2 * OW + 2 * OH]);
        indexPtr[5] = static_cast<int*>(&auxTable[2 * OW + 2 * OH + OD]);

        weightPtr[0] = reinterpret_cast<float*>(&auxTable[scratchLen]);
        weightPtr[1] = reinterpret_cast<float*>(&auxTable[scratchLen + OW]);
        weightPtr[2] = reinterpret_cast<float*>(&auxTable[scratchLen + 2 * OW]);
        weightPtr[3] = reinterpret_cast<float*>(&auxTable[scratchLen + 2 * OW + OH]);
        weightPtr[4] = reinterpret_cast<float*>(&auxTable[scratchLen + 2 * OW + 2 * OH]);
        weightPtr[5] = reinterpret_cast<float*>(&auxTable[scratchLen + 2 * OW + 2 * OH + OD]);

        for (int ox = 0; ox < OW; ox++) {
            linearOnnxCF(ox, fx, IW, OW, indexPtr[0][ox], indexPtr[1][ox], weightPtr[0][ox], weightPtr[1][ox]);
        }
        for (int oy = 0; oy < OH; oy++) {
            linearOnnxCF(oy, fy, IH, OH, indexPtr[2][oy], indexPtr[3][oy], weightPtr[2][oy], weightPtr[3][oy]);
        }
        for (int oz = 0; oz < OD; oz++) {
            linearOnnxCF(oz, fz, ID, OD, indexPtr[4][oz], indexPtr[5][oz], weightPtr[4][oz], weightPtr[5][oz]);
        }
    }
}

// table layout:
// wd .........wd, wh............wh, ww.............ww, id...........id, ih............ih, iw..............iw
//                        |                                                      |
//                   wh0.....wh_diameter                                    ih0.....ih_diameter
void Interpolate::InterpolateExecutorBase::buildTblLinear(const SizeVector& srcDimPad5d, const SizeVector& dstDim5d,
                                            const std::vector<float>& dataScales, int kernel_width, bool antialias) {
    int dimSize = dataRank;
    float fz = (dimSize == 5) ? dataScales[dimSize - 3] : 1.f;
    float fy = dataScales[dimSize - 2];
    float fx = dataScales[dimSize - 1];
    size_t ID = srcDimPad5d[2], IH = srcDimPad5d[3], IW = srcDimPad5d[4];
    size_t OD = dstDim5d[2], OH = dstDim5d[3], OW = dstDim5d[4];

    if (!(IW == OW && IH == OH && ID == OD)) {
        float ax = antialias ? fx : 1.0f;
        float ay = antialias ? fy : 1.0f;
        float az = antialias ? fz : 1.0f;

        int rx = (fx > 1.0f) ? 2 : static_cast<int>(ceil(static_cast<float>(kernel_width) / ax));
        int ry = (fy > 1.0f) ? 2 : static_cast<int>(ceil(static_cast<float>(kernel_width) / ay));
        int rz = (fz > 1.0f) ? 2 : static_cast<int>(ceil(static_cast<float>(kernel_width) / az));

        int diaOD = 2 * rz + 1;
        int diaOH = 2 * ry + 1;
        int diaOW = 2 * rx + 1;
        int sizeOD = OD * diaOD;
        int sizeOH = OH * diaOH;
        int sizeOW = OW * diaOW;
        auxTable.resize((sizeOD + sizeOH + sizeOW) * 2);
        float *weightTable = reinterpret_cast<float*>(&auxTable[0]);
        float *weightOD = static_cast<float*>(&weightTable[0]);
        float *weightOH = static_cast<float*>(&weightTable[sizeOD]);
        float *weightOW = static_cast<float*>(&weightTable[sizeOD + sizeOH]);

        int *idxTable = static_cast<int*>(&auxTable[sizeOD + sizeOH + sizeOW]);
        int *idxOD = static_cast<int*>(&idxTable[0]);
        int *idxOH = static_cast<int*>(&idxTable[sizeOD]);
        int *idxOW = static_cast<int*>(&idxTable[sizeOD + sizeOH]);

        for (size_t oz = 0; oz < OD; oz++) {
            float iz = coordTransToInput(oz, fz, ID, OD);
            int iz_r = static_cast<int>(std::round(iz));
            for (int r = iz_r - rz, i = 0; r <= iz_r + rz; r++, i++) {
                idxOD[oz * diaOD + i] = r;
                if (r < 0 || r >= static_cast<int>(ID)) {
                    weightOD[oz * diaOD + i] = 0.f;
                } else {
                    float dz = iz - r;
                    weightOD[oz * diaOD + i] = az * triangleCoeff(az * dz);
                }
            }
        }
        for (size_t oy = 0; oy < OH; oy++) {
            float iy = coordTransToInput(oy, fy, IH, OH);
            int iy_r = static_cast<int>(std::round(iy));
            for (int r = iy_r - ry, i = 0; r <= iy_r + ry; r++, i++) {
                idxOH[oy * diaOH + i] = r;
                if (r < 0 || r >= static_cast<int>(IH)) {
                    weightOH[oy * diaOH + i] = 0.f;
                } else {
                    float dy = iy - r;
                    weightOH[oy * diaOH + i] = ay * triangleCoeff(ay * dy);
                }
            }
        }
        for (size_t ox = 0; ox < OW; ox++) {
            float ix = coordTransToInput(ox, fx, IW, OW);
            int ix_r = static_cast<int>(std::round(ix));
            for (int r = ix_r - rx, i = 0; r <= ix_r + rx; r++, i++) {
                idxOW[ox * diaOW + i] = r;
                if (r < 0 || r >= static_cast<int>(IW)) {
                    weightOW[ox * diaOW + i] = 0.f;
                } else {
                    float dx = ix - r;
                    weightOW[ox * diaOW + i] = ax * triangleCoeff(ax * dx);
                }
            }
        }
    }
}

std::vector<float> Interpolate::InterpolateExecutorBase::getCubicCoeffs(float mantissa, float a) {
    float m = std::fabs(mantissa);
    std::vector<float> coeffs(4, 0.f);

    coeffs[0] = a * (m - 1.0) * (m - 1.0) * m;
    coeffs[1] = ((a + 2.0) * m - (a + 3.0)) * m * m + 1.0;
    coeffs[2] = (((-a - 2.0) * m + (2.0 * a + 3.0)) * m - a) * m;
    coeffs[3] = -a * m * m * (m - 1.0);
    return coeffs;
}

// table layout:
// OW      OW         OW         OW         OW          OH       OH           OH           OH           OH
// x_idx   x_weight0  x_weight1  x_weight2  x_weight3   y_idx    y_weight0    y_weight1    y_weight2    y_weight3
void Interpolate::InterpolateExecutorBase::buildTblCubic(const SizeVector& srcDimPad5d, const SizeVector& dstDim5d, const std::vector<float>& dataScales,
                                        float cubicCoeff, InterpolateLayoutType layout) {
    int dimSize = dataRank;
    float fy = dataScales[dimSize - 2];
    float fx = dataScales[dimSize - 1];
    int IH = srcDimPad5d[3], IW = srcDimPad5d[4];
    int OH = dstDim5d[3], OW = dstDim5d[4];

    // idxNum for index, CUBIC_GRID_LEN for weight
    const int idxNum = 1;
    size_t idxWeightSize = (CUBIC_GRID_LEN + idxNum) * OW + (CUBIC_GRID_LEN + idxNum) * OH;
    if (layout != InterpolateLayoutType::planar) {
        auxTable.resize(idxWeightSize);
    } else {
        size_t sequenceSize = 2 * OH * OW;
        auxTable.resize(idxWeightSize + sequenceSize);
    }

    int tblAdvance = 0;
    int *xOrigin = static_cast<int*>(&auxTable[tblAdvance]);
    tblAdvance += OW;
    float *xFactor = reinterpret_cast<float*>(&auxTable[tblAdvance]);
    for (int ox = 0; ox < OW; ox++) {
        float ix = coordTransToInput(ox, fx, IW, OW);
        int ix_r = static_cast<int>(std::floor(ix));
        xOrigin[ox] = ix_r;
        float m = ix - ix_r;
        std::vector<float> coffes = getCubicCoeffs(m, cubicCoeff);
        xFactor[CUBIC_GRID_LEN * ox] = coffes[0];
        xFactor[CUBIC_GRID_LEN * ox + 1] = coffes[1];
        xFactor[CUBIC_GRID_LEN * ox + 2] = coffes[2];
        xFactor[CUBIC_GRID_LEN * ox + 3] = coffes[3];
    }

    tblAdvance += CUBIC_GRID_LEN * OW;
    int *yOrigin = static_cast<int*>(&auxTable[tblAdvance]);
    tblAdvance += OH;
    float *yFactor = reinterpret_cast<float*>(&auxTable[tblAdvance]);
    for (int oy = 0; oy < OH; oy++) {
        float iy = coordTransToInput(oy, fy, IH, OH);
        int iy_r = static_cast<int>(std::floor(iy));
        yOrigin[oy] = iy_r;
        float m = iy - iy_r;
        std::vector<float> coffes = getCubicCoeffs(m, cubicCoeff);
        yFactor[CUBIC_GRID_LEN * oy] = coffes[0];
        yFactor[CUBIC_GRID_LEN * oy + 1] = coffes[1];
        yFactor[CUBIC_GRID_LEN * oy + 2] = coffes[2];
        yFactor[CUBIC_GRID_LEN * oy + 3] = coffes[3];
    }

    if (layout == InterpolateLayoutType::planar) {
        tblAdvance += CUBIC_GRID_LEN * OH;
        int *sequenceOH = static_cast<int*>(&auxTable[tblAdvance]);
        tblAdvance += OH * OW;
        int *sequenceOW = static_cast<int*>(&auxTable[tblAdvance]);
        for (int h = 0; h < OH; ++h) {
            int offset = h * OW;
            for (int w = 0; w < OW; ++w) {
                sequenceOH[offset + w] = h * sizeof(int);
                sequenceOW[offset + w] = w * sizeof(int);
            }
        }
    }
}

float Interpolate::InterpolateExecutorBase::getPillowBilinearCoeffs(float m) {
    if (m < 0.0f)
        m = -m;
    if (m < 1.0)
        return 1.0f - m;
    return 0.0f;
}

float Interpolate::InterpolateExecutorBase::getPillowBicubicCoeffs(float m) {
    float a = -0.5f;
    if (m < 0.0f)
        m = -m;
    if (m < 1.0)
        return ((a + 2.0) * m - (a + 3.0)) * m * m + 1.0;
    if (m < 2.0f)
        return (((m - 5) * m + 8) * m - 4) * a;
    return 0.0f;
}

void Interpolate::InterpolateExecutorBase::buildTblPillow(const SizeVector& srcDimPad5d, const SizeVector& dstDim5d, const std::vector<float>& dataScales,
                                        float cubicCoeff, InterpolateLayoutType layout) {
    int dimSize = dataRank;
    float fy = dataScales[dimSize - 2];
    float fx = dataScales[dimSize - 1];
    int IH = srcDimPad5d[3], IW = srcDimPad5d[4];
    int OH = dstDim5d[3], OW = dstDim5d[4];

    struct filterArgs {
        float (*weightGen)(float m);
        float ScaleClipReciprocal;
        float filterRadius;
        float filterLen;
    };

    // pillowScale: e.g. 2.0 means down sample 2 times
    auto generateArgs = [&] (float pillowScale) -> filterArgs {
        filterArgs args;
        float scaleClip = pillowScale < 1.0f ? 1.0f : pillowScale;
        args.ScaleClipReciprocal = 1.0f / scaleClip;
        args.filterRadius = (mode == InterpolateMode::bilinear_pillow) ? PILLOW_BILINEAR_WINDOW_SCALE * scaleClip :
                                                                       PILLOW_BICUBIC_WINDOW_SCALE * scaleClip;
        args.filterLen = static_cast<int>(std::ceil(args.filterRadius) * 2 + 1);
        args.weightGen = (mode == InterpolateMode::bilinear_pillow) ? this->getPillowBilinearCoeffs:
                                                                       this->getPillowBicubicCoeffs;
        return args;
    };

    filterArgs filterArgsX = generateArgs(1.0f / fx);
    filterArgs filterArgsY = generateArgs(1.0f / fy);

    // index with Run Length Coding(start+len for each ow/oh)
    size_t weightLen = filterArgsX.filterLen * OW + filterArgsY.filterLen * OH;
    size_t boundLen = 2 * OW + 2 * OH;
    auxTable.resize(2 + weightLen + boundLen);
    size_t offset = 0;
    auxTable[offset] = filterArgsX.filterLen;
    auxTable[offset + 1] = filterArgsY.filterLen;
    offset += 2;
    float *weightX = reinterpret_cast<float*>(&auxTable[offset]);
    offset += filterArgsX.filterLen * OW;
    float *weightY = reinterpret_cast<float*>(&auxTable[offset]);
    offset += filterArgsY.filterLen * OH;
    int *indexX = static_cast<int*>(&auxTable[offset]);
    offset += 2 * OW;
    int *indexY = static_cast<int*>(&auxTable[offset]);

    auto generateTbl = [&] (int inLen, int outLen, float fScale, filterArgs args, float* weightTbl, int* idxTbl) {
        int min = 0;
        int max = 0;
        for (int ox = 0; ox < outLen; ox++) {
            float ixCenter = coordTransToInput(ox, fScale, inLen, outLen);
            min = static_cast<int>(ixCenter - args.filterRadius + 0.5f);
            if (min < 0) {
                min = 0;
            }
            max = static_cast<int>(ixCenter + args.filterRadius + 0.5f);
            if (max > inLen) {
                max = inLen;
            }
            // use [min, max) range of input to get output
            // below let max become len
            max -= min;
            idxTbl[2 * ox] = min;
            idxTbl[2 * ox + 1] = max;

            size_t offset = ox * args.filterLen;
            float weightSum = 0;
            int ix = 0;
            for (ix = 0; ix < max; ix++) {
                // use distance to center as a parameter to compute weight
                float w = args.weightGen((ix + min - ixCenter + 0.5) * args.ScaleClipReciprocal);
                weightTbl[offset + ix] = w;
                weightSum += w;
            }
            if (weightSum != 0) {
                for (ix = 0; ix < max; ix++) {
                    weightTbl[offset + ix] /= weightSum;
                }
            }

            // filterlen is maximum possible len, set others to 0 for possible uniform process(vector)
            for (; ix < args.filterLen; ix++)
                weightTbl[offset + ix] = 0.f;
        }
    };

    generateTbl(IW, OW, fx, filterArgsX, weightX, indexX);
    generateTbl(IH, OH, fy, filterArgsY, weightY, indexY);
}

void Interpolate::InterpolateRefExecutor::NNRef(const uint8_t *in_ptr_, uint8_t *out_ptr_, int B, int C, int ID, int IH, int IW,
                                                          int OD, int OH, int OW) {
    int *index_d = static_cast<int*>(&auxTable[0]);
    int *index_h = static_cast<int*>(&auxTable[OD]);
    int *index_w = static_cast<int*>(&auxTable[OD + OH]);

    const float *in_ptr_f32 = reinterpret_cast<const float *>(in_ptr_);
    float *out_ptr_f32 = reinterpret_cast<float *>(out_ptr_);

    parallel_for3d(B, C, OD, [&](size_t b, size_t c, size_t od) {
        const float *in_ptr = in_ptr_f32 + (IW * IH * ID * C * b + IW * IH * ID * c + IW * IH * index_d[od]);
        float *out_ptr = out_ptr_f32 + (OW * OH * OD * C * b + OW * OH * OD * c + OW * OH * od);
        for (int oh = 0; oh < OH; oh++) {
            const float *in_ptr_h = in_ptr + (IW * index_h[oh]);
            float *out_ptr_h = out_ptr + (OW * oh);
            for (int ow = 0; ow < OW; ow++) {
                out_ptr_h[ow] = in_ptr_h[index_w[ow]];
            }
        }
    });
}

void Interpolate::InterpolateRefExecutor::linearOnnxRef(const uint8_t *in_ptr_, uint8_t *out_ptr_, int B, int C, int ID, int IH, int IW,
                                                                  int OD, int OH, int OW) {
    std::vector<int*> indexPtr(MAX_INPUT_INTERPOLATE, 0);
    std::vector<float*> weightPtr(MAX_INPUT_INTERPOLATE, 0);
    // FrontTopLeft:0, FrontTopRight:1, FrontBottomLeft:2, FrontBottomRight:3,
    // EndTopLeft:4,   EndTopRight:5,   EndBottomLeft:6,   EndBottomRight:7
    // weight: Left:0, ritht:1, top:2, bottom:3, front:4, end:5

    int eltInGrid = (spatialDimSize > 2) ? MAX_INPUT_INTERPOLATE : ((spatialDimSize > 1) ? 4 : 2);
    int scratchLen = rnd_up(eltInGrid * OW * OH * OD, 16);

    indexPtr[0] = static_cast<int*>(&auxTable[0]);
    indexPtr[1] = static_cast<int*>(&auxTable[OW * OH * OD]);
    weightPtr[0] = reinterpret_cast<float*>(&auxTable[scratchLen]);
    weightPtr[1] = reinterpret_cast<float*>(&auxTable[scratchLen + OW * OH * OD]);
    if (spatialDimSize > 1) {
        indexPtr[2] = static_cast<int*>(&auxTable[2 * OW * OH * OD]);
        indexPtr[3] = static_cast<int*>(&auxTable[3 * OW * OH * OD]);
        weightPtr[2] = reinterpret_cast<float*>(&auxTable[scratchLen + 2 * OW * OH * OD]);
        weightPtr[3] = reinterpret_cast<float*>(&auxTable[scratchLen + 3 * OW * OH * OD]);
    }
    if (spatialDimSize > 2) {
        indexPtr[4] = static_cast<int*>(&auxTable[4 * OW * OH * OD]);
        indexPtr[5] = static_cast<int*>(&auxTable[5 * OW * OH * OD]);
        indexPtr[6] = static_cast<int*>(&auxTable[6 * OW * OH * OD]);
        indexPtr[7] = static_cast<int*>(&auxTable[7 * OW * OH * OD]);
        weightPtr[4] = reinterpret_cast<float*>(&auxTable[scratchLen + 4 * OW * OH * OD]);
        weightPtr[5] = reinterpret_cast<float*>(&auxTable[scratchLen + 5 * OW * OH * OD]);
    }

    const float *in_ptr_f32 = reinterpret_cast<const float *>(in_ptr_);
    float *out_ptr_f32 = reinterpret_cast<float *>(out_ptr_);

    parallel_for2d(B, C, [&](size_t b, size_t c) {
        float *out_ptr_nc = out_ptr_f32 + (OD * OH * OW * C * b + OD * OH * OW * c);
        const float *in_ptr_nc = in_ptr_f32 + (ID * IH * IW * C * b + ID * IH * IW * c);
        // do not combined 1d/2d to 3d unified process to get rid of invalid computing.
        switch (spatialDimSize) {
            case 1:
                for (int i = 0; i < OW; i++) {
                    float src0 = in_ptr_nc[indexPtr[0][i]];
                    float src1 = in_ptr_nc[indexPtr[1][i]];

                    out_ptr_nc[i] = src0 * weightPtr[0][i] +
                                    src1 * weightPtr[1][i];
                }
                break;
            case 2:
                for (int i = 0; i < OH * OW; i++) {
                    float src00 = in_ptr_nc[indexPtr[0][i]];
                    float src01 = in_ptr_nc[indexPtr[1][i]];
                    float src10 = in_ptr_nc[indexPtr[2][i]];
                    float src11 = in_ptr_nc[indexPtr[3][i]];

                    out_ptr_nc[i] = src00 * weightPtr[2][i] * weightPtr[0][i] +
                                    src01 * weightPtr[2][i] * weightPtr[1][i] +
                                    src10 * weightPtr[3][i] * weightPtr[0][i] +
                                    src11 * weightPtr[3][i] * weightPtr[1][i];
                }
                break;
            case 3:
                for (int i = 0; i < OD * OH * OW; i++) {
                    float src000 = in_ptr_nc[indexPtr[0][i]];
                    float src001 = in_ptr_nc[indexPtr[1][i]];
                    float src010 = in_ptr_nc[indexPtr[2][i]];
                    float src011 = in_ptr_nc[indexPtr[3][i]];
                    float src100 = in_ptr_nc[indexPtr[4][i]];
                    float src101 = in_ptr_nc[indexPtr[5][i]];
                    float src110 = in_ptr_nc[indexPtr[6][i]];
                    float src111 = in_ptr_nc[indexPtr[7][i]];

                    // float dstValue =
                    // weightPtr[4][i] * weightPtr[2][i] * weightPtr[0][i] * src000 +
                    // weightPtr[4][i] * weightPtr[2][i] * weightPtr[1][i] * src001 +
                    // weightPtr[4][i] * weightPtr[3][i] * weightPtr[0][i] * src010 +
                    // weightPtr[4][i] * weightPtr[3][i] * weightPtr[1][i] * src011 +
                    // weightPtr[5][i] * weightPtr[2][i] * weightPtr[0][i] * src100 +
                    // weightPtr[5][i] * weightPtr[2][i] * weightPtr[1][i] * src101 +
                    // weightPtr[5][i] * weightPtr[3][i] * weightPtr[0][i] * src110 +
                    // weightPtr[5][i] * weightPtr[3][i] * weightPtr[1][i] * src111;

                    out_ptr_nc[i] =
                    weightPtr[4][i] * (weightPtr[2][i] * (weightPtr[0][i] * src000 +
                                                          weightPtr[1][i] * src001) +
                                       weightPtr[3][i] * (weightPtr[0][i] * src010 +
                                                          weightPtr[1][i] * src011)) +
                    weightPtr[5][i] * (weightPtr[2][i] * (weightPtr[0][i] * src100 +
                                                          weightPtr[1][i] * src101) +
                                       weightPtr[3][i] * (weightPtr[0][i] * src110 +
                                                          weightPtr[1][i] * src111));
                }
                break;
            default:
                break;
        }
    });
}

void Interpolate::InterpolateRefExecutor::cubicRef(const uint8_t *in_ptr_, uint8_t *out_ptr_, int B, int C, int IH, int IW, int OH, int OW) {
    const int idxNum = 1;
    int *xOrigin = static_cast<int*>(&auxTable[0]);
    float *xFactor = reinterpret_cast<float*>(&auxTable[OW]);
    int *yOrigin = static_cast<int*>(&auxTable[(CUBIC_GRID_LEN + idxNum) * OW]);
    float *yFactor = reinterpret_cast<float*>(&auxTable[(CUBIC_GRID_LEN + idxNum) * OW + OH]);

    const float *in_ptr_f32 = reinterpret_cast<const float *>(in_ptr_);
    float *out_ptr_f32 = reinterpret_cast<float *>(out_ptr_);

    parallel_for4d(B, C, OH, OW, [&](size_t n, size_t c, size_t oy, size_t ox) {
        const float *in_ptr_nc = in_ptr_f32 + (IW * IH * C * n + IW * IH * c);
        float *out_ptr_nc = out_ptr_f32 + (OW * OH * C * n + OW * OH * c);

        int iy = yOrigin[oy];
        int ix = xOrigin[ox];

        float retY = 0.f;
        for (int y = iy - 1, i = 0; y <= iy + 2; y++, i++) {
            int yInRange = std::max(0, std::min(y, IH - 1));
            const float *in_ptr_nch = in_ptr_nc + IW * yInRange;
            float retX = 0.f;
            for (int x = ix - 1, j = 0; x <= ix + 2; x++, j++) {
                int xInRange = std::max(0, std::min(x, IW - 1));
                retX += xFactor[ox * CUBIC_GRID_LEN + j] * in_ptr_nch[xInRange];
            }
            retY += yFactor[oy * CUBIC_GRID_LEN + i] * retX;
        }
        out_ptr_nc[oy * OW + ox] = retY;
    });
}

float Interpolate::InterpolateRefExecutor::getValue(const uint8_t *base, size_t offset, InferenceEngine::Precision prec) {
    const uint8_t *baseOffset = base + offset;
    switch (prec) {
        case Precision::U8: {
            return static_cast<float>(*baseOffset);
            break;
        }
        case Precision::I8: {
            const int8_t *valuePtr = reinterpret_cast<const int8_t *>(baseOffset);
            return static_cast<float>(*valuePtr);
            break;
        }
        case Precision::BF16: {
            const uint16_t *valuePtr = reinterpret_cast<const uint16_t *>(baseOffset);
            return bfloat16_t::from_bits(*valuePtr);
            break;
        }
        case Precision::FP32: {
            const float *valuePtr = reinterpret_cast<const float *>(baseOffset);
            return *valuePtr;
            break;
        }
        default: {
            IE_THROW() << "Interpolate layer does not support precision: " << prec;
            break;
        }
    }
}

void Interpolate::InterpolateRefExecutor::setValue(uint8_t *base, size_t offset, float value, InferenceEngine::Precision prec) {
    uint8_t *baseOffset = base + offset;
    switch (prec) {
        case Precision::U8: {
            uint8_t data = static_cast<uint8_t>(value < 0 ? 0 : value);
            cpu_memcpy(baseOffset, &data, 1);
            break;
        }
        case Precision::I8: {
            int8_t data = static_cast<int8_t>(value);
            cpu_memcpy(baseOffset, &data, 1);
            break;
        }
        case Precision::BF16: {
            uint16_t data = bfloat16_t(value).to_bits();
            cpu_memcpy(baseOffset, &data, 2);
            break;
        }
        case Precision::FP32: {
            cpu_memcpy(baseOffset, &value, sizeof(float));
            break;
        }
        default: {
            IE_THROW() << "Interpolate layer does not support precision: " << prec;
            break;
        }
    }
}

void Interpolate::InterpolateRefExecutor::linearInterpolation(const uint8_t *in_ptr_, uint8_t *out_ptr_, int B, int C, int ID, int IH, int IW,
                                          float fx, float fy, float fz, int OD, int OH, int OW, int kernel_width, bool antialias) {
    if (IW == OW && IH == OH && ID == OD) {
        size_t spatialDimSize = IW * IH * ID;
        // TODO: enable when fusing into interp with linear mode will support
        if (/*fusedWith.empty() &&*/ inputPrec == outputPrec) {
            size_t size = B * C * spatialDimSize * srcDataSize;
            cpu_memcpy(out_ptr_, in_ptr_, size);
        } else {
            parallel_for2d(B, C, [&](size_t b, size_t c) {
                const uint8_t *in_ptr_nc = in_ptr_ + (spatialDimSize * C * b + spatialDimSize * c) * srcDataSize;
                uint8_t *out_ptr_nc = out_ptr_ + (spatialDimSize * C * b + spatialDimSize * c) * dstDataSize;
                for (size_t i = 0; i < spatialDimSize; i++) {
                    float dstValue = getValue(in_ptr_nc, i * srcDataSize, inputPrec);
                    setValue(out_ptr_nc, i * dstDataSize, dstValue, outputPrec);
                }
            });
        }
        return;
    }

    float ax = antialias ? fx : 1.0f;
    float ay = antialias ? fy : 1.0f;
    float az = antialias ? fz : 1.0f;

    int rx = (fx > 1.0f) ? 2 : static_cast<int>(ceil(static_cast<float>(kernel_width) / ax));
    int ry = (fy > 1.0f) ? 2 : static_cast<int>(ceil(static_cast<float>(kernel_width) / ay));
    int rz = (fz > 1.0f) ? 2 : static_cast<int>(ceil(static_cast<float>(kernel_width) / az));

    int diaOD = 2 * rz + 1;
    int diaOH = 2 * ry + 1;
    int diaOW = 2 * rx + 1;
    int sizeOD = OD * diaOD;
    int sizeOH = OH * diaOH;
    int sizeOW = OW * diaOW;

    float *weightTable = reinterpret_cast<float*>(&auxTable[0]);
    float *weightOD = static_cast<float*>(&weightTable[0]);
    float *weightOH = static_cast<float*>(&weightTable[sizeOD]);
    float *weightOW = static_cast<float*>(&weightTable[sizeOD + sizeOH]);

    int *idxTable = static_cast<int*>(&auxTable[sizeOD + sizeOH + sizeOW]);
    int *idxOD = static_cast<int*>(&idxTable[0]);
    int *idxOH = static_cast<int*>(&idxTable[sizeOD]);
    int *idxOW = static_cast<int*>(&idxTable[sizeOD + sizeOH]);

    parallel_for2d(B, C, [&](size_t b, size_t c) {
        const uint8_t *in_ptr_nc = in_ptr_ + (IW * IH * ID * C * b + IW * IH * ID * c) * srcDataSize;
        uint8_t *out_ptr_nc = out_ptr_ + (OW * OH * OD * C * b + OW * OH * OD * c) * dstDataSize;
        for (int oz = 0; oz < OD; oz++) {
            uint8_t *out_ptr_ncd = out_ptr_nc + (OW * OH * oz) * dstDataSize;
            for (int oy = 0; oy < OH; oy++) {
                uint8_t *out_ptr_ncdh = out_ptr_ncd + (OW * oy) * dstDataSize;
                for (int ox = 0; ox < OW; ox++) {
                    float sum = 0.f;
                    float wsum = 0.f;

                    // this comment explains the original algo.
                    // for (int z = iz_r - rz; z <= iz_r + rz; z++) {
                    //    for (int y = iy_r - ry; y <= iy_r + ry; y++) {
                    //        for (int x = ix_r - rx; x <= ix_r + rx; x++) {
                    //            bool is_continue =  z < 0                     ||
                    //                                y < 0                     ||
                    //                                x < 0                     ||
                    //                                z >= static_cast<int>(ID) ||
                    //                                y >= static_cast<int>(IH) ||
                    //                                x >= static_cast<int>(IW);
                    //            if (is_continue)
                    //                continue;

                    //            float dx = ix - x;
                    //            float dy = iy - y;
                    //            float dz = iz - z;

                    //            float w = ax * triangleCoeff(ax * dx) *
                    //                      ay * triangleCoeff(ay * dy) *
                    //                      az * triangleCoeff(az * dz);

                    //            sum += w * getValue(in_ptr_nc, (z * IH * IW + y * IW + x) * srcDataSize, inputPrec);
                    //            wsum += w;
                    //        }
                    //    }
                    //}

                    for (int iz = 0; iz < diaOD; iz++) {
                        if (weightOD[oz * diaOD + iz] == 0.f)
                            continue;
                        for (int iy = 0; iy < diaOH; iy++) {
                            if (weightOH[oy * diaOH + iy] == 0.f) {
                                continue;
                            }
                            for (int ix = 0; ix < diaOW; ix++) {
                                if (weightOW[ox * diaOW + ix] == 0.f) {
                                    continue;
                                }
                                float w = weightOD[oz * diaOD + iz] * weightOH[oy * diaOH + iy] * weightOW[ox * diaOW + ix];
                                float value = getValue(in_ptr_nc,
                                    (idxOD[oz * diaOD + iz] * IH * IW + idxOH[oy * diaOH + iy] * IW + idxOW[ox * diaOW + ix]) * srcDataSize, inputPrec);

                                sum += w * value;
                                wsum += w;
                            }
                        }
                    }

                    if (!wsum) {
                        setValue(out_ptr_ncdh, ox * dstDataSize, 0.f, outputPrec);
                    } else {
                        float dst_value = sum / wsum;
                        setValue(out_ptr_ncdh, ox * dstDataSize, dst_value, outputPrec);
                    }
                }
            }
        }
    });
}

void Interpolate::InterpolateRefExecutor::pillowRef(const uint8_t *in_ptr_, uint8_t *out_ptr_, int B, int C, int IH, int IW, int OH, int OW) {
    size_t offset = 0;
    int filterLenX = auxTable[offset];
    int filterLenY = auxTable[offset + 1];
    offset += 2;
    float *weightX = reinterpret_cast<float*>(&auxTable[offset]);
    offset += filterLenX * OW;
    float *weightY = reinterpret_cast<float*>(&auxTable[offset]);
    offset += filterLenY * OH;
    int *indexX = static_cast<int*>(&auxTable[offset]);
    offset += 2 * OW;
    int *indexY = static_cast<int*>(&auxTable[offset]);

    // workBuffer needed when both pass is true
    bool xPass = IW != OW;
    bool yPass = IH != OH;

    // --------    ----
    // |      |    |  |
    // |      |--> |  |
    // |      |    |  |
    // |      |    |  |
    // --------    ----
    //              \|/
    //             ----
    //             |  |
    //             |  |
    //             ----
    parallel_for2d(B, C, [&](size_t b, size_t c) {
        const uint8_t *in_ptr_nc = in_ptr_ + (IW * IH * C * b + IW * IH * c) * srcDataSize;
        uint8_t *out_ptr_nc = out_ptr_ + (OW * OH * C * b + OW * OH * c) * dstDataSize;
        uint8_t *xpass_out_ptr_nc = nullptr;
        const uint8_t *ypass_in_ptr_nc = nullptr;
        if (xPass && yPass) {
            size_t threadsNum = parallel_get_num_threads();
            size_t parallelNum = B * C;
            // IH * OW buf needed
            if (parallelNum < threadsNum) {
                xpass_out_ptr_nc = static_cast<uint8_t*>(&pillow_working_buf[(OW * IH * C * b + OW * IH * c) * srcDataSize]);
                ypass_in_ptr_nc = static_cast<const uint8_t*>(&pillow_working_buf[(OW * IH * C * b + OW * IH * c) * srcDataSize]);
            } else {
                size_t threadsIdx = parallel_get_thread_num();
                xpass_out_ptr_nc = static_cast<uint8_t*>(&pillow_working_buf[(threadsIdx * OW * IH) * srcDataSize]);
                ypass_in_ptr_nc = static_cast<const uint8_t*>(&pillow_working_buf[(threadsIdx * OW * IH) * srcDataSize]);
            }
        } else if (xPass && !yPass) {
            xpass_out_ptr_nc = out_ptr_nc;
        } else if (!xPass && yPass) {
            ypass_in_ptr_nc = in_ptr_nc;
        } else if (!xPass && !yPass) {
            cpu_memcpy(out_ptr_nc, in_ptr_nc, OH * OW * dstDataSize);
        }
        float result;
        int f, filterS, filterL;
        float* weight;
        if (xPass) {
            for (size_t ih = 0; ih < static_cast<size_t>(IH); ih++) {
                for (size_t ow = 0; ow < static_cast<size_t>(OW); ow++) {
                    filterS = indexX[ow * 2];
                    filterL = indexX[ow * 2 + 1];
                    weight = reinterpret_cast<float*>(&weightX[ow * filterLenX]);
                    result = 0.f;
                    for (f = 0; f < filterL; f++) {
                        float pixel = getValue(in_ptr_nc, (ih * IW + f + filterS) * srcDataSize, inputPrec);
                        result += pixel * weight[f];
                    }
                    if (!isFloatCompatible(outputPrec)) {
                        result = static_cast<float>(static_cast<int>(result >= 0.0 ? result + 0.5f : result - 0.5f));
                    }
                    setValue(xpass_out_ptr_nc, (ih * OW + ow) * dstDataSize, result, outputPrec);
                }
            }
        }
        if (yPass) {
            for (size_t oh = 0; oh < static_cast<size_t>(OH); oh++) {
                filterS = indexY[oh * 2];
                filterL = indexY[oh * 2 + 1];
                weight = reinterpret_cast<float*>(&weightY[oh * filterLenY]);
                for (size_t ow = 0; ow < static_cast<size_t>(OW); ow++) {
                    result = 0.f;
                    for (f = 0; f < filterL; f++) {
                        float pixel = getValue(ypass_in_ptr_nc, ((f + filterS) * OW + ow) * srcDataSize, inputPrec);
                        result += pixel * weight[f];
                    }
                    if (!isFloatCompatible(outputPrec)) {
                        result = static_cast<float>(static_cast<int>(result >= 0.0 ? result + 0.5f : result - 0.5f));
                    }
                    setValue(out_ptr_nc, (oh * OW + ow) * dstDataSize, result, outputPrec);
                }
            }
        }
    });
}

void Interpolate::InterpolateExecutorBase::create_pillow_working_buf(InterpolateLayoutType layout) {
    if (srcDimPad5d[3] == dstDim5d[3] || srcDimPad5d[4] == dstDim5d[4])
        return;
    size_t bufSize = srcDimPad5d[3] * dstDim5d[4] * srcDataSize; // IH * OW
    size_t threadsNum = parallel_get_num_threads();
    if (layout == InterpolateLayoutType::planar) {
        // B and C execute in parallel, need separate buf
        size_t parallelNum = srcDimPad5d[0] * srcDimPad5d[1];
        bufSize *= std::min(threadsNum, parallelNum);
    } else {
        bufSize *= srcDimPad5d[1]; // *C
        // B execute in parallel, need separate buf
        size_t parallelNum = srcDimPad5d[0];
        bufSize *= std::min(threadsNum, parallelNum);
    }
    pillow_working_buf.resize(bufSize);
}

Interpolate::InterpolateExecutorBase::InterpolateExecutorBase(const InterpolateAttrs& interpAttrs,
                                                      const VectorDims &srcDims,
                                                      const VectorDims &dstDims,
                                                      const std::vector<float> &dataScales) :
        mode(interpAttrs.mode), coordTransMode(interpAttrs.coordTransMode), configured_for_layout(interpAttrs.layout),
        inputPrec(interpAttrs.inPrc), outputPrec(interpAttrs.outPrc) {
    srcDimPad5d = to5Dim(getPaddedInputShape(srcDims, interpAttrs.padBegin, interpAttrs.padEnd));
    dstDim5d = to5Dim(dstDims);
    srcDataSize = interpAttrs.inPrc.size();
    dstDataSize = interpAttrs.outPrc.size();
    dataRank = srcDims.size();
    spatialDimSize = getSpatialDimsNum(dataRank);

    switch (mode) {
        case InterpolateMode::nearest: {
            buildTblNN(srcDimPad5d, dstDim5d, dataScales, interpAttrs.layout, interpAttrs.nearestMode);
            break;
        }
        case InterpolateMode::linear_onnx: {
            buildTblLinearOnnx(srcDimPad5d, dstDim5d, dataScales, interpAttrs.layout);
            break;
        }
        case InterpolateMode::linear: {
            static constexpr int LINEAR_KERNEL = 2;
            buildTblLinear(srcDimPad5d, dstDim5d, dataScales, LINEAR_KERNEL, interpAttrs.antialias);
            break;
        }
        case InterpolateMode::cubic: {
            buildTblCubic(srcDimPad5d, dstDim5d, dataScales, interpAttrs.cubeCoeff, interpAttrs.layout);
            break;
        }
        case InterpolateMode::bilinear_pillow:
        case InterpolateMode::bicubic_pillow: {
            buildTblPillow(srcDimPad5d, dstDim5d, dataScales, interpAttrs.cubeCoeff, interpAttrs.layout);
            if ((srcDimPad5d[4] != dstDim5d[4]) && (srcDimPad5d[3] != dstDim5d[3])) {
                create_pillow_working_buf(interpAttrs.layout);
            }
            break;
        }
        default: {
            IE_THROW() << "Interpolate executor does not support interpolate mode: " << mode;
            break;
        }
    }
}

Interpolate::InterpolateJitExecutor::InterpolateJitExecutor(const InterpolateAttrs& interpAttrs,
                                                                      const VectorDims &srcDims,
                                                                      const VectorDims &dstDims,
                                                                      const std::vector<float> &dataScales,
                                                                      const dnnl::primitive_attr &attr) :
        InterpolateExecutorBase(interpAttrs, srcDims, dstDims, dataScales) {
    auto jcp = jit_interpolate_config_params();
    jcp.mode = mode;
    jcp.src_prc = interpAttrs.inPrc;
    jcp.dst_prc = interpAttrs.outPrc;
    jcp.src_data_size = jcp.src_prc.size();
    jcp.dst_data_size = jcp.dst_prc.size();
    jcp.indices_size = sizeof(int);
    jcp.C = dstDim5d[1];
    jcp.OW = dstDim5d[4];
    jcp.OH = dstDim5d[3];
    jcp.OD = dstDim5d[2];
    jcp.IW = srcDimPad5d[4];
    jcp.IH = srcDimPad5d[3];
    jcp.ID = srcDimPad5d[2];
    jcp.spatial_dim_size = getSpatialDimsNum(srcDims.size());
    jcp.layout = interpAttrs.layout;
    if (mode == InterpolateMode::bilinear_pillow || mode == InterpolateMode::bicubic_pillow) {
        jcp.filterLenX = auxTable[0];
        jcp.filterLenY = auxTable[1];
        jcp.bound = static_cast<int*>(&auxTable[2 + jcp.OW * jcp.filterLenX + jcp.OH * jcp.filterLenY]);
    }
#if defined(OPENVINO_ARCH_X86_64)
    if (jcp.layout != InterpolateLayoutType::planar) {
        if (mayiuse(cpu::x64::avx512_core)) {
            interpolateKernel.reset(new jit_uni_interpolate_kernel_f32<cpu::x64::avx512_core>(jcp, *attr.get()));
        } else if (mayiuse(cpu::x64::avx2)) {
            interpolateKernel.reset(new jit_uni_interpolate_kernel_f32<cpu::x64::avx2>(jcp, *attr.get()));
        } else if (mayiuse(cpu::x64::sse41)) {
            interpolateKernel.reset(new jit_uni_interpolate_kernel_f32<cpu::x64::sse41>(jcp, *attr.get()));
        }
    } else if (mayiuse(cpu::x64::avx2) && interpAttrs.inPrc == InferenceEngine::Precision::FP32) {
        // gather ISA(for planar JIT kernel) for avx2 and fp32
        interpolateKernel.reset(new jit_uni_interpolate_kernel_f32<cpu::x64::avx2>(jcp, *attr.get()));
    } else {
        IE_THROW() << "Can't create InterpolateJitExecutor";
    }
#endif // OPENVINO_ARCH_X86_64
    if (interpolateKernel) {
        interpolateKernel->create_ker();
    } else {
        IE_THROW() << "Can't compile InterpolateJitExecutor";
    }
}

void Interpolate::InterpolateJitExecutor::exec(const uint8_t *in_ptr_, uint8_t *out_ptr_, const void *post_ops_data_) {
    size_t N = srcDimPad5d[0], C = srcDimPad5d[1], ID = srcDimPad5d[2], IH = srcDimPad5d[3], IW = srcDimPad5d[4];
    size_t OD = dstDim5d[2], OH = dstDim5d[3], OW = dstDim5d[4];

    if (!interpolateKernel) {
        IE_THROW() << "Can't execute, kernel for Interpolate node is not compiled";
    }
    switch (mode) {
        case InterpolateMode::nearest: {
            if (configured_for_layout == InterpolateLayoutType::planar) {
                NNPlanar(in_ptr_, out_ptr_, post_ops_data_, N, C, ID, IH, IW, OD, OH, OW);
            } else {
                NNCGathered(in_ptr_, out_ptr_, post_ops_data_, N, C, ID, IH, IW, OD, OH, OW);
            }
            break;
        }
        case InterpolateMode::linear_onnx: {
            if (configured_for_layout == InterpolateLayoutType::planar) {
                linearOnnxPlanar(in_ptr_, out_ptr_, post_ops_data_, N, C, ID, IH, IW, OD, OH, OW);
            } else {
                linearOnnxCGathered(in_ptr_, out_ptr_, post_ops_data_, N, C, ID, IH, IW, OD, OH, OW);
            }
            break;
        }
        case InterpolateMode::cubic: {
            if (configured_for_layout == InterpolateLayoutType::planar) {
                cubicPlanar(in_ptr_, out_ptr_, post_ops_data_, N, C, IH, IW, OH, OW);
            } else {
                cubicCGathered(in_ptr_, out_ptr_, post_ops_data_, N, C, IH, IW, OH, OW);
            }
            break;
        }
        case InterpolateMode::bilinear_pillow:
        case InterpolateMode::bicubic_pillow: {
            if (configured_for_layout == InterpolateLayoutType::by_channel) {
                pillowCGathered(in_ptr_, out_ptr_, post_ops_data_, N, C, IH, IW, OH, OW);
            } else {
                IE_THROW() << "Only channel_first jit kernel is supported for pillow mode" << mode;
            }
            break;
        }
        default: {
            IE_THROW() << "InterpolateJitExecutor has unsupported interpolate mode: " << mode;
        }
    }
}

void Interpolate::InterpolateRefExecutor::exec(const uint8_t *in_ptr_, uint8_t *out_ptr_, const void *post_ops_data_) {
    size_t N = srcDimPad5d[0], C = srcDimPad5d[1], ID = srcDimPad5d[2], IH = srcDimPad5d[3], IW = srcDimPad5d[4];
    size_t OD = dstDim5d[2], OH = dstDim5d[3], OW = dstDim5d[4];

    switch (mode) {
        case InterpolateMode::nearest: {
            NNRef(in_ptr_, out_ptr_, N, C, ID, IH, IW, OD, OH, OW);
            break;
        }
        case InterpolateMode::linear_onnx: {
            linearOnnxRef(in_ptr_, out_ptr_, N, C, ID, IH, IW, OD, OH, OW);
            break;
        }
        case InterpolateMode::cubic: {
            cubicRef(in_ptr_, out_ptr_, N, C, IH, IW, OH, OW);
            break;
        }
        case InterpolateMode::linear: {
            float fz = (dataRank == 5) ? dataScales[dataRank - 3] : 1.f;
            float fy = dataScales[dataRank - 2];
            float fx = dataScales[dataRank - 1];

            bool isDownsample = (fx < 1.f) || (fy < 1.f) || (fz < 1.f);
            int kernel_width = 2;
            linearInterpolation(in_ptr_, out_ptr_, N, C, ID, IH, IW, fx, fy, fz, OD, OH, OW, kernel_width, isDownsample && antialias);
            break;
        }
        case InterpolateMode::bilinear_pillow:
        case InterpolateMode::bicubic_pillow: {
            pillowRef(in_ptr_, out_ptr_, N, C, IH, IW, OH, OW);
            break;
        }
        default: {
            IE_THROW() << "Interpolate layer has unsupported interpolate mode: " << mode;
        }
    }
}

size_t Interpolate::getSpatialDimsNum(const Dim rank) {
    switch (rank) {
        case 1:
        case 3:
            return 1;
        case 2:
        case 4:
            return 2;
        case 5:
            return 3;
        default:
            IE_THROW() << "Can't define number spatial";
    }
}

bool Interpolate::canFuse(const NodePtr& node) const {
    if (!mayiuse(cpu::x64::sse41) ||
        interpAttrs.mode == InterpolateMode::linear ||
        interpAttrs.mode == InterpolateMode::bilinear_pillow ||
        interpAttrs.mode == InterpolateMode::bicubic_pillow) {
        return false;
    }

    return canFuseSimpleOperation(node);
}

bool Interpolate::created() const {
    return getType() == Type::Interpolate;
}

}   // namespace node
}   // namespace intel_cpu
}   // namespace ov<|MERGE_RESOLUTION|>--- conflicted
+++ resolved
@@ -2083,19 +2083,7 @@
                 config.inConfs[get_axis_id()].setMemDesc(creatorsMap.at(LayoutType::ncsp)->createSharedDesc(axesType, getInputShapeAtPort(get_axis_id())));
         }
 
-<<<<<<< HEAD
-            if (useAclExecutor) {
-                std::vector<MemoryDescPtr> srcMemoryDescs;
-                for (size_t i = 0; i < config.inConfs.size(); i++) {
-                    srcMemoryDescs.push_back(config.inConfs[i].getMemDesc());
-                }
-                std::vector<MemoryDescPtr> dstMemoryDescs;
-                for (size_t i = 0; i < config.outConfs.size(); i++) {
-                    dstMemoryDescs.push_back(config.outConfs[i].getMemDesc());
-                }
-=======
         config.outConfs[0].setMemDesc(creatorsMap.at(dataFormat)->createSharedDesc(outputPrecision, getOutputShapeAtPort(0)));
->>>>>>> 8005a3d0
 
         if (useAclExecutor) {
             std::vector<MemoryDescPtr> srcMemoryDescs;
@@ -2146,47 +2134,6 @@
         }
         pushDesc(LayoutType::ncsp, ref, true);
     } else {
-<<<<<<< HEAD
-        if (isAxesSpecified) {
-            config.inConfs.resize(4);
-        } else {
-            config.inConfs.resize(3);
-        }
-
-        auto& creatorsMap = BlockedDescCreator::getCommonCreators();
-        auto pushDesc = [&](LayoutType dataFormat, impl_desc_type implDetail, bool useAclExecutor = false) {
-            config.inConfs[DATA_ID].setMemDesc(creatorsMap.at(dataFormat)->createSharedDesc(inputPrecision, getInputShapeAtPort(DATA_ID)));
-            config.inConfs[TARGET_SHAPE_ID].setMemDesc(
-                creatorsMap.at(LayoutType::ncsp)->createSharedDesc(targetShapeType, getInputShapeAtPort(TARGET_SHAPE_ID)));
-            config.inConfs[get_scale_id()].setMemDesc(creatorsMap.at(LayoutType::ncsp)->createSharedDesc(scalesType, getInputShapeAtPort(get_scale_id())));
-
-            if (isAxesSpecified)
-                config.inConfs[get_axis_id()].setMemDesc(creatorsMap.at(LayoutType::ncsp)->createSharedDesc(axesType, getInputShapeAtPort(get_axis_id())));
-
-            config.outConfs[0].setMemDesc(creatorsMap.at(dataFormat)->createSharedDesc(outputPrecision, getOutputShapeAtPort(0)));
-
-            if (useAclExecutor) {
-                std::vector<MemoryDescPtr> srcMemoryDescs;
-                for (size_t i = 0; i < config.inConfs.size(); i++) {
-                    srcMemoryDescs.push_back(config.inConfs[i].getMemDesc());
-                }
-                std::vector<MemoryDescPtr> dstMemoryDescs;
-                for (size_t i = 0; i < config.outConfs.size(); i++) {
-                    dstMemoryDescs.push_back(config.outConfs[i].getMemDesc());
-                }
-
-                auto factory = std::make_shared<InterpolateExecutorFactory>(interpAttrs, srcMemoryDescs, dstMemoryDescs,
-                                                                        std::make_shared<ExecutorContext>(context, getPrimitivesPriority()));
-                if (!factory->isEmpty()) {
-                    supportedPrimitiveDescriptors.push_back({config, implDetail, factory});
-                }
-            } else {
-                supportedPrimitiveDescriptors.push_back({config, implDetail});
-            }
-        };
-
-=======
->>>>>>> 8005a3d0
         const auto &dataMinDims = getInputShapeAtPort(DATA_ID).getMinDims();
         bool isBlkApplied = getInputShapeAtPort(DATA_ID).getRank() > 1 && dataMinDims[1] != Shape::UNDEFINED_DIM && dataMinDims[1] > 1;
 
