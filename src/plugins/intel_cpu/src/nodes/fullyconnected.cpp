--- conflicted
+++ resolved
@@ -26,7 +26,6 @@
 #include "transformations/cpu_opset/common/op/fully_connected.hpp"
 #include "utils/debug_capabilities.h"
 #include "utils/general_utils.h"
-#include "utils/profiler.hpp"
 
 #include "fake_quantize.h"
 
@@ -76,14 +75,6 @@
 FullyConnected::FullyConnected(const std::shared_ptr<ov::Node>& op, const GraphContext::CPtr context)
     : Node(op, context, FCShapeInferFactory(op)),
       errorPrefix("FullyConnected node with name '" + getName() + "'") {
-    // init w_rank and w_size
-    if (!context->getCPUStreamExecutor()->get_rank().empty() && std::getenv("ENABLE_TP")) {
-        enable_tensor_parallel = std::getenv("ENABLE_TP") == nullptr ? false : true;
-        w_rank = context->getCPUStreamExecutor()->get_rank()[0];
-        w_size = 2;
-        // std::cout << "[dbg] w_rank: " << w_rank << ", w_size: " << w_size << "\n";
-        sub_memory = context->getSubMemory();
-    }
     std::string errorMessage;
     initTensorParallelConfig(context);
     if (!isSupportedOperation(op, errorMessage))
@@ -128,12 +119,6 @@
 }
 
 ExecutorPtr FullyConnected::createExecutor() {
-    if (enable_tensor_parallel) {
-        // must call in dynamic
-        auto dstMemoryBuffer = getDstMemoryAtPort(0);
-        auto select_dst = split_vertical(context->getEngine(), dstMemoryBuffer, -1, w_rank, w_size, false);
-        memory[ARG_DST] = select_dst;
-    }
     const auto& executor = factory->make(memory);
     getSelectedPrimitiveDescriptor()->setImplementationType(executor->implType());
 
@@ -238,103 +223,11 @@
     }
 }
 void FullyConnected::execute(dnnl::stream strm) {
-<<<<<<< HEAD
-    if (enable_tensor_parallel) {
-        PROFILE(_prof1, "fc_sync");
-        id = sub_memory->get_memory_id(w_rank);
-        sub_memory->set_memory_used(id, w_rank);
-        while (true) {
-            std::lock_guard<std::mutex> lock(sub_memory->_flagMutex);
-            if (sub_memory->_use_count[id] == w_size) {
-                sub_memory->_use_count[id] = 0;
-                for (int i = 0; i < w_size; i++) {
-                    sub_memory->_memorys_table[id][i].flag = false;
-                }
-            }
-            if (sub_memory->_use_count[id] == 0) {
-                break;
-            }
-        }
-    }
-
-    {
-        PROFILE(_prof1, "fc_exec");
-        executor->execute(memory);
-    }
-
-    if (enable_tensor_parallel) {
-        PROFILE(_prof1, "fc_post");
-        // dst
-        auto dst = getDstMemoryAtPort(0);
-        auto dst_ptr = static_cast<uint8_t*>(dst->getData());
-
-        // cur dst
-        auto cur_dst = memory[ARG_DST];
-        auto shape = dst->getShape();
-        auto dims = shape.getDims();
-        auto prec = dst->getPrecision();
-        auto mem_size = dst->getSize(); // total bytes
-
-        const int dim = dims.size() - 1;
-        auto channel_size = dims[dim] * prec.size();    // selected dim bytes
-        // const int step = (mem_size / channel_size);     // the steps need to copy.
-        const size_t count = (mem_size / channel_size);     // the steps need to copy.
-
-        const auto copySize = (dims[dim] / w_size) * prec.size();    // bytes of half selected dim.
-        sub_memory->_memorys_table[id][w_rank].send_buf = cur_dst->getData();
-        sub_memory->_memorys_table[id][w_rank].flag = true;
-
-        std::vector<int> wait_list(w_size, 1);
-        while (true) {
-            int wait_size = 0;
-            for (int idx = 0; idx < w_size; idx++) {
-                if (wait_list[idx] > 0 && sub_memory->_memorys_table[id][idx].flag) {
-                    auto new_ptr = static_cast<uint8_t*>(sub_memory->_memorys_table[id][idx].send_buf);
-                    // parallel_for(step, [&](int i) {
-                    //     int src_offset = i * copySize;
-                    //     int dst_offset = i * copySize * 2 + idx * copySize;
-                    //     cpu_parallel_memcpy(dst_ptr + dst_offset, new_ptr + src_offset, copySize);
-                    // });
-                    const size_t unloop = 8;
-                    size_t step = count / unloop;
-                    parallel_for(step, [&](size_t i){
-                        // int src_offset = i * copySize;
-                        // int dst_offset = i * copySize * 2 + idx * copySize;
-                        cpu_memcpy(dst_ptr + copySize * (idx + 2 * (i * unloop)),     new_ptr + copySize * (i * unloop), copySize);
-                        cpu_memcpy(dst_ptr + copySize * (idx + 2 * (i * unloop + 1)), new_ptr + copySize * (i * unloop + 1), copySize);
-                        cpu_memcpy(dst_ptr + copySize * (idx + 2 * (i * unloop + 2)), new_ptr + copySize * (i * unloop + 2), copySize);
-                        cpu_memcpy(dst_ptr + copySize * (idx + 2 * (i * unloop + 3)), new_ptr + copySize * (i * unloop + 3), copySize);
-                        cpu_memcpy(dst_ptr + copySize * (idx + 2 * (i * unloop + 4)), new_ptr + copySize * (i * unloop + 4), copySize);
-                        cpu_memcpy(dst_ptr + copySize * (idx + 2 * (i * unloop + 5)), new_ptr + copySize * (i * unloop + 5), copySize);
-                        cpu_memcpy(dst_ptr + copySize * (idx + 2 * (i * unloop + 6)), new_ptr + copySize * (i * unloop + 6), copySize);
-                        cpu_memcpy(dst_ptr + copySize * (idx + 2 * (i * unloop + 7)), new_ptr + copySize * (i * unloop + 7), copySize);
-                    });
-                    size_t tail = count & ~(unloop - 1);
-                    for (size_t i = tail; i < count; ++i) {
-                        int src_offset = i * copySize;
-                        int dst_offset = i * copySize * 2 + idx * copySize;
-                        cpu_parallel_memcpy(dst_ptr + dst_offset, new_ptr + src_offset, copySize);
-                    }
-                    wait_list[idx] = 0;
-                }
-                wait_size += wait_list[idx];
-            }
-            if (wait_size == 0) {
-                break;
-            }
-        }
-        {
-            std::lock_guard<std::mutex> lock(sub_memory->_flagMutex);
-            sub_memory->_use_count[id]++;
-        }
-    }
-=======
     initTensorParallelSync();
 
     executor->execute(memory);
 
     execTensorParallelSync();
->>>>>>> 0336ead5
 }
 
 void FullyConnected::executeDynamicImpl(dnnl::stream strm) {
@@ -528,15 +421,8 @@
         {ARG_DST, dstDescs[0]},
     };
 
-<<<<<<< HEAD
-    if (enable_tensor_parallel && cached_scale && cached_zeropoint) {
-        attrs.decompressionMultiplyPtr = cached_scale;
-        attrs.decompressionSubtractPtr = cached_zeropoint;
-    }
-=======
     needUpdateScaleForTensorParallel();
     needUpdateZeroPointForTensorParallel();
->>>>>>> 0336ead5
 
     auto executionContext = std::make_shared<ExecutorContext>(context, getImplPriority(), privateWeightCache);
     factory = std::make_shared<ExecutorFactory<FCAttrs, node::FullyConnected>>(attrs, postOps, executionContext, descs);
@@ -594,39 +480,6 @@
     }
 }
 void FullyConnected::createPrimitive() {
-<<<<<<< HEAD
-    auto src = getSrcMemoryAtPort(DATA_ID);
-    auto wgt = getSrcMemoryAtPort(WEIGHTS_ID);
-    auto dst = getDstMemoryAtPort(0);
-    if (enable_tensor_parallel) {
-        // src
-        memory[ARG_SRC] = getSrcMemoryAtPort(DATA_ID);
-        // wgt
-        // split N direction
-        cached_splited_weight = attrs.weightsNonTransposed ? split_vertical(context->getEngine(), wgt, 0, w_rank, w_size)
-                                : split_horizontal(context->getEngine(), wgt, 0, w_rank, w_size);
-        memory[ARG_WEI] = cached_splited_weight;
-
-        // bias
-        if (attrs.withBias) {
-            auto bias = getSrcMemoryAtPort(BIAS_ID);
-            auto select_bias = split_horizontal(context->getEngine(), bias, 0, w_rank, w_size);
-            cached_splited_bias = select_bias;
-        } else {
-            cached_splited_bias = MemoryDescUtils::makeEmptyMemory(context);
-        }
-
-        memory[ARG_BIAS] = cached_splited_bias;
-
-        // dst
-        memory[ARG_DST] = getDstMemoryAtPort(0);
-    } else {
-        memory[ARG_SRC] = getSrcMemoryAtPort(DATA_ID);
-        memory[ARG_WEI] = getSrcMemoryAtPort(WEIGHTS_ID);
-        memory[ARG_BIAS] = attrs.withBias ? getSrcMemoryAtPort(BIAS_ID) : MemoryDescUtils::makeEmptyMemory(context);
-        memory[ARG_DST] = getDstMemoryAtPort(0);
-    }
-=======
     needUpdateTensorParalelConfig();
 
     memory[ARG_SRC] = getSrcMemoryAtPort(DATA_ID);
@@ -635,7 +488,6 @@
     memory[ARG_DST] = getDstMemoryAtPort(0);
 
     needSplitMemoryForTensorParallel();
->>>>>>> 0336ead5
     // @todo should we preconfigure only for dynamic shapes?
     // Since for static shapes primitive is created in scope of compile_model() anyway
     factory->preconfigure(memory);
@@ -694,33 +546,12 @@
 
 void FullyConnected::fuseDecompressionMultiply(const MemoryCPtr& memory) {
     attrs.decompressionMultiplyPtr = memory;
-<<<<<<< HEAD
-    if (enable_tensor_parallel && !cached_scale) {
-        auto scale_mem = std::const_pointer_cast<IMemory>(memory);
-        cached_scale = attrs.weightsNonTransposed ? split_vertical(context->getEngine(), scale_mem, 0, w_rank, w_size)
-                       : split_horizontal(context->getEngine(), scale_mem, 0, w_rank, w_size);
-    }
-=======
     needSplitScaleForTensorParallel(memory);
->>>>>>> 0336ead5
 }
 
 void FullyConnected::fuseDecompressionSubtract(const MemoryCPtr& memory) {
     attrs.decompressionSubtractPtr = memory;
-<<<<<<< HEAD
-    if (enable_tensor_parallel && !cached_zeropoint) {
-        auto zeropoint_mem = std::const_pointer_cast<IMemory>(memory);
-        auto element_num = memory->getSize() / memory->getPrecision().size();
-        if (element_num == 1) {
-            cached_zeropoint = zeropoint_mem;
-        } else {
-            cached_zeropoint = attrs.weightsNonTransposed ? split_vertical(context->getEngine(), zeropoint_mem, 0, w_rank, w_size)
-                                : split_horizontal(context->getEngine(), zeropoint_mem, 0, w_rank, w_size);
-        }
-    }
-=======
     needSplitZeroPointForTensorParallel(memory);
->>>>>>> 0336ead5
 }
 
 }  // namespace node
