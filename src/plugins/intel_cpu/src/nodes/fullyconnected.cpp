// Copyright (C) 2018-2023 Intel Corporation
// SPDX-License-Identifier: Apache-2.0
//

#include "fullyconnected.h"

#include "eltwise.h"
#include "ie_precision.hpp"
#include "ie_system_conf.h"
#include "input.h"
#include "fake_quantize.h"
#include "input.h"
#include "memory_desc/blocked_memory_desc.h"
#include "reorder.h"
#include "transformations/cpu_opset/common/op/fully_connected.hpp"
#include "ngraph/opsets/opset1.hpp"
#include "dnnl_extension_utils.h"
#include "onednn/dnnl.h"
#include "utils/general_utils.h"
#include "memory_desc/cpu_memory_desc_utils.h"
#include "memory_desc/dnnl_blocked_memory_desc.h"
#include "utils/cpu_utils.hpp"

#include "onednn/dnnl.h"
#include "oneapi/dnnl/dnnl.hpp"
#include "cpu/x64/cpu_isa_traits.hpp"
#include "common/primitive_hashing_utils.hpp"
#include "common/primitive_desc.hpp"
#include "common/primitive_desc_iface.hpp"
#include "common/reorder_prim.h"
#include "ie_parallel.hpp"
#include "common/dnnl_thread.hpp"

#include <string>
#include <vector>
#ifdef OV_CPU_WITH_LLMDNN
#include "common/simple_parallel.h"
#endif

#ifdef OV_CPU_WITH_MLAS
#include "mlas/sgemm.hpp"
#endif

using namespace dnnl;
using namespace InferenceEngine;

namespace ov {
namespace intel_cpu {
namespace node {
namespace {

struct FCKey {
    DnnlMemoryDescCPtr inp0;
    DnnlMemoryDescCPtr inp1;
    DnnlMemoryDescCPtr bias;
    DnnlMemoryDescCPtr out;
    dnnl::primitive_attr attr;
    impl_desc_type implType;
    bool useConv1x1;

    size_t hash() const;
    bool operator==(const FCKey& rhs) const;
};

size_t FCKey::hash() const {
    using namespace dnnl::impl;
    using namespace dnnl::impl::primitive_hashing;

    size_t seed = 0;

    for (const auto& ptr : {inp0, inp1, bias, out}) {
        if (ptr) {
            seed = hash_combine(seed, get_md_hash(*ptr->getDnnlDesc().get()));
        }
    }

    seed = hash_combine(seed, get_attr_hash(*attr.get()));
    seed = hash_combine(seed, implType);
    seed = hash_combine(seed, useConv1x1);
    return seed;
}

bool FCKey::operator==(const FCKey &rhs) const {
    bool retVal = true;
    if (inp0 != rhs.inp0) {
        retVal = retVal && inp0 && rhs.inp0 && inp0->getDnnlDesc() == rhs.inp0->getDnnlDesc();
    }
    if (inp1 != rhs.inp1) {
        retVal = retVal && inp1 && rhs.inp1 && inp1->getDnnlDesc() == rhs.inp1->getDnnlDesc();
    }
    if (bias != rhs.bias) {
        retVal = retVal && bias && rhs.bias && bias->getDnnlDesc() == rhs.bias->getDnnlDesc();
    }
    if (out != rhs.out) {
        retVal = retVal && out && rhs.out && out->getDnnlDesc() == rhs.out->getDnnlDesc();
    }
    retVal = retVal && *attr.get() == *rhs.attr.get() &&
             implType == rhs.implType && useConv1x1 == rhs.useConv1x1;
    return retVal;
}

class FCShapeInfer : public ShapeInferEmptyPads {
public:
    FCShapeInfer(size_t outPut_rank) : out_rank(outPut_rank) {}
    Result infer(
        const std::vector<std::reference_wrapper<const VectorDims>>& input_shapes,
        const std::unordered_map<size_t, MemoryPtr>& data_dependency) override {
        const VectorDims& activationShape = input_shapes[0].get();
        const VectorDims& weightShape = input_shapes[1].get();
        size_t activationRank = activationShape.size();
        size_t channelRank = weightShape.size() - 1;

        // activation   weight    output_shape
        // NCHW         CoCHW     NCo
        // TNC          CoC       TNCo
        // NC           CoC       NCo
        VectorDims outputShape(out_rank, 1);
        // set Co
        outputShape.back() = weightShape[0];
        // set batch dims
        size_t batchRank = activationRank - channelRank;
        size_t startIdx = out_rank - batchRank - 1;
        for (size_t i = 0; i < batchRank; i++) {
            outputShape[i + startIdx] = activationShape[i];
        }

        return {{std::move(outputShape)}, ShapeInferStatus::success};
    }

    port_mask_t get_port_mask() const override {
        return EMPTY_PORT_MASK;
    }

private:
    size_t out_rank = 0;
};

class FCShapeInferFactory : public ShapeInferFactory {
public:
    FCShapeInferFactory(std::shared_ptr<ov::Node> op) : m_op(op) {}
    ShapeInferPtr makeShapeInfer() const override {
        return std::make_shared<FCShapeInfer>(m_op->get_output_partial_shape(0).rank().get_length());
    }

private:
    std::shared_ptr<const ngraph::Node> m_op;
};

} // namespace

bool FullyConnected::isSupportedOperation(const std::shared_ptr<const ngraph::Node>& op, std::string& errorMessage) noexcept {
    try {
        const auto fc = std::dynamic_pointer_cast<const FullyConnectedNode>(op);
        if (!fc) {
            errorMessage = "Only legacy FullyConnected operation is supported";
            return false;
        }
        if (fc->get_input_size() == 3 && std::dynamic_pointer_cast<const ngraph::opset1::Constant>(fc->get_input_node_shared_ptr(BIAS_ID)) == nullptr) {
            errorMessage = "Only Constant operation on 'bias' input is supported";
            return false;
        }
        const auto inRank = fc->get_input_partial_shape(DATA_ID).size();
        const auto weightRank = fc->get_input_partial_shape(WEIGHTS_ID).size();
        if (!one_of(inRank, 2u, 3u, 4u)) {
            errorMessage = "Doesn't support 'data' input with rank: " + std::to_string(inRank);
            return false;
        }
        if ((one_of(inRank, 2u, 3u) && weightRank != 2) || (inRank == 4 && weightRank != 4)) {
            errorMessage = "Doesn't support 'data' input with rank: " + std::to_string(inRank) +
                           " and 'weight' input with rank: " + std::to_string(weightRank);
            return false;
        }
    } catch (...) {
        return false;
    }
    return true;
}

FullyConnected::FullyConnected(const std::shared_ptr<ngraph::Node>& op, const GraphContext::CPtr context)
        : Node(op, context, FCShapeInferFactory(op)), withBiases(false) {
    std::string errorMessage;
    if (!isSupportedOperation(op, errorMessage))
        IE_THROW(NotImplemented) << errorMessage;

    errorPrefix = "FullyConnected node with name '" + getName() + "'";
    if (context->getConfig().fcSparseWeiDecompressionRate < 1.0f)
        minSparseRate = context->getConfig().fcSparseWeiDecompressionRate;

    expectedBiasDims = {getInputShapeAtPort(WEIGHTS_ID).getStaticDims()[0]};

#ifdef OV_CPU_WITH_LLMDNN
    const std::string& pkey = ov::PrimitivesPriority::get_type_info_static();
    const auto& info = op->get_rt_info();
    if (info.count(pkey)) {
        auto primitives_priority_attr = info.at(pkey).as<ov::PrimitivesPriority>().value;
        if (primitives_priority_attr.find("gemm_llmdnn") == std::string::npos)
            stateLLMFc = State_NotUse;
    }
#endif
}

std::vector<memory::format_tag> FullyConnected::getAvailableFormatsForDims(const Shape &dims) const {
    if (dims.getRank() == 0)
        return {memory::format_tag::x};
    else if (dims.getRank() == 1)
        return {memory::format_tag::x};
    else if (dims.getRank() == 2)
        return {memory::format_tag::nc};
    else if (dims.getRank() == 3)
        return {memory::format_tag::tnc};
    else if (dims.getRank() == 4)
        return {memory::format_tag::nChw8c, memory::format_tag::nChw16c, memory::format_tag::nhwc, memory::format_tag::nchw};
    else if (dims.getRank() == 5)
        return {memory::format_tag::nCdhw8c, memory::format_tag::nCdhw16c, memory::format_tag::ndhwc, memory::format_tag::ncdhw};
    return {memory::format_tag::any};
}

VectorDims FullyConnected::makeDummyInputDims() const {
    const auto& inShape = getInputShapeAtPort(DATA_ID);
    const auto& weightDims = getInputShapeAtPort(WEIGHTS_ID).getStaticDims();

    auto inMinDims = inShape.getMinDims();
    auto inMaxDims = inShape.getMaxDims();

    if (inMinDims.size() == 3) {
        inMinDims.back() = weightDims.back();
        inMaxDims.back() = weightDims.back();
    } else {
        for (size_t i = 1; i < inMinDims.size(); i++) {
            inMinDims[i] = weightDims[i];
            inMaxDims[i] = weightDims[i];
        }
    }
    return MemoryDescUtils::makeDummyShape(Shape(inMinDims, inMaxDims)).getStaticDims();
}

VectorDims FullyConnected::makeDummyOutputDims(const VectorDims& inDims) const {
    std::vector<Shape> inShapes = {Shape(inDims), getInputShapeAtPort(WEIGHTS_ID)};
    if (inputShapes.size() > 2) {
        inShapes.emplace_back(getInputShapeAtPort(BIAS_ID));
    }
    return shapeInferGeneric(inShapes).front();
}

bool FullyConnected::canBeExecutedInInt8() const {
    auto firstInputPrecision = getOriginalInputPrecisionAtPort(0);
    auto secondInputPrecision = getOriginalInputPrecisionAtPort(1);

    return one_of(firstInputPrecision, Precision::U8, Precision::I8) && secondInputPrecision == Precision::I8;
}

void FullyConnected::getSupportedDescriptors() {
    if (getParentEdges().size() != 2 && getParentEdges().size() != 3)
        IE_THROW() << errorPrefix << " has incorrect number of input edges";
    if (getChildEdges().empty())
        IE_THROW()<< errorPrefix << " has incorrect number of output edges";

    withBiases = getOriginalInputsNumber() == 3;

    useSparseWeights = useSparseWeightsDecompression();

    inputDataType = DnnlExtensionUtils::IEPrecisionToDataType(getOriginalInputPrecisionAtPort(DATA_ID));
    outputDataType = DnnlExtensionUtils::IEPrecisionToDataType(getOriginalOutputPrecisionAtPort(DATA_ID));

    if (!fusedWith.empty()) {
        outputDataType = DnnlExtensionUtils::IEPrecisionToDataType(fusedWith[fusedWith.size() - 1]->getOriginalOutputPrecisionAtPort(0));
    }
    auto weightsDataType = DnnlExtensionUtils::IEPrecisionToDataType(getOriginalInputPrecisionAtPort(WEIGHTS_ID));
    // revert back outputDataType on special cases
    if (inputDataType == memory::data_type::f32) {
        // oneDNN only support f32 output when input is f32, even if FQ is fused
        outputDataType = memory::data_type::f32;
    } else if (inputDataType == memory::data_type::bf16) {
        // bf16 input only supports bf16/f32 output, even if FQ is fused as post-ops
        if (one_of(outputDataType , memory::data_type::u8, memory::data_type::s8)) {
            outputDataType = memory::data_type::bf16;
        }
    } else if (inputDataType == memory::data_type::f16) {
        // f16 input only supports f16/f32 output, even if FQ is fused as post-ops
        if (!one_of(outputDataType , memory::data_type::f32, memory::data_type::f16)) {
            outputDataType = memory::data_type::f16;
        }
    } else if (one_of(inputDataType, memory::data_type::u8, memory::data_type::s8)) {
        if (weightsDataType != memory::data_type::s8) {
            // weight has to be s8 for INT8 mode, otherwise fallback to
            // f32 mode
            inputDataType = outputDataType = memory::data_type::f32;
        } else if (one_of(outputDataType, memory::data_type::f16)) {
            // INT8 inner-product only supports u8/s8/s32/f32/bf16,
            // other precision needs fallback to f32
            outputDataType = memory::data_type::f32;
        }
    } else {
        // s32/u32/... unsupported input data types, fallback to f32
        inputDataType = outputDataType = memory::data_type::f32;
    }

    inDims = isDynamicNode() ? makeDummyInputDims() : getInputShapeAtPort(DATA_ID).getStaticDims();
    outDims = isDynamicNode() ? makeDummyOutputDims(inDims) : getOutputShapeAtPort(0).getStaticDims();
#ifdef OV_CPU_WITH_MLAS
    // MLAS doesn't support post-ops fusing and only supports FP32. INT8 is not enabled yet
    // Disable MLAS when FC could fuse post-ops
    useMlas = !useSparseWeights &&
              (inputDataType == memory::data_type::f32 && weightsDataType == memory::data_type::f32) &&
              fusedWith.empty();
    auto wgtDims = getInputShapeAtPort(WEIGHTS_ID).getStaticDims();
    // MLAS cannot support weight dims > 2, e.g. [1,64,9,9] * [10,64,9,9]
    if (useMlas && wgtDims.size() > 2) {
        bool allOnes = true;
        for (size_t i = 2; i < wgtDims.size(); i++) {
            allOnes = allOnes && wgtDims[i] == 1;
        }
        useMlas = useMlas && allOnes;
    }
    if (useMlas && withBiases) {
        const auto& biasDims = getInputShapeAtPort(BIAS_ID).getStaticDims();
        bool isByChannel = biasDims.back() == outDims.back();
        for (size_t i = 0; i < biasDims.size() - 1; i++) {
            isByChannel = isByChannel && biasDims[i] == 1;
        }
        useMlas = useMlas && isByChannel;
    }
#endif
#ifdef CPU_DEBUG_CAPS
    // Select Sgemm type by ENV MLAS/ONEDNN, MLAS is used by default
    if (getenv("OV_CPU_FC_EXEC_TYPE")) {
        if (std::string(getenv("OV_CPU_FC_EXEC_TYPE")) != "MLAS") {
            useMlas = false;
        }
    }
#endif
    if (useMlas) return;

    for (auto format : getAvailableFormatsForDims(getInputShapeAtPort(0))) {
        auto in_candidate = dnnl::memory::desc(DnnlExtensionUtils::convertToDnnlDims(inDims), inputDataType, format);
        auto out_candidate = dnnl::memory::desc(DnnlExtensionUtils::convertToDnnlDims(outDims), outputDataType, dnnl::memory::format_tag::any);

        createDescriptorInternal(in_candidate, out_candidate);
    }
}

#ifdef OV_CPU_WITH_MLAS
void FullyConnected::prepackMLASWeight() {
    auto prepareMLASWeight = [&](const int64_t N, const int64_t K) {
        if (!getParentEdgeAt(WEIGHTS_ID)->getParent()->isConstant())
            IE_THROW() << "Weight input is not const for node " << getName() << ".";
        auto weightsMem = getParentEdgeAt(WEIGHTS_ID)->getMemoryPtr();
        if (!weightsMem)
            IE_THROW() << "Cannot get const weights edgeMem for node " << getName() << ".";
        auto packedBsize = mlas_sgemm_pack_get_size(N, K);
        MemoryPtr ptr;
        auto create = [&]() {
            float* weightPtr = reinterpret_cast<float*>(weightsMem->getData());
            size_t ldb = K;
            MemoryPtr _ptr =
                std::make_shared<Memory>(getEngine(),
                                         intel_cpu::CpuBlockedMemoryDesc(Precision::I8, intel_cpu::Shape{packedBsize}));
            float* prepackedDst = reinterpret_cast<float*>(_ptr->getData());
            mlas_sgemm_pack("T", N, K, ldb, weightPtr, prepackedDst);
            return _ptr;
        };

        auto weightCache = context->getWeightsCache();
        if (weightCache != nullptr) {
            std::string format = "gemm_mlas_" + std::to_string(N) + "_" + std::to_string(K);
            const std::string string_hash = getName() + "_" + format + "_" + std::to_string(weightsMem->getSize()) +
                                            "_" + std::to_string(reinterpret_cast<uint64_t>(weightsMem->getData()));

            ptr = *weightCache->findOrCreate(string_hash, create);
        } else {
            ptr = create();
        }
        return ptr;
    };
    const auto& wgtDims = getParentEdgeAt(WEIGHTS_ID)->getMemoryPtr()->getStaticDims();
    // Weight is transpoed by MatMulConstTransposesExtraction
    // K is the IC of weight
    // the weight is reshaped to [-1, K] in ConvertMatMulToFC
    K = wgtDims[1];
    N = wgtDims[0];

    mlasPackedPtr = prepareMLASWeight(N, K);
}
#endif

void FullyConnected::createPrimitive() {
<<<<<<< HEAD
#ifdef OV_CPU_WITH_LLMDNN
    if (stateLLMFc == State_Use)
        return;
=======
#ifdef OV_CPU_WITH_MLAS
    if (useMlas) {
        Node::createPrimitive();
        prepackMLASWeight();
        return;
    }
>>>>>>> c145d8f1
#endif
    setPostOps(attr, outDims);
    attr.set_scratchpad_mode(dnnl::scratchpad_mode::user);
    Node::createPrimitive();
    appendPostOpArgs(attr, primArgs, postOpsArgs);
}

void FullyConnected::prepareParams() {
#ifdef OV_CPU_WITH_LLMDNN
    if (tryUseLLMFc())
        return;
#endif

    auto srcMemPtr = getParentEdgesAtPort(0)[0]->getMemoryPtr();
    auto dstMemPtr = getChildEdgesAtPort(0)[0]->getMemoryPtr();
    if (!dstMemPtr || !dstMemPtr->isAllocated())
        IE_THROW() << "Destination memory hasn't been allocated.";
    if (!srcMemPtr || !srcMemPtr->isAllocated())
        IE_THROW() << "Input memory hasn't been allocated.";
    MemoryPtr biasMemPtr = nullptr;
    if (withBiases) {
        biasMemPtr = getParentEdgesAtPort(2)[0]->getMemoryPtr();
        if (!biasMemPtr || !biasMemPtr->isAllocated())
            IE_THROW() << "Input memory hasn't been allocated.";
    }

    NodeDesc *selected_pd = getSelectedPrimitiveDescriptor();
    if (selected_pd == nullptr)
        IE_THROW() << "Preferable primitive descriptor is not set for node " << getName() << ".";
#ifdef OV_CPU_WITH_MLAS
    // M should be normalized and updated
    if (useMlas) {
        outDims = dstMemPtr->getStaticDims();
        if (outDims.size() > 2) {
            M = std::accumulate(outDims.begin(), outDims.end() - 1, 1, std::multiplies<size_t>());
        } else {
            M = outDims[0];
        }
        return;
    }
#endif
    DnnlMemoryDescPtr weightDesc = MemoryDescUtils::convertToDnnlMemoryDesc(weightDescIP);
    DnnlMemoryDescCPtr biasDesc = nullptr;
    if (biasMemPtr) {
        biasDesc = biasMemPtr->getDescWithType<DnnlMemoryDesc>();
    }

    DnnlMemoryDescCPtr inDesc = srcMemPtr->getDescWithType<DnnlMemoryDesc>();
    DnnlMemoryDescCPtr outDesc = dstMemPtr->getDescWithType<DnnlMemoryDesc>();

    useConv1x1 = canBeExecutedInConv1x1();
    FCKey key = {inDesc,
                 weightDesc,
                 biasDesc,
                 outDesc,
                 attr,
                 implementationTypeIP,
                 useConv1x1};

    auto& engine = getEngine();

    auto builder = [&engine](const FCKey& key) -> executorPtr {
        // use conv1x1 primitive for computation
        if (key.useConv1x1) {
            auto prim_desc = createDescriptorInternalForConv(key.inp0, key.inp1, key.bias, key.out, key.attr, engine);
            const bool found = DnnlExtensionUtils::find_implementation(prim_desc, brgconv_avx512_1x1);

            if (found)
                return std::make_shared<DnnlExecutor>(prim_desc);
        }

        // fallback to normal inner product primitive
        auto inDesc = key.inp0->getDnnlDesc();
        const auto& inDims = inDesc.get_dims(); // @TODO query + copy might be slow
        if (inDims.size() == 3) {
            auto normalizedInDims = {inDims[0] * inDims[1], inDims[2]};
            inDesc = inDesc.reshape(normalizedInDims);
        }
        auto outDesc = key.out->getDnnlDesc();
        const auto& outDims = outDesc.get_dims(); // @TODO query + copy might be slow

        if (outDims.size() == 3) {
            auto normalizedOutDims = { outDims[0] * outDims[1], outDims[2] };
            outDesc = outDesc.reshape(normalizedOutDims);
        }
        auto wghDescAny = dnnl::memory::desc(DnnlExtensionUtils::convertToDnnlDims(key.inp1->getShape().getStaticDims()),
                        key.inp1->getDataType(), memory::format_tag::any);
        dnnl::inner_product_forward::primitive_desc prim_desc;
        if (key.bias) {
            prim_desc = dnnl::inner_product_forward::primitive_desc(
                engine,
                dnnl::prop_kind::forward_inference,
                inDesc,
                wghDescAny,
                key.bias->getDnnlDesc(),
                outDesc,
                key.attr);
        } else {
            prim_desc = dnnl::inner_product_forward::primitive_desc(
                engine,
                dnnl::prop_kind::forward_inference,
                inDesc,
                wghDescAny,
                outDesc,
                key.attr);
        }
        auto first_desc = dnnl::inner_product_forward::primitive_desc(prim_desc.get());
        const bool found = DnnlExtensionUtils::find_implementation(prim_desc, key.implType);

        if (found)
            return std::make_shared<DnnlExecutor>(prim_desc);

        // For dynamic shape, the expected implement type kernel can support with dummy shape but
        // not the run time inference shape. In this case, the implementation type will be
        // ignored and the first available primitive descriptor will be chosen
        return std::make_shared<DnnlExecutor>(first_desc);
    };

    auto cache = context->getParamsCache();
    auto result = cache->getOrCreate(key, builder);

    if (!result.first) {
        IE_THROW() << "Primitive descriptor was not found for node " << getName() << ".";
    }

    auto prevExecPtr = execPtr;
    execPtr = result.first;

    if (execPtr) {
        if (execPtr->getSrcDesc()->isCompatible(*inDesc)) {
            primArgs[DNNL_ARG_SRC] = srcMemPtr->getPrimitive();
        } else {
            primArgs[DNNL_ARG_SRC] = dnnl::memory(execPtr->getDnnlSrcDesc(), engine, srcMemPtr->getData());
        }

        if (execPtr->getDstDesc()->isCompatible(*outDesc)) {
            primArgs[DNNL_ARG_DST] = dstMemPtr->getPrimitive();
        } else {
            primArgs[DNNL_ARG_DST] = dnnl::memory(execPtr->getDnnlDstDesc(), engine, dstMemPtr->getData());
        }

        if (!prevExecPtr || !execPtr->getWeightDesc()->isCompatible(*(prevExecPtr->getWeightDesc()))) {
            primArgs[DNNL_ARG_WEIGHTS] = prepareWeightMemory(execPtr->getWeightDesc())->getPrimitive();
        }
        // changed shapes may also cause the kernel type changed
        selected_pd->setImplementationType(execPtr->getImplementationType());
        // WA: We update implType to know whether weights decompression was used inside the kernel
        if (selected_pd->getImplementationType() == ov::intel_cpu::brgemm_avx512_amx && useSparseWeights) {
            selected_pd->setImplementationType(ov::intel_cpu::brgemm_sparse_avx512_amx);
        }
        // maybe expected 1x1 conv is not created, update the flag depends on the real type
        useConv1x1 = execPtr->getImplementationType() == brgconv_avx512_1x1;

        if (withBiases) {
            primArgs[DNNL_ARG_BIAS] = biasMemPtr->getPrimitive();
        }

        auto schratchpadMem = getScratchPadMem(execPtr->getScratchPadDesc());
        primArgs[DNNL_ARG_SCRATCHPAD] = schratchpadMem->getPrimitive();
#ifdef CPU_DEBUG_CAPS
        if (result.second == CacheEntryBase::LookUpStatus::Miss) {
            auto pd = execPtr->getPrimitiveDesc();
            DEBUG_LOG("verbose##", getName(), "##", DnnlExtensionUtils::query_pd_info(pd), "\n");
        }
#endif
    } else {
        IE_THROW() << "Executor is not created for node " << getName() << ".";
    }
}

#ifdef OV_CPU_WITH_MLAS
void FullyConnected::executeMLAS() {
    const auto dstMemPtr = getChildEdgeAt(0)->getMemoryPtr();
    const auto src0MemPtr = getParentEdgeAt(0)->getMemoryPtr();
    const auto biasMemPtr = withBiases ? getParentEdgeAt(BIAS_ID)->getMemoryPtr() : nullptr;
    int64_t lda = K;
    int64_t ldb = K;
    int64_t ldc = N;
    mlas_sgemm_compute("N",
                       "N",
                       M,
                       N,
                       K,
                       1.0f,
                       reinterpret_cast<float*>(src0MemPtr->getData()),
                       lda,
                       reinterpret_cast<float*>(mlasPackedPtr->getData()),
                       ldb,
                       0.0f,
                       reinterpret_cast<float*>(dstMemPtr->getData()),
                       ldc,
                       withBiases ? reinterpret_cast<float*>(biasMemPtr->getData()) : nullptr);
}

#endif

void FullyConnected::execute(dnnl::stream strm) {
<<<<<<< HEAD
#ifdef OV_CPU_WITH_LLMDNN
    if (tryExecLLMFc())
        return;
#endif

=======
#ifdef OV_CPU_WITH_MLAS
    if (useMlas) {
        executeMLAS();
        return;
    }
#endif
>>>>>>> c145d8f1
    if (!execPtr) {
        IE_THROW() << "Can't execute FullyConnected node with name: " << getName() << ", because executor is not compiled";
    }

    // in cases parameter -> FullyConnected or dynamic shapes
    // we keep old pointer to data in primArgs on second iteration with same input shapes
    auto updateMemoryPtr = [this](int argType) {
        auto param = primArgs.find(argType);
        if (param != primArgs.end()) {
            if (argType == DNNL_ARG_SRC && (getInputShapeAtPort(DATA_ID).getRank() == 3 || useConv1x1)) {
                primArgs.at(argType).set_data_handle(getParentEdgesAtPort(0)[0]->getMemoryPtr()->getData());
            }
            if (argType == DNNL_ARG_DST && (getOutputShapeAtPort(0).getRank() == 3 || useConv1x1)) {
                primArgs.at(argType).set_data_handle(getChildEdgesAtPort(0)[0]->getMemoryPtr()->getData());
            }
        }
    };

    updateMemoryPtr(DNNL_ARG_SRC);
    updateMemoryPtr(DNNL_ARG_DST);

    execPtr->exec(primArgs, strm);
}

void FullyConnected::executeDynamicImpl(dnnl::stream strm) {
    execute(strm);
}

bool FullyConnected::canFuse(const NodePtr& node) const {
    return canFuseSimpleOperation(node);
}

void FullyConnected::setPostOps(dnnl::primitive_attr& attr, const VectorDims& dims_ext) {
    dnnl::post_ops ops;

    // accoridng to https://oneapi-src.github.io/oneDNN/dev_guide_inner_product.html
    // oneDNN inner product primitive's input & output tensors are always 2D:
    //   input: [N, IC]  weight: [OC, IC]   bias: [OC]   output:[N,OC]
    //
    // when input output tensors have spatial dimensions, they are flattened to 2D.
    // and following type of MatMul will be converted into FullyConnected inside CPU plugin:
    //    2D:   [X,Y] [Y,Z] =>   [X,Z]   with    N=X,IC=Y,OC=Z
    //    3D: [B,X,Y] [Y,Z] => [B,X,Z]   with  N=B*X,IC=Y,OC=Z

    VectorDims dims;
    if (dims_ext.size() == 2) {
        // 2D
        dims = dims_ext;
    } else if (dims_ext.size() == 3) {
        // 3D
        dims.push_back(dims_ext[0] * dims_ext[1]);
        dims.push_back(dims_ext[2]);
    } else {
        IE_THROW() << "Unexpected rank(" << dims_ext.size() << ") for output tensor of node: " << getName();
    }

    DnnlPostOpsComposer dnnlpoc(getEngine(), attr, ops, postOpsArgs, dims, dims.size() - 1, canBeExecutedInInt8(),
                                    1 << 0,  getDQScales(), withBiases);

    for (size_t i = 0; i < fusedWith.size(); ++i) {
        auto& node = fusedWith[i];
        bool isLastPostOp = (i == (fusedWith.size() - 1));

        if (auto* fakeQuantizeNode = dynamic_cast<FakeQuantize*>(node.get())) {
            fakeQuantizeNode->appendAttrPostOps(dnnlpoc, isLastPostOp, outputDataType);
            continue;
        }

        if (auto* eltwiseNode = dynamic_cast<Eltwise*>(node.get())) {
            eltwiseNode->appendAttrPostOps(dnnlpoc, isLastPostOp, outputDataType);
            continue;
        }

        IE_THROW() << "Fusing of " << NameFromType(node->getType()) << " operation to " << NameFromType(this->getType())
                   << " node is not implemented";
    }

    attr.set_post_ops(ops);
}

bool FullyConnected::created() const {
    return getType() == Type::FullyConnected;
}

const std::vector<impl_desc_type>& FullyConnected::getDefaultImplPriority() {
    static const std::vector<impl_desc_type> priorities = {
        impl_desc_type::unknown,
        impl_desc_type::acl,
        impl_desc_type::brgemm_sparse_avx512_amx,
        impl_desc_type::brgemm_avx512_amx,
        impl_desc_type::brgemm_avx512,
        impl_desc_type::gemm_blas,
        impl_desc_type::gemm_avx512,
        impl_desc_type::gemm_avx2,
        impl_desc_type::gemm_avx,
        impl_desc_type::gemm_sse42,
        impl_desc_type::gemm_any,
        impl_desc_type::gemm,
        impl_desc_type::jit_gemm,
        impl_desc_type::jit_uni_dw,
        impl_desc_type::jit_uni_1x1,
        impl_desc_type::jit_uni,
        impl_desc_type::jit_avx512_dw,
        impl_desc_type::jit_avx512_1x1,
        impl_desc_type::jit_avx512,
        impl_desc_type::jit_avx2_dw,
        impl_desc_type::jit_avx2_1x1,
        impl_desc_type::jit_avx2,
        impl_desc_type::jit_avx_dw,
        impl_desc_type::jit_avx_1x1,
        impl_desc_type::jit_avx,
        impl_desc_type::jit_sse42_dw,
        impl_desc_type::jit_sse42_1x1,
        impl_desc_type::jit_sse42,
        impl_desc_type::ref,
    };

    return priorities;
}

// WA: creation DnnlMemoryDesc with format == any is prohibited
// so we create dnnl::memory::desc directly
// we need specific method and can't remove createDescriptor from base class because its used into initDescriptor
void FullyConnected::createDescriptorInternal(const dnnl::memory::desc &inputDesc,
                                              const dnnl::memory::desc &outputDesc) {
    auto create2Dcandidate = [](const dnnl::memory::desc &desc) {
        if (desc.get_dims().size() != 3) // already 2D
            return desc;

        auto inDims = desc.get_dims();
        auto normalizedInDims = {inDims[0] * inDims[1], inDims[2]};

        return dnnl::memory::desc(normalizedInDims, desc.get_data_type(),
                                  DnnlExtensionUtils::GetPlainFormatByRank(normalizedInDims.size()));
    };

    const auto in_candidate  = create2Dcandidate(inputDesc);
    const auto out_candidate = create2Dcandidate(outputDesc);

    const dnnl::memory::data_type indt = inputDesc.get_data_type();
    const dnnl::memory::data_type outdt = outputDesc.get_data_type();
    dnnl::memory::data_type wdt = indt;
    dnnl::memory::data_type bdt = outdt;

    if (one_of(indt, dnnl::memory::data_type::bf16, dnnl::memory::data_type::f16)) {
        bdt = dnnl::memory::data_type::f32;
    } else if (indt == dnnl::memory::data_type::u8 || indt == dnnl::memory::data_type::s8) {
        wdt = memory::data_type::s8;
        if (withBiases)
            bdt = DnnlExtensionUtils::IEPrecisionToDataType(getOriginalInputPrecisionAtPort(BIAS_ID));
    }
    // We need to explicitly specify the memory descriptor to use sparse weights decompression
    dnnl::memory::desc wgh_candidate;
    if (useSparseWeights) {
        wgh_candidate = wgh_candidate.sparse_desc(DnnlExtensionUtils::convertToDnnlDims(getInputShapeAtPort(WEIGHTS_ID).getStaticDims()),
                                                  wdt);
    } else {
        wgh_candidate = { DnnlExtensionUtils::convertToDnnlDims(getInputShapeAtPort(WEIGHTS_ID).getStaticDims()),
                                        wdt, dnnl::memory::format_tag::any };
    }

    const dnnl::primitive_attr attr;

    if (withBiases) {
        dnnl::memory::desc bias_candidate(DnnlExtensionUtils::convertToDnnlDims(expectedBiasDims), bdt,
                                            dnnl::memory::format_tag::any);
        auto desc = inner_product_forward::primitive_desc(
            getEngine(),
            prop_kind::forward_inference,
            in_candidate,
            wgh_candidate,
            bias_candidate,
            out_candidate,
            attr,
            true);

        descs.push_back(desc);
    } else {
        auto desc = inner_product_forward::primitive_desc(
            getEngine(),
            prop_kind::forward_inference,
            in_candidate,
            wgh_candidate,
            out_candidate,
            attr,
            true);

        descs.push_back(desc);
    }
}

void FullyConnected::createDescriptor(const std::vector<MemoryDescPtr> &inputDesc,
                                      const std::vector<MemoryDescPtr> &outputDesc) {
    MemoryDescPtr inpDesc;
    if (inputDesc[0]->isDefined()) {
        inpDesc = inputDesc[0];
    } else {
        inpDesc = inputDesc[0]->cloneWithNewDims(inDims);
    }

    MemoryDescPtr outDesc;
    if (outputDesc[0]->isDefined()) {
        outDesc = outputDesc[0];
    } else {
        outDesc = outputDesc[0]->cloneWithNewDims(outDims);
    }
    createDescriptorInternal(MemoryDescUtils::convertToDnnlMemoryDesc(inpDesc)->getDnnlDesc(),
                             MemoryDescUtils::convertToDnnlMemoryDesc(outDesc)->getDnnlDesc());
}

void FullyConnected::initSupportedPrimitiveDescriptors() {
    if (!supportedPrimitiveDescriptors.empty())
        return;
    if (useMlas) {
        auto dataPrecision = getOriginalInputPrecisionAtPort(0);
        if (withBiases) {
            addSupportedPrimDesc({{LayoutType::ncsp, dataPrecision},
                            {LayoutType::ncsp, dataPrecision},
                            {LayoutType::ncsp, dataPrecision}},
                            {{LayoutType::ncsp, dataPrecision}},
                            impl_desc_type::gemm_mlas);
        } else {
            addSupportedPrimDesc({{LayoutType::ncsp, dataPrecision},
                {LayoutType::ncsp, dataPrecision}},
                {{LayoutType::ncsp, dataPrecision}},
                impl_desc_type::gemm_mlas);
        }
        return;
    }
    // 3D FC requires implicit reshape so strides should be defined
    auto supportsUndefStridesAndOffset = [&]() {
        return getOutputShapeAtPort(0).getRank() == 2;
    };

    auto addSupportedPrimitiveDescriptor = [&](const dnnl::primitive_desc& prim_desc) {
        std::vector<PortConfig> inConfs, outConfs;
        const int inPlaceOutPort = canBeInPlace() ? 0 : -1;

        for (size_t i = 0; i < descInputNumbers(); i++) {
            auto desc = getSrcMemDesc(prim_desc, i);
            const auto inputBlockedMask = (supportsUndefStridesAndOffset() && !(i == WEIGHTS_ID && useSparseWeights)) ?
                BlockedMemoryDesc::EMPTY_MASK :
                BlockedMemoryDesc::FULL_MASK;

            inConfs.emplace_back(desc, inputBlockedMask);
        }

        const auto outputBlockedMask = supportsUndefStridesAndOffset() ? BlockedMemoryDesc::EMPTY_MASK : BlockedMemoryDesc::FULL_MASK;

        for (size_t i = 0; i < descOutputNumbers(); i++) {
            auto desc = getDstMemDesc(prim_desc, i);

            outConfs.emplace_back(desc, outputBlockedMask, inPlaceOutPort);
        }

        const NodeConfig config(inConfs, outConfs);
        const impl_desc_type impl_type = parse_impl_name(prim_desc.impl_info_str());

        supportedPrimitiveDescriptors.emplace_back(config, impl_type);
    };

    for (auto& desc : descs) {
        auto first_desc = dnnl::primitive_desc(DnnlExtensionUtils::clone_primitive_desc(desc.get()));

        const bool first_match = customImplPriorities.empty();
        DnnlExtensionUtils::for_each_implementation(desc,
                                                    first_match,
                                                    [&](impl_desc_type implType) {
                                                        return contains(getImplPriority(), implType);
                                                    },
                                                    [&](dnnl::primitive_desc& desc) {
                                                        addSupportedPrimitiveDescriptor(desc);
                                                    });

        // fallback. if none of the primitive types is present in the priority list just add first implementation
        // @todo this fallback is not necessary if primitive priority list is filled correctly
        if (supportedPrimitiveDescriptors.empty())
            addSupportedPrimitiveDescriptor(first_desc);
    }
}

std::shared_ptr<MemoryDesc> FullyConnected::getSrcMemDesc(const dnnl::primitive_desc &prim_desc, size_t idx) const {
    auto desc = idx > 0 ? prim_desc.weights_desc(idx - 1) : prim_desc.src_desc(idx);

    if (getInputShapeAtPort(idx).getRank() == 3
        // report original plain layout for weight since it needs to be reordered dynamically at runtime
        || idx == 1) {
        return std::make_shared<CpuBlockedMemoryDesc>(
            DnnlExtensionUtils::DataTypeToIEPrecision(desc.get_data_type()), getInputShapeAtPort(idx));
    }

    if (getInputShapeAtPort(idx).isDynamic()) {
        return DnnlExtensionUtils::makeUndefinedDesc(desc, getInputShapeAtPort(idx));
    }

    return DnnlExtensionUtils::makeDescriptor(desc);
}

std::shared_ptr<MemoryDesc> FullyConnected::getDstMemDesc(const dnnl::primitive_desc &prim_desc, size_t idx) const {
    auto desc = prim_desc.dst_desc(idx);

    if (getOutputShapeAtPort(idx).getRank() == 3) {
        return std::make_shared<CpuBlockedMemoryDesc>(
            DnnlExtensionUtils::DataTypeToIEPrecision(desc.get_data_type()), getOutputShapeAtPort(idx));
    }

    if (getOutputShapeAtPort(idx).isDynamic()) {
        return DnnlExtensionUtils::makeUndefinedDesc(desc, getOutputShapeAtPort(idx));
    }

    return DnnlExtensionUtils::makeDescriptor(desc);
}

InferenceEngine::Precision FullyConnected::getRuntimePrecision() const {
    std::vector<InferenceEngine::Precision> inputPrecisions;
    // Don't take bias precision into account
    size_t inputsNumLimit = 2;
    for (size_t i = 0; i < std::min(getParentEdges().size(), inputsNumLimit); i++) {
        auto parentEdge = getParentEdgeAt(i);
        if (parentEdge && parentEdge->getStatus() == Edge::Status::Validated) {
            inputPrecisions.emplace_back(DnnlExtensionUtils::DataTypeToIEPrecision((parentEdge->getMemoryPtr()->getDataType())));
        }
    }

    return getMaxPrecision(inputPrecisions);
}

void FullyConnected::initOptimalPrimitiveDescriptor() {
    Node::initOptimalPrimitiveDescriptor();
    auto selectedPD = getSelectedPrimitiveDescriptor();
    implementationTypeIP = selectedPD->getImplementationType();
    // if convolution selected the reorder for ip is useless. Will do the reoder for ip in prepareParams
    auto constParent = getParentEdgeAt(1)->getParent();
    auto selectedParentPD = constParent->getSelectedPrimitiveDescriptor();
    auto config = selectedPD->getConfig();
    weightDescIP = config.inConfs[1].getMemDesc();
    config.inConfs[1].setMemDesc(selectedParentPD->getConfig().outConfs[0].getMemDesc());
    selectedPD->setConfig(config);
}

dnnl::convolution_forward::primitive_desc
FullyConnected::createDescriptorInternalForConv(DnnlMemoryDescCPtr inputDescPtr,
                                                DnnlMemoryDescCPtr weightDescPtr,
                                                DnnlMemoryDescCPtr biasDescPtr,
                                                DnnlMemoryDescCPtr outputDescPtr,
                                                const dnnl::primitive_attr& attr,
                                                const dnnl::engine& engine) {
    const dnnl::memory::desc &inputDesc  = inputDescPtr->getDnnlDesc();
    const dnnl::memory::desc &outputDesc = outputDescPtr->getDnnlDesc();
    const dnnl::memory::desc &weightDesc = weightDescPtr->getDnnlDesc();
    // make a fake shape: N, IC, W
    auto inDims = inputDesc.get_dims();
    dnnl::memory::dims normalizedInDims;
    if (inDims.size() == 3) {
        normalizedInDims = {inDims[0], inDims[2], inDims[1]};
    } else if (inDims.size() == 2) {
        normalizedInDims = {dnnl::memory::dim{1}, inDims[1], inDims[0]};
    }
    auto convInDesc = dnnl::memory::desc(normalizedInDims, inputDesc.get_data_type(), memory::format_tag::nwc);

    // make a fake shape: N, OC, W
    const auto& outDims = outputDesc.get_dims();
    dnnl::memory::dims normalizedOutDims;
    if (outDims.size() == 3) {
        normalizedOutDims = { outDims[0], outDims[2], outDims[1]};
    } else if (outDims.size() == 2) {
        normalizedOutDims = { dnnl::memory::dim{1}, outDims[1], outDims[0]};
    }
    auto convOutDesc = dnnl::memory::desc(normalizedOutDims, outputDesc.get_data_type(), memory::format_tag::nwc);

    // make a fake shape: OC, IC, 1
    auto weightDims = weightDesc.get_dims();
    dnnl::memory::dims normalizedWeightDims;
    normalizedWeightDims = {static_cast<dnnl::memory::dim>(weightDims[0]),
                            static_cast<dnnl::memory::dim>(weightDims[1]),
                            dnnl::memory::dim{1}};
    auto convWeightDescAny = dnnl::memory::desc(normalizedWeightDims, weightDesc.get_data_type(), dnnl::memory::format_tag::any);

    if (biasDescPtr) {
        return dnnl::convolution_forward::primitive_desc(
            engine,
            prop_kind::forward_inference,
            dnnl::algorithm::convolution_direct,
            convInDesc, convWeightDescAny, biasDescPtr->getDnnlDesc(), convOutDesc,
            dnnl::memory::dims{1},   // stride
            dnnl::memory::dims{0},   // dilation
            dnnl::memory::dims{0},   // paddingL
            dnnl::memory::dims{0},   // paddingR
            attr);
    } else {
        return dnnl::convolution_forward::primitive_desc(
            engine,
            prop_kind::forward_inference, dnnl::algorithm::convolution_direct,
            convInDesc, convWeightDescAny, convOutDesc,
            dnnl::memory::dims{1},   // stride
            dnnl::memory::dims{0},   // dilation
            dnnl::memory::dims{0},   // paddingL
            dnnl::memory::dims{0},   // paddingR
            attr);
    }
}

bool FullyConnected::canBeExecutedInConv1x1() const {
    bool retVal = false;
    const auto inRank = getInputShapeAtPort(DATA_ID).getRank();
    const auto weightRank = getInputShapeAtPort(WEIGHTS_ID).getRank();
    // disable rank=4:
    // if layout is nhwc:
    //   A matrix: N * IC * H * W --> N * (IC*H*W), the M, N', K of matrix multiply will be:
    //   M = 1, K = (IC*H*W), when M = 1 it should not be efficient since acts as a vector multiply
    // if layout is nchw/nChw16c: brg1x1 not support. Although jit supports, it should have similar
    //   problems with the above.
    if (dnnl::impl::cpu::x64::mayiuse(dnnl::impl::cpu::x64::avx512_core) &&
        getOriginalInputPrecisionAtPort(DATA_ID) == InferenceEngine::Precision::FP32 &&
        one_of(inRank, 2u, 3u) && weightRank == 2) {
        auto dstMemPtr = getChildEdgesAtPort(0)[0]->getMemoryPtr();
        DnnlMemoryDescCPtr outDesc = dstMemPtr->getDescWithType<DnnlMemoryDesc>();
        // brg convolution does not support stride
        dnnl::impl::memory_desc_wrapper wrapped(outDesc->getDnnlDesc().get());
        if (wrapped.offset0() == 0)
            retVal = true;
    }

    if (retVal) {
        auto srcMemPtr = getParentEdgesAtPort(0)[0]->getMemoryPtr();
        const auto& srcDims = srcMemPtr->getStaticDims();
        auto weightMemPtr = getParentEdgesAtPort(1)[0]->getMemoryPtr();
        const auto& weightDims = weightMemPtr->getStaticDims();
        // for original inner product semantics:
        //  when input is 2D tensor
        //    M in oneDNN will map to widthInConv
        //  when input is 3D tensor
        //    M in oneDNN will map to widthInConv*minibatch
        // currently nwc mapping in brg:
        //  when input is 2D tensor
        //    widthInConv will map to 'w', 'n' will be 1
        //  when input is 3D tensor
        //    widthInConv will map to 'w', 'n' will be minibatch
        Dim widthInConv, N, K;
        widthInConv = srcDims[inRank - 2];
        K = srcDims[inRank - 1];
        N = weightDims[0];

        if (!(widthInConv >= 2 && widthInConv <= 3136 &&
              K >= 96 && K <= 4096 &&
              N >= 96 && N <= K * 4))
            retVal = false;
    }

    return retVal;
}

bool FullyConnected::useSparseWeightsDecompression() {
    // minSparseRate == 1 means that sparse feature is switched off
    if (minSparseRate == 1.f) {
        return false;
    }

    if (!impl::cpu::x64::mayiuse(impl::cpu::x64::avx512_core_amx))
        return false;

    auto weiDims = getInputShapeAtPort(WEIGHTS_ID).getStaticDims();
    if (weiDims.size() != 2 || weiDims[0] % 64 != 0 || weiDims[1] % 64 != 0) {
        return false;
    }

    auto inputPrecision = getOriginalInputPrecisionAtPort(DATA_ID);
    auto weightsPrecision = getOriginalInputPrecisionAtPort(WEIGHTS_ID);
    if (!one_of(inputPrecision , Precision::U8, Precision::I8) || weightsPrecision != Precision::I8) {
        return false;
    }

    // calculate sparse rate
    const auto constNode = std::dynamic_pointer_cast<Input>(getParentEdgeAt(WEIGHTS_ID)->getParent());
    if (!constNode) {
        return false;
    }
    auto blb = constNode->getMemoryPtr();
    if (blb == nullptr)
        IE_THROW() << "Cannot get const blob for node " << getName() << ".";

    auto weightsData = reinterpret_cast<const int8_t*>(blb->getData());
    auto elementsCount = blb->getDescWithType<BlockedMemoryDesc>()->getPaddedElementsCount();
    size_t zerosCounts = 0;
    for (size_t i = 0; i < elementsCount; i++) {
        if (weightsData[i] == 0) {
            zerosCounts++;
        }
    }

    DEBUG_LOG(getName(), ", elementsCount = ", elementsCount, ", zerosCounts = ",
        zerosCounts, ", nnzCount = ", elementsCount - zerosCounts);

    weiSparseRate = static_cast<float>(zerosCounts) / static_cast<float>(elementsCount);

    DEBUG_LOG(getName(), " | sparse rate = ", weiSparseRate * 100, "%, min sparse rate = ",
        minSparseRate * 100, "%, use sparse weights = ", weiSparseRate >= minSparseRate);

    if (weiSparseRate < minSparseRate) {
        return false;
    }

    return true;
}

<<<<<<< HEAD
#ifdef OV_CPU_WITH_LLMDNN
bool FullyConnected::tryExtractParamForLLMFc(llmdnn::fc_create_param& param, MemoryPtr weightPtr) {
    if (!dnnl::impl::cpu::x64::mayiuse(dnnl::impl::cpu::x64::avx512_core_amx))
        return false;

    if (useSparseWeights)
        return false;

    const auto inRank = getInputShapeAtPort(DATA_ID).getRank();
    if (!one_of(inRank, 2u, 3u))
        return false;

    const auto& weight_dims = getInputShapeAtPort(WEIGHTS_ID).getStaticDims();
    const auto N = weight_dims[0];
    const auto K = weight_dims[1];
    const auto data_type = getOriginalInputPrecisionAtPort(DATA_ID);
    // heuristics
    if ((data_type == Precision::BF16 && K < 32) ||
        (data_type == Precision::I8 && K < 64) ||
        // TODO: add int8 support
        (data_type != Precision::BF16) ||
        (!isDynamicNode()) ||
        // 1 stream on 1+ numa node. Limitation: weights do not share among with multiple
        //   streams inside a numa because LLM will run with few streams.
        (context->getConfig().streamExecutorConfig._streams > get_num_numa_nodes()))
        return false;

    auto tryExtractBias = [&] () {
        auto* bias = reinterpret_cast<float*>(getParentEdgeAt(BIAS_ID)->getMemoryPtr()->getData());
        auto bias_count = getParentEdgeAt(BIAS_ID)->getMemoryPtr()->getShape().getElementsCount();
        auto capacity = rnd_up(N * sizeof(float), 64);
        biasRnd = std::shared_ptr<float>(
                            reinterpret_cast<float*>(aligned_alloc(64, capacity)),
                            [](void * p) { ::free(p); });
        memset(biasRnd.get(), 0, capacity);

        if (bias_count == 1) {
            std::fill(biasRnd.get(), biasRnd.get() + N, bias[0]);
        } else {
            memcpy(biasRnd.get(), bias, N * sizeof(float));
        }
    };
    if (data_type == Precision::BF16) {
        if (one_of(outputDataType, memory::data_type::f32, memory::data_type::bf16) &&
            (fusedWith.empty() ||
            (fusedWith.size() == 1 && (fusedWith[0]->getAlgorithm() == Algorithm::EltwiseGeluErf ||
                                       fusedWith[0]->getAlgorithm() == Algorithm::EltwiseGeluTanh)))) {
            param.dt_a = llmdnn::dnnl_bf16;
            param.dt_b = llmdnn::dnnl_bf16;
            param.dt_c = static_cast<llmdnn::data_type_t>(outputDataType);
            param.b_is_trans = true;
            param.postops_type = llmdnn::NONE;
            if (withBiases) {
                param.postops_type = static_cast<llmdnn::postops_types>(param.postops_type | llmdnn::BIAS);
                tryExtractBias();
            }
            if (fusedWith.size() == 1) {
                if (fusedWith[0]->getAlgorithm() == Algorithm::EltwiseGeluErf)
                    param.postops_type = static_cast<llmdnn::postops_types>(param.postops_type | llmdnn::GELU);
                else
                    param.postops_type = static_cast<llmdnn::postops_types>(param.postops_type | llmdnn::GELU_TANH);
            }

            // compute q/dq
            auto p = getenv("USE_INT8_WEIGHT");
            if (p && p[0] == '1') {
                auto* weight = reinterpret_cast<bfloat16*>(weightPtr->getData());
                auto& weight_dims = weightPtr->getStaticDims();
                llmdnn::fc_kernel_bf16w8_get_q_dq(weight_dims[0], weight_dims[1], weight_dims[1] * sizeof(bfloat16), weight, &param.q, &param.dq);
                param.dt_b = llmdnn::dnnl_s8;
                param.postops_type = static_cast<llmdnn::postops_types>(param.postops_type | llmdnn::DEQUANT);
            }

            return true;
        }
    } else if (data_type == Precision::I8) {
        if (one_of(outputDataType, memory::data_type::f32, memory::data_type::bf16, memory::data_type::s8)) {
            param.dt_a = llmdnn::dnnl_s8;
            param.dt_b = llmdnn::dnnl_s8;
            param.dt_c = static_cast<llmdnn::data_type_t>(outputDataType);
            param.b_is_trans = true;
            param.postops_type = llmdnn::NONE;

            if (withBiases) {
                param.postops_type = static_cast<llmdnn::postops_types>(param.postops_type | llmdnn::BIAS);
                tryExtractBias();
            }
            bool firstGelu = true;
            bool firstDQ = true;
            bool firstQ = true;
            bool valid = true;
            for (size_t i = 0; i < fusedWith.size(); ++i) {
                auto& node = fusedWith[i];
                bool isLastPostOp = (i == (fusedWith.size() - 1));

                if (auto* eltwiseNode = dynamic_cast<Eltwise*>(node.get())) {
                    if (firstGelu && (eltwiseNode->getAlgorithm() == Algorithm::EltwiseGeluErf ||
                                      eltwiseNode->getAlgorithm() == Algorithm::EltwiseGeluTanh)) {
                        firstGelu = false;
                        if (eltwiseNode->getAlgorithm() == Algorithm::EltwiseGeluErf)
                            param.postops_type = static_cast<llmdnn::postops_types>(param.postops_type | llmdnn::GELU);
                        else
                            param.postops_type = static_cast<llmdnn::postops_types>(param.postops_type | llmdnn::GELU_TANH);
                    } else if (eltwiseNode->getAlgorithm() == Algorithm::EltwiseMultiply && firstDQ) {
                        firstDQ = false;
                        const auto& quant = eltwiseNode->getScales();
                        auto capacity = rnd_up(N * sizeof(float), 64);
                        dequant = std::shared_ptr<float>(
                                            reinterpret_cast<float*>(aligned_alloc(64, capacity)),
                                            [](void * p) { ::free(p); });
                        memset(dequant.get(), 0, capacity);

                        if (quant.size() == 1) {
                            std::fill(dequant.get(), dequant.get() + N, quant[0]);
                        } else {
                            memcpy(dequant.get(), quant.data(), quant.size() * sizeof(float));
                        }
                        param.postops_type = static_cast<llmdnn::postops_types>(param.postops_type | llmdnn::DEQUANT);
                    } else {
                        valid = false;
                        break;
                    }
                } else if (auto* fakeQuantizeNode = dynamic_cast<FakeQuantize*>(node.get())) {
                    if (isLastPostOp && firstQ) {
                        firstQ = false;
                        auto capacity = rnd_up(N * sizeof(float), 64);
                        requant = std::shared_ptr<float>(
                                            reinterpret_cast<float*>(aligned_alloc(64, capacity)),
                                            [](void * p) { ::free(p); });
                        memset(requant.get(), 0, capacity);

                        auto& quant = fakeQuantizeNode->getInputScale();

                        if (quant.size() == 1) {
                            std::fill(requant.get(), requant.get() + N, quant[0]);
                        } else {
                            memcpy(requant.get(), quant.data(), quant.size() * sizeof(float));
                        }
                        param.postops_type = static_cast<llmdnn::postops_types>(param.postops_type | llmdnn::QUANT);
                    } else {
                        valid = false;
                        break;
                    }
                } else {
                    valid = false;
                    break;
                }
            }
            return valid;
        }
    }

    return false;
}

MemoryPtr FullyConnected::castMemoryPtr(MemoryPtr memPtr, const InferenceEngine::Precision prec) {
    auto newMemDescPtr = memPtr->getDescPtr()->cloneWithNewPrecision(prec);

    Memory srcMemory{ getEngine(), memPtr->getDescWithType<DnnlMemoryDesc>(), memPtr->getData() };
    MemoryPtr newMemPtr = std::make_shared<Memory>(getEngine(), newMemDescPtr);
    node::Reorder::reorderData(srcMemory, *newMemPtr, context->getParamsCache());

    return newMemPtr;
}

/*
 Invoke the llmdnn FC kernel.
 - In the very first execution round, the BF16 weight is needed to initialize the kernel.
   Becides, the weight will be repacked and cached in kernel.
 - In the other execution rounds, the weight is not needed at all since the it has been cached in the first run.
   So, just passing the `nullptr` is OK.
 */
void FullyConnected::primExecLLMFc(void* weight) {
    // src
    auto srcPtr = getParentEdgeAt(DATA_ID)->getMemoryPtr();
    auto* src = srcPtr->getData();
    auto& data_dims = srcPtr->getStaticDims();

    // dst
    auto* dst = getChildEdgeAt(0)->getMemoryPtr()->getData();

    // M, N, K
    auto M = data_dims[0];
    auto N = weightDims[0];
    auto K = weightDims[1];
    if (data_dims.size() == 3) {
        M *= data_dims[1];
        assert(K == data_dims[2]);
    } else {
        assert(K == data_dims[1]);
    }
    auto work_amount = rnd_up(N, 32) / 32;
    float* bias = nullptr;
    if (withBiases) {
        bias = biasRnd.get();
    }
    auto thread_num_fcllm = fcLLMs.size();
    size_t lda, ldb, ldc;
    lda = K * dnnl::memory::data_type_size(inputDataType);
    ldb = K * dnnl::memory::data_type_size(inputDataType);
    ldc = N * dnnl::memory::data_type_size(outputDataType);
    parallel_for(thread_num_fcllm, [&](size_t tid) {
        size_t start {0}, end {0};
        dnnl::impl::balance211(work_amount, thread_num_fcllm, tid, start, end);
        size_t n0 = start * 32;
        size_t n1 = std::min(end * 32, N);
        if (n0 >= N) return;

        llmdnn::fc_kernel_execute(fcLLMs[tid].get(), src, weight, dst, lda, ldb, ldc, M, N, K, n0, n1,
            dequant.get(), requant.get(), bias);
    });
}

bool FullyConnected::tryUseLLMFc() {
    if (stateLLMFc != Not_Init)
        return stateLLMFc == State_Use;

    // weight
    // If the input precision is fp32 on SPR, the weight will be cast to bf16 for acceleration.
    // Also, it can be used for tryExetractParamForLLMFc and llmdnn kernel initialize.
    const auto inPrec = getOriginalInputPrecisionAtPort(DATA_ID);
    auto weightPtr = castMemoryPtr(getParentEdgeAt(WEIGHTS_ID)->getMemoryPtr(), inPrec);
    weightDims = weightPtr->getStaticDims();
    void* weight = weightPtr->getData();

    llmdnn::fc_create_param param;
    if (!tryExtractParamForLLMFc(param, weightPtr)) {
        stateLLMFc = State_NotUse;
        return false;
    }

    auto thread_num = utility::get_total_threads();
    fcLLMs.resize(thread_num);
    volatile bool ret = true;
    // force to reference the function once
    utility::simple_parallel_for(thread_num, [&] (size_t i) {
        llmdnn::fc_kernel* fc;
        if (!fc_kernel_create(&fc, &param)) {
            ret = false;
            return;
        }
        fcLLMs[i] = std::shared_ptr<llmdnn::fc_kernel>(fc, [](llmdnn::fc_kernel* p) { fc_kernel_destroy(p); });
    });
    if (ret) {
        stateLLMFc = State_Use;
        NodeDesc *selected_pd = getSelectedPrimitiveDescriptor();
        selected_pd->setImplementationType(gemm_llmdnn);
        primExecLLMFc(weight);
    } else {
        // fallback
        stateLLMFc = State_NotUse;
        fcLLMs.clear();
    }

    return ret;
}

bool FullyConnected::tryExecLLMFc() {
    if (stateLLMFc != State_Use)
        return false;

    void* weight = nullptr;
    primExecLLMFc(weight);

    return true;
}

#endif

=======
>>>>>>> c145d8f1
}   // namespace node
}   // namespace intel_cpu
}   // namespace ov<|MERGE_RESOLUTION|>--- conflicted
+++ resolved
@@ -384,19 +384,19 @@
 #endif
 
 void FullyConnected::createPrimitive() {
-<<<<<<< HEAD
-#ifdef OV_CPU_WITH_LLMDNN
-    if (stateLLMFc == State_Use)
-        return;
-=======
 #ifdef OV_CPU_WITH_MLAS
     if (useMlas) {
         Node::createPrimitive();
         prepackMLASWeight();
         return;
     }
->>>>>>> c145d8f1
-#endif
+#endif
+
+#ifdef OV_CPU_WITH_LLMDNN
+    if (stateLLMFc == State_Use)
+        return;
+#endif
+
     setPostOps(attr, outDims);
     attr.set_scratchpad_mode(dnnl::scratchpad_mode::user);
     Node::createPrimitive();
@@ -593,20 +593,18 @@
 #endif
 
 void FullyConnected::execute(dnnl::stream strm) {
-<<<<<<< HEAD
-#ifdef OV_CPU_WITH_LLMDNN
-    if (tryExecLLMFc())
-        return;
-#endif
-
-=======
 #ifdef OV_CPU_WITH_MLAS
     if (useMlas) {
         executeMLAS();
         return;
     }
 #endif
->>>>>>> c145d8f1
+
+#ifdef OV_CPU_WITH_LLMDNN
+    if (tryExecLLMFc())
+        return;
+#endif
+
     if (!execPtr) {
         IE_THROW() << "Can't execute FullyConnected node with name: " << getName() << ", because executor is not compiled";
     }
@@ -1112,7 +1110,6 @@
     return true;
 }
 
-<<<<<<< HEAD
 #ifdef OV_CPU_WITH_LLMDNN
 bool FullyConnected::tryExtractParamForLLMFc(llmdnn::fc_create_param& param, MemoryPtr weightPtr) {
     if (!dnnl::impl::cpu::x64::mayiuse(dnnl::impl::cpu::x64::avx512_core_amx))
@@ -1382,8 +1379,6 @@
 
 #endif
 
-=======
->>>>>>> c145d8f1
 }   // namespace node
 }   // namespace intel_cpu
 }   // namespace ov