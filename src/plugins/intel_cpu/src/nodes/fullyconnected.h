// Copyright (C) 2018-2023 Intel Corporation
// SPDX-License-Identifier: Apache-2.0
//

#pragma once

#include <ie_common.h>
#include <node.h>
#include <memory>
#include <oneapi/dnnl/dnnl.hpp>
#include <string>
#include <vector>
#include "common/dnnl_executor.h"

namespace ov {
namespace intel_cpu {
namespace node {

class FullyConnected : public Node {
public:
    FullyConnected(const std::shared_ptr<ngraph::Node>& op, const GraphContext::CPtr context);

    std::vector<dnnl::memory::format_tag> getAvailableFormatsForDims(const Shape &dims) const override;
    void getSupportedDescriptors() override;
    void execute(dnnl::stream strm) override;
    bool created() const override;

    bool canBeInPlace() const override {
        return false;
    }

    int getFusingAxis() const override {
        return getOutputShapeAtPort(0).getRank() == 3 ? 2 : 1;
    }

    const std::vector<impl_desc_type>& getPrimitivesPriority() override;
    void createDescriptor(const std::vector<MemoryDescPtr>& inputDesc,
                          const std::vector<MemoryDescPtr>& outputDesc) override;

    size_t descInputNumbers() override {
        return static_cast<size_t>(getOriginalInputsNumber());
    }

    void initSupportedPrimitiveDescriptors() override;
    void initOptimalPrimitiveDescriptor() override;
    void createPrimitive() override;
    std::shared_ptr<MemoryDesc> getSrcMemDesc(dnnl::primitive_desc_iterator &primitive_desc_it, size_t idx) override;
    std::shared_ptr<MemoryDesc> getDstMemDesc(dnnl::primitive_desc_iterator &primitive_desc_it, size_t idx) override;

    InferenceEngine::Precision getRuntimePrecision() const override;

    bool canFuse(const NodePtr& node) const override;

    static bool isSupportedOperation(const std::shared_ptr<const ngraph::Node>& op, std::string& errorMessage) noexcept;

    void prepareParams() override;
    void executeDynamicImpl(dnnl::stream strm) override;

<<<<<<< HEAD
    void setDynamicBatchLim(int lim) override;
    bool canBeExecutedInInt8() const override;
=======
    bool withBiasFused() const {
        return withBiases;
    }
>>>>>>> dabd5ee4

private:
    void createDescriptorInternal(const dnnl::memory::desc &inputDesc,
                                  const dnnl::memory::desc &outputDesc);

    VectorDims makeDummyInputDims() const;
    VectorDims makeDummyOutputDims(const VectorDims& inDims) const;

    VectorDims inDims;
    VectorDims outDims;

    void setPostOps(dnnl::primitive_attr &attr, const VectorDims &dims);

    bool withBiases = false;

    std::string errorPrefix;
    static const size_t DATA_ID = 0;
    static const size_t WEIGHTS_ID = 1;
    static const size_t BIAS_ID = 2;
    dnnl::memory::data_type outputDataType;

    using executorPtr = std::shared_ptr<DnnlExecutor>;
    executorPtr execPtr = nullptr;
    bool useConv1x1 = false;
    impl_desc_type implementationTypeIP;
    MemoryDescPtr weightDescIP;
    dnnl::primitive_attr attr;

    static dnnl::convolution_forward::primitive_desc
    createDescriptorInternalForConv(DnnlMemoryDescCPtr inputDescPtr,
                                    DnnlMemoryDescCPtr weightDescPtr,
                                    DnnlMemoryDescCPtr biasDescPtr,
                                    DnnlMemoryDescCPtr outputDescPtr,
                                    const dnnl::primitive_attr& attr,
                                    const dnnl::engine& engine);

    bool canBeExecutedInConv1x1() const;

    // sparse weights
    bool useSparseWeights = false;
    float minSparseRate = 1.f;
    float weiSparseRate = 0.f;
    bool useSparseWeightsDecompression();
};

}   // namespace node
}   // namespace intel_cpu
}   // namespace ov<|MERGE_RESOLUTION|>--- conflicted
+++ resolved
@@ -55,15 +55,7 @@
 
     void prepareParams() override;
     void executeDynamicImpl(dnnl::stream strm) override;
-
-<<<<<<< HEAD
-    void setDynamicBatchLim(int lim) override;
     bool canBeExecutedInInt8() const override;
-=======
-    bool withBiasFused() const {
-        return withBiases;
-    }
->>>>>>> dabd5ee4
 
 private:
     void createDescriptorInternal(const dnnl::memory::desc &inputDesc,
