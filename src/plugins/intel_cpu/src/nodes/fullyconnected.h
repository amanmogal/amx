--- conflicted
+++ resolved
@@ -120,7 +120,6 @@
     void prepackMLASWeight();
 #endif
 
-<<<<<<< HEAD
 #ifdef OV_CPU_WITH_LLMDNN
     bool extractParamForLLMFc(llmdnn::fc_create_param& param);
     bool initLLMFc();
@@ -138,9 +137,7 @@
     std::shared_ptr<float> biasRnd;
     VectorDims weightDims;
 #endif
-=======
     bool useWeightsDecompressionImpl = false;
->>>>>>> 5f6aba5e
     std::vector<float> decompressionSubtract;
     std::vector<float> decompressionMultiply;
 };
