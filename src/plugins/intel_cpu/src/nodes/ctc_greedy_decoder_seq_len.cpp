// Copyright (C) 2018-2023 Intel Corporation
// SPDX-License-Identifier: Apache-2.0
//

#include <string>
#include <vector>

#include <openvino/op/ctc_greedy_decoder_seq_len.hpp>
#include "openvino/core/parallel.hpp"
#include "ctc_greedy_decoder_seq_len.h"

using namespace InferenceEngine;

namespace ov {
namespace intel_cpu {
namespace node {

bool CTCGreedyDecoderSeqLen::isSupportedOperation(const std::shared_ptr<const ov::Node>& op, std::string& errorMessage) noexcept {
    try {
        const auto greedyDecOp = ov::as_type_ptr<const ov::op::v6::CTCGreedyDecoderSeqLen>(op);
        if (!greedyDecOp) {
            errorMessage = "Node is not an instance of the CTCGreedyDecoderSeqLen operation from operation set v6.";
            return false;
        }
    } catch (...) {
        return false;
    }
    return true;
}

CTCGreedyDecoderSeqLen::CTCGreedyDecoderSeqLen(const std::shared_ptr<ov::Node>& op, const GraphContext::CPtr context)
    : Node(op, context, NgraphShapeInferFactory(op, EMPTY_PORT_MASK)) {
    std::string errorMessage;
    if (!isSupportedOperation(op, errorMessage)) {
        OPENVINO_THROW_NOT_IMPLEMENTED(errorMessage);
    }

    errorPrefix = "CTCGreedyDecoderSeqLen layer with name '" + op->get_friendly_name() + "' ";
    if (getOriginalInputsNumber() < 2 || getOriginalInputsNumber() > 3)
        OPENVINO_THROW(errorPrefix, "has invalid number of input edges: ", getOriginalInputsNumber());
    if (getOriginalOutputsNumber() != 2)
        OPENVINO_THROW(errorPrefix, "has invalid number of outputs edges: ", getOriginalOutputsNumber());

    const auto& dataDims = getInputShapeAtPort(DATA_INDEX).getDims();
    const auto& seqDims = getInputShapeAtPort(SEQUENCE_LENGTH_INDEX).getDims();
    if (!dimsEqualWeak(dataDims[0], seqDims[0]))
        OPENVINO_THROW(errorPrefix, "has invalid input shapes.");

    auto greedyDecOp = ov::as_type_ptr<const ov::op::v6::CTCGreedyDecoderSeqLen>(op);
    mergeRepeated = greedyDecOp->get_merge_repeated();
}

void CTCGreedyDecoderSeqLen::initSupportedPrimitiveDescriptors() {
    if (!supportedPrimitiveDescriptors.empty())
        return;

<<<<<<< HEAD
    ov::element::Type inDataPrecision = getOriginalInputPrecisionAtPort(DATA_INDEX);
    if (!one_of(inDataPrecision, ov::element::f32, ov::element::bf16, ov::element::f16))
        IE_THROW() << errorPrefix << "has unsupported 'data' input precision: " << inDataPrecision;

    ov::element::Type seqLenPrecision = getOriginalInputPrecisionAtPort(SEQUENCE_LENGTH_INDEX);
    if (seqLenPrecision != ov::element::i32 && seqLenPrecision != ov::element::i64)
        IE_THROW() << errorPrefix << "has unsupported 'sequence_length' input precision: " << seqLenPrecision;
=======
    Precision inDataPrecision = getOriginalInputPrecisionAtPort(DATA_INDEX);
    if (!one_of(inDataPrecision, Precision::FP32, Precision::BF16, Precision::FP16))
        OPENVINO_THROW(errorPrefix, "has unsupported 'data' input precision: ", inDataPrecision);

    Precision seqLenPrecision = getOriginalInputPrecisionAtPort(SEQUENCE_LENGTH_INDEX);
    if (seqLenPrecision != Precision::I32 && seqLenPrecision != Precision::I64)
        OPENVINO_THROW(errorPrefix, "has unsupported 'sequence_length' input precision: ", seqLenPrecision);
>>>>>>> c360de0f

    std::vector<PortConfigurator> inDataConf;
    inDataConf.reserve(inputShapes.size());
    inDataConf.emplace_back(LayoutType::ncsp, ov::element::f32);
    for (size_t i = 1; i < inputShapes.size(); ++i)
        inDataConf.emplace_back(LayoutType::ncsp, ov::element::i32);

    addSupportedPrimDesc(inDataConf,
                         {{LayoutType::ncsp, ov::element::i32},
                          {LayoutType::ncsp, ov::element::i32}},
                         impl_desc_type::ref_any);
}

void CTCGreedyDecoderSeqLen::execute(dnnl::stream strm) {
    const float* probabilities = reinterpret_cast<const float *>(getParentEdgeAt(DATA_INDEX)->getMemoryPtr()->getData());
    const int* sequenceLengths = reinterpret_cast<const int *>(getParentEdgeAt(SEQUENCE_LENGTH_INDEX)->getMemoryPtr()->getData());
    int* decodedClasses =  reinterpret_cast<int *>(getChildEdgesAtPort(DECODED_CLASSES_INDEX)[0]->getMemoryPtr()->getData());
    int* decodedClassesLength = reinterpret_cast<int *>(getChildEdgesAtPort(DECODED_CLASSES_LENGTH_INDEX)[0]->getMemoryPtr()->getData());

    const size_t B = getParentEdgeAt(DATA_INDEX)->getMemory().getStaticDims()[0];;
    const size_t T = getParentEdgeAt(DATA_INDEX)->getMemory().getStaticDims()[1];;
    const int C = getParentEdgeAt(DATA_INDEX)->getMemory().getStaticDims()[2];;
    const size_t TC = T * C;

    int blankIndex = C - 1;
    if (inputShapes.size() > BLANK_INDEX)
        blankIndex = (reinterpret_cast<const int  *>(getParentEdgeAt(BLANK_INDEX)->getMemoryPtr()->getData()))[0];

    size_t workAmount = 0;
    for (size_t b = 0; b < B; b++) {
        if (sequenceLengths[b] > static_cast<int>(T)) {
            std::string errorMsg = errorPrefix
                                   + ". Sequence length " + std::to_string(sequenceLengths[b])
                                   + " cannot be greater than according decoded classes dimension size "
                                   + std::to_string(getChildEdgesAtPort(DECODED_CLASSES_INDEX)[0]->getMemory().getStaticDims()[1]);
            OPENVINO_THROW(errorMsg);
        }
        workAmount += sequenceLengths[b];
    }
    // Parallelization could not be made directly by T due to output index depends on merged classes and
    // blank index, thus could not be shared between threads. Better to divide operation on two steps.
    // At the first stage find the maximum index. At second stage merge if needed.
    // Such approach makes parallelization more efficient.
    auto threadBody = [&](const int ithr, const int nthr) {
        size_t start(0lu), end(0lu);
        splitter(workAmount, nthr, ithr, start, end);
        if (start >= end)
            return;
        size_t tStart = 0lu, bStart = 0lu;
        for (; bStart < B; bStart++) {
            tStart += sequenceLengths[bStart];
            if (tStart >= start) {
                tStart = start - (tStart - sequenceLengths[bStart]);
                break;
            }
        }

        size_t workCounter = start;

        for (size_t b = bStart; b < B; ++b) {
            size_t outputIndex = b * T + tStart;
            const float* probs = probabilities + b * TC + C * tStart;
            const size_t actualSeqLen = sequenceLengths[b];

            for (size_t t = tStart; t < actualSeqLen; ++t) {
                int maxClassIdx = 0;
                float maxProb = probs[0];
                probs++;

                for (int c = 1; c < C; c++, probs++) {
                    if (*probs > maxProb) {
                        maxClassIdx = c;
                        maxProb = *probs;
                    }
                }
                decodedClasses[outputIndex++] = maxClassIdx;

                if (++workCounter >= end) {
                    return;
                }
            }
            tStart = 0lu;
        }
    }; // thread body

    parallel_nt(0, threadBody);

    parallel_for(B, [&](size_t b) {
        int prevClassIdx = -1;
        size_t outputIndex = b * T;
        const size_t actualSeqLen = sequenceLengths[b];
        int* shiftedOut = decodedClasses + b * T;

        for (size_t t = 0; t < actualSeqLen; ++t) {
            if (*shiftedOut != blankIndex &&
                !(mergeRepeated && *shiftedOut == prevClassIdx)) {
                decodedClasses[outputIndex++] = *shiftedOut;
            }
            prevClassIdx = *shiftedOut;
            shiftedOut++;
        }
        std::fill(decodedClasses + outputIndex, decodedClasses + (b + 1) * T, -1);
        decodedClassesLength[b] = outputIndex - b * T;
    });
}

bool CTCGreedyDecoderSeqLen::created() const {
    return getType() == Type::CTCGreedyDecoderSeqLen;
}

void CTCGreedyDecoderSeqLen::executeDynamicImpl(dnnl::stream strm) {
    execute(strm);
}

bool CTCGreedyDecoderSeqLen::needPrepareParams() const {
    return false;
}

}   // namespace node
}   // namespace intel_cpu
}   // namespace ov<|MERGE_RESOLUTION|>--- conflicted
+++ resolved
@@ -54,23 +54,13 @@
     if (!supportedPrimitiveDescriptors.empty())
         return;
 
-<<<<<<< HEAD
     ov::element::Type inDataPrecision = getOriginalInputPrecisionAtPort(DATA_INDEX);
     if (!one_of(inDataPrecision, ov::element::f32, ov::element::bf16, ov::element::f16))
-        IE_THROW() << errorPrefix << "has unsupported 'data' input precision: " << inDataPrecision;
+        OPENVINO_THROW(errorPrefix, "has unsupported 'data' input precision: ", inDataPrecision);
 
     ov::element::Type seqLenPrecision = getOriginalInputPrecisionAtPort(SEQUENCE_LENGTH_INDEX);
     if (seqLenPrecision != ov::element::i32 && seqLenPrecision != ov::element::i64)
-        IE_THROW() << errorPrefix << "has unsupported 'sequence_length' input precision: " << seqLenPrecision;
-=======
-    Precision inDataPrecision = getOriginalInputPrecisionAtPort(DATA_INDEX);
-    if (!one_of(inDataPrecision, Precision::FP32, Precision::BF16, Precision::FP16))
-        OPENVINO_THROW(errorPrefix, "has unsupported 'data' input precision: ", inDataPrecision);
-
-    Precision seqLenPrecision = getOriginalInputPrecisionAtPort(SEQUENCE_LENGTH_INDEX);
-    if (seqLenPrecision != Precision::I32 && seqLenPrecision != Precision::I64)
         OPENVINO_THROW(errorPrefix, "has unsupported 'sequence_length' input precision: ", seqLenPrecision);
->>>>>>> c360de0f
 
     std::vector<PortConfigurator> inDataConf;
     inDataConf.reserve(inputShapes.size());
