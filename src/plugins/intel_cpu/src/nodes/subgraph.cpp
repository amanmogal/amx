--- conflicted
+++ resolved
@@ -25,11 +25,8 @@
 #include "utils/cpu_utils.hpp"
 #include "snippets_transformations/fuse_load_store_and_convert.hpp"
 #include "snippets_transformations/mul_add_to_fma.hpp"
-<<<<<<< HEAD
 #include "snippets_transformations/brgemm_to_brgemm_cpu.hpp"
-=======
 #include "snippets_transformations/remove_converts.hpp"
->>>>>>> 448654ea
 #include "ngraph_transformations/convert_to_swish_cpu.hpp"
 
 using namespace InferenceEngine;
@@ -536,19 +533,11 @@
 }
 
 void Snippet::generate(const jit_snippets_compile_args* jcp) {
-<<<<<<< HEAD
-    ov::pass::Manager optManager;
-    optManager.register_pass<ov::intel_cpu::pass::FuseLoadConvert>();
-    optManager.register_pass<ov::intel_cpu::pass::FuseStoreConvert>();
-    optManager.register_pass<ov::intel_cpu::pass::BrgemmToBrgemmCPU>();
-    optManager.register_pass<ConvertToSwishCPU>();
-    optManager.register_pass<ov::intel_cpu::pass::MulAddToFMA>();
-=======
     ov::pass::Manager pre_dialect;
     pre_dialect.register_pass<ConvertToSwishCPU>();
->>>>>>> 448654ea
 
     ov::pass::Manager post_dialect;
+    post_dialect.register_pass<ov::intel_cpu::pass::BrgemmToBrgemmCPU>();
 
     ov::pass::Manager post_precision;
     post_precision.register_pass<ov::intel_cpu::pass::RemoveConverts>();
@@ -568,10 +557,6 @@
                     return convert->get_input_element_type(0) != ov::element::f32;
                 return true;
             });
-<<<<<<< HEAD
-
-    schedule = snippet->generate(optManager, reinterpret_cast<const void*>(jcp));
-=======
     post_precision.register_pass<ov::intel_cpu::pass::MulAddToFMA>();
 
     schedule = snippet->generate(
@@ -579,7 +564,6 @@
         post_dialect,
         post_precision,
         reinterpret_cast<const void*>(jcp));
->>>>>>> 448654ea
 }
 
 void Snippet::update_ptrs(jit_snippets_call_args& call_args) {
