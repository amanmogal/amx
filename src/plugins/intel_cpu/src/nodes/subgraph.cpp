--- conflicted
+++ resolved
@@ -231,37 +231,8 @@
                 dims[dims.size() - 1] *= dims[i];
             }
 
-<<<<<<< HEAD
             for (int i = dims.size() - 2; i >= dimsToCollapse; i--) {
                 dims[i] = dims[i - dimsToCollapse];
-=======
-    exec_domain = snippet->canonicalize(output_blocked_shapes, input_blocked_shapes);
-
-    // initialize by maximum output dimension. Dimensions of outputs should be broadcastable
-    tensorRank = std::max(static_cast<size_t>(rank6D), exec_domain.size());
-    // Canonicalization broadcasts inputs and outputs to max input rank, which can be smaller than tensorRank
-    // prepend to enable 6D scheduler
-    exec_domain = prependWithOnes(exec_domain);
-    const auto &body = snippet->body();
-    for (const auto& p : body.get_parameters()) {
-        dims_in.emplace_back(prependWithOnes(p->get_shape()));
-    }
-
-    for (size_t i = 0; i < body.get_output_size(); i++) {
-        dims_out.push_back(prependWithOnes(body.get_output_shape(i)));
-    }
-
-    const auto config = getSelectedPrimitiveDescriptor()->getConfig();
-    auto initOffsets = [this, config]() {
-        // find max rank input among all outputs
-        const size_t inputNum = getParentEdges().size();
-        offsets_in.resize(inputNum);
-        for (size_t i = 0; i < inputNum; i++) {
-            offsets_in[i].resize(tensorRank, 1);
-            offset_calculation(offsets_in[i], dims_in[i], exec_domain);
-            for (size_t j = 0; j < tensorRank; j++) {
-                offsets_in[i][j] *= config.inConfs[i].getMemDesc()->getPrecision().size();
->>>>>>> 893da358
             }
 
             for (int i = dimsToCollapse - 1; i >= 0; i--) {
@@ -366,7 +337,7 @@
     if (canonicalShape.is_dynamic())
         IE_THROW() << "Snippets: Canonicalization returned dynamic shape in static pipeline";
     masterShape = canonicalShape.get_shape();
-    const auto &body = snippet->get_body();
+    const auto &body = snippet->body_ptr();
     for (const auto& p : body->get_parameters())
         normInputShapes.emplace_back(p->get_output_shape(0));
     for (const auto& r : body->get_results())
@@ -422,7 +393,7 @@
         for (size_t i = 0; i < getParentEdges().size(); i++) {
             errorMessage << i << " port = " << getParentEdgesAtPort(i)[0]->getMemory().GetShape().toString() << ", ";
         }
-        errorMessage << "). Master shape = ( " << masterShape << " )";
+        errorMessage << "). Master shape = ( " << Shape(masterShape).toString() << " )";
         IE_THROW() << errorMessage.str();
     }
 
@@ -489,7 +460,7 @@
         dim = 1;
     }
 
-    auto& body_rt_info = snippet->get_body()->get_rt_info();
+    auto& body_rt_info = snippet->body_ptr()->get_rt_info();
     std::vector<std::vector<size_t>> new_shapes(normInputShapes);
     std::copy(normOutputShapes.begin(), normOutputShapes.end(), std::back_inserter(new_shapes));
     body_rt_info["PluginShapesOverride"] = new_shapes;
