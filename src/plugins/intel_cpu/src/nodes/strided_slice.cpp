// Copyright (C) 2018-2022 Intel Corporation
// SPDX-License-Identifier: Apache-2.0
//

#include "strided_slice.h"

#include "ie_parallel.hpp"
#include "common/cpu_memcpy.h"
#include "input.h"
#include <ngraph/opsets/opset1.hpp>

#include <string>

using namespace dnnl;
using namespace InferenceEngine;
using namespace InferenceEngine::details;

namespace ov {
namespace intel_cpu {
namespace node {

bool StridedSlice::isSupportedOperation(const std::shared_ptr<const ov::Node>& op, std::string& errorMessage) noexcept {
    try {
        if (!ov::is_type<ov::op::v1::StridedSlice>(op) &&
                !ov::is_type<ov::op::v8::Slice>(op)) {
            errorMessage = "Only StridedSlice from opset1 and Slice from opset8 operations are supported.";
            return false;

            if (op->get_input_size() > AXES_ID && !ov::is_type<ov::op::v0::Constant>(op->get_input_node_ptr(AXES_ID))) {
                // TODO: all required modifications are completed on the node level. More functional tests have to be implemented to resolve the limitation.
                errorMessage = "Only constant 'axis' input is supported.";
                return false;
            }
        }
    } catch (...) {
        return false;
    }
    return true;
}

<<<<<<< HEAD
StridedSlice::StridedSlice(const std::shared_ptr<ov::Node>& op, RuntimeEnv::Ptr rtEnv) :
        Node(op, rtEnv, NgraphShapeInferFactory(op, EMPTY_PORT_MASK)) {
=======
StridedSlice::StridedSlice(const std::shared_ptr<ov::Node>& op, const dnnl::engine& eng, WeightsSharing::Ptr &cache) :
        Node(op, eng, cache, NgraphShapeInferFactory(op, PortMask(1, 2, 3, 4))) {
>>>>>>> a856dc47
    std::string errorMessage;
    if (!isSupportedOperation(op, errorMessage)) {
        IE_THROW(NotImplemented) << errorMessage;
    }
    errorPrefix = NameFromType(getType()) + " node with name '" + getName() + "' ";

    attrs.isStridedSliceOp = ov::is_type<ov::op::v1::StridedSlice>(op);

    if ((attrs.isStridedSliceOp && (inputShapes.size() < 3 || inputShapes.size() > 4)) ||
            (!attrs.isStridedSliceOp && (inputShapes.size() < 4 || inputShapes.size() > 5))) {
        IE_THROW() << errorPrefix << "has incorrect number of input edges";
    }
    if (outputShapes.size() != 1) {
        IE_THROW() << errorPrefix << "has incorrect number of output edges";
    }

    if (inputShapes.size() > STRIDE_ID) {
        isStrideSpecified = true;
    }

    if (inputShapes.size() > AXES_ID) {
        isAxesSpecified = true;
    }

    for (size_t i = 0lu; i < op->get_input_size(); i++) {
        isConstantInput[i] = ov::is_type<ov::op::v0::Constant>(op->get_input_node_shared_ptr(i));

        if (!isConstantInput[i] && one_of(i, 1, 2, 3)) {
            shapeHasDataDependency = true;
        }
    }
    hasConstAttrInputs = !shapeHasDataDependency;
    if (isAxesSpecified)
        hasConstAttrInputs &= isConstantInput[AXES_ID];

    const size_t inputRank = getInputShapeAtPort(DATA_ID).getRank();
    const size_t outputRank = getOutputShapeAtPort(0).getRank();
    const size_t nDims = std::max(inputRank, outputRank);

    if (attrs.isStridedSliceOp) {
        auto ss = ov::as_type_ptr<const ov::op::v1::StridedSlice>(op);

        auto createMask = [&](const std::vector<int64_t> &origMask, const int bit = 0, bool needReverse = false) {
            std::vector<int> mask(origMask.size());
            for (size_t i = 0; i < mask.size(); i++) {
                mask[i] = static_cast<int>(origMask[i]);
                if (needReverse) {
                    mask[i] = 1 - mask[i];
                }
            }
            for (size_t i = mask.size(); i < nDims; ++i) mask.push_back(bit);
            return mask;
        };

        attrs.beginMask = createMask(ss->get_begin_mask(), 1, true);
        attrs.endMask = createMask(ss->get_end_mask(), 1, true);
        attrs.newAxisMask = createMask(ss->get_new_axis_mask());
        attrs.shrinkAxisMask = createMask(ss->get_shrink_axis_mask());

        auto origEllipsisMask = ss->get_ellipsis_mask();
        bool isEllipsis = false;
        for (const auto &o : origEllipsisMask) {
            isEllipsis = isEllipsis || o != 0;
            attrs.ellipsisMask.push_back(o);
        }
        if (attrs.ellipsisMask.size() == 0 || !isEllipsis) {
            for (size_t i = attrs.ellipsisMask.size(); i < nDims; ++i) attrs.ellipsisMask.push_back(0);
        }
    } else {
        const size_t length = outputShapes[0].getRank();
        if (inputShapes.size() > AXES_ID) {
            attrs.beginMask = std::vector<int>(length, 0);
            attrs.endMask = std::vector<int>(length, 0);
        } else {
            attrs.beginMask = std::vector<int>(length, 1);
            attrs.endMask = std::vector<int>(length, 1);
        }
        attrs.newAxisMask = std::vector<int>(length, 0);
        attrs.shrinkAxisMask = std::vector<int>(length, 0);
        attrs.ellipsisMask = std::vector<int>(length, 0);
    }

    if (attrs.isStridedSliceOp) {
        for (size_t i = 0; i < attrs.ellipsisMask.size(); i++) {
            attrs.ellipsisMaskCounter += attrs.ellipsisMask[i];
            attrs.ellipsisPos1 = attrs.ellipsisMask[i] == 1 && attrs.ellipsisPos1 == -1 ? i : attrs.ellipsisPos1;
        }
        if (attrs.ellipsisMaskCounter > 1)
            IE_THROW() << errorPrefix << "has incorrect 'Ellipsis_mask'. Only one non-zero bit is allowed";

        int newAxis = std::accumulate(attrs.newAxisMask.begin(), attrs.newAxisMask.end(), 0);
        int shrinkAxis = std::accumulate(attrs.shrinkAxisMask.begin(), attrs.shrinkAxisMask.end(), 0);
        attrs.equalDims = newAxis == 0 && shrinkAxis == 0;
    } else {
        attrs.equalDims = true;
    }

    auto fillingInParameters = [&](std::vector<int> &parameter, const size_t type, const int value) {
        if (!isConstantInput[type])
            return;

        const auto constNode = ov::as_type_ptr<const ngraph::opset1::Constant>(op->get_input_node_shared_ptr(type));
        parameter = constNode->cast_vector<int>();

        auto size = constNode->get_shape()[0];
        if (type != AXES_ID && attrs.ellipsisMaskCounter == 0 && size < nDims) {
            for (size_t i = size; i < nDims; i++) parameter.push_back(value);
        }
    };

    fillingInParameters(attrs.begin, BEGIN_ID, 0);
    fillingInParameters(attrs.end, END_ID, 0);
    if (inputShapes.size() > STRIDE_ID)
        fillingInParameters(attrs.stride, STRIDE_ID, 1);
    if (inputShapes.size() > AXES_ID)
        fillingInParameters(attrs.axes, AXES_ID, 0);
}

void StridedSlice::getSupportedDescriptors() {
}

static void addHiddenDims(StridedSlice::StridedSliceAttributes& attrs, const size_t inputRank, const size_t outputRank, bool withAxis) {
    if (withAxis) {
        std::vector<int> beginTmp(outputRank, 0);
        std::vector<int> endTmp(outputRank, -1);
        std::vector<int> strideTmp(outputRank, 1);
        size_t i = 0lu;
        for (auto& a : attrs.axes) {
            if (a < 0)
                a += outputRank;
            beginTmp[a] = attrs.begin[i];
            endTmp[a] = attrs.end[i];
            strideTmp[a] = attrs.stride[i++];
            attrs.beginMask[a] = 1;
            attrs.endMask[a] = 1;
        }
        attrs.begin = beginTmp;
        attrs.end = endTmp;
        attrs.stride = strideTmp;
    }

    if (inputRank > 3 && attrs.equalDims && attrs.ellipsisMaskCounter == 1) {
        // all masks and input parameters are for planar layouts. So if we use blocked or per channel layout and
        // there is ellipsis should to add default values in hidden dimensions to know real order of mask or parameter values
        size_t afterDims =  attrs.begin.size() - attrs.ellipsisPos1 - 1;
        size_t ellipsisPos2 = inputRank - afterDims - 1;

        auto addHiddenDims = [&](std::vector<int>& data, const int bit = 0) {
            std::vector<int> temp;
            for (size_t i = 0; i < attrs.ellipsisPos1; i++)
                temp.push_back(data[i]);
            for (size_t i = attrs.ellipsisPos1; i < ellipsisPos2 + 1; i++)
                temp.push_back(bit);
            for (size_t i = 1; i < inputRank - ellipsisPos2; i++)
                temp.push_back(data[i + attrs.ellipsisPos1]);
            data = temp;
        };

        addHiddenDims(attrs.begin);
        addHiddenDims(attrs.end);
        addHiddenDims(attrs.stride, 1);
        addHiddenDims(attrs.beginMask);
        addHiddenDims(attrs.endMask);
        addHiddenDims(attrs.ellipsisMask);
        addHiddenDims(attrs.newAxisMask);
        addHiddenDims(attrs.shrinkAxisMask);
    }
}

void StridedSlice::initSupportedPrimitiveDescriptors() {
    if (!supportedPrimitiveDescriptors.empty())
        return;

    const InferenceEngine::Precision dataPrecision = getOriginalInputPrecisionAtPort(DATA_ID);
    const InferenceEngine::Precision iPrecision = Precision::I32;
    attrs.dataSize = dataPrecision.size();

    const size_t nDims = getInputShapeAtPort(DATA_ID).getRank();

    NodeConfig config;
    config.dynBatchSupport = false;
    config.inConfs.resize(getParentEdges().size());
    config.inConfs[DATA_ID].inPlace(-1);
    config.inConfs[BEGIN_ID].inPlace(-1);
    config.inConfs[END_ID].inPlace(-1);
    config.inConfs[DATA_ID].constant(isConstantInput[DATA_ID]);
    config.inConfs[BEGIN_ID].constant(isConstantInput[BEGIN_ID]);
    config.inConfs[END_ID].constant(isConstantInput[END_ID]);
    if (isStrideSpecified) {
        config.inConfs[STRIDE_ID].inPlace(-1);
        config.inConfs[STRIDE_ID].constant(isConstantInput[STRIDE_ID]);
    }
    if (isAxesSpecified) {
        config.inConfs[AXES_ID].inPlace(-1);
        config.inConfs[AXES_ID].constant(isConstantInput[AXES_ID]);
    }
    config.outConfs.resize(1);

    std::vector<LayoutType> supportedTypes;
    if (nDims > 2 && attrs.equalDims) {
        auto canUseBlocked = [&](StridedSliceAttributes& tmpAttrs, const size_t blockSize) {
            if (!isConstantInput[BEGIN_ID])
                return false;
            const auto& srcDims = getInputShapeAtPort(DATA_ID).getDims();
            if (srcDims[1] == Shape::UNDEFINED_DIM)
                return false;
            auto channelBeginNormalized = tmpAttrs.begin[1] > 0 ? tmpAttrs.begin[1] : tmpAttrs.begin[1] + static_cast<std::int64_t>(srcDims[1]);
            return srcDims[1] % blockSize == 0 && abs(tmpAttrs.stride[1]) == 1 &&
            (channelBeginNormalized > srcDims[1] || channelBeginNormalized % blockSize == 0 || channelBeginNormalized < 0 || tmpAttrs.beginMask[1] == 0);
        };

        supportedTypes.push_back(LayoutType::nspc);

        if (hasConstAttrInputs) {
            auto tmpAttrs = attrs;
            addHiddenDims(tmpAttrs, getInputShapeAtPort(DATA_ID).getRank(), getOutputShapeAtPort(0).getRank(), isAxesSpecified);
            if (canUseBlocked(tmpAttrs, 8lu))
                supportedTypes.push_back(LayoutType::nCsp8c);
            if (canUseBlocked(tmpAttrs, 16lu))
                supportedTypes.push_back(LayoutType::nCsp16c);
        }
    }
    supportedTypes.push_back(LayoutType::ncsp);
    auto creators = BlockedDescCreator::getCommonCreators();
    auto range = BlockedDescCreator::makeFilteredRange(creators, nDims, supportedTypes);

    for (auto itr = range.first; itr != range.second; ++itr) {
        config.inConfs[DATA_ID].setMemDesc(itr->second->createSharedDesc(dataPrecision, getInputShapeAtPort(DATA_ID)));
        config.inConfs[BEGIN_ID].setMemDesc(creators.at(LayoutType::ncsp)->createSharedDesc(iPrecision, getInputShapeAtPort(BEGIN_ID)));
        config.inConfs[END_ID].setMemDesc(creators.at(LayoutType::ncsp)->createSharedDesc(iPrecision, getInputShapeAtPort(END_ID)));
        if (isStrideSpecified)
            config.inConfs[STRIDE_ID].setMemDesc(creators.at(LayoutType::ncsp)->createSharedDesc(iPrecision, getInputShapeAtPort(STRIDE_ID)));
        if (isAxesSpecified)
            config.inConfs[AXES_ID].setMemDesc(creators.at(LayoutType::ncsp)->createSharedDesc(iPrecision, getInputShapeAtPort(AXES_ID)));

        config.outConfs[0].setMemDesc(itr->second->createSharedDesc(dataPrecision, getOutputShapeAtPort(DATA_ID)));
        supportedPrimitiveDescriptors.emplace_back(config, impl_desc_type::ref);
    }
}

bool StridedSlice::isExecutable() const {
    return !isInputTensorAtPortEmpty(0);
}

void StridedSlice::createPrimitive() {
    if (inputShapesDefined() && isExecutable() && !shapeHasDataDependency) {
        if (needPrepareParams()) {
            prepareParams();
        }
        updateLastInputDims();
    }
}

bool StridedSlice::needPrepareParams() const {
    return true;
}

void StridedSlice::prepareParams() {
    updateLastInputDims();

    if (srcMemory.empty()) {
        for (int i = 0; i < getOriginalInputsNumber(); i++) {
            srcMemory.push_back(getParentEdgeAt(i)->getMemoryPtr());
        }
    }
    if (dstMemory.empty()) {
        for (int i = 0; i < getOriginalOutputsNumber(); i++) {
            dstMemory.push_back(getChildEdgeAt(i)->getMemoryPtr());
        }
    }

    execPtr = std::make_shared<StridedSliceCommonExecutor>(attrs, srcMemory, dstMemory, errorPrefix);
}

bool StridedSlice::needShapeInfer() const {
    return Node::inputShapesModified() || shapeHasDataDependency;
}

void StridedSlice::execute(dnnl::stream strm) {
    if (!execPtr)
        IE_THROW() << errorPrefix << "doesn't have compiled executor!";

    execPtr->exec(srcMemory, dstMemory);
}

void StridedSlice::executeDynamicImpl(dnnl::stream strm) {
    execute(strm);
}

bool StridedSlice::created() const {
    return getType() == Type::StridedSlice;
}

StridedSlice::StridedSliceCommonExecutor::StridedSliceCommonExecutor(const StridedSliceAttributes& attrs,
                                                                     const std::vector<MemoryCPtr>& srcMemory,
                                                                     const std::vector<MemoryCPtr>& dstMemory,
                                                                     const std::string& errorPrefix)
                                                                    : StridedSliceExecutor(attrs, srcMemory, dstMemory, errorPrefix) {
    paramsInitialization(attrs, srcMemory, dstMemory);
    dimsNormalization();
    dimsGluing();
    indicesCalculation();
}

void StridedSlice::StridedSliceCommonExecutor::orderParametersByLayouts(const BlockedMemoryDescCPtr& blockedMemoryDesc) {
    size_t blk = 1;
    bool isBlockedLayout = false;
    if (blockedMemoryDesc->hasLayoutType(LayoutType::nCsp16c)) {
        isBlockedLayout = true;
        blk = 16;
    } else if (blockedMemoryDesc->hasLayoutType(LayoutType::nCsp8c)) {
        isBlockedLayout = true;
        blk = 8;
    }
    const bool isPerChannelLayout = blockedMemoryDesc->hasLayoutType(LayoutType::nspc);
    auto srcOrder = blockedMemoryDesc->getOrder();

    if (isBlockedLayout) {
        params.attrs.begin[1] = params.attrs.begin[1] / blk;
        params.attrs.end[1] = ceil(params.attrs.end[1] / static_cast<float>(blk));
        params.attrs.begin.push_back(0);
        params.attrs.end.push_back(0);
        params.attrs.stride.push_back(1);
        params.attrs.beginMask.push_back(0);
        params.attrs.endMask.push_back(0);
        params.attrs.ellipsisMask.push_back(0);
        params.attrs.newAxisMask.push_back(0);
        params.attrs.shrinkAxisMask.push_back(0);
    } else if (isPerChannelLayout) {
        auto sortByOrder = [&](std::vector<int>& data) {
            std::vector<int> temp(srcOrder.size());
            for (size_t i = 0; i < srcOrder.size(); i++)
                temp[i] = data[srcOrder[i]];
            data = temp;
        };

        sortByOrder(params.attrs.begin);
        sortByOrder(params.attrs.end);
        sortByOrder(params.attrs.stride);
        sortByOrder(params.attrs.beginMask);
        sortByOrder(params.attrs.endMask);
        if (params.attrs.isStridedSliceOp) {
            sortByOrder(params.attrs.ellipsisMask);
            sortByOrder(params.attrs.newAxisMask);
            sortByOrder(params.attrs.shrinkAxisMask);
        }
    }
}

void StridedSlice::StridedSliceCommonExecutor::paramsInitialization(const StridedSliceAttributes& attrs,
                                                                    const std::vector<MemoryCPtr>& srcMemory,
                                                                    const std::vector<MemoryCPtr>& dstMemory) {
    const auto srcBlockedMemoryDesc = srcMemory[0]->GetDescWithType<BlockedMemoryDesc>();
    const auto dstBlockedMemoryDesc = dstMemory[0]->GetDescWithType<BlockedMemoryDesc>();

    params.attrs = attrs;
    params.srcBlockedDims = srcBlockedMemoryDesc->getBlockDims();
    params.srcOrder = srcBlockedMemoryDesc->getOrder();
    params.dstBlockedDims = dstBlockedMemoryDesc->getBlockDims();

    const size_t inputRank = srcMemory[0]->GetShape().getRank();
    const size_t outputRank = dstMemory[0]->GetShape().getRank();
    const size_t nDims = std::max(inputRank, outputRank);

    auto fillingInParameters = [&](std::vector<int> &parameter, const size_t type, const size_t size, const int value) {
        const int *ptr = reinterpret_cast<const int32_t *>(srcMemory[type]->GetPtr());
        parameter.assign(ptr, ptr + size);

        if (type != AXES_ID && params.attrs.ellipsisMaskCounter == 0 && size < nDims) {
            for (size_t i = size; i < nDims; i++) parameter.push_back(value);
        }
    };

    params.attrs.beginDims = srcMemory[BEGIN_ID]->GetShape().getStaticDims();
    params.attrs.endDims = srcMemory[END_ID]->GetShape().getStaticDims();
    if (params.attrs.beginDims.size() != 1)
        IE_THROW() << errorPrefix << "should have begin vector with 1 dimension";
    if (params.attrs.endDims.size() != 1)
        IE_THROW() << errorPrefix << "should have end vector with 1 dimension";
    if (params.attrs.beginDims[0] != params.attrs.endDims[0])
        IE_THROW() << errorPrefix << "should have begin vector with size equal to end vector size";

    if (params.attrs.begin.empty())
        fillingInParameters(params.attrs.begin, BEGIN_ID, params.attrs.beginDims[0], 0);
    if (params.attrs.end.empty())
        fillingInParameters(params.attrs.end, END_ID, params.attrs.endDims[0], 0);

    if (srcMemory.size() > STRIDE_ID) {
        params.attrs.strideDims = srcMemory[STRIDE_ID]->GetShape().getStaticDims();
        if (params.attrs.strideDims.size() > 1)
            IE_THROW() << errorPrefix << "should have stride vector with 1 dimension";
        if (params.attrs.beginDims[0] != params.attrs.strideDims[0])
            IE_THROW() << errorPrefix << "should have stride vector with size equal to begin vector size";

        if (params.attrs.stride.empty())
            fillingInParameters(params.attrs.stride, STRIDE_ID, params.attrs.strideDims[0], 1);
    }

    if (srcMemory.size() > AXES_ID) {
        params.attrs.axesDims = srcMemory[AXES_ID]->GetShape().getStaticDims();
        if (params.attrs.axesDims.size() != 1)
            IE_THROW() << errorPrefix << "should have axes vector with 1 dimension.";
        if (params.attrs.beginDims[0] != params.attrs.axesDims[0])
            IE_THROW() << errorPrefix << "should have axes vector with size equal to begin vector size.";

        if (params.attrs.axes.empty())
            fillingInParameters(params.attrs.axes, AXES_ID, params.attrs.axesDims[0], 0);
    }

    addHiddenDims(params.attrs, inputRank, outputRank, srcMemory.size() > AXES_ID);

    if (!srcBlockedMemoryDesc->hasLayoutType(LayoutType::ncsp))
        orderParametersByLayouts(srcBlockedMemoryDesc);
}

void StridedSlice::StridedSliceCommonExecutor::dimsNormalization() {
    // creating new src and dst dimensions and parameters of the same size using masks
    //
    // example 1: before srcDims = [5, 6, 8, 3, 2], begin = [1, 0], end = [4, 0], stride = [1, 1]
    //            beginMask = [0, 1], endMask = [0, 1], ellipsisMask = [1, 0], newAxisMas = [0, 0], shrinkAxisMask = [0, 0]
    //            after srcDims = [5, 6, 8, 3, 2], begin = [1, 0, 0, 0, 0], end = [4, 5, 7, 2, 1], stride = [1, 1, 1, 1, 1], dstDims = [4, 6, 8, 3, 2]
    //
    // example 2: before srcDims = [5, 6, 8, 3, 2], begin = [0, 3, 0, 0, 0], end = [0, 3, 0, 0, 0], stride = [1, 1, 1, 1, 1]
    //            beginMask = [1, 0, 1, 1, 1], endMask = [1, 0, 1, 1, 1], ellipsisMask = [0, 0, 0, 0, 0], newAxisMask = [0, 0, 0, 0, 0],
    //            shrinkAxisMask = [0, 1, 0, 0, 0]
    //            after srcDims = [5, 6, 8, 3, 2], begin = [0, 3, 0, 0, 0], end = [4, 3, 7, 2, 1], stride = [1, 1, 1, 1, 1], dstDims = [5, 1, 8, 3, 2]
    //
    // example 3: before srcDims = [5, 8, 3, 2], begin = [0, 0, 0, 0], end = [0, 0, 0, 0], stride = [1, 1, 1, 1]
    //            beginMask = [1, 0, 1, 1, 1], endMask = [1, 0, 1, 1, 1], ellipsisMask = [0, 0, 0, 0, 0], newAxisMask = [0, 1, 0, 0, 0],
    //            shrinkAxisMask = [0, 0, 0, 0, 0]
    //            after srcDims = [5, 1, 8, 3, 2], begin = [0, 0, 0, 0, 0], end = [4, 0, 7, 2, 1], stride = [1, 1, 1, 1, 1], dstDims = [5, 1, 8, 3, 2]

    auto clipping = [](int& idx, const int min, const int max) {
        idx = (idx > min) ? idx : min;
        idx = (idx < max) ? idx : (max - 1);
    };

    auto correcting = [](int& dim, const size_t shift) {
        dim = dim >= 0 ? dim : shift + dim;
    };

    VectorDims newSrcDims, newDstDims;
    std::vector<int> beginTemp;
    std::vector<int> endTemp;
    std::vector<int> strideTemp;
    size_t srcIdx = 0;
    for (size_t axis = 0; axis < params.attrs.begin.size(); ++axis) {
        if (params.attrs.ellipsisMask[axis] == 1) {
            int nNewAxisAfterEllipses = 0;
            int nSrcAxisBeforeEllipses = 0;
            for (size_t i = 0; i < axis; ++i) {
                if (params.attrs.newAxisMask[i] != 1)
                    nSrcAxisBeforeEllipses++;
            }
            for (size_t i = axis + 1; i < params.attrs.begin.size(); ++i) {
                if (params.attrs.newAxisMask[i] == 1)
                    nNewAxisAfterEllipses++;
            }

            size_t nSrcAxisAfterEllipses = (params.attrs.begin.size() - axis - nNewAxisAfterEllipses - 1);
            size_t nHiddenDims = params.srcBlockedDims.size() - nSrcAxisAfterEllipses - nSrcAxisBeforeEllipses;
            for (size_t i = 0; i < nHiddenDims; ++i) {
                newSrcDims.push_back(params.srcBlockedDims[srcIdx]);
                newDstDims.push_back(params.srcBlockedDims[srcIdx]);
                beginTemp.push_back(0);
                endTemp.push_back(params.srcBlockedDims[srcIdx] - 1);
                strideTemp.push_back(1);

                srcIdx++;
            }
        } else {
            if (params.attrs.newAxisMask[axis] == 1) {
                beginTemp.push_back(0);
                endTemp.push_back(0);
                strideTemp.push_back(1);
                newSrcDims.push_back(1);
                newDstDims.push_back(1);
            } else if (params.attrs.shrinkAxisMask[axis] == 1) {
                int b = params.attrs.beginMask[axis] == 1 ? params.attrs.begin[axis] : 0;
                correcting(b, params.srcBlockedDims[srcIdx]);
                clipping(b, 0, params.srcBlockedDims[srcIdx]);
                beginTemp.push_back(b);
                endTemp.push_back(b);
                strideTemp.push_back(1);
                newSrcDims.push_back(params.srcBlockedDims[srcIdx]);
                newDstDims.push_back(1);

                srcIdx++;
            } else {
                int b = params.attrs.beginMask[axis] == 1 ? params.attrs.begin[axis] : (params.attrs.stride[axis] > 0 ? 0 : -1);
                correcting(b, params.srcBlockedDims[srcIdx]);
                clipping(b, 0, params.srcBlockedDims[srcIdx]);

                int e = params.attrs.endMask[axis] == 1 ? (params.attrs.stride[axis] > 0 ? params.attrs.end[axis] - 1 : params.attrs.end[axis] + 1) :
                        (params.attrs.stride[axis] > 0 ? -1 : 0);
                correcting(e, params.srcBlockedDims[srcIdx]);
                clipping(e, 0, params.srcBlockedDims[srcIdx]);

                beginTemp.push_back(b);
                endTemp.push_back(e);
                strideTemp.push_back(params.attrs.stride[axis]);
                newSrcDims.push_back(params.srcBlockedDims[srcIdx]);
                newDstDims.push_back(ceil(static_cast<float>(abs(e - b) + 1) / static_cast<float>(abs(strideTemp.back()))));

                srcIdx++;
            }
        }
    }

    params.attrs.begin = beginTemp;
    params.attrs.end = endTemp;
    params.attrs.stride = strideTemp;

    params.dstBlockedDims = newDstDims;
    params.srcBlockedDims = newSrcDims;
    params.dstStrides.resize(newDstDims.size());
    params.srcStrides.resize(newSrcDims.size());
    params.dstStrides[params.dstStrides.size() - 1] = params.srcStrides[params.srcStrides.size() - 1] = 1;
    for (int i = newDstDims.size() - 2; i >= 0; --i) {
        params.dstStrides[i] = params.dstStrides[i + 1] * params.dstBlockedDims[i + 1];
        params.srcStrides[i] = params.srcStrides[i + 1] * params.srcBlockedDims[i + 1];
    }
}

void StridedSlice::StridedSliceCommonExecutor::dimsGluing() {
    // gluing of dimensions if there aren't begin, end and stride != 1 on this axis
    // example: before gluing srcDims = [5, 6, 8, 3, 2], begin = [1, 0, 0, 0, 0], stride = [1, 1, 2, 1, 1], dstDims = [4, 6, 4, 3, 2]
    //          after gluing  srcDims = [30, 8, 6],      begin = [6, 0, 0],       stride = [1, 2, 1],       dstDims = [24, 4, 6]

    size_t realNDims = params.dstBlockedDims.size();

    std::pair<size_t, size_t> secondDim = { 0, params.attrs.begin.size() };
    VectorDims indexes(1, 0);
    for (int idx = 0; idx < params.attrs.begin.size(); idx++) {
        if (params.attrs.begin[idx] != 0 || params.attrs.end[idx] != params.srcBlockedDims[idx] - 1 || params.attrs.stride[idx] != 1) {
            indexes.push_back(std::max(idx - 1, 0));
            indexes.push_back(params.attrs.stride[idx] == 1 ? idx : idx + 1);

            if (idx != 0 && secondDim.first == 0)
                secondDim.first = idx;
            else if (idx != 0 && secondDim.second == params.attrs.begin.size())
                secondDim.second = idx;
        }
    }

    if (indexes.back() < 2) {
        indexes[indexes.size() - 1] = 1;
        secondDim.first = 1;
    }

    const VectorDims srcBlockedDimsBefore = params.srcBlockedDims;
    const VectorDims dstBlockedDimsBefore = params.dstBlockedDims;
    const size_t nGluingLastDims = params.dstStrides[std::max(static_cast<int>(indexes.back() - 1), 0)];
    const bool vLastDim = indexes.back() < params.attrs.begin.size();
    indexes[indexes.size() - 1] = vLastDim ? indexes.back() : params.attrs.begin.size() - 1;
    indexes.push_back(params.attrs.begin.size() - 1);

    for (int idx = indexes.size() - 1; idx >= 0; idx -= 2) {
        if (indexes[idx - 1] < indexes[idx]) {
            for (size_t jdx = indexes[idx]; jdx > indexes[idx - 1]; --jdx) {
                params.dstBlockedDims[indexes[idx - 1]] *= params.dstBlockedDims[jdx];
                params.srcBlockedDims[indexes[idx - 1]] *= params.srcBlockedDims[jdx];
                params.dstStrides[indexes[idx - 1]] /= params.dstBlockedDims[jdx];
                params.srcStrides[indexes[idx - 1]] /= params.srcBlockedDims[jdx];

                params.attrs.begin[indexes[idx - 1]] *= params.dstBlockedDims[jdx];
            }
            const size_t beginShift = indexes[idx - 1] + 1;
            const size_t endShift = indexes[idx] + 1;

            params.dstBlockedDims.erase(params.dstBlockedDims.begin() + beginShift, params.dstBlockedDims.begin() + endShift);
            params.srcBlockedDims.erase(params.srcBlockedDims.begin() + beginShift, params.srcBlockedDims.begin() + endShift);
            params.dstStrides.erase(params.dstStrides.begin() + beginShift, params.dstStrides.begin() + endShift);
            params.srcStrides.erase(params.srcStrides.begin() + beginShift, params.srcStrides.begin() + endShift);

            params.attrs.begin.erase(params.attrs.begin.begin() + beginShift, params.attrs.begin.begin() + endShift);
            params.attrs.stride.erase(params.attrs.stride.begin() + beginShift, params.attrs.stride.begin() + endShift);
        }
    }

    workAmount = params.dstBlockedDims[0] * params.dstStrides[0] / nGluingLastDims;
    lastDstDim = nGluingLastDims * params.attrs.dataSize;
    params.nDimsForWork = params.dstBlockedDims.size() - static_cast<size_t>(vLastDim);

    if (params.nDimsForWork == 1 && realNDims > 2) {
        const size_t realSrcDim = srcBlockedDimsBefore[secondDim.first];
        const size_t realDstDim = dstBlockedDimsBefore[secondDim.first];

        params.dstStrides.insert(params.dstStrides.begin() + 1, params.dstStrides[0] / realDstDim);
        params.srcStrides.insert(params.srcStrides.begin() + 1, params.srcStrides[0] / realSrcDim);

        for (size_t idx = secondDim.first + 1; idx < secondDim.second; idx++)
            params.attrs.begin[1] /= dstBlockedDimsBefore[idx];

        const size_t maxThreads = parallel_get_max_threads();
        if (params.dstBlockedDims[0] < maxThreads) {
            params.dstBlockedDims[1] /= realDstDim;
            params.srcBlockedDims[1] /= realSrcDim;
            params.dstBlockedDims.insert(params.dstBlockedDims.begin() + 1, realDstDim);
            params.srcBlockedDims.insert(params.srcBlockedDims.begin() + 1, realSrcDim);
        }

        if (params.dstBlockedDims.size() > 2)
            lastDstDim /= dstBlockedDimsBefore[secondDim.first];
    }

    // some parameter calculations for common execution
    params.isOptimized = params.nDimsForWork == 1 && params.dstBlockedDims.size() > 1;
    if (params.isOptimized) {
        if (params.dstBlockedDims.size() == 2)
            params.dstBlockedDims[1] = 1;

        workAmount = params.dstBlockedDims[0] * params.dstBlockedDims[1];
        srcShift = (params.attrs.begin[0] * params.srcStrides[0] + params.attrs.begin[1] * params.srcStrides[1]) * params.attrs.dataSize;
    } else {
        srcShift = params.attrs.stride.back() == 1 && params.attrs.stride.size() > 1 ?
                          params.attrs.begin[params.nDimsForWork] * params.srcStrides[params.nDimsForWork] * params.attrs.dataSize : 0;
    }
}

static inline size_t parallel_init(size_t start, size_t nDims, const VectorDims& dims, VectorDims& indexes) {
    for (int j = nDims - 1; j >= 0; j--) {
        indexes[j] = start % dims[j];
        start = start / dims[j];
    }
    return start;
}

void StridedSlice::StridedSliceCommonExecutor::indicesCalculation() {
    // indices calculation before execution for the best performance
    srcIndices.resize(workAmount, 0);
    dstIndices.resize(workAmount, 0);

    // should choose more optimal thread count
    const size_t nthr = parallel_get_max_threads();
    nThreads = nthr > workAmount ? workAmount : nthr;

    if (params.isOptimized) {
        indicesCalculationForOptimized();
        return;
    }

    auto getSrcIdx = [&](const VectorDims& indexes){
        size_t srcIdx = 0;
        for (int i = 0; i < params.nDimsForWork; ++i)
            srcIdx += (params.attrs.begin[i] + indexes[i] * params.attrs.stride[i]) * params.srcStrides[i];
        return srcIdx * params.attrs.dataSize;
    };

    parallel_nt(nThreads, [&](const int ithr, const int nthr) {
        size_t start = 0, end = 0;
        VectorDims coords(params.nDimsForWork, 0);
        splitter(workAmount, nthr, ithr, start, end);
        parallel_init(start, params.nDimsForWork, params.dstBlockedDims, coords);

        size_t srcIdx = getSrcIdx(coords);
        for (size_t j = start; j < end; ++j) {
            dstIndices[j] = j * lastDstDim;
            srcIndices[j] = srcIdx;

            bool out = false;
            for (int k = params.nDimsForWork - 1; k >= 0; k--) {
                coords[k]++;
                if (coords[k] < params.dstBlockedDims[k]) {
                    srcIdx += params.attrs.stride[k] * params.srcStrides[k] * params.attrs.dataSize;
                    break;
                }

                coords[k] = 0;
                out = true;
            }

            if (out)
                srcIdx = getSrcIdx(coords);
        }
    });
}

void StridedSlice::StridedSliceCommonExecutor::indicesCalculationForOptimized() {
    const size_t dstIdx0 = params.dstStrides[0] * params.attrs.dataSize;
    const size_t dstIdx1 = params.dstStrides[1] * params.attrs.dataSize;
    const size_t srcIdx0 = params.attrs.stride[0] * params.srcStrides[0] * params.attrs.dataSize;
    const size_t srcIdx1 = params.attrs.stride[1] * params.srcStrides[1] * params.attrs.dataSize;

    for (size_t i0 = 0; i0 < params.dstBlockedDims[0]; i0++) {
        const size_t idx = i0 * params.dstBlockedDims[1];

        dstIndices[idx] = i0 * dstIdx0;
        srcIndices[idx] = i0 * srcIdx0;

        for (size_t i1 = 1; i1 < params.dstBlockedDims[1]; i1++) {
            dstIndices[idx + i1] = dstIndices[idx] + i1 * dstIdx1;
            srcIndices[idx + i1] = srcIndices[idx] + i1 * srcIdx1;
        }
    }
}

void StridedSlice::StridedSliceCommonExecutor::exec(const std::vector<MemoryCPtr>& srcMemory, const std::vector<MemoryCPtr>& dstMemory) {
    const uint8_t* srcData = reinterpret_cast<const uint8_t*>(srcMemory[0]->GetPtr());
    uint8_t* dstData = reinterpret_cast<uint8_t*>(dstMemory[0]->GetPtr());
    const uint8_t* srcShiftedData = srcData + srcShift;
    parallel_nt(nThreads, [&](const int ithr, const int nthr) {
        size_t start = 0, end = 0;
        splitter(workAmount, nthr, ithr, start, end);

        for (size_t iwork = start; iwork < end; ++iwork)
            cpu_memcpy(&dstData[dstIndices[iwork]], &srcShiftedData[srcIndices[iwork]], lastDstDim);
    });
}

}   // namespace node
}   // namespace intel_cpu
}   // namespace ov<|MERGE_RESOLUTION|>--- conflicted
+++ resolved
@@ -38,13 +38,8 @@
     return true;
 }
 
-<<<<<<< HEAD
 StridedSlice::StridedSlice(const std::shared_ptr<ov::Node>& op, RuntimeEnv::Ptr rtEnv) :
-        Node(op, rtEnv, NgraphShapeInferFactory(op, EMPTY_PORT_MASK)) {
-=======
-StridedSlice::StridedSlice(const std::shared_ptr<ov::Node>& op, const dnnl::engine& eng, WeightsSharing::Ptr &cache) :
-        Node(op, eng, cache, NgraphShapeInferFactory(op, PortMask(1, 2, 3, 4))) {
->>>>>>> a856dc47
+        Node(op, rtEnv, NgraphShapeInferFactory(op, PortMask(1, 2, 3, 4))) {
     std::string errorMessage;
     if (!isSupportedOperation(op, errorMessage)) {
         IE_THROW(NotImplemented) << errorMessage;
