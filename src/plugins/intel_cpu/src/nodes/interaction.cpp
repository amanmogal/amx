--- conflicted
+++ resolved
@@ -17,17 +17,11 @@
 #include "common/cpu_memcpy.h"
 #include <ie_ngraph_utils.hpp>
 #include <cpu/x64/cpu_isa_traits.hpp>
-<<<<<<< HEAD
-//#include <cpu/x64/jit_generator.hpp>
-//#include "emitters/x64/jit_dnnl_emitters.hpp"
-#include "emitters/x64/jit_load_store_emitters.hpp"
-=======
 
 #if defined(OPENVINO_ARCH_X86_64)
 #include <cpu/x64/jit_generator.hpp>
 #include "emitters/x64/jit_dnnl_emitters.hpp"
 #endif // OPENVINO_ARCH_X86_64)
->>>>>>> cab28613
 
 using namespace InferenceEngine;
 using namespace dnnl::impl::cpu::x64;
@@ -131,19 +125,18 @@
 #undef GET_OFF
 
     inline void load(const Vmm& vmm_dst, const Xbyak::Reg64& reg_src, Precision src_prc, Precision dst_prc, const int& elt_num, bool fill) {
-        const auto seed = 0; // load_emitter_params(src_prc, dst_prc, elt_num, fill, "float_min").hash();
+        const auto seed = load_emitter_params(src_prc, dst_prc, elt_num, fill, "float_min").hash();
         if (!emitters[seed]) {
-           // emitters[seed].reset(new jit_load_emitter(this, isa, src_prc, dst_prc, elt_num, src_prc, fill, "float_min"));
+            emitters[seed].reset(new jit_load_emitter(this, isa, src_prc, dst_prc, elt_num, src_prc, fill, "float_min"));
         }
 
         emitters[seed]->emit_code({static_cast<size_t>(reg_src.getIdx()), 0}, {static_cast<size_t>(vmm_dst.getIdx())},
                                   pool_aux_vmm_idxs, pool_aux_gpr_idxs);
     }
     inline void store(const Xbyak::Reg64& reg_dst, const Vmm& vmm_src, Precision src_prc, Precision dst_prc, const int& elt_num) {
-        const auto seed = 0;
-        // store_emitter_params(src_prc, dst_prc, elt_num).hash();
+        const auto seed = store_emitter_params(src_prc, dst_prc, elt_num).hash();
         if (!emitters[seed]) {
-          //  emitters[seed].reset(new jit_store_emitter(this, isa, src_prc, dst_prc, elt_num));
+            emitters[seed].reset(new jit_store_emitter(this, isa, src_prc, dst_prc, elt_num));
         }
 
         emitters[seed]->emit_code({static_cast<size_t>(vmm_src.getIdx()), 0}, {static_cast<size_t>(reg_dst.getIdx())},
