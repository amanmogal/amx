--- conflicted
+++ resolved
@@ -50,14 +50,8 @@
     void executeDynamicImpl(dnnl::stream strm) override { execute(strm); }
     bool needShapeInfer() const override;
 
-<<<<<<< HEAD
-    void setDynamicBatchLim(int lim) override;
-=======
-    bool canBeExecutedInInt8() const;
->>>>>>> dabd5ee4
     bool canFuseBias() const;
     bool canBeExecutedInInt8() const override;
-
 
 protected:
     AttrPtr initPrimitiveAttr() override;
