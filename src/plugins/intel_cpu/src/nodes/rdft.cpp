--- conflicted
+++ resolved
@@ -75,13 +75,8 @@
     return signalSizes;
 }
 
-<<<<<<< HEAD
-RDFT::RDFT(const std::shared_ptr<ngraph::Node>& op, const dnnl::engine& eng, WeightsSharing::Ptr &cache) :
-               Node(op, eng, cache, NgraphShapeInferFactory(op, PortMask(1, 2))) {
-=======
 RDFT::RDFT(const std::shared_ptr<ngraph::Node>& op, const GraphContext::CPtr context) :
-               Node(op, context, NgraphShapeInferFactory(op, EMPTY_PORT_MASK)) {
->>>>>>> 65268d32
+               Node(op, context, NgraphShapeInferFactory(op, PortMask(1, 2))) {
     std::string errorMessage;
     if (!isSupportedOperation(op, errorMessage)) {
         IE_THROW(NotImplemented) << errorMessage;
