--- conflicted
+++ resolved
@@ -555,16 +555,10 @@
     auto inputPrec = getParentEdgesAtPort(0)[0]->getMemory().getDesc().getPrecision();
     auto outputPrec = getChildEdgesAtPort(0)[0]->getMemory().getDesc().getPrecision();
 
-<<<<<<< HEAD
     if (!((inputPrec == ov::element::bf16 && outputPrec == ov::element::bf16) ||
           (inputPrec == ov::element::f32 && outputPrec == ov::element::f32))) {
-            IE_THROW() << errorPrefix + " has different precisions on input: " + inputPrec.get_type_name() + " and output: " + outputPrec.get_type_name();
-=======
-    if (!((inputPrec == Precision::BF16 && outputPrec == Precision::BF16) ||
-          (inputPrec == Precision::FP32 && outputPrec == Precision::FP32))) {
-        OPENVINO_THROW(errorPrefix + " has different precisions on input: " + inputPrec.name() +
-                       " and output: " + outputPrec.name());
->>>>>>> c360de0f
+            OPENVINO_THROW(errorPrefix + " has different precisions on input: " + inputPrec.get_type_name() +
+                       " and output: " + outputPrec.get_type_name());
     }
 
     PSROIPoolingContext ctx = {
