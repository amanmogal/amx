--- conflicted
+++ resolved
@@ -40,17 +40,6 @@
         OPENVINO_THROW(errorPrefix, " has incorrect number of input/output edges!");
 
     SizeVector start_dims = op->get_input_shape(RANGE_START);
-<<<<<<< HEAD
-    if (ngraph::shape_size(start_dims) != 1)
-        OPENVINO_THROW(errorPrefix, " has start scalar with more than 1 value");
-
-    SizeVector limit_dims = op->get_input_shape(RANGE_LIMIT);
-    if (ngraph::shape_size(limit_dims) != 1)
-        OPENVINO_THROW(errorPrefix, " has limit scalar with more than 1 value");
-
-    SizeVector delta_dims = op->get_input_shape(RANGE_DELTA);
-    if (ngraph::shape_size(delta_dims) != 1)
-=======
     if (ov::shape_size(start_dims) != 1)
         OPENVINO_THROW(errorPrefix, " has start scalar with more than 1 value");
 
@@ -60,7 +49,6 @@
 
     SizeVector delta_dims = op->get_input_shape(RANGE_DELTA);
     if (ov::shape_size(delta_dims) != 1)
->>>>>>> 75acdac5
         OPENVINO_THROW(errorPrefix, " has delta scalar with more than 1 value");
 
     size_t dstRank = op->get_output_partial_shape(0).size();
