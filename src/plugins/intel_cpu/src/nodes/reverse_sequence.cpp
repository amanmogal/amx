// Copyright (C) 2018-2023 Intel Corporation
// SPDX-License-Identifier: Apache-2.0
//

#include <string>
#include <vector>

#include <openvino/opsets/opset1.hpp>
#include "openvino/core/parallel.hpp"
#include "reverse_sequence.h"

using namespace InferenceEngine;

namespace ov {
namespace intel_cpu {
namespace node {

bool ReverseSequence::isSupportedOperation(const std::shared_ptr<const ov::Node>& op, std::string& errorMessage) noexcept {
    try {
        const auto revSeq = std::dynamic_pointer_cast<const ov::opset1::ReverseSequence>(op);
        if (!revSeq) {
            errorMessage = "Only opset1 ReverseSequence operation is supported";
            return false;
        }
    } catch (...) {
        return false;
    }
    return true;
}

ReverseSequence::ReverseSequence(const std::shared_ptr<ov::Node>& op, const GraphContext::CPtr context)
    : Node(op, context, NgraphShapeInferFactory(op, EMPTY_PORT_MASK)) {
    std::string errorMessage;
    if (!isSupportedOperation(op, errorMessage)) {
        OPENVINO_THROW_NOT_IMPLEMENTED(errorMessage);
    }

    errorPrefix = "ReverseSequence layer with name '" + op->get_friendly_name() + "'";
    const auto revSeq = std::dynamic_pointer_cast<const ov::opset1::ReverseSequence>(op);
    if (revSeq == nullptr)
        OPENVINO_THROW("Operation with name '",
                       op->get_friendly_name(),
                       "' is not an instance of ReverseSequence from opset1.");

    if (inputShapes.size() != 2  || outputShapes.size() != 1)
        OPENVINO_THROW(errorPrefix, " has incorrect number of input/output edges!");

    const auto dataRank = getInputShapeAtPort(REVERSESEQUENCE_DATA).getRank();

    if (dataRank < 2)
        OPENVINO_THROW(errorPrefix, " 'data' rank should be greater than or equal to 2");

    if (getInputShapeAtPort(REVERSESEQUENCE_LENGTHS).getRank() != 1)
        OPENVINO_THROW(errorPrefix, " 'seq_lengths' should be 1D tensor");

    if (dataRank != getOutputShapeAtPort(0).getRank())
        OPENVINO_THROW(errorPrefix, " has input/output rank mismatch");

    seq_axis = revSeq->get_sequence_axis();

    if (seq_axis < 0 || seq_axis >= static_cast<int>(dataRank))
        OPENVINO_THROW(errorPrefix, " has incorrect 'seq_axis' parameters dimensions and axis number!");

    batch_axis = revSeq->get_batch_axis();

    if (batch_axis < 0 || batch_axis >= static_cast<int>(dataRank))
        OPENVINO_THROW(errorPrefix, " has incorrect 'batch_axis' parameters dimensions and axis number!");
}

void ReverseSequence::initSupportedPrimitiveDescriptors() {
    if (!supportedPrimitiveDescriptors.empty())
        return;

    lengthsPrecision = getOriginalInputPrecisionAtPort(REVERSESEQUENCE_LENGTHS);
    if (lengthsPrecision != ov::element::i32 && lengthsPrecision != ov::element::f32)
        lengthsPrecision = ov::element::i32;

    addSupportedPrimDesc({{LayoutType::ncsp, ov::element::f32},
                          {LayoutType::ncsp, lengthsPrecision}},
                         {{LayoutType::ncsp, ov::element::f32}},
                         impl_desc_type::ref_any);
}

void ReverseSequence::prepareParams() {
    const auto& dataMemPtr = getParentEdgeAt(REVERSESEQUENCE_DATA)->getMemoryPtr();
    const auto& seqLengthsMemPtr = getParentEdgeAt(REVERSESEQUENCE_LENGTHS)->getMemoryPtr();
    const auto& dstMemPtr = getChildEdgeAt(0)->getMemoryPtr();

    if (!dataMemPtr || !dataMemPtr->isAllocated())
        OPENVINO_THROW(errorPrefix, " has not allocated input memory of 'data'");
    if (!seqLengthsMemPtr || !seqLengthsMemPtr->isAllocated())
        OPENVINO_THROW(errorPrefix, " has not allocated input memory of 'seq_lengths'");
    if (!dstMemPtr || !dstMemPtr->isAllocated())
        OPENVINO_THROW(errorPrefix, " has not allocated output memory");
    if (getSelectedPrimitiveDescriptor() == nullptr)
        OPENVINO_THROW(errorPrefix, " has unidentified preferable primitive descriptor");

    const VectorDims& dataDims = dataMemPtr->getStaticDims();
    const VectorDims& seqLengthsDims = seqLengthsMemPtr->getStaticDims();
    const VectorDims& dstDims = dstMemPtr->getStaticDims();

    execPtr = std::make_shared<ReverseSequenceExecutor>(dataDims, seqLengthsDims, dstDims, batch_axis, seq_axis);
}

void ReverseSequence::executeDynamicImpl(dnnl::stream strm) {
    execute(std::move(strm));
}

ReverseSequence::ReverseSequenceExecutor::ReverseSequenceExecutor(const VectorDims& dataDims,
    const VectorDims& seqLengthsDims, const VectorDims& dstDims, int batchAxis, int seqAxis)
        : batchAxis{batchAxis}
        , seqAxis{seqAxis} {
    for (size_t i = 0; i < dataDims.size(); ++i) {
        if (dataDims[i] != dstDims[i])
            OPENVINO_THROW("Input/output tensors dimensions mismatch");
    }

    if (seqLengthsDims[0] != dataDims[batchAxis])
        OPENVINO_THROW("'seq_lengths' dimension mismatch");

    srcStrides.resize(dataDims.size());
    srcStrides[srcStrides.size() - 1] = 1;
    for (int i = srcStrides.size() - 2; i >= 0; --i) {
        srcStrides[i] = srcStrides[i + 1] * dataDims[i + 1];
    }

    workAmountDst = srcStrides[0] * dataDims[0];
}

template<typename T>
void ReverseSequence::ReverseSequenceExecutor::exec(const MemoryPtr& dataMemPtr, const MemoryPtr& seqLengthsMemPtr, const MemoryPtr& dstMemPtr) {
    const VectorDims& srcDims = dataMemPtr->getStaticDims();
    const auto *srcData = reinterpret_cast<const float *>(dataMemPtr->getData());
    auto *dstData = reinterpret_cast<float *>(dstMemPtr->getData());
    auto *seqLengthsData = reinterpret_cast<T *>(seqLengthsMemPtr->getData());

    for (size_t i = 0; i < srcDims[batchAxis]; ++i) {
        if (static_cast<int32_t>(seqLengthsData[i]) > static_cast<int>(srcDims[seqAxis])) {
            OPENVINO_THROW("Incorrect input 'seq_lengths' values!");
        }
    }

    parallel_nt(0, [&](const int ithr, const int nthr) {
        size_t i, start = 0, end = 0, srcIdx = 0;
        SizeVector counters(srcDims.size(), 0);
        splitter(workAmountDst, nthr, ithr, start, end);
        for (int j = srcDims.size() - 1, i = start; j >= 0; --j) {
            counters[j] = i % srcDims[j];
            i /= srcDims[j];
        }

        for (size_t iwork = start; iwork < end; ++iwork) {
            for (i = 0, srcIdx = 0; i < srcDims.size(); ++i) {
                size_t idx = counters[i];
                if (static_cast<int>(i) == seqAxis &&
                    static_cast<int>(idx) < static_cast<int32_t>(seqLengthsData[counters[batchAxis]])) {
                    idx = static_cast<int32_t>(seqLengthsData[counters[batchAxis]]) - idx - 1;
                }
                srcIdx += idx * srcStrides[i];
            }
            dstData[iwork] = srcData[srcIdx];
            for (int j = srcDims.size() - 1; j >= 0; --j) {
                counters[j] = (counters[j] + 1) % srcDims[j];
                if (counters[j] != 0) break;
            }
        }
    });
}

void ReverseSequence::execute(dnnl::stream strm) {
    if (!execPtr)
        OPENVINO_THROW(errorPrefix, " has no compiled executor");

    const auto precision = getParentEdgeAt(REVERSESEQUENCE_LENGTHS)->getMemory().getDesc().getPrecision();
<<<<<<< HEAD
    if (!one_of(precision, ov::element::f32, ov::element::i32))
        IE_THROW() << "ReverseSequence layer does not support " << precision  << " precision";
=======
    if (!one_of(precision, Precision::FP32, Precision::I32))
        OPENVINO_THROW("ReverseSequence layer does not support ", precision , " precision");
>>>>>>> c360de0f

    if (precision == ov::element::f32)
        execPtr->exec<float>(getParentEdgeAt(REVERSESEQUENCE_DATA)->getMemoryPtr(),
                             getParentEdgeAt(REVERSESEQUENCE_LENGTHS)->getMemoryPtr(),
                             getChildEdgeAt(0)->getMemoryPtr());
    else
        execPtr->exec<int32_t>(getParentEdgeAt(REVERSESEQUENCE_DATA)->getMemoryPtr(),
                               getParentEdgeAt(REVERSESEQUENCE_LENGTHS)->getMemoryPtr(),
                               getChildEdgeAt(0)->getMemoryPtr());
}

bool ReverseSequence::created() const {
    return getType() == Type::ReverseSequence;
}

}   // namespace node
}   // namespace intel_cpu
}   // namespace ov<|MERGE_RESOLUTION|>--- conflicted
+++ resolved
@@ -172,13 +172,8 @@
         OPENVINO_THROW(errorPrefix, " has no compiled executor");
 
     const auto precision = getParentEdgeAt(REVERSESEQUENCE_LENGTHS)->getMemory().getDesc().getPrecision();
-<<<<<<< HEAD
     if (!one_of(precision, ov::element::f32, ov::element::i32))
-        IE_THROW() << "ReverseSequence layer does not support " << precision  << " precision";
-=======
-    if (!one_of(precision, Precision::FP32, Precision::I32))
         OPENVINO_THROW("ReverseSequence layer does not support ", precision , " precision");
->>>>>>> c360de0f
 
     if (precision == ov::element::f32)
         execPtr->exec<float>(getParentEdgeAt(REVERSESEQUENCE_DATA)->getMemoryPtr(),
