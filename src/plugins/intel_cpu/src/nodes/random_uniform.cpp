// Copyright (C) 2018-2024 Intel Corporation
// SPDX-License-Identifier: Apache-2.0
//

#include "random_uniform.hpp"

#include "openvino/core/parallel.hpp"
#include "openvino/op/constant.hpp"
#include "openvino/op/random_uniform.hpp"

namespace ov {
namespace intel_cpu {
namespace node {

bool RandomUniform::isSupportedOperation(const std::shared_ptr<const ov::Node>& op, std::string& errorMessage) noexcept {
    try {
        if (op->get_type_info() != op::v8::RandomUniform::get_type_info_static()) {
            errorMessage = "Only RandomUniform operation from the opset8 is supported by the CPU plugin.";
            return false;
        }
<<<<<<< HEAD
=======
        if (as_type_ptr<const op::v8::RandomUniform>(op)->get_alignment() != op::PhilloxAlignment::TENSORFLOW) {
            errorMessage = "Only TENSORFLOW alignment mode is supported by the CPU plugin.";
            return false;
        }
>>>>>>> 2c424cd0
    } catch (...) {
        return false;
    }
    return true;
}

RandomUniform::RandomUniform(const std::shared_ptr<ov::Node>& op, const GraphContext::CPtr& context)
        : Node(op, context, NgraphShapeInferFactory(op, PortMask(0, 1, 2))) {
    std::string errorMessage;
    if (!isSupportedOperation(op, errorMessage)) {
        THROW_CPU_NODE_ERR(errorMessage);
    }

    // RandomUniform should generate new sequence each run even if all inputs are constants. So that method Node::IsConstant()
    // doesn't return 'True' for RandomUniform with all constant inputs and the node generates new values for each inference,
    // we set 'StrictNoConst' value for 'ConstantType' in ctor.
    constant = ConstantType::StrictNoConst;

    auto rnd_op = as_type_ptr<op::v8::RandomUniform>(op);
    m_global_seed = rnd_op->get_global_seed();
    m_op_seed = rnd_op->get_op_seed();
    m_output_prc = op->get_output_element_type(0);

    const auto alignment = rnd_op->get_alignment();
    switch(alignment) {
        case ov::op::PhilloxAlignment::TENSORFLOW:
            m_algo = PHILOX;
            break;
        case ov::op::PhilloxAlignment::PYTORCH:
            m_algo = MERSENNE;
            break;
        default:
            m_algo = STL;
    }

    for (size_t i = 0lu; i < op->get_input_size(); i++) {
        if (is_type<op::v0::Constant>(op->get_input_node_ptr(i))) {
            m_const_inputs[i] = true;
        }
    }
}

void RandomUniform::getSupportedDescriptors() {
    if (getParentEdges().size() != 3) {
        THROW_CPU_NODE_ERR("has incorrect number of input edges.");
    }
    if (getChildEdges().empty()) {
        THROW_CPU_NODE_ERR("has incorrect number of output edges.");
    }
}

void RandomUniform::initSupportedPrimitiveDescriptors() {
    auto shape_prc = getOriginalInputPrecisionAtPort(SHAPE);
    if (!one_of(shape_prc, ov::element::i32, ov::element::i64)) {
        shape_prc = ov::element::i32;
    }

    auto out_prc = getOriginalOutputPrecisionAtPort(0);
    if (out_prc.is_real() && (((m_algo == PHILOX || m_algo == MERSENNE) &&
            !one_of(out_prc, ov::element::f32, ov::element::f16, ov::element::bf16)) ||
            (m_algo == STL && !one_of(out_prc, ov::element::f32)))) {
        out_prc = ov::element::f32;
    }
    if (!out_prc.is_real() && !one_of(out_prc, ov::element::i32, ov::element::i64)) {
        out_prc = ov::element::i32;
    }
    m_output_prc = out_prc;

    addSupportedPrimDesc({{LayoutType::ncsp, shape_prc, m_const_inputs[SHAPE]},
                          {LayoutType::ncsp, out_prc, m_const_inputs[MIN_VAL]},
                          {LayoutType::ncsp, out_prc, m_const_inputs[MAX_VAL]}},
                         {{LayoutType::ncsp, out_prc}},
                         ref_any);
}

void RandomUniform::createPrimitive() {
    if (m_const_inputs[MIN_VAL]) {
        initEdgeValues(m_min_val, getSrcDataAtPort(MIN_VAL), m_output_prc);
    }
    if (m_const_inputs[MAX_VAL]) {
        initEdgeValues(m_max_val, getSrcDataAtPort(MAX_VAL), m_output_prc);
        evalRange();
    }


    if (m_algo == PHILOX || m_algo == MERSENNE) {
#if defined(OPENVINO_ARCH_X86_64)
        kernel::RandomUniformCompileParams jcp;

        jcp.out_data_type = m_output_prc;

        if (m_algo == PHILOX) {
            m_jit_kernel = kernel::JitKernel<kernel::RandomUniformCompileParams, kernel::RandomUniformCallArgs>::createInstance<kernel::random_uniform::Philox>(jcp);
        } else {
            m_jit_kernel = kernel::JitKernel<kernel::RandomUniformCompileParams, kernel::RandomUniformCallArgs>::createInstance<kernel::random_uniform::MersenneTwister>(jcp);
        }

        if (m_jit_kernel) {
            if (auto selected_pd = getSelectedPrimitiveDescriptor()) {
                using namespace dnnl::impl::cpu;
                if (m_jit_kernel->getIsa() == x64::avx512_core) {
                    selected_pd->setImplementationType(jit_avx512);
                } else if (m_jit_kernel->getIsa() == x64::avx2) {
                    selected_pd->setImplementationType(jit_avx2);
                } else if (m_jit_kernel->getIsa() == x64::sse41) {
                    selected_pd->setImplementationType(jit_sse42);
                }
            }
        }
#endif // OPENVINO_ARCH_X86_64
    } else if (m_algo == STL) {
        m_generator = std::default_random_engine{static_cast<uint32_t>(m_op_seed)};
    }

    if (m_const_inputs[SHAPE]) {
        Node::createPrimitive();
    }
}

bool RandomUniform::needPrepareParams() const {
    if (m_out_shape != getDstMemoryAtPort(0)->getShape().getStaticDims()) {
        return true;
    }
    return false;
}

void RandomUniform::prepareParams() {
    m_out_shape = getDstMemoryAtPort(0)->getShape().getStaticDims();
    m_out_el_num = std::accumulate(m_out_shape.begin(), m_out_shape.end(), 1lu, std::multiplies<Dim>());

    if (m_algo == PHILOX || m_algo == MERSENNE) {
        m_skip_count = m_out_el_num * SKIP_CONST;

        if (m_out_el_num < PHILOX_PARALLEL_EXECUTION_THRESHOLD) {
            m_threads_num = 1;
        } else {
            m_threads_num = parallel_get_max_threads();
        }
        m_thread_params.resize(m_threads_num);

        parallel_nt(m_threads_num, [&](const int ithr, const int nthr) {
            auto& p = m_thread_params[ithr];
            uint64_t start = 0lu, end = 0lu;

            if (m_jit_kernel) {
#if defined(OPENVINO_ARCH_X86_64)
                const auto block_size = (m_jit_kernel->getVectorLen() / m_output_prc.size()) * 2;
                const auto blocks_num = (m_out_el_num + block_size - 1) / block_size;
                const auto blocks_per_thr = (blocks_num + nthr - 1) / nthr;

                start = ithr * blocks_per_thr * block_size;
                end = (ithr + 1) * blocks_per_thr * block_size;
#endif // OPENVINO_ARCH_X86_64
            } else {
                const auto groups_num = (m_out_el_num + PHILOX_GROUP_SIZE - 1) / PHILOX_GROUP_SIZE;
                const auto groups_per_thr = (groups_num + nthr - 1) / nthr;

                start = ithr * groups_per_thr * PHILOX_GROUP_SIZE;
                end = (ithr + 1) * groups_per_thr * PHILOX_GROUP_SIZE;

                p.step = m_output_prc.size() > 4 ? 2 : 4;
            }

            if (end > m_out_el_num) {
                end = m_out_el_num;
            }
            if (start > end) {
                start = end;
            }
            p.work_amount = end - start;
            p.n_shift = start / PHILOX_GROUP_SIZE;
            p.dst_shift = start * m_output_prc.size();
        });
    }
}

void RandomUniform::execute(dnnl::stream strm) {
    if (!m_const_inputs[MIN_VAL]) {
        initEdgeValues(m_min_val, getSrcDataAtPort(MIN_VAL), m_output_prc);
        if (m_const_inputs[MAX_VAL]) {
            evalRange();
        }
    }
    if (!m_const_inputs[MAX_VAL]) {
        initEdgeValues(m_max_val, getSrcDataAtPort(MAX_VAL), m_output_prc);
        evalRange();
    }

    auto data = getDstDataAtPort(0);

    if (m_algo == PHILOX) {
        m_state = computePhilox(data, m_out_el_num, m_state);
    } else if (m_algo == MERSENNE) {
        m_state = computeMersenneTwister(data, m_out_el_num, m_state);
    } else if (m_algo == STL) {
        computeStl(data, m_out_el_num);
    } else {
        THROW_CPU_NODE_ERR("unsupported algorithm.");
    }
}

void RandomUniform::executeDynamicImpl(dnnl::stream strm) {
    execute(strm);
}

////////////// PHILOX algo ///////////////

namespace {
// Following const values are taken from the original paper:
// https://www.thesalmons.org/john/random123/papers/random123sc11.pdf
constexpr uint32_t CRUSH_RESISTANCE_CONST_LOWER_VALUE = 0x9E3779B9;
constexpr uint32_t CRUSH_RESISTANCE_CONST_UPPER_VALUE = 0xBB67AE85;
constexpr uint64_t STATISTIC_MAXIMIZING_MULTIPLIER_N = 0xD2511F53;
constexpr uint64_t STATISTIC_MAXIMIZING_MULTIPLIER_COUNTER = 0xCD9E8D57;
constexpr uint64_t ROUNDS_NUMBER = 10llu;

inline void calculateRound(const uint32_t* key, uint32_t* counter, uint32_t* n) {
    uint64_t prod_0 = STATISTIC_MAXIMIZING_MULTIPLIER_N * n[0];
    uint64_t prod_1 = STATISTIC_MAXIMIZING_MULTIPLIER_COUNTER * counter[0];
    n[0] = static_cast<uint32_t>(prod_1 >> 32) ^ n[1] ^ key[0];
    n[1] = static_cast<uint32_t>(prod_1);
    counter[0] = static_cast<uint32_t>(prod_0 >> 32) ^ counter[1] ^ key[1];
    counter[1] = static_cast<uint32_t>(prod_0);
}

inline void raiseKey(uint32_t* key) {
    key[0] += CRUSH_RESISTANCE_CONST_LOWER_VALUE;
    key[1] += CRUSH_RESISTANCE_CONST_UPPER_VALUE;
}

inline void runPhilox(uint64_t key, uint64_t counter, uint64_t n, uint32_t* res) {
    uint32_t* key_32 = reinterpret_cast<uint32_t*>(&key);
    uint32_t* counter_32 = reinterpret_cast<uint32_t*>(&counter);
    uint32_t* n_32 = reinterpret_cast<uint32_t*>(&n);

    for (size_t i = 0lu; i < ROUNDS_NUMBER - 1; i++) {
        calculateRound(key_32, counter_32, n_32);
        raiseKey(key_32);
    }
    raiseKey(key_32);


    res[0] = n_32[0];
    res[1] = n_32[1];
    res[2] = counter_32[0];
    res[3] = counter_32[1];
}

inline void convertToOutputType(const uint32_t* in,
                                float min,
                                float range,
                                float* out,
                                size_t el_to_copy) {
    RandomUniform::OutputType out_val;

    for (size_t i = 0lu; i < el_to_copy; i++) {
        out_val.u32 = 0x3f800000 | (in[i] & 0x7fffffu);
        out[i] = (out_val.f32 - 1.f) * range + min;
    }
}

inline void convertToOutputType(const uint32_t* in,
                                float16 min,
                                float16 range,
                                float16* out,
                                size_t el_to_copy) {
    RandomUniform::OutputType out_val;

    for (size_t i = 0lu; i < el_to_copy; i++) {
        uint16_t x_uint16 = static_cast<uint16_t>(in[i]);
        out_val.u16 = 0x3c00 | (x_uint16 & 0x03ffu);
        out[i] = (out_val.f16 - static_cast<float16>(1)) * range + min;
    }
}

inline void convertToOutputType(const uint32_t* in,
                                bfloat16 min,
                                bfloat16 range,
                                bfloat16* out,
                                size_t el_to_copy) {
    RandomUniform::OutputType out_val;

    for (size_t i = 0lu; i < el_to_copy; i++) {
        uint16_t x_uint16 = static_cast<uint16_t>(in[i]);
        out_val.u16 = 0x3f80 | (x_uint16 & 0x7fu);
        out[i] = (out_val.bf16 - static_cast<bfloat16>(1)) * range + min;
    }
}

inline void convertToOutputType(const uint32_t* in,
                                int32_t min,
                                int32_t range,
                                int32_t* out,
                                size_t el_to_copy) {
    for (size_t i = 0lu; i < el_to_copy; i++) {
        out[i] = static_cast<int32_t>(in[i] % range + min);
    }
}

inline void convertToOutputType(const uint32_t* in,
                                int64_t min,
                                int64_t range,
                                int64_t* out,
                                size_t el_to_copy) {
    for (size_t i = 0lu; i < el_to_copy; i++) {
        out[i] = static_cast<int64_t>(((static_cast<uint64_t>(in[i * 2]) << 32) + in[i * 2 + 1]) % range + min);
    }
}

}  // namespace

std::pair<uint64_t, uint64_t> RandomUniform::computePhilox(void* out, size_t out_el_num, const std::pair<uint64_t, uint64_t>& prev_state) {
    // When both seed values are equal to zero RandomUniform should generate non-deterministic sequence.
    if (m_global_seed == 0lu && m_op_seed == 0lu) {
        std::srand(static_cast<unsigned int>(std::time(nullptr)));
        m_global_seed = std::rand();
    }

    uint64_t n_state = prev_state.first;
    uint64_t counter_state = prev_state.second;

    uint64_t counter = counter_state > 0 ? counter_state : m_op_seed;

    auto out_u8 = reinterpret_cast<uint8_t*>(out);

    if (m_jit_kernel) {
#if defined(OPENVINO_ARCH_X86_64)
        parallel_nt(m_threads_num, [&](const int ithr, const int nthr) {
                auto& p = m_thread_params[ithr];
                if (p.work_amount == 0lu) {
                    return;
                }
                auto n = n_state + p.n_shift;

                kernel::RandomUniformCallArgs args;

                args.dst_ptr     = (out_u8 + p.dst_shift);
                args.key_ptr     = &m_global_seed;
                args.counter_ptr = &counter;
                args.n_ptr       = &n;
                args.min_ptr     = &m_min_val;
                args.range_ptr   = &m_range_val;
                args.work_amount = p.work_amount;

                (*m_jit_kernel)(&args);
            });
#endif // OPENVINO_ARCH_X86_64
    } else {
        auto threadBody = [&](const int ithr, const int nthr) {
            auto& p = m_thread_params[ithr];
            if (p.work_amount == 0lu) {
                return;
            }
            auto n = n_state + p.n_shift;
            auto out_cur = out_u8 + p.dst_shift;
            auto work_rest = static_cast<int64_t>(p.work_amount);
            uint32_t res[4];

#define EXEC_CASE(P)                                                                                    \
            case element::P: {                                                                          \
                auto out_t = reinterpret_cast<element_type_traits<element::P>::value_type *>(out_cur);  \
                for (; work_rest > 0l; work_rest -= p.step, out_t += p.step) {                          \
                    runPhilox(m_global_seed, counter, n, res);                                          \
                    auto el_to_copy = std::min(p.step, static_cast<uint64_t>(work_rest));               \
                    convertToOutputType(res, m_min_val.P, m_range_val.P, out_t, el_to_copy);            \
                    if (++n == 0) {                                                                     \
                        counter++;                                                                      \
                    }                                                                                   \
                }                                                                                       \
            } break;

            switch (m_output_prc) {
                EXEC_CASE(f32)
                EXEC_CASE(f16)
                EXEC_CASE(bf16)
                EXEC_CASE(i32)
                EXEC_CASE(i64)
                default: THROW_CPU_NODE_ERR("Unsupported type of RandomUniform: ", m_output_prc.to_string());
            }

#undef EXEC_CASE
        };

        parallel_nt(m_threads_num, threadBody);
    }

    // Calculate counter values for next RandomUniform run.
    n_state += m_skip_count;
    if (n_state < m_skip_count) {
        counter_state++;
    }

    return { n_state, counter_state };
}

////////////// MERSENNE algo ///////////////

namespace {

constexpr int32_t MERSENNE_STATE_N = 624;
constexpr int32_t MERSENNE_STATE_M = 397;

}

std::pair<uint64_t, uint64_t> RandomUniform::computeMersenneTwister(void* out, size_t out_el_num, const std::pair<uint64_t, uint64_t>& prev_state) {
    // When both seed values are equal to zero RandomUniform should generate non-deterministic sequence.
    if (m_global_seed == 0lu && m_op_seed == 0lu) {
        std::srand(static_cast<unsigned int>(std::time(nullptr)));
        m_global_seed = std::rand();
    }

    uint64_t n_state = prev_state.first;
    uint64_t counter_state = prev_state.second;

    uint64_t counter = counter_state > 0 ? counter_state : m_op_seed;

    auto out_u8 = reinterpret_cast<uint8_t*>(out);

    if (m_jit_kernel) {
#if defined(OPENVINO_ARCH_X86_64)
        parallel_nt(m_threads_num, [&](const int ithr, const int nthr) {
                auto& p = m_thread_params[ithr];
                if (p.work_amount == 0lu) {
                    return;
                }
                auto n = n_state + p.n_shift;

                kernel::RandomUniformCallArgs args;

                args.dst_ptr     = (out_u8 + p.dst_shift);
                args.key_ptr     = &m_global_seed;
                args.counter_ptr = &counter;
                args.n_ptr       = &n;
                args.min_ptr     = &m_min_val;
                args.range_ptr   = &m_range_val;
                args.work_amount = p.work_amount;

                (*m_jit_kernel)(&args);
            });
#endif // OPENVINO_ARCH_X86_64
    } else {
        auto threadBody = [&](const int ithr, const int nthr) {
            auto& p = m_thread_params[ithr];
            if (p.work_amount == 0lu) {
                return;
            }
            auto n = n_state + p.n_shift;
            auto out_cur = out_u8 + p.dst_shift;
            auto work_rest = static_cast<int64_t>(p.work_amount);
            uint32_t res[4];

#define EXEC_CASE(P)                                                                                    \
            case element::P: {                                                                          \
                auto out_t = reinterpret_cast<element_type_traits<element::P>::value_type *>(out_cur);  \
                for (; work_rest > 0l; work_rest -= p.step, out_t += p.step) {                          \
                    runPhilox(m_global_seed, counter, n, res);                                          \
                    auto el_to_copy = std::min(p.step, static_cast<uint64_t>(work_rest));               \
                    convertToOutputType(res, m_min_val.P, m_range_val.P, out_t, el_to_copy);            \
                    if (++n == 0) {                                                                     \
                        counter++;                                                                      \
                    }                                                                                   \
                }                                                                                       \
            } break;

            switch (m_output_prc) {
                EXEC_CASE(f32)
                EXEC_CASE(f16)
                EXEC_CASE(bf16)
                EXEC_CASE(i32)
                EXEC_CASE(i64)
                default: THROW_CPU_NODE_ERR("Unsupported type of RandomUniform: ", m_output_prc.to_string());
            }

#undef EXEC_CASE
        };

        parallel_nt(m_threads_num, threadBody);
    }

    // Calculate counter values for next RandomUniform run.
    n_state += m_skip_count;
    if (n_state < m_skip_count) {
        counter_state++;
    }

    return { n_state, counter_state };
}

////////////// STL algo ///////////////
void RandomUniform::computeStl(void* out, size_t work_amount) {
    switch (m_output_prc) {
        case element::f32: {
            generateData<float, std::uniform_real_distribution<float>>(
                    std::uniform_real_distribution<float>{m_min_val.f32, m_max_val.f32}, out, work_amount);
        } break;
        case element::i32: {
            generateData<int32_t, std::uniform_int_distribution<int32_t>>(
                    std::uniform_int_distribution<int32_t>{m_min_val.i32, m_max_val.i32}, out, work_amount);
        } break;
        case element::i64: {
            generateData<int64_t, std::uniform_int_distribution<int64_t>>(
                    std::uniform_int_distribution<int64_t>{m_min_val.i64, m_max_val.i64}, out, work_amount);
        } break;
        default:
            THROW_CPU_NODE_ERR("has unsupported output type: ", m_output_prc);
    }
}

template <typename T, typename DISTR_TYPE>
void RandomUniform::generateData(DISTR_TYPE distribution, void* out, size_t work_amount) {
    auto dst = reinterpret_cast<T*>(out);
    for (size_t i = 0; i < work_amount; i++) {
        *dst = distribution(m_generator);
        dst++;
    }
}
//////////////////////////////////

void RandomUniform::initEdgeValues(OutputType& dst, const void* src, const element::Type& output_type) {
#define EL_CASE(E) \
    case element::E: \
        dst.E = *reinterpret_cast<const element_type_traits<element::E>::value_type *>(src); \
        break;

    switch (output_type) {
        EL_CASE(f32)
        EL_CASE(f16)
        EL_CASE(bf16)
        EL_CASE(i32)
        EL_CASE(i64)
        EL_CASE(f64)
        default:
            THROW_CPU_NODE_ERR("has unsupported output precision: ", output_type);
    }

#undef EL_CASE
}

void RandomUniform::evalRange() {
#define EL_CASE(E) \
    case element::E: \
        m_range_val.E = m_max_val.E - m_min_val.E; \
        break;

    switch (m_output_prc) {
        EL_CASE(f32)
        EL_CASE(f16)
        EL_CASE(bf16)
        EL_CASE(i32)
        EL_CASE(i64)
        EL_CASE(f64)
        default:
            THROW_CPU_NODE_ERR("has unsupported output precision: ", m_output_prc);
    }

#undef EL_CASE
}

std::string RandomUniform::getPrimitiveDescriptorType() const {
    auto selectedPrimitiveDesc = getSelectedPrimitiveDescriptor();

    impl_desc_type type = impl_desc_type::undef;
    if (selectedPrimitiveDesc) {
        type = selectedPrimitiveDesc->getImplementationType();
    }

    std::string str_type;

    auto add_type = [&](std::string t) {
        if (!str_type.empty() && t.c_str()[0] != '_')
            str_type += "_";
        str_type += t;
    };

#define SEARCH_TYPE(_type)                                          \
    if ((type & impl_desc_type::_type) == impl_desc_type::_type)    \
        add_type(#_type)

    SEARCH_TYPE(undef);
    SEARCH_TYPE(jit);
    SEARCH_TYPE(ref);

    SEARCH_TYPE(avx512);
    SEARCH_TYPE(avx2);
    SEARCH_TYPE(sse42);
    SEARCH_TYPE(any);

#undef SEARCH_TYPE

    if (type == impl_desc_type::unknown)
        str_type = "unknown";
    else if (str_type.empty())
        str_type = "undef";

    if (selectedPrimitiveDesc) {
        if (selectedPrimitiveDesc->getConfig().outConfs[0].getMemDesc()->getPrecision() != ov::element::u8) {
            str_type += "_" + std::string(selectedPrimitiveDesc->getConfig().outConfs[0].getMemDesc()->getPrecision().get_type_name());
        } else {
            str_type += "_I8";
        }
    }

    return str_type;
}

bool RandomUniform::needShapeInfer() const {
    return !m_const_inputs[SHAPE];
}

bool RandomUniform::isExecutable() const {
    return !isInputTensorAtPortEmpty(SHAPE);
}

bool RandomUniform::created() const {
    return getType() == Type::RandomUniform;
}

}   // namespace node
}   // namespace intel_cpu
}   // namespace ov<|MERGE_RESOLUTION|>--- conflicted
+++ resolved
@@ -18,13 +18,10 @@
             errorMessage = "Only RandomUniform operation from the opset8 is supported by the CPU plugin.";
             return false;
         }
-<<<<<<< HEAD
-=======
         if (as_type_ptr<const op::v8::RandomUniform>(op)->get_alignment() != op::PhilloxAlignment::TENSORFLOW) {
             errorMessage = "Only TENSORFLOW alignment mode is supported by the CPU plugin.";
             return false;
         }
->>>>>>> 2c424cd0
     } catch (...) {
         return false;
     }
