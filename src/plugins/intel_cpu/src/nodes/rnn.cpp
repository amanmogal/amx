--- conflicted
+++ resolved
@@ -1086,46 +1086,30 @@
 
     scratchpadMem = getScratchPadMem(execPtr->getScratchPadDesc());
 
-    // to determine if need to prepare weights memory again.
-    auto pd = prim.get_primitive_desc();
+    auto pd = execPtr->getPrimitiveDesc();
     auto query_weights_md = [&](int idx = 0) -> dnnl::memory::desc {
         auto what = dnnl::convert_to_c(dnnl::query::weights_md);
-        const dnnl_memory_desc_t *cdesc = dnnl_primitive_desc_query_md(pd, what, idx);
+        const_dnnl_memory_desc_t cdesc = dnnl_primitive_desc_query_md(pd, what, idx);
         if (!cdesc)
             IE_THROW() << "query_weights_md failed for node " << getName() << " idx " << idx << ".";
-        return dnnl::memory::desc(*cdesc);
+        dnnl_memory_desc_t cloned_md = nullptr;
+        dnnl_memory_desc_clone(&cloned_md, cdesc);
+
+        return dnnl::memory::desc(cloned_md);
     };
-    std::vector<DnnlMemoryDescPtr> intDescs {
-        DnnlExtensionUtils::makeDescriptor(query_weights_md(0)),
-        DnnlExtensionUtils::makeDescriptor(query_weights_md(1)),
-        DnnlExtensionUtils::makeDescriptor(query_weights_md(2))
-    };
-
-    if (intDescs[1]->getFormatKind() == dnnl_format_kind_rnn_packed) {
+
+    // to determine if need to prepare weights memory again.
+    if (DnnlExtensionUtils::makeDescriptor(query_weights_md(1))->getFormatKind() == dnnl_format_kind_rnn_packed) {
         // Need to update its weights memory format of rnn_packed as the primitive gets updated.
         wFormatWasChanged = true;
     }
 
     if (!wasMemoryPrepared || wFormatWasChanged) {
-<<<<<<< HEAD
-=======
-        auto pd = execPtr->getPrimitiveDesc();
-        auto query_weights_md = [&](int idx = 0) -> dnnl::memory::desc {
-            auto what = dnnl::convert_to_c(dnnl::query::weights_md);
-            const_dnnl_memory_desc_t cdesc = dnnl_primitive_desc_query_md(pd, what, idx);
-            if (!cdesc)
-                IE_THROW() << "query_weights_md failed for node " << getName() << " idx " << idx << ".";
-            dnnl_memory_desc_t cloned_md = nullptr;
-            dnnl_memory_desc_clone(&cloned_md, cdesc);
-
-            return dnnl::memory::desc(cloned_md);
-        };
         std::vector<DnnlMemoryDescPtr> intDescs {
             DnnlExtensionUtils::makeDescriptor(query_weights_md(0)),
             DnnlExtensionUtils::makeDescriptor(query_weights_md(1)),
             DnnlExtensionUtils::makeDescriptor(query_weights_md(2))
         };
->>>>>>> ce67ac09
         prepareMemory(intDescs);
         wasMemoryPrepared = true;
     }
