// Copyright (C) 2018-2024 Intel Corporation
// SPDX-License-Identifier: Apache-2.0
//

#include "rnn.h"
#include "utils/general_utils.h"
#include "nodes/common/cpu_memcpy.h"
#include "nodes/common/cpu_convert.h"
#include "input.h"
#include "dnnl_extension_utils.h"
#include "memory_desc/dnnl_blocked_memory_desc.h"
#include "memory_desc/cpu_memory_desc_utils.h"
#include "common/primitive_hashing_utils.hpp"
#include <memory>
#include "shape_inference/shape_inference_ngraph.hpp"
#include "transformations/utils/utils.hpp"

#include "ov_ops/augru_cell.hpp"
#include "ov_ops/augru_sequence.hpp"

#include "openvino/op/gru_cell.hpp"
#include "openvino/op/gru_sequence.hpp"
#include "openvino/op/lstm_sequence.hpp"
#include "openvino/op/rnn_cell.hpp"
#include "openvino/op/rnn_sequence.hpp"
#include "openvino/core/node.hpp"

#include <oneapi/dnnl/dnnl.hpp>
#include <string>
#include <utility>

using namespace dnnl;


namespace ov {
namespace intel_cpu {
namespace node {

static rnn_direction ieDirection2dnnl(const std::shared_ptr<const ov::Node>& op) {
    ov::op::RecurrentSequenceDirection direction = ov::op::RecurrentSequenceDirection::FORWARD;
    if (ov::is_type<ov::op::v5::GRUSequence>(op)) {
        direction = ov::as_type_ptr<const ov::op::v5::GRUSequence>(op)->get_direction();
    } else if (ov::is_type<ov::op::v0::LSTMSequence>(op)) {
        direction = ov::as_type_ptr<const ov::op::v0::LSTMSequence>(op)->get_direction();
    } else if (ov::is_type<ov::op::v5::LSTMSequence>(op)) {
        direction = ov::as_type_ptr<const ov::op::v5::LSTMSequence>(op)->get_direction();
    } else if (ov::is_type<ov::op::v5::RNNSequence>(op)) {
        direction = ov::as_type_ptr<const ov::op::v5::RNNSequence>(op)->get_direction();
    }
    return direction == ov::op::RecurrentSequenceDirection::FORWARD ? rnn_direction::unidirectional_left2right
         : direction == ov::op::RecurrentSequenceDirection::REVERSE ? rnn_direction::unidirectional_right2left
         : direction == ov::op::RecurrentSequenceDirection::BIDIRECTIONAL ? rnn_direction::bidirectional_concat
         : rnn_direction::unidirectional_left2right;
}

static dnnl::algorithm ie2dnnl(const std::string& act_type) {
    return act_type == "sigmoid" ? dnnl::algorithm::eltwise_logistic
         : act_type == "tanh"    ? dnnl::algorithm::eltwise_tanh
         : act_type == "relu"    ? dnnl::algorithm::eltwise_relu
         : dnnl::algorithm::undef;
}

static dnnl::algorithm ie2dnnl(const std::shared_ptr<const ov::Node>& op) {
    if (one_of(op->get_type_info(),
            ov::op::v3::GRUCell::get_type_info_static(),
            ov::op::v5::GRUSequence::get_type_info_static())) {
        auto gruCellOp = ov::as_type_ptr<const ov::op::v3::GRUCell>(op);
        auto gruSeqOp = ov::as_type_ptr<const ov::op::v5::GRUSequence>(op);
        if ((gruCellOp && gruCellOp->get_linear_before_reset()) ||
                (gruSeqOp && gruSeqOp->get_linear_before_reset()))
            return dnnl::algorithm::lbr_gru;
        else
            return dnnl::algorithm::vanilla_gru;
    } else if (one_of(op->get_type_info(),
            ov::op::internal::AUGRUCell::get_type_info_static(),
            ov::op::internal::AUGRUSequence::get_type_info_static())) {
        auto gruCellOp = ov::as_type_ptr<const ov::op::internal::AUGRUCell>(op);
        auto gruSeqOp = ov::as_type_ptr<const ov::op::internal::AUGRUSequence>(op);
        if ((gruCellOp && gruCellOp->get_linear_before_reset()) ||
                (gruSeqOp && gruSeqOp->get_linear_before_reset()))
            return dnnl::algorithm::lbr_augru;
        else
            return dnnl::algorithm::vanilla_augru;
    } else if (one_of(op->get_type_info(),
            ov::op::v0::LSTMCell::get_type_info_static(),
            ov::op::v4::LSTMCell::get_type_info_static(),
            ov::op::v0::LSTMSequence::get_type_info_static(),
            ov::op::v5::LSTMSequence::get_type_info_static())) {
        return dnnl::algorithm::vanilla_lstm;
    } else if (one_of(op->get_type_info(),
            ov::op::v0::RNNCell::get_type_info_static(),
            ov::op::v5::RNNSequence::get_type_info_static())) {
        return dnnl::algorithm::vanilla_rnn;
    } else {
        OPENVINO_THROW("Operation ",
                       op->get_type_name(),
                       " with name '",
                       op->get_friendly_name(),
                       "' has unsupported cell type.");
    }
}

inline size_t gatesCount(const algorithm& alg) {
    switch (alg) {
        case algorithm::vanilla_rnn:     return 1;
        case algorithm::vanilla_gru:
        case algorithm::vanilla_augru:
        case algorithm::lbr_augru:
        case algorithm::lbr_gru:         return 3;
        case algorithm::vanilla_lstm:    return 4;
        default:
            OPENVINO_THROW("Unsupported cell type");
            return 0;
    }
}

inline size_t statesCount(const dnnl::algorithm& alg) {
    switch (alg) {
        case dnnl::algorithm::vanilla_rnn:
        case dnnl::algorithm::vanilla_gru:
        case dnnl::algorithm::vanilla_augru:
        case dnnl::algorithm::lbr_augru:
        case dnnl::algorithm::lbr_gru:         return 1;
        case dnnl::algorithm::vanilla_lstm:    return 2;
        default:
            OPENVINO_THROW("Unsupported cell type");
            return 0;
    }
}

inline bool haveCellState(const dnnl::algorithm& alg) {
    return alg == dnnl::algorithm::vanilla_lstm;
}
inline bool haveAttention(const dnnl::algorithm& alg) {
    return alg == dnnl::algorithm::vanilla_augru || alg == dnnl::algorithm::lbr_augru;
}

// what weight data type should be used for particular input data type
const std::map<memory::data_type, memory::data_type> RNN::weightsByinputDataType {
    // layer data type        weights data type
    {memory::data_type::f32,  memory::data_type::f32},
    {memory::data_type::f16,  memory::data_type::f16},
    {memory::data_type::bf16, memory::data_type::bf16},
    {memory::data_type::u8,   memory::data_type::s8},
    {memory::data_type::s8,   memory::data_type::s8},
};


struct RNNKey {
    const std::vector<DnnlBlockedMemoryDescPtr> inDataDescs;
    const std::vector<DnnlBlockedMemoryDescPtr> outDataDescs;
    const std::vector<dnnl::memory::desc> wDescs;
    dnnl::algorithm cellType;
    dnnl::algorithm cellAct;
    dnnl::rnn_direction direction;
    dnnl::primitive_attr attr;
    size_t hash() const;
    bool operator==(const RNNKey& rhs) const;
};

size_t RNNKey::hash() const {
    using namespace dnnl::impl;
    using namespace dnnl::impl::primitive_hashing;

    size_t seed = 0lu;

    for (auto& desc : inDataDescs) {
        if (desc != nullptr)
            seed = hash_combine(seed, get_md_hash(*desc->getDnnlDesc().get()));
    }
    for (auto& desc : outDataDescs) {
        if (desc != nullptr)
            seed = hash_combine(seed, get_md_hash(*desc->getDnnlDesc().get()));
    }
    for (auto& desc : wDescs) {
        seed = hash_combine(seed, get_md_hash(*desc.get()));
    }
    seed = hash_combine(seed, cellType);
    seed = hash_combine(seed, cellAct);
    seed = hash_combine(seed, direction);
    return seed;
}

bool RNNKey::operator==(const RNNKey& rhs) const {
    if (inDataDescs.size() != rhs.inDataDescs.size() || outDataDescs.size() != rhs.outDataDescs.size() || wDescs.size() != rhs.wDescs.size() ||
            cellType != rhs.cellType || cellAct != rhs.cellAct || direction != rhs.direction) {
        return false;
    }

    for (size_t i = 0lu; i < inDataDescs.size(); i++) {
        if (inDataDescs[i] != rhs.inDataDescs[i] && (inDataDescs[i] == nullptr || rhs.inDataDescs[i] == nullptr ||
                inDataDescs[i]->getDnnlDesc() != rhs.inDataDescs[i]->getDnnlDesc()))
            return false;
    }
    for (size_t i = 0lu; i < outDataDescs.size(); i++) {
        if (outDataDescs[i] != rhs.outDataDescs[i] && (outDataDescs[i] == nullptr || rhs.outDataDescs[i] == nullptr ||
                outDataDescs[i]->getDnnlDesc() != rhs.outDataDescs[i]->getDnnlDesc()))
            return false;
    }
    for (size_t i = 0lu; i < wDescs.size(); i++) {
        if (wDescs[i] != rhs.wDescs[i])
            return false;
    }

    return true;
}

bool RNN::isSupportedOperation(const std::shared_ptr<const ov::Node>& op, std::string& errorMessage) noexcept {
    try {
        if (!one_of(op->get_type_info(),
                ov::op::v3::GRUCell::get_type_info_static(),
                ov::op::internal::AUGRUCell::get_type_info_static(),
                ov::op::internal::AUGRUSequence::get_type_info_static(),
                ov::op::v0::LSTMCell::get_type_info_static(),
                ov::op::v4::LSTMCell::get_type_info_static(),
                ov::op::v0::RNNCell::get_type_info_static(),
                ov::op::v5::GRUSequence::get_type_info_static(),
                ov::op::v0::LSTMSequence::get_type_info_static(),
                ov::op::v5::LSTMSequence::get_type_info_static(),
                ov::op::v5::RNNSequence::get_type_info_static())) {
            errorMessage = "Unsupported sequence operation.";
            return false;
        }

        if (one_of(op->get_type_info(), ov::op::v0::RNNCell::get_type_info_static(), ov::op::v3::GRUCell::get_type_info_static())) {
            // Plug-in does not support dynamism on weights.
            if (!ov::op::util::is_on_constant_path(op->input_value(2)) ||
                !ov::op::util::is_on_constant_path(op->input_value(3)) ||
                (op->get_input_size() > 4 && !ov::op::util::is_on_constant_path(op->input_value(4)))) {
                errorMessage = "Node expects constants as W, R, B inputs.";
                return false;
            }
        } else if (one_of(op->get_type_info(),
                ov::op::v0::LSTMCell::get_type_info_static(),
                ov::op::v4::LSTMCell::get_type_info_static(),
                ov::op::v5::GRUSequence::get_type_info_static(),
                ov::op::v5::RNNSequence::get_type_info_static())) {
            // Plug-in does not support dynamism on weights.
            if (!ov::op::util::is_on_constant_path(op->input_value(3)) ||
                !ov::op::util::is_on_constant_path(op->input_value(4)) ||
                (op->get_input_size() > 5 && !ov::op::util::is_on_constant_path(op->input_value(5)))) {
                errorMessage = "Node expects constants as W, R, B inputs.";
                return false;
            }
            if (ov::is_type<ov::op::v0::LSTMCell>(op) && op->get_input_size() != 6) {
                errorMessage = "Node expects 6 inputs. Actual: " + std::to_string(op->get_input_size());
                return false;
            }
        } else if (one_of(op->get_type_info(),
                ov::op::v0::LSTMSequence::get_type_info_static(),
                ov::op::v5::LSTMSequence::get_type_info_static())) {
            if (op->get_input_size() != 7) {
                errorMessage = "Node expects 7 inputs. Actual: " + std::to_string(op->get_input_size());
                return false;
            }
            // Plug-in does not support dynamism on weights.
            if (!ov::op::util::is_on_constant_path(op->input_value(4)) ||
                !ov::op::util::is_on_constant_path(op->input_value(5)) ||
                !ov::op::util::is_on_constant_path(op->input_value(6))) {
                errorMessage = "Node expects static shaped W, R, B inputs.";
                return false;
            }
        }

        auto rnnCellBase = ov::as_type_ptr<const ov::op::util::RNNCellBase>(op);
        if (rnnCellBase) {
            if (rnnCellBase->get_clip() != 0.f) {
                errorMessage = "Clipping is not supported for RNN primitive.";
                return false;
            }
            if (one_of(rnnCellBase->get_type_info(),
                       ov::op::v0::LSTMCell::get_type_info_static(),
                       ov::op::v4::LSTMCell::get_type_info_static(),
                       ov::op::v0::LSTMSequence::get_type_info_static(),
                       ov::op::v5::LSTMSequence::get_type_info_static())) {
                if (rnnCellBase->get_activations() != std::vector<std::string>{"sigmoid", "tanh", "tanh"}) {
                    errorMessage = "Not supported activation functions";
                    return false;
                }
            } else if (one_of(rnnCellBase->get_type_info(),
                              ov::op::v3::GRUCell::get_type_info_static(),
                              ov::op::v5::GRUSequence::get_type_info_static(),
                              ov::op::internal::AUGRUCell::get_type_info_static(),
                              ov::op::internal::AUGRUSequence::get_type_info_static())) {
                if (rnnCellBase->get_activations() != std::vector<std::string>{"sigmoid", "tanh"}) {
                    errorMessage = "Not supported activation functions";
                    return false;
                }
            } else if (one_of(rnnCellBase->get_type_info(),
                              ov::op::v5::RNNSequence::get_type_info_static(),
                              ov::op::v0::RNNCell::get_type_info_static())) {
                if (rnnCellBase->get_activations().empty() || !one_of(rnnCellBase->get_activations().front(), "sigmoid", "tanh", "relu")) {
                    errorMessage = "Not supported activation functions";
                    return false;
                }
            }
        }

        ov::op::RecurrentSequenceDirection direction = ov::op::RecurrentSequenceDirection::FORWARD;
        int64_t seqLenIdx = -1;
        if (auto gru_seq = ov::as_type_ptr<const ov::op::v5::GRUSequence>(op)) {
            direction = gru_seq->get_direction();
            seqLenIdx = 2;
        } else if (auto lstm_seq = ov::as_type_ptr<const ov::op::v0::LSTMSequence>(op)) {
            direction = lstm_seq->get_direction();
            seqLenIdx = 3;
        } else if (auto lstm_seq = ov::as_type_ptr<const ov::op::v5::LSTMSequence>(op)) {
            direction = lstm_seq->get_direction();
            seqLenIdx = 3;
        } else if (auto augru_seq = ov::as_type_ptr<const ov::op::internal::AUGRUSequence>(op)) {
            direction = augru_seq->get_direction();
            seqLenIdx = 2;
        } else if (auto rnn_seq = ov::as_type_ptr<const ov::op::v5::RNNSequence>(op)) {
            direction = rnn_seq->get_direction();
            seqLenIdx = 2;
        }

        if (!one_of(direction, ov::op::RecurrentSequenceDirection::FORWARD, ov::op::RecurrentSequenceDirection::REVERSE)) {
            errorMessage = "Unsupported sequence direction.";
            return false;
        }

        if (seqLenIdx > 0) {
            const auto& data_pshape = op->get_input_partial_shape(0);

            // WA: dynamic shapes make impossible to check seq_len due to shapeOf subgraphs
            // but the sequence is still supported in CPU and doesn't need to be decomposed
            if (data_pshape.is_dynamic())
                return true;

            const int64_t maxSeqLenDimIdx = 1;

            if (data_pshape.rank().is_static() && data_pshape.rank().get_length() > maxSeqLenDimIdx && !data_pshape[maxSeqLenDimIdx].is_static()) {
                errorMessage = "Max sequence length dimension is dynamic";
                return false;
            }

            if (ov::op::util::is_seq_len_provided(op->get_input_node_shared_ptr(0),
                                                  op->get_input_node_shared_ptr(seqLenIdx))) {
                errorMessage = "Unsupported sequence length.";
                return false;
            }
        }
    } catch (...) {
        return false;
    }
    return true;
}

bool RNN::isCell(const std::shared_ptr<const ov::Node>& op) {
    return one_of(op->get_type_info(),
            ov::op::v0::RNNCell::get_type_info_static(),
            ov::op::v3::GRUCell::get_type_info_static(),
            ov::op::internal::AUGRUCell::get_type_info_static(),
            ov::op::v0::LSTMCell::get_type_info_static(),
            ov::op::v4::LSTMCell::get_type_info_static());
}

bool RNN::testNativeOrder(const std::shared_ptr<const ov::Node>& op) {
    if (isCell(op)) {
        return true;
    }
    const auto& rtInfo = op->get_rt_info();
    if (rtInfo.count("seqAxis")) {
        return rtInfo.at("seqAxis").as<int64_t>() == 0;
    }
    return false;
}

namespace {
/**
 * Extends Rnn ngraph shape inference implementation. The main purpose of this class is to do the trick with
 * dimentions permutation, necessary due to the mismatch between the ngrpah and the oneDNN RNN node descriptions.
 *
 */
class RnnShapeInfer : public NgraphShapeInfer {
public:
    RnnShapeInfer(std::shared_ptr<ov::Node> op) :
        NgraphShapeInfer(make_shape_inference(op), EMPTY_PORT_MASK) {
            is_sequence = !(RNN::isCell(op));

            native_order = RNN::testNativeOrder(op);
        }

    Result infer(
        const std::vector<std::reference_wrapper<const VectorDims>>& input_shapes,
        const std::unordered_map<size_t, MemoryPtr>& data_dependency) override {
        auto result = NgraphShapeInfer::infer(input_shapes, data_dependency);
        if (ShapeInferStatus::success != result.status) {
            OPENVINO_THROW("Unexpected: Unexpected shape inference result status");
        }

        auto& originOutputShapes = result.dims;

        // Graph optimizer makes the same optimization. So this is required to make shapes compatible.
        if (is_sequence && !native_order && originOutputShapes[0].size() == 4lu && originOutputShapes[0][1] == 1lu) {
            originOutputShapes[0].erase(originOutputShapes[0].begin() + 1);
        }
        return {std::move(originOutputShapes), result.status};
    }

private:
    bool is_sequence = false;
    bool native_order = true;
};
class RnnShapeInferFactory final : public ShapeInferFactory {
public:
    RnnShapeInferFactory(std::shared_ptr<ov::Node> op) : m_op(op) {}
    ShapeInferPtr makeShapeInfer() const override {
        return std::make_shared<RnnShapeInfer>(m_op);
    }
private:
    std::shared_ptr<ov::Node> m_op;
};

} // namespace

RNN::RNN(const std::shared_ptr<ov::Node>& op, const GraphContext::CPtr context) :
        Node(op, context, RnnShapeInferFactory(op)) {
    std::string errorMessage;
    if (!isSupportedOperation(op, errorMessage)) {
        OPENVINO_THROW_NOT_IMPLEMENTED(errorMessage);
    }

    is_augru = one_of(op->get_type_info(),
            ov::op::internal::AUGRUCell::get_type_info_static(),
            ov::op::internal::AUGRUSequence::get_type_info_static());

    is_cell = isCell(op);

    if (one_of(op->get_type_info(),
               ov::op::v0::RNNCell::get_type_info_static(),
               ov::op::v3::GRUCell::get_type_info_static())) {
        wIdx = 2; rIdx = 3; bIdx = 4;
        hoIdx = 0;
    } else if (op->get_type_info() == ov::op::internal::AUGRUCell::get_type_info_static()) {
        wIdx = 2; rIdx = 3; bIdx = 4; aIdx = 5;
    } else if (one_of(op->get_type_info(),
                      ov::op::v0::LSTMCell::get_type_info_static(),
                      ov::op::v4::LSTMCell::get_type_info_static())) {
        wIdx = 3; rIdx = 4; bIdx = 5;
        yIdx = hoIdx = 0; coIdx = 1;
    } else if (one_of(op->get_type_info(),
                      ov::op::v5::RNNSequence::get_type_info_static(),
                      ov::op::v5::GRUSequence::get_type_info_static())) {
        sIdx = 2; wIdx = 3; rIdx = 4; bIdx = 5;
        yIdx = 0; hoIdx = 1;
    } else if (op->get_type_info() == ov::op::internal::AUGRUSequence::get_type_info_static()) {
        sIdx = 2; wIdx = 3; rIdx = 4; bIdx = 5; aIdx = 6;
        yIdx = 0; hoIdx = 1;
    } else if (one_of(op->get_type_info(),
                      ov::op::v0::LSTMSequence::get_type_info_static(),
                      ov::op::v5::LSTMSequence::get_type_info_static())) {
        sIdx = 3; wIdx = 4; rIdx = 5; bIdx = 6;
        yIdx = 0; hoIdx = 1; coIdx = 2;
    }

    auto rnnCellBase = std::dynamic_pointer_cast<ov::op::util::RNNCellBase>(op);
    if (!rnnCellBase)
        THROW_CPU_NODE_ERR("does not have original layer for RNNCell.");

    cell_type = ie2dnnl(op);
    if (!rnnCellBase->get_activations().empty())
        cell_act = ie2dnnl(rnnCellBase->get_activations()[0]);  // Works only for RNN with one gate

    G = gatesCount(cell_type);
    Gb = (cell_type != dnnl::algorithm::lbr_gru) ? G : G + 1;
    S = statesCount(cell_type);
    SC = rnnCellBase->get_hidden_size();
    N = {getInputShapeAtPort(0).getMinDims()[0], getInputShapeAtPort(0).getMaxDims()[0]};
    if (!is_cell)
        N_SEQ = {getInputShapeAtPort(sIdx).getMinDims()[0], getInputShapeAtPort(sIdx).getMaxDims()[0]};

    const auto& rtInfo = op->get_rt_info();

    if (rtInfo.count("inputScale"))
        inputScale = rtInfo.at("inputScale").as<float>();

    if (rtInfo.count("inputShift"))
        inputShift = rtInfo.at("inputShift").as<float>();

    if (rtInfo.count("weightsScales"))
        weightsScales = rtInfo.at("weightsScales").as<std::vector<float>>();

    if (is_cell) {
        initCell();
    } else {
        direction = ieDirection2dnnl(op);

        nativeOrder = testNativeOrder(op);

        initSequence();
    }

    inDataTypes.resize(getOriginalInputsNumber());
    outDataTypes.resize(getOriginalOutputsNumber());
}

bool RNN::created() const {
    return getType() == (is_cell ? Type::RNNCell : Type::RNNSeq);
}

void RNN::configurePortDataTypes() {
    inDataTypes[xIdx] = DnnlExtensionUtils::ElementTypeToDataType(getOriginalInputPrecisionAtPort(0));
    inDataTypes[hIdx] = DnnlExtensionUtils::ElementTypeToDataType(getOriginalInputPrecisionAtPort(1));
    if (haveCellState(cell_type))
        inDataTypes[cIdx] = memory::data_type::f32; // @todo bf16 is also allowed, should be tried out
    if (!is_cell)
        inDataTypes[sIdx] = memory::data_type::s32;
    inDataTypes[wIdx] = DnnlExtensionUtils::ElementTypeToDataType(getOriginalInputPrecisionAtPort(wIdx));
    inDataTypes[rIdx] = DnnlExtensionUtils::ElementTypeToDataType(getOriginalInputPrecisionAtPort(rIdx));

    inDataTypes[bIdx] = memory::data_type::f32; // @todo bf16 is also allowed, should be tried out
    if (haveAttention(cell_type))
        inDataTypes[aIdx] = DnnlExtensionUtils::ElementTypeToDataType(getOriginalInputPrecisionAtPort(aIdx));

    if (!is_cell)
        outDataTypes[yIdx] = DnnlExtensionUtils::ElementTypeToDataType(getOriginalOutputPrecisionAtPort(0));

    outDataTypes[hoIdx] = inDataTypes[hIdx]; // required by oneDNN. Output hidden state is a input hidden state for the next iteration

    if (haveCellState(cell_type))
        outDataTypes[coIdx] = inDataTypes[cIdx]; // required by oneDNN.

    if (one_of(memory::data_type::bf16, inDataTypes[xIdx], inDataTypes[hIdx]))
        inDataTypes[xIdx] = outDataTypes[yIdx] = outDataTypes[hoIdx] = inDataTypes[hIdx] = memory::data_type::bf16; // required by oneDNN.

    if (one_of(memory::data_type::f16, inDataTypes[xIdx], inDataTypes[hIdx]))
        // onednn doesn't have fp16 instance
        inDataTypes[xIdx] = outDataTypes[yIdx] = outDataTypes[hoIdx] = inDataTypes[hIdx] = memory::data_type::f32; // required by oneDNN.

    // OneDNN unsupported fp16 precision for this layer
    if (cell_type == dnnl::algorithm::vanilla_augru && inDataTypes[aIdx] == memory::data_type::f16)
        inDataTypes[aIdx] = memory::data_type::f32;

    if (outDataTypes[yIdx] == memory::data_type::bf16 && one_of(inDataTypes[xIdx], memory::data_type::s8, memory::data_type::u8))
        outDataTypes[yIdx] = memory::data_type::f32; // oneDNN does not support bf16 output precision for quantized rnn primitive yet
}

void RNN::getSupportedDescriptors() {
    configurePortDataTypes();

    if (is_cell)
        fillCellDesc();
    else
        fillSequenceDesc();
}

void RNN::initCell() {
    if (getInputShapeAtPort(0).getRank() != 2lu || getInputShapeAtPort(1).getRank() != 2lu)
        THROW_CPU_NODE_ERR("has incorrect input ranks. Data rank: ",
                    getInputShapeAtPort(0).getRank(),
                    "; Hidden state rank: ",
                    getInputShapeAtPort(1).getRank());
    if (is_augru && getInputShapeAtPort(5).getRank() != 2lu)
        THROW_CPU_NODE_ERR("has incorrect input ranks. Attention rank: ", getInputShapeAtPort(2).getRank());

    T = {1, 1};
    if (cell_type == algorithm::vanilla_lstm)
        DC = getInputShapeAtPort(3).getDims()[1];
    else
        DC = getInputShapeAtPort(2).getDims()[1];

    if (N.isStatic()) {
        // Expected shapes.
        const auto B = N.minVal;
        const Shape shapeD{B, DC}, shapeS{B, SC};

        if ((getInputShapeAtPort(0).isStatic() && getInputShapeAtPort(0) != shapeD) ||
                (getInputShapeAtPort(1).isStatic() && getInputShapeAtPort(1) != shapeS) ||
                (getOutputShapeAtPort(0).isStatic() && getOutputShapeAtPort(0) != shapeS)) {
            THROW_CPU_NODE_ERR("has incorrect input/output shapes. Data shape: ",
                        getInputShapeAtPort(0).toString(),
                        "; Hidden state input: ",
                        getInputShapeAtPort(1).toString(),
                        "; Hidden state output: ",
                        getOutputShapeAtPort(0).toString());
        }

        if (S == 2) {
            if ((getInputShapeAtPort(2).isStatic() && getInputShapeAtPort(2) != shapeS) ||
                (getOutputShapeAtPort(1).isStatic() && getOutputShapeAtPort(1) != shapeS))
                THROW_CPU_NODE_ERR("has incorrect input/output shapes. Cell state input: ",
                            getInputShapeAtPort(2).toString(),
                            "; Cell state output: ",
                            getOutputShapeAtPort(1).toString());
        }

        if (is_augru) {
            const Shape shapeA{B, 1};
            if (getInputShapeAtPort(5).isStatic() && getInputShapeAtPort(5) != shapeA) {
                THROW_CPU_NODE_ERR("has incorrect input shapes. Attention shape: ", getInputShapeAtPort(5).toString());
            }
        }
    }
}

void RNN::fillCellDesc() {
    const Shape shapeS_4D = MemoryDescUtils::makeDummyShape({{L, D, N.minVal, SC}, {L, D, N.maxVal, SC}});
    const Shape inShape   = MemoryDescUtils::makeDummyShape({{T.minVal, N.minVal, DC}, {T.maxVal, N.maxVal, DC}});
    const Shape outShape  = MemoryDescUtils::makeDummyShape({{T.minVal, N.minVal, D * SC}, {T.maxVal, N.maxVal, D * SC}});

    // layer input plus states
    if (haveAttention(cell_type)) {
        inDataDescs.reserve(S + 2);
    } else {
        inDataDescs.reserve(S + 1);
    }
    outDataDescs.reserve(S + 1);

    // @todo use indexies instead of emplacing back, since order matters
    inDataDescs.emplace_back(std::make_shared<DnnlBlockedMemoryDesc>(inShape, inDataTypes[xIdx], memory::format_tag::tnc));
    outDataDescs.emplace_back(std::make_shared<DnnlBlockedMemoryDesc>(outShape, outDataTypes[yIdx], memory::format_tag::tnc));

    inDataDescs.emplace_back(std::make_shared<DnnlBlockedMemoryDesc>(shapeS_4D, inDataTypes[hIdx], memory::format_tag::ldnc));
    outDataDescs.emplace_back(std::make_shared<DnnlBlockedMemoryDesc>(shapeS_4D, outDataTypes[hoIdx], memory::format_tag::ldnc));

    if (haveCellState(cell_type)) {
        inDataDescs.emplace_back(std::make_shared<DnnlBlockedMemoryDesc>(shapeS_4D, inDataTypes[cIdx], memory::format_tag::ldnc));
        outDataDescs.emplace_back(std::make_shared<DnnlBlockedMemoryDesc>(shapeS_4D, outDataTypes[coIdx], memory::format_tag::ldnc));
    } else if (haveAttention(cell_type)) {
        const Shape attnShape = MemoryDescUtils::makeDummyShape({{T.minVal, N.minVal, 1}, {T.maxVal, N.maxVal, 1}});
        inDataDescs.emplace_back(std::make_shared<DnnlBlockedMemoryDesc>(attnShape, inDataTypes[aIdx], memory::format_tag::tnc));
    }

    copyWeightsData();

    // Expected shapes.
    const Shape shapeD{{N.minVal, DC}, {N.maxVal, DC}};
    const Shape shapeS{{N.minVal, SC}, {N.maxVal, SC}};
    const Shape WShape{SC * G, DC};
    const Shape RShape{SC * G, SC};
    const Shape BShape{SC * Gb};

    std::vector<MemoryDescPtr> inCandidate, outCandidate;

    inCandidate.reserve(getOriginalInputsNumber());
    outCandidate.reserve(getOriginalOutputsNumber());

    inCandidate.emplace_back(std::make_shared<DnnlBlockedMemoryDesc>(shapeD, inDataTypes[xIdx], memory::format_tag::nc));

    inCandidate.emplace_back(std::make_shared<DnnlBlockedMemoryDesc>(shapeS, inDataTypes[hIdx], memory::format_tag::nc));
    outCandidate.emplace_back(std::make_shared<DnnlBlockedMemoryDesc>(shapeS, outDataTypes[hoIdx], memory::format_tag::nc));

    if (haveCellState(cell_type)) {
        inCandidate.emplace_back(std::make_shared<DnnlBlockedMemoryDesc>(shapeS, inDataTypes[cIdx], memory::format_tag::nc));
        outCandidate.emplace_back(std::make_shared<DnnlBlockedMemoryDesc>(shapeS, outDataTypes[coIdx], memory::format_tag::nc));
    }
    // The weight and weights_iter would expose nc layout to avoid unnecessary reorder.
    // The onednn would determine the final layout when prepareParams.
    inCandidate.emplace_back(std::make_shared<DnnlBlockedMemoryDesc>(WShape, inDataTypes[wIdx], memory::format_tag::nc));
    inCandidate.emplace_back(std::make_shared<DnnlBlockedMemoryDesc>(RShape, inDataTypes[rIdx], memory::format_tag::nc));

    inCandidate.emplace_back(std::make_shared<DnnlBlockedMemoryDesc>(BShape, inDataTypes[bIdx], memory::format_tag::x));

    if (haveAttention(cell_type)) {
        Shape shapeAttn{{N.minVal, 1}, {N.maxVal, 1}};
        inCandidate.emplace_back(std::make_shared<DnnlBlockedMemoryDesc>(shapeAttn, inDataTypes[aIdx], memory::format_tag::nc));
    }

    createDescriptor(inCandidate, outCandidate);
}

void RNN::initSequence() {
    const auto& inDataShape = getInputShapeAtPort(0);
    const auto& outDataShape = getOutputShapeAtPort(0);

    if (inDataShape.getRank() != 3lu || outDataShape.getRank() != 4lu)
        THROW_CPU_NODE_ERR("has incorrect input/output shapes. Input data shape: " , inDataShape.toString() ,
                " Output shape: " , outDataShape.toString());

    if (!one_of(getOriginalInputsNumber(), 6u, 7u))
        THROW_CPU_NODE_ERR("has incorrect number of input ports: ", getOriginalInputsNumber());
    if (!one_of(getOriginalOutputsNumber(), 2u, 3u))
        THROW_CPU_NODE_ERR("has incorrect number of output ports: ", getOriginalOutputsNumber());

    T = {inDataShape.getMinDims()[1], inDataShape.getMaxDims()[1]};
    if (cell_type == algorithm::vanilla_lstm)
        DC = getInputShapeAtPort(4).getDims()[2];
    else
        DC = getInputShapeAtPort(3).getDims()[2];

    // layer input plus states
    if (haveAttention(cell_type)) {
        inDataDescs.reserve(S + 2);
    } else {
        inDataDescs.reserve(S + 1);
    }

    outDataDescs.reserve(S + 1);
}

void RNN::fillSequenceDesc() {
    const Shape shapeS_4D = MemoryDescUtils::makeDummyShape({{L, D, N.minVal, SC}, {L, D, N.maxVal, SC}});
    const Shape inShape   = MemoryDescUtils::makeDummyShape({{T.minVal, N.minVal, DC}, {T.maxVal, N.maxVal, DC}});
    const Shape outShape  = MemoryDescUtils::makeDummyShape({{T.minVal, N.minVal, D * SC}, {T.maxVal, N.maxVal, D * SC}});

    // Try to create descriptor and corresponding configuration
    inDataDescs.emplace_back(std::make_shared<DnnlBlockedMemoryDesc>(inShape,  inDataTypes[xIdx], memory::format_tag::tnc));
    outDataDescs.emplace_back(std::make_shared<DnnlBlockedMemoryDesc>(outShape, outDataTypes[yIdx], memory::format_tag::tnc));

    inDataDescs.emplace_back(std::make_shared<DnnlBlockedMemoryDesc>(shapeS_4D, inDataTypes[hIdx], memory::format_tag::ldnc));
    outDataDescs.emplace_back(std::make_shared<DnnlBlockedMemoryDesc>(shapeS_4D, outDataTypes[hoIdx], memory::format_tag::ldnc));

    if (haveCellState(cell_type)) {
        inDataDescs.emplace_back(std::make_shared<DnnlBlockedMemoryDesc>(shapeS_4D, inDataTypes[cIdx], memory::format_tag::ldnc));
        outDataDescs.emplace_back(std::make_shared<DnnlBlockedMemoryDesc>(shapeS_4D, outDataTypes[coIdx], memory::format_tag::ldnc));
    } else if (haveAttention(cell_type)) {
        const Shape attnShape = MemoryDescUtils::makeDummyShape({{T.minVal, N.minVal, 1}, {T.maxVal, N.maxVal, 1}});
        inDataDescs.emplace_back(std::make_shared<DnnlBlockedMemoryDesc>(attnShape, inDataTypes[aIdx], memory::format_tag::tnc));
    }

    copyWeightsData();

    const Shape shapeNDSC {{N.minVal, D, SC}, {N.maxVal, D, SC}};
    Shape shapeNTSC {{N.minVal, T.minVal, SC}, {N.maxVal, T.maxVal, SC}};
    const Shape shapeNTDC {{N.minVal, T.minVal, DC}, {N.maxVal, T.maxVal, DC}};
    const Shape TShape {VectorDims{N_SEQ.minVal}, VectorDims{N_SEQ.maxVal}};
    const Shape WShape {D, G * SC, DC};
    const Shape RShape {D, G * SC, SC};
    const Shape BShape {D, Gb * SC};

    std::vector<MemoryDescPtr> inCandidate, outCandidate;

    inCandidate.reserve(getOriginalInputsNumber());
    outCandidate.reserve(getOriginalOutputsNumber());

    auto srcLayerMemoryFormat = memory::format_tag::undef;
    auto dstLayerMemoryFormat = memory::format_tag::undef;

    if (nativeOrder) {
        srcLayerMemoryFormat = memory::format_tag::tnc;
        dstLayerMemoryFormat = memory::format_tag::abcd;
        shapeNTSC = {{N.minVal, D, T.minVal, SC}, {N.maxVal, D, T.maxVal, SC}};
    } else if (N.isStatic() && N.maxVal == 1) {
        srcLayerMemoryFormat = memory::format_tag::tnc;
        dstLayerMemoryFormat = memory::format_tag::tnc;
    } else {
        srcLayerMemoryFormat = memory::format_tag::ntc;
        dstLayerMemoryFormat = memory::format_tag::ntc;
    }

    inCandidate.emplace_back(std::make_shared<DnnlBlockedMemoryDesc>(shapeNTDC, inDataTypes[xIdx], srcLayerMemoryFormat));
    outCandidate.emplace_back(std::make_shared<DnnlBlockedMemoryDesc>(shapeNTSC, outDataTypes[yIdx], dstLayerMemoryFormat));

    inCandidate.emplace_back(std::make_shared<DnnlBlockedMemoryDesc>(shapeNDSC,  inDataTypes[hIdx],    memory::format_tag::tnc));
    outCandidate.emplace_back(std::make_shared<DnnlBlockedMemoryDesc>(shapeNDSC, outDataTypes[hoIdx], memory::format_tag::tnc));

    // initial cell state
    if (haveCellState(cell_type)) {
        inCandidate.emplace_back(std::make_shared<DnnlBlockedMemoryDesc>(shapeNDSC, inDataTypes[cIdx], memory::format_tag::tnc));
        outCandidate.emplace_back(std::make_shared<DnnlBlockedMemoryDesc>(shapeNDSC, outDataTypes[coIdx], memory::format_tag::tnc));
    }

    inCandidate.emplace_back(std::make_shared<DnnlBlockedMemoryDesc>(TShape, inDataTypes[sIdx], memory::format_tag::x)); // sequence lengths
    // The weight and weights_iter would expose tnc layout to avoid unnecessary reorder.
    // The onednn would determine the final layout when prepareParams.
    inCandidate.emplace_back(std::make_shared<DnnlBlockedMemoryDesc>(WShape, inDataTypes[wIdx], memory::format_tag::tnc)); // W
    inCandidate.emplace_back(std::make_shared<DnnlBlockedMemoryDesc>(RShape, inDataTypes[rIdx], memory::format_tag::tnc)); // R

    inCandidate.emplace_back(std::make_shared<DnnlBlockedMemoryDesc>(BShape, inDataTypes[bIdx], memory::format_tag::nc)); // B

    if (haveAttention(cell_type)) {
        Shape shapeAttn{{N.minVal, T.minVal, 1}, {N.maxVal, T.maxVal, 1}};
        inCandidate.emplace_back(std::make_shared<DnnlBlockedMemoryDesc>(shapeAttn, inDataTypes[aIdx], memory::format_tag::ntc));
    }

    createDescriptor(inCandidate, outCandidate);
}

template <typename Prec>
void RNN::fillWeights(const int *gate_map, const size_t wIdx, const size_t rIdx) {
    const auto& weightPrec = DnnlExtensionUtils::DataTypeToElementType(inDataTypes[wIdx]);
    const auto& targetWeightDataType = weightsByinputDataType.at(inDataTypes[xIdx]);
    const auto& targetWeightPrec = DnnlExtensionUtils::DataTypeToElementType(targetWeightDataType);

    // create weight blobs (data and state part)
    const VectorDims dims_w = {L, D, DC, G, SC};
    auto w_data_desc = DnnlBlockedMemoryDesc(Shape(dims_w), targetWeightDataType, getWeightsFormatTagByDims(dims_w));
    MemoryPtr w_data_mem = std::make_shared<Memory>(getEngine(), w_data_desc);
    auto w_ptr = static_cast<Prec*>(w_data_mem->getData());

    if (w_ptr == nullptr)
        THROW_CPU_NODE_ERR("has unallocated internal blob.");

    const VectorDims dims_s = {L, D, SC, G, SC};
    auto w_state_desc = DnnlBlockedMemoryDesc(Shape(dims_s), targetWeightDataType, getWeightsFormatTagByDims(dims_s));
    MemoryPtr w_state_mem = std::make_shared<Memory>(getEngine(), w_state_desc);
    auto r_ptr = static_cast<Prec*>(w_state_mem->getData());
    if (r_ptr == nullptr)
        THROW_CPU_NODE_ERR("has unallocated internal blob.");

    const size_t ie_w_vec_size = getInputShapeAtPort(wIdx).getElementsCount();
    const size_t ie_r_vec_size = getInputShapeAtPort(rIdx).getElementsCount();

    if (getParentEdgeAt(wIdx)->getParent()->getType() != Type::Input) {
        THROW_CPU_NODE_ERR("expects Constant for port ", wIdx);
    }
    auto wConstBlob = static_cast<Input *>(getParentEdgeAt(wIdx)->getParent().get())->getMemoryPtr();

    if (getParentEdgeAt(rIdx)->getParent()->getType() != Type::Input) {
        THROW_CPU_NODE_ERR("expects Constant for port ", rIdx);
    }
    auto rConstBlob = static_cast<Input *>(getParentEdgeAt(rIdx)->getParent().get())->getMemoryPtr();

    std::vector<Prec> ie_w_vec(ie_w_vec_size), ie_r_vec(ie_r_vec_size);

    auto ie_w_ptr = ie_w_vec.data();
    auto ie_r_ptr = ie_r_vec.data();

    cpu_convert(wConstBlob->getData(), ie_w_ptr, weightPrec, targetWeightPrec, ie_w_vec_size);
    cpu_convert(rConstBlob->getData(), ie_r_ptr, weightPrec, targetWeightPrec, ie_r_vec_size);

    const int step = SC * G;

    for (size_t g = 0; g < G; g++) {
        for (size_t out_i = 0; out_i < SC; out_i++) {
            Prec *l_w_ptr = w_ptr + gate_map[g] * SC + out_i;
            for (size_t in_i = 0; in_i < DC; in_i++) {
                *l_w_ptr = *ie_w_ptr;
                ie_w_ptr++;
                l_w_ptr += step;
            }

            Prec *l_r_ptr = r_ptr + gate_map[g] * SC + out_i;
            for (size_t in_i = 0; in_i < SC; in_i++) {
                *l_r_ptr = *ie_r_ptr;
                ie_r_ptr++;
                l_r_ptr += step;
            }
        }
    }
    internalBlobs.push_back(w_data_mem);
    internalBlobs.push_back(w_state_mem);
}

template <ov::element::Type_t Prec>
void RNN::fillBiases(const int *gate_map) {
    using dataType = typename element_type_traits<Prec>::value_type;

    if (inDataTypes[bIdx] != memory::data_type::f32) {
        THROW_CPU_NODE_ERR("doesn't support bias data type: ", DnnlExtensionUtils::DataTypeToElementType(inDataTypes[bIdx]));
    }

    VectorDims dims_b = { L, D, Gb, SC };

    auto _data_type = DnnlExtensionUtils::ElementTypeToDataType(Prec);
    auto w_bias_data_desc = DnnlBlockedMemoryDesc(Shape(dims_b), _data_type, getWeightsFormatTagByDims(dims_b));
    MemoryPtr w_bias_data_mem = std::make_shared<Memory>(getEngine(), w_bias_data_desc);
    auto b_ptr = static_cast<dataType*>(w_bias_data_mem->getData());
    if (b_ptr == nullptr)
        THROW_CPU_NODE_ERR("has unallocated internal blob.");

    auto *constInputNode = dynamic_cast<Input *>(getParentEdgeAt(bIdx)->getParent().get());
    auto constBlob = constInputNode->getMemoryPtr();
    auto const elementsCount = constBlob->getSize() / constBlob->getDesc().getPrecision().size();

    std::vector<dataType> ie_b_vec(elementsCount);
    cpu_convert(constBlob->getData(),
                &ie_b_vec[0],
                DnnlExtensionUtils::DataTypeToElementType(constBlob->getDataType()),
                Prec,
                elementsCount);

    for (size_t g = 0; g < Gb; g++) {
        dataType *l_b_ptr = b_ptr + gate_map[g] * SC;
        const dataType *l_ie_b_ptr = &ie_b_vec[g * SC];
        cpu_memcpy(l_b_ptr, l_ie_b_ptr, SC * sizeof(typename element_type_traits<Prec>::value_type));
    }
    // @todo replace push_back with copy assignment by index, since order matters
    internalBlobs.push_back(w_bias_data_mem);
}

void RNN::copyWeightsData() {
    /* Copy Weight data
     * OV format:
     *   W - [gates, out_state_size, in_data_size]
     *   R - [gates, out_state_size, in_state_size]
     *   B - [gates, out_state_size]
     *
     * DNNL format:
     *   W - [1, 1, in_date_size,  gates, out_state_size]
     *   R - [1, 1, in_state_size, gates, out_state_size]
     *   B - [gates, out_state_size]
     *
     *   Gate order
     *   ====== LSTM ======
     *   Caffe - IFOC, ONNX   - IOFC
     *   OV    - FICO, onednn - IFCO
     *
     *   ====== GRU ======
     *   OV - URO, onednn - URO
     */
    const int gate_map_lstm[] = {1, 0, 2, 3};  // FICO -> IFCO
    const int gate_map_gru[]  = {0, 1, 2, 3};
    const int gate_map_rnn[]  = {0};
    const int *gate_map;
    const int gate_map_lstm_size = sizeof(gate_map_lstm) / sizeof(int);
    const int gate_map_gru_size = sizeof(gate_map_gru) / sizeof(int);
    const int gate_map_rnn_size = sizeof(gate_map_rnn) / sizeof(int);
    if (cell_type == dnnl::algorithm::vanilla_lstm) {
        gate_map = gate_map_lstm;
        if (G > gate_map_lstm_size) {
            THROW_CPU_NODE_ERR(". G isn't equal to the size of gate_map.");
        }
    } else if (cell_type == dnnl::algorithm::vanilla_gru || cell_type == dnnl::algorithm::vanilla_augru) {
        gate_map = gate_map_gru;
        if (G > gate_map_gru_size) {
            THROW_CPU_NODE_ERR(". G isn't equal to the size of gate_map");
        }
    } else if (cell_type == dnnl::algorithm::lbr_gru || cell_type == dnnl::algorithm::lbr_augru) {
        gate_map = gate_map_gru;
        if (G > gate_map_gru_size) {
            THROW_CPU_NODE_ERR(". G isn't equal to the size of gate_map.");
        }
    } else if (cell_type == dnnl::algorithm::vanilla_rnn) {
        gate_map = gate_map_rnn;
        if (G > gate_map_rnn_size) {
            THROW_CPU_NODE_ERR(". G isn't equal to the size of gate_map.");
        }
    } else {
        gate_map = gate_map_gru;
        if (G > gate_map_gru_size) {
            THROW_CPU_NODE_ERR(". G isn't equal to the size of gate_map.");
        }
    }

    const auto& dataType = inDataTypes[xIdx];
    if (one_of(dataType, memory::data_type::bf16, memory::data_type::f16)) {
        fillWeights<uint16_t>(gate_map, wIdx, rIdx);
    } else if (dataType == memory::data_type::f32) {
        fillWeights<float>(gate_map, wIdx, rIdx);
    } else if (dataType == memory::data_type::u8 || dataType == memory::data_type::s8) {
        fillWeights<int8_t>(gate_map, wIdx, rIdx);
    } else {
        THROW_CPU_NODE_ERR("has unsupported data type: ", DnnlExtensionUtils::DataTypeToElementType(dataType));
    }

    fillBiases<ov::element::f32>(gate_map);
}

namespace {
dnnl::primitive_desc createPrimitiveDescriptor(const dnnl::engine        engine,
                                               const dnnl::algorithm     cellType,
                                               const dnnl::algorithm     cellAct,
                                               const dnnl::rnn_direction direction,
                                               const std::vector<DnnlBlockedMemoryDescPtr>& inDataDescs,
                                               const std::vector<DnnlBlockedMemoryDescPtr>& outDataDescs,
                                               const std::vector<dnnl::memory::desc>& wDescs,
                                               const dnnl::primitive_attr& attr) {
    const dnnl::prop_kind propKind = dnnl::prop_kind::forward_inference;

    switch (cellType) {
    case dnnl::algorithm::vanilla_rnn:
        return dnnl::vanilla_rnn_forward::primitive_desc(
            engine,
            propKind,
            cellAct,
            direction,
            inDataDescs[RNN::InOutKind::Layer]->getDnnlDesc(),         // In Data
            inDataDescs[RNN::InOutKind::HiddenState]->getDnnlDesc(),   // In State
            wDescs[0],                                                 // Weights data
            wDescs[1],                                                 // Weights state
            wDescs[2],                                                 // Bias
            outDataDescs[RNN::InOutKind::Layer]->getDnnlDesc(),        // Out Data
            outDataDescs[RNN::InOutKind::HiddenState]->getDnnlDesc(),  // Out State
            attr);
    case dnnl::algorithm::vanilla_gru:
        return dnnl::gru_forward::primitive_desc(
            engine,
            propKind,
            direction,
            inDataDescs[RNN::InOutKind::Layer]->getDnnlDesc(),         // In Data
            inDataDescs[RNN::InOutKind::HiddenState]->getDnnlDesc(),   // In State
            wDescs[0],                                                 // Weights data
            wDescs[1],                                                 // Weights state
            wDescs[2],                                                 // Bias
            outDataDescs[RNN::InOutKind::Layer]->getDnnlDesc(),        // Out Data
            outDataDescs[RNN::InOutKind::HiddenState]->getDnnlDesc(),  // Out State
            attr);
    case dnnl::algorithm::lbr_gru:
        return dnnl::lbr_gru_forward::primitive_desc(
            engine,
            propKind,
            direction,
            inDataDescs[RNN::InOutKind::Layer]->getDnnlDesc(),         // In Data
            inDataDescs[RNN::InOutKind::HiddenState]->getDnnlDesc(),   // In State
            wDescs[0],                                                 // Weights data
            wDescs[1],                                                 // Weights state
            wDescs[2],                                                 // Bias
            outDataDescs[RNN::InOutKind::Layer]->getDnnlDesc(),        // Out Data
            outDataDescs[RNN::InOutKind::HiddenState]->getDnnlDesc(),  // Out State
            attr);
    case dnnl::algorithm::vanilla_lstm:
        return dnnl::lstm_forward::primitive_desc(
            engine,
            propKind,
            direction,
            inDataDescs[RNN::InOutKind::Layer]->getDnnlDesc(),         // In Data
            inDataDescs[RNN::InOutKind::HiddenState]->getDnnlDesc(),   // In State
            inDataDescs[RNN::InOutKind::CellState]->getDnnlDesc(),     // In State C
            wDescs[0],                                                 // Weights data
            wDescs[1],                                                 // Weights state
            wDescs[2],                                                 // Bias
            outDataDescs[RNN::InOutKind::Layer]->getDnnlDesc(),        // Out Data
            outDataDescs[RNN::InOutKind::HiddenState]->getDnnlDesc(),  // Out State
            outDataDescs[RNN::InOutKind::CellState]->getDnnlDesc(),    // Out State C
            attr);
    case dnnl::algorithm::vanilla_augru:
        return dnnl::augru_forward::primitive_desc(
            engine,
            propKind,
            direction,
            inDataDescs[RNN::InOutKind::Layer]->getDnnlDesc(),         // In Data
            inDataDescs[RNN::InOutKind::HiddenState]->getDnnlDesc(),   // In State
            inDataDescs[RNN::InOutKind::Attention]->getDnnlDesc(),     // In Attention
            wDescs[0],                                                 // Weights data
            wDescs[1],                                                 // Weights state
            wDescs[2],                                                 // Bias
            outDataDescs[RNN::InOutKind::Layer]->getDnnlDesc(),        // Out Data
            outDataDescs[RNN::InOutKind::HiddenState]->getDnnlDesc(),  // Out State
            attr);
    case dnnl::algorithm::lbr_augru:
        return dnnl::lbr_augru_forward::primitive_desc(
            engine,
            propKind,
            direction,
            inDataDescs[RNN::InOutKind::Layer]->getDnnlDesc(),         // In Data
            inDataDescs[RNN::InOutKind::HiddenState]->getDnnlDesc(),   // In State
            inDataDescs[RNN::InOutKind::Attention]->getDnnlDesc(),     // In Attention
            wDescs[0],                                                 // Weights data
            wDescs[1],                                                 // Weights state
            wDescs[2],                                                 // Bias
            outDataDescs[RNN::InOutKind::Layer]->getDnnlDesc(),        // Out Data
            outDataDescs[RNN::InOutKind::HiddenState]->getDnnlDesc(),  // Out State
            attr);
    default:
        OPENVINO_THROW("RNN. Unknown cell type");
    }
}
} // namespace

void RNN::fillDescs() {
    descs.clear();

    const auto attr = initPrimitiveAttr();

    auto desc = createPrimitiveDescriptor(
        getEngine(),
        cell_type,
        cell_act,
        direction,
        inDataDescs,
        outDataDescs,
        wDescs,
        *attr);

    descs.emplace_back(desc);
}

void RNN::createDescriptor(const std::vector<MemoryDescPtr> &inputDesc,
                           const std::vector<MemoryDescPtr> &outputDesc) {
    if (descs.empty()) {
        wDescs.resize(3);

        /* for descriptor configuration use the same type which is used for internalBlobs
           since internalBlobs are used for the execution, not the initial weights */
        const auto& targetWeightDataType = weightsByinputDataType.at(inDataTypes[xIdx]);
        auto weightsDims = DnnlExtensionUtils::convertToDnnlDims(VectorDims{ L, D, DC, G, SC });
        //onednn determines the preferred weight layout.
        wDescs[0] = dnnl::memory::desc(weightsDims, targetWeightDataType, memory::format_tag::any);
        auto statesDims = DnnlExtensionUtils::convertToDnnlDims(VectorDims{ L, D, SC, G, SC });
        //onednn determines the preferred weights_iter layout.
        wDescs[1] = dnnl::memory::desc(statesDims, targetWeightDataType, memory::format_tag::any);
        auto biasDims = DnnlExtensionUtils::convertToDnnlDims(VectorDims{ L, D, Gb, SC });
        wDescs[2] = dnnl::memory::desc(biasDims, inDataTypes[bIdx], memory::format_tag::ldgo);

        fillDescs();
    }

    // Fill supported config
    NodeConfig config;
    for (const auto &desc : inputDesc) {
        PortConfig dataConfig;
        dataConfig.inPlace(-1);
        dataConfig.constant(false);
        dataConfig.setMemDesc(desc);
        config.inConfs.push_back(dataConfig);
    }

    for (const auto &desc : outputDesc) {
        PortConfig dataConfig;
        dataConfig.inPlace(-1);
        dataConfig.constant(false);
        dataConfig.setMemDesc(desc);
        config.outConfs.push_back(dataConfig);
    }

    supportedPrimitiveDescriptors.emplace_back(config, ref_any);
}

Node::AttrPtr RNN::initPrimitiveAttr() {
    auto attr = std::make_shared<dnnl::primitive_attr>(dnnl::primitive_attr());
    attr->set_scratchpad_mode(dnnl::scratchpad_mode::user);

    if (one_of(inDataTypes[xIdx], memory::data_type::u8, memory::data_type::s8)) {
        const int weightsScaleMask = 0
            + (1 << 3) // bit, indicating the unique scales for `g` dim in `ldigo`
            + (1 << 4); // bit, indicating the unique scales for `o` dim in `ldigo`

        DEBUG_LOG(getName(), ": inputScale: ", inputScale, ", inputShift: ", inputShift,
                  ", weightsScaleMask: ", weightsScaleMask, ", weightsScales[0]: ", weightsScales[0]);

        attr->set_rnn_weights_qparams(weightsScaleMask, weightsScales);
        attr->set_rnn_data_qparams(inputScale, inputShift);
    }

    return attr;
}

void RNN::prepareParams() {
    for (size_t i = 0; i < wIdx; i++) {
        auto memPtr = getSrcMemoryAtPort(i);
<<<<<<< HEAD
        if (!memPtr || !memPtr->isDefined())
            THROW_ERROR("has uninitialized memory at port ", i);
=======
        if (!memPtr || !memPtr->isAllocated())
            THROW_CPU_NODE_ERR("has uninitialized memory at port ", i);
>>>>>>> 70aa39a3
    }
    if ((is_cell && DC != getParentEdgeAt(0)->getMemory().getDesc().getShape().getStaticDims()[1]) ||
        (!is_cell && DC != getParentEdgeAt(0)->getMemory().getDesc().getShape().getStaticDims()[2]))
            THROW_CPU_NODE_ERR("has incorrect input size value in the first input.");

    auto dataMemPtr = getSrcMemoryAtPort(0);
    const size_t B = dataMemPtr->getShape().getStaticDims()[0];
    const size_t SL = is_cell ? 1lu : dataMemPtr->getShape().getStaticDims()[1];
    const Shape shapeS_4D{L, D, B, SC};

    inDataDescs[0] = std::make_shared<DnnlBlockedMemoryDesc>(Shape{SL, B, DC}, inDataTypes[xIdx], memory::format_tag::tnc);
    outDataDescs[0] = std::make_shared<DnnlBlockedMemoryDesc>(Shape{SL, B, D * SC}, outDataTypes[yIdx], memory::format_tag::tnc);

    inDataDescs[1] = std::make_shared<DnnlBlockedMemoryDesc>(shapeS_4D, inDataTypes[hIdx], memory::format_tag::ldnc);
    outDataDescs[1] = std::make_shared<DnnlBlockedMemoryDesc>(shapeS_4D, outDataTypes[hoIdx], memory::format_tag::ldnc);

    if (haveCellState(cell_type)) {
        inDataDescs[2] = std::make_shared<DnnlBlockedMemoryDesc>(shapeS_4D, inDataTypes[cIdx], memory::format_tag::ldnc);
        outDataDescs[2] = std::make_shared<DnnlBlockedMemoryDesc>(shapeS_4D, outDataTypes[coIdx], memory::format_tag::ldnc);
    } else if (haveAttention(cell_type)) {
        inDataDescs[2] = std::make_shared<DnnlBlockedMemoryDesc>(Shape{SL, B, 1}, inDataTypes[aIdx], memory::format_tag::tnc);
    }

    const auto attr = initPrimitiveAttr();
    RNNKey key = { inDataDescs, outDataDescs, wDescs, cell_type, cell_act, direction, *attr };

    auto engine = getEngine();
    auto builder = [&engine](const RNNKey& key) -> executorPtr {
        const auto descPtr = createPrimitiveDescriptor(engine,
                                                       key.cellType,
                                                       key.cellAct,
                                                       key.direction,
                                                       key.inDataDescs,
                                                       key.outDataDescs,
                                                       key.wDescs,
                                                       key.attr);

        return descPtr ? std::make_shared<RnnDnnlExecutor>(descPtr) : nullptr;
    };

    auto cache = context->getParamsCache();
    auto result = cache->getOrCreate(key, builder);
    auto prevExecPtr = execPtr;
    execPtr = result.first;

    if (!execPtr) {
        THROW_CPU_NODE_ERR("does not have primitive descriptor.");
    }

#ifdef CPU_DEBUG_CAPS
    auto pd = execPtr->getPrimitiveDesc();
    DEBUG_LOG("verbose##", getName(), "##", DnnlExtensionUtils::query_pd_info(pd), "\n");
#endif

    if (!primArgs.count(DNNL_ARG_WEIGHTS_LAYER) || !prevExecPtr ||
        !execPtr->getWeightDesc()->isCompatible(*(prevExecPtr->getWeightDesc()))) {
        prepareMemory(execPtr->getWeightDesc(), 0);
        primArgs[DNNL_ARG_WEIGHTS_LAYER] = internalBlobMemory[0]->getPrimitive();
    }

    if (!primArgs.count(DNNL_ARG_WEIGHTS_ITER) || !prevExecPtr ||
        !execPtr->getWeightIterDesc()->isCompatible(*(prevExecPtr->getWeightIterDesc()))) {
        prepareMemory(execPtr->getWeightIterDesc(), 1);
        primArgs[DNNL_ARG_WEIGHTS_ITER] = internalBlobMemory[1]->getPrimitive();
    }

    if (!primArgs.count(DNNL_ARG_BIAS) || !prevExecPtr ||
        !execPtr->getBiasDesc()->isCompatible(*(prevExecPtr->getBiasDesc()))) {
        prepareMemory(execPtr->getBiasDesc(), 2);
        primArgs[DNNL_ARG_BIAS] = internalBlobMemory[2]->getPrimitive();
    }

    auto scratchpadMem = getScratchPadMem(execPtr->getScratchPadDesc());
    primArgs[DNNL_ARG_SCRATCHPAD] = scratchpadMem->getPrimitive();
}

std::shared_ptr<MemoryDesc> RNN::getSrcMemDesc(const dnnl::primitive_desc& prim_desc, size_t idx) const {
    (void) prim_desc;
    return supportedPrimitiveDescriptors[0].getConfig().inConfs[idx].getMemDesc();
}

std::shared_ptr<MemoryDesc> RNN::getDstMemDesc(const dnnl::primitive_desc& prim_desc, size_t idx) const {
    (void) prim_desc;
    return supportedPrimitiveDescriptors[0].getConfig().outConfs[idx].getMemDesc();
}

void RNN::execute(dnnl::stream strm) {
    if (!execPtr)
        THROW_CPU_NODE_ERR("does not have initialized primitive to execute.");

    const auto src_data_mem = getSrcMemoryAtPort(0);
    const auto dst_data_mem = getDstMemoryAtPort(0);

    auto args = primArgs;

    args[DNNL_ARG_SRC_LAYER] = src_data_mem->getPrimitive();
    args[DNNL_ARG_DST_LAYER] = dst_data_mem->getPrimitive();

    int state_i_tags[] {DNNL_ARG_SRC_ITER, DNNL_ARG_SRC_ITER_C};
    int state_o_tags[] {DNNL_ARG_DST_ITER, DNNL_ARG_DST_ITER_C};
    for (size_t s = 0; s < S; s++) {
        args[state_i_tags[s]] = getSrcMemoryAtPort(s+1)->getPrimitive();
    }
    if (is_augru) {
        const auto atten_port = is_cell ? 5 : 6;
        args[DNNL_ARG_AUGRU_ATTENTION] = getSrcMemoryAtPort(atten_port)->getPrimitive();
    }

    if (is_cell) {
        for (size_t s = 0; s < S; s++) {
            args[state_o_tags[s]] = getDstMemoryAtPort(s)->getPrimitive();
        }
    } else {
        size_t n_ports_with_init_states = outputShapes.size() - 1; // first is a sequence data
        for (size_t s = 0; s < std::min(S, n_ports_with_init_states); s++) {
            if (s < outputShapes.size()) {
                args[state_o_tags[s]] = getDstMemoryAtPort(s+1)->getPrimitive();
            }
        }
    }

    execPtr->exec(args, strm);
}

void RNN::executeDynamicImpl(dnnl::stream strm) {
    execute(strm);
}

void RNN::cleanup() {
    if (!isDynamicNode()) {
        internalBlobs.clear();
    }

    for (auto it : fusedWith) {
        it->cleanup();
    }

    for (auto it : mergedWith) {
        it->cleanup();
    }
}

RNN::RnnDnnlExecutor::RnnDnnlExecutor(const dnnl::primitive_desc& pd) : DnnlExecutor(pd) {
    wghts_iter_md = DnnlExtensionUtils::makeDescriptor(pd.weights_desc(1));
    bias_md = DnnlExtensionUtils::makeDescriptor(pd.weights_desc(2));
}

}   // namespace node
}   // namespace intel_cpu
}   // namespace ov<|MERGE_RESOLUTION|>--- conflicted
+++ resolved
@@ -1121,13 +1121,8 @@
 void RNN::prepareParams() {
     for (size_t i = 0; i < wIdx; i++) {
         auto memPtr = getSrcMemoryAtPort(i);
-<<<<<<< HEAD
         if (!memPtr || !memPtr->isDefined())
-            THROW_ERROR("has uninitialized memory at port ", i);
-=======
-        if (!memPtr || !memPtr->isAllocated())
             THROW_CPU_NODE_ERR("has uninitialized memory at port ", i);
->>>>>>> 70aa39a3
     }
     if ((is_cell && DC != getParentEdgeAt(0)->getMemory().getDesc().getShape().getStaticDims()[1]) ||
         (!is_cell && DC != getParentEdgeAt(0)->getMemory().getDesc().getShape().getStaticDims()[2]))
