--- conflicted
+++ resolved
@@ -94,13 +94,8 @@
 
     // check a precision of the input tensor
     auto input_precision = getOriginalInputPrecisionAtPort(INDICES_ID);
-<<<<<<< HEAD
     if (input_precision != ov::element::i32) {
-        IE_THROW() << errorPrefix << " has incorrect input precision for the input. Only I32 is supported!";
-=======
-    if (input_precision != Precision::I32) {
         OPENVINO_THROW(errorPrefix, " has incorrect input precision for the input. Only I32 is supported!");
->>>>>>> c360de0f
     }
     output_precision = getOriginalOutputPrecisionAtPort(0);
 
