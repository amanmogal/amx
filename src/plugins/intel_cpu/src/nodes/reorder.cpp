// Copyright (C) 2018-2023 Intel Corporation
// SPDX-License-Identifier: Apache-2.0
//

#include "reorder.h"
#include <memory>
#include <string>
#include <algorithm>
#include <dnnl_types.h>
#include <dnnl_extension_utils.h>
#include "ie_parallel.hpp"
#include "utils/general_utils.h"
#include <cpu/x64/cpu_isa_traits.hpp>
#include "nodes/common/cpu_memcpy.h"
#include "nodes/common/cpu_convert.h"
#include "nodes/common/reorder_prim.h"
#include "convert.h"
#include <common/primitive_hashing_utils.hpp>
#include <shape_inference/shape_inference_pass_through.hpp>
#include "executors/transpose_list.hpp"

using namespace dnnl;
using namespace InferenceEngine;

namespace ov {
namespace intel_cpu {
namespace node {

bool Reorder::isExecutable() const {
    return Node::isExecutable() && !isOptimized;
}

Reorder::Reorder(const std::shared_ptr<ngraph::Node>& op, const GraphContext::CPtr context) :
        Node(op, context, PassThroughShapeInferFactory()) {
    IE_THROW() << "Can't create reorder node from ngraph node";
}

Reorder::Reorder(const std::string& name, const GraphContext::CPtr context) :
        Node("Reorder", name, context) {}

void Reorder::getSupportedDescriptors() {
    if (getParentEdges().size() != 1)
        IE_THROW() << "Incorrect number of input edges for layer " << getName();
    if (getChildEdges().empty())
        IE_THROW() << "Incorrect number of output edges for layer " << getName();
}

void Reorder::initSupportedPrimitiveDescriptors() {
    if (!supportedPrimitiveDescriptors.empty())
        return;

    auto parent = getParentEdgeAt(0)->getParent();
    auto child = getChildEdgeAt(0)->getChild();

    NodeConfig config;
    config.inConfs.resize(1);
    config.outConfs.resize(1);
    config.inConfs[0].inPlace(-1);
    config.inConfs[0].constant(false);
    config.outConfs[0].inPlace(-1);
    config.outConfs[0].constant(false);
    if (isOptimized) {
        config.inConfs[0].inPlace(0);
        config.outConfs[0].inPlace(0);
    }
    if (input && output) {
        config.inConfs[0].setMemDesc(input);
        config.outConfs[0].setMemDesc(output);
    } else if (parent->getSelectedPrimitiveDescriptor() != nullptr &&
               child->getSelectedPrimitiveDescriptor() != nullptr) {
        config.inConfs[0].setMemDesc(parent->getSelectedPrimitiveDescriptor()->getConfig().outConfs[0].getMemDesc());
        config.outConfs[0].setMemDesc(child->getSelectedPrimitiveDescriptor()->getConfig().inConfs[0].getMemDesc());
    } else {
        IE_THROW() << "Cannot initialize supported PDs for Reorder node with name `" << getName() << "`";
    }

    supportedPrimitiveDescriptors.emplace_back(config, impl_desc_type::reorder);

    // must be to initialize here since shapes are unknown at the time of Reorder node creation
    isDynamic = !(config.inConfs[0].getMemDesc()->isDefined() && config.outConfs[0].getMemDesc()->isDefined());
    if (isDynamicNode() && !shapeInference) {
        shapeInference = std::make_shared<ShapeInferPassThrough>();
    }

    if (isDynamic && (config.inConfs[0].getMemDesc()->getShape().getRank() != config.outConfs[0].getMemDesc()->getShape().getRank()))
        IE_THROW() << "Reorder node with name: " << getName() << " doesn't support case when input and output shapes have different rank and dynamic";
    if (!isOptimized) {
        const auto &inShape = getInputShapeAtPort(0);
        if (one_of(inShape.getRank(), 4u, 5u) &&
                config.inConfs[0].getMemDesc()->hasLayoutType(LayoutType::nspc) &&
                config.outConfs[0].getMemDesc()->hasLayoutType(LayoutType::ncsp) &&
                config.inConfs[0].getMemDesc()->getPrecision() == Precision::FP32 &&
                config.outConfs[0].getMemDesc()->getPrecision() == Precision::FP32) {
            // oneDNN JIT reorder shows bad perf for nspc to ncsp reorder case so we fallback on simple c++ implementation
            isNspc2NcspCase = true;
        } else if (!impl::cpu::x64::mayiuse(impl::cpu::x64::avx2) &&
                   one_of(inShape.getRank(), 4u, 5u) &&
                   config.inConfs[0].getMemDesc()->hasLayoutType(LayoutType::ncsp) &&
                   config.outConfs[0].getMemDesc()->hasLayoutType(LayoutType::nspc) &&
                   config.inConfs[0].getMemDesc()->getPrecision() == config.outConfs[0].getMemDesc()->getPrecision() &&
                   config.inConfs[0].getMemDesc()->getPrecision().size() == 1) {
            // oneDNN doesn't provide JIT reorder impl for non-avx2 targets so we fallback on simple c++ implementation which shows better perf
            isNcsp2NspcCase = true;
        }
    }
}

void Reorder::createPrimitive() {
    if (shapesDefined()) {
        if (needPrepareParams())
            prepareParams();
        updateLastInputDims();
    }
}

void Reorder::executeDynamicImpl(dnnl::stream strm) {
    execute(strm);
}

#if defined(OV_CPU_ARM_ENABLE_FP16)
void Reorder::prepareReorderAsTranspose(MemoryDescPtr parentDesc, MemoryDescPtr childDesc) {
    auto getOrder = [](const MemoryDesc& lhs, const MemoryDesc& rhs) -> std::pair<std::vector<size_t>, std::vector<size_t>> {
        const auto& in = lhs.getShape().getStaticDims();
        const auto rank = lhs.getShape().getRank();

        if (lhs.hasLayoutType(LayoutType::ncsp) && rhs.hasLayoutType(LayoutType::nspc)) {
            if (rank == 4)
                return {{0, 2, 3, 1}, {in[0], in[2], in[3], in[1]}};
            else
                return {{0, 2, 1}, {in[0], in[2], in[1]}};

        } else if (lhs.hasLayoutType(LayoutType::nspc) && rhs.hasLayoutType(LayoutType::ncsp)) {
            if (rank == 4)
                return {{0, 3, 1, 2}, {in[0], in[3], in[1], in[2]}};
            else
                return {{0, 2, 1}, {in[0], in[2], in[1]}};
        } else {
            if (rank == 4)
                return {{0, 1, 2, 3}, in};
            else
                return {{0, 1, 2}, in};
        }
    };

    auto order = getOrder(*parentDesc, *childDesc);
    const auto& transposeOrder = order.first;
    const auto& transposedDims = order.second;

    auto transposedDesc = std::make_shared<CpuBlockedMemoryDesc>(parentDesc->getPrecision(), Shape{transposedDims});

    TransposeParams transposeParams;
    transposeParams.permuteParams.src_block_dims = parentDesc->as<BlockedMemoryDesc>()->getBlockDims();
    transposeParams.permuteParams.src_block_order = parentDesc->as<BlockedMemoryDesc>()->getOrder();
    transposeParams.permuteParams.dst_block_dims = transposedDesc->as<BlockedMemoryDesc>()->getBlockDims();
    transposeParams.permuteParams.dst_block_order = transposedDesc->as<BlockedMemoryDesc>()->getOrder();
    transposeParams.permuteParams.order = transposeOrder;
    transposeParams.permuteParams.data_size = parentDesc->getPrecision().size();

    auto transpose_context = std::make_shared<ExecutorContext>(context, getImplPriority());
    auto factory = std::make_shared<TransposeExecutorFactory>(transposeParams,
                                                              std::vector<MemoryDescPtr>{parentDesc},
                                                              std::vector<MemoryDescPtr>{transposedDesc},
                                                              transpose_context);
    dnnl::primitive_attr attr;
    transposeExecutor = factory->makeExecutor(transposeParams,
                                                   {parentDesc},
                                                   {transposedDesc},
                                                   attr);
    getSelectedPrimitiveDescriptor()->setImplementationType(transposeExecutor->getImplType());
    return;
}
#endif // OV_CPU_ARM_ENABLE_FP16

void Reorder::prepareParams() {
    if (isOptimized)
        return;

    auto srcMemPtr = getParentEdgeAt(0)->getMemoryPtr();
    auto dstMemPtr = getChildEdgeAt(0)->getMemoryPtr();
    if (!dstMemPtr || !dstMemPtr->isAllocated())
        OPENVINO_THROW("Destination memory didn't allocate.");
    if (!srcMemPtr || !srcMemPtr->isAllocated())
        OPENVINO_THROW("Input memory didn't allocate.");
    if (getSelectedPrimitiveDescriptor() == nullptr)
        OPENVINO_THROW("Preferable primitive descriptor is not set.");

    auto isSupportedDesc = [](const MemoryDesc& desc) {
        if (!desc.isDefined()) {
            return false;
        }
        if (!(desc.getType() & MemoryDescType::Blocked)) {
            return false;
        }
        if ((desc.getType() & MemoryDescType::Dnnl) && !desc.as<const DnnlMemoryDesc>()->hasEmptyExtraData()) {
            return false;
        }
        return true;
    };

    const auto&  parentDesc = srcMemPtr->getDescPtr();
    const auto&  childDesc = dstMemPtr->getDescPtr();

#if defined(OV_CPU_ARM_ENABLE_FP16)
    // @todo current oneDNN v3.2 lacks optimized jit implementation for fp16 reorders.
    // Use transpose executor as a temporary WA.
    if (everyone_is(Precision::FP16, parentDesc->getPrecision(), childDesc->getPrecision()) &&
        ((parentDesc->hasLayoutType(LayoutType::ncsp) && childDesc->hasLayoutType(LayoutType::nspc)) ||
         (parentDesc->hasLayoutType(LayoutType::nspc) && childDesc->hasLayoutType(LayoutType::ncsp))) &&
        one_of(parentDesc->getShape().getRank(), 3, 4)) {
        return prepareReorderAsTranspose(parentDesc, childDesc);
    }
#endif

    if ((isNspc2NcspCase || isNcsp2NspcCase) && isSupportedDesc(*childDesc) && isSupportedDesc(*parentDesc)) {
        const auto &inDims = srcMemPtr->getStaticDims();
        // Check that child strides are consistent with parent dims if the child is inplace.
        // The strides must be dense except for the channel one (since the child num channels might differ)
        const auto childSubBlocksAreDense = [&]() {
            const auto& dstStrides = childDesc->as<BlockedMemoryDesc>()->getStrides();
            const auto& dstOrder = childDesc->as<BlockedMemoryDesc>()->getOrder();
            const size_t channelDim = 1;
            if (dstStrides.back() != 1)
                return false;
            for (int i = inDims.size() - 1; i > 0; i--) {
                if (dstStrides[i-1] != dstStrides[i] * inDims[dstOrder[i]] && dstOrder[i] != channelDim)
                    return false;
            }
            return true;
        };
        if (isNspc2NcspCase) {
            canUseNspc2Ncsp = inDims[1] <= 64 && inDims[1] >= 16 &&
                (parentDesc->as<BlockedMemoryDesc>()->getPaddedElementsCount() / inDims[1]) >= 128 &&
                childSubBlocksAreDense();
        } else if (isNcsp2NspcCase) {
            canUseNcsp2Nspc = childSubBlocksAreDense();
        }
    }
    if (!canUseNcsp2Nspc && !canUseNspc2Ncsp) {
        if (!dstMemPtr || !dstMemPtr->isAllocated())
            OPENVINO_THROW("Destination memory didn't allocate.");
        if (!srcMemPtr || !srcMemPtr->isAllocated())
            OPENVINO_THROW("Input memory didn't allocate.");
        if (getSelectedPrimitiveDescriptor() == nullptr)
<<<<<<< HEAD
            IE_THROW() << "Preferable primitive descriptor is not set.";
=======
            OPENVINO_THROW("Preferable primitive descriptor is not set.");
>>>>>>> 10462eda
        createReorderExecutor(srcMemPtr, dstMemPtr);
    }
}

void Reorder::createReorderExecutor(const ov::intel_cpu::MemoryCPtr& src, const ov::intel_cpu::MemoryCPtr& dst) {
    auto selectedPD = getSelectedPrimitiveDescriptor();
    if (!selectedPD)
<<<<<<< HEAD
        IE_THROW() << "Preferable primitive descriptor is not set.";
=======
        OPENVINO_THROW("Preferable primitive descriptor is not set.");
>>>>>>> 10462eda

    auto engine = getEngine();
    auto cache = context->getParamsCache();

    executor_ptr = std::make_shared<ReorderExecutor>(engine, cache, src, dst, src_permutation);
    executor_ptr->prepareParams(engine, cache, src, dst);
    if (executor_ptr->getPrimitive()) {
        selectedPD->setImplementationType(parse_impl_name(
            DnnlExtensionUtils::query_impl_info_str(executor_ptr->getPrimitive().get_primitive_desc())));
    }

#ifdef CPU_DEBUG_CAPS
    if (executor_ptr->getPrimitive()) {
        auto pd = executor_ptr->getPrimitive().get_primitive_desc();
        DEBUG_LOG("verbose##", getName(), "##", DnnlExtensionUtils::query_pd_info(pd), "\n");
    }
#endif
}

const std::vector<impl_desc_type>& Reorder::getDefaultImplPriority() {
    static const std::vector<impl_desc_type> priorities = {impl_desc_type::reorder};

    return priorities;
}

bool Reorder::created() const {
    return getType() == Type::Reorder;
}

void Reorder::optimizedNcsp2Nspc() {
    auto parentEdge = getParentEdgeAt(0);
    auto childEdge = getChildEdgeAt(0);

    auto inDims = parentEdge->getMemory().getShape().getStaticDims();
    const auto dstStrides = childEdge->getMemoryPtr()->getDescWithType<BlockedMemoryDesc>()->getStrides();
    const size_t ndims = inDims.size();
    const size_t DIM0 = inDims[0];
    const size_t DIM1 = inDims[1];
    const size_t DIM2 = ndims == 5 ? inDims[ndims - 3] : 1;
    const size_t DIM3 = inDims[ndims - 2];
    const size_t DIM4 = inDims[ndims - 1];

    auto src_data = reinterpret_cast<const uint8_t *>(parentEdge->getMemoryPtr()->getData());
    auto dst_data = reinterpret_cast<uint8_t *>(childEdge->getMemoryPtr()->getData());

    const size_t src_batch_stride = DIM1 * DIM2 * DIM3 * DIM4;
    const size_t dst_batch_stride = dstStrides[0];
    const size_t dst_channel_stride = dstStrides[ndims-2];
    const size_t stride1 = DIM2 * DIM3 * DIM4;
    const size_t stride2 = DIM2 * DIM3;

    parallel_for3d(DIM0, DIM1, stride2, [&](size_t dim0, size_t dim1, size_t j) {
        size_t src_off = dim0 * src_batch_stride + j * DIM4 + dim1 * stride1;
        size_t dst_off = dim0 * dst_batch_stride + j * DIM4 * dst_channel_stride + dim1;

        for (size_t dim4 = 0; dim4 < DIM4; ++dim4) {
            dst_data[dst_off] = src_data[src_off];
            src_off++;
            dst_off += dst_channel_stride;
        }
    });
}

void Reorder::optimizedNspc2Ncsp() {
    auto parentEdge = getParentEdgeAt(0);
    auto childEdge = getChildEdgeAt(0);

    auto inDims = parentEdge->getMemory().getShape().getStaticDims();
    const size_t ndims = inDims.size();
    const size_t DIM0 = inDims[0];
    const size_t DIM1 = inDims[1];
    const size_t DIM2 = ndims == 5 ? inDims[ndims - 3] : 1;
    const size_t DIM3 = inDims[ndims - 2];
    const size_t DIM4 = inDims[ndims - 1];

    auto src_data = reinterpret_cast<const float *>(parentEdge->getMemoryPtr()->getData());
    auto dst_data = reinterpret_cast<float *>(childEdge->getMemoryPtr()->getData());

    const auto dstStrides = childEdge->getMemoryPtr()->getDescWithType<BlockedMemoryDesc>()->getStrides();
    const size_t block_size = DIM2 * DIM3 * DIM4;
    const size_t src_batch_stride = block_size * DIM1;
    const size_t dst_batch_stride = dstStrides[0];
    parallel_for2d(DIM0, block_size, [&](size_t b, size_t j) {
        auto src_off = b * src_batch_stride + j * DIM1;
        auto dst_off = b * dst_batch_stride + j;
        for (size_t dim1 = 0; dim1 < DIM1; ++dim1) {
            dst_data[dst_off] = src_data[src_off];
            src_off++;
            dst_off += block_size;
        }
    });
}

void Reorder::execute(dnnl::stream strm) {
#if defined(OV_CPU_ARM_ENABLE_FP16)
    if (transposeExecutor) {
        auto dstMemPtr = getChildEdgeAt(0)->getMemoryPtr();
        auto srcMemPtr = getParentEdgeAt(0)->getMemoryPtr();
        int MB = srcMemPtr->getStaticDims()[0];
        return transposeExecutor->exec({srcMemPtr}, {dstMemPtr}, MB);
    }
#endif

    if (isOptimized) {
        DEBUG_LOG("#", getExecIndex(), " Reorder ", getName(), "  is Optimized.",
                   " input @", getParentEdgeAt(0)->getMemory().getData(),
                   " output @", getChildEdgeAt(0)->getMemory().getData());
        return;
    }

    if (canUseNspc2Ncsp) {
        optimizedNspc2Ncsp();
    } else if (canUseNcsp2Nspc) {
        optimizedNcsp2Nspc();
    } else {
        if (executor_ptr) {
            executor_ptr->setDescs(input, output);
            executor_ptr->updateMem(getParentEdgeAt(0)->getMemoryPtr(), getChildEdgeAt(0)->getMemoryPtr());
            if (!executor_ptr->exec(strm)) {
                OPENVINO_THROW("Reorder node with name ", getName(), " doesn't have an initialized primitive");
            }
        } else {
            OPENVINO_THROW(getName(), "Reorder node didn't create ReorderExecutor!");
        }
    }
}

std::string Reorder::getReorderArgs(const MemoryDesc &parentDesc, const MemoryDesc &childDesc) {
    std::string inArgs, outArgs;
    if (parentDesc.getPrecision() != childDesc.getPrecision()) {
        inArgs += (inArgs.empty() ? "" : "_") + std::string(parentDesc.getPrecision().name());
        outArgs += (outArgs.empty() ? "" : "_") + std::string(childDesc.getPrecision().name());
    }
    auto formatSrc = parentDesc.serializeFormat();
    auto formatDst = childDesc.serializeFormat();
    if (formatSrc != formatDst || one_of(std::string("undef"), formatSrc, formatDst)) {
        inArgs += (inArgs.empty() ? "" : "_") + formatSrc;
        outArgs += (outArgs.empty() ? "" : "_") + formatDst;
    }
    return inArgs + "_" + outArgs;
}

void Reorder::reorderData(const IMemory& input, const IMemory& output, MultiCachePtr cache) {
    if (!input.getDesc().isDefined() || !output.getDesc().isDefined())
        OPENVINO_THROW("Can't reorder data with dynamic shapes");

    if (input.getShape().hasZeroDims() || output.getShape().hasZeroDims()) {
        return;
    }

    if (input.getDesc().isCompatible(output.getDesc())) {
        auto srcPtr = static_cast<uint8_t*>(input.getData());
        auto dstPtr = static_cast<uint8_t*>(output.getData());

        auto copySize = output.getSize();
        cpu_memcpy(dstPtr, srcPtr, copySize);
    } else {
        auto engine = output.getPrimitive().get_engine();
        std::vector<int> src_permutation = {};

        auto src = std::make_shared<Memory>(engine, input.getDescPtr(), input.getData(), false);
        auto dst = std::make_shared<Memory>(engine, output.getDescPtr(), output.getData(), false);
        ReorderExecutor executor(engine, cache, src, dst, src_permutation);
        executor.prepareParams(engine, cache, src, dst);
        dnnl::stream loc_stream(engine, dnnl::stream::flags::in_order);
        if (!executor.exec(loc_stream)) {
            OPENVINO_THROW("Reorder failed because could not make onednn reorder!");
        }
    }
}

//
// ReorderExecutor implement
//
Reorder::ReorderExecutor::ReorderExecutor(const dnnl::engine& engine,
                                          MultiCachePtr& cache,
                                          const ov::intel_cpu::MemoryCPtr& src,
                                          const ov::intel_cpu::MemoryCPtr& dst,
                                          const std::vector<int> src_permutation) {
    //  Dnnl data types is a limited precision range comparing with MemoryDesc precision
    //        MemoryDesc precision:  BIN, BOOL, I4, U4, I8, U8, I16, U16, BF16, FP16, I32, U32, FP32, I64, U64, FP64
    //        DNNL dataType: bin, s8, u8, f16, bf16, s32, f32, f64
    //
    //  To choose the supported dnnl data type from src/dst MemoryDesc, strict same precison or intermediate precision
    //
    //  [case 1]: Input/output precision has the same precision, means PrecisionX -> precisionX reorder:
    //  1. If MemoryDesc input/output precision has corresponding dnnl data type:
    //     dnnl::reoder should support all dnnl data type
    //     Note: it seems dnnl::reoder reoder doesn's support fp64->fp64, bin->bin, in this case will throw exception.
    //  2. If MemoryDesc input/output precision doesn't have corresponding dnnl data type, throw exception
    //      for example:
    //            I64->I64, U64->U64, I4->I4, U4->U4, I64->I64, etc
    //
    // [case 2]: Input/output precision are the different precision with different layout, supposed PrecisionX -> precisionY reorder:
    // 1. Convert PrecisionX--> data_type::x, PrecisionY--> data_type::y
    //        Check whether dnnl::reorder support x->y reorder, if support there will no other additional operation
    // 2. If dnnl::reorder doesn't support x->y reorder or there is corresponding dnnl data type
    //    1). Choose smaller data size, set PrecisionZ as intermediate precision
    //       For example:
    //              X=FP64, Y=FP32, will choose Z=FP32
    //              X=U8, Y=FP32, will choose Z=U8
    //       Note: If data size is same, will choose src precision as intermediate precision:
    //              X=U32, Y=FP32, will choose Z=U32
    //    2). If PrecisionZ is not supported by dnnl::reoder, throw exception:
    //        For example:
    //              X=FP64, Y=I64 --> Z=I64, not supported, throw exception
    //              X=FP64, Y=U32 --> Z=U32, not supported, throw exception
    //    3). Allocate memory for intermediate PrecisionZ, and do data conversion before or after dnnl::reorder
    //            If PrecisionZ == PrecisionX, do data conversion after dnnl::reorder
    //                input(PrecX) --> reorder(PrecX) --> conversion(PrecX->PrecY) --> output(PrecY)
    //            If PrecisionZ == PrecisionY, do data conversion before dnnl::reorder
    //                input(PreX) --> conversion(PrecX->PrecY) -> reorder(PrecY) --> output(PrecY)
    // [case 3]: Input/output precision are the different precision with same layout, in this case only precision is needed
    //    Don't need do reorder, only do data conversion
    //

    const auto src_prc = src->getDesc().getPrecision();
    const auto dst_prc = dst->getDesc().getPrecision();
    OPENVINO_ASSERT(src_prc != InferenceEngine::Precision::UNSPECIFIED,
                    "ReorderExecutor input precision is unspecified!");
    OPENVINO_ASSERT(dst_prc != InferenceEngine::Precision::UNSPECIFIED,
                    "ReorderExecutor output precision is unspecified!");
    prim = dnnl::reorder();

    if (src_prc != dst_prc) {
        auto src_bmd = src->getDescWithType<BlockedMemoryDesc>();
        auto dst_bmd = dst->getDescWithType<BlockedMemoryDesc>();
        // dnnl::reorder data conversion is number rounding
        // cpu_convert() data conversion is number truncated
        // For float -> integer, still create dnnl::reorder to avoid truncation difference
        if (src_bmd->getOrder() == dst_bmd->getOrder() && !(src_prc.is_float() && !dst_prc.is_float())) {
            need_reorder = false;
            src_blocked = std::make_shared<Memory>(engine, src->getDescPtr(), src->getData(), false);
            dst_blocked = std::make_shared<Memory>(engine, dst->getDescPtr(), dst->getData(), false);
            pre_converter = std::make_shared<IntermConverter>(src_blocked, src_prc, dst_blocked, dst_prc);
            return;
        }
    }

    need_reorder = true;
    dnnl::memory::data_type src_data_type, dst_data_type;
    try {
        src_data_type = DnnlExtensionUtils::IEPrecisionToDataType(src_prc);
    } catch (ov::Exception&) {
        src_data_type = memory::data_type::undef;
    }
    try {
        dst_data_type = DnnlExtensionUtils::IEPrecisionToDataType(dst_prc);
    } catch (ov::Exception&) {
        dst_data_type = memory::data_type::undef;
    }
    // dnnl::memory::data_type doesn't support this precision
    if (src_data_type == dnnl::memory::data_type::undef && dst_data_type == dnnl::memory::data_type::undef) {
        OPENVINO_THROW("Reorder doesn't support: ", src_prc, " -> ", dst_prc);
    }

    src_blocked = std::make_shared<Memory>(engine, src->getDescPtr(), src->getData(), false);
    dst_blocked = std::make_shared<Memory>(engine, dst->getDescPtr(), dst->getData(), false);

    dnnl::memory::desc src_desc, dst_desc;
    if (src_data_type != dnnl::memory::data_type::undef && dst_data_type != dnnl::memory::data_type::undef) {
        // Check whether dnnl::reorder directly support input->output
        src_desc = updateSrcDesc(engine, src_permutation);
        dst_desc = dst_blocked->getPrimitive().get_desc();
        auto result = getReorderPrim(cache, engine, src_desc, dst_desc);

        if (result) {
            prim = result;
            DEBUG_LOG("** (",
                      DnnlExtensionUtils::DataTypeToIEPrecision(src_desc.get_data_type()),
                      ", ",
                      DnnlExtensionUtils::DataTypeToIEPrecision(dst_desc.get_data_type()),
                      ")",
                      " is supported reorder");
            return;
        }
        // dnnl::reorder doesn't directly support input->output
        if (src_data_type == dst_data_type) {
            // dnnl::reorder doesn't support fp64->fp64 and bin->bin.
            OPENVINO_THROW("dnnl::reorder doesn't support: ", src_prc, " -> ", dst_prc);
        }
    }

    auto intermediate_data_type = src_data_type;
    if (src_data_type != dnnl::memory::data_type::undef && dst_data_type != dnnl::memory::data_type::undef) {
        // input and output are different data types, choose the data type with smaller data size as intermediate type
        if (dnnl::memory::data_type_size(src_data_type) > dnnl::memory::data_type_size(dst_data_type)) {
            intermediate_data_type = dst_data_type;
        }
    } else if (src_data_type == dnnl::memory::data_type::undef) {
        intermediate_data_type = dst_data_type;
    } else if (dst_data_type == dnnl::memory::data_type::undef) {
        intermediate_data_type = src_data_type;
    }

    scratch_ptr = std::make_shared<DnnlScratchPad>(engine);
    if (intermediate_data_type == dst_data_type) {
        // Need preConvert
        InferenceEngine::Precision out_prec = DnnlExtensionUtils::DataTypeToIEPrecision(intermediate_data_type);
        MemoryDescPtr out_desc = src->getDesc().cloneWithNewPrecision(out_prec);
        auto out_mem = scratch_ptr->createScratchPadMem(out_desc);
        pre_converter = std::make_shared<IntermConverter>(src_blocked, src_prc, out_mem, out_prec);
        src_blocked = out_mem;
        post_converter = nullptr;
    } else {
        // Need postConvert
        InferenceEngine::Precision in_prec = DnnlExtensionUtils::DataTypeToIEPrecision(intermediate_data_type);
        MemoryDescPtr in_desc = dst->getDesc().cloneWithNewPrecision(in_prec);
        auto in_mem = scratch_ptr->createScratchPadMem(in_desc);
        post_converter = std::make_shared<IntermConverter>(in_mem, in_prec, dst_blocked, dst_prc);
        dst_blocked = in_mem;
        pre_converter = nullptr;
    }

    src_desc = updateSrcDesc(engine, src_permutation);
    dst_desc = dst_blocked->getPrimitive().get_desc();
    auto result = getReorderPrim(cache, engine, src_desc, dst_desc);

    if (result) {
        prim = result;
        DEBUG_LOG("** (",
                  DnnlExtensionUtils::DataTypeToIEPrecision(src_desc.get_data_type()),
                  ", ",
                  DnnlExtensionUtils::DataTypeToIEPrecision(dst_desc.get_data_type()),
                  ")",
                  " is supported reorder");
        return;
    }

    OPENVINO_THROW("dnnl::reorder doesn't support: ",
                   DnnlExtensionUtils::DataTypeToIEPrecision(src_desc.get_data_type()),
                   " -> ",
                   DnnlExtensionUtils::DataTypeToIEPrecision(dst_desc.get_data_type()));
}

dnnl::memory::desc Reorder::ReorderExecutor::updateSrcDesc(const dnnl::engine& engine,
                                                           const std::vector<int> src_permutation) {
    auto src_desc = src_blocked->getPrimitive().get_desc();
    if (!src_permutation.empty()) {
        // reorder requires exact matching of logical dimensions between src & dst
        // sometime we have to permute source's logical dimensions to satisfy
        // this requirement, this dosn't affect plugin's node input memory desc.
        /// for (i = 0; i < ndims(); i++)
        ///     new_desc.dims()[permutation[i]] = dims()[i];
        src_desc = src_desc.permute_axes(src_permutation);
    }

    auto dst_desc = dst_blocked->getPrimitive().get_desc();
    // TODO: We should keep shape consistency for const and expected shape for node.
    //       If it requires reshape operation it should explicitly injected into graph.
    //
    // There is a limitation for IE representing of weights for grouped convolutions. IE doesn't
    // split group dimension in separate shape dimension. IE use OIHW, but onednn expect GOIHW.
    // So we will perform implicit reshape to dst shape.
    //
    // oneDNN doesn't support direct reorders for tensors of different rank. The code below tries to
    // perform such conversion if the source tensor can be reshaped to the destination rank. This is
    // useful in situations when rank in IR does not much rank that is required by the oneDNN primitive,
    // but the input tensor can be reshaped (e.g. weights for grouped convolutions, biases etc.)
    if (src_blocked->getDesc().hasLayoutType(LayoutType::ncsp) &&
        src_blocked->getShape().getRank() != dst_blocked->getShape().getRank()) {
        const auto newDims = dst_blocked->getStaticDims();
        const auto newFormat = DnnlExtensionUtils::GetPlainFormatByRank(newDims.size());

        const auto newDesc =
            dnnl::memory::desc(DnnlExtensionUtils::convertToDnnlDims(newDims), src_blocked->getDataType(), newFormat);
        const auto _srcPtr = src_blocked->getData();
        src_blocked = std::make_shared<Memory>(engine, DnnlExtensionUtils::makeDescriptor(newDesc), _srcPtr, false);

        src_desc = src_blocked->getPrimitive().get_desc();
    }
    return src_desc;
}

void Reorder::ReorderExecutor::prepareParams(const dnnl::engine& engine,
                                             MultiCachePtr& cache,
                                             const ov::intel_cpu::MemoryCPtr& src,
                                             const ov::intel_cpu::MemoryCPtr& dst) {
    if (!need_reorder)
        return;

    auto dnnl_mem_src = src_blocked->getPrimitive();
    auto dnnl_mem_dst = dst_blocked->getPrimitive();
    if (!pre_converter)
        dnnl_mem_src = src->getPrimitive();
    if (!post_converter)
        dnnl_mem_dst = dst->getPrimitive();
    primArgs = {{DNNL_ARG_SRC, dnnl_mem_src}, {DNNL_ARG_DST, dnnl_mem_dst}};
}

void Reorder::ReorderExecutor::updateMem(const ov::intel_cpu::MemoryPtr& src, const ov::intel_cpu::MemoryPtr& dst) {
    // Update due to changeDefaultPtr maybe update input/output ptr
    if (need_reorder) {
        if (pre_converter)
            pre_converter->setInputMem(src);
        if (post_converter)
            post_converter->setOutputMem(dst);
    } else if (pre_converter) {
        pre_converter->setInputMem(src);
        pre_converter->setOutputMem(dst);
    }
}

void Reorder::ReorderExecutor::IntermConverter::convert() {
    OPENVINO_ASSERT(src_mem && dst_mem, "ReorderExecutor::IntermConverter has no input/output!");
    OPENVINO_ASSERT(src_mem->isAllocated());
    OPENVINO_ASSERT(dst_mem->isAllocated());

    const auto src = static_cast<const uint8_t*>(src_mem->getData());
    auto dst = dst_mem->getData();
    const size_t size = src_mem->getSize() / src_mem->getDesc().getPrecision().size();

    cpu_convert(src, dst, src_prec, dst_prec, size);
}

void Reorder::ReorderExecutor::preConvert() {
    if (!pre_converter)
        return;
    if (input)
        pre_converter->setInputPrec(input->getPrecision());
    pre_converter->convert();
}

void Reorder::ReorderExecutor::postConvert() {
    if (!post_converter)
        return;
    if (output)
        post_converter->setOutputPrec(output->getPrecision());
    post_converter->convert();
}

bool Reorder::ReorderExecutor::exec(dnnl::stream strm) {
    preConvert();
    if (need_reorder) {
        if (prim) {
            prim.execute(strm, primArgs);
        } else {
            return false;
        }
    }
    postConvert();
    return true;
}

void Reorder::reorderData2(const IMemory& input, const IMemory& output, MultiCachePtr cache) {
    if (!input.getDesc().isDefined() || !output.getDesc().isDefined())
        IE_THROW() << "Can't reorder data with dynamic shapes";

    if (input.getShape().hasZeroDims() || output.getShape().hasZeroDims()) {
        return;
    }

    if (input.getDesc().isCompatible(output.getDesc())) {
        auto srcPtr = static_cast<uint8_t*>(input.getData());
        auto dstPtr = static_cast<uint8_t*>(output.getData());

        auto copySize = output.getSize();
        cpu_memcpy(dstPtr, srcPtr, copySize);
    } else {
        auto engine = output.getPrimitive().get_engine();
        std::vector<int> src_permutation = {};
        auto executor = std::make_shared<ReorderExecutor>(engine,
                                                          cache,
                                                          static_cast<MemoryCPtr>(&input),
                                                          static_cast<MemoryCPtr>(&output),
                                                          src_permutation);
        executor->prepareParams(engine, cache, static_cast<MemoryCPtr>(&input), static_cast<MemoryCPtr>(&output));
        dnnl::stream loc_stream(engine, dnnl::stream::flags::in_order);
        executor->exec(loc_stream);
    }
}

//
// ReorderExecutor implement
//
Reorder::ReorderExecutor::ReorderExecutor(const dnnl::engine& engine,
                                          MultiCachePtr& cache,
                                          const ov::intel_cpu::MemoryCPtr& src,
                                          const ov::intel_cpu::MemoryCPtr& dst,
                                          const std::vector<int> src_permutation) {
    //  Dnnl data types is a limited precision range comparing with MemoryDesc precision
    //        MemoryDesc precision:  BIN, BOOL, I4, U4, I8, U8, I16, U16, BF16, FP16, I32, U32, FP32, I64, U64, FP64
    //        DNNL dataType: bin, s8, u8, f16, bf16, s32, f32, f64
    //
    //  To choose the supported dnnl data type from src/dst MemoryDesc, strict same precison or intermediate precision
    //
    //  [case 1]: Input/output precision has the same precision, means PrecisionX -> precisionX reorder:
    //  1. If MemoryDesc input/output precision has corresponding dnnl data type:
    //     dnnl::reoder should support all dnnl data type
    //     Note: it seems dnnl::reoder reoder doesn's support fp64->fp64, bin->bin, in this case will throw exception.
    //  2. If MemoryDesc input/output precision doesn't have corresponding dnnl data type, throw exception
    //      for example:
    //            I64->I64, U64->U64, I4->I4, U4->U4, I64->I64, etc
    //
    // [case 2]: Input/output precision are the different precision with different layout, supposed PrecisionX -> precisionY reorder:
    // 1. Convert PrecisionX--> data_type::x, PrecisionY--> data_type::y
    //        Check whether dnnl::reorder support x->y reorder, if support there will no other additional operation
    // 2. If dnnl::reorder doesn't support x->y reorder or there is corresponding dnnl data type
    //    1). Choose smaller data size, set PrecisionZ as intermediate precision
    //       For example:
    //              X=FP64, Y=FP32, will choose Z=FP32
    //              X=U8, Y=FP32, will choose Z=U8
    //       Note: If data size is same, will choose src precision as intermediate precision:
    //              X=U32, Y=FP32, will choose Z=U32
    //    2). If PrecisionZ is not supported by dnnl::reoder, throw exception:
    //        For example:
    //              X=FP64, Y=I64 --> Z=I64, not supported, throw exception
    //              X=FP64, Y=U32 --> Z=U32, not supported, throw exception
    //    3). Allocate memory for intermediate PrecisionZ, and do data conversion before or after dnnl::reorder
    //            If PrecisionZ == PrecisionX, do data conversion after dnnl::reorder
    //                input(PrecX) --> reorder(PrecX) --> conversion(PrecX->PrecY) --> output(PrecY)
    //            If PrecisionZ == PrecisionY, do data conversion before dnnl::reorder
    //                input(PreX) --> conversion(PrecX->PrecY) -> reorder(PrecY) --> output(PrecY)
    // [case 3]: Input/output precision are the different precision with same layout, in this case only precision is needed
    //    Don't need do reorder, only do data conversion
    //

    auto src_prc = src->getDesc().getPrecision();
    auto dst_prc = dst->getDesc().getPrecision();
    OPENVINO_ASSERT(src_prc != InferenceEngine::Precision::UNSPECIFIED,
                    "ReorderExecutor input precision is unspecified!");
    OPENVINO_ASSERT(dst_prc != InferenceEngine::Precision::UNSPECIFIED,
                    "ReorderExecutor output precision is unspecified!");

    prim = dnnl::reorder();
    // if (src_prc != dst_prc) {
    //    if (src->getDescWithType<BlockedMemoryDesc>()->getOrder() ==
    //        dst->getDescWithType<BlockedMemoryDesc>()->getOrder()) {
    //        need_reorder = false;
    //        src_blocked = std::make_shared<Memory>(engine, src->getDescPtr(), src->getData(), false);
    //        dst_blocked = std::make_shared<Memory>(engine, dst->getDescPtr(), dst->getData(), false);
    //        pre_converter = std::make_shared<IntermConverter>(src_blocked, src_prc, dst_blocked, dst_prc);
    //        return;
    //    }
    // }

    need_reorder = true;
    auto src_data_type = DnnlExtensionUtils::IEPrecisionToDataType(src_prc);
    auto dst_data_type = DnnlExtensionUtils::IEPrecisionToDataType(dst_prc);

    // dnnl::memory::data_type doesn't support this precision
    if (src_data_type == dnnl::memory::data_type::undef && dst_data_type == dnnl::memory::data_type::undef) {
        OPENVINO_THROW("Reorder doesn't support: ", src_prc, " -> ", dst_prc);
    }

    src_blocked = std::make_shared<Memory>(engine, src->getDescPtr(), src->getData(), false);
    dst_blocked = std::make_shared<Memory>(engine, dst->getDescPtr(), dst->getData(), false);

    dnnl::memory::desc src_desc, dst_desc;
    if (src_data_type != dnnl::memory::data_type::undef && dst_data_type != dnnl::memory::data_type::undef) {
        // Check whether dnnl::reorder directly support input->output
        src_desc = updateSrcDesc(engine, src_permutation);
        dst_desc = dst_blocked->getPrimitive().get_desc();
        auto result = getReorderPrim(cache, engine, src_desc, dst_desc);

        if (result) {
            prim = result;
            DEBUG_LOG("** (",
                      DnnlExtensionUtils::DataTypeToIEPrecision(src_desc.get_data_type()),
                      ", ",
                      DnnlExtensionUtils::DataTypeToIEPrecision(dst_desc.get_data_type()),
                      ")",
                      " is supported reorder");
            return;
        }
        // dnnl::reorder doesn't directly support input->output
        if (src_data_type == dst_data_type) {
            // dnnl::reorder doesn't support fp64->fp64 and bin->bin.
            OPENVINO_THROW("dnnl::reorder doesn't support: ", src_prc, " -> ", dst_prc);
        }
    }

    auto intermediate_data_type = src_data_type;
    if (src_data_type != dnnl::memory::data_type::undef && dst_data_type != dnnl::memory::data_type::undef) {
        // input and output are different data types, choose the data type with smaller data size as intermediate type
        if (dnnl::memory::data_type_size(src_data_type) > dnnl::memory::data_type_size(dst_data_type)) {
            intermediate_data_type = dst_data_type;
        }
    } else if (src_data_type == dnnl::memory::data_type::undef) {
        intermediate_data_type = dst_data_type;
    } else if (dst_data_type == dnnl::memory::data_type::undef) {
        intermediate_data_type = src_data_type;
    }

    scratch_ptr = std::make_shared<DnnlScratchPad>(engine);
    if (intermediate_data_type == dst_data_type) {
        // Need preConvert
        InferenceEngine::Precision out_prec = DnnlExtensionUtils::DataTypeToIEPrecision(intermediate_data_type);
        MemoryDescPtr out_desc = src->getDesc().cloneWithNewPrecision(out_prec);
        auto out_mem = scratch_ptr->createScratchPadMem(out_desc);
        pre_converter = std::make_shared<IntermConverter>(src_blocked, src_prc, out_mem, out_prec);
        src_blocked = out_mem;
        post_converter = nullptr;
    } else {
        // Need postConvert
        InferenceEngine::Precision in_prec = DnnlExtensionUtils::DataTypeToIEPrecision(intermediate_data_type);
        MemoryDescPtr in_desc = dst->getDesc().cloneWithNewPrecision(in_prec);
        auto in_mem = scratch_ptr->createScratchPadMem(in_desc);
        post_converter = std::make_shared<IntermConverter>(in_mem, in_prec, dst_blocked, dst_prc);
        dst_blocked = in_mem;
        pre_converter = nullptr;
    }

    src_desc = updateSrcDesc(engine, src_permutation);
    dst_desc = dst_blocked->getPrimitive().get_desc();
    auto result = getReorderPrim(cache, engine, src_desc, dst_desc);

    if (result) {
        prim = result;
        DEBUG_LOG("** (",
                  DnnlExtensionUtils::DataTypeToIEPrecision(src_desc.get_data_type()),
                  ", ",
                  DnnlExtensionUtils::DataTypeToIEPrecision(dst_desc.get_data_type()),
                  ")",
                  " is supported reorder");
        return;
    }

    OPENVINO_THROW("dnnl::reorder doesn't support: ",
                   DnnlExtensionUtils::DataTypeToIEPrecision(src_desc.get_data_type()),
                   " -> ",
                   DnnlExtensionUtils::DataTypeToIEPrecision(dst_desc.get_data_type()));
}

dnnl::memory::desc Reorder::ReorderExecutor::updateSrcDesc(const dnnl::engine& engine,
                                                           const std::vector<int> src_permutation) {
    auto src_desc = src_blocked->getPrimitive().get_desc();
    if (!src_permutation.empty()) {
        // reorder requires exact matching of logical dimensions between src & dst
        // sometime we have to permute source's logical dimensions to satisfy
        // this requirement, this dosn't affect plugin's node input memory desc.
        /// for (i = 0; i < ndims(); i++)
        ///     new_desc.dims()[permutation[i]] = dims()[i];
        src_desc = src_desc.permute_axes(src_permutation);
    }

    auto dst_desc = dst_blocked->getPrimitive().get_desc();
    // TODO: We should keep shape consistency for const and expected shape for node.
    //       If it requires reshape operation it should explicitly injected into graph.
    //
    // There is a limitation for IE representing of weights for grouped convolutions. IE doesn't
    // split group dimension in separate shape dimension. IE use OIHW, but onednn expect GOIHW.
    // So we will perform implicit reshape to dst shape.
    //
    // oneDNN doesn't support direct reorders for tensors of different rank. The code below tries to
    // perform such conversion if the source tensor can be reshaped to the destination rank. This is
    // useful in situations when rank in IR does not much rank that is required by the oneDNN primitive,
    // but the input tensor can be reshaped (e.g. weights for grouped convolutions, biases etc.)
    if (src_blocked->getDesc().hasLayoutType(LayoutType::ncsp) &&
        src_blocked->getShape().getRank() != dst_blocked->getShape().getRank()) {
        const auto newDims = dst_blocked->getStaticDims();
        const auto newFormat = DnnlExtensionUtils::GetPlainFormatByRank(newDims.size());

        auto newDesc =
            dnnl::memory::desc(DnnlExtensionUtils::convertToDnnlDims(newDims), src_blocked->getDataType(), newFormat);
        auto _srcPtr = src_blocked->getData();
        src_blocked = std::make_shared<Memory>(engine, DnnlExtensionUtils::makeDescriptor(newDesc), _srcPtr, false);

        src_desc = src_blocked->getPrimitive().get_desc();
    }
    return src_desc;
}

void Reorder::ReorderExecutor::prepareParams(const dnnl::engine& engine,
                                             MultiCachePtr& cache,
                                             const ov::intel_cpu::MemoryCPtr& src,
                                             const ov::intel_cpu::MemoryCPtr& dst) {
    if (!need_reorder)
        return;

    auto dnnl_mem_src = src_blocked->getPrimitive();
    auto dnnl_mem_dst = dst_blocked->getPrimitive();
    if (!pre_converter)
        dnnl_mem_src = src->getPrimitive();
    if (!post_converter)
        dnnl_mem_dst = dst->getPrimitive();
    primArgs = {{DNNL_ARG_SRC, dnnl_mem_src}, {DNNL_ARG_DST, dnnl_mem_dst}};
}

void Reorder::ReorderExecutor::updateMem(const ov::intel_cpu::MemoryPtr& src, const ov::intel_cpu::MemoryPtr& dst) {
    // Update due to changeDefaultPtr maybe update input/output ptr
    if (need_reorder) {
        if (pre_converter)
            pre_converter->setInputMem(src);
        if (post_converter)
            post_converter->setOutputMem(dst);
    } else if (pre_converter) {
        pre_converter->setInputMem(src);
        pre_converter->setOutputMem(dst);
    }
}

void Reorder::ReorderExecutor::IntermConverter::convert() {
    OPENVINO_ASSERT(src_mem && dst_mem, "ReorderExecutor::IntermConverter has no input/output!");
    OPENVINO_ASSERT(src_mem->isAllocated());
    OPENVINO_ASSERT(dst_mem->isAllocated());

    auto src = static_cast<const uint8_t*>(src_mem->getData());
    auto dst = dst_mem->getData();
    size_t size = src_mem->getSize() / src_mem->getDesc().getPrecision().size();

    cpu_convert(src, dst, src_prec, dst_prec, size);
}

void Reorder::ReorderExecutor::preConvert() {
    if (!pre_converter)
        return;
    if (input)
        pre_converter->setInputPrec(input->getPrecision());
    pre_converter->convert();
}

void Reorder::ReorderExecutor::postConvert() {
    if (!post_converter)
        return;
    if (output)
        post_converter->setOutputPrec(output->getPrecision());
    post_converter->convert();
}

bool Reorder::ReorderExecutor::exec(dnnl::stream strm) {
    preConvert();
    if (need_reorder) {
        if (prim) {
            prim.execute(strm, primArgs);
        } else {
            return false;
        }
    }
    postConvert();
    return true;
}

}   // namespace node
}   // namespace intel_cpu
}   // namespace ov<|MERGE_RESOLUTION|>--- conflicted
+++ resolved
@@ -241,11 +241,7 @@
         if (!srcMemPtr || !srcMemPtr->isAllocated())
             OPENVINO_THROW("Input memory didn't allocate.");
         if (getSelectedPrimitiveDescriptor() == nullptr)
-<<<<<<< HEAD
-            IE_THROW() << "Preferable primitive descriptor is not set.";
-=======
             OPENVINO_THROW("Preferable primitive descriptor is not set.");
->>>>>>> 10462eda
         createReorderExecutor(srcMemPtr, dstMemPtr);
     }
 }
@@ -253,11 +249,7 @@
 void Reorder::createReorderExecutor(const ov::intel_cpu::MemoryCPtr& src, const ov::intel_cpu::MemoryCPtr& dst) {
     auto selectedPD = getSelectedPrimitiveDescriptor();
     if (!selectedPD)
-<<<<<<< HEAD
-        IE_THROW() << "Preferable primitive descriptor is not set.";
-=======
         OPENVINO_THROW("Preferable primitive descriptor is not set.");
->>>>>>> 10462eda
 
     auto engine = getEngine();
     auto cache = context->getParamsCache();
@@ -702,295 +694,6 @@
     return true;
 }
 
-void Reorder::reorderData2(const IMemory& input, const IMemory& output, MultiCachePtr cache) {
-    if (!input.getDesc().isDefined() || !output.getDesc().isDefined())
-        IE_THROW() << "Can't reorder data with dynamic shapes";
-
-    if (input.getShape().hasZeroDims() || output.getShape().hasZeroDims()) {
-        return;
-    }
-
-    if (input.getDesc().isCompatible(output.getDesc())) {
-        auto srcPtr = static_cast<uint8_t*>(input.getData());
-        auto dstPtr = static_cast<uint8_t*>(output.getData());
-
-        auto copySize = output.getSize();
-        cpu_memcpy(dstPtr, srcPtr, copySize);
-    } else {
-        auto engine = output.getPrimitive().get_engine();
-        std::vector<int> src_permutation = {};
-        auto executor = std::make_shared<ReorderExecutor>(engine,
-                                                          cache,
-                                                          static_cast<MemoryCPtr>(&input),
-                                                          static_cast<MemoryCPtr>(&output),
-                                                          src_permutation);
-        executor->prepareParams(engine, cache, static_cast<MemoryCPtr>(&input), static_cast<MemoryCPtr>(&output));
-        dnnl::stream loc_stream(engine, dnnl::stream::flags::in_order);
-        executor->exec(loc_stream);
-    }
-}
-
-//
-// ReorderExecutor implement
-//
-Reorder::ReorderExecutor::ReorderExecutor(const dnnl::engine& engine,
-                                          MultiCachePtr& cache,
-                                          const ov::intel_cpu::MemoryCPtr& src,
-                                          const ov::intel_cpu::MemoryCPtr& dst,
-                                          const std::vector<int> src_permutation) {
-    //  Dnnl data types is a limited precision range comparing with MemoryDesc precision
-    //        MemoryDesc precision:  BIN, BOOL, I4, U4, I8, U8, I16, U16, BF16, FP16, I32, U32, FP32, I64, U64, FP64
-    //        DNNL dataType: bin, s8, u8, f16, bf16, s32, f32, f64
-    //
-    //  To choose the supported dnnl data type from src/dst MemoryDesc, strict same precison or intermediate precision
-    //
-    //  [case 1]: Input/output precision has the same precision, means PrecisionX -> precisionX reorder:
-    //  1. If MemoryDesc input/output precision has corresponding dnnl data type:
-    //     dnnl::reoder should support all dnnl data type
-    //     Note: it seems dnnl::reoder reoder doesn's support fp64->fp64, bin->bin, in this case will throw exception.
-    //  2. If MemoryDesc input/output precision doesn't have corresponding dnnl data type, throw exception
-    //      for example:
-    //            I64->I64, U64->U64, I4->I4, U4->U4, I64->I64, etc
-    //
-    // [case 2]: Input/output precision are the different precision with different layout, supposed PrecisionX -> precisionY reorder:
-    // 1. Convert PrecisionX--> data_type::x, PrecisionY--> data_type::y
-    //        Check whether dnnl::reorder support x->y reorder, if support there will no other additional operation
-    // 2. If dnnl::reorder doesn't support x->y reorder or there is corresponding dnnl data type
-    //    1). Choose smaller data size, set PrecisionZ as intermediate precision
-    //       For example:
-    //              X=FP64, Y=FP32, will choose Z=FP32
-    //              X=U8, Y=FP32, will choose Z=U8
-    //       Note: If data size is same, will choose src precision as intermediate precision:
-    //              X=U32, Y=FP32, will choose Z=U32
-    //    2). If PrecisionZ is not supported by dnnl::reoder, throw exception:
-    //        For example:
-    //              X=FP64, Y=I64 --> Z=I64, not supported, throw exception
-    //              X=FP64, Y=U32 --> Z=U32, not supported, throw exception
-    //    3). Allocate memory for intermediate PrecisionZ, and do data conversion before or after dnnl::reorder
-    //            If PrecisionZ == PrecisionX, do data conversion after dnnl::reorder
-    //                input(PrecX) --> reorder(PrecX) --> conversion(PrecX->PrecY) --> output(PrecY)
-    //            If PrecisionZ == PrecisionY, do data conversion before dnnl::reorder
-    //                input(PreX) --> conversion(PrecX->PrecY) -> reorder(PrecY) --> output(PrecY)
-    // [case 3]: Input/output precision are the different precision with same layout, in this case only precision is needed
-    //    Don't need do reorder, only do data conversion
-    //
-
-    auto src_prc = src->getDesc().getPrecision();
-    auto dst_prc = dst->getDesc().getPrecision();
-    OPENVINO_ASSERT(src_prc != InferenceEngine::Precision::UNSPECIFIED,
-                    "ReorderExecutor input precision is unspecified!");
-    OPENVINO_ASSERT(dst_prc != InferenceEngine::Precision::UNSPECIFIED,
-                    "ReorderExecutor output precision is unspecified!");
-
-    prim = dnnl::reorder();
-    // if (src_prc != dst_prc) {
-    //    if (src->getDescWithType<BlockedMemoryDesc>()->getOrder() ==
-    //        dst->getDescWithType<BlockedMemoryDesc>()->getOrder()) {
-    //        need_reorder = false;
-    //        src_blocked = std::make_shared<Memory>(engine, src->getDescPtr(), src->getData(), false);
-    //        dst_blocked = std::make_shared<Memory>(engine, dst->getDescPtr(), dst->getData(), false);
-    //        pre_converter = std::make_shared<IntermConverter>(src_blocked, src_prc, dst_blocked, dst_prc);
-    //        return;
-    //    }
-    // }
-
-    need_reorder = true;
-    auto src_data_type = DnnlExtensionUtils::IEPrecisionToDataType(src_prc);
-    auto dst_data_type = DnnlExtensionUtils::IEPrecisionToDataType(dst_prc);
-
-    // dnnl::memory::data_type doesn't support this precision
-    if (src_data_type == dnnl::memory::data_type::undef && dst_data_type == dnnl::memory::data_type::undef) {
-        OPENVINO_THROW("Reorder doesn't support: ", src_prc, " -> ", dst_prc);
-    }
-
-    src_blocked = std::make_shared<Memory>(engine, src->getDescPtr(), src->getData(), false);
-    dst_blocked = std::make_shared<Memory>(engine, dst->getDescPtr(), dst->getData(), false);
-
-    dnnl::memory::desc src_desc, dst_desc;
-    if (src_data_type != dnnl::memory::data_type::undef && dst_data_type != dnnl::memory::data_type::undef) {
-        // Check whether dnnl::reorder directly support input->output
-        src_desc = updateSrcDesc(engine, src_permutation);
-        dst_desc = dst_blocked->getPrimitive().get_desc();
-        auto result = getReorderPrim(cache, engine, src_desc, dst_desc);
-
-        if (result) {
-            prim = result;
-            DEBUG_LOG("** (",
-                      DnnlExtensionUtils::DataTypeToIEPrecision(src_desc.get_data_type()),
-                      ", ",
-                      DnnlExtensionUtils::DataTypeToIEPrecision(dst_desc.get_data_type()),
-                      ")",
-                      " is supported reorder");
-            return;
-        }
-        // dnnl::reorder doesn't directly support input->output
-        if (src_data_type == dst_data_type) {
-            // dnnl::reorder doesn't support fp64->fp64 and bin->bin.
-            OPENVINO_THROW("dnnl::reorder doesn't support: ", src_prc, " -> ", dst_prc);
-        }
-    }
-
-    auto intermediate_data_type = src_data_type;
-    if (src_data_type != dnnl::memory::data_type::undef && dst_data_type != dnnl::memory::data_type::undef) {
-        // input and output are different data types, choose the data type with smaller data size as intermediate type
-        if (dnnl::memory::data_type_size(src_data_type) > dnnl::memory::data_type_size(dst_data_type)) {
-            intermediate_data_type = dst_data_type;
-        }
-    } else if (src_data_type == dnnl::memory::data_type::undef) {
-        intermediate_data_type = dst_data_type;
-    } else if (dst_data_type == dnnl::memory::data_type::undef) {
-        intermediate_data_type = src_data_type;
-    }
-
-    scratch_ptr = std::make_shared<DnnlScratchPad>(engine);
-    if (intermediate_data_type == dst_data_type) {
-        // Need preConvert
-        InferenceEngine::Precision out_prec = DnnlExtensionUtils::DataTypeToIEPrecision(intermediate_data_type);
-        MemoryDescPtr out_desc = src->getDesc().cloneWithNewPrecision(out_prec);
-        auto out_mem = scratch_ptr->createScratchPadMem(out_desc);
-        pre_converter = std::make_shared<IntermConverter>(src_blocked, src_prc, out_mem, out_prec);
-        src_blocked = out_mem;
-        post_converter = nullptr;
-    } else {
-        // Need postConvert
-        InferenceEngine::Precision in_prec = DnnlExtensionUtils::DataTypeToIEPrecision(intermediate_data_type);
-        MemoryDescPtr in_desc = dst->getDesc().cloneWithNewPrecision(in_prec);
-        auto in_mem = scratch_ptr->createScratchPadMem(in_desc);
-        post_converter = std::make_shared<IntermConverter>(in_mem, in_prec, dst_blocked, dst_prc);
-        dst_blocked = in_mem;
-        pre_converter = nullptr;
-    }
-
-    src_desc = updateSrcDesc(engine, src_permutation);
-    dst_desc = dst_blocked->getPrimitive().get_desc();
-    auto result = getReorderPrim(cache, engine, src_desc, dst_desc);
-
-    if (result) {
-        prim = result;
-        DEBUG_LOG("** (",
-                  DnnlExtensionUtils::DataTypeToIEPrecision(src_desc.get_data_type()),
-                  ", ",
-                  DnnlExtensionUtils::DataTypeToIEPrecision(dst_desc.get_data_type()),
-                  ")",
-                  " is supported reorder");
-        return;
-    }
-
-    OPENVINO_THROW("dnnl::reorder doesn't support: ",
-                   DnnlExtensionUtils::DataTypeToIEPrecision(src_desc.get_data_type()),
-                   " -> ",
-                   DnnlExtensionUtils::DataTypeToIEPrecision(dst_desc.get_data_type()));
-}
-
-dnnl::memory::desc Reorder::ReorderExecutor::updateSrcDesc(const dnnl::engine& engine,
-                                                           const std::vector<int> src_permutation) {
-    auto src_desc = src_blocked->getPrimitive().get_desc();
-    if (!src_permutation.empty()) {
-        // reorder requires exact matching of logical dimensions between src & dst
-        // sometime we have to permute source's logical dimensions to satisfy
-        // this requirement, this dosn't affect plugin's node input memory desc.
-        /// for (i = 0; i < ndims(); i++)
-        ///     new_desc.dims()[permutation[i]] = dims()[i];
-        src_desc = src_desc.permute_axes(src_permutation);
-    }
-
-    auto dst_desc = dst_blocked->getPrimitive().get_desc();
-    // TODO: We should keep shape consistency for const and expected shape for node.
-    //       If it requires reshape operation it should explicitly injected into graph.
-    //
-    // There is a limitation for IE representing of weights for grouped convolutions. IE doesn't
-    // split group dimension in separate shape dimension. IE use OIHW, but onednn expect GOIHW.
-    // So we will perform implicit reshape to dst shape.
-    //
-    // oneDNN doesn't support direct reorders for tensors of different rank. The code below tries to
-    // perform such conversion if the source tensor can be reshaped to the destination rank. This is
-    // useful in situations when rank in IR does not much rank that is required by the oneDNN primitive,
-    // but the input tensor can be reshaped (e.g. weights for grouped convolutions, biases etc.)
-    if (src_blocked->getDesc().hasLayoutType(LayoutType::ncsp) &&
-        src_blocked->getShape().getRank() != dst_blocked->getShape().getRank()) {
-        const auto newDims = dst_blocked->getStaticDims();
-        const auto newFormat = DnnlExtensionUtils::GetPlainFormatByRank(newDims.size());
-
-        auto newDesc =
-            dnnl::memory::desc(DnnlExtensionUtils::convertToDnnlDims(newDims), src_blocked->getDataType(), newFormat);
-        auto _srcPtr = src_blocked->getData();
-        src_blocked = std::make_shared<Memory>(engine, DnnlExtensionUtils::makeDescriptor(newDesc), _srcPtr, false);
-
-        src_desc = src_blocked->getPrimitive().get_desc();
-    }
-    return src_desc;
-}
-
-void Reorder::ReorderExecutor::prepareParams(const dnnl::engine& engine,
-                                             MultiCachePtr& cache,
-                                             const ov::intel_cpu::MemoryCPtr& src,
-                                             const ov::intel_cpu::MemoryCPtr& dst) {
-    if (!need_reorder)
-        return;
-
-    auto dnnl_mem_src = src_blocked->getPrimitive();
-    auto dnnl_mem_dst = dst_blocked->getPrimitive();
-    if (!pre_converter)
-        dnnl_mem_src = src->getPrimitive();
-    if (!post_converter)
-        dnnl_mem_dst = dst->getPrimitive();
-    primArgs = {{DNNL_ARG_SRC, dnnl_mem_src}, {DNNL_ARG_DST, dnnl_mem_dst}};
-}
-
-void Reorder::ReorderExecutor::updateMem(const ov::intel_cpu::MemoryPtr& src, const ov::intel_cpu::MemoryPtr& dst) {
-    // Update due to changeDefaultPtr maybe update input/output ptr
-    if (need_reorder) {
-        if (pre_converter)
-            pre_converter->setInputMem(src);
-        if (post_converter)
-            post_converter->setOutputMem(dst);
-    } else if (pre_converter) {
-        pre_converter->setInputMem(src);
-        pre_converter->setOutputMem(dst);
-    }
-}
-
-void Reorder::ReorderExecutor::IntermConverter::convert() {
-    OPENVINO_ASSERT(src_mem && dst_mem, "ReorderExecutor::IntermConverter has no input/output!");
-    OPENVINO_ASSERT(src_mem->isAllocated());
-    OPENVINO_ASSERT(dst_mem->isAllocated());
-
-    auto src = static_cast<const uint8_t*>(src_mem->getData());
-    auto dst = dst_mem->getData();
-    size_t size = src_mem->getSize() / src_mem->getDesc().getPrecision().size();
-
-    cpu_convert(src, dst, src_prec, dst_prec, size);
-}
-
-void Reorder::ReorderExecutor::preConvert() {
-    if (!pre_converter)
-        return;
-    if (input)
-        pre_converter->setInputPrec(input->getPrecision());
-    pre_converter->convert();
-}
-
-void Reorder::ReorderExecutor::postConvert() {
-    if (!post_converter)
-        return;
-    if (output)
-        post_converter->setOutputPrec(output->getPrecision());
-    post_converter->convert();
-}
-
-bool Reorder::ReorderExecutor::exec(dnnl::stream strm) {
-    preConvert();
-    if (need_reorder) {
-        if (prim) {
-            prim.execute(strm, primArgs);
-        } else {
-            return false;
-        }
-    }
-    postConvert();
-    return true;
-}
-
 }   // namespace node
 }   // namespace intel_cpu
 }   // namespace ov