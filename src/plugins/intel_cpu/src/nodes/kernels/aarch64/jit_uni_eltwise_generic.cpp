--- conflicted
+++ resolved
@@ -649,12 +649,9 @@
     OV_CASE(Algorithm::EltwiseExp, ov::intel_cpu::aarch64::jit_exp_emitter),
     OV_CASE(Algorithm::EltwiseFloor, ov::intel_cpu::aarch64::jit_floor_emitter),
     OV_CASE(Algorithm::EltwiseHswish, ov::intel_cpu::aarch64::jit_hswish_emitter),
-<<<<<<< HEAD
+    OV_CASE(Algorithm::EltwiseIsFinite, ov::intel_cpu::aarch64::jit_is_finite_emitter),
+    OV_CASE(Algorithm::EltwiseIsInf, ov::intel_cpu::aarch64::jit_is_inf_emitter),
     OV_CASE(Algorithm::EltwiseLogicalNot, ov::intel_cpu::aarch64::jit_logicalnot_emitter),
-=======
-    OV_CASE(Algorithm::EltwiseIsFinite, ov::intel_cpu::aarch64::jit_is_finite_emitter),
->>>>>>> d3fe9ff5
-    OV_CASE(Algorithm::EltwiseIsInf, ov::intel_cpu::aarch64::jit_is_inf_emitter),
     OV_CASE(Algorithm::EltwiseIsNaN, ov::intel_cpu::aarch64::jit_is_nan_emitter),
     OV_CASE(Algorithm::EltwiseMaximum, ov::intel_cpu::aarch64::jit_maximum_emitter),
     OV_CASE(Algorithm::EltwiseMinimum, ov::intel_cpu::aarch64::jit_minimum_emitter),
@@ -828,13 +825,10 @@
         OV_CASE(Algorithm::EltwiseGeluErf, jit_gelu_erf_emitter),
         OV_CASE(Algorithm::EltwiseGeluTanh, jit_gelu_tanh_emitter),
         OV_CASE(Algorithm::EltwiseHswish, jit_hswish_emitter),
-<<<<<<< HEAD
-        OV_CASE(Algorithm::EltwiseLogicalNot, jit_logicalnot_emitter),
-=======
         OV_CASE(Algorithm::EltwiseIsFinite, jit_is_finite_emitter),
->>>>>>> d3fe9ff5
         OV_CASE(Algorithm::EltwiseIsInf, jit_is_inf_emitter),
         OV_CASE(Algorithm::EltwiseIsNaN, jit_is_nan_emitter),
+        OV_CASE(Algorithm::EltwiseLogicalNot, jit_logicalnot_emitter),
         OV_CASE(Algorithm::EltwiseMaximum, jit_maximum_emitter),
         OV_CASE(Algorithm::EltwiseMinimum, jit_minimum_emitter),
         OV_CASE(Algorithm::EltwiseMish, jit_mish_emitter),
