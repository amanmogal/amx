--- conflicted
+++ resolved
@@ -586,20 +586,12 @@
 };
 
 template<>
-<<<<<<< HEAD
-struct EltwiseEmitter<jit_logicalnot_emitter> {
-    void operator()(EltwiseEmitterContext& ctx) {
-        ctx.emitter = std::make_shared<jit_logicalnot_emitter>(ctx.host,
-                                                                 ctx.host_isa,
-                                                                 ctx.exec_prc);
-=======
 struct EltwiseEmitter<jit_elu_emitter> {
     void operator()(EltwiseEmitterContext& ctx) {
         ctx.emitter = std::make_shared<jit_elu_emitter>(ctx.host,
                                                           ctx.host_isa,
                                                           ctx.opData.alpha,
                                                           ctx.exec_prc);
->>>>>>> 20d91fd6
     }
 };
 
@@ -634,6 +626,15 @@
                                                            ctx.opData.alpha,
                                                            ctx.opData.beta,
                                                            ctx.exec_prc);
+    }
+};
+
+template<>
+struct EltwiseEmitter<jit_logicalnot_emitter> {
+    void operator()(EltwiseEmitterContext& ctx) {
+        ctx.emitter = std::make_shared<jit_logicalnot_emitter>(ctx.host,
+                                                                 ctx.host_isa,
+                                                                 ctx.exec_prc);
     }
 };
 
@@ -657,11 +658,8 @@
     OV_CASE(Algorithm::EltwiseExp, ov::intel_cpu::aarch64::jit_exp_emitter),
     OV_CASE(Algorithm::EltwiseFloor, ov::intel_cpu::aarch64::jit_floor_emitter),
     OV_CASE(Algorithm::EltwiseHswish, ov::intel_cpu::aarch64::jit_hswish_emitter),
-<<<<<<< HEAD
     OV_CASE(Algorithm::EltwiseLogicalNot, ov::intel_cpu::aarch64::jit_logicalnot_emitter),
-=======
     OV_CASE(Algorithm::EltwiseIsInf, ov::intel_cpu::aarch64::jit_is_inf_emitter),
->>>>>>> 20d91fd6
     OV_CASE(Algorithm::EltwiseMaximum, ov::intel_cpu::aarch64::jit_maximum_emitter),
     OV_CASE(Algorithm::EltwiseMinimum, ov::intel_cpu::aarch64::jit_minimum_emitter),
     OV_CASE(Algorithm::EltwiseMish, ov::intel_cpu::aarch64::jit_mish_emitter),
@@ -834,11 +832,8 @@
         OV_CASE(Algorithm::EltwiseGeluErf, jit_gelu_erf_emitter),
         OV_CASE(Algorithm::EltwiseGeluTanh, jit_gelu_tanh_emitter),
         OV_CASE(Algorithm::EltwiseHswish, jit_hswish_emitter),
-<<<<<<< HEAD
         OV_CASE(Algorithm::EltwiseLogicalNot, jit_logicalnot_emitter),
-=======
         OV_CASE(Algorithm::EltwiseIsInf, jit_is_inf_emitter),
->>>>>>> 20d91fd6
         OV_CASE(Algorithm::EltwiseMaximum, jit_maximum_emitter),
         OV_CASE(Algorithm::EltwiseMinimum, jit_minimum_emitter),
         OV_CASE(Algorithm::EltwiseMish, jit_mish_emitter),
