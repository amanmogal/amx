// Copyright (C) 2018-2024 Intel Corporation
// SPDX-License-Identifier: Apache-2.0
//
#include <float.h>

#include <cmath>
#include <cstring>
#include <iostream>
#include <limits>
#include <type_traits>

#if defined(HAVE_AVX2) || defined(HAVE_AVX512F)
#    include <immintrin.h>
#endif

#include "openvino/core/type/bfloat16.hpp"
#include "openvino/core/parallel.hpp"
#include "common.hpp"
#include "attn_memcpy.hpp"

namespace ov {
namespace Extensions {
namespace Cpu {
namespace XARCH {

using namespace ov;

// float16 <- float
template<typename TA, typename TB>
void attn_copy(TA* a, TB* b, size_t n) {
    size_t i = 0;
#if defined(HAVE_AVX512F)
    for (; i + vec_len_f32_avx512 <= n; i += vec_len_f32_avx512) {
        auto vb = mm512_uni_loadu_ps(b + i);
        mm512_uni_storeu_ps(a + i, vb);
    }
#elif defined(HAVE_AVX2)
    for (; i + vec_len_f32_avx2 <= n; i += vec_len_f32_avx2) {
        auto vb = mm256_uni_loadu_ps(b + i);
        mm256_uni_storeu_ps(a + i, vb);
    }
#endif
    for (; i < n; i++) {
        a[i] = b[i];
    }
}

template <typename T, typename T2>
void attn_memcpy_kernel(const ov::intel_cpu::PlainTensor& k_input,
                        const ov::intel_cpu::PlainTensor& v_input,
                        const ov::intel_cpu::PlainTensor& past_k_output,
                        const ov::intel_cpu::PlainTensor& past_v_output) {
    size_t B = k_input.m_dims[0], H = k_input.m_dims[1], L1 = k_input.m_dims[2], S = k_input.m_dims[3];
    parallel_for3d(B, H, L1, [&](size_t b, size_t h, size_t m) {
        attn_copy(past_k_output.ptr<T2>(b, h, m, 0),
                  k_input.ptr<T>(b, h, m, 0),
                  S);
        attn_copy(past_v_output.ptr<T2>(b, h, m, 0),
                  v_input.ptr<T>(b, h, m, 0),
                  S);
    });
}

static void attn_memcpy_kernel(const ov::intel_cpu::PlainTensor& k_input,
                               const ov::intel_cpu::PlainTensor& v_input,
                               const ov::intel_cpu::PlainTensor& past_k_output,
                               const ov::intel_cpu::PlainTensor& past_v_output) {
    size_t B = k_input.m_dims[0], H = k_input.m_dims[1], L1 = k_input.m_dims[2], S = k_input.m_dims[3];
    parallel_for3d(B, H, L1, [&](size_t b, size_t h, size_t m) {
        std::memcpy(past_k_output.ptr_v(b, h, m, 0),
                    k_input.ptr_v(b, h, m, 0),
                    S * k_input.m_element_size);
        std::memcpy(past_v_output.ptr_v(b, h, m, 0),
                    v_input.ptr_v(b, h, m, 0),
                    S * v_input.m_element_size);
    });
}

template <typename T, typename T2>
static void paged_attn_memcpy_kernel(const ov::intel_cpu::PlainTensor& k_input,
                                     const ov::intel_cpu::PlainTensor& v_input,
                                     const ov::intel_cpu::PlainTensor& past_k_output,
                                     const ov::intel_cpu::PlainTensor& past_v_output,
                                     const ov::intel_cpu::PlainTensor& slot_mapping) {
    size_t B = k_input.m_dims[0], H = k_input.m_dims[1], L1 = k_input.m_dims[2], S = k_input.m_dims[3];
    parallel_for3d(B, H, L1, [&](size_t b, size_t h, size_t m) {
        auto block_idx = slot_mapping.ptr<int32_t>(b)[m];
        if (block_idx < 0) return;
<<<<<<< HEAD
        attn_copy(past_k_output.ptr<T2>(block_idx, h, m, 0),
                  k_input.ptr<T>(b, h, 0),
                  S);
        attn_copy(past_v_output.ptr<T2>(block_idx, h, m, 0),
                  v_input.ptr<T>(b, h, 0),
=======
        attn_copy(past_k_output.ptr<T2>(block_idx, h, 0),
                  k_input.ptr<T>(b, h, m, 0),
                  S);
        attn_copy(past_v_output.ptr<T2>(block_idx, h, 0),
                  v_input.ptr<T>(b, h, m, 0),
>>>>>>> 9072ea74
                  S);
    });
}

static void paged_attn_memcpy_kernel(const ov::intel_cpu::PlainTensor& k_input,
                                     const ov::intel_cpu::PlainTensor& v_input,
                                     const ov::intel_cpu::PlainTensor& past_k_output,
                                     const ov::intel_cpu::PlainTensor& past_v_output,
                                     const ov::intel_cpu::PlainTensor& slot_mapping) {
    size_t B = k_input.m_dims[0], H = k_input.m_dims[1], L1 = k_input.m_dims[2], S = k_input.m_dims[3];
    parallel_for3d(B, H, L1, [&](size_t b, size_t h, size_t m) {
        auto block_idx = slot_mapping.ptr<int32_t>(b)[m];
        if (block_idx < 0) return;
        std::memcpy(past_k_output.ptr_v(block_idx, h, 0),
                    k_input.ptr_v(b, h, m, 0),
                    S * k_input.m_element_size);
        std::memcpy(past_v_output.ptr_v(block_idx, h, 0),
                    v_input.ptr_v(b, h, m, 0),
                    S * v_input.m_element_size);
    });
}

void attn_memcpy(const ov::intel_cpu::PlainTensor& k_input,
                 const ov::intel_cpu::PlainTensor& v_input,
                 const ov::intel_cpu::PlainTensor& past_k_output,
                 const ov::intel_cpu::PlainTensor& past_v_output) {
    if (past_k_output.get_precision() == k_input.get_precision()) {
        attn_memcpy_kernel(k_input, v_input, past_k_output, past_v_output);
    } else if (k_input.get_precision() == ov::element::f32 && past_k_output.get_precision() == ov::element::f16) {
        attn_memcpy_kernel<float, ov::float16>(k_input, v_input, past_k_output, past_v_output);
    } else if (k_input.get_precision() == ov::element::f32 && past_k_output.get_precision() == ov::element::bf16) {
        attn_memcpy_kernel<float, ov::bfloat16>(k_input, v_input, past_k_output, past_v_output);
    } else {
        OPENVINO_THROW("unsupport src type: ", k_input.get_precision(), ", dst type: ", past_k_output.get_precision(), " in attn_memcpy");
    }
}

void paged_attn_memcpy(const ov::intel_cpu::PlainTensor& k_input,
                       const ov::intel_cpu::PlainTensor& v_input,
                       const ov::intel_cpu::PlainTensor& past_k_output,
                       const ov::intel_cpu::PlainTensor& past_v_output,
                       const ov::intel_cpu::PlainTensor& slot_mapping) {
    if (past_k_output.get_precision() == k_input.get_precision()) {
        paged_attn_memcpy_kernel(k_input, v_input, past_k_output, past_v_output, slot_mapping);
    } else if (k_input.get_precision() == ov::element::f32 && past_k_output.get_precision() == ov::element::f16) {
        paged_attn_memcpy_kernel<float, ov::float16>(k_input, v_input, past_k_output, past_v_output, slot_mapping);
    } else if (k_input.get_precision() == ov::element::f32 && past_k_output.get_precision() == ov::element::bf16) {
        paged_attn_memcpy_kernel<float, ov::bfloat16>(k_input, v_input, past_k_output, past_v_output, slot_mapping);
    } else {
        OPENVINO_THROW("unsupport src type: ", k_input.get_precision(), ", dst type: ", past_k_output.get_precision(), " in paged_attn_memcpy");
    }
}

}  // namespace XARCH
}  // namespace Cpu
}  // namespace Extensions
}  // namespace ov<|MERGE_RESOLUTION|>--- conflicted
+++ resolved
@@ -86,19 +86,11 @@
     parallel_for3d(B, H, L1, [&](size_t b, size_t h, size_t m) {
         auto block_idx = slot_mapping.ptr<int32_t>(b)[m];
         if (block_idx < 0) return;
-<<<<<<< HEAD
-        attn_copy(past_k_output.ptr<T2>(block_idx, h, m, 0),
-                  k_input.ptr<T>(b, h, 0),
-                  S);
-        attn_copy(past_v_output.ptr<T2>(block_idx, h, m, 0),
-                  v_input.ptr<T>(b, h, 0),
-=======
         attn_copy(past_k_output.ptr<T2>(block_idx, h, 0),
                   k_input.ptr<T>(b, h, m, 0),
                   S);
         attn_copy(past_v_output.ptr<T2>(block_idx, h, 0),
                   v_input.ptr<T>(b, h, m, 0),
->>>>>>> 9072ea74
                   S);
     });
 }
