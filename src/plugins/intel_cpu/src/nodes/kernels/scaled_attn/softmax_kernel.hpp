// Copyright (C) 2018-2023 Intel Corporation
// SPDX-License-Identifier: Apache-2.0
//
#pragma once

#include "common.hpp"
#include "openvino/core/type/element_type.hpp"

#include <array>
#include <cstddef>
#include <cstdint>
#include <vector>

namespace ov {
namespace Extensions {
namespace Cpu {
namespace XARCH {

#if defined(HAVE_AVX2)
<<<<<<< HEAD
inline __m256i get_mask(int N7) {
    static __m256i mask[] = {
        _mm256_set_epi32(0, 0, 0, 0, 0, 0, 0, 0),
        _mm256_set_epi32(0, 0, 0, 0, 0, 0, 0, -1),
        _mm256_set_epi32(0, 0, 0, 0, 0, 0, -1, -1),
        _mm256_set_epi32(0, 0, 0, 0, 0, -1, -1, -1),
        _mm256_set_epi32(0, 0, 0, 0, -1, -1, -1, -1),
        _mm256_set_epi32(0, 0, 0, -1, -1, -1, -1, -1),
        _mm256_set_epi32(0, 0, -1, -1, -1, -1, -1, -1),
        _mm256_set_epi32(0, -1, -1, -1, -1, -1, -1, -1),
        _mm256_set_epi32(-1, -1, -1, -1, -1, -1, -1, -1),
    };
    return _mm256_loadu_si256(&mask[N7]);
=======
inline void hmax(__m256& x) {
    __m256 y;                             // x:  0 1 2 3   4 5 6 7
    y = _mm256_permute_ps(x, 0x39);       // y:  1 2 3 0   5 6 7 4
    x = _mm256_max_ps(x, y);              // X:  01 12 23 30  45 56 67 74
    y = _mm256_permute_ps(x, 0x4e);       // y:  23 30 01 12  67 74 45 56
    x = _mm256_max_ps(x, y);              // x: 0123 x x x   4567 x x x
    y = _mm256_permute2f128_ps(x, x, 1);  // y: 4567 x x x  0123 x x x
    x = _mm256_max_ps(x, y);              // x: 01234567 x x x x x x x
>>>>>>> b60526c6
}

inline void exp_ps_avx2(__m256& src) {
    static __m256 exp_ln_flt_min_f = _mm256_castsi256_ps(_mm256_set1_epi32(0xc2aeac50));  // log(FLT_MIN)
    static __m256 exp_ln_flt_max_f = _mm256_castsi256_ps(_mm256_set1_epi32(0x42b17218));  // log(FLT_MAX)
    static __m256 exp_log2ef = _mm256_castsi256_ps(_mm256_set1_epi32(0x3fb8aa3b));        // log2(e)
    static __m256 half = _mm256_castsi256_ps(_mm256_set1_epi32(0x3f000000));              // 0.5f
    static __m256 ln2f = _mm256_castsi256_ps(_mm256_set1_epi32(0x3f317218));              // ln(2)
    static __m256 one = _mm256_castsi256_ps(_mm256_set1_epi32(0x3f800000));               // 1.0f
    static __m256i exponent_bias = _mm256_set1_epi32(0x0000007f);                         // 127
    static constexpr int n_mantissa_bits = 23;
    static __m256 exp_pol1 = _mm256_castsi256_ps(_mm256_set1_epi32(0x3f7ffffb));  // p1 = 0.999999701f
    static __m256 exp_pol2 = _mm256_castsi256_ps(_mm256_set1_epi32(0x3efffee3));  // p2 = 0.499991506f
    static __m256 exp_pol3 = _mm256_castsi256_ps(_mm256_set1_epi32(0x3e2aad40));  // p3 = 0.166676521f
    static __m256 exp_pol4 = _mm256_castsi256_ps(_mm256_set1_epi32(0x3d2b9d0d));  // p4 = 0.0418978221f
    static __m256 exp_pol5 = _mm256_castsi256_ps(_mm256_set1_epi32(0x3c07cfce));  // p5 = 0.00828929059f
    static __m256 two = _mm256_castsi256_ps(_mm256_set1_epi32(0x40000000));       // 2
    // exp(x) =
    // = exp(n * ln(2) + r) // divide x by ln(2) and get quot and rem
    // = 2^n * exp(r)       // simplify the exp(n*ln(2)) expression

    // get mask of values lower than log(FLT_MIN) to zero them in the output
    auto zero_mask = _mm256_cmp_ps(src, exp_ln_flt_min_f, _CMP_LT_OS);

    // clip src
    src = _mm256_min_ps(src, exp_ln_flt_max_f);
    src = _mm256_max_ps(src, exp_ln_flt_min_f);

    // aux1 : r
    auto aux1 = src;

    // calculate exp(x)
    // fx = x * log2(e) + 0.5
    src = _mm256_mul_ps(src, exp_log2ef);
    src = _mm256_add_ps(src, half);

    // tmp = floorf(fx)
    src = _mm256_floor_ps(src);

    // aux1 = x - fx * ln2
    aux1 = _mm256_fnmadd_ps(src, ln2f, aux1);

    // We do not count 2^n here, because n can reach 128 and 2^128 is not
    // representable by fp32, so to get around this problem, instead of computing
    // 2^n * exp(r) will be counted 2*2^(n-1)*exp(r), because 2^127
    // and 2 are numbers representable in fp32.

    // compute 2^(n-1)
    src = _mm256_sub_ps(src, one);
    auto aux2_i = _mm256_cvtps_epi32(src);
    aux2_i = _mm256_add_epi32(aux2_i, exponent_bias);
    aux2_i = _mm256_slli_epi32(aux2_i, n_mantissa_bits);

    // set zeroes at those points which were < log(FLT_MIN)
    auto zero = _mm256_setzero_ps();
    auto aux2 = _mm256_blendv_ps(_mm256_castsi256_ps(aux2_i), zero, zero_mask);

    // compute polynomial
    src = exp_pol5;
    src = _mm256_fmadd_ps(src, aux1, exp_pol4);
    src = _mm256_fmadd_ps(src, aux1, exp_pol3);
    src = _mm256_fmadd_ps(src, aux1, exp_pol2);
    src = _mm256_fmadd_ps(src, aux1, exp_pol1);
    src = _mm256_fmadd_ps(src, aux1, one);

    // y = y * 2^n
    src = _mm256_mul_ps(src, aux2);
    src = _mm256_mul_ps(src, two);
}
#endif

inline void scale_add_reduce_max(float* a, const float scale, const float* b, const size_t size, float& max) {
#if defined(HAVE_AVX512F)
    auto v_max = _mm512_set1_ps(std::numeric_limits<float>::lowest());
    auto v_scale = _mm512_set1_ps(scale);
    auto v_a = v_max;
    auto v_b = v_max;
    size_t i = 0;
    // process vector body
    while (i + vec_len_f32_avx512 <= size) {
        v_a = _mm512_loadu_ps(a + i);
        v_b = _mm512_loadu_ps(b + i);
        v_a = _mm512_fmadd_ps(v_a, v_scale, v_b);
        v_max = _mm512_max_ps(v_max, v_a);
        _mm512_storeu_ps(a + i, v_a);
        i += vec_len_f32_avx512;
    }

    // process tails
    if (i < size) {
        __mmask16 mask = (1 << (size - i)) - 1;
        v_a = _mm512_maskz_loadu_ps(mask, a + i);
        v_b = _mm512_maskz_loadu_ps(mask, b + i);
        v_a = _mm512_fmadd_ps(v_a, v_scale, v_b);
        v_max = _mm512_mask_max_ps(v_max, mask, v_a, v_max);
        _mm512_mask_storeu_ps(a + i, mask, v_a);
    }

    max = _mm512_reduce_max_ps(v_max);
#elif defined(HAVE_AVX2)
    auto v_max = _mm256_set1_ps(std::numeric_limits<float>::lowest());
    auto v_scale = _mm256_set1_ps(scale);
    auto v_a = v_max;
    auto v_b = v_max;
    size_t i = 0;
    // process vector body
    while (i + vec_len_f32_avx2 <= size) {
        v_a = _mm256_loadu_ps(a + i);
        v_b = _mm256_loadu_ps(b + i);
        v_a = _mm256_fmadd_ps(v_a, v_scale, v_b);
        v_max = _mm256_max_ps(v_max, v_a);
        _mm256_storeu_ps(a + i, v_a);
        i += vec_len_f32_avx2;
    }

    // process tails
    if (i < size) {
        auto mask = get_mask(size - i);
        v_a = _mm256_maskload_ps(a + i, mask);
        v_b = _mm256_maskload_ps(b + i, mask);
        v_a = _mm256_fmadd_ps(v_a, v_scale, v_b);
        v_a = _mm256_blendv_ps(v_max, v_a, _mm256_castsi256_ps(mask));
        v_max = _mm256_max_ps(v_max, v_a);
        _mm256_maskstore_ps(a + i, mask, v_a);
    }
    hmax(v_max);
    max = _mm256_cvtss_f32(v_max);
#else
    for (size_t i = 0; i < size; i++) {
        a[i] *= scale;
        a[i] += b[i];
        max = a[i] > max ? a[i] : max;
    }
#endif
}

template <bool has_alibi, bool has_attn_mask, bool has_causal_mask, typename T>
inline void scale_add2_reduce_max(float* a,
                                  float scale,
                                  const float* alibi,
                                  const T* attn_mask,
                                  const uint8_t* causal_mask,
                                  bool select_nfltmax_at_0,  // true:  0 in mask set -FLT_MAX
                                  size_t size,
                                  float& max) {
#if defined(HAVE_AVX512F)
    auto v_max = _mm512_set1_ps(std::numeric_limits<float>::lowest());
    auto v_scale = _mm512_set1_ps(scale);
    auto v_a = v_max;
    size_t i = 0;
    auto v_zeroi32 = _mm512_setzero_epi32();
    auto v_nfltmax = _mm512_set1_ps(-FLT_MAX);
    auto kmask_xor = _cvtu32_mask16(select_nfltmax_at_0 ? 0xFFFF : 0);
    // process vector body
    while (i + vec_len_f32_avx512 <= size) {
        v_a = _mm512_loadu_ps(a + i);
        v_a = _mm512_mul_ps(v_a, v_scale);

        if (has_alibi) {
            auto v_mask = _mm512_loadu_ps(alibi + i);
            v_a = _mm512_add_ps(v_a, v_mask);
        }

        if (has_attn_mask) {
            auto v_mask = mm512_uni_loadu_ps(attn_mask + i);
            v_a = _mm512_add_ps(v_a, v_mask);
        }

        if (has_causal_mask) {
            auto v_maski8 = _mm_loadu_si128(reinterpret_cast<__m128i const*>(causal_mask + i));
            auto v_maski32 = _mm512_cvtepi8_epi32(v_maski8);
            auto kmask = _mm512_cmp_epi32_mask(v_maski32, v_zeroi32, _MM_CMPINT_NE);  // !=0
            kmask = _kxor_mask16(kmask, kmask_xor);                                   // reverse, mask at ==0
            v_a = _mm512_mask_blend_ps(kmask, v_a, v_nfltmax);                        // mask => -FLT_MAX
        }
        v_max = _mm512_max_ps(v_max, v_a);
        _mm512_storeu_ps(a + i, v_a);
        i += vec_len_f32_avx512;
    }

    // process tails
    if (i < size) {
        __mmask16 mask = (1 << (size - i)) - 1;
        v_a = _mm512_maskz_loadu_ps(mask, a + i);
        v_a = _mm512_mul_ps(v_a, v_scale);

        if (has_alibi) {
            auto v_mask = _mm512_maskz_loadu_ps(mask, alibi + i);
            v_a = _mm512_add_ps(v_a, v_mask);
        }

        if (has_attn_mask) {
            auto v_mask = mm512_uni_loadu_tail_ps(attn_mask + i, size - i);
            v_a = _mm512_add_ps(v_a, v_mask);
        }

        if (has_causal_mask) {
            auto v_maski8 = _mm_loadu_si128(reinterpret_cast<__m128i const*>(causal_mask + i));
            auto v_maski32 = _mm512_cvtepi8_epi32(v_maski8);
            auto kmask = _mm512_cmp_epi32_mask(v_maski32, v_zeroi32, _MM_CMPINT_NE);  // !=0
            kmask = _kxor_mask16(kmask, kmask_xor);                                   // reverse, mask at ==0
            v_a = _mm512_mask_blend_ps(kmask, v_a, v_nfltmax);                        // mask => -FLT_MAX
        }
        v_max = _mm512_mask_max_ps(v_max, mask, v_a, v_max);
        _mm512_mask_storeu_ps(a + i, mask, v_a);
    }

    max = _mm512_reduce_max_ps(v_max);
#elif defined(HAVE_AVX2)
    auto v_max = _mm256_set1_ps(std::numeric_limits<float>::lowest());
    auto v_scale = _mm256_set1_ps(scale);
    auto v_a = v_max;
    auto v_zeroi32 = _mm256_setzero_si256();
    auto v_mask_xor = _mm256_set1_epi32(select_nfltmax_at_0 ? -1 : 0);
    auto v_nfltmax = _mm256_set1_ps(-FLT_MAX);
    size_t i = 0;
    // process vector body
    while (i + vec_len_f32_avx2 <= size) {
        v_a = _mm256_loadu_ps(a + i);
        v_a = _mm256_mul_ps(v_a, v_scale);

        if (has_alibi) {
            auto v_mask = _mm256_loadu_ps(alibi + i);
            v_a = _mm256_add_ps(v_a, v_mask);
        }

        if (has_attn_mask) {
            auto v_mask = mm256_uni_loadu_ps(attn_mask + i);
            v_a = _mm256_add_ps(v_a, v_mask);
        }

        if (has_causal_mask) {
            auto v_maski8 = _mm_loadu_si128(reinterpret_cast<__m128i const*>(causal_mask + i));
            auto v_maski32 = _mm256_cvtepi8_epi32(v_maski8);
            v_maski32 = _mm256_cmpeq_epi32(v_maski32, v_zeroi32);                    // ==0
            v_maski32 = _mm256_xor_si256(v_maski32, v_mask_xor);                     // reverse, mask at ==0
            v_a = _mm256_blendv_ps(v_nfltmax, v_a, _mm256_castsi256_ps(v_maski32));  // mask => -FLT_MAX
        }

        v_max = _mm256_max_ps(v_max, v_a);
        _mm256_storeu_ps(a + i, v_a);
        i += vec_len_f32_avx2;
    }

    // process tails
    if (i < size) {
        auto mask = get_mask(size - i);
        v_a = _mm256_maskload_ps(a + i, mask);
        v_a = _mm256_mul_ps(v_a, v_scale);

        if (has_alibi) {
            auto v_mask = _mm256_maskload_ps(alibi + i, mask);
            v_a = _mm256_add_ps(v_a, v_mask);
        }

        if (has_attn_mask) {
            auto v_mask = mm256_uni_loadu_tail_ps(attn_mask + i, size - i);
            v_a = _mm256_add_ps(v_a, v_mask);
        }

        if (has_causal_mask) {
            auto v_maski8 = _mm_loadu_si128(reinterpret_cast<__m128i const*>(causal_mask + i));
            auto v_maski32 = _mm256_cvtepi8_epi32(v_maski8);
            v_maski32 = _mm256_cmpeq_epi32(v_maski32, v_zeroi32);                    // ==0
            v_maski32 = _mm256_xor_si256(v_maski32, v_mask_xor);                     // reverse, mask at ==0
            v_a = _mm256_blendv_ps(v_nfltmax, v_a, _mm256_castsi256_ps(v_maski32));  // mask => -FLT_MAX
        }

        v_a = _mm256_blendv_ps(v_max, v_a, _mm256_castsi256_ps(mask));
        v_max = _mm256_max_ps(v_max, v_a);
        _mm256_maskstore_ps(a + i, mask, v_a);
    }
    hmax(v_max);
    max = _mm256_cvtss_f32(v_max);
#else
    for (size_t i = 0; i < size; i++) {
        a[i] *= scale;
        if (has_alibi)
            a[i] += alibi[i];

        if (has_attn_mask)
            a[i] += attn_mask[i];

        if (has_causal_mask) {
            if (select_nfltmax_at_0) {
                if (causal_mask[i] == 0)
                    a[i] = -FLT_MAX;
            } else {
                if (causal_mask[i] != 0)
                    a[i] = -FLT_MAX;
            }
        }

        max = a[i] > max ? a[i] : max;
    }
#endif
}

#if defined(HAVE_AVX512F)
inline void exp_ps_avx512(__m512& src) {
    static __m512 exp_ln_flt_min_f = _mm512_castsi512_ps(_mm512_set1_epi32(0xc2aeac50));  // log(FLT_MIN)
    static __m512 exp_ln_flt_max_f = _mm512_castsi512_ps(_mm512_set1_epi32(0x42b17218));  // log(FLT_MAX)
    static __m512 exp_log2ef = _mm512_castsi512_ps(_mm512_set1_epi32(0x3fb8aa3b));        // log2(e)
    static __m512 half = _mm512_castsi512_ps(_mm512_set1_epi32(0x3f000000));              // 0.5f
    static __m512 ln2f = _mm512_castsi512_ps(_mm512_set1_epi32(0x3f317218));              // ln(2)
    static __m512 one = _mm512_castsi512_ps(_mm512_set1_epi32(0x3f800000));               // 1.0f
    static __m512i exponent_bias = _mm512_set1_epi32(0x0000007f);                         // 127
    static constexpr int n_mantissa_bits = 23;
    static __m512 exp_pol1 = _mm512_castsi512_ps(_mm512_set1_epi32(0x3f7ffffb));  // p1 = 0.999999701f
    static __m512 exp_pol2 = _mm512_castsi512_ps(_mm512_set1_epi32(0x3efffee3));  // p2 = 0.499991506f
    static __m512 exp_pol3 = _mm512_castsi512_ps(_mm512_set1_epi32(0x3e2aad40));  // p3 = 0.166676521f
    static __m512 exp_pol4 = _mm512_castsi512_ps(_mm512_set1_epi32(0x3d2b9d0d));  // p4 = 0.0418978221f
    static __m512 exp_pol5 = _mm512_castsi512_ps(_mm512_set1_epi32(0x3c07cfce));  // p5 = 0.00828929059f
    static __m512 two = _mm512_castsi512_ps(_mm512_set1_epi32(0x40000000));       // 2
    // exp(x) =
    // = exp(n * ln(2) + r) // divide x by ln(2) and get quot and rem
    // = 2^n * exp(r)       // simplify the exp(n*ln(2)) expression

    // get mask of values lower than log(FLT_MIN) to zero them in the output
    auto zero_mask = _mm512_cmp_ps_mask(src, exp_ln_flt_min_f, _CMP_LT_OS);

    // clip src
    src = _mm512_min_ps(src, exp_ln_flt_max_f);
    src = _mm512_max_ps(src, exp_ln_flt_min_f);

    // aux1 : r
    auto aux1 = src;

    // calculate exp(x)
    // fx = x * log2(e) + 0.5
    src = _mm512_mul_ps(src, exp_log2ef);
    src = _mm512_add_ps(src, half);

    // tmp = floorf(fx)
    src = _mm512_floor_ps(src);

    // aux1 = x - fx * ln2
    aux1 = _mm512_fnmadd_ps(src, ln2f, aux1);
    // We do not count 2^n here, because n can reach 128 and 2^128 is not
    // representable by fp32, so to get around this problem, instead of computing
    // 2^n * exp(r) will be counted 2*2^(n-1)*exp(r), because 2^127
    // and 2 are numbers representable in fp32.

    // compute 2^(n-1)
    src = _mm512_sub_ps(src, one);
    auto aux2_i = _mm512_cvtps_epi32(src);
    aux2_i = _mm512_add_epi32(aux2_i, exponent_bias);
    aux2_i = _mm512_slli_epi32(aux2_i, n_mantissa_bits);

    // set zeroes at those points which were < log(FLT_MIN)
    auto zero = _mm512_setzero_ps();
    auto aux2 = _mm512_mask_blend_ps(zero_mask, _mm512_castsi512_ps(aux2_i), zero);

    // compute polynomial
    src = exp_pol5;
    src = _mm512_fmadd_ps(src, aux1, exp_pol4);
    src = _mm512_fmadd_ps(src, aux1, exp_pol3);
    src = _mm512_fmadd_ps(src, aux1, exp_pol2);
    src = _mm512_fmadd_ps(src, aux1, exp_pol1);
    src = _mm512_fmadd_ps(src, aux1, one);

    // y = y * 2^n
    src = _mm512_mul_ps(src, aux2);
    src = _mm512_mul_ps(src, two);
}
#endif

inline void exp_reduce_sum(float* a, const float max, const size_t size, float& sum) {
#if defined(HAVE_AVX512F)
    size_t i = 0;
    __m512 v_a;
    auto v_max = _mm512_set1_ps(max);
    auto v_sum = _mm512_set1_ps(0.0f);
    while (i + vec_len_f32_avx512 <= size) {
        v_a = _mm512_loadu_ps(a + i);
        v_a = _mm512_sub_ps(v_a, v_max);
        exp_ps_avx512(v_a);
        v_sum = _mm512_add_ps(v_sum, v_a);
        _mm512_storeu_ps(a + i, v_a);
        i += vec_len_f32_avx512;
    }

    if (i < size) {
        __mmask16 mask = (1 << (size - i)) - 1;
        v_a = _mm512_maskz_loadu_ps(mask, a + i);
        v_a = _mm512_sub_ps(v_a, v_max);
        exp_ps_avx512(v_a);
        v_sum = _mm512_mask_add_ps(v_sum, mask, v_a, v_sum);
        _mm512_mask_storeu_ps(a + i, mask, v_a);
    }
    sum = _mm512_reduce_add_ps(v_sum);
#elif defined(HAVE_AVX2)
    size_t i = 0;
    __m256 v_a;
    auto v_max = _mm256_set1_ps(max);
    auto v_sum = _mm256_set1_ps(0.0f);
    while (i + vec_len_f32_avx2 <= size) {
        v_a = _mm256_loadu_ps(a + i);
        v_a = _mm256_sub_ps(v_a, v_max);
        exp_ps_avx2(v_a);
        v_sum = _mm256_add_ps(v_sum, v_a);
        _mm256_storeu_ps(a + i, v_a);
        i += vec_len_f32_avx2;
    }

    if (i < size) {
        auto mask = get_mask(size - i);
        v_a = _mm256_maskload_ps(a + i, mask);
        v_a = _mm256_sub_ps(v_a, v_max);
        exp_ps_avx2(v_a);
        v_a = _mm256_blendv_ps(_mm256_setzero_ps(), v_a, _mm256_castsi256_ps(mask));
        v_sum = _mm256_add_ps(v_a, v_sum);
        _mm256_maskstore_ps(a + i, mask, v_a);
    }
    hsum(v_sum);
    sum = _mm256_cvtss_f32(v_sum);
#else
    for (size_t i = 0; i < size; i++) {
        a[i] = exp(a[i] - max);
        sum += a[i];
    }
#endif
}

inline void multiply_scalar(float* a, float* a_dst, const float val, const size_t size) {
#if defined(HAVE_AVX512F)
    auto v_scale = _mm512_set1_ps(val);
    __m512 v_a = {0};
    size_t i = 0;
    while (i + vec_len_f32_avx512 <= size) {
        v_a = _mm512_loadu_ps(a + i);
        v_a = _mm512_mul_ps(v_a, v_scale);
        _mm512_storeu_ps(a_dst + i, v_a);
        i += vec_len_f32_avx512;
    }
    if (i < size) {
        __mmask16 mask = (1 << (size - i)) - 1;
        v_a = _mm512_maskz_loadu_ps(mask, a + i);
        v_a = _mm512_mul_ps(v_a, v_scale);
        _mm512_mask_storeu_ps(a_dst + i, mask, v_a);
    }
#elif defined(HAVE_AVX2)
    auto v_scale = _mm256_set1_ps(val);
    __m256 v_a = {0};
    size_t i = 0;
    while (i + vec_len_f32_avx2 <= size) {
        v_a = _mm256_loadu_ps(a + i);
        v_a = _mm256_mul_ps(v_a, v_scale);
        _mm256_storeu_ps(a_dst + i, v_a);
        i += vec_len_f32_avx2;
    }
    if (i < size) {
        auto mask = get_mask(size - i);
        v_a = _mm256_maskload_ps(a + i, mask);
        v_a = _mm256_mul_ps(v_a, v_scale);
        _mm256_maskstore_ps(a_dst + i, mask, v_a);
    }
#else
    for (size_t i = 0; i < size; i++) {
        a_dst[i] = a[i] * val;
    }
#endif
}

inline void multiply_scalar(float* a, ov::bfloat16* a_dst, const float val, const size_t size) {
#if defined(HAVE_AVX512F)
    auto v_scale = _mm512_set1_ps(val);
    __m512 v_a = {0};
    size_t i = 0;
    while (i + vec_len_f32_avx512 <= size) {
        v_a = _mm512_loadu_ps(a + i);
        v_a = _mm512_mul_ps(v_a, v_scale);
        mm512_uni_storeu_ps(a_dst + i, v_a);
        i += vec_len_f32_avx512;
    }
    if (i < size) {
        __mmask16 mask = (1 << (size - i)) - 1;
        v_a = _mm512_maskz_loadu_ps(mask, a + i);
        v_a = _mm512_mul_ps(v_a, v_scale);
        mm512_uni_mask_storeu_ps(a_dst + i, mask, v_a);
    }
#else
    for (size_t i = 0; i < size; i++) {
        a_dst[i] = a[i] * val;
    }
#endif
}

inline void attn_softmax_kernel(float* a,
                                void* a_dst,
                                float scale,
                                float* alibi,
                                void* attn_mask,
                                uint8_t* causal_mask,
                                bool select_nfltmax_at_0,
                                size_t len,
                                size_t total_size,
                                ov::element::Type attn_mask_prec,
                                ov::element::Type dst_precision) {
    using func_fp32_type = void (*)(float*, float, const float*, const float*, const uint8_t*, bool, size_t, float&);
    using func_bf16_type = void (*)(float*, float, const float*, const ov::bfloat16*, const uint8_t*, bool, size_t, float&);
    static func_fp32_type funcs_fp32[] = {
        scale_add2_reduce_max<false, false, false>,
        scale_add2_reduce_max<false, false, true>,
        scale_add2_reduce_max<false, true, false>,
        scale_add2_reduce_max<false, true, true>,
        scale_add2_reduce_max<true, false, false>,
        scale_add2_reduce_max<true, false, true>,
        scale_add2_reduce_max<true, true, false>,
        scale_add2_reduce_max<true, true, true>
    };
    static func_bf16_type funcs_bf16[] = {
        scale_add2_reduce_max<false, false, false>,
        scale_add2_reduce_max<false, false, true>,
        scale_add2_reduce_max<false, true, false>,
        scale_add2_reduce_max<false, true, true>,
        scale_add2_reduce_max<true, false, false>,
        scale_add2_reduce_max<true, false, true>,
        scale_add2_reduce_max<true, true, false>,
        scale_add2_reduce_max<true, true, true>
    };
    int dispatch = (alibi ? 0b100 : 0) | (attn_mask ? 0b010 : 0) | (causal_mask ? 0b001 : 0);
    float max = std::numeric_limits<float>::lowest();
    if (attn_mask_prec == ov::element::f32) {
        funcs_fp32[dispatch](a, scale, alibi, static_cast<const float*>(attn_mask), causal_mask, select_nfltmax_at_0, len, max);
    } else {
        funcs_bf16[dispatch](a, scale, alibi, static_cast<const ov::bfloat16*>(attn_mask), causal_mask, select_nfltmax_at_0, len, max);
    }

    float sum = 0.0f;
    // exp sum
    exp_reduce_sum(a, max, len, sum);
    // divide sum
    float scalar = 1.0f / sum;
    if (dst_precision == ov::element::f32) {
        multiply_scalar(a, static_cast<float*>(a_dst), scalar, len);
        // apply causual mask to final result instead of attn_score
        if (total_size > len)
            memset(static_cast<float*>(a_dst) + len, 0, sizeof(float) * (total_size - len));
    } else {
        multiply_scalar(a, static_cast<ov::bfloat16*>(a_dst), scalar, len);
        // apply causual mask to final result instead of attn_score
        if (total_size > len)
            memset(static_cast<ov::bfloat16*>(a_dst) + len, 0, sizeof(ov::bfloat16) * (total_size - len));
    }
}

}  // namespace XARCH
}  // namespace Cpu
}  // namespace Extensions
}  // namespace ov<|MERGE_RESOLUTION|>--- conflicted
+++ resolved
@@ -17,32 +17,6 @@
 namespace XARCH {
 
 #if defined(HAVE_AVX2)
-<<<<<<< HEAD
-inline __m256i get_mask(int N7) {
-    static __m256i mask[] = {
-        _mm256_set_epi32(0, 0, 0, 0, 0, 0, 0, 0),
-        _mm256_set_epi32(0, 0, 0, 0, 0, 0, 0, -1),
-        _mm256_set_epi32(0, 0, 0, 0, 0, 0, -1, -1),
-        _mm256_set_epi32(0, 0, 0, 0, 0, -1, -1, -1),
-        _mm256_set_epi32(0, 0, 0, 0, -1, -1, -1, -1),
-        _mm256_set_epi32(0, 0, 0, -1, -1, -1, -1, -1),
-        _mm256_set_epi32(0, 0, -1, -1, -1, -1, -1, -1),
-        _mm256_set_epi32(0, -1, -1, -1, -1, -1, -1, -1),
-        _mm256_set_epi32(-1, -1, -1, -1, -1, -1, -1, -1),
-    };
-    return _mm256_loadu_si256(&mask[N7]);
-=======
-inline void hmax(__m256& x) {
-    __m256 y;                             // x:  0 1 2 3   4 5 6 7
-    y = _mm256_permute_ps(x, 0x39);       // y:  1 2 3 0   5 6 7 4
-    x = _mm256_max_ps(x, y);              // X:  01 12 23 30  45 56 67 74
-    y = _mm256_permute_ps(x, 0x4e);       // y:  23 30 01 12  67 74 45 56
-    x = _mm256_max_ps(x, y);              // x: 0123 x x x   4567 x x x
-    y = _mm256_permute2f128_ps(x, x, 1);  // y: 4567 x x x  0123 x x x
-    x = _mm256_max_ps(x, y);              // x: 01234567 x x x x x x x
->>>>>>> b60526c6
-}
-
 inline void exp_ps_avx2(__m256& src) {
     static __m256 exp_ln_flt_min_f = _mm256_castsi256_ps(_mm256_set1_epi32(0xc2aeac50));  // log(FLT_MIN)
     static __m256 exp_ln_flt_max_f = _mm256_castsi256_ps(_mm256_set1_epi32(0x42b17218));  // log(FLT_MAX)
