--- conflicted
+++ resolved
@@ -1110,7 +1110,6 @@
     
     size_t _H;
     size_t _S;
-    size_t _SV;
     size_t _Hk;
     size_t _h_each_group_len;
     size_t _block_size;
@@ -1134,13 +1133,740 @@
     // will accumulate C buffer
     std::vector<std::shared_ptr<GemmKernel>> _wv_gemm_acc;
     // second token
-<<<<<<< HEAD
+    std::shared_ptr<JitMatMulVecAARCH64> _gemv;
+    bool _fastpath_valid = false;
+    // second token for bhl loop
+    PlainTensor _weight_bhl;
+    PlainTensor _output_bhl;
+    PlainTensor _score_offsets_aligned;
+    PlainTensor _score_offsets;
+
+    MHAHelper() {
+        _weight.resize<float>({size_t{1}, size_t{1}, size_t{1}, size_t{1}});
+    }
+
+    void init(size_t H, size_t S, size_t Hk, size_t h_each_group_len, size_t block_size, size_t sliding_window,
+              float d_scale, size_t kv_len, bool init_alibi_lookup) {
+        // query shape: [B, H, L, S]
+        // present_key shape: [block, H, 32, S]
+        // Q*K': [M1, S] * [M2, S]'
+        //   kernel: Q:[1~block_size, S] * K':[block_size, S]'
+        //   aka: M:1~block_size, N:block_size, K:S
+        // (Q*K')*V: [M1, M2] * [M2, S]
+        //   kernel: (Q*K'):[1~block_size, block_size] * V:[block_size, S]
+        //   aka: M:1~block_size, N:S, K:block_size
+        // Because K and V are from cache, can use M2'=rnd_up(M2, block_size) to simplify logic
+        auto in_type = precision_of<DATA_TYPE>::value;
+        _H = H;
+        _S = S;
+        _Hk = Hk;
+        _h_each_group_len = h_each_group_len;
+        _block_size = block_size;
+        _nthr = static_cast<size_t>(parallel_get_max_threads());
+        _sliding_window = sliding_window;
+        _d_scale = d_scale;
+
+        auto prev_score_stride = _weight.stride(2);
+        auto want_score_stride = rnd_up(kv_len, _block_size);
+        auto new_score_stride = std::max(prev_score_stride, want_score_stride);
+        // resize temporary buffers, weight.size(3) will be aligned to block_size
+        _weight.resize<float>({static_cast<size_t>(_nthr), H, _block_size, new_score_stride});
+        _output.resize<float>({static_cast<size_t>(_nthr), _block_size, H, S});
+
+        // TODO: kernel supports stride
+        if (_qk_gemm.empty() || prev_score_stride < new_score_stride) {
+            _qk_gemm.resize(_block_size);
+            _wv_gemm.resize(_block_size);
+            _wv_gemm_acc.resize(_block_size);
+            for (size_t i = 0; i < _block_size; i++) {
+                _qk_gemm[i] = std::make_shared<GemmKernel>(i + 1,
+                                                             _block_size,
+                                                             _S,
+                                                             _H * _S,
+                                                             _block_size,
+                                                             _weight.stride(2),
+                                                             false,
+                                                             in_type);
+                _wv_gemm[i] = std::make_shared<GemmKernel>(i + 1,
+                                                             _S,
+                                                             _block_size,
+                                                             // if it's bf16, the stride needs double due to reuse float buffer
+                                                             (in_type == ov::element::Type_t::f32 ? 1 : 2) * _weight.stride(2),
+                                                             _S,
+                                                             _output.stride(1),
+                                                             false,
+                                                             in_type);
+                _wv_gemm_acc[i] = std::make_shared<GemmKernel>(i + 1,
+                                                                 _S,
+                                                                 _block_size,
+                                                                 // if it's bf16, the stride needs double due to reuse float buffer
+                                                                 (in_type == ov::element::Type_t::f32 ? 1 : 2) * _weight.stride(2),
+                                                                 _S,
+                                                                 _output.stride(1),
+                                                                 false,
+                                                                 in_type,
+                                                                 true);
+            }
+
+            // wsp is used to compute beta when K is blocked
+            _wsp_size_per_thread = _wv_gemm[0]->get_wsp_size();
+            _wsp.resize(_nthr * _wsp_size_per_thread);
+
+            // allocate scratch a/b, notice get_scratch_a_size/get_scratch_b_size returns in bytes
+            _qk_scratch_a.resize<DATA_TYPE>({_nthr, _qk_gemm[_block_size - 1]->get_scratch_a_size() / sizeof(DATA_TYPE)});
+            _wv_scratch_a.resize<DATA_TYPE>({_nthr, _wv_gemm[_block_size - 1]->get_scratch_a_size() / sizeof(DATA_TYPE)});
+
+            _fastpath_valid = dnnl::impl::cpu::x64::mayiuse(dnnl::impl::cpu::x64::amx_bf16) &&
+                (S % 32 == 0) && (block_size % 16 == 0) && (S <= 32 * 6) && precision_of<KVCACHE_TYPE>::value == ov::element::bf16;
+            // aligned to cache line (64bytes=16*sizeof(float)) to avoid false sharing
+            if (_fastpath_valid && !_gemv)
+                _gemv = std::make_shared<JitMatMulVecAMX>(static_cast<int>(S), static_cast<int>(block_size));
+        }
+
+        if (init_alibi_lookup && (!_alibi_lookup || _alibi_lookup.m_dims[0] < kv_len)) {
+            _alibi_lookup.resize<float>({kv_len * 2});
+            for (size_t i = 0; i < _alibi_lookup.m_dims[0]; i++)
+                _alibi_lookup.ptr<float>()[i] = - static_cast<int>((_alibi_lookup.m_dims[0] - 1 - i));
+        }
+    }
+
+    void init_reorder_buffers(size_t batch, size_t kv_len_in_blocks) {
+        _qk_scratch_b.resize<DATA_TYPE>({batch, kv_len_in_blocks, _Hk, _block_size * _S});
+        _wv_scratch_b.resize<DATA_TYPE>({batch, kv_len_in_blocks, _Hk, _block_size * rnd_up(_S, _block_size)});
+    }
+
+    void init_score_buffers(const PlainTensor& past_lens, const PlainTensor& subsequence_begins) {
+        static constexpr int cache_line_size = dnnl::impl::cpu::platform::get_cache_line_size();
+        auto seq_cout = static_cast<int32_t>(past_lens.m_dims[0]);
+        _score_offsets_aligned.resize<int32_t>({past_lens.m_dims[0]});
+        _score_offsets.resize<int32_t>({past_lens.m_dims[0]});
+        int32_t total_kv_len_aligned = 0;
+        int32_t total_kv_len = 0;
+        for (int32_t i = 0; i < seq_cout; i++) {
+            auto q_len = subsequence_begins.ptr<int32_t>()[i + 1] - subsequence_begins.ptr<int32_t>()[i];
+            auto kv_len = past_lens.ptr<int32_t>()[i] + q_len;
+            _score_offsets_aligned.ptr<int32_t>()[i] = total_kv_len_aligned;
+            _score_offsets.ptr<int32_t>()[i] = total_kv_len;
+            // aligned to cache line to avoid false sharing
+            total_kv_len_aligned += rnd_up(kv_len, cache_line_size / sizeof(float));
+            total_kv_len += kv_len;
+        }
+
+        _score_output.resize<float>({total_kv_len_aligned * _H});
+    }
+
+    // compute one block(such as 32 tokens) of query in M dimension: softmax(q_block*k')*v
+    // all tensors such as query... have no batch dimension because batch dimension is varying
+    //  query: [H, L, S]
+    //  present_value: [block_number, H, 32, S]
+    //  output_emb: [L, H * S]
+    //  qk_scratch_b: [rnd_up(kv_len, block_size), Hk, scratch_b_size]
+    //  wv_scratch_b: [rnd_up(kv_len, block_size), Hk, scratch_b_size]
+    void exec_kernel_multiple(const PlainTensor& query, const PlainTensor& present_value, const PlainTensor& output_emb,
+        const PlainTensor& qk_scratch_b, const PlainTensor& wv_scratch_b, const int32_t* block_table, size_t ithr, size_t q_blk,
+        size_t hk, size_t q_len, size_t cur_kv_len, const PlainTensor& alibi_slopes, float* score_output) {
+        auto q_start = q_blk * _block_size;
+        auto q_end = std::min(q_start + _block_size, q_len);
+        auto q_cnt = q_end - q_start;
+        constexpr bool q_is_bf16 = precision_of<DATA_TYPE>::value == ov::element::bf16;
+        constexpr bool q_cache_is_same = precision_of<DATA_TYPE>::value == precision_of<KVCACHE_TYPE>::value;
+        auto cur_kv_len_blocks = div_up(cur_kv_len, _block_size);
+        for (size_t h = hk * _h_each_group_len; h < (hk + 1) * _h_each_group_len; h++) {
+            auto* q_ptr = query.ptr<DATA_TYPE>(h, q_start, 0);
+            float* c_ptr = _weight.ptr<float>(ithr, h, 0, 0);
+            // for each query block, loop through all key block
+            // for blocks:
+            // 1 0 0 0 ...
+            // 1 1 0 0 ...
+            // 1 1 1 0 ...
+            // just computing the positions of 1 should be enough
+            for (size_t k_blk = 0; k_blk < cur_kv_len_blocks; k_blk++) {
+                auto* k_ptr = qk_scratch_b.ptr<DATA_TYPE>(k_blk, hk);
+                _qk_gemm[q_cnt - 1]->executeGemm(q_cnt < _block_size,
+                                                 q_ptr,
+                                                 k_ptr,
+                                                 c_ptr + k_blk * _block_size,
+                                                 _wsp.data() + ithr * _wsp_size_per_thread,
+                                                 _qk_scratch_a ? _qk_scratch_a.ptr<DATA_TYPE>(ithr, 0) : nullptr);
+            }
+
+            for (size_t m = q_start; m < q_end; m++) {
+                // apply attention mask & sofmax
+                auto ncausal = (cur_kv_len - q_cnt + (m - q_start) + 1);
+                auto score = _weight.ptr<float>(ithr, h, m - q_start);
+                if (_sliding_window) {
+                    size_t start_idx = 0;
+                    auto new_causal = ncausal;
+                    if (ncausal > _sliding_window) {
+                        start_idx = ncausal - static_cast<size_t>(_sliding_window);
+                        new_causal = _sliding_window;
+                    }
+                    attn_softmax_kernel(score + start_idx,
+                                        reinterpret_cast<DATA_TYPE*>(score) + start_idx,
+                                        _d_scale,
+                                        nullptr,
+                                        nullptr,
+                                        nullptr,
+                                        false,
+                                        new_causal,
+                                        rnd_up(cur_kv_len, _block_size) - start_idx,
+                                        precision_of<DATA_TYPE>::value,
+                                        precision_of<DATA_TYPE>::value);
+
+                    memset(score, 0, sizeof(DATA_TYPE) * start_idx);
+                } else {
+                    // alibi may available when _sliding_window is false
+                    float* alibi_lookup = nullptr;
+                    float alibi_slope = 0.f;
+                    if (alibi_slopes) {
+                        alibi_slope = alibi_slopes.ptr<float>()[h];
+                        alibi_lookup = _alibi_lookup.ptr<float>() + _alibi_lookup.m_dims[0] - ncausal;
+                    }
+                    attn_softmax_kernel(score,
+                                        reinterpret_cast<DATA_TYPE*>(score),
+                                        _d_scale,
+                                        alibi_lookup,
+                                        nullptr,
+                                        nullptr,
+                                        false,
+                                        ncausal,
+                                        rnd_up(cur_kv_len, _block_size),
+                                        precision_of<DATA_TYPE>::value,
+                                        precision_of<DATA_TYPE>::value,
+                                        alibi_slope);
+                }
+                if (score_output) {
+                    cvt_copy(score_output + h * rnd_up(cur_kv_len, 16), reinterpret_cast<DATA_TYPE*>(score), cur_kv_len);
+                }
+            }
+
+            // reuse float buffer, need to use float to compute offset
+            auto* w_ptr = reinterpret_cast<DATA_TYPE*>(_weight.ptr<float>(ithr, h, 0, 0));
+            float* fp32_out_ptr = q_is_bf16 ? _output.ptr<float>(ithr, 0, h, 0) : output_emb.ptr<float>(q_start, h * _S);
+
+            // for each weight block, loop through all value block
+            for (size_t v_blk = 0; v_blk < cur_kv_len_blocks; v_blk++) {
+                DATA_TYPE* v_ptr;
+                if (q_is_bf16 || !q_cache_is_same) {
+                    v_ptr = wv_scratch_b.ptr<DATA_TYPE>(v_blk, hk);
+                } else {
+                    v_ptr = present_value.ptr<DATA_TYPE>(block_table[v_blk], hk);
+                }
+                if (v_blk == 0) {
+                    _wv_gemm[q_cnt - 1]->executeGemm(q_cnt < _block_size,
+                                                     w_ptr + v_blk * _block_size,
+                                                     v_ptr,
+                                                     fp32_out_ptr,
+                                                     _wsp.data() + ithr * _wsp_size_per_thread,
+                                                     _wv_scratch_a ? _wv_scratch_a.ptr<DATA_TYPE>(ithr, 0) : nullptr);
+                } else {
+                    _wv_gemm_acc[q_cnt - 1]->executeGemm(q_cnt < _block_size,
+                                                         w_ptr + v_blk * _block_size,
+                                                         v_ptr,
+                                                         fp32_out_ptr,
+                                                         _wsp.data() + ithr * _wsp_size_per_thread,
+                                                         _wv_scratch_a ? _wv_scratch_a.ptr<DATA_TYPE>(ithr, 0) : nullptr);
+                }
+            }
+            if (q_is_bf16) {
+                attn_memcpy2d_kernel(_output.ptr<float>(ithr, 0, h, 0),
+                                     output_emb.ptr<DATA_TYPE>(q_start, h * _S),
+                                     ov::element::f32,
+                                     ov::element::bf16,
+                                     _output.stride(1),
+                                     output_emb.stride(0),
+                                     _S,
+                                     q_cnt);
+            }
+        }
+    }
+
+    // compute one token, loop along batch and head dimensions
+    // all tensors such as query... have no batch dimension because batch dimension is varying
+    //  query: [H, L, S]
+    //  present_*: [block_number, H, 32, S]
+    //  output_emb: [L, H * S]
+    //  weight: [nthr, H, 32, rnd_up(kv_len, block_size)]
+    //  output: [nthr, 32, H, S]
+    void exec_kernel_one_bh(const PlainTensor& query, const PlainTensor& present_key, const PlainTensor& present_value, const PlainTensor& output_emb,
+        const int32_t* block_table, size_t ithr, size_t hk, size_t q_len, size_t cur_kv_len, const PlainTensor& alibi_slopes, float* score_output) {
+        if (_fastpath_valid) {
+            _gemv->tile_config();
+            for (size_t pk = 0, i = 0; pk < cur_kv_len; pk += _block_size, i++) {
+                auto block_number = block_table[i];
+                for (size_t pq = 0; pq < q_len; pq++) {
+                    for (size_t h = hk * _h_each_group_len; h < (hk + 1) * _h_each_group_len; h++) {
+                        (*_gemv)(query.ptr<ov::bfloat16>(h, pq), present_key.ptr<ov::bfloat16>(block_number, hk),
+                            _weight.ptr<float>(ithr, h, pq) + pk);
+                    }
+                }
+            }
+            _gemv->tile_release();
+        } else {
+            for (size_t pk = 0, i = 0; pk < cur_kv_len; pk += _block_size, i++) {
+                auto block_number = block_table[i];
+                for (size_t pq = 0; pq < q_len; pq++) {
+                    for (size_t h = hk * _h_each_group_len; h < (hk + 1) * _h_each_group_len; h++) {
+                        dot_product_block(query.ptr<DATA_TYPE>(h, pq), present_key.ptr<KVCACHE_TYPE>(block_number, hk),
+                            _weight.ptr<float>(ithr, h, pq) + pk, _S, std::min(_block_size, cur_kv_len - pk));
+                    }
+                }
+            }
+        }
+
+        for (size_t pq = 0; pq < q_len; pq++) {
+            for (size_t h = hk * _h_each_group_len; h < (hk + 1) * _h_each_group_len; h++) {
+                // apply attention mask & sofmax
+                float* alibi_lookup = nullptr;
+                float alibi_slope = 0.f;
+                if (alibi_slopes) {
+                    alibi_slope = alibi_slopes.ptr<float>()[h];
+                    alibi_lookup = _alibi_lookup.ptr<float>() + _alibi_lookup.m_dims[0] - cur_kv_len;
+                }
+                attn_softmax_kernel(_weight.ptr<float>(ithr, h, pq),
+                                    _weight.ptr<float>(ithr, h, pq),
+                                    _d_scale,
+                                    alibi_lookup,
+                                    nullptr,
+                                    nullptr,
+                                    false,
+                                    cur_kv_len,
+                                    cur_kv_len,
+                                    ov::element::f32,
+                                    ov::element::f32,
+                                    alibi_slope);
+                if (score_output) {
+                    memcpy(score_output + h * rnd_up(cur_kv_len, 16), _weight.ptr<float>(ithr, h, pq), cur_kv_len * sizeof(float));
+                }
+            }
+        }
+
+        memset(_output.ptr<float>(ithr), 0, q_len * _H * _S * sizeof(float));
+        for (size_t pv = 0, i = 0; pv < cur_kv_len; pv += _block_size, i++) {
+            auto block_number = block_table[i];
+            auto* v = present_value.ptr<KVCACHE_TYPE>(block_number, hk);
+            for (size_t pq = 0; pq < q_len; pq++) {
+                for (size_t h = hk * _h_each_group_len; h < (hk + 1) * _h_each_group_len; h++) {
+                    attn_acc_value_block(_output.ptr<float>(ithr, pq, h),
+                                         _weight.ptr<float>(ithr, h, pq) + pv,
+                                         v,
+                                         _S,
+                                         std::min(_block_size, cur_kv_len - pv));
+                }
+            }
+        }
+        // convert to dst
+        for (size_t pq = 0; pq < q_len; pq++)
+            for (size_t h = hk * _h_each_group_len; h < (hk + 1) * _h_each_group_len; h++)
+                cvt_copy(output_emb.ptr<DATA_TYPE>(pq, h * _S), _output.ptr<float>(ithr, pq, h), _S);
+    }
+
+    // compute one token, loop along batch, head dimensions and kv_len, it's special for very long kv_len with small batch tokens.
+    // It will assume NO mixture execution of first and second token.
+    // all tensors such as query... have batch dimension which is DIFFERENT from above
+    //  query: [B, H, L, S]
+    //  present_*: [block_number, H, 32, S]
+    //  output_emb: [B, L, H * S]
+    // 3 loops along batch, head, kv cache length dimensions
+    void exec_loop_bhl(const PlainTensor& query,
+                       const PlainTensor& present_key,
+                       const PlainTensor& present_value,
+                       const PlainTensor& output_emb,
+                       const PlainTensor& output_score,
+                       size_t max_context_len,
+                       const PlainTensor& past_lens,
+                       const PlainTensor& subsequence_begins,
+                       const PlainTensor& block_indices,
+                       const PlainTensor& block_indices_begins,
+                       const PlainTensor& alibi_slopes) {
+        auto B = past_lens.size(0);
+        auto q_len = query.size(2);
+        auto kv_len_in_blocks = div_up(max_context_len, _block_size);
+
+        // aligned to cache line (64bytes=16*sizeof(float)) to avoid false sharing
+        _weight_bhl.resize<float>({B, _H, q_len, rnd_up(max_context_len, std::max(_block_size, size_t{16}))});
+
+        parallel_for3d_dynamic(B, kv_len_in_blocks, _Hk, [&](size_t b, size_t pk_in_blocks, size_t hk) {
+            auto context_len = static_cast<size_t>(past_lens.ptr<int32_t>()[b]) + 1;
+            // kv_len must be valid
+            auto pk = pk_in_blocks * _block_size;
+            if (pk < context_len) {
+                auto block_number = block_indices.ptr<int32_t>()[block_indices_begins.ptr<int32_t>()[b] + pk_in_blocks];
+                if (_fastpath_valid) {
+                    _gemv->tile_config();
+                    for (size_t pq = 0; pq < q_len; pq++) {
+                        for (size_t h = hk * _h_each_group_len; h < (hk + 1) * _h_each_group_len; h++) {
+                            (*_gemv)(query.ptr<ov::bfloat16>(b, h, pq), present_key.ptr<ov::bfloat16>(block_number, hk),
+                                _weight_bhl.ptr<float>(b, h, pq) + pk);
+                        }
+                    }
+                    _gemv->tile_release();
+                } else {
+                    for (size_t pq = 0; pq < q_len; pq++) {
+                        for (size_t h = hk * _h_each_group_len; h < (hk + 1) * _h_each_group_len; h++) {
+                            dot_product_block(query.ptr<DATA_TYPE>(b, h, pq), present_key.ptr<KVCACHE_TYPE>(block_number, hk),
+                                _weight_bhl.ptr<float>(b, h, pq) + pk, _S, std::min(_block_size, context_len - pk));
+                        }
+                    }
+                }
+            }
+        });
+
+        parallel_for3d_dynamic(B, _H, q_len, [&](size_t b, size_t h, size_t pq) {
+            auto cur_kv_len = static_cast<size_t>(past_lens.ptr<int32_t>()[b]) + 1;
+            auto ncausal = cur_kv_len;
+            // apply attention mask & sofmax
+            float* alibi_lookup = nullptr;
+            float alibi_slope = 0.f;
+            if (alibi_slopes) {
+                alibi_slope = alibi_slopes.ptr<float>()[h];
+                alibi_lookup = _alibi_lookup.ptr<float>() + _alibi_lookup.m_dims[0] - cur_kv_len;
+            }
+            attn_softmax_kernel(_weight_bhl.ptr<float>(b, h, pq),
+                                _weight_bhl.ptr<float>(b, h, pq),
+                                _d_scale,
+                                alibi_lookup,
+                                nullptr,
+                                nullptr,
+                                false,
+                                ncausal,
+                                cur_kv_len,
+                                ov::element::f32,
+                                ov::element::f32,
+                                alibi_slope);
+        });
+
+        if (output_score) {
+            parallel_for2d_dynamic(B, q_len, [&](size_t b, size_t pq) {
+                auto cur_kv_len = static_cast<size_t>(past_lens.ptr<int32_t>()[b]) + 1;
+                auto* src = _weight_bhl.ptr<float>(b, 0, pq);
+                size_t src_stride = _weight_bhl.stride(2);
+                auto* dst = output_score.ptr<float>() + _score_offsets.ptr<int32_t>()[b];
+                attn_reduce(dst, src, _H, cur_kv_len, src_stride);
+            });
+        }
+
+        // attn_w * V
+        _output_bhl.resize<float>({static_cast<size_t>(_nthr), B, q_len, _H, _S});
+        // m_attn_w {B, H, q_len, kv_len}
+        parallel_nt_static(_nthr, [&](const size_t ithr, const size_t nthr) {
+            memset(_output_bhl.ptr<float>(ithr, 0, 0, 0, 0), 0, _output_bhl.stride(0) * sizeof(float));
+        });
+
+        parallel_for3d_dynamic(B, kv_len_in_blocks, _Hk, [&](size_t b, size_t pv_in_blocks, size_t hk) {
+            auto ithr = parallel_get_thread_num();
+            auto context_len = static_cast<size_t>(past_lens.ptr<int32_t>()[b]) + 1;
+            auto pv = pv_in_blocks * _block_size;
+            // kv_len must be valid
+            if (pv < context_len) {
+                auto block_number = block_indices.ptr<int32_t>()[block_indices_begins.ptr<int32_t>()[b] + pv_in_blocks];
+                auto* v = present_value.ptr<KVCACHE_TYPE>(block_number, hk);
+                for (size_t pq = 0; pq < q_len; pq++) {
+                    for (size_t h = hk * _h_each_group_len; h < (hk + 1) * _h_each_group_len; h++) {
+                        attn_acc_value_block(_output_bhl.ptr<float>(ithr, b, pq, h),
+                                             _weight_bhl.ptr<float>(b, h, pq) + pv,
+                                             v,
+                                             _S,
+                                             std::min(_block_size, context_len - pv));
+                    }
+                }
+            }
+        });
+
+        parallel_for3d(B, _H, q_len, [&](size_t b, size_t h, size_t pq) {
+            auto* temp = _output_bhl.ptr<float>(0, b, pq, h);
+            size_t temp_stride = _output_bhl.stride(0);
+            auto* dst = output_emb.ptr<DATA_TYPE>(b, pq, h * _S);
+            attn_reduce(dst, temp, _nthr, _S, temp_stride);
+        });
+    }
+};
+
+template <typename DATA_TYPE, typename KVCACHE_TYPE>
+struct MHA {
+    MHAHelper<DATA_TYPE, KVCACHE_TYPE>& _helper;
+    struct AttnWorkItem {
+        int32_t batch_in_reorder;                   // which batch in reorder buffer will be used
+        int32_t batch_in_seq;                       // batch idx in sequence
+        int32_t q_len;                              // current sequence length, 1 for second token, 2+ for first token
+        int32_t q_block_id;                         // block id in this seq, valid at first token
+    };
+    struct ReorderWorkItem {
+        int32_t batch_in_seq;                       // batch idx in sequence
+        int32_t batch_in_reorder;                   // which batch in reorder buffer will be used
+        int32_t kv_block_id;                        // block id in this kv cache seq
+    };
+    struct WorkItems {
+    private:
+        std::vector<AttnWorkItem> attn_items;
+        std::vector<ReorderWorkItem> reorder_items;
+        int32_t max_kv_len_in_reorder;              // max kv len between first tokens
+        int32_t max_batch_in_reorder;
+        int32_t total_kv_len;
+
+    public:
+        void reset(const PlainTensor& query, const PlainTensor& past_lens, const PlainTensor& subsequence_begins, size_t block_size) {
+            attn_items.clear();
+            reorder_items.clear();
+            max_kv_len_in_reorder = 0;
+            max_batch_in_reorder = 0;
+            total_kv_len = 0;
+
+            auto seq_cout = static_cast<int32_t>(past_lens.m_dims[0]);
+            for (int32_t i = 0; i < seq_cout; i++) {
+                auto q_len = subsequence_begins.ptr<int32_t>()[i + 1] - subsequence_begins.ptr<int32_t>()[i];
+                auto kv_len = past_lens.ptr<int32_t>()[i] + q_len;
+                auto kv_len_in_block = static_cast<int32_t>(div_up(kv_len, block_size));
+                if (q_len == 1) {
+                    attn_items.emplace_back(AttnWorkItem{
+                        0,                          // batch_in_reorder
+                        i,                          // batch_in_seq
+                        1ull,                       // q_len
+                        // kv_len in blocks, used in the sort function
+                        kv_len_in_block - 1
+                    });
+                } else {
+                    auto reorder_sub_work_count = kv_len_in_block;
+                    max_kv_len_in_reorder = std::max(max_kv_len_in_reorder, kv_len);
+                    for (int32_t block_id = 0; block_id < reorder_sub_work_count; block_id++) {
+                        reorder_items.emplace_back(ReorderWorkItem{
+                            i,                       // batch_in_seq
+                            max_batch_in_reorder,    // batch_in_reorder
+                            block_id                 // kv_block_id
+                        });
+                    }
+
+                    // workitems for attention
+                    auto attn_sub_work_count = static_cast<int32_t>(div_up(q_len, block_size));
+                    for (int32_t block_id = 0; block_id < attn_sub_work_count; block_id++) {
+                        attn_items.emplace_back(AttnWorkItem{
+                            max_batch_in_reorder,    // batch_in_reorder
+                            i,                       // batch_in_seq
+                            q_len,                   // q_len
+                            block_id                 // q_block_id
+                        });
+                    }
+                    max_batch_in_reorder++;
+                }
+                total_kv_len += kv_len;
+            }
+            // std::sort(attn_items.begin(), attn_items.end(), [] (const AttnWorkItem& left, const AttnWorkItem& right) {
+            //     // kv block number which will be acessed later
+            //     auto left_kv_blocks = left.q_block_id;
+            //     auto right_kv_blocks = right.q_block_id;
+            //     return left_kv_blocks > right_kv_blocks;
+            // });
+        }
+        const AttnWorkItem& get_attn_work_item(size_t idx) const {
+            return attn_items[idx];
+        }
+        size_t attn_work_size() const {
+            return attn_items.size();
+        }
+        const ReorderWorkItem& get_reorder_work_item(size_t idx) const {
+            return reorder_items[idx];
+        }
+        size_t reorder_work_size() const {
+            return reorder_items.size();
+        }
+        size_t get_reorder_max_batch_size() const {
+            return static_cast<size_t>(max_batch_in_reorder);
+        }
+        size_t get_reorder_max_kv_len() const {
+            return static_cast<size_t>(max_kv_len_in_reorder);
+        }
+        size_t get_total_kv_len() const {
+            return static_cast<size_t>(total_kv_len);
+        }
+    };
+
+    WorkItems _workitems;
+
+    MHA(MHAHelper<DATA_TYPE, KVCACHE_TYPE>& helper) : _helper(helper) {}
+
+    // one loop to handle first and second tokens
+    void exec_loop_mixed(const PlainTensor& q,
+                         const PlainTensor& k_cache,
+                         const PlainTensor& v_cache,
+                         const PlainTensor& output_emb,
+                         const PlainTensor& output_score,
+                         size_t max_context_len,
+                         const PlainTensor& past_lens,
+                         const PlainTensor& subsequence_begins,
+                         const PlainTensor& block_indices,
+                         const PlainTensor& block_indices_begins,
+                         const PlainTensor& alibi_slopes) {
+        auto Hk = v_cache.m_dims[1];
+
+        constexpr bool q_is_bf16 = precision_of<DATA_TYPE>::value == ov::element::bf16;
+        constexpr bool q_cache_is_same = precision_of<DATA_TYPE>::value == precision_of<KVCACHE_TYPE>::value;
+        auto attn_work_count = _workitems.attn_work_size();
+        auto reorder_work_count = _workitems.reorder_work_size();
+
+        // buffer for transpose and repack
+        _helper.init_reorder_buffers(_workitems.get_reorder_max_batch_size(), div_up(_workitems.get_reorder_max_kv_len(), _helper._block_size));
+
+        // packed k, v
+        parallel_for2d_dynamic(reorder_work_count, Hk, [&](size_t w, size_t hk) {
+            const auto& item = _workitems.get_reorder_work_item(w);
+            const auto batch_in_seq = item.batch_in_seq;
+            const auto batch_in_reorder = item.batch_in_reorder;
+            const auto kv_block = item.kv_block_id;
+            auto block_number = block_indices.ptr<int32_t>()[block_indices_begins.ptr<int32_t>()[batch_in_seq] + kv_block];
+            if (block_number < 0)
+                return;
+
+            auto ithr = parallel_get_thread_num();
+            auto* k_ptr = k_cache.ptr<KVCACHE_TYPE>(block_number, hk);
+            auto* v_ptr = v_cache.ptr<KVCACHE_TYPE>(block_number, hk);
+            transpose_16NxK(_helper._qk_scratch_b.template ptr<DATA_TYPE>(batch_in_reorder, kv_block, hk),
+                k_ptr,
+                _helper._output.template ptr<DATA_TYPE>(ithr),
+                _helper._block_size,
+                _helper._S, _helper._block_size, _helper._S);
+            if (q_is_bf16) {
+                pack_32Nx16K(_helper._wv_scratch_b.template ptr<DATA_TYPE>(batch_in_reorder, kv_block, hk),
+                    v_ptr,
+                    _helper._output.template ptr<DATA_TYPE>(ithr),
+                    _helper._block_size,
+                    _helper._S,
+                    rnd_up(_helper._S, _helper._block_size),
+                    _helper._S);
+            } else {
+                // need to decompress
+                if (!q_cache_is_same) {
+                    dequant(_helper._wv_scratch_b.template ptr<DATA_TYPE>(batch_in_reorder, kv_block, hk), v_ptr, _helper._block_size, _helper._S);
+                }
+            }
+        });
+
+        parallel_for2d_dynamic(attn_work_count, Hk, [&](size_t w, size_t hk) {
+            const auto& item = _workitems.get_attn_work_item(w);
+            const auto batch_in_seq = item.batch_in_seq;
+            const auto batch_in_token = subsequence_begins.ptr<int32_t>()[batch_in_seq];
+            const auto q_len = static_cast<size_t>(item.q_len);
+            size_t ithr = parallel_get_thread_num();
+
+            if (q_len == 1) {
+                const auto cur_kv_len = static_cast<size_t>(past_lens.ptr<int32_t>()[batch_in_seq]) + 1;
+                float* score_output = nullptr;
+                if (output_score) {
+                    auto score_offset = _helper._score_offsets_aligned.template ptr<int32_t>()[batch_in_seq];
+                    score_output = _helper._score_output.template ptr<float>() + score_offset * _helper._H;
+                }
+
+                _helper.exec_kernel_one_bh(q.slice(0, batch_in_token, batch_in_token), k_cache, v_cache,
+                    output_emb.slice(0, batch_in_token, batch_in_token),
+                    block_indices.ptr<int32_t>() + block_indices_begins.ptr<int32_t>()[batch_in_seq],
+                    ithr, hk, 1ul, cur_kv_len, alibi_slopes,
+                    score_output);
+            } else {
+                const auto batch_in_reorder = item.batch_in_reorder;
+                const auto q_blk = item.q_block_id;
+                const auto q_cnt = std::min(_helper._block_size, q_len - q_blk * _helper._block_size);
+                const auto cur_kv_len = static_cast<size_t>(past_lens.ptr<int32_t>()[batch_in_seq]) + q_blk * _helper._block_size + q_cnt;
+                float* score_output = nullptr;
+                if (output_score) {
+                    // last block
+                    if (q_len - q_blk * _helper._block_size <= _helper._block_size) {
+                        auto score_offset = _helper._score_offsets_aligned.template ptr<int32_t>()[batch_in_seq];
+                        score_output = _helper._score_output.template ptr<float>() + score_offset * _helper._H;
+                    }
+                }
+
+                PlainTensor sub_query;
+                sub_query.resize({q_len, _helper._H, _helper._S}, q.ptr<DATA_TYPE>(batch_in_token));
+                sub_query = sub_query.permute({1, 0, 2});
+                _helper.exec_kernel_multiple(sub_query,
+                    v_cache,
+                    output_emb.slice(0, batch_in_token, batch_in_token + q_len).reshape({q_len, _helper._H * _helper._S}),
+                    _helper._qk_scratch_b.slice(0, batch_in_reorder, batch_in_reorder),
+                    _helper._wv_scratch_b.slice(0, batch_in_reorder, batch_in_reorder),
+                    block_indices.ptr<int32_t>() + block_indices_begins.ptr<int32_t>()[batch_in_seq],
+                    ithr,
+                    q_blk,
+                    hk,
+                    q_len,
+                    cur_kv_len,
+                    alibi_slopes,
+                    score_output);
+            }
+        });
+        if (output_score) {
+            parallel_for2d_dynamic(past_lens.m_dims[0], 1, [&](size_t b, size_t pq) {
+                auto seq_len = static_cast<size_t>(subsequence_begins.ptr<int32_t>()[b + 1] - subsequence_begins.ptr<int32_t>()[b]);
+                auto cur_kv_len = static_cast<size_t>(past_lens.ptr<int32_t>()[b]) + seq_len;
+                auto src_offset = _helper._score_offsets_aligned.template ptr<int32_t>()[b];
+                auto* src = _helper._score_output.template ptr<float>() + src_offset * _helper._H;
+                size_t src_stride = rnd_up(cur_kv_len, 16);
+                auto dst_offset = _helper._score_offsets.template ptr<int32_t>()[b];
+                auto* dst = output_score.ptr<float>() + dst_offset;
+                attn_reduce(dst, src, _helper._H, cur_kv_len, src_stride);
+            });
+        }
+    }
+
+    // Q, K, V is ready, do attention
+    void operator()(PlainTensor& query,
+                    PlainTensor& present_key,
+                    PlainTensor& present_value,
+                    PlainTensor& output_emb,
+                    PlainTensor& output_score,
+                    size_t max_context_len,
+                    const PlainTensor& past_lens,
+                    const PlainTensor& subsequence_begins,
+                    const PlainTensor& block_indices,
+                    const PlainTensor& block_indices_begins,
+                    const PlainTensor& alibi_slopes) {
+        _workitems.reset(query, past_lens, subsequence_begins, _helper._block_size);
+        if (output_score)
+            _helper.init_score_buffers(past_lens, subsequence_begins);
+
+        auto nthr = static_cast<size_t>(parallel_get_max_threads());
+
+        if (past_lens.m_dims[0] >= nthr || _workitems.get_reorder_max_batch_size() > 0) {
+            exec_loop_mixed(query, present_key, present_value, output_emb, output_score, max_context_len, past_lens, subsequence_begins,
+                block_indices, block_indices_begins, alibi_slopes);
+        } else {
+            _helper.exec_loop_bhl(query, present_key, present_value, output_emb, output_score, max_context_len, past_lens, subsequence_begins,
+                block_indices, block_indices_begins, alibi_slopes);
+        }
+    }
+};
+
+#else
+
+template <typename DATA_TYPE, typename KVCACHE_TYPE>
+struct MHAHelper {
+    // initialize once
+    size_t _H;
+    size_t _S;
+    size_t _SV;
+    size_t _Hk;
+    size_t _h_each_group_len;
+    size_t _block_size;
+    size_t _nthr;
+    size_t _sliding_window;
+    float _d_scale;
+
+    PlainTensor _weight;            // [nthr, H, 32, rnd_up(kv_len, block_size)], shared by first and second loop along bh
+    PlainTensor _output;            // [nthr, 32, H, S], shared by first and second loop along bh
+    PlainTensor _qk_scratch_a;      // [nthr, scratch_a_size]
+    PlainTensor _qk_scratch_b;      // [B, rnd_up(kv_len, block_size), Hk, scratch_b_size]
+    PlainTensor _wv_scratch_a;
+    PlainTensor _wv_scratch_b;
+    PlainTensor _alibi_lookup;
+    PlainTensor _score_output;
+    std::vector<size_t> _wsp;
+    size_t _wsp_size_per_thread = 0;
+
+    std::vector<std::shared_ptr<BrgemmKernel>> _qk_gemm;
+    std::vector<std::shared_ptr<BrgemmKernel>> _wv_gemm;
+    // will accumulate C buffer
+    std::vector<std::shared_ptr<BrgemmKernel>> _wv_gemm_acc;
+    // second token
     std::shared_ptr<JitMatMulVecAMX> _gemv;
     ov::element::Type _fastpath_valid_prec = ov::element::undefined;
-=======
-    std::shared_ptr<JitMatMulVecAARCH64> _gemv;
-    bool _fastpath_valid = false;
->>>>>>> 5947789e
     // second token for bhl loop
     PlainTensor _weight_bhl;
     PlainTensor _output_bhl;
@@ -1186,7 +1912,7 @@
             _wv_gemm.resize(_block_size);
             _wv_gemm_acc.resize(_block_size);
             for (size_t i = 0; i < _block_size; i++) {
-                _qk_gemm[i] = std::make_shared<GemmKernel>(i + 1,
+                _qk_gemm[i] = std::make_shared<BrgemmKernel>(i + 1,
                                                              _block_size,
                                                              _S,
                                                              _H * _S,
@@ -1194,13 +1920,8 @@
                                                              _weight.stride(2),
                                                              false,
                                                              in_type);
-<<<<<<< HEAD
                 _wv_gemm[i] = std::make_shared<BrgemmKernel>(i + 1,
                                                              _SV,
-=======
-                _wv_gemm[i] = std::make_shared<GemmKernel>(i + 1,
-                                                             _S,
->>>>>>> 5947789e
                                                              _block_size,
                                                              // if it's bf16, the stride needs double due to reuse float buffer
                                                              (in_type == ov::element::Type_t::f32 ? 1 : 2) * _weight.stride(2),
@@ -1208,13 +1929,8 @@
                                                              _output.stride(1),
                                                              false,
                                                              in_type);
-<<<<<<< HEAD
                 _wv_gemm_acc[i] = std::make_shared<BrgemmKernel>(i + 1,
                                                                  _SV,
-=======
-                _wv_gemm_acc[i] = std::make_shared<GemmKernel>(i + 1,
-                                                                 _S,
->>>>>>> 5947789e
                                                                  _block_size,
                                                                  // if it's bf16, the stride needs double due to reuse float buffer
                                                                  (in_type == ov::element::Type_t::f32 ? 1 : 2) * _weight.stride(2),
@@ -1861,757 +2577,6 @@
     }
 };
 
-#else
-
-template <typename DATA_TYPE, typename KVCACHE_TYPE>
-struct MHAHelper {
-    // initialize once
-    size_t _H;
-    size_t _S;
-    size_t _Hk;
-    size_t _h_each_group_len;
-    size_t _block_size;
-    size_t _nthr;
-    size_t _sliding_window;
-    float _d_scale;
-
-    PlainTensor _weight;            // [nthr, H, 32, rnd_up(kv_len, block_size)], shared by first and second loop along bh
-    PlainTensor _output;            // [nthr, 32, H, S], shared by first and second loop along bh
-    PlainTensor _qk_scratch_a;      // [nthr, scratch_a_size]
-    PlainTensor _qk_scratch_b;      // [B, rnd_up(kv_len, block_size), Hk, scratch_b_size]
-    PlainTensor _wv_scratch_a;
-    PlainTensor _wv_scratch_b;
-    PlainTensor _alibi_lookup;
-    PlainTensor _score_output;
-    std::vector<size_t> _wsp;
-    size_t _wsp_size_per_thread = 0;
-
-    std::vector<std::shared_ptr<BrgemmKernel>> _qk_gemm;
-    std::vector<std::shared_ptr<BrgemmKernel>> _wv_gemm;
-    // will accumulate C buffer
-    std::vector<std::shared_ptr<BrgemmKernel>> _wv_gemm_acc;
-    // second token
-    std::shared_ptr<JitMatMulVecAMX> _gemv;
-    bool _fastpath_valid = false;
-    // second token for bhl loop
-    PlainTensor _weight_bhl;
-    PlainTensor _output_bhl;
-    PlainTensor _score_offsets_aligned;
-    PlainTensor _score_offsets;
-
-<<<<<<< HEAD
-        auto B_token = q.size(0);
-        auto Hk = k_cache.size(1);
-        // The layout for per token per head for u8 kv cache:
-        // |scale(f32)|zeropoint(f32)|quantized feature(u8,idx_1)|quantized feature(u8,idx_2)|...|quantized feature(u8,idx_S)|
-        // The actual size needs to deduct scale and zeropoint.
-        auto S = k_cache.size(3) - (k_cache.m_dt == ov::element::Type_t::u8 ? sizeof(float) * 2 : 0);
-        auto SV = v_cache.size(3) - (k_cache.m_dt == ov::element::Type_t::u8 ? sizeof(float) * 2 : 0);
-        auto block_size = k_cache.size(2);
-        auto H = q.size(1) / S;
-        auto h_each_group_len = 1;
-        if (Hk != H) {
-            h_each_group_len = H / Hk;
-        }
-        auto B_seq = past_lens.size(0);
-
-        q.assert_dims({B_token, H * S});
-        k.assert_dims({B_token, Hk * S});
-        v.assert_dims({B_token, Hk * SV});
-=======
-    MHAHelper() {
-        _weight.resize<float>({size_t{1}, size_t{1}, size_t{1}, size_t{1}});
-    }
-
-    void init(size_t H, size_t S, size_t Hk, size_t h_each_group_len, size_t block_size, size_t sliding_window,
-              float d_scale, size_t kv_len, bool init_alibi_lookup) {
-        // query shape: [B, H, L, S]
-        // present_key shape: [block, H, 32, S]
-        // Q*K': [M1, S] * [M2, S]'
-        //   kernel: Q:[1~block_size, S] * K':[block_size, S]'
-        //   aka: M:1~block_size, N:block_size, K:S
-        // (Q*K')*V: [M1, M2] * [M2, S]
-        //   kernel: (Q*K'):[1~block_size, block_size] * V:[block_size, S]
-        //   aka: M:1~block_size, N:S, K:block_size
-        // Because K and V are from cache, can use M2'=rnd_up(M2, block_size) to simplify logic
-        auto in_type = precision_of<DATA_TYPE>::value;
-        _H = H;
-        _S = S;
-        _Hk = Hk;
-        _h_each_group_len = h_each_group_len;
-        _block_size = block_size;
-        _nthr = static_cast<size_t>(parallel_get_max_threads());
-        _sliding_window = sliding_window;
-        _d_scale = d_scale;
-
-        auto prev_score_stride = _weight.stride(2);
-        auto want_score_stride = rnd_up(kv_len, _block_size);
-        auto new_score_stride = std::max(prev_score_stride, want_score_stride);
-        // resize temporary buffers, weight.size(3) will be aligned to block_size
-        _weight.resize<float>({static_cast<size_t>(_nthr), H, _block_size, new_score_stride});
-        _output.resize<float>({static_cast<size_t>(_nthr), _block_size, H, S});
-
-        // TODO: kernel supports stride
-        if (_qk_gemm.empty() || prev_score_stride < new_score_stride) {
-            _qk_gemm.resize(_block_size);
-            _wv_gemm.resize(_block_size);
-            _wv_gemm_acc.resize(_block_size);
-            for (size_t i = 0; i < _block_size; i++) {
-                _qk_gemm[i] = std::make_shared<BrgemmKernel>(i + 1,
-                                                             _block_size,
-                                                             _S,
-                                                             _H * _S,
-                                                             _block_size,
-                                                             _weight.stride(2),
-                                                             false,
-                                                             in_type);
-                _wv_gemm[i] = std::make_shared<BrgemmKernel>(i + 1,
-                                                             _S,
-                                                             _block_size,
-                                                             // if it's bf16, the stride needs double due to reuse float buffer
-                                                             (in_type == ov::element::Type_t::f32 ? 1 : 2) * _weight.stride(2),
-                                                             _S,
-                                                             _output.stride(1),
-                                                             false,
-                                                             in_type);
-                _wv_gemm_acc[i] = std::make_shared<BrgemmKernel>(i + 1,
-                                                                 _S,
-                                                                 _block_size,
-                                                                 // if it's bf16, the stride needs double due to reuse float buffer
-                                                                 (in_type == ov::element::Type_t::f32 ? 1 : 2) * _weight.stride(2),
-                                                                 _S,
-                                                                 _output.stride(1),
-                                                                 false,
-                                                                 in_type,
-                                                                 true);
-            }
-
-            // wsp is used to compute beta when K is blocked
-            _wsp_size_per_thread = _wv_gemm[0]->get_wsp_size();
-            _wsp.resize(_nthr * _wsp_size_per_thread);
-
-            // allocate scratch a/b, notice get_scratch_a_size/get_scratch_b_size returns in bytes
-            _qk_scratch_a.resize<DATA_TYPE>({_nthr, _qk_gemm[_block_size - 1]->get_scratch_a_size() / sizeof(DATA_TYPE)});
-            _wv_scratch_a.resize<DATA_TYPE>({_nthr, _wv_gemm[_block_size - 1]->get_scratch_a_size() / sizeof(DATA_TYPE)});
-
-            _fastpath_valid = dnnl::impl::cpu::x64::mayiuse(dnnl::impl::cpu::x64::amx_bf16) &&
-                (S % 32 == 0) && (block_size % 16 == 0) && (S <= 32 * 6) && precision_of<KVCACHE_TYPE>::value == ov::element::bf16;
-            // aligned to cache line (64bytes=16*sizeof(float)) to avoid false sharing
-            if (_fastpath_valid && !_gemv)
-                _gemv = std::make_shared<JitMatMulVecAMX>(static_cast<int>(S), static_cast<int>(block_size));
-        }
-
-        if (init_alibi_lookup && (!_alibi_lookup || _alibi_lookup.m_dims[0] < kv_len)) {
-            _alibi_lookup.resize<float>({kv_len * 2});
-            for (size_t i = 0; i < _alibi_lookup.m_dims[0]; i++)
-                _alibi_lookup.ptr<float>()[i] = - static_cast<int>((_alibi_lookup.m_dims[0] - 1 - i));
-        }
-    }
-
-    void init_reorder_buffers(size_t batch, size_t kv_len_in_blocks) {
-        _qk_scratch_b.resize<DATA_TYPE>({batch, kv_len_in_blocks, _Hk, _block_size * _S});
-        _wv_scratch_b.resize<DATA_TYPE>({batch, kv_len_in_blocks, _Hk, _block_size * rnd_up(_S, _block_size)});
-    }
-
-    void init_score_buffers(const PlainTensor& past_lens, const PlainTensor& subsequence_begins) {
-        static constexpr int cache_line_size = dnnl::impl::cpu::platform::get_cache_line_size();
-        auto seq_cout = static_cast<int32_t>(past_lens.m_dims[0]);
-        _score_offsets_aligned.resize<int32_t>({past_lens.m_dims[0]});
-        _score_offsets.resize<int32_t>({past_lens.m_dims[0]});
-        int32_t total_kv_len_aligned = 0;
-        int32_t total_kv_len = 0;
-        for (int32_t i = 0; i < seq_cout; i++) {
-            auto q_len = subsequence_begins.ptr<int32_t>()[i + 1] - subsequence_begins.ptr<int32_t>()[i];
-            auto kv_len = past_lens.ptr<int32_t>()[i] + q_len;
-            _score_offsets_aligned.ptr<int32_t>()[i] = total_kv_len_aligned;
-            _score_offsets.ptr<int32_t>()[i] = total_kv_len;
-            // aligned to cache line to avoid false sharing
-            total_kv_len_aligned += rnd_up(kv_len, cache_line_size / sizeof(float));
-            total_kv_len += kv_len;
-        }
-
-        _score_output.resize<float>({total_kv_len_aligned * _H});
-    }
-
-    // compute one block(such as 32 tokens) of query in M dimension: softmax(q_block*k')*v
-    // all tensors such as query... have no batch dimension because batch dimension is varying
-    //  query: [H, L, S]
-    //  present_value: [block_number, H, 32, S]
-    //  output_emb: [L, H * S]
-    //  qk_scratch_b: [rnd_up(kv_len, block_size), Hk, scratch_b_size]
-    //  wv_scratch_b: [rnd_up(kv_len, block_size), Hk, scratch_b_size]
-    void exec_kernel_multiple(const PlainTensor& query, const PlainTensor& present_value, const PlainTensor& output_emb,
-        const PlainTensor& qk_scratch_b, const PlainTensor& wv_scratch_b, const int32_t* block_table, size_t ithr, size_t q_blk,
-        size_t hk, size_t q_len, size_t cur_kv_len, const PlainTensor& alibi_slopes, float* score_output) {
-        auto q_start = q_blk * _block_size;
-        auto q_end = std::min(q_start + _block_size, q_len);
-        auto q_cnt = q_end - q_start;
-        constexpr bool q_is_bf16 = precision_of<DATA_TYPE>::value == ov::element::bf16;
-        constexpr bool q_cache_is_same = precision_of<DATA_TYPE>::value == precision_of<KVCACHE_TYPE>::value;
-        auto cur_kv_len_blocks = div_up(cur_kv_len, _block_size);
-        for (size_t h = hk * _h_each_group_len; h < (hk + 1) * _h_each_group_len; h++) {
-            auto* q_ptr = query.ptr<DATA_TYPE>(h, q_start, 0);
-            float* c_ptr = _weight.ptr<float>(ithr, h, 0, 0);
-            // for each query block, loop through all key block
-            // for blocks:
-            // 1 0 0 0 ...
-            // 1 1 0 0 ...
-            // 1 1 1 0 ...
-            // just computing the positions of 1 should be enough
-            for (size_t k_blk = 0; k_blk < cur_kv_len_blocks; k_blk++) {
-                auto* k_ptr = qk_scratch_b.ptr<DATA_TYPE>(k_blk, hk);
-                _qk_gemm[q_cnt - 1]->executeGemm(q_cnt < _block_size,
-                                                 q_ptr,
-                                                 k_ptr,
-                                                 c_ptr + k_blk * _block_size,
-                                                 _wsp.data() + ithr * _wsp_size_per_thread,
-                                                 _qk_scratch_a ? _qk_scratch_a.ptr<DATA_TYPE>(ithr, 0) : nullptr);
-            }
-
-            for (size_t m = q_start; m < q_end; m++) {
-                // apply attention mask & sofmax
-                auto ncausal = (cur_kv_len - q_cnt + (m - q_start) + 1);
-                auto score = _weight.ptr<float>(ithr, h, m - q_start);
-                if (_sliding_window) {
-                    size_t start_idx = 0;
-                    auto new_causal = ncausal;
-                    if (ncausal > _sliding_window) {
-                        start_idx = ncausal - static_cast<size_t>(_sliding_window);
-                        new_causal = _sliding_window;
-                    }
-                    attn_softmax_kernel(score + start_idx,
-                                        reinterpret_cast<DATA_TYPE*>(score) + start_idx,
-                                        _d_scale,
-                                        nullptr,
-                                        nullptr,
-                                        nullptr,
-                                        false,
-                                        new_causal,
-                                        rnd_up(cur_kv_len, _block_size) - start_idx,
-                                        precision_of<DATA_TYPE>::value,
-                                        precision_of<DATA_TYPE>::value);
-
-                    memset(score, 0, sizeof(DATA_TYPE) * start_idx);
-                } else {
-                    // alibi may available when _sliding_window is false
-                    float* alibi_lookup = nullptr;
-                    float alibi_slope = 0.f;
-                    if (alibi_slopes) {
-                        alibi_slope = alibi_slopes.ptr<float>()[h];
-                        alibi_lookup = _alibi_lookup.ptr<float>() + _alibi_lookup.m_dims[0] - ncausal;
-                    }
-                    attn_softmax_kernel(score,
-                                        reinterpret_cast<DATA_TYPE*>(score),
-                                        _d_scale,
-                                        alibi_lookup,
-                                        nullptr,
-                                        nullptr,
-                                        false,
-                                        ncausal,
-                                        rnd_up(cur_kv_len, _block_size),
-                                        precision_of<DATA_TYPE>::value,
-                                        precision_of<DATA_TYPE>::value,
-                                        alibi_slope);
-                }
-                if (score_output) {
-                    cvt_copy(score_output + h * rnd_up(cur_kv_len, 16), reinterpret_cast<DATA_TYPE*>(score), cur_kv_len);
-                }
-            }
-
-            // reuse float buffer, need to use float to compute offset
-            auto* w_ptr = reinterpret_cast<DATA_TYPE*>(_weight.ptr<float>(ithr, h, 0, 0));
-            float* fp32_out_ptr = q_is_bf16 ? _output.ptr<float>(ithr, 0, h, 0) : output_emb.ptr<float>(q_start, h * _S);
-
-            // for each weight block, loop through all value block
-            for (size_t v_blk = 0; v_blk < cur_kv_len_blocks; v_blk++) {
-                DATA_TYPE* v_ptr;
-                if (q_is_bf16 || !q_cache_is_same) {
-                    v_ptr = wv_scratch_b.ptr<DATA_TYPE>(v_blk, hk);
-                } else {
-                    v_ptr = present_value.ptr<DATA_TYPE>(block_table[v_blk], hk);
-                }
-                if (v_blk == 0) {
-                    _wv_gemm[q_cnt - 1]->executeGemm(q_cnt < _block_size,
-                                                     w_ptr + v_blk * _block_size,
-                                                     v_ptr,
-                                                     fp32_out_ptr,
-                                                     _wsp.data() + ithr * _wsp_size_per_thread,
-                                                     _wv_scratch_a ? _wv_scratch_a.ptr<DATA_TYPE>(ithr, 0) : nullptr);
-                } else {
-                    _wv_gemm_acc[q_cnt - 1]->executeGemm(q_cnt < _block_size,
-                                                         w_ptr + v_blk * _block_size,
-                                                         v_ptr,
-                                                         fp32_out_ptr,
-                                                         _wsp.data() + ithr * _wsp_size_per_thread,
-                                                         _wv_scratch_a ? _wv_scratch_a.ptr<DATA_TYPE>(ithr, 0) : nullptr);
-                }
-            }
-            if (q_is_bf16) {
-                attn_memcpy2d_kernel(_output.ptr<float>(ithr, 0, h, 0),
-                                     output_emb.ptr<DATA_TYPE>(q_start, h * _S),
-                                     ov::element::f32,
-                                     ov::element::bf16,
-                                     _output.stride(1),
-                                     output_emb.stride(0),
-                                     _S,
-                                     q_cnt);
-            }
-        }
-    }
-
-    // compute one token, loop along batch and head dimensions
-    // all tensors such as query... have no batch dimension because batch dimension is varying
-    //  query: [H, L, S]
-    //  present_*: [block_number, H, 32, S]
-    //  output_emb: [L, H * S]
-    //  weight: [nthr, H, 32, rnd_up(kv_len, block_size)]
-    //  output: [nthr, 32, H, S]
-    void exec_kernel_one_bh(const PlainTensor& query, const PlainTensor& present_key, const PlainTensor& present_value, const PlainTensor& output_emb,
-        const int32_t* block_table, size_t ithr, size_t hk, size_t q_len, size_t cur_kv_len, const PlainTensor& alibi_slopes, float* score_output) {
-        if (_fastpath_valid) {
-            _gemv->tile_config();
-            for (size_t pk = 0, i = 0; pk < cur_kv_len; pk += _block_size, i++) {
-                auto block_number = block_table[i];
-                for (size_t pq = 0; pq < q_len; pq++) {
-                    for (size_t h = hk * _h_each_group_len; h < (hk + 1) * _h_each_group_len; h++) {
-                        (*_gemv)(query.ptr<ov::bfloat16>(h, pq), present_key.ptr<ov::bfloat16>(block_number, hk),
-                            _weight.ptr<float>(ithr, h, pq) + pk);
-                    }
-                }
-            }
-            _gemv->tile_release();
-        } else {
-            for (size_t pk = 0, i = 0; pk < cur_kv_len; pk += _block_size, i++) {
-                auto block_number = block_table[i];
-                for (size_t pq = 0; pq < q_len; pq++) {
-                    for (size_t h = hk * _h_each_group_len; h < (hk + 1) * _h_each_group_len; h++) {
-                        dot_product_block(query.ptr<DATA_TYPE>(h, pq), present_key.ptr<KVCACHE_TYPE>(block_number, hk),
-                            _weight.ptr<float>(ithr, h, pq) + pk, _S, std::min(_block_size, cur_kv_len - pk));
-                    }
-                }
-            }
-        }
-
-        for (size_t pq = 0; pq < q_len; pq++) {
-            for (size_t h = hk * _h_each_group_len; h < (hk + 1) * _h_each_group_len; h++) {
-                // apply attention mask & sofmax
-                float* alibi_lookup = nullptr;
-                float alibi_slope = 0.f;
-                if (alibi_slopes) {
-                    alibi_slope = alibi_slopes.ptr<float>()[h];
-                    alibi_lookup = _alibi_lookup.ptr<float>() + _alibi_lookup.m_dims[0] - cur_kv_len;
-                }
-                attn_softmax_kernel(_weight.ptr<float>(ithr, h, pq),
-                                    _weight.ptr<float>(ithr, h, pq),
-                                    _d_scale,
-                                    alibi_lookup,
-                                    nullptr,
-                                    nullptr,
-                                    false,
-                                    cur_kv_len,
-                                    cur_kv_len,
-                                    ov::element::f32,
-                                    ov::element::f32,
-                                    alibi_slope);
-                if (score_output) {
-                    memcpy(score_output + h * rnd_up(cur_kv_len, 16), _weight.ptr<float>(ithr, h, pq), cur_kv_len * sizeof(float));
-                }
-            }
-        }
-
-        memset(_output.ptr<float>(ithr), 0, q_len * _H * _S * sizeof(float));
-        for (size_t pv = 0, i = 0; pv < cur_kv_len; pv += _block_size, i++) {
-            auto block_number = block_table[i];
-            auto* v = present_value.ptr<KVCACHE_TYPE>(block_number, hk);
-            for (size_t pq = 0; pq < q_len; pq++) {
-                for (size_t h = hk * _h_each_group_len; h < (hk + 1) * _h_each_group_len; h++) {
-                    attn_acc_value_block(_output.ptr<float>(ithr, pq, h),
-                                         _weight.ptr<float>(ithr, h, pq) + pv,
-                                         v,
-                                         _S,
-                                         std::min(_block_size, cur_kv_len - pv));
-                }
-            }
-        }
-        // convert to dst
-        for (size_t pq = 0; pq < q_len; pq++)
-            for (size_t h = hk * _h_each_group_len; h < (hk + 1) * _h_each_group_len; h++)
-                cvt_copy(output_emb.ptr<DATA_TYPE>(pq, h * _S), _output.ptr<float>(ithr, pq, h), _S);
-    }
-
-    // compute one token, loop along batch, head dimensions and kv_len, it's special for very long kv_len with small batch tokens.
-    // It will assume NO mixture execution of first and second token.
-    // all tensors such as query... have batch dimension which is DIFFERENT from above
-    //  query: [B, H, L, S]
-    //  present_*: [block_number, H, 32, S]
-    //  output_emb: [B, L, H * S]
-    // 3 loops along batch, head, kv cache length dimensions
-    void exec_loop_bhl(const PlainTensor& query,
-                       const PlainTensor& present_key,
-                       const PlainTensor& present_value,
-                       const PlainTensor& output_emb,
-                       const PlainTensor& output_score,
-                       size_t max_context_len,
-                       const PlainTensor& past_lens,
-                       const PlainTensor& subsequence_begins,
-                       const PlainTensor& block_indices,
-                       const PlainTensor& block_indices_begins,
-                       const PlainTensor& alibi_slopes) {
-        auto B = past_lens.size(0);
-        auto q_len = query.size(2);
-        auto kv_len_in_blocks = div_up(max_context_len, _block_size);
-
-        // aligned to cache line (64bytes=16*sizeof(float)) to avoid false sharing
-        _weight_bhl.resize<float>({B, _H, q_len, rnd_up(max_context_len, std::max(_block_size, size_t{16}))});
-
-        parallel_for3d_dynamic(B, kv_len_in_blocks, _Hk, [&](size_t b, size_t pk_in_blocks, size_t hk) {
-            auto context_len = static_cast<size_t>(past_lens.ptr<int32_t>()[b]) + 1;
-            // kv_len must be valid
-            auto pk = pk_in_blocks * _block_size;
-            if (pk < context_len) {
-                auto block_number = block_indices.ptr<int32_t>()[block_indices_begins.ptr<int32_t>()[b] + pk_in_blocks];
-                if (_fastpath_valid) {
-                    _gemv->tile_config();
-                    for (size_t pq = 0; pq < q_len; pq++) {
-                        for (size_t h = hk * _h_each_group_len; h < (hk + 1) * _h_each_group_len; h++) {
-                            (*_gemv)(query.ptr<ov::bfloat16>(b, h, pq), present_key.ptr<ov::bfloat16>(block_number, hk),
-                                _weight_bhl.ptr<float>(b, h, pq) + pk);
-                        }
-                    }
-                    _gemv->tile_release();
-                } else {
-                    for (size_t pq = 0; pq < q_len; pq++) {
-                        for (size_t h = hk * _h_each_group_len; h < (hk + 1) * _h_each_group_len; h++) {
-                            dot_product_block(query.ptr<DATA_TYPE>(b, h, pq), present_key.ptr<KVCACHE_TYPE>(block_number, hk),
-                                _weight_bhl.ptr<float>(b, h, pq) + pk, _S, std::min(_block_size, context_len - pk));
-                        }
-                    }
-                }
-            }
-        });
-
-        parallel_for3d_dynamic(B, _H, q_len, [&](size_t b, size_t h, size_t pq) {
-            auto cur_kv_len = static_cast<size_t>(past_lens.ptr<int32_t>()[b]) + 1;
-            auto ncausal = cur_kv_len;
-            // apply attention mask & sofmax
-            float* alibi_lookup = nullptr;
-            float alibi_slope = 0.f;
-            if (alibi_slopes) {
-                alibi_slope = alibi_slopes.ptr<float>()[h];
-                alibi_lookup = _alibi_lookup.ptr<float>() + _alibi_lookup.m_dims[0] - cur_kv_len;
-            }
-            attn_softmax_kernel(_weight_bhl.ptr<float>(b, h, pq),
-                                _weight_bhl.ptr<float>(b, h, pq),
-                                _d_scale,
-                                alibi_lookup,
-                                nullptr,
-                                nullptr,
-                                false,
-                                ncausal,
-                                cur_kv_len,
-                                ov::element::f32,
-                                ov::element::f32,
-                                alibi_slope);
-        });
-
-        if (output_score) {
-            parallel_for2d_dynamic(B, q_len, [&](size_t b, size_t pq) {
-                auto cur_kv_len = static_cast<size_t>(past_lens.ptr<int32_t>()[b]) + 1;
-                auto* src = _weight_bhl.ptr<float>(b, 0, pq);
-                size_t src_stride = _weight_bhl.stride(2);
-                auto* dst = output_score.ptr<float>() + _score_offsets.ptr<int32_t>()[b];
-                attn_reduce(dst, src, _H, cur_kv_len, src_stride);
-            });
-        }
-
-        // attn_w * V
-        _output_bhl.resize<float>({static_cast<size_t>(_nthr), B, q_len, _H, _S});
-        // m_attn_w {B, H, q_len, kv_len}
-        parallel_nt_static(_nthr, [&](const size_t ithr, const size_t nthr) {
-            memset(_output_bhl.ptr<float>(ithr, 0, 0, 0, 0), 0, _output_bhl.stride(0) * sizeof(float));
-        });
-
-        parallel_for3d_dynamic(B, kv_len_in_blocks, _Hk, [&](size_t b, size_t pv_in_blocks, size_t hk) {
-            auto ithr = parallel_get_thread_num();
-            auto context_len = static_cast<size_t>(past_lens.ptr<int32_t>()[b]) + 1;
-            auto pv = pv_in_blocks * _block_size;
-            // kv_len must be valid
-            if (pv < context_len) {
-                auto block_number = block_indices.ptr<int32_t>()[block_indices_begins.ptr<int32_t>()[b] + pv_in_blocks];
-                auto* v = present_value.ptr<KVCACHE_TYPE>(block_number, hk);
-                for (size_t pq = 0; pq < q_len; pq++) {
-                    for (size_t h = hk * _h_each_group_len; h < (hk + 1) * _h_each_group_len; h++) {
-                        attn_acc_value_block(_output_bhl.ptr<float>(ithr, b, pq, h),
-                                             _weight_bhl.ptr<float>(b, h, pq) + pv,
-                                             v,
-                                             _S,
-                                             std::min(_block_size, context_len - pv));
-                    }
-                }
-            }
-        });
-
-        parallel_for3d(B, _H, q_len, [&](size_t b, size_t h, size_t pq) {
-            auto* temp = _output_bhl.ptr<float>(0, b, pq, h);
-            size_t temp_stride = _output_bhl.stride(0);
-            auto* dst = output_emb.ptr<DATA_TYPE>(b, pq, h * _S);
-            attn_reduce(dst, temp, _nthr, _S, temp_stride);
-        });
-    }
-};
-
-template <typename DATA_TYPE, typename KVCACHE_TYPE>
-struct MHA {
-    MHAHelper<DATA_TYPE, KVCACHE_TYPE>& _helper;
-    struct AttnWorkItem {
-        int32_t batch_in_reorder;                   // which batch in reorder buffer will be used
-        int32_t batch_in_seq;                       // batch idx in sequence
-        int32_t q_len;                              // current sequence length, 1 for second token, 2+ for first token
-        int32_t q_block_id;                         // block id in this seq, valid at first token
-    };
-    struct ReorderWorkItem {
-        int32_t batch_in_seq;                       // batch idx in sequence
-        int32_t batch_in_reorder;                   // which batch in reorder buffer will be used
-        int32_t kv_block_id;                        // block id in this kv cache seq
-    };
-    struct WorkItems {
-    private:
-        std::vector<AttnWorkItem> attn_items;
-        std::vector<ReorderWorkItem> reorder_items;
-        int32_t max_kv_len_in_reorder;              // max kv len between first tokens
-        int32_t max_batch_in_reorder;
-        int32_t total_kv_len;
-
-    public:
-        void reset(const PlainTensor& query, const PlainTensor& past_lens, const PlainTensor& subsequence_begins, size_t block_size) {
-            attn_items.clear();
-            reorder_items.clear();
-            max_kv_len_in_reorder = 0;
-            max_batch_in_reorder = 0;
-            total_kv_len = 0;
-
-            auto seq_cout = static_cast<int32_t>(past_lens.m_dims[0]);
-            for (int32_t i = 0; i < seq_cout; i++) {
-                auto q_len = subsequence_begins.ptr<int32_t>()[i + 1] - subsequence_begins.ptr<int32_t>()[i];
-                auto kv_len = past_lens.ptr<int32_t>()[i] + q_len;
-                auto kv_len_in_block = static_cast<int32_t>(div_up(kv_len, block_size));
-                if (q_len == 1) {
-                    attn_items.emplace_back(AttnWorkItem{
-                        0,                          // batch_in_reorder
-                        i,                          // batch_in_seq
-                        1ull,                       // q_len
-                        // kv_len in blocks, used in the sort function
-                        kv_len_in_block - 1
-                    });
-                } else {
-                    auto reorder_sub_work_count = kv_len_in_block;
-                    max_kv_len_in_reorder = std::max(max_kv_len_in_reorder, kv_len);
-                    for (int32_t block_id = 0; block_id < reorder_sub_work_count; block_id++) {
-                        reorder_items.emplace_back(ReorderWorkItem{
-                            i,                       // batch_in_seq
-                            max_batch_in_reorder,    // batch_in_reorder
-                            block_id                 // kv_block_id
-                        });
-                    }
-
-                    // workitems for attention
-                    auto attn_sub_work_count = static_cast<int32_t>(div_up(q_len, block_size));
-                    for (int32_t block_id = 0; block_id < attn_sub_work_count; block_id++) {
-                        attn_items.emplace_back(AttnWorkItem{
-                            max_batch_in_reorder,    // batch_in_reorder
-                            i,                       // batch_in_seq
-                            q_len,                   // q_len
-                            block_id                 // q_block_id
-                        });
-                    }
-                    max_batch_in_reorder++;
-                }
-                total_kv_len += kv_len;
-            }
-            // std::sort(attn_items.begin(), attn_items.end(), [] (const AttnWorkItem& left, const AttnWorkItem& right) {
-            //     // kv block number which will be acessed later
-            //     auto left_kv_blocks = left.q_block_id;
-            //     auto right_kv_blocks = right.q_block_id;
-            //     return left_kv_blocks > right_kv_blocks;
-            // });
-        }
-        const AttnWorkItem& get_attn_work_item(size_t idx) const {
-            return attn_items[idx];
-        }
-        size_t attn_work_size() const {
-            return attn_items.size();
-        }
-        const ReorderWorkItem& get_reorder_work_item(size_t idx) const {
-            return reorder_items[idx];
-        }
-        size_t reorder_work_size() const {
-            return reorder_items.size();
-        }
-        size_t get_reorder_max_batch_size() const {
-            return static_cast<size_t>(max_batch_in_reorder);
-        }
-        size_t get_reorder_max_kv_len() const {
-            return static_cast<size_t>(max_kv_len_in_reorder);
-        }
-        size_t get_total_kv_len() const {
-            return static_cast<size_t>(total_kv_len);
-        }
-    };
-
-    WorkItems _workitems;
-
-    MHA(MHAHelper<DATA_TYPE, KVCACHE_TYPE>& helper) : _helper(helper) {}
-
-    // one loop to handle first and second tokens
-    void exec_loop_mixed(const PlainTensor& q,
-                         const PlainTensor& k_cache,
-                         const PlainTensor& v_cache,
-                         const PlainTensor& output_emb,
-                         const PlainTensor& output_score,
-                         size_t max_context_len,
-                         const PlainTensor& past_lens,
-                         const PlainTensor& subsequence_begins,
-                         const PlainTensor& block_indices,
-                         const PlainTensor& block_indices_begins,
-                         const PlainTensor& alibi_slopes) {
-        auto Hk = v_cache.m_dims[1];
-
-        constexpr bool q_is_bf16 = precision_of<DATA_TYPE>::value == ov::element::bf16;
-        constexpr bool q_cache_is_same = precision_of<DATA_TYPE>::value == precision_of<KVCACHE_TYPE>::value;
-        auto attn_work_count = _workitems.attn_work_size();
-        auto reorder_work_count = _workitems.reorder_work_size();
-
-        // buffer for transpose and repack
-        _helper.init_reorder_buffers(_workitems.get_reorder_max_batch_size(), div_up(_workitems.get_reorder_max_kv_len(), _helper._block_size));
-
-        // packed k, v
-        parallel_for2d_dynamic(reorder_work_count, Hk, [&](size_t w, size_t hk) {
-            const auto& item = _workitems.get_reorder_work_item(w);
-            const auto batch_in_seq = item.batch_in_seq;
-            const auto batch_in_reorder = item.batch_in_reorder;
-            const auto kv_block = item.kv_block_id;
-            auto block_number = block_indices.ptr<int32_t>()[block_indices_begins.ptr<int32_t>()[batch_in_seq] + kv_block];
-            if (block_number < 0)
-                return;
-
-            auto ithr = parallel_get_thread_num();
-            auto* k_ptr = k_cache.ptr<KVCACHE_TYPE>(block_number, hk);
-            auto* v_ptr = v_cache.ptr<KVCACHE_TYPE>(block_number, hk);
-            transpose_16NxK(_helper._qk_scratch_b.template ptr<DATA_TYPE>(batch_in_reorder, kv_block, hk),
-                k_ptr,
-                _helper._output.template ptr<DATA_TYPE>(ithr),
-                _helper._block_size,
-                _helper._S, _helper._block_size, _helper._S);
-            if (q_is_bf16) {
-                pack_32Nx16K(_helper._wv_scratch_b.template ptr<DATA_TYPE>(batch_in_reorder, kv_block, hk),
-                    v_ptr,
-                    _helper._output.template ptr<DATA_TYPE>(ithr),
-                    _helper._block_size,
-                    _helper._S,
-                    rnd_up(_helper._S, _helper._block_size),
-                    _helper._S);
-            } else {
-                // need to decompress
-                if (!q_cache_is_same) {
-                    dequant(_helper._wv_scratch_b.template ptr<DATA_TYPE>(batch_in_reorder, kv_block, hk), v_ptr, _helper._block_size, _helper._S);
-                }
-            }
-        });
-
-        parallel_for2d_dynamic(attn_work_count, Hk, [&](size_t w, size_t hk) {
-            const auto& item = _workitems.get_attn_work_item(w);
-            const auto batch_in_seq = item.batch_in_seq;
-            const auto batch_in_token = subsequence_begins.ptr<int32_t>()[batch_in_seq];
-            const auto q_len = static_cast<size_t>(item.q_len);
-            size_t ithr = parallel_get_thread_num();
-
-            if (q_len == 1) {
-                const auto cur_kv_len = static_cast<size_t>(past_lens.ptr<int32_t>()[batch_in_seq]) + 1;
-                float* score_output = nullptr;
-                if (output_score) {
-                    auto score_offset = _helper._score_offsets_aligned.template ptr<int32_t>()[batch_in_seq];
-                    score_output = _helper._score_output.template ptr<float>() + score_offset * _helper._H;
-                }
-
-                _helper.exec_kernel_one_bh(q.slice(0, batch_in_token, batch_in_token), k_cache, v_cache,
-                    output_emb.slice(0, batch_in_token, batch_in_token),
-                    block_indices.ptr<int32_t>() + block_indices_begins.ptr<int32_t>()[batch_in_seq],
-                    ithr, hk, 1ul, cur_kv_len, alibi_slopes,
-                    score_output);
-            } else {
-                const auto batch_in_reorder = item.batch_in_reorder;
-                const auto q_blk = item.q_block_id;
-                const auto q_cnt = std::min(_helper._block_size, q_len - q_blk * _helper._block_size);
-                const auto cur_kv_len = static_cast<size_t>(past_lens.ptr<int32_t>()[batch_in_seq]) + q_blk * _helper._block_size + q_cnt;
-                float* score_output = nullptr;
-                if (output_score) {
-                    // last block
-                    if (q_len - q_blk * _helper._block_size <= _helper._block_size) {
-                        auto score_offset = _helper._score_offsets_aligned.template ptr<int32_t>()[batch_in_seq];
-                        score_output = _helper._score_output.template ptr<float>() + score_offset * _helper._H;
-                    }
-                }
-
-                PlainTensor sub_query;
-                sub_query.resize({q_len, _helper._H, _helper._S}, q.ptr<DATA_TYPE>(batch_in_token));
-                sub_query = sub_query.permute({1, 0, 2});
-                _helper.exec_kernel_multiple(sub_query,
-                    v_cache,
-                    output_emb.slice(0, batch_in_token, batch_in_token + q_len).reshape({q_len, _helper._H * _helper._S}),
-                    _helper._qk_scratch_b.slice(0, batch_in_reorder, batch_in_reorder),
-                    _helper._wv_scratch_b.slice(0, batch_in_reorder, batch_in_reorder),
-                    block_indices.ptr<int32_t>() + block_indices_begins.ptr<int32_t>()[batch_in_seq],
-                    ithr,
-                    q_blk,
-                    hk,
-                    q_len,
-                    cur_kv_len,
-                    alibi_slopes,
-                    score_output);
-            }
-        });
-        if (output_score) {
-            parallel_for2d_dynamic(past_lens.m_dims[0], 1, [&](size_t b, size_t pq) {
-                auto seq_len = static_cast<size_t>(subsequence_begins.ptr<int32_t>()[b + 1] - subsequence_begins.ptr<int32_t>()[b]);
-                auto cur_kv_len = static_cast<size_t>(past_lens.ptr<int32_t>()[b]) + seq_len;
-                auto src_offset = _helper._score_offsets_aligned.template ptr<int32_t>()[b];
-                auto* src = _helper._score_output.template ptr<float>() + src_offset * _helper._H;
-                size_t src_stride = rnd_up(cur_kv_len, 16);
-                auto dst_offset = _helper._score_offsets.template ptr<int32_t>()[b];
-                auto* dst = output_score.ptr<float>() + dst_offset;
-                attn_reduce(dst, src, _helper._H, cur_kv_len, src_stride);
-            });
-        }
-    }
-
-    // Q, K, V is ready, do attention
-    void operator()(PlainTensor& query,
-                    PlainTensor& present_key,
-                    PlainTensor& present_value,
-                    PlainTensor& output_emb,
-                    PlainTensor& output_score,
-                    size_t max_context_len,
-                    const PlainTensor& past_lens,
-                    const PlainTensor& subsequence_begins,
-                    const PlainTensor& block_indices,
-                    const PlainTensor& block_indices_begins,
-                    const PlainTensor& alibi_slopes) {
-        _workitems.reset(query, past_lens, subsequence_begins, _helper._block_size);
-        if (output_score)
-            _helper.init_score_buffers(past_lens, subsequence_begins);
-
-        auto nthr = static_cast<size_t>(parallel_get_max_threads());
-
-        if (past_lens.m_dims[0] >= nthr || _workitems.get_reorder_max_batch_size() > 0) {
-            exec_loop_mixed(query, present_key, present_value, output_emb, output_score, max_context_len, past_lens, subsequence_begins,
-                block_indices, block_indices_begins, alibi_slopes);
-        } else {
-            _helper.exec_loop_bhl(query, present_key, present_value, output_emb, output_score, max_context_len, past_lens, subsequence_begins,
-                block_indices, block_indices_begins, alibi_slopes);
-        }
-    }
-};
-
 #endif
 template <typename DATA_TYPE, typename KVCACHE_TYPE>
 struct AttentionExecutor : public PagedAttentionExecutor {
@@ -2647,7 +2612,8 @@
         // The layout for per token per head for u8 kv cache:
         // |scale(f32)|zeropoint(f32)|quantized feature(u8,idx_1)|quantized feature(u8,idx_2)|...|quantized feature(u8,idx_S)|
         // The actual size needs to deduct scale and zeropoint.
-        auto S = v_cache.size(3) - (k_cache.m_dt == ov::element::Type_t::u8 ? sizeof(float) * 2 : 0);
+        auto S = k_cache.size(3) - (k_cache.m_dt == ov::element::Type_t::u8 ? sizeof(float) * 2 : 0);
+        auto SV = v_cache.size(3) - (k_cache.m_dt == ov::element::Type_t::u8 ? sizeof(float) * 2 : 0);
         auto block_size = k_cache.size(2);
         auto H = q.size(1) / S;
         auto h_each_group_len = 1;
@@ -2658,8 +2624,7 @@
 
         q.assert_dims({B_token, H * S});
         k.assert_dims({B_token, Hk * S});
-        v.assert_dims({B_token, Hk * S});
->>>>>>> 5947789e
+        v.assert_dims({B_token, Hk * SV});
         q = q.reshape({B_token, H, 1, S});
         k = k.reshape({B_token, Hk, 1, S});
         v = v.reshape({B_token, Hk, 1, SV});
