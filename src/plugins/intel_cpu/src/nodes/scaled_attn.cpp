// Copyright (C) 2018-2024 Intel Corporation
// SPDX-License-Identifier: Apache-2.0
//

#include "scaled_attn.h"

#include "common/arbitrary_order_desc_creator.h"
#include "common/primitive_hashing_utils.hpp"
#include "cpu/x64/cpu_isa_traits.hpp"
#include "cpu/x64/jit_generator.hpp"
#include "dnnl_extension_utils.h"
#include "memory_desc/cpu_memory_desc_utils.h"
#include "memory_desc/dnnl_blocked_memory_desc.h"
#include "onednn/dnnl.h"
#include "openvino/core/parallel.hpp"
#include "openvino/op/scaled_dot_product_attention.hpp"
#include "openvino/util/common_util.hpp"
#include "shape_inference/custom/scaled_attn.hpp"
#include "shape_inference/shape_inference_internal_dyn.hpp"
#include "utils/plain_tensor.hpp"
#include "utils/precision_support.h"

#ifdef OV_CPU_WITH_MLAS
#    include "mlas/sgemm.hpp"
#endif

#include "utils/plain_tensor.hpp"
#include "kernels/scaled_attn/softmax.hpp"
#include "kernels/scaled_attn/mha_single_token.hpp"
#include "kernels/scaled_attn/attn_memcpy.hpp"
#include "kernels/scaled_attn/attn_quant.hpp"
#include "kernels/x64/brgemm_kernel.hpp"
#include "nodes/common/cpu_convert.h"

#include <algorithm>
#include <string>
#include <vector>

using namespace ov::Extensions::Cpu::XARCH;
using namespace dnnl::impl;
using namespace dnnl::impl::cpu::x64;

namespace ov {
namespace intel_cpu {
namespace node {

struct ScaledDotProductAttentionKey {
    ov::element::Type rtPrecision;

    size_t hash() const;
    bool operator==(const ScaledDotProductAttentionKey& rhs) const;
};

size_t ScaledDotProductAttentionKey::hash() const {
    size_t seed = 0;
    seed = hash_combine(seed, rtPrecision.hash());

    return seed;
}

bool ScaledDotProductAttentionKey::operator==(const ScaledDotProductAttentionKey& rhs) const {
    auto retVal = rtPrecision == rhs.rtPrecision;

    return retVal;
}

// default implementation: reference
template <ScaledDotProductAttention::KernelTypes KType, typename T>
struct MHAKernel {
    const GraphContext::CPtr context;
    MHAKernel() = delete;
    explicit MHAKernel(GraphContext::CPtr ctx) : context(ctx) {}

    template <typename D>
    float dot_product(const D* a, const D* b, int len, int stride_b = 1) {
        float result = 0;
        if (stride_b == 1) {
            for (int i = 0; i < len; i++)
                result += static_cast<float>(a[i]) * static_cast<float>(b[i]);
        } else {
            for (int i = 0; i < len; i++)
                result += static_cast<float>(a[i]) * static_cast<float>(b[i * stride_b]);
        }
        return result;
    }

    void softmax(float* a, int len) {
        float max = *std::max_element(a, a + len);
        float sum = 0.0f;
        for (int i = 0; i < len; i++) {
            a[i] = exp(a[i] - max);
            sum += a[i];
        }
        float scale = 1.0f / sum;
        for (int i = 0; i < len; i++) {
            a[i] *= scale;
        }
    }

    template <typename D>
    void accumulate(float* acc, const D* v, int len, float weight = 1.0f) {
        for (int i = 0; i < len; i++) {
            acc[i] += static_cast<float>(v[i]) * weight;
        }
    }

    PlainTensor causal_mask;
    bool select_nfltmax_at_0;  // set attn_score to -FLT_MAX when causal_mask[...] equal to this
    void set_causal_mask(PlainTensor mask, bool _select_nfltmax_at_0) {
        causal_mask = mask;
        select_nfltmax_at_0 = _select_nfltmax_at_0;
    }

    // Q, K, V is ready, do attention
    // query         [B, H, q_len, S]
    // present_key   [B, H, kv_len, S]  stride of last dim maybe > 1
    // present_value [B, H, kv_len, S]
    // attention_mask [B, 1, q_len, kv_len]
    // output_emb    [B, q_len, H*S]
    void operator()(dnnl::stream strm,
                    PlainTensor& query,
                    PlainTensor& present_key,
                    PlainTensor& present_value,
                    const PlainTensor& alibi_mask,
                    const PlainTensor& attention_mask,
                    PlainTensor& output_emb,
                    bool has_out_transpose,
                    bool auto_causal,
                    float d_scale = 0.0f,
                    size_t sliding_window = 0) {
        auto B = query.size(0);
        auto H = query.size(1);
        auto q_len = query.size(2);
        auto head_size = query.size(3);
        auto kv_len = present_key.size(2);
        auto Hk = present_key.size(1);
        size_t h_each_group_len = H / Hk;
        if (d_scale == 0.0f)
            d_scale = 1.0f / sqrt(head_size);

        auto k_stride_s = present_key.stride(3);

        parallel_for2d(B, H, [&](size_t b, size_t h) {
            std::vector<float> attn_score(kv_len);
            std::vector<float> word_vec(head_size, 0.0f);

            for (size_t m = 0; m < q_len; m++) {
                // dot-product to get attention scores
                auto* q = query.ptr<T>(b, h, m, 0);
                // how many key/values can be accessed causally
                auto ncausal = kv_len;
                // no causall mask is set and it's not fused into attention_mask
                if (auto_causal)
                    ncausal = kv_len - q_len + m + 1;
                for (size_t n = 0; n < ncausal; n++) {
                    auto* k = &present_key.at<T>({b, h / h_each_group_len, n, 0}, true);
                    attn_score[n] = dot_product(q, k, head_size, k_stride_s) * d_scale;

                    // apply alibi tensor
                    if (alibi_mask)
                        attn_score[n] += alibi_mask.at<float>({b, h, m, n}, true);

                    // apply attention mask (maybe combined with causal_mask)
                    if (attention_mask)
                        attn_score[n] += attention_mask.at<T>({b, h, m, n}, true);

                    // apply causal_mask
                    if (causal_mask) {
                        bool is_zero = causal_mask.at<uint8_t>({b, h, m, n}, true) == 0;
                        if (select_nfltmax_at_0) {
                            if (is_zero)
                                attn_score[n] = -FLT_MAX;
                        } else {
                            if (!is_zero) {
                                attn_score[n] = -FLT_MAX;
                            }
                        }
                    }
                }

                // softmax
                if (sliding_window) {
                    size_t start_idx = 0;
                    auto new_causal = ncausal;
                    if (ncausal > sliding_window) {
                        start_idx = ncausal - static_cast<size_t>(sliding_window);
                        new_causal = sliding_window;
                    }
                    softmax(&attn_score[start_idx], new_causal);
                    memset(&attn_score[0], 0, sizeof(float) * start_idx);
                } else {
                    softmax(&attn_score[0], ncausal);
                }

                // linearly combine value
                word_vec.assign(head_size, 0.0f);
                for (size_t n = 0; n < ncausal; n++) {
                    auto* v = &present_value.at<T>({b, h / h_each_group_len, n, 0}, true);
                    accumulate(word_vec.data(), v, head_size, attn_score[n]);
                }

                // output [B, L1, H*head_size]
                auto* out = has_out_transpose ? &output_emb.at<T>({b, m, h * head_size}) : &output_emb.at<T>({b, h, m});
                std::copy(word_vec.begin(), word_vec.end(), out);
            }
        });
    }
};

template <typename T>
struct MHAKernel<ScaledDotProductAttention::KT_ONEDNN, T> {
    // q: [B, H, q_len, S]
    // k: [B, H, kv_len, S]
    // v: [B, H, kv_len, S]
    const GraphContext::CPtr context;
    dnnl::memory::desc q_md;
    dnnl::memory::desc k_md;
    dnnl::memory::desc weight_md;
    dnnl::memory::desc v_md;
    dnnl::memory::desc out_md;
    dnnl::memory attn_score;
    dnnl::memory attn_weight;
    PlainTensor fp32_out;
    PlainTensor qk_scratch_a;
    PlainTensor qk_scratch_b;
    PlainTensor wv_scratch_a;
    PlainTensor wv_scratch_b;
    std::vector<size_t> wsp;
    size_t wsp_size_per_thread = 0;
    dnnl::matmul qk_prim;
    dnnl::matmul wv_prim;
    using tag = dnnl::memory::format_tag;
    using dt = dnnl::memory::data_type;
    struct brgemmKey {
        size_t M;
        size_t N;
        size_t K;
        size_t lda;
        size_t ldb;
        size_t ldc;
        bool b_transposed;
        ov::element::Type in_type;
        size_t hash() const {
            using namespace dnnl::impl;
            using namespace dnnl::impl::primitive_hashing;
            size_t seed = 0;
            seed = hash_combine(seed, M);
            seed = hash_combine(seed, N);
            seed = hash_combine(seed, K);
            seed = hash_combine(seed, lda);
            seed = hash_combine(seed, ldb);
            seed = hash_combine(seed, ldc);
            seed = hash_combine(seed, b_transposed);
            seed = hash_combine(seed, in_type.hash());
            return seed;
        }
        bool operator==(const brgemmKey& rhs) const {
            return (rhs.M == M) && (rhs.N == N) && (rhs.K == K) && (rhs.lda == lda) && (rhs.ldb == ldb) &&
                   (rhs.ldc == ldc) && (rhs.b_transposed == b_transposed) && (rhs.in_type == in_type);
        }
    };

    std::shared_ptr<BrgemmKernel> qk_gemm_ptr = nullptr;
    std::shared_ptr<BrgemmKernel> wv_gemm_ptr = nullptr;

    MHAKernel() = delete;
    explicit MHAKernel(GraphContext::CPtr ctx)
        : context(ctx) {}

    dnnl::memory::dims make_dnnl_dims(const std::vector<size_t>& dims) {
        dnnl::memory::dims dnnl_dims(dims.size());
        for (size_t i = 0; i < dims.size(); i++)
            dnnl_dims[i] = static_cast<dnnl::memory::dim>(dims[i]);
        return dnnl_dims;
    }

    void prepare_brgemm_prim(dnnl::stream strm, PlainTensor& query, PlainTensor& present_key, bool has_out_transpose) {
        auto in_type = precision_of<T>::value;
        auto qkv_dt = DnnlExtensionUtils::ElementTypeToDataType(in_type);
        auto B = query.size(0);
        auto H = query.size(1);
        auto q_len = query.size(2);
        auto head_size = query.size(3);
        auto kv_len = present_key.size(2);
        auto Hk = present_key.size(1);
        brgemmKey qk_key = {q_len, kv_len, head_size, query.stride(2), present_key.stride(2), kv_len, true, in_type};

        auto builder = [](const brgemmKey& key) -> std::shared_ptr<BrgemmKernel> {
            return std::make_shared<BrgemmKernel>(key.M,
                                                  key.N,
                                                  key.K,
                                                  key.lda,
                                                  key.ldb,
                                                  key.ldc,
                                                  key.b_transposed,
                                                  key.in_type);
        };

        auto cache = this->context->getParamsCache();
        auto qk_result = cache->getOrCreate(qk_key, builder);
        if (!qk_result.first) {
            OPENVINO_THROW("ScaledDotProductAttention 1st token qk gemm creation fails");
        }

        qk_gemm_ptr = qk_result.first;
        dnnl::memory::desc attn_md(make_dnnl_dims({B, H, q_len, kv_len}), dt::f32, tag::abcd);
        weight_md = dnnl::memory::desc(make_dnnl_dims({B, H, q_len, kv_len}), qkv_dt, tag::abcd);
        if (has_out_transpose)
            out_md = dnnl::memory::desc(make_dnnl_dims({B, q_len, H, head_size}), qkv_dt, tag::abcd);
        else
            out_md = dnnl::memory::desc(make_dnnl_dims({B, H, q_len, head_size}), qkv_dt, tag::abcd);

        size_t ldc_index = 2;
        if (has_out_transpose) {
            ldc_index = 1;
        }
        brgemmKey wv_key = {q_len,
                            head_size,
                            kv_len,
                            kv_len,
                            present_key.stride(2),
                            static_cast<size_t>(out_md.get_strides()[ldc_index]),
                            false,
                            in_type};

        auto wv_result = cache->getOrCreate(wv_key, builder);
        if (!wv_result.first) {
            OPENVINO_THROW("ScaledDotProductAttention 1st token wv gemm creation fails");
        }

        wv_gemm_ptr = wv_result.first;

        size_t nthr = static_cast<size_t>(parallel_get_max_threads());

        // wsp is used to compute beta when K is blocked
        wsp_size_per_thread = wv_gemm_ptr->get_wsp_size();
        wsp.resize(nthr * wsp_size_per_thread);

        // allocate scratch a/b, notice get_scratch_a_size/get_scratch_b_size returns in bytes
        size_t data_size = sizeof(T);
        qk_scratch_a.resize<T>({nthr, qk_gemm_ptr->get_scratch_a_size() / data_size});
        wv_scratch_a.resize<T>({nthr, wv_gemm_ptr->get_scratch_a_size() / data_size});

        qk_scratch_b.resize<T>({B, Hk, qk_gemm_ptr->get_scratch_b_size() / data_size});
        wv_scratch_b.resize<T>({B, Hk, wv_gemm_ptr->get_scratch_b_size() / data_size});
        if (!attn_score || attn_md.get_size() > attn_score.get_desc().get_size()) {
            attn_score = dnnl::memory(attn_md, strm.get_engine());
            attn_weight = dnnl::memory(weight_md, strm.get_engine());
        }
        if (has_out_transpose) {
            fp32_out.resize<float>({B, q_len, H, head_size});
        } else {
            fp32_out.resize<float>({B, H, q_len, head_size});
        }
        return;
    }

    void execute_brgemm(PlainTensor& query,
                        PlainTensor& present_key,
                        PlainTensor& present_value,
                        const PlainTensor& alibi_mask,
                        const PlainTensor& attention_mask,
                        PlainTensor& output_emb,
                        bool has_out_transpose,
                        bool auto_causal,
                        float d_scale = 0.0f,
                        size_t sliding_window = 0) {
        const auto B = query.size(0);
        const auto H = query.size(1);
        const auto q_len = query.size(2);
        const auto head_size = query.size(3);
        const auto Hk = present_key.size(1);
        const auto kv_len = present_key.size(2);
        size_t h_each_group_len = H / Hk;
        PlainTensor score, weight;
        score.resize({B, H, q_len, kv_len}, static_cast<float*>(attn_score.get_data_handle()));
        weight.resize({B, H, q_len, kv_len}, static_cast<T*>(attn_weight.get_data_handle()));
        const size_t m_block_size = qk_gemm_ptr->get_mblk_size();
        auto m_blocks = (q_len + m_block_size - 1) / m_block_size;
        bool is_xf16 = precision_of<T>::value == ov::element::bf16 || precision_of<T>::value == ov::element::f16;
        // packed k, v
        parallel_for2d(B, Hk, [&](size_t b, size_t h) {
            T* k_ptr = &present_key.at<T>({b, h, 0, 0});
            T* v_ptr = &present_value.at<T>({b, h, 0, 0});
            qk_gemm_ptr->copy_buffer_b(k_ptr, &qk_scratch_b.at<T>({b, h, 0}));
            if (is_xf16)
                wv_gemm_ptr->copy_buffer_b(v_ptr, &wv_scratch_b.at<T>({b, h, 0}));
        });

        // attention
        parallel_for3d(B, H, m_blocks, [&](size_t b, size_t h, size_t m_blk) {
            auto m_start = m_blk * m_block_size;
            auto m_end = std::min(m_start + m_block_size, q_len);
            auto m_cnt = m_end - m_start;
            size_t tid = parallel_get_thread_num();
            T* q_ptr = &query.at<T>({b, h, m_start, 0});
            float* c_ptr = &score.at<float>({b, h, m_start, 0});
            T* k_ptr = &qk_scratch_b.at<T>({b, h / h_each_group_len, 0});
            qk_gemm_ptr->executeGemm(m_cnt < m_block_size,
                                     q_ptr,
                                     k_ptr,
                                     c_ptr,
                                     wsp.data() + tid * wsp_size_per_thread,
                                     qk_scratch_a ? &qk_scratch_a.at<T>({tid, 0}) : nullptr);
            float* alibi_ptr = nullptr;
            auto alibi_stride = 0;
            if (alibi_mask) {
                alibi_ptr = &alibi_mask.at<float>({b, h, 0, 0}, true);
                if (alibi_mask.size(2) > 1)
                    alibi_stride = alibi_mask.stride(2);
            }

            uint8_t* attn_mask_ptr = nullptr;
            auto attn_mask_stride = 0;
            if (attention_mask) {
                attn_mask_ptr = reinterpret_cast<uint8_t*>(&attention_mask.at<T>({b, h, 0, 0}, true));
                if (attention_mask.size(2) > 1)
                    attn_mask_stride = attention_mask.stride(2) * sizeof(T);
            }
            uint8_t* cmask_ptr = nullptr;
            auto cmask_stride = 0;
            if (causal_mask) {
                cmask_ptr = &causal_mask.at<uint8_t>({b, h, 0, 0}, true);
                if (causal_mask.size(2) > 1)
                    cmask_stride = causal_mask.stride(2);
            }
            for (size_t m = m_start; m < m_end; m++) {
                // apply attention mask & sofmax
                auto ncausal = auto_causal ? (kv_len - q_len + m + 1) : kv_len;
                if (sliding_window) {
                    size_t start_idx = 0;
                    auto new_causal = ncausal;
                    if (ncausal > sliding_window) {
                        start_idx = ncausal - static_cast<size_t>(sliding_window);
                        new_causal = sliding_window;
                    }
                    attn_softmax(&score.at<float>({b, h, m, start_idx}),
                                &weight.at<T>({b, h, m, start_idx}),
                                d_scale,
                                alibi_ptr + m * alibi_stride,
                                attn_mask_ptr + m * attn_mask_stride,
                                cmask_ptr + m * cmask_stride,
                                select_nfltmax_at_0,
                                new_causal,
                                kv_len - start_idx,
                                precision_of<T>::value,
                                precision_of<T>::value);

                    memset(&weight.at<T>({b, h, m, 0}), 0, sizeof(T) * start_idx);
                } else {
                    attn_softmax(&score.at<float>({b, h, m, 0}),
                                &weight.at<T>({b, h, m, 0}),
                                d_scale,
                                alibi_ptr + m * alibi_stride,
                                attn_mask_ptr + m * attn_mask_stride,
                                cmask_ptr + m * cmask_stride,
                                select_nfltmax_at_0,
                                ncausal,
                                kv_len,
                                precision_of<T>::value,
                                precision_of<T>::value);
                }
            }
            T* w_ptr = &weight.at<T>({b, h, m_start, 0});
<<<<<<< HEAD
            PlainTensor& sdpa_out = is_xf16 ? fp32_out : output_emb;
            float* fp32_out_ptr =
                has_out_transpose ? &sdpa_out.at<float>({b, m_start, h, 0}) : &sdpa_out.at<float>({b, h, m_start, 0});
            T* v_ptr = is_xf16 ? &wv_scratch_b.at<T>({b, h / h_each_group_len, 0})
=======
            float* fp32_out_ptr;
            if (is_bf16) {
                fp32_out_ptr = has_out_transpose ? &fp32_out.at<float>({b, m_start, h, 0}) : &fp32_out.at<float>({b, h, m_start, 0});
            } else {
                fp32_out_ptr = has_out_transpose ? &output_emb.at<float>({b, m_start, h * head_size}) : &output_emb.at<float>({b, h, m_start, 0});
            }
            T* v_ptr = is_bf16 ? &wv_scratch_b.at<T>({b, h / h_each_group_len, 0})
>>>>>>> 647ef4e7
                               : &present_value.at<T>({b, h / h_each_group_len, 0, 0});
            wv_gemm_ptr->executeGemm(m_cnt < m_block_size,
                                     w_ptr,
                                     v_ptr,
                                     fp32_out_ptr,
                                     wsp.data() + tid * wsp_size_per_thread,
                                     wv_scratch_a ? &wv_scratch_a.at<T>({tid, 0}) : nullptr);
<<<<<<< HEAD
            if (is_xf16) {
                cpu_convert(&fp32_out.at<float>({b, h, m_start, 0}),
                            &output_emb.at<T>({b, h, m_start, 0}),
                            ov::element::f32,
                            precision_of<T>::value,
                            m_cnt * head_size);
=======
            if (is_bf16) {
                if (has_out_transpose) {
                    for (size_t m = m_start; m < m_end; m++) {
                        cpu_convert(&fp32_out.at<float>({b, m, h, 0}),
                                    &output_emb.at<T>({b, m, h * head_size}),
                                    ov::element::f32,
                                    ov::element::bf16,
                                    head_size);
                    }
                } else {
                    cpu_convert(&fp32_out.at<float>({b, h, m_start, 0}),
                                &output_emb.at<T>({b, h, m_start, 0}),
                                ov::element::f32,
                                ov::element::bf16,
                                m_cnt * head_size);
                }
>>>>>>> 647ef4e7
            }
        });
    }

    PlainTensor causal_mask;
    bool select_nfltmax_at_0 = false;  // set attn_score to -FLT_MAX when causal_mask[...] equal to this
    void set_causal_mask(PlainTensor mask, bool _select_nfltmax_at_0) {
        causal_mask = mask;
        select_nfltmax_at_0 = _select_nfltmax_at_0;
    }

    // Q, K, V is ready, do attention
    // query         [B, H, q_len, S]
    // present_key   [B, H, kv_len, S]  stride of last dim maybe > 1
    // present_value [B, H, kv_len, S]
    // attention_mask [B, 1, q_len, kv_len]
    // alibi          [B, H, q_len, kv_len]
    // output_emb    [B, L1, H*S]
    void operator()(dnnl::stream strm,
                    PlainTensor& query,
                    PlainTensor& present_key,
                    PlainTensor& present_value,
                    const PlainTensor& alibi_mask,
                    const PlainTensor& attention_mask,
                    PlainTensor& output_emb,
                    bool has_out_transpose,
                    bool auto_causal,
                    float d_scale = 0.0f,
                    size_t sliding_window = 0) {
        auto head_size = query.size(3);
        if (d_scale == 0.0f)
            d_scale = 1.0f / sqrt(head_size);

        prepare_brgemm_prim(strm, query, present_key, has_out_transpose);
        execute_brgemm(query,
                       present_key,
                       present_value,
                       alibi_mask,
                       attention_mask,
                       output_emb,
                       has_out_transpose,
                       auto_causal,
                       d_scale,
                       sliding_window);
    }
};

#ifdef OV_CPU_WITH_MLAS
template <>
struct MHAKernel<ScaledDotProductAttention::KT_MLAS, float> {
    const GraphContext::CPtr context;
    size_t m_block_size;
    // buffer to hold qk temp
    std::vector<PlainTensor> qk_buffers;

    MHAKernel() = delete;
    explicit MHAKernel(GraphContext::CPtr ctx): context(ctx) {
        m_block_size = 4;
        select_nfltmax_at_0 = false;
        qk_buffers.resize(parallel_get_max_threads());
    }

    PlainTensor causal_mask;
    bool select_nfltmax_at_0;  // set attn_score to -FLT_MAX when causal_mask[...] equal to this
    void set_causal_mask(PlainTensor mask, bool _select_nfltmax_at_0) {
        causal_mask = mask;
        select_nfltmax_at_0 = _select_nfltmax_at_0;
    }

    // Q, K, V is ready, do attention
    // query         [B, H, q_len, S]
    // present_key   [B, H, kv_len, S]  stride of last dim maybe > 1
    // present_value [B, H, kv_len, S]
    // attention_mask [B, 1, q_len, kv_len]
    // alibi
    // output_emb    [B, L1, H*S]
    void operator()(dnnl::stream strm,
                    PlainTensor& query,
                    PlainTensor& present_key,
                    PlainTensor& present_value,
                    const PlainTensor& alibi_mask,
                    const PlainTensor& attention_mask,
                    PlainTensor& output_emb,
                    bool has_out_transpose,
                    bool auto_causal,
                    float d_scale = 0.0f,
                    size_t sliding_window = 0) {
        auto B = query.size(0);
        auto H = query.size(1);
        auto q_len = query.size(2);
        auto head_size = query.size(3);
        auto kv_len = present_key.size(2);
        auto h_group_num = present_key.size(1);
        size_t h_each_group_len = H / h_group_num;

        if (d_scale == 0.0f)
            d_scale = 1.0f / sqrt(head_size);
        auto k_stride_s = present_key.stride(3);

        auto m_blocks = (q_len + m_block_size - 1) / m_block_size;

        parallel_for3d(B, H, m_blocks, [&](size_t b, size_t h, size_t m_blk) {
            auto thread_id = parallel_get_thread_num();
            if (thread_id < 0)
                OPENVINO_THROW("The calling thread isn't initialized!");
            auto& qk_buf = qk_buffers[thread_id];

            auto m_start = m_blk * m_block_size;
            auto m_end = std::min(m_start + m_block_size, q_len);
            auto m_cnt = m_end - m_start;

            auto kv_len_cache_align = (((kv_len * sizeof(float)) + 63) / 64 * 64) / sizeof(float);
            qk_buf.resize<float>({m_block_size, kv_len_cache_align});
            const float* q_ptr = &query.at<float>({b, h, m_start, 0});
            const float* k_ptr = &present_key.at<float>({b, h / h_each_group_len, 0, 0});
            const float* v_ptr = &present_value.at<float>({b, h / h_each_group_len, 0, 0});

            float* alibi_ptr = nullptr;
            auto alibi_stride = 0;
            if (alibi_mask) {
                alibi_ptr = &alibi_mask.at<float>({b, h, 0, 0}, true);
                if (alibi_mask.size(2) > 1)
                    alibi_stride = alibi_mask.stride(2);
            }
            uint8_t* attn_mask_ptr = nullptr;
            auto attn_mask_stride = 0;
            if (attention_mask) {
                attn_mask_ptr = reinterpret_cast<uint8_t*>(&attention_mask.at<float>({b, h, 0, 0}, true));
                if (attention_mask.size(2) > 1)
                    attn_mask_stride = attention_mask.stride(2) * sizeof(float);
            }
            uint8_t* cmask_ptr = nullptr;
            auto cmask_stride = 0;
            if (causal_mask) {
                cmask_ptr = &causal_mask.at<uint8_t>({b, h, 0, 0}, true);
                if (causal_mask.size(2) > 1)
                    cmask_stride = causal_mask.stride(2);
            }

            float* qk = &(qk_buf.at<float>({0, 0}));
            auto qk_m_stride = qk_buf.stride(0);

            if (k_stride_s == 1)
                mlas_sgemm("N",
                           "T",
                           m_cnt,
                           kv_len,
                           head_size,
                           1.0f,
                           q_ptr,
                           query.stride(2),
                           k_ptr,
                           present_key.stride(2),
                           0.f,
                           qk,
                           qk_m_stride,
                           1);
            else
                mlas_sgemm("N",
                           "N",
                           m_cnt,
                           kv_len,
                           head_size,
                           1.0f,
                           q_ptr,
                           query.stride(2),
                           k_ptr,
                           present_key.stride(3),
                           0.f,
                           qk,
                           qk_m_stride,
                           1);

            for (size_t m = m_start; m < m_end; m++) {
                // apply attention mask & sofmax
                auto ncausal = auto_causal ? (kv_len - q_len + m + 1) : kv_len;
                if (sliding_window) {
                    size_t start_idx = 0;
                    auto new_causal = ncausal;
                    if (ncausal > sliding_window) {
                        start_idx = ncausal - static_cast<size_t>(sliding_window);
                        new_causal = sliding_window;
                    }
                    attn_softmax(qk + (m - m_start) * qk_m_stride + start_idx,
                                qk + (m - m_start) * qk_m_stride + start_idx,
                                d_scale,
                                alibi_ptr + m * alibi_stride,
                                attn_mask_ptr + m * attn_mask_stride,
                                cmask_ptr + m * cmask_stride,
                                select_nfltmax_at_0,
                                new_causal,
                                kv_len - start_idx,
                                ov::element::f32,
                                ov::element::f32);

                    memset(qk + (m - m_start) * qk_m_stride, 0, sizeof(float) * start_idx);
                } else {
                    attn_softmax(qk + (m - m_start) * qk_m_stride,
                                qk + (m - m_start) * qk_m_stride,
                                d_scale,
                                alibi_ptr + m * alibi_stride,
                                attn_mask_ptr + m * attn_mask_stride,
                                cmask_ptr + m * cmask_stride,
                                select_nfltmax_at_0,
                                ncausal,
                                kv_len,
                                ov::element::f32,
                                ov::element::f32);
                }
            }
            mlas_sgemm("N",
                       "N",
                       m_cnt,
                       head_size,
                       kv_len,
                       1.0f,
                       qk,
                       qk_m_stride,
                       v_ptr,
                       present_value.stride(2),
                       0.f,
                       has_out_transpose ? &output_emb.at<float>({b, m_start, h * head_size}) : &output_emb.at<float>({b, h, m_start}),
                       has_out_transpose ? output_emb.stride(1) : output_emb.stride(2),
                       1);
        });
    }
};
#endif

// 2nd token case : only 1 token in query
struct MHASingleToken {
    PlainTensor m_attn_w;
    PlainTensor m_temp;
    PlainTensor m_head_sum;

    MHASingleToken() {}

    // Q, K, V is ready, do attention
    // query         [B, H, q_len, S]
    // present_key   [B, H, kv_len, S]  stride of last dim maybe > 1
    // present_value [B, H, kv_len, S]
    // alibi
    // attention_mask [B, 1, q_len, kv_len]
    // output_emb    [B, L1, H, S]
    void operator()(PlainTensor& query,
                    PlainTensor& present_key,
                    PlainTensor& present_value,
                    const PlainTensor& alibi_mask,
                    const PlainTensor& attention_mask,
                    PlainTensor& output_emb,
                    const PlainTensor& beams,
                    const PlainTensor& context_lens,
                    bool has_out_transpose,
                    bool auto_causal,
                    float d_scale,
                    const PlainTensor& k_scale_zp,
                    const PlainTensor& v_scale_zp) {
        mha_single_token(query, present_key, present_value, alibi_mask, attention_mask, beams, context_lens, output_emb,
            m_attn_w, m_temp, has_out_transpose, auto_causal, d_scale, k_scale_zp, v_scale_zp, m_head_sum);
    }
};

template <ScaledDotProductAttention::KernelTypes KType, typename T>
struct ScaledDotProductAttention::AttentionExecutor : public ScaledDotProductAttention::Executor {
    GraphContext::CPtr context;
    PlainTensor attn_buf;          // f32[[B|1],[H|1], L1|1, L0+L1]

    MHAKernel<KType, T> kernel;
    MHASingleToken kernel_single_token;

    AttentionExecutor(GraphContext::CPtr ctx) : context(ctx), kernel(context) {}

    void prepare_attn_mask(MemoryPtr attn_input) {
        attn_buf.resize<float>(attn_input->getStaticDims());
        auto p = attn_input->getDataAs<uint8_t>();
        for (size_t i = 0; i < attn_input->getSize(); i++)
            attn_buf.ptr<float>()[i] = p[i] ? 0.0f : -FLT_MAX;
    }

    void execute(dnnl::stream strm, const Config& config, const std::vector<MemoryPtr>& inputs, const MemoryPtr output,
                 const MemoryPtr presentk_input, const MemoryPtr presentv_input, const MemoryPtr beam_input,
                 const PlainTensor& k_scale_zp, const PlainTensor& v_scale_zp) override {
        bool has_out_transpose = config.config.output_BLHxS;
        bool fuse_causal_attn = config.config.fuse_causal_attn;
        bool is_causal = config.config.is_causal;
        bool fuse_concat = config.config.fuse_concat;
        bool is_pagedattn = config.is_pageattn;
        auto input_num = inputs.size();
        bool is_prompt = false;
        PlainTensor present_key, present_value;
        PlainTensor q_input;           // f32[B, H, L1, S]
        PlainTensor k_input;           // f32[B, H|1, L1, S] / [B, H|1, L0+L1, S]
        PlainTensor v_input;           // f32[B, H|1, L1, S] / [B, H|1, L0+L1, S]
        PlainTensor beam_table;        // i32[B, max_kvLen]
        PlainTensor context_lens;
        PlainTensor attn_mask;
        PlainTensor output_emb(output);
        float scale_input = 0.0f;
        size_t B, L1, L0, S;
        size_t sliding_window = 0;

        q_input.reset(inputs[0]);
        k_input.reset(inputs[1]);
        v_input.reset(inputs[2]);
        present_key.reset(presentk_input);
        present_value.reset(presentv_input);
        if (is_pagedattn) {
            is_prompt = *inputs[ID_IS_PROMPT]->getDataAs<uint8_t>() == 1;
            //auto max_context_len = static_cast<size_t>(*inputs[ID_MAX_CONTEXT_LEN]->getDataAs<int32_t>());
            context_lens.reset(inputs[ID_CONTEXT_LENS]);
            beam_table.reset(inputs[ID_BLOCK_TABLES]);
            scale_input = *inputs[ID_SCALE]->getDataAs<float>();
            // TODO: alibi and sliding window
            // no attn mask, auto-generated casual mask
            is_causal = true;
            has_out_transpose = true;

            // q: [B, L1, H*S], kv: [B, L1, Hk*S]
            // k_cache: [NUM_BLOCKS, Hk, S / 4, BLOCK_SIZE, 4]
            // v_cache: [NUM_BLOCKS, Hk, S, BLOCK_SIZE]
            // context_lens: [B]
            // block_tables: [B, max_block_per_request]
            B = k_input.size(0);
            L1 = k_input.size(1);
            auto Hk = present_key.size(1);
            S = present_value.size(2);
            auto H = q_input.size(2) / S;
            // L0 in each batch may be different
            L0 = 0;

            q_input.assert_dims({B, L1, H * S});
            if (!is_prompt) {
                context_lens.assert_dims({B});
                beam_table.assert_dims({B, 0}, true);
            } else {
                sliding_window = static_cast<size_t>(*inputs[ID_SLIDING_WINDOW]->getDataAs<int32_t>());
            }
            output_emb.assert_dims({B, L1, H * S});
            q_input = q_input.reshape({B, L1, H, S}).permute({0, 2, 1, 3});
            k_input = k_input.reshape({B, L1, Hk, S}).permute({0, 2, 1, 3});
            v_input = v_input.reshape({B, L1, Hk, S}).permute({0, 2, 1, 3});
            present_key = present_key.reshape({present_key.size(0), Hk, S});
            present_value = present_value.reshape({present_value.size(0), Hk, S});
        } else {
            if (beam_input)
                beam_table.reset(beam_input);
            if (input_num > 3) {
                // attn_mask
                if (inputs[3]->getDesc().getPrecision() == ov::element::u8) {
                    // bool->f32
                    prepare_attn_mask(inputs[3]);
                    attn_mask = attn_buf;
                } else {
                    attn_mask.reset(inputs[3]);
                }
                // if has scale, attn_mask must be present
                if (input_num > 4) {
                    scale_input = *inputs[4]->getDataAs<float>();
                }
            }

            // q: [B, H, L1, S]
            const auto & permute_axes = config.config.permute_axes;
            if (!permute_axes.empty()) {
                q_input = q_input.permute(permute_axes);
                k_input = k_input.permute(permute_axes);
                v_input = v_input.permute(permute_axes);
                present_key = present_key.permute(permute_axes);
                present_value = present_value.permute(permute_axes);
            }
            B = q_input.size(0);
            L1 = q_input.size(2);
            S = q_input.size(3);
            L0 = present_key.size(2) - L1;
            auto Hk = k_input.size(1);

            if (fuse_concat) {
                k_input.assert_dims({B, Hk, L1, S});
                v_input.assert_dims({B, Hk, L1, S});
            } else {
                k_input.assert_dims({B, Hk, L0 + L1, S});
                v_input.assert_dims({B, Hk, L0 + L1, S});
            }
            present_key.assert_dims({B, Hk, L0 + L1, S});
            present_value.assert_dims({B, Hk, L0 + L1, S});
            if (beam_table)
                beam_table.assert_dims({B, L0 + L1});
        }

        bool auto_causal;
        bool use_attn_mask;
        if (fuse_causal_attn) {
            assert(attn_mask);
            attn_mask.assert_dims({B, 1, L1, L0 + L1});
            auto_causal = true;
            use_attn_mask = true;
        } else {
            if (is_causal) {
                auto_causal = true;
                use_attn_mask = false;
            } else {
                // no attn_mask but has scale, there is a 1-d fake attn_mask
                if (input_num > 3 && attn_mask.m_rank > 1) {
                    assert(attn_mask);
                    // spec requires at least 3, but torch sl test does use rank 2
                    if (attn_mask.m_rank == 2)
                        attn_mask = attn_mask.reshape({1, 1, attn_mask.m_dims[0], attn_mask.m_dims[1]});
                    else if (attn_mask.m_rank == 3)
                        attn_mask = attn_mask.reshape({1, attn_mask.m_dims[0], attn_mask.m_dims[1], attn_mask.m_dims[2]});
                    auto_causal = false;
                    use_attn_mask = true;
                } else {
                    auto_causal = false;
                    use_attn_mask = false;
                }
            }
        }

        // second token, or first token with pastkv fusing
        bool use_one_token;
        if (is_pagedattn)
            use_one_token = !is_prompt;
        else
            use_one_token = L1 == 1 || (fuse_concat && L0 > 0);
        if (!use_one_token) {
            // multi-token version
            kernel(strm, q_input, k_input, v_input, {}, use_attn_mask ? attn_mask : PlainTensor(),
                   output_emb, has_out_transpose, auto_causal, scale_input, sliding_window);
        } else {
            // 1-token version
            // for second token, using a special AVX2/AVX512 float path:
            //  1, in matrix mutiply, using AMX is not efficency because the M dimension of A will alway be 1
            //  2, using float will save the repack cost which typically is required for bf16/int8 opt
            //  3, using dot product can leverage the SIMD while easily adapt to indirect kv cache
            kernel_single_token(q_input, present_key, present_value, {}, use_attn_mask ? attn_mask : PlainTensor(),
                output_emb, beam_table, context_lens, has_out_transpose, auto_causal, scale_input, k_scale_zp, v_scale_zp);
        }
    }
};

ScaledDotProductAttention::ScaledDotProductAttention(const std::shared_ptr<ov::Node>& op, const GraphContext::CPtr context)
    : Node(op, context, SDPAShapeInferFactory(op)) {
    std::string errorMessage;
    if (!isSupportedOperation(op, errorMessage)) {
        OPENVINO_THROW("CPU: " + errorMessage);
    }

    if (op->get_type_name() == std::string("PagedAttentionExtension")) {
        m_is_pageattn = true;
        m_config.is_pageattn = true;
    } else {
        m_is_pageattn = false;
        const auto node = std::dynamic_pointer_cast<const ov::op::v13::ScaledDotProductAttention>(op);
        if (node) {
            m_config.config.is_causal = node->get_causal();
        } else {
            const auto node = std::dynamic_pointer_cast<const ScaledDotProductAttentionWithKVCache>(op);
            m_config.config = node->get_config();
        }
    }
}

void ScaledDotProductAttention::initSupportedPrimitiveDescriptors() {
    if (!supportedPrimitiveDescriptors.empty())
        return;
    auto rtPrecision = getRuntimePrecision();
    auto orginSDPInputNumber = getOriginalInputsNumber() - (m_config.config.fuse_concat ? 3 : 0);

    NodeConfig config;
    auto& creatorsMap = BlockedDescCreator::getCommonCreators();
    config.inConfs.resize(getOriginalInputsNumber());
    config.outConfs.resize(getOriginalOutputsNumber());
    config.inConfs[0].setMemDesc(creatorsMap.at(LayoutType::ncsp)->createSharedDesc(
        rtPrecision, getInputShapeAtPort(0)));
    config.inConfs[1].setMemDesc(creatorsMap.at(LayoutType::ncsp)->createSharedDesc(
        rtPrecision, getInputShapeAtPort(1)));
    config.inConfs[2].setMemDesc(creatorsMap.at(LayoutType::ncsp)->createSharedDesc(
        rtPrecision, getInputShapeAtPort(2)));
    if (m_is_pageattn) {
        OPENVINO_ASSERT(getOriginalInputsNumber() == 13, "The input number of PagedAttention should be 13.");
        // kvcache, float, []
        auto past_kv_input_mem_precision = getOriginalInputPrecisionAtPort(ID_KCACHE);
        config.inConfs[ID_KCACHE].setMemDesc(creatorsMap.at(LayoutType::ncsp)->createSharedDesc(
            past_kv_input_mem_precision, getInputShapeAtPort(ID_KCACHE)));
        config.inConfs[ID_VCACHE].setMemDesc(creatorsMap.at(LayoutType::ncsp)->createSharedDesc(
            past_kv_input_mem_precision, getInputShapeAtPort(ID_VCACHE)));
        // is_prompt, bool, []
        config.inConfs[ID_IS_PROMPT].setMemDesc(creatorsMap.at(LayoutType::ncsp)->createSharedDesc(
            ov::element::u8, getInputShapeAtPort(ID_IS_PROMPT)));
        // slot_mapping, int, [batch_size, max_context_len]
        config.inConfs[ID_SLOT_MAPPING].setMemDesc(creatorsMap.at(LayoutType::ncsp)->createSharedDesc(
            ov::element::i32, getInputShapeAtPort(ID_SLOT_MAPPING)));
        // max_context_len, int, []
        config.inConfs[ID_MAX_CONTEXT_LEN].setMemDesc(creatorsMap.at(LayoutType::ncsp)->createSharedDesc(
            ov::element::i32, getInputShapeAtPort(ID_MAX_CONTEXT_LEN)));
        // context_lens, int, [batch_size]
        config.inConfs[ID_CONTEXT_LENS].setMemDesc(creatorsMap.at(LayoutType::ncsp)->createSharedDesc(
            ov::element::i32, getInputShapeAtPort(ID_CONTEXT_LENS)));
        // block_tables, int, [batch_size, max_block_per_request]
        config.inConfs[ID_BLOCK_TABLES].setMemDesc(creatorsMap.at(LayoutType::ncsp)->createSharedDesc(
            ov::element::i32, getInputShapeAtPort(ID_BLOCK_TABLES)));
        // scale, float, []
        config.inConfs[ID_SCALE].setMemDesc(creatorsMap.at(LayoutType::ncsp)->createSharedDesc(
            ov::element::f32, getInputShapeAtPort(ID_SCALE)));
        // alibi_slopes, float, [?] or nullptr
        config.inConfs[ID_ALIBI_SLOPES].setMemDesc(creatorsMap.at(LayoutType::ncsp)->createSharedDesc(
            ov::element::f32, getInputShapeAtPort(ID_ALIBI_SLOPES)));
        // sliding_window, int, []
        config.inConfs[ID_SLIDING_WINDOW].setMemDesc(creatorsMap.at(LayoutType::ncsp)->createSharedDesc(
            ov::element::i32, getInputShapeAtPort(ID_SLIDING_WINDOW)));
    } else {
        auto nextPortIdx = 3;
        if (orginSDPInputNumber > 3) {
            // attn_mask
            if (getOriginalInputPrecisionAtPort(nextPortIdx) == ov::element::u8) {
                config.inConfs[nextPortIdx].setMemDesc(creatorsMap.at(LayoutType::ncsp)->createSharedDesc(
                    ov::element::u8, getInputShapeAtPort(nextPortIdx)));
            } else {
                config.inConfs[nextPortIdx].setMemDesc(creatorsMap.at(LayoutType::ncsp)->createSharedDesc(
                    rtPrecision, getInputShapeAtPort(nextPortIdx)));
            }
            nextPortIdx++;
        }
        if (orginSDPInputNumber > 4) {
            config.inConfs[nextPortIdx].setMemDesc(creatorsMap.at(LayoutType::ncsp)->createSharedDesc(
                ov::element::f32, getInputShapeAtPort(nextPortIdx)));
        }

        if (m_config.config.fuse_concat) {
            // beam_idx
            config.inConfs[orginSDPInputNumber + 0].setMemDesc(creatorsMap.at(LayoutType::ncsp)->createSharedDesc(
                ov::element::i32, getInputShapeAtPort(orginSDPInputNumber + 0)));

            // Since the InputMemory nodes are simple proxy for the state memory as well as the init subgraph memory,
            // it doesn't make sense to set the real KV cache precision, since we don't need any precision conversions
            // provided by the common graph logic. We set precisions equal to the precisions of the state nodes to avoid
            // reorder insertion in between MemoryInputSDPA and SDPA nodes.

            auto past_k_input_mem_precision = getParentEdgeAt(orginSDPInputNumber + 1)->getParent()->getOriginalOutputPrecisionAtPort(0);
            // pastk
            config.inConfs[orginSDPInputNumber + 1].setMemDesc(creatorsMap.at(LayoutType::ncsp)->createSharedDesc(
                past_k_input_mem_precision, getInputShapeAtPort(orginSDPInputNumber + 1)));

            auto past_v_input_mem_precision = getParentEdgeAt(orginSDPInputNumber + 2)->getParent()->getOriginalOutputPrecisionAtPort(0);
            // pastv
            config.inConfs[orginSDPInputNumber + 2].setMemDesc(creatorsMap.at(LayoutType::ncsp)->createSharedDesc(
                past_v_input_mem_precision, getInputShapeAtPort(orginSDPInputNumber + 2)));

            config.outConfs[1].setMemDesc(creatorsMap.at(LayoutType::ncsp)->createSharedDesc(
                past_k_input_mem_precision, getOutputShapeAtPort(1)));
            config.outConfs[1].inPlace(-1);
            config.outConfs[2].setMemDesc(creatorsMap.at(LayoutType::ncsp)->createSharedDesc(
                past_v_input_mem_precision, getOutputShapeAtPort(2)));
            config.outConfs[2].inPlace(-1);
        }
    }

    config.outConfs[0].setMemDesc(creatorsMap.at(LayoutType::ncsp)->createSharedDesc(
        rtPrecision, getOutputShapeAtPort(0)));

    supportedPrimitiveDescriptors.emplace_back(config, impl_desc_type::ref_any);
}

void ScaledDotProductAttention::createPrimitive() {
    if (m_config.config.fuse_concat) {
        auto desc = getSelectedPrimitiveDescriptor();
        if (desc == nullptr)
            OPENVINO_THROW("has unidentified preferable primitive descriptor");
    }
    auto rtPrecision = getRuntimePrecision();

    ScaledDotProductAttentionKey key = {rtPrecision};

    auto builder = [&](const ScaledDotProductAttentionKey& key) -> std::shared_ptr<Executor> {
        std::shared_ptr<Executor> executor = nullptr;
        if (rtPrecision == ov::element::bf16) {
#ifdef OPENVINO_ARCH_X86_64
            executor = std::make_shared<AttentionExecutor<KT_ONEDNN, ov::bfloat16>>(context);
#endif
        } else if (rtPrecision == ov::element::f16) {
#ifdef OPENVINO_ARCH_X86_64
            // TODO: amx_fp16
            if (with_cpu_x86_avx512_core_fp16()) {
                executor = std::make_shared<AttentionExecutor<KT_ONEDNN, ov::float16>>(context);
            } else {
                executor = std::make_shared<AttentionExecutor<KT_REF, ov::float16>>(context);
            }
#else
            executor = std::make_shared<AttentionExecutor<KT_REF, ov::float16>>(context);
#endif
        } else {
#ifdef OV_CPU_WITH_MLAS
            executor = std::make_shared<AttentionExecutor<KT_MLAS, float>>(context);
#elif defined(OPENVINO_ARCH_X86_64)
            if (with_cpu_x86_avx512_core()) {
                executor = std::make_shared<AttentionExecutor<KT_ONEDNN, float>>(context);
            } else {
                executor = std::make_shared<AttentionExecutor<KT_REF, float>>(context);
            }
#else
            executor = std::make_shared<AttentionExecutor<KT_REF, float>>(context);
#endif
        }
        return executor;
    };

    auto cache = context->getParamsCache();
    auto result = cache->getOrCreate(key, builder);
    if (!result.first) {
        OPENVINO_THROW("ScaledDotProductAttention AttentionExecutor creation fails with precision " + rtPrecision.to_string());
    }
    m_executor = result.first;
}

void ScaledDotProductAttention::execute(dnnl::stream strm) {
    auto orginSDPInputNumber = getOriginalInputsNumber() - (m_config.config.fuse_concat ? 3 : 0);
    std::vector<MemoryPtr> inputs(orginSDPInputNumber);
    auto output = getDstMemoryAtPort(0);
    MemoryPtr presentk_input, presentv_input, beam_input;
    for (size_t i = 0; i < orginSDPInputNumber; i++) {
        inputs[i] = getSrcMemoryAtPort(i);
    }

    PlainTensor k_scale_zp, v_scale_zp;
    if (m_is_pageattn) {
        gatherConcatPastkvForPagedAttn(inputs);

        presentk_input = inputs[ID_KCACHE];
        presentv_input = inputs[ID_VCACHE];
    } else {
        if (m_config.config.fuse_concat) {
            CPU_NODE_ASSERT(m_k_state && m_v_state, "has null input states");
            // initialization will be also completed in this func
            gatherConcatPastkv(inputs[1], inputs[2], getSrcMemoryAtPort(orginSDPInputNumber));

            presentk_input = m_k_state->internal_state_mem();
            presentv_input = m_v_state->internal_state_mem();
            beam_input = m_k_state->hidden_state_mem();
            k_scale_zp = m_k_state->get_scale_zp();
            v_scale_zp = m_v_state->get_scale_zp();
        } else {
            presentk_input = inputs[1];
            presentv_input = inputs[2];
        }
    }
    m_executor->execute(strm, m_config, inputs, output, presentk_input, presentv_input, beam_input, k_scale_zp, v_scale_zp);
}

bool ScaledDotProductAttention::isSupportedOperation(const std::shared_ptr<const ov::Node>& op, std::string& errorMessage) noexcept {
    try {
        if (op->get_type_name() == std::string("PagedAttentionExtension")) {
            return true;
        }
        if (!std::dynamic_pointer_cast<const ov::op::v13::ScaledDotProductAttention>(op) &&
            !std::dynamic_pointer_cast<const ScaledDotProductAttentionWithKVCache>(op)) {
            errorMessage = "Only ScaledDotProductAttention or ScaledDotProductAttentionWithKVCache operation are supported";
            return false;
        }
        // expect shape of q: [B, H, L, S]
        auto inRank = op->get_input_partial_shape(0).size();
        if (inRank != 4u) {
            errorMessage = "Doesn't support 'data' input with rank: " + std::to_string(inRank);
            return false;
        }
        int orgSDPAInput = static_cast<int>(op->get_input_size());
        const auto node = std::dynamic_pointer_cast<const ScaledDotProductAttentionWithKVCache>(op);
        if (node) {
            if (node->get_config().fuse_concat) {
                orgSDPAInput -= 3;
            }
        }
        if (orgSDPAInput > 3) {
            inRank = op->get_input_partial_shape(3).size();
            if (inRank > 4u) {
                errorMessage = "Doesn't support 'attention mask' with rank: " + std::to_string(inRank);
                return false;
            }
        }
        // using mha should be better for static shapes
        if (!op->is_dynamic()) {
            errorMessage = "Only run in dynamic mode";
            return false;
        }
    } catch (...) {
        return false;
    }
    return true;
}

void ScaledDotProductAttention::assignState(const std::shared_ptr<VariableStateKVcache>& state, int idx) {
    auto inputNumber = getOriginalInputsNumber();
    if (inputNumber - 2 == static_cast<size_t>(idx)) {
        m_k_state = state;
    } else if (inputNumber - 1 == static_cast<size_t>(idx)) {
        m_v_state = state;
    } else {
        OPENVINO_THROW(
            "Unexpected idx ", idx , " for a state in a node with type: ", getTypeStr(), " and name ", getName());
    }
}

void ScaledDotProductAttention::resetBeamTablePastkv(const MemoryPtr& mem_cur_k, const MemoryPtr& mem_cur_v, const MemoryPtr& mem_beam_idx) {
    std::vector<size_t> order = {0, 1, 2, 3};
    if (!m_config.config.permute_axes.empty()) {
        order = m_config.config.permute_axes;
    }
    PlainTensor beam_idx, old_beam_table_k;
    auto old_hidden_state_k = m_k_state->hidden_state_mem();
    beam_idx.reset(mem_beam_idx);

    auto inputNumber = getOriginalInputsNumber();
    auto&& v_dims = getParentEdgeAt(inputNumber - 1)->getMemory().getStaticDims();
    size_t L0 = v_dims.at(order[2]);
    auto B_state = v_dims.at(order[0]);
    old_beam_table_k.reset(old_hidden_state_k);

    PlainTensor cur_k;
    PlainTensor cur_v;
    cur_k.reset(mem_cur_k);
    cur_v.reset(mem_cur_v);
    cur_k = cur_k.permute(order);
    cur_v = cur_v.permute(order);
    auto B = cur_k.size(0);
    auto H = cur_k.size(1);
    auto L1 = cur_k.size(2);
    auto S = cur_k.size(3);
    auto reverse = [&order] (const std::vector<size_t>& cur) {
        std::vector<size_t> result(cur.size());
        for (size_t i = 0; i < cur.size(); i++) {
            result[order[i]] = cur[i];
        }
        return result;
    };

    // 1. check beam idx if it's valid
    auto* table = beam_idx.ptr<int32_t>();
    for (size_t i = 0; i < B; i++) {
        OPENVINO_ASSERT(static_cast<size_t>(table[i]) < B_state, "beam_idx[", i, "]=", table[i],
            " should less than batch of previous pastkv: ", B_state);
    }

    // 2. resize pastkv
    ov::element::Type kvcache_precision = m_k_state->internal_desc()->getPrecision();
    {
        auto shape = {B, H, (L0 + L1) * 2, S};
        auto mem_desc = std::make_shared<CpuBlockedMemoryDesc>(kvcache_precision,
            Shape(reverse(shape)),
            shape,
            order);
        auto new_internal_mem_k = std::make_shared<Memory>(getEngine(), mem_desc);
        auto new_internal_mem_v = std::make_shared<Memory>(getEngine(), mem_desc);

        PlainTensor new_pastk, new_pastv, old_past_k, old_past_v;
        new_pastk.reset(new_internal_mem_k);
        new_pastv.reset(new_internal_mem_v);
        new_pastk = new_pastk.permute(order);
        new_pastv = new_pastv.permute(order);
        if (L0 > 0) {
            auto old_internal_mem_k = m_k_state->internal_state_mem();
            auto old_internal_mem_v = m_v_state->internal_state_mem();
            old_past_k.reset(old_internal_mem_k);
            old_past_v.reset(old_internal_mem_v);
            old_past_k = old_past_k.permute(order);
            old_past_v = old_past_v.permute(order);
            parallel_for3d(B, H, L0, [&](size_t b, size_t h, size_t m) {
                auto idx = static_cast<size_t>(table[b]);
                auto b_kv = static_cast<size_t>(old_beam_table_k.at<int32_t>({idx, m}));
                memcpy(&new_pastk.at<char>({b, h, m}),
                       &old_past_k.at<char>({b_kv, h, m}),
                       S * old_past_k.m_element_size);
                memcpy(&new_pastv.at<char>({b, h, m}),
                       &old_past_v.at<char>({b_kv, h, m}),
                       S * old_past_v.m_element_size);
            });
        }
        if (kvcache_precision == ov::element::u8) {
            auto& old_scale_zp_k = m_k_state->get_scale_zp();
            auto& old_scale_zp_v = m_v_state->get_scale_zp();
            PlainTensor new_scale_zp_k, new_scale_zp_v;

            new_scale_zp_k.resize<float>({B, H, (L0 + L1) * 2, 2});
            new_scale_zp_v.resize<float>({B, H, (L0 + L1) * 2, 2});
            parallel_for2d(B, H, [&](size_t b, size_t h) {
                auto idx = static_cast<size_t>(table[b]);
                for (size_t m = 0; m < L0; m++) {
                    auto b_kv = static_cast<size_t>(old_beam_table_k.at<int32_t>({idx, m}));
                    new_scale_zp_k.at<float>({b, h, m, 0}) = old_scale_zp_k.at<float>({b_kv, h, m, 0});
                    new_scale_zp_k.at<float>({b, h, m, 1}) = old_scale_zp_k.at<float>({b_kv, h, m, 1});
                    new_scale_zp_v.at<float>({b, h, m, 0}) = old_scale_zp_v.at<float>({b_kv, h, m, 0});
                    new_scale_zp_v.at<float>({b, h, m, 1}) = old_scale_zp_v.at<float>({b_kv, h, m, 1});
                }
            });

            m_k_state->set_scale_zp(new_scale_zp_k);
            m_v_state->set_scale_zp(new_scale_zp_v);
        }

        auto new_shape = {B, H, (L0 + L1), S};
        mem_desc = std::make_shared<CpuBlockedMemoryDesc>(kvcache_precision,
            Shape(reverse(new_shape)),
            new_shape,
            order,
            0,
            VectorDims{},
            mem_desc->getStrides());
        new_internal_mem_k->redefineDesc(mem_desc);
        new_internal_mem_v->redefineDesc(mem_desc);
        if (kvcache_precision == ov::element::u8) {
            attn_quantkv(cur_k, cur_v,
                new_pastk.slice(2, L0, L0 + L1), new_pastv.slice(2, L0, L0 + L1),
                m_k_state->get_scale_zp().slice(2, L0, L0 + L1), m_v_state->get_scale_zp().slice(2, L0, L0 + L1));
        } else {
            attn_memcpy(cur_k, cur_v, new_pastk.slice(2, L0, L0 + L1), new_pastv.slice(2, L0, L0 + L1));
        }

        m_k_state->assign_internal_state(new_internal_mem_k);
        m_v_state->assign_internal_state(new_internal_mem_v);
        m_k_state->assign_internal_state_max_size(B * H * (L0 + L1) * 2 * S);
        m_v_state->assign_internal_state_max_size(B * H * (L0 + L1) * 2 * S);
    }
    // 3. create beam table
    {
        auto mem_desc = std::make_shared<CpuBlockedMemoryDesc>(ov::element::i32, Shape{B, (L0 + L1) * 2});

        auto new_hidden_state_k = std::make_shared<Memory>(getEngine(), mem_desc);
        auto new_hidden_state_v = std::make_shared<Memory>(getEngine(), mem_desc);
        PlainTensor new_beam_table_k, new_beam_table_v;
        new_beam_table_k.reset(new_hidden_state_k);
        new_beam_table_v.reset(new_hidden_state_v);

        for (size_t b = 0; b < B; b++) {
            for (size_t l = 0; l < L0 + L1; l++) {
                new_beam_table_k.at<int32_t>({b, l}) = b;
                new_beam_table_v.at<int32_t>({b, l}) = b;
            }
        }

        std::vector<size_t> new_shape{B, (L0 + L1)};
        mem_desc = std::make_shared<CpuBlockedMemoryDesc>(ov::element::i32,
            Shape(new_shape),
            new_shape,
            VectorDims{0, 1},
            0,
            VectorDims{},
            mem_desc->getStrides());
        new_hidden_state_k->redefineDesc(mem_desc);
        new_hidden_state_v->redefineDesc(mem_desc);

        m_k_state->assign_hidden_state(new_hidden_state_k);
        m_v_state->assign_hidden_state(new_hidden_state_v);
        m_k_state->assign_hidden_state_max_size(B * (L0 + L1) * 2);
        m_v_state->assign_hidden_state_max_size(B * (L0 + L1) * 2);
    }
}

void ScaledDotProductAttention::gatherConcatPastkvForPagedAttn(const std::vector<MemoryPtr>& inputs) {
    PlainTensor k, v, k_cache, v_cache, slot_mapping;

    k.reset(inputs[ID_K]);                          // [B, L1, H * S]
    v.reset(inputs[ID_V]);
    k_cache.reset(inputs[ID_KCACHE]);               // [NUM_BLOCKS, H, S / 4, BLOCK_SIZE, 4]
    v_cache.reset(inputs[ID_VCACHE]);               // [NUM_BLOCKS, H, S, BLOCK_SIZE]
    slot_mapping.reset(inputs[ID_SLOT_MAPPING]);    // [B, max_context_len]

    auto B = k.size(0);
    auto L1 = k.size(1);
    auto H = k_cache.size(1);
    auto S = v_cache.size(2);

    k.assert_dims({B, L1, H * S});
    v.assert_dims({B, L1, H * S});
    k_cache.assert_dims({0, H, 0, 1, 0}, true);
    v_cache.assert_dims({0, H, S, 1}, true);
    slot_mapping.assert_dims({B, 0}, true);
    k = k.reshape({B, L1, H, S}).permute({0, 2, 1, 3});
    v = v.reshape({B, L1, H, S}).permute({0, 2, 1, 3});
    k_cache = k_cache.reshape({k_cache.size(0), H, S});
    v_cache = v_cache.reshape({v_cache.size(0), H, S});
    paged_attn_memcpy(k, v, k_cache, v_cache, slot_mapping);
    // TODO: add u8 kvcache support
}

void ScaledDotProductAttention::gatherConcatPastkv(const MemoryPtr& mem_cur_k, const MemoryPtr& mem_cur_v, const MemoryPtr& mem_beam_idx) {
    PlainTensor cur_k;
    cur_k.reset(mem_cur_k);
    auto inputNumber = getOriginalInputsNumber();
    auto&& v_dims = getParentEdgeAt(inputNumber - 1)->getMemory().getStaticDims();
    size_t B_state;
    if (!m_config.config.permute_axes.empty()) {
        cur_k = cur_k.permute(m_config.config.permute_axes);
        B_state = v_dims.at(m_config.config.permute_axes[0]);
    } else {
        B_state = v_dims.at(0);
    }

    auto B = cur_k.size(0);
    auto L1 = cur_k.size(2);
    if (B != B_state) {
        resetBeamTablePastkv(mem_cur_k, mem_cur_v, mem_beam_idx);
        return;
    }

    updateBeamTable(mem_beam_idx, L1);
    updatePastkv(mem_cur_k, mem_cur_v);
}

// Update beam table using beam_idx. For first token, beam table is like [[0, 0, 0, ...], [1, 1, 1, ...], ...],
//   for second token, beam table is updated using gather(beam_table, beam_idx) then appending [0, 1, 2, ...] to the end for itself.
void ScaledDotProductAttention::updateBeamTable(const MemoryPtr& mem_beam_idx, size_t L1) {
    std::vector<size_t> order = {0, 1, 2, 3};
    if (!m_config.config.permute_axes.empty()) {
        order = m_config.config.permute_axes;
    }
    PlainTensor beam_idx, beam_table_k, beam_table_v;
    auto hidden_state_k = m_k_state->hidden_state_mem();
    auto hidden_state_v = m_v_state->hidden_state_mem();
    beam_idx.reset(mem_beam_idx);

    auto B = beam_idx.size(0);
    auto is_reset = m_k_state->is_reset_state() || m_v_state->is_reset_state();
    auto inputNumber = getOriginalInputsNumber();
    auto&& v_dims = getParentEdgeAt(inputNumber - 1)->getMemory().getStaticDims();
    size_t L0 = v_dims.at(order[2]);
    auto B_state = v_dims.at(order[0]);
    OPENVINO_ASSERT(m_k_state->is_reset_state() == m_v_state->is_reset_state(),
        "KV state must be reset simultaneously, please also reset state for ",
        (m_k_state->is_reset_state() ? m_v_state->get_name() : m_k_state->get_name()));
    OPENVINO_ASSERT(B == B_state, "beam idx batch: ", B, " is not equal to batch of state: ", B_state);
    OPENVINO_ASSERT(B * (L0 + L1) > 0, "B or (L0+L1) is zero, B: ", B, ", L0: ", L0, ", L1: ", L1);
    // resize buffer
    bool need_redefine = true;
    if (B * (L0 + L1) > m_k_state->hidden_state_max_size()) {
        auto mem_desc = std::make_shared<CpuBlockedMemoryDesc>(ov::element::i32, Shape{B, (L0 + L1) * 2});

        auto new_hidden_state_k = std::make_shared<Memory>(getEngine(), mem_desc);
        auto new_hidden_state_v = std::make_shared<Memory>(getEngine(), mem_desc);
        PlainTensor new_beam_table_k, new_beam_table_v;
        new_beam_table_k.reset(new_hidden_state_k);
        new_beam_table_v.reset(new_hidden_state_v);
        if (L0 > 0 && !is_reset) {
            beam_table_k.reset(hidden_state_k);
            beam_table_v.reset(hidden_state_v);
            for (size_t b = 0; b < B; b++) {
                std::memcpy(new_beam_table_k.ptr<int32_t>(b), beam_table_k.ptr<int32_t>(b), sizeof(int32_t) * L0);
                std::memcpy(new_beam_table_v.ptr<int32_t>(b), beam_table_v.ptr<int32_t>(b), sizeof(int32_t) * L0);
            }
        }
        m_k_state->assign_hidden_state(new_hidden_state_k);
        m_v_state->assign_hidden_state(new_hidden_state_v);
        m_k_state->assign_hidden_state_max_size(B * (L0 + L1) * 2);
        m_v_state->assign_hidden_state_max_size(B * (L0 + L1) * 2);
        hidden_state_k = new_hidden_state_k;
        hidden_state_v = new_hidden_state_v;
        beam_table_k = new_beam_table_k;
        beam_table_v = new_beam_table_v;
    }  else if (is_reset) {
        // when reset and not resize, just reset the desc
        need_redefine = false;
        auto size = m_k_state->hidden_state_max_size();
        auto max_l = size / B;
        VectorDims strides(2);
        strides[0] = max_l;
        strides[1] = 1;
        std::vector<size_t> new_shape{B, (L0 + L1)};
        auto mem_desc = std::make_shared<CpuBlockedMemoryDesc>(ov::element::i32,
            Shape(new_shape),
            new_shape,
            VectorDims{0, 1},
            0,
            VectorDims{},
            strides);
        hidden_state_k->redefineDesc(mem_desc);
        hidden_state_v->redefineDesc(mem_desc);
    }
    if (need_redefine) {
        std::vector<size_t> new_shape{B, (L0 + L1)};
        auto mem_desc = std::make_shared<CpuBlockedMemoryDesc>(ov::element::i32,
            Shape(new_shape),
            new_shape,
            VectorDims{0, 1},
            0,
            VectorDims{},
            hidden_state_k->getDescWithType<BlockedMemoryDesc>()->getStrides());
        hidden_state_k->redefineDesc(mem_desc);
        hidden_state_v->redefineDesc(mem_desc);
    }

    if (!beam_table_k) {
        beam_table_k.reset(hidden_state_k);
        beam_table_v.reset(hidden_state_v);
    }

    // first token
    if (L0 == 0 || is_reset) {
        for (size_t b = 0; b < B; b++) {
            for (size_t l = 0; l < L0 + L1; l++) {
                beam_table_k.at<int32_t>({b, l}) = b;
                beam_table_v.at<int32_t>({b, l}) = b;
            }
        }
        return;
    }

    // beam order is like [0, 1, 2,...]
    bool no_reorder = true;
    for (size_t i = 0; i < B; i++) {
        if (beam_idx.ptr<int32_t>()[i] != static_cast<int32_t>(i)) {
            no_reorder = false;
            break;
        }
    }

    // reorder
    if (!no_reorder) {
        auto* table = beam_idx.ptr<int32_t>();
        // beam table is same for both k,v state
        for (size_t i = 0; i < B; i++) {
            std::memcpy(beam_table_k.ptr<int32_t>(i),
                        beam_table_v.ptr<int32_t>(table[i]),
                        sizeof(int32_t) * L0);
        }
        for (size_t i = 0; i < B; i++) {
            std::memcpy(beam_table_v.ptr<int32_t>(i),
                        beam_table_k.ptr<int32_t>(i),
                        sizeof(int32_t) * L0);
        }
    }
    // second token itself
    for (size_t i = 0; i < B; i++) {
        for (size_t j = 0; j < L1; j++) {
            beam_table_k.at<int32_t>({i, L0 + j}) = i;
            beam_table_v.at<int32_t>({i, L0 + j}) = i;
        }
    }
}

// Update pastkv using cur_k, cur_v, simply append cur_k, cur_v to the end of pastkv in the state.
void ScaledDotProductAttention::updatePastkv(const MemoryPtr& mem_cur_k, const MemoryPtr& mem_cur_v) {
    std::vector<size_t> order = {0, 1, 2, 3};
    if (!m_config.config.permute_axes.empty()) {
        order = m_config.config.permute_axes;
    }
    PlainTensor cur_k, past_k;
    PlainTensor cur_v, past_v;
    cur_k.reset(mem_cur_k);
    cur_v.reset(mem_cur_v);
    cur_k = cur_k.permute(order);
    cur_v = cur_v.permute(order);
    auto B = cur_k.size(0);
    auto H = cur_k.size(1);
    auto L1 = cur_k.size(2);
    auto S = cur_k.size(3);
    auto reverse = [&order] (const std::vector<size_t>& cur) {
        std::vector<size_t> result(cur.size());
        for (size_t i = 0; i < cur.size(); i++) {
            result[order[i]] = cur[i];
        }
        return result;
    };
    auto internal_mem_k = m_k_state->internal_state_mem();
    auto internal_mem_v = m_v_state->internal_state_mem();

    auto is_reset = m_k_state->is_reset_state();
    auto inputNumber = getOriginalInputsNumber();
    auto&& v_dims = getParentEdgeAt(inputNumber - 1)->getMemory().getStaticDims();
    size_t L0 = v_dims.at(order[2]);
    auto B_state = v_dims.at(order[0]);
    OPENVINO_ASSERT(B == B_state, "pastkv batch: ", B, " is not equal to batch of state: ", B_state);
    OPENVINO_ASSERT(B * (L0 + L1) > 0, "B or (L0+L1) is zero, B: ", B, ", L0: ", L0, ", L1: ", L1);
    // resize buffer
    ov::element::Type kvcache_precision = m_k_state->internal_desc()->getPrecision();
    bool need_redefine = true;
    if (B * H * (L0 + L1) * S > m_k_state->internal_state_max_size()) {
        auto new_shape = {B, H, (L0 + L1) * 2, S};
        auto mem_desc = std::make_shared<CpuBlockedMemoryDesc>(kvcache_precision,
            Shape(reverse(new_shape)),
            new_shape,
            order);

        auto new_internal_mem_k = std::make_shared<Memory>(getEngine(), mem_desc);
        auto new_internal_mem_v = std::make_shared<Memory>(getEngine(), mem_desc);

        PlainTensor new_pastk, new_pastv;
        new_pastk.reset(new_internal_mem_k);
        new_pastv.reset(new_internal_mem_v);
        new_pastk = new_pastk.permute(order);
        new_pastv = new_pastv.permute(order);
        if (L0 > 0 && !is_reset) {
            past_k.reset(internal_mem_k);
            past_v.reset(internal_mem_v);
            past_k = past_k.permute(order);
            past_v = past_v.permute(order);
            attn_memcpy(past_k, past_v, new_pastk, new_pastv);
        }
        internal_mem_k = new_internal_mem_k;
        internal_mem_v = new_internal_mem_v;
        past_k = new_pastk;
        past_v = new_pastv;
        m_k_state->assign_internal_state(new_internal_mem_k);
        m_v_state->assign_internal_state(new_internal_mem_v);
        m_k_state->assign_internal_state_max_size(B * H * (L0 + L1) * 2 * S);
        m_v_state->assign_internal_state_max_size(B * H * (L0 + L1) * 2 * S);
        if (kvcache_precision == ov::element::u8) {
            auto& old_scale_zp_k = m_k_state->get_scale_zp();
            auto& old_scale_zp_v = m_v_state->get_scale_zp();
            PlainTensor new_scale_zp_k, new_scale_zp_v;

            new_scale_zp_k.resize<float>({B, H, (L0 + L1) * 2, 2});
            new_scale_zp_v.resize<float>({B, H, (L0 + L1) * 2, 2});
            if (L0 > 0 && !is_reset) {
                parallel_for2d(B, H, [&](size_t b, size_t h) {
                    memcpy(new_scale_zp_k.ptr<float>(b, h),
                           old_scale_zp_k.ptr<float>(b, h),
                           sizeof(float) * L0 * 2);
                    memcpy(new_scale_zp_v.ptr<float>(b, h),
                           old_scale_zp_v.ptr<float>(b, h),
                           sizeof(float) * L0 * 2);
                });
            }

            m_k_state->set_scale_zp(new_scale_zp_k);
            m_v_state->set_scale_zp(new_scale_zp_v);
        }
    } else if (is_reset) {
        // when reset and not resize, just reset the desc
        need_redefine = false;
        auto size = m_k_state->internal_state_max_size();
        auto max_l = size / (B * H * S);
        VectorDims strides(4);
        strides[0] = H * max_l * S;
        strides[1] = max_l * S;
        strides[2] = S;
        strides[3] = 1;
        auto new_shape = {B, H, (L0 + L1), S};
        auto mem_desc = std::make_shared<CpuBlockedMemoryDesc>(kvcache_precision,
            Shape(reverse(new_shape)),
            new_shape,
            order,
            0,
            VectorDims{},
            strides);
        internal_mem_k->redefineDesc(mem_desc);
        internal_mem_v->redefineDesc(mem_desc);
        if (kvcache_precision == ov::element::u8) {
            auto& old_scale_zp_k = m_k_state->get_scale_zp();
            auto& old_scale_zp_v = m_v_state->get_scale_zp();
            // only dim0, dim1 need change
            old_scale_zp_k.m_strides[0] = H * max_l * 2;
            old_scale_zp_k.m_strides[1] = max_l * 2;
            old_scale_zp_v.m_strides[0] = H * max_l * 2;
            old_scale_zp_v.m_strides[1] = max_l * 2;
        }
    }
    if (need_redefine) {
        auto new_shape = {B, H, (L0 + L1), S};
        auto mem_desc = std::make_shared<CpuBlockedMemoryDesc>(kvcache_precision,
            Shape(reverse(new_shape)),
            new_shape,
            order,
            0,
            VectorDims{},
            internal_mem_k->getDescWithType<BlockedMemoryDesc>()->getStrides());
        internal_mem_k->redefineDesc(mem_desc);
        internal_mem_v->redefineDesc(mem_desc);
    }

    if (!past_k) {
        past_k.reset(internal_mem_k);
        past_v.reset(internal_mem_v);
        past_k = past_k.permute(order);
        past_v = past_v.permute(order);
    }
    if (L0 > 0 && is_reset) {
        auto inputNumber = getOriginalInputsNumber();
        auto k_mem = getSrcMemoryAtPort(inputNumber - 2);
        auto v_mem = getSrcMemoryAtPort(inputNumber - 1);
        auto&& k_shape = k_mem->getShape();
        auto&& v_shape = v_mem->getShape();
        if (!k_shape.hasZeroDims() && !v_shape.hasZeroDims()) {
            PlainTensor init_k, init_v;
            init_k.reset(k_mem);
            init_v.reset(v_mem);
            init_k = init_k.permute(order);
            init_v = init_v.permute(order);
            if (kvcache_precision == ov::element::u8) {
                attn_quantkv(init_k, init_v, past_k, past_v, m_k_state->get_scale_zp(), m_v_state->get_scale_zp());
            } else {
                attn_memcpy(init_k, init_v, past_k, past_v);
            }
        }
    }

    if (kvcache_precision == ov::element::u8) {
        attn_quantkv(cur_k, cur_v,
            past_k.slice(2, L0, L0 + L1), past_v.slice(2, L0, L0 + L1),
            m_k_state->get_scale_zp().slice(2, L0, L0 + L1), m_v_state->get_scale_zp().slice(2, L0, L0 + L1));
    } else {
        attn_memcpy(cur_k, cur_v, past_k.slice(2, L0, L0 + L1), past_v.slice(2, L0, L0 + L1));
    }
}

ov::element::Type ScaledDotProductAttention::getKVCachePrecision() {
    ov::element::Type kvcache_precision;
    auto rtPrecision = getRuntimePrecision();
    auto kvCachePrecisionHint = context->getConfig().kvCachePrecision;
    bool enableKVCacheFP16 = m_config.config.fuse_concat && mayiuse(cpu_isa_t::avx2) &&
        rtPrecision != ov::element::bf16 && kvCachePrecisionHint == ov::element::f16;
    kvcache_precision = enableKVCacheFP16 ? ov::element::f16 : rtPrecision;
    bool use_int8_kv_cache_precision = kvCachePrecisionHint == ov::element::u8;
    if (use_int8_kv_cache_precision)
        kvcache_precision = ov::element::u8;
    else
        kvcache_precision = enableKVCacheFP16 ? ov::element::f16 : rtPrecision;

    return kvcache_precision;
}

ov::element::Type ScaledDotProductAttention::getRuntimePrecision() const {
    auto rtPrecision = getOriginalInputPrecisionAtPort(0);
    // bf16 should be enabled only when platform supports
    if (rtPrecision == ov::element::bf16 && ov::with_cpu_x86_bfloat16()) {
        rtPrecision = ov::element::bf16;
    } else if (rtPrecision == ov::element::f16 && hasHardwareSupport(ov::element::f16)) {
        rtPrecision = ov::element::f16;
    } else {
        rtPrecision = ov::element::f32;
    }
    return rtPrecision;
}

}  // namespace node
}  // namespace intel_cpu
}  // namespace ov<|MERGE_RESOLUTION|>--- conflicted
+++ resolved
@@ -462,20 +462,13 @@
                 }
             }
             T* w_ptr = &weight.at<T>({b, h, m_start, 0});
-<<<<<<< HEAD
-            PlainTensor& sdpa_out = is_xf16 ? fp32_out : output_emb;
-            float* fp32_out_ptr =
-                has_out_transpose ? &sdpa_out.at<float>({b, m_start, h, 0}) : &sdpa_out.at<float>({b, h, m_start, 0});
-            T* v_ptr = is_xf16 ? &wv_scratch_b.at<T>({b, h / h_each_group_len, 0})
-=======
             float* fp32_out_ptr;
-            if (is_bf16) {
+            if (is_xf16) {
                 fp32_out_ptr = has_out_transpose ? &fp32_out.at<float>({b, m_start, h, 0}) : &fp32_out.at<float>({b, h, m_start, 0});
             } else {
                 fp32_out_ptr = has_out_transpose ? &output_emb.at<float>({b, m_start, h * head_size}) : &output_emb.at<float>({b, h, m_start, 0});
             }
-            T* v_ptr = is_bf16 ? &wv_scratch_b.at<T>({b, h / h_each_group_len, 0})
->>>>>>> 647ef4e7
+            T* v_ptr = is_xf16 ? &wv_scratch_b.at<T>({b, h / h_each_group_len, 0})
                                : &present_value.at<T>({b, h / h_each_group_len, 0, 0});
             wv_gemm_ptr->executeGemm(m_cnt < m_block_size,
                                      w_ptr,
@@ -483,31 +476,22 @@
                                      fp32_out_ptr,
                                      wsp.data() + tid * wsp_size_per_thread,
                                      wv_scratch_a ? &wv_scratch_a.at<T>({tid, 0}) : nullptr);
-<<<<<<< HEAD
             if (is_xf16) {
-                cpu_convert(&fp32_out.at<float>({b, h, m_start, 0}),
-                            &output_emb.at<T>({b, h, m_start, 0}),
-                            ov::element::f32,
-                            precision_of<T>::value,
-                            m_cnt * head_size);
-=======
-            if (is_bf16) {
                 if (has_out_transpose) {
                     for (size_t m = m_start; m < m_end; m++) {
                         cpu_convert(&fp32_out.at<float>({b, m, h, 0}),
                                     &output_emb.at<T>({b, m, h * head_size}),
                                     ov::element::f32,
-                                    ov::element::bf16,
+                                    precision_of<T>::value,
                                     head_size);
                     }
                 } else {
                     cpu_convert(&fp32_out.at<float>({b, h, m_start, 0}),
                                 &output_emb.at<T>({b, h, m_start, 0}),
                                 ov::element::f32,
-                                ov::element::bf16,
+                                precision_of<T>::value,
                                 m_cnt * head_size);
                 }
->>>>>>> 647ef4e7
             }
         });
     }
