// Copyright (C) 2018-2023 Intel Corporation
// SPDX-License-Identifier: Apache-2.0
//

#include "space_to_depth.h"

#include <dnnl_extension_utils.h>
#include <utils/general_utils.h>

#include <cmath>
#include <common/primitive_hashing_utils.hpp>
#include <cpu/x64/jit_generator.hpp>
#include <ngraph/opsets/opset1.hpp>
#include <string>

#include "common/blocked_desc_creator.h"

#define THROW_ERROR(...) OPENVINO_THROW("SpaceToDepth layer with name '", getName(), "' ", __VA_ARGS__)

using namespace InferenceEngine;
using namespace dnnl;
using namespace dnnl::impl;

namespace ov {
namespace intel_cpu {
namespace node {

size_t SpaceToDepth::SpaceToDepthAttrs::hash() const {
    using namespace dnnl::impl;
    using namespace dnnl::impl::primitive_hashing;

    size_t seed = 0;
    seed = hash_combine(seed, layoutType);
    seed = hash_combine(seed, mode);
    seed = hash_combine(seed, blockSize);
    seed = hash_combine(seed, blockStep);
    seed = hash_combine(seed, dataSize);
    seed = hash_combine(seed, nSpatialDims);
    seed = get_vector_hash(seed, srcBlockedDims);
    seed = get_vector_hash(seed, destBlockedDims);

    return seed;
}

bool SpaceToDepth::SpaceToDepthAttrs::operator==(const SpaceToDepthAttrs& rhs) const {
    bool result = layoutType == rhs.layoutType && mode == rhs.mode &&
                  blockSize == rhs.blockSize && blockStep == rhs.blockStep &&
                  dataSize == rhs.dataSize && nSpatialDims == rhs.nSpatialDims &&
                  srcBlockedDims == rhs.srcBlockedDims && destBlockedDims == rhs.destBlockedDims;

    return result;
}

bool SpaceToDepth::isSupportedOperation(const std::shared_ptr<const ov::Node>& op,
                                                  std::string& errorMessage) noexcept {
    try {
        const auto spaceToDepth = ov::as_type_ptr<const ngraph::opset1::SpaceToDepth>(op);
        if (!spaceToDepth) {
            errorMessage = "Only opset1 SpaceToDepth operation is supported";
            return false;
        }
        const auto mode = spaceToDepth->get_mode();
        if (!one_of(mode,
                    ngraph::op::v0::SpaceToDepth::SpaceToDepthMode::BLOCKS_FIRST,
                    ngraph::op::v0::SpaceToDepth::SpaceToDepthMode::DEPTH_FIRST)) {
            errorMessage = "Does not support mode: " + ov::as_string(mode);
            return false;
        }
    } catch (...) {
        return false;
    }
    return true;
}

SpaceToDepth::SpaceToDepth(const std::shared_ptr<ov::Node>& op, const GraphContext::CPtr context)
    : Node(op, context, NgraphShapeInferFactory(op, EMPTY_PORT_MASK)) {
    std::string errorMessage;
    if (!isSupportedOperation(op, errorMessage)) {
        OPENVINO_THROW_NOT_IMPLEMENTED(errorMessage);
    }
    if (inputShapes.size() != 1 || outputShapes.size() != 1)
        THROW_ERROR("has incorrect number of input/output edges!");

    auto spaceToDepth = ov::as_type_ptr<const ngraph::opset1::SpaceToDepth>(op);
    if (!spaceToDepth)
        THROW_ERROR("supports only opset1");

    const auto modeNgraph = spaceToDepth->get_mode();
    if (modeNgraph == ngraph::op::v0::SpaceToDepth::SpaceToDepthMode::BLOCKS_FIRST) {
        attrs.mode = Mode::BLOCKS_FIRST;
    } else if (modeNgraph == ngraph::op::v0::SpaceToDepth::SpaceToDepthMode::DEPTH_FIRST) {
        attrs.mode = Mode::DEPTH_FIRST;
    } else {
<<<<<<< HEAD
        THROW_ERROR("doesn't support mode: ", ngraph::as_string(modeNgraph));
=======
        THROW_ERROR << "doesn't support mode: " << ov::as_string(modeNgraph);
>>>>>>> 75acdac5
    }

    attrs.blockSize = spaceToDepth->get_block_size();
    if (attrs.blockSize == 0)
        THROW_ERROR("has incorrect block_size parameter is zero!");

    const size_t srcRank = getInputShapeAtPort(0).getRank();
    const size_t dstRank = getOutputShapeAtPort(0).getRank();
    if (srcRank < 3)
        THROW_ERROR("has incorrect number of input dimensions");
    if (srcRank > 5)
        THROW_ERROR("doesn't support dimensions with rank greater than 5");
    if (srcRank != dstRank)
        THROW_ERROR("has incorrect number of input/output dimensions");
    attrs.nSpatialDims = srcRank - 2;
    attrs.blockStep = static_cast<size_t>(std::pow(attrs.blockSize, attrs.nSpatialDims));
}

void SpaceToDepth::getSupportedDescriptors() {}

void SpaceToDepth::initSupportedPrimitiveDescriptors() {
    if (!supportedPrimitiveDescriptors.empty())
        return;

    InferenceEngine::Precision precision = getOriginalInputPrecisionAtPort(0);

    impl_desc_type impl_type = impl_desc_type::ref;
    if (cpu::x64::mayiuse(impl::cpu::x64::avx512_core)) {
        impl_type = impl_desc_type::jit_avx512;
    } else if (cpu::x64::mayiuse(cpu::x64::avx2)) {
        impl_type = impl_desc_type::jit_avx2;
    } else if (cpu::x64::mayiuse(cpu::x64::sse41)) {
        impl_type = impl_desc_type::jit_sse42;
    }

    NodeConfig config;
    config.inConfs.resize(1);
    config.outConfs.resize(1);
    config.inConfs[0].inPlace(-1);
    config.inConfs[0].constant(false);
    config.outConfs[0].inPlace(-1);
    config.outConfs[0].constant(false);

    const auto& inputDataShape = getInputShapeAtPort(0);
    const auto& outputDataShape = getOutputShapeAtPort(0);

    std::vector<LayoutType> supportedTypes;
    if (inputDataShape.getRank() > 2) {
        const auto& srcDims = inputDataShape.getDims();
        auto canUseBlocked = [=](const size_t block) {
            return srcDims[1] != Shape::UNDEFINED_DIM && srcDims[1] % block == 0 &&
                   (attrs.mode == Mode::DEPTH_FIRST ? block % attrs.blockStep == 0 : true);
        };

        supportedTypes.push_back(LayoutType::nspc);
        if (canUseBlocked(8lu))
            supportedTypes.push_back(LayoutType::nCsp8c);
        if (canUseBlocked(16lu))
            supportedTypes.push_back(LayoutType::nCsp16c);
    }
    supportedTypes.push_back(LayoutType::ncsp);
    auto creators = BlockedDescCreator::getCommonCreators();
    auto range = BlockedDescCreator::makeFilteredRange(creators, inputDataShape.getRank(), supportedTypes);

    for (auto itr = range.first; itr != range.second; ++itr) {
        config.inConfs[0].setMemDesc(itr->second->createSharedDesc(precision, inputDataShape));
        config.outConfs[0].setMemDesc(itr->second->createSharedDesc(precision, outputDataShape));
        supportedPrimitiveDescriptors.emplace_back(config, impl_type);
    }
}

void SpaceToDepth::createPrimitive() {
    auto dstMemPtr = getChildEdgeAt(0)->getMemoryPtr();
    auto srcMemPtr = getParentEdgeAt(0)->getMemoryPtr();
    if (!dstMemPtr || !dstMemPtr->isAllocated())
        THROW_ERROR("has not allocated destination memory");
    if (!srcMemPtr || !srcMemPtr->isAllocated())
        THROW_ERROR("has not allocated input memory");
    if (getSelectedPrimitiveDescriptor() == nullptr)
        THROW_ERROR("has unidentified preferable primitive descriptor");

    const auto& memoryDesc = srcMemPtr->getDesc();
    attrs.dataSize = memoryDesc.getPrecision().size();
    attrs.layoutType = memoryDesc.hasLayoutType(LayoutType::nCsp16c)
                           ? LayoutType::nCsp16c
                           : memoryDesc.hasLayoutType(LayoutType::nCsp8c)
                                 ? LayoutType::nCsp8c
                                 : memoryDesc.hasLayoutType(LayoutType::nspc) ? LayoutType::nspc : LayoutType::ncsp;

    if (inputShapesDefined() && isExecutable()) {
        if (needPrepareParams())
            prepareParams();
        updateLastInputDims();
    }
}

void SpaceToDepth::prepareParams() {
    attrs.srcBlockedDims =
        getParentEdgeAt(0)->getMemoryPtr()->getDescWithType<BlockedMemoryDesc>()->getBlockDims();
    attrs.destBlockedDims =
        getChildEdgeAt(0)->getMemoryPtr()->getDescWithType<BlockedMemoryDesc>()->getBlockDims();
    auto builder = [](const SpaceToDepthAttrs& key) -> std::shared_ptr<SpaceToDepthExecutor> {
        return std::make_shared<SpaceToDepthExecutor>(key);
    };

    auto cache = context->getParamsCache();
    auto result = cache->getOrCreate(attrs, builder);
    if (!result.first) {
        OPENVINO_THROW("SpaceToDepthExecutor was not found for node ", getName(), ".");
    }

    execPtr = result.first;
}

SpaceToDepth::SpaceToDepthExecutor::SpaceToDepthExecutor(const SpaceToDepthAttrs& attrs) {
    if (!one_of(attrs.layoutType,
                LayoutType::nCsp16c,
                LayoutType::nCsp8c,
                LayoutType::nspc,
                LayoutType::ncsp))
        OPENVINO_THROW("SpaceToDepth executor supports only 'nCsp16c', 'nCsp8c', "
                       "'nspc' or 'ncsp' layouts.");

    const bool isBlocked = one_of(attrs.layoutType, LayoutType::nCsp16c, LayoutType::nCsp8c);
    const bool isChannelsFirst = attrs.layoutType == LayoutType::nspc;
    const auto& srcBlockedDims = attrs.srcBlockedDims;
    const auto& dstBlockedDims = attrs.destBlockedDims;

    size_t nDims = srcBlockedDims.size();

    const size_t reshapedRank =
        nDims + attrs.nSpatialDims + static_cast<int>(isBlocked && attrs.mode == Mode::DEPTH_FIRST);
    const size_t lastIdx = reshapedRank - 1;
    size_t firstSpatialOrder = 2;

    PermuteParams params;
    params.data_size = attrs.dataSize;
    params.order.resize(reshapedRank, 0);
    params.src_block_order.resize(reshapedRank);
    params.dst_block_order.resize(reshapedRank);
    params.dst_block_dims.resize(reshapedRank);
    params.src_block_dims.resize(reshapedRank);
    params.src_block_dims[0] = srcBlockedDims[0];

    // reshaping of src dimensions and creating the permutation order for each layout:
    // new shape: [N, C, D1 / block_size, block_size, D2 / block_size, block_size, ... , DK / block_size, block_size]
    // order    : mode = blocks_first : [0,  3, 5, ..., K + (K + 1), 1,  2, 4, ..., K + K]
    //            mode = depth_first  : [0,  1, 3, 5, ..., K + (K + 1),  2, 4, ..., K + K]
    // where `k` is number of spatial dimensions

    auto reshapeAndSetPermOrder =
        [&](const size_t idx1, const size_t idx2, const size_t shift, const SizeVector& dims) {
            for (size_t i = 0; i < attrs.nSpatialDims; i++) {
                params.order[i + idx1] = i * 2 + shift;
                params.order[i + idx2] = i * 2 + shift + 1;

                params.src_block_dims[params.order[i + idx1]] = dims[i + shift];
                params.src_block_dims[params.order[i + idx2]] = attrs.blockSize;
            }
        };

    if (isBlocked) {
        size_t orderShiftForBlocks, orderShiftForDims;
        if (attrs.mode == Mode::BLOCKS_FIRST) {
            orderShiftForBlocks = attrs.nSpatialDims + 2;
            orderShiftForDims = 1;

            params.order[attrs.nSpatialDims + 1] = 1;
            params.order[lastIdx] = lastIdx;

            params.src_block_dims[params.order[attrs.nSpatialDims + 1]] = srcBlockedDims[1];
            params.src_block_dims[params.order[lastIdx]] = srcBlockedDims.back();
        } else {
            orderShiftForBlocks = 3;
            orderShiftForDims = attrs.nSpatialDims + 4;

            size_t extraBlockSize = srcBlockedDims.back() / attrs.blockStep;
            params.src_block_dims[1] = srcBlockedDims[1];
            params.src_block_dims[lastIdx] = extraBlockSize;
            params.src_block_dims[lastIdx - 1] = attrs.blockStep;

            params.order[1] = 1;
            params.order[2] = lastIdx - 1;
            params.order[lastIdx - attrs.nSpatialDims] = lastIdx;
        }

        reshapeAndSetPermOrder(orderShiftForBlocks, orderShiftForDims, firstSpatialOrder, dstBlockedDims);
    } else if (isChannelsFirst) {
        firstSpatialOrder = 1;

        size_t shift = static_cast<size_t>(attrs.mode == DEPTH_FIRST) + attrs.nSpatialDims + 1;
        params.order[attrs.mode == Mode::DEPTH_FIRST ? attrs.nSpatialDims + 1 : lastIdx] = lastIdx;
        params.src_block_dims[lastIdx] = srcBlockedDims.back();

        reshapeAndSetPermOrder(firstSpatialOrder, shift, firstSpatialOrder, dstBlockedDims);
    } else {
        size_t shift = static_cast<size_t>(attrs.mode == DEPTH_FIRST) + 1;
        params.order[attrs.mode == Mode::DEPTH_FIRST ? 1 : attrs.nSpatialDims + 1] = 1;
        params.src_block_dims[1] = srcBlockedDims[1];

        reshapeAndSetPermOrder(attrs.nSpatialDims + firstSpatialOrder, shift, firstSpatialOrder, dstBlockedDims);
    }

    std::iota(params.src_block_order.begin(), params.src_block_order.end(), 0);
    std::iota(params.dst_block_order.begin(), params.dst_block_order.end(), 0);
    for (size_t i = 0; i < reshapedRank; i++)
        params.dst_block_dims[i] = params.src_block_dims[params.order[i]];

    permuteKernel = std::unique_ptr<PermuteKernel>(new PermuteKernel(params));
}

void SpaceToDepth::SpaceToDepthExecutor::exec(const uint8_t* srcData, uint8_t* dstData, const int MB) {
    if (!permuteKernel)
        OPENVINO_THROW("Could not execute. Kernel for Transpose node was not compiled.");
    permuteKernel->execute(srcData, dstData, MB);
}

void SpaceToDepth::execute(dnnl::stream strm) {
    if (!execPtr) {
        THROW_ERROR("doesn't have a compiled executor.");
    }
    const uint8_t* srcData = reinterpret_cast<const uint8_t *>(getParentEdgeAt(0)->getMemoryPtr()->getData());
    uint8_t* dstData = reinterpret_cast<uint8_t *>(getChildEdgeAt(0)->getMemoryPtr()->getData());
    const int MB = getParentEdgeAt(0)->getMemoryPtr()->getStaticDims()[0];
    execPtr->exec(srcData, dstData, MB);
}

void SpaceToDepth::executeDynamicImpl(dnnl::stream strm) {
    execute(strm);
}

bool SpaceToDepth::created() const {
    return getType() == Type::SpaceToDepth;
}

}   // namespace node
}   // namespace intel_cpu
}   // namespace ov<|MERGE_RESOLUTION|>--- conflicted
+++ resolved
@@ -91,11 +91,7 @@
     } else if (modeNgraph == ngraph::op::v0::SpaceToDepth::SpaceToDepthMode::DEPTH_FIRST) {
         attrs.mode = Mode::DEPTH_FIRST;
     } else {
-<<<<<<< HEAD
         THROW_ERROR("doesn't support mode: ", ngraph::as_string(modeNgraph));
-=======
-        THROW_ERROR << "doesn't support mode: " << ov::as_string(modeNgraph);
->>>>>>> 75acdac5
     }
 
     attrs.blockSize = spaceToDepth->get_block_size();
