--- conflicted
+++ resolved
@@ -417,14 +417,9 @@
 
     // We need to make sure that convolution output and second input of fused Eltwise operation
     // have equal precision sizes since they use the same physical memory. In case precisions are different we upscale to FP32.
-<<<<<<< HEAD
     if (outputDataType != memory::data_type::f32 && outputDataType != memory::data_type::bf16 &&
         outputDataType != memory::data_type::f16 && withSum) {
-        for (int i = 0; i < fusedWith.size(); i++) {
-=======
-    if (outputDataType != memory::data_type::f32 && outputDataType != memory::data_type::bf16 && withSum) {
         for (size_t i = 0; i < fusedWith.size(); i++) {
->>>>>>> ac262168
             if (fusedWith[i]->getAlgorithm() == Algorithm::EltwiseAdd) {
                 auto* eltwiseNode = dynamic_cast<Eltwise *>(fusedWith[i].get());
                 if (eltwiseNode && eltwiseNode->isSpecialConvolutionAddFusing()) {
