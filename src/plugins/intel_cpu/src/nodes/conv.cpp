--- conflicted
+++ resolved
@@ -1617,44 +1617,23 @@
     // Due to performance issue, brgconv will only be enabled by default:
     // 1, static shape(dynamic shape may change weights layout if the input shape changes and cause performance issue: 86948)
     // 2, support amx
-<<<<<<< HEAD
-    // 3, int8 without legacy postops/zero point when avx512
-=======
-    // 3, support avx512 except int8 with binary postops
->>>>>>> 5c11f09a
+    // 3, support avx512 without legacy postops/zero point when avx512
     if (!isDynamicNode()) {
         if (dnnl::impl::cpu::x64::mayiuse(dnnl::impl::cpu::x64::avx512_core_amx)) {
             shouldTryBrgconv = true;
         } else if (dnnl::impl::cpu::x64::mayiuse(dnnl::impl::cpu::x64::avx512_core)) {
             shouldTryBrgconv = true;
             // should remove after binary postops performance issue resolved
-<<<<<<< HEAD
-            // heuristics: if it's  avx512 ISA int8 model && it doesn't have legacy depthwise/quantization post ops or zero point.
-            if (canBeExecutedInInt8()) {
-                shouldTryBrgconv = true;
-                dnnl::primitive_attr attr;
-                //Set the legacy attr
-                setPostOps(attr, MemoryDescUtils::makeDummyShape(getOutputShapeAtPort(0)).getStaticDims(), true);
-                addLegacyZeroPoints(attr);
-                attrs.push_back(attr);
-                const auto& ops = attr.get_post_ops();
-                if (havingZeroPoint || ops.get()->find(dnnl::impl::primitive_kind::depthwise) != -1 ||
-                    ops.get()->find(dnnl::impl::primitive_kind::quantization) != -1)
-                    shouldTryBrgconv = false;
-=======
-            // heuristics: if model has binary post ops we will not use brgconv
-            dnnl::primitive_attr attrs;
-            setPostOps(attrs, MemoryDescUtils::makeDummyShape(getOutputShapeAtPort(0)).getStaticDims(), false);
-            const auto& ops = attrs.get_post_ops();
-            for (int i = 0; i < ops.len(); i++) {
-                if (ops.kind(i) == dnnl::primitive::kind::binary) {
-                    shouldTryBrgconv = false;
-                    break;
-                }
->>>>>>> 5c11f09a
-            }
-            if (shouldTryBrgconv)
-                pInitAttrs[1] = std::make_shared<dnnl::primitive_attr>(std::move(attrs));
+            // heuristics: if it's  avx512 ISA  model && it doesn't have legacy depthwise/quantization post ops or zero point.
+            dnnl::primitive_attr attr;
+            //Set the legacy attr
+            setPostOps(attr, MemoryDescUtils::makeDummyShape(getOutputShapeAtPort(0)).getStaticDims(), true);
+            addLegacyZeroPoints(attr);
+            attrs.push_back(attr);
+            const auto& ops = attr.get_post_ops();
+            if (havingZeroPoint || ops.get()->find(dnnl::impl::primitive_kind::depthwise) != -1 ||
+                ops.get()->find(dnnl::impl::primitive_kind::quantization) != -1)
+                shouldTryBrgconv = false;
         }
     }
 }
