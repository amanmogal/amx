// Copyright (C) 2018-2022 Intel Corporation
// SPDX-License-Identifier: Apache-2.0
//

#pragma once

#include "../eltwise.hpp"
#include "arm_compute/runtime/NEON/NEFunctions.h"
#include "acl_utils.hpp"

namespace ov {
namespace intel_cpu {

using namespace InferenceEngine;

class AclEltwiseExecutor : public EltwiseExecutor {
public:
    explicit AclEltwiseExecutor(const ExecutorContext::CPtr context);

    bool init(const EltwiseAttrs& eltwiseAttrs,
              const std::vector<MemoryDescPtr>& srcDescs,
              const std::vector<MemoryDescPtr>& dstDescs,
              const std::vector<EltwisePostOp>& postOps) override;

    void exec(const std::vector<MemoryCPtr>& src,
              const std::vector<MemoryPtr>& dst,
              const void *post_ops_data_) override;

    impl_desc_type getImplType() const override {
        return implType;
    }
private:
    EltwiseAttrs aclEltwiseAttrs{};
    impl_desc_type implType = impl_desc_type::acl;
    std::vector<arm_compute::Tensor> srcTensors, dstTensors;
    std::function<void()> exec_func;
};

class AclEltwiseExecutorBuilder : public EltwiseExecutorBuilder {
public:
    bool isSupported(const EltwiseAttrs& eltwiseAttrs,
                     const std::vector<MemoryDescPtr>& srcDescs,
<<<<<<< HEAD
                     const std::vector<MemoryDescPtr>& dstDescs) const override {
        auto checkPrecision = [&srcDescs, &dstDescs](std::vector<Precision> srcVecPrc, Precision dstPrc) -> bool {
            for (size_t i = 0; i < srcDescs.size(); i++) {
                if (srcDescs[i]->getPrecision() != srcVecPrc[i]) return false;
            }
            if (dstDescs[0]->getPrecision() != dstPrc) { return false; }
            return true;
        };

        switch (eltwiseAttrs.algorithm) {
            case Algorithm::EltwiseSqrt:
            case Algorithm::EltwiseDivide:
            case Algorithm::EltwiseRelu:
            case Algorithm::EltwiseGeluErf:
            case Algorithm::EltwiseElu:
            case Algorithm::EltwiseTanh:
            case Algorithm::EltwiseSigmoid:
//            case Algorithm::EltwisePowerDynamic: // TODO: ACL version doesn't work https://github.com/ARM-software/ComputeLibrary/issues/1047
            case Algorithm::EltwiseSoftRelu:
            case Algorithm::EltwiseClamp:
            //case Algorithm::EltwiseSwish: // TODO: efficientdet-d0 accuracy drops if ACL Swish is used
            case Algorithm::EltwisePrelu:
            case Algorithm::EltwiseHswish:
                if (!(checkPrecision({Precision::FP16, Precision::FP16}, Precision::FP16) ||
                      checkPrecision({Precision::FP32, Precision::FP32}, Precision::FP32))) {
                    return false;
                }
                break;
            case Algorithm::EltwiseAbs:
            case Algorithm::EltwiseExp:
            case Algorithm::EltwiseLog:
                if (!(checkPrecision({Precision::I32, Precision::I32}, Precision::I32) ||
                      checkPrecision({Precision::FP16, Precision::FP16}, Precision::FP16) ||
                      checkPrecision({Precision::FP32, Precision::FP32}, Precision::FP32))) {
                    return false;
                }
                break;
            case Algorithm::EltwiseMaximum:
            case Algorithm::EltwiseMinimum:
            case Algorithm::EltwiseSquaredDifference:
                if (!(checkPrecision({Precision::I16, Precision::I16}, Precision::I16) ||
                      checkPrecision({Precision::I32, Precision::I32}, Precision::I32) ||
                      checkPrecision({Precision::FP16, Precision::FP16}, Precision::FP16) ||
                      checkPrecision({Precision::FP32, Precision::FP32}, Precision::FP32))) {
                    return false;
                }
                break;
            case Algorithm::EltwiseAdd:
            case Algorithm::EltwiseSubtract:
                if (!(checkPrecision({Precision::U8, Precision::U8}, Precision::U8) ||
                      checkPrecision({Precision::I16, Precision::I16}, Precision::I16) ||
                      checkPrecision({Precision::I32, Precision::I32}, Precision::I32) ||
                      checkPrecision({Precision::FP16, Precision::FP16}, Precision::FP16) ||
                      checkPrecision({Precision::FP32, Precision::FP32}, Precision::FP32))) {
                    return false;
                }
                break;
            case Algorithm::EltwiseMultiply:
                if (!(checkPrecision({Precision::U8, Precision::U8}, Precision::U8) ||
                      checkPrecision({Precision::U8, Precision::U8}, Precision::I16) ||
                      checkPrecision({Precision::U8, Precision::I16}, Precision::I16) ||
                      checkPrecision({Precision::I16, Precision::U8}, Precision::I16) ||
                      checkPrecision({Precision::I16, Precision::I16}, Precision::I16) ||
                      checkPrecision({Precision::FP16, Precision::FP16}, Precision::FP16) ||
                      checkPrecision({Precision::FP32, Precision::FP32}, Precision::FP32))) {
                    return false;
                }
                break;
            // ACL supports only U8 precision on output for comparison operations
            case Algorithm::EltwiseEqual:
            case Algorithm::EltwiseNotEqual:
            case Algorithm::EltwiseGreater:
            case Algorithm::EltwiseGreaterEqual:
            case Algorithm::EltwiseLess:
            case Algorithm::EltwiseLessEqual:
                if (!(checkPrecision({Precision::U8, Precision::U8}, Precision::U8) ||
                      checkPrecision({Precision::I16, Precision::I16}, Precision::U8) ||
                      checkPrecision({Precision::I32, Precision::I32}, Precision::U8) ||
                      checkPrecision({Precision::FP16, Precision::FP16}, Precision::U8) ||
                      checkPrecision({Precision::FP32, Precision::FP32}, Precision::U8))) {
                    return false;
                }
                break;
            default:
                return false;
        }

        for (const auto & srcDesc : srcDescs) {
            if (getAclDataLayoutByMemoryDesc(srcDesc) == arm_compute::DataLayout::UNKNOWN)
                return false;
        }
        for (const auto & dstDesc : dstDescs) {
            if (getAclDataLayoutByMemoryDesc(dstDesc) == arm_compute::DataLayout::UNKNOWN)
                return false;
        }

        return true;
    }
=======
                     const std::vector<MemoryDescPtr>& dstDescs) const override;
>>>>>>> 8005a3d0

    EltwiseExecutorPtr makeExecutor(const ExecutorContext::CPtr context) const override {
        return std::make_shared<AclEltwiseExecutor>(context);
    }
};

}   // namespace intel_cpu
}   // namespace ov<|MERGE_RESOLUTION|>--- conflicted
+++ resolved
@@ -40,108 +40,7 @@
 public:
     bool isSupported(const EltwiseAttrs& eltwiseAttrs,
                      const std::vector<MemoryDescPtr>& srcDescs,
-<<<<<<< HEAD
-                     const std::vector<MemoryDescPtr>& dstDescs) const override {
-        auto checkPrecision = [&srcDescs, &dstDescs](std::vector<Precision> srcVecPrc, Precision dstPrc) -> bool {
-            for (size_t i = 0; i < srcDescs.size(); i++) {
-                if (srcDescs[i]->getPrecision() != srcVecPrc[i]) return false;
-            }
-            if (dstDescs[0]->getPrecision() != dstPrc) { return false; }
-            return true;
-        };
-
-        switch (eltwiseAttrs.algorithm) {
-            case Algorithm::EltwiseSqrt:
-            case Algorithm::EltwiseDivide:
-            case Algorithm::EltwiseRelu:
-            case Algorithm::EltwiseGeluErf:
-            case Algorithm::EltwiseElu:
-            case Algorithm::EltwiseTanh:
-            case Algorithm::EltwiseSigmoid:
-//            case Algorithm::EltwisePowerDynamic: // TODO: ACL version doesn't work https://github.com/ARM-software/ComputeLibrary/issues/1047
-            case Algorithm::EltwiseSoftRelu:
-            case Algorithm::EltwiseClamp:
-            //case Algorithm::EltwiseSwish: // TODO: efficientdet-d0 accuracy drops if ACL Swish is used
-            case Algorithm::EltwisePrelu:
-            case Algorithm::EltwiseHswish:
-                if (!(checkPrecision({Precision::FP16, Precision::FP16}, Precision::FP16) ||
-                      checkPrecision({Precision::FP32, Precision::FP32}, Precision::FP32))) {
-                    return false;
-                }
-                break;
-            case Algorithm::EltwiseAbs:
-            case Algorithm::EltwiseExp:
-            case Algorithm::EltwiseLog:
-                if (!(checkPrecision({Precision::I32, Precision::I32}, Precision::I32) ||
-                      checkPrecision({Precision::FP16, Precision::FP16}, Precision::FP16) ||
-                      checkPrecision({Precision::FP32, Precision::FP32}, Precision::FP32))) {
-                    return false;
-                }
-                break;
-            case Algorithm::EltwiseMaximum:
-            case Algorithm::EltwiseMinimum:
-            case Algorithm::EltwiseSquaredDifference:
-                if (!(checkPrecision({Precision::I16, Precision::I16}, Precision::I16) ||
-                      checkPrecision({Precision::I32, Precision::I32}, Precision::I32) ||
-                      checkPrecision({Precision::FP16, Precision::FP16}, Precision::FP16) ||
-                      checkPrecision({Precision::FP32, Precision::FP32}, Precision::FP32))) {
-                    return false;
-                }
-                break;
-            case Algorithm::EltwiseAdd:
-            case Algorithm::EltwiseSubtract:
-                if (!(checkPrecision({Precision::U8, Precision::U8}, Precision::U8) ||
-                      checkPrecision({Precision::I16, Precision::I16}, Precision::I16) ||
-                      checkPrecision({Precision::I32, Precision::I32}, Precision::I32) ||
-                      checkPrecision({Precision::FP16, Precision::FP16}, Precision::FP16) ||
-                      checkPrecision({Precision::FP32, Precision::FP32}, Precision::FP32))) {
-                    return false;
-                }
-                break;
-            case Algorithm::EltwiseMultiply:
-                if (!(checkPrecision({Precision::U8, Precision::U8}, Precision::U8) ||
-                      checkPrecision({Precision::U8, Precision::U8}, Precision::I16) ||
-                      checkPrecision({Precision::U8, Precision::I16}, Precision::I16) ||
-                      checkPrecision({Precision::I16, Precision::U8}, Precision::I16) ||
-                      checkPrecision({Precision::I16, Precision::I16}, Precision::I16) ||
-                      checkPrecision({Precision::FP16, Precision::FP16}, Precision::FP16) ||
-                      checkPrecision({Precision::FP32, Precision::FP32}, Precision::FP32))) {
-                    return false;
-                }
-                break;
-            // ACL supports only U8 precision on output for comparison operations
-            case Algorithm::EltwiseEqual:
-            case Algorithm::EltwiseNotEqual:
-            case Algorithm::EltwiseGreater:
-            case Algorithm::EltwiseGreaterEqual:
-            case Algorithm::EltwiseLess:
-            case Algorithm::EltwiseLessEqual:
-                if (!(checkPrecision({Precision::U8, Precision::U8}, Precision::U8) ||
-                      checkPrecision({Precision::I16, Precision::I16}, Precision::U8) ||
-                      checkPrecision({Precision::I32, Precision::I32}, Precision::U8) ||
-                      checkPrecision({Precision::FP16, Precision::FP16}, Precision::U8) ||
-                      checkPrecision({Precision::FP32, Precision::FP32}, Precision::U8))) {
-                    return false;
-                }
-                break;
-            default:
-                return false;
-        }
-
-        for (const auto & srcDesc : srcDescs) {
-            if (getAclDataLayoutByMemoryDesc(srcDesc) == arm_compute::DataLayout::UNKNOWN)
-                return false;
-        }
-        for (const auto & dstDesc : dstDescs) {
-            if (getAclDataLayoutByMemoryDesc(dstDesc) == arm_compute::DataLayout::UNKNOWN)
-                return false;
-        }
-
-        return true;
-    }
-=======
                      const std::vector<MemoryDescPtr>& dstDescs) const override;
->>>>>>> 8005a3d0
 
     EltwiseExecutorPtr makeExecutor(const ExecutorContext::CPtr context) const override {
         return std::make_shared<AclEltwiseExecutor>(context);
