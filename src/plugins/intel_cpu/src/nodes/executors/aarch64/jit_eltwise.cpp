--- conflicted
+++ resolved
@@ -25,14 +25,11 @@
                                      Algorithm::EltwiseElu,
                                      Algorithm::EltwiseEqual,
                                      Algorithm::EltwiseExp,
-<<<<<<< HEAD
-                                     Algorithm::EltwiseMod,
-=======
                                      Algorithm::EltwiseHswish,
                                      Algorithm::EltwiseMaximum,
                                      Algorithm::EltwiseMinimum,
                                      Algorithm::EltwiseMish,
->>>>>>> 248c841e
+                                     Algorithm::EltwiseMod,
                                      Algorithm::EltwiseMultiply,
                                      Algorithm::EltwiseMulAdd,
                                      Algorithm::EltwisePowerStatic,
