--- conflicted
+++ resolved
@@ -46,11 +46,7 @@
         const auto &dataPrecision = getOriginalInputPrecisionAtPort(DATA_INDEX);
 
         if (std::find(supportedPrecisionSizes.begin(), supportedPrecisionSizes.end(), dataPrecision.size()) == supportedPrecisionSizes.end())
-<<<<<<< HEAD
-            IE_THROW() << layerErrorPrefix << "has unsupported precision: " << dataPrecision.get_type_name();
-=======
-            OPENVINO_THROW(layerErrorPrefix, "has unsupported precision: ", dataPrecision.name());
->>>>>>> c360de0f
+            OPENVINO_THROW(layerErrorPrefix, "has unsupported precision: ", dataPrecision.get_type_name());
 
         const auto dataRank = getInputShapeAtPort(DATA_INDEX).getRank();
         if (dataRank < 1) {
@@ -62,13 +58,8 @@
 
         /* Axes */
         const auto& axesTensorPrec = getOriginalInputPrecisionAtPort(AXES_INDEX);
-<<<<<<< HEAD
         if (axesTensorPrec != ov::element::i32 && axesTensorPrec != ov::element::i64) {
-            IE_THROW() << layerErrorPrefix << " has unsupported 'axes' input precision: " << axesTensorPrec.get_type_name();
-=======
-        if (axesTensorPrec != Precision::I32 && axesTensorPrec != Precision::I64) {
-            OPENVINO_THROW(layerErrorPrefix, " has unsupported 'axes' input precision: ", axesTensorPrec.name());
->>>>>>> c360de0f
+            OPENVINO_THROW(layerErrorPrefix, " has unsupported 'axes' input precision: ", axesTensorPrec.get_type_name());
         }
 
         const auto axesTensorRank = getInputShapeAtPort(AXES_INDEX).getRank();
@@ -78,13 +69,8 @@
 
         /* Shift */
         const auto& shiftTensorPrec = getOriginalInputPrecisionAtPort(SHIFT_INDEX);
-<<<<<<< HEAD
         if (shiftTensorPrec != ov::element::i32 && shiftTensorPrec != ov::element::i64) {
-            IE_THROW() << layerErrorPrefix << " has unsupported 'shift' input precision: " << shiftTensorPrec.get_type_name();
-=======
-        if (shiftTensorPrec != Precision::I32 && shiftTensorPrec != Precision::I64) {
-            OPENVINO_THROW(layerErrorPrefix, " has unsupported 'shift' input precision: ", shiftTensorPrec.name());
->>>>>>> c360de0f
+            OPENVINO_THROW(layerErrorPrefix, " has unsupported 'shift' input precision: ", shiftTensorPrec.get_type_name());
         }
 
         const auto shiftTensorRank = getInputShapeAtPort(SHIFT_INDEX).getRank();
@@ -169,11 +155,7 @@
             break;
         }
         default:
-<<<<<<< HEAD
-            IE_THROW() << layerErrorPrefix <<  "has unsupported 'data' input precision: " << dataPrecision.get_type_name();
-=======
-            OPENVINO_THROW(layerErrorPrefix,  "has unsupported 'data' input precision: ", dataPrecision.name());
->>>>>>> c360de0f
+            OPENVINO_THROW(layerErrorPrefix,  "has unsupported 'data' input precision: ", dataPrecision.get_type_name());
     }
 }
 
