--- conflicted
+++ resolved
@@ -170,28 +170,17 @@
     if (convBackprop) {
         algorithm = Algorithm::DeconvolutionCommon;
 
-<<<<<<< HEAD
         IC = weightDims[0];
         OC = weightDims[1];
-        expectedBiasDims = {OC};
-=======
-            for (size_t i = 0; i < convBackprop->get_strides().size(); i++) {
-                stride.push_back(static_cast<ptrdiff_t>(convBackprop->get_strides()[i]));
-            }
-            for (size_t i = 0; i < convBackprop->get_dilations().size(); i++) {
-                dilation.push_back(static_cast<ptrdiff_t>(convBackprop->get_dilations()[i]) - 1);
-            }
-            paddingL = convBackprop->get_pads_begin();
-            paddingR = convBackprop->get_pads_end();
->>>>>>> e1ed6599
+        expectedBiasDims  = {OC};
 
         groupNum = 1;
         withGroups = false;
 
-        for (int i = 0; i < convBackprop->get_strides().size(); i++) {
+        for (size_t i = 0; i < convBackprop->get_strides().size(); i++) {
             stride.push_back(static_cast<ptrdiff_t>(convBackprop->get_strides()[i]));
         }
-        for (int i = 0; i < convBackprop->get_dilations().size(); i++) {
+        for (size_t i = 0; i < convBackprop->get_dilations().size(); i++) {
             dilation.push_back(static_cast<ptrdiff_t>(convBackprop->get_dilations()[i]) - 1);
         }
         paddingL = convBackprop->get_pads_begin();
@@ -199,38 +188,22 @@
 
         outputPadding = convBackprop->get_output_padding();
 
-<<<<<<< HEAD
         autoPad = one_of(convBackprop->get_auto_pad(), ov::op::PadType::SAME_LOWER, ov::op::PadType::SAME_UPPER);
     } else if (groupConvBackprop) {
         algorithm = Algorithm::DeconvolutionGrouped;
-=======
-            for (size_t i = 0; i < groupConvBackprop->get_strides().size(); i++) {
-                stride.push_back(static_cast<ptrdiff_t>(groupConvBackprop->get_strides()[i]));
-            }
-            for (size_t i = 0; i < groupConvBackprop->get_dilations().size(); i++) {
-                dilation.push_back(static_cast<ptrdiff_t>(groupConvBackprop->get_dilations()[i]) - 1);
-            }
-            paddingL = groupConvBackprop->get_pads_begin();
-            paddingR = groupConvBackprop->get_pads_end();
->>>>>>> e1ed6599
 
         groupNum = weightDims[0];
         IC = groupNum * weightDims[1];
         OC = groupNum * weightDims[2];
-        expectedBiasDims = {OC * groupNum};
+        expectedBiasDims  = {OC * groupNum};
         withGroups = groupNum > 1;
         isDW = withGroups && groupNum == OC && groupNum == IC;
 
-        for (int i = 0; i < groupConvBackprop->get_strides().size(); i++) {
+        for (size_t i = 0; i < groupConvBackprop->get_strides().size(); i++) {
             stride.push_back(static_cast<ptrdiff_t>(groupConvBackprop->get_strides()[i]));
         }
-<<<<<<< HEAD
-        for (int i = 0; i < groupConvBackprop->get_dilations().size(); i++) {
+        for (size_t i = 0; i < groupConvBackprop->get_dilations().size(); i++) {
             dilation.push_back(static_cast<ptrdiff_t>(groupConvBackprop->get_dilations()[i]) - 1);
-=======
-        for (size_t i = 0; i < dilation.size(); i++) {
-            kernel.push_back(weightDims[withGroups + 2 + i]);
->>>>>>> e1ed6599
         }
         paddingL = groupConvBackprop->get_pads_begin();
         paddingR = groupConvBackprop->get_pads_end();
@@ -239,7 +212,7 @@
 
         autoPad = one_of(groupConvBackprop->get_auto_pad(), ov::op::PadType::SAME_LOWER, ov::op::PadType::SAME_UPPER);
     }
-    for (int i = 0; i < dilation.size(); i++) {
+    for (size_t i = 0; i < dilation.size(); i++) {
         kernel.push_back(weightDims[withGroups + 2 + i]);
     }
 
@@ -255,7 +228,6 @@
             IE_THROW() << "'output_shape' input has incorrect number of elements. Expected = " << spDimsNum;
         }
     }
-
     attr = std::make_shared<dnnl::primitive_attr>();
 }
 
