// Copyright (C) 2018-2023 Intel Corporation
// SPDX-License-Identifier: Apache-2.0
//

#include "transpose.h"
#include "ie_parallel.hpp"
#include "nodes/common/reorder_prim.h"

#include <algorithm>
#include <string>
#include <dnnl_extension_utils.h>
#include <common/primitive_hashing_utils.hpp>

using namespace dnnl;
using namespace InferenceEngine;

namespace ov {
namespace intel_cpu {
namespace node {

bool Transpose::isSupportedOperation(const std::shared_ptr<const ov::Node>& op, std::string& errorMessage) noexcept {
    try {
        if (!one_of(op->get_type_info(),
                ov::op::v1::Transpose::get_type_info_static())) {
            errorMessage = "Node is not an instance of the Transpose operation from opset1.";
            return false;
        }

        if (op->get_input_node_ptr(INPUT_ORDER_IDX)->get_type_info() != ov::op::v0::Constant::get_type_info_static()) {
            // TODO: Support parameterized Order input for dynamic shapes.
            errorMessage = "Constant expected as the second input for static shapes.";
            return false;
        }
    } catch (...) {
        return false;
    }
    return true;
}

namespace {
class TransposeDynShapeInfer : public ShapeInferEmptyPads {
public:
    TransposeDynShapeInfer() = default;
    Result infer(
        const std::vector<std::reference_wrapper<const VectorDims>>& input_shapes,
        const std::unordered_map<size_t, MemoryPtr>& data_dependency) override {
        IE_THROW(NotImplemented) << "TODO: Support parameterized Order input for dynamic shapes.";
    }
    port_mask_t get_port_mask() const override {
        return EMPTY_PORT_MASK;
    }
private:
};

class TransposeShapeInfer : public ShapeInferEmptyPads {
public:
    TransposeShapeInfer(const size_t& out_rank, const std::vector<size_t>& axes_vec)
    : m_out_rank(out_rank), m_axes_vec(axes_vec), m_outputShape(out_rank, 1), m_needReverse(axes_vec.empty()) {}

    Result infer(
        const std::vector<std::reference_wrapper<const VectorDims>>& input_shapes,
        const std::unordered_map<size_t, MemoryPtr>& data_dependency) override {
        const VectorDims& shapeIn = input_shapes[0].get();
        if (m_needReverse) {
            for (size_t i = 0; i < m_out_rank; ++i) {
                m_outputShape[i] = shapeIn[m_out_rank - 1 - i];
            }
        } else {
            for (size_t i = 0; i < m_out_rank; ++i) {
                m_outputShape[i] = shapeIn[m_axes_vec[i]];
            }
        }
        return {{m_outputShape}, ShapeInferStatus::success};
    }

    port_mask_t get_port_mask() const override {
        return EMPTY_PORT_MASK;
    }

private:
    const size_t m_out_rank;
    const std::vector<size_t> m_axes_vec;
    VectorDims m_outputShape;
    const bool m_needReverse;
};

class TransposeShapeInferFactory : public ShapeInferFactory {
public:
    TransposeShapeInferFactory(const std::shared_ptr<ov::Node>& op) : m_op(op) {}
    ShapeInferPtr makeShapeInfer() const override {
        if (const auto order = ov::as_type_ptr<const ov::op::v0::Constant>(m_op->get_input_node_shared_ptr(ov::op::v1::Transpose::ORDER))) {
            const auto axes_vec = order->cast_vector<size_t>();
            return std::make_shared<TransposeShapeInfer>(m_op->get_output_partial_shape(0).rank().get_length(), axes_vec);
        } else {
            return std::make_shared<TransposeDynShapeInfer>();
        }
    }

private:
    const std::shared_ptr<ov::Node> m_op;
};
} // namespace

Transpose::Transpose(const std::shared_ptr<ov::Node>& op, const GraphContext::CPtr context)
        : Node(op, context, TransposeShapeInferFactory(op)) {
    std::string errorMessage;
    if (!isSupportedOperation(op, errorMessage)) {
        IE_THROW(NotImplemented) << errorMessage;
    }

    if (op->get_input_node_ptr(INPUT_ORDER_IDX)->get_type_info() == ov::op::v0::Constant::get_type_info_static()) {
        isInputOrderConst = true;
        order = ov::as_type<ov::op::v0::Constant>(op->get_input_node_ptr(INPUT_ORDER_IDX))->cast_vector<size_t>();

        if (order.empty()) {
            size_t rank = getInputShapeAtPort(INPUT_DATA_IDX).getRank();
            for (size_t i = 1lu; i <= rank; ++i) {
                order.emplace_back(rank - i);
            }
        }
    }
}

void Transpose::getSupportedDescriptors() {
}

void Transpose::initSupportedPrimitiveDescriptors() {
    if (!supportedPrimitiveDescriptors.empty())
        return;

    prec = getOriginalInputPrecisionAtPort(0);

    auto& creatorsMap = BlockedDescCreator::getCommonCreators();

    NodeConfig config;
    config.inConfs.resize(2);
    config.outConfs.resize(1);
    config.inConfs[INPUT_DATA_IDX].inPlace(-1);
    config.inConfs[INPUT_DATA_IDX].constant(false);
    config.inConfs[INPUT_ORDER_IDX].constant(isInputOrderConst);
    config.inConfs[INPUT_ORDER_IDX].setMemDesc(creatorsMap.at(LayoutType::ncsp)->createSharedDesc(
            Precision::I32, getInputShapeAtPort(INPUT_ORDER_IDX)));
    config.outConfs[0].inPlace(-1);
    config.outConfs[0].constant(false);
    transpose_context = std::make_shared<ExecutorContext>(context, getPrimitivesPriority());

    auto supportedPrimitiveDescriptorsBuilder = [this](NodeConfig config, TransposeParams transposeParams) {
        std::vector<MemoryDescPtr> srcMemoryDescs;
        for (int i = 0; i < config.inConfs.size(); i++) {
            srcMemoryDescs.push_back(config.inConfs[i].getMemDesc());
        }
        std::vector<MemoryDescPtr> dstMemoryDescs;
        for (int i = 0; i < config.outConfs.size(); i++) {
            dstMemoryDescs.push_back(config.outConfs[i].getMemDesc());
        }
        auto factory = std::make_shared<TransposeExecutorFactory>(transposeParams, srcMemoryDescs, dstMemoryDescs, transpose_context);
        supportedPrimitiveDescriptors.push_back({config, impl_desc_type::unknown, factory});
    };

    const auto& inputDataShape = getInputShapeAtPort(INPUT_DATA_IDX);
    const auto& outputDataShape = getOutputShapeAtPort(0);
    if (inputDataShape.getRank() == 4 || inputDataShape.getRank() == 5) {
        config.inConfs[0].setMemDesc(creatorsMap.at(LayoutType::ncsp)->createSharedDesc(prec, inputDataShape));
        config.outConfs[0].setMemDesc(creatorsMap.at(LayoutType::ncsp)->createSharedDesc(prec, outputDataShape));
        supportedPrimitiveDescriptorsBuilder(config, transposeParams);

        const auto& srcDims = inputDataShape.getDims();
        if (srcDims[1] != Shape::UNDEFINED_DIM && srcDims[1] % 8 == 0) {
            config.inConfs[0].setMemDesc(creatorsMap.at(LayoutType::nCsp8c)->createSharedDesc(prec, inputDataShape));
            supportedPrimitiveDescriptorsBuilder(config, transposeParams);
        }

        if (srcDims[1] != Shape::UNDEFINED_DIM && srcDims[1] % 16 == 0) {
            config.inConfs[0].setMemDesc(creatorsMap.at(LayoutType::nCsp16c)->createSharedDesc(prec, inputDataShape));
            supportedPrimitiveDescriptorsBuilder(config, transposeParams);
        }

        if (prec == Precision::FP32 || prec == Precision::I8 || prec == Precision::U8) {
            config.inConfs[0].setMemDesc(creatorsMap.at(LayoutType::nspc)->createSharedDesc(prec, inputDataShape));
            config.outConfs[0].setMemDesc(creatorsMap.at(LayoutType::nspc)->createSharedDesc(prec, outputDataShape));
            supportedPrimitiveDescriptorsBuilder(config, transposeParams);
        }
    } else {
        // general plain case
        config.inConfs[0].setMemDesc(creatorsMap.at(LayoutType::ncsp)->createSharedDesc(prec, inputDataShape));
        config.outConfs[0].setMemDesc(creatorsMap.at(LayoutType::ncsp)->createSharedDesc(prec, outputDataShape));
        supportedPrimitiveDescriptorsBuilder(config, transposeParams);
    }
}

bool Transpose::isExecutable() const {
    return !isInputTensorAtPortEmpty(0);
}

bool Transpose::needPrepareParams() const {
    if (isOptimized)
        return false;
    return inputShapesModified();
}

void Transpose::prepareParams() {
    if (performAsReorder) {
        //  Transpose(order={0,3,1,2}) can be performed as Reorder(acdb=>abcd)
        auto& srcMemPtr = getParentEdgeAt(INPUT_DATA_IDX)->getMemoryPtr();
        auto& dstMemPtr = getChildEdgeAt(0)->getMemoryPtr();
        auto dstDesc = dstMemPtr->GetDescWithType<DnnlMemoryDesc>()->getDnnlDesc();
        auto srcDesc = dnnl::memory::desc(dstDesc.get_dims(), dstDesc.get_data_type(), memory::format_tag::acdb);
        auto result = getReorderPrim(context->getParamsCache(), getEngine(), srcDesc, dstDesc);
        if (!result) {
            IE_THROW() << "Reorder primitive descriptor was not found for Transpose node " << getName() << ".";
        }
        prim = result;

        getSelectedPrimitiveDescriptor()->setImplementationType(
            parse_impl_name(DnnlExtensionUtils::query_impl_info_str(prim.get_primitive_desc())));

        primArgs = {{DNNL_ARG_SRC, srcMemPtr->GetPrimitive()}, {DNNL_ARG_DST, dstMemPtr->GetPrimitive()}};
#ifdef CPU_DEBUG_CAPS
        if (prim) {
            auto pd = prim.get_primitive_desc();
            DEBUG_LOG("verbose##", getName(), "##", DnnlExtensionUtils::query_pd_info(pd), "\n");
        }
#endif
        return;
    }

    auto srcDesc = getParentEdgeAt(INPUT_DATA_IDX)->getMemory().GetDescWithType<BlockedMemoryDesc>();
    transposeParams.permuteParams.src_block_dims = srcDesc->getBlockDims();
    auto dstDesc = getChildEdgeAt(0)->getMemory().GetDescWithType<BlockedMemoryDesc>();
    transposeParams.permuteParams.dst_block_dims = dstDesc->getBlockDims();

    if (!isInputOrderConst) {
        auto orderPtr = reinterpret_cast<const int32_t*>(getParentEdgeAt(0)->getMemoryPtr()->GetPtr());
        auto orderLen = getParentEdgeAt(0)->getMemoryPtr()->GetSize();
        transposeParams.permuteParams.order.assign(orderPtr, orderPtr + orderLen);
    }

    auto engine = getEngine();
    auto builder = [&srcDesc, &dstDesc, this](const PermuteParams& key) -> std::shared_ptr<TransposeExecutor> {
        dnnl::primitive_attr attr;
        auto selectedPD = getSelectedPrimitiveDescriptor();
        auto jitExec = selectedPD->getExecutorFactoryAs<TransposeExecutorFactory>()->makeExecutor(transposeParams,
                                                                                                  {srcDesc},
                                                                                                  {dstDesc},
                                                                                                  attr);
        return jitExec;
    };

    auto cache = context->getParamsCache();
    auto result = cache->getOrCreate(transposeParams.permuteParams, builder);

    if (!result.first) {
        IE_THROW() << "Primitive descriptor was not found for node " << getName() << ".";
    }

    execPtr = result.first;
}

void Transpose::createPrimitive() {
    auto& dstMemPtr = getChildEdgeAt(0)->getMemoryPtr();
    auto& srcMemPtr = getParentEdgeAt(INPUT_DATA_IDX)->getMemoryPtr();
    if (!dstMemPtr || !dstMemPtr->isAllocated())
        IE_THROW() << "Destination memory was not allocated.";
    if (!srcMemPtr || !srcMemPtr->isAllocated())
        IE_THROW() << "Input memory was not allocated.";
    if (getSelectedPrimitiveDescriptor() == nullptr)
        IE_THROW() << "Preferable primitive descriptor was not set.";

    if (getParentEdgeAt(INPUT_DATA_IDX)->getMemory().getDesc().hasLayoutType(LayoutType::ncsp) &&
        getChildEdgeAt(0)->getMemory().getDesc().hasLayoutType(LayoutType::ncsp) &&
        order == std::vector<size_t>{0, 3, 1, 2}) {
        performAsReorder = true;
    } else if (getParentEdgeAt(INPUT_DATA_IDX)->getMemory().getDesc().hasLayoutType(LayoutType::ncsp) &&
            std::find(optimizedOrders.begin(), optimizedOrders.end(), order) != optimizedOrders.end()) {
        isOptimized = true;
        transposeParams.transposeExecution = TransposeParams::REF;
        dnnl::primitive_attr attr;
        auto selectedPD = getSelectedPrimitiveDescriptor();
        execPtr = selectedPD->getExecutorFactoryAs<TransposeExecutorFactory>()->makeExecutor(transposeParams,
                                                                                             {srcMemPtr->getDescPtr()},
                                                                                             {dstMemPtr->getDescPtr()},
                                                                                             attr);
        selectedPD->setImplementationType(execPtr->getImplType());
        return;
    }

    if (!performAsReorder) {
        transposeParams.permuteParams.data_size = getSelectedPrimitiveDescriptor()->getConfig().inConfs[0].getMemDesc()->getPrecision().size();
        if (isInputOrderConst)
            transposeParams.permuteParams.order = order;
        auto srcDesc = getParentEdgeAt(INPUT_DATA_IDX)->getMemory().GetDescWithType<BlockedMemoryDesc>();
        transposeParams.permuteParams.src_block_order = srcDesc->getOrder();
        auto dstDesc = getChildEdgeAt(0)->getMemory().GetDescWithType<BlockedMemoryDesc>();
        transposeParams.permuteParams.dst_block_order = dstDesc->getOrder();
    }

    if (inputShapesDefined() && isExecutable()) {
        prepareParams();
        updateLastInputDims();
    }
}

void Transpose::execute(dnnl::stream strm) {
    if (prim) {
        prim.execute(strm, primArgs);
    } else if (execPtr) {
        auto &dstMemPtr = getChildEdgeAt(0)->getMemoryPtr();
        auto &srcMemPtr = getParentEdgeAt(INPUT_DATA_IDX)->getMemoryPtr();

        int MB = srcMemPtr->getStaticDims()[0];

        execPtr->exec({srcMemPtr}, {dstMemPtr}, MB);
    } else {
        IE_THROW() << "Could not execute Transpose node. Primitive was not created.";
    }
}

void Transpose::executeDynamicImpl(dnnl::stream strm) {
    execute(strm);
}

<<<<<<< HEAD
=======
Transpose::TransposeJitExecutor::TransposeJitExecutor(const PermuteParams& params) {
    pKernel = std::make_shared<PermuteKernel>(params);
}

void Transpose::TransposeJitExecutor::exec(Transpose* node, MemoryPtr& srcMemPtr, MemoryPtr& dstMemPtr, const int MB) {
    if (!pKernel)
        IE_THROW() << "Could not execute. Kernel for Transpose node was not compiled.";

    const uint8_t* srcData = reinterpret_cast<const uint8_t*>(srcMemPtr->GetPtr());
    uint8_t* dstData = reinterpret_cast<uint8_t*>(dstMemPtr->GetPtr());

    pKernel->execute(srcData, dstData, MB);
}

void Transpose::TransposeRefExecutor::exec(Transpose* node, MemoryPtr& srcMemPtr, MemoryPtr& dstMemPtr, const int MB) {
    const size_t dataSize = srcMemPtr->getDesc().getPrecision().size();
    TransposeContext ctx = {node, srcMemPtr, dstMemPtr, MB};
    OV_SWITCH(intel_cpu, TransposeOptimizedEmitter, ctx, dataSize,
              OV_CASE(1u, PrecisionTrait<Precision::U8>::value_type),
              OV_CASE(2u, PrecisionTrait<Precision::U16>::value_type),
              OV_CASE(4u, PrecisionTrait<Precision::I32>::value_type));
}

>>>>>>> 277e759d
bool Transpose::created() const {
    return getType() == Type::Transpose;
}

}   // namespace node
}   // namespace intel_cpu
}   // namespace ov<|MERGE_RESOLUTION|>--- conflicted
+++ resolved
@@ -319,32 +319,6 @@
     execute(strm);
 }
 
-<<<<<<< HEAD
-=======
-Transpose::TransposeJitExecutor::TransposeJitExecutor(const PermuteParams& params) {
-    pKernel = std::make_shared<PermuteKernel>(params);
-}
-
-void Transpose::TransposeJitExecutor::exec(Transpose* node, MemoryPtr& srcMemPtr, MemoryPtr& dstMemPtr, const int MB) {
-    if (!pKernel)
-        IE_THROW() << "Could not execute. Kernel for Transpose node was not compiled.";
-
-    const uint8_t* srcData = reinterpret_cast<const uint8_t*>(srcMemPtr->GetPtr());
-    uint8_t* dstData = reinterpret_cast<uint8_t*>(dstMemPtr->GetPtr());
-
-    pKernel->execute(srcData, dstData, MB);
-}
-
-void Transpose::TransposeRefExecutor::exec(Transpose* node, MemoryPtr& srcMemPtr, MemoryPtr& dstMemPtr, const int MB) {
-    const size_t dataSize = srcMemPtr->getDesc().getPrecision().size();
-    TransposeContext ctx = {node, srcMemPtr, dstMemPtr, MB};
-    OV_SWITCH(intel_cpu, TransposeOptimizedEmitter, ctx, dataSize,
-              OV_CASE(1u, PrecisionTrait<Precision::U8>::value_type),
-              OV_CASE(2u, PrecisionTrait<Precision::U16>::value_type),
-              OV_CASE(4u, PrecisionTrait<Precision::I32>::value_type));
-}
-
->>>>>>> 277e759d
 bool Transpose::created() const {
     return getType() == Type::Transpose;
 }
