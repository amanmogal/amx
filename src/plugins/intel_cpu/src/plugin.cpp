// Copyright (C) 2018-2022 Intel Corporation
// SPDX-License-Identifier: Apache-2.0
//

#include "ie_metric_helpers.hpp"
#include "plugin.h"
#include "extension_mngr.h"
#include "weights_cache.hpp"
#include "extension.h"
#include "itt.h"
#include "serialize.h"

#include <threading/ie_executor_manager.hpp>
#include <memory>
#include <ie_plugin_config.hpp>
#include <cpp_interfaces/interface/ie_internal_plugin_config.hpp>
#include <ie_icore.hpp>
#include <fstream>
#include <vector>
#include <tuple>
#include <unordered_set>
#include <ie_system_conf.h>
#include <ie_ngraph_utils.hpp>


#include <transformations/common_optimizations/add_fake_quantize_fusion.hpp>
#include <transformations/common_optimizations/common_optimizations.hpp>
#include <transformations/common_optimizations/fq_mul_fusion.hpp>
#include <transformations/common_optimizations/mul_fake_quantize_fusion.hpp>
#include <transformations/common_optimizations/weights_dequantize_to_fake_quantize.hpp>
#include <transformations/common_optimizations/convert_quantize_dequantize.hpp>
#include <transformations/common_optimizations/nop_elimination.hpp>
#include <transformations/common_optimizations/wrap_interpolate_into_transposes.hpp>
#include <transformations/common_optimizations/transpose_sinking.hpp>
#include "transformations/common_optimizations/convert_compression_only_to_legacy.hpp"
#include <transformations/common_optimizations/lin_op_sequence_fusion.hpp>

#include <transformations/opset_conversions/convert_opset3_to_opset2.hpp>
#include <transformations/opset_conversions/convert_opset2_to_opset1.hpp>
#include <transformations/op_conversions/convert_broadcast_to_tiles.hpp>
#include <transformations/op_conversions/convert_depth_to_space.hpp>
#include <transformations/op_conversions/convert_shuffle_channels3.hpp>
#include <transformations/op_conversions/convert_slice_to_strided_slice.hpp>
#include <transformations/op_conversions/convert_space_to_depth.hpp>
#include <transformations/op_conversions/convert_gelu.hpp>
#include <transformations/op_conversions/convert_gather_downgrade.hpp>
#include <transformations/op_conversions/convert_gather_upgrade.hpp>
#include <transformations/op_conversions/detection_output_downgrade.hpp>
#include <transformations/op_conversions/detection_output_upgrade.hpp>
#include <transformations/op_conversions/gelu7_downgrade.hpp>
#include <transformations/op_conversions/hswish_decomposition.hpp>
#include <transformations/op_conversions/hsigmoid_decomposition.hpp>
#include <transformations/op_conversions/mvn6_decomposition.hpp>
#include <transformations/op_conversions/normalize_l2_decomposition.hpp>
#include <transformations/op_conversions/reduce_l1_decomposition.hpp>
#include <transformations/op_conversions/reduce_l2_decomposition.hpp>
#include <transformations/op_conversions/softplus_decomposition.hpp>
#include <transformations/op_conversions/convert_space_to_batch.hpp>
#include <transformations/op_conversions/convert_batch_to_space.hpp>
#include <transformations/op_conversions/convert_sequences_to_tensor_iterator.hpp>
#include <transformations/op_conversions/convert_subtract.hpp>
#include <transformations/op_conversions/softmax_decomposition.hpp>
#include <transformations/control_flow/unroll_tensor_iterator.hpp>
#include <transformations/op_conversions/convert_mod.hpp>
#include <transformations/op_conversions/convert_ti_to_sequences.hpp>
#include <transformations/op_conversions/lstm_cell_decomposition.hpp>
#include <transformations/op_conversions/rnn_cell_decomposition.hpp>
#include <transformations/op_conversions/gru_cell_decomposition.hpp>
#include <transformations/op_conversions/log_softmax_decomposition.hpp>
#include <transformations/op_conversions/convert_interpolate1_to_interpolate4.hpp>
#include <transformations/op_conversions/simplify_ctc_greedy_decoder_seq_len.hpp>
#include <transformations/op_conversions/convert_previous_nms_to_nms_9.hpp>
#include <transformations/op_conversions/convert_nms9_to_nms_ie_internal.hpp>
#include <transformations/op_conversions/convert_multiclass_nms_to_multiclass_nms_ie.hpp>
#include <transformations/op_conversions/convert_matrix_nms_to_matrix_nms_ie.hpp>
#include <transformations/op_conversions/convert_deformable_conv_v8_to_v1.hpp>
#include <transformations/smart_reshape/matmul_sr.hpp>
#include <transformations/op_conversions/convert_minimum_to_power_and_max.hpp>
#include <transformations/op_conversions/convert_reduce_to_pooling.hpp>
#include <transformations/convert_precision.hpp>
#include <transformations/init_node_info.hpp>
#include <transformations/disable_decompression_convert_constant_folding.hpp>
#include <transformations/rt_info/fused_names_attribute.hpp>
#include <transformations/op_conversions/fq_decomposition.hpp>
#include <transformations/utils/utils.hpp>
#include <transformations/op_conversions/convert_roi_align_v9_to_v3.hpp>
#include <transformations/op_conversions/convert_roi_align_v3_to_v9.hpp>
#include <transformations/op_conversions/softsign_decomposition.hpp>
#include "transformations/op_conversions/eye_decomposition.hpp"
#include "transformations/op_conversions/unique_decomposition.hpp"

#include "ngraph_transformations/convert_to_cpu_specific_opset.hpp"
#include "ngraph_transformations/snippets_mark_skipped.hpp"
#include "ngraph_transformations/mha_fusion.hpp"
#include "ngraph_transformations/convert_to_interaction.hpp"
#include "ngraph_transformations/convert_fq_rnn_to_quantized_rnn.hpp"
#include "ngraph_transformations/move_eltwise_up_data_movement.hpp"
#include "ngraph_transformations/swap_convert_transpose.hpp"

#include <snippets/pass/collapse_subgraph.hpp>
#include <snippets/pass/common_optimizations.hpp>
#include <snippets/pass/convert_constants.hpp>

#include <ngraph/opsets/opset1.hpp>
#include <ngraph/opsets/opset2.hpp>
#include <ngraph/opsets/opset3.hpp>
#include <ngraph/opsets/opset4.hpp>
#include <ngraph/opsets/opset5.hpp>
#include <ngraph/opsets/opset6.hpp>
#include <openvino/opsets/opset10.hpp>
#include <ngraph/op/util/op_types.hpp>
#include <ngraph/pass/manager.hpp>
#include <ngraph/graph_util.hpp>
#include <ov_ops/augru_cell.hpp>
#include <ov_ops/augru_sequence.hpp>

#include <transformations/low_precision/mark_dequantization_subgraph.hpp>
#include <low_precision/common/quantization_granularity_restriction.hpp>
#include <low_precision/common/precisions_restriction.hpp>
#include <low_precision/convert_subtract_constant.hpp>
#include <low_precision/convolution.hpp>
#include <low_precision/convolution_backprop_data.hpp>
#include <low_precision/layer_transformation.hpp>
#include <low_precision/low_precision.hpp>
#include <low_precision/multiply_to_group_convolution.hpp>
#include <low_precision/network_helper.hpp>
#include "openvino/runtime/core.hpp"
#include "openvino/util/common_util.hpp"

#include <ie_algorithm.hpp>
#include "performance_heuristics.hpp"

#include "nodes/mvn.h"
#include "nodes/fake_quantize.h"
#include "nodes/normalize.h"
#include "nodes/mha.h"
#include "utils/denormals.hpp"
#include "transformations/common_optimizations/augru_cell_fusion.hpp"

#if !defined(__arm__) && !defined(_M_ARM) && !defined(__aarch64__) && !defined(_M_ARM64)
#ifndef __GNUC_PREREQ
#define __GNUC_PREREQ(major, minor) ((((__GNUC__) << 16) + (__GNUC_MINOR__)) >= (((major) << 16) + (minor)))
#endif
# ifdef _WIN32
#  include <intrin.h>
#  include <windows.h>
# elif !(__GNUC_PREREQ(4, 3) && !defined(__APPLE__))
#  include <cpuid.h>
# endif
#endif

#if defined(__linux__)
#include <sys/auxv.h>
#include <signal.h>
#include <sys/mman.h>
#endif

#include <cpu/x64/cpu_isa_traits.hpp>
#include <itt.h>

using namespace InferenceEngine;

#define IE_CPU_PLUGIN_THROW(...) IE_THROW(__VA_ARGS__) << "CPU plugin: "

namespace ov {
namespace intel_cpu {

static std::string getDeviceFullName() {
    std::string brand_string;
#if !defined(__arm__) && !defined(_M_ARM) && !defined(__aarch64__) && !defined(_M_ARM64)
    const unsigned int addr_list[3] = { 0x80000002, 0x80000003, 0x80000004 };
    unsigned int regs[4];
    for (auto addr : addr_list) {
        regs[0] = addr;
#ifdef _WIN32
        __cpuid(reinterpret_cast<int*>(regs), regs[0]);
#else
        __get_cpuid(regs[0], &regs[0], &regs[1], &regs[2], &regs[3]);
#endif
        char *ch = reinterpret_cast<char*>(&regs[0]);
        for (size_t j = 0; j < sizeof(regs); j++)
            brand_string += ch[j];
    }
#else
    brand_string = "Non Intel Architecture";
#endif
    return brand_string;
}

#if defined(__linux__)

#ifndef AT_MINSIGSTKSZ
#define AT_MINSIGSTKSZ 51
#endif

class SigAltStackSetup {
    stack_t new_stack{0};
    stack_t old_stack{0};

public:
    SigAltStackSetup() {
        memset(&old_stack, 0, sizeof(old_stack));
        memset(&new_stack, 0, sizeof(new_stack));

        auto minsigstksz = getauxval(AT_MINSIGSTKSZ);
        auto new_size = minsigstksz + SIGSTKSZ;
        void * altstack =  mmap(NULL, new_size, PROT_READ | PROT_WRITE,
                                MAP_PRIVATE | MAP_ANONYMOUS | MAP_STACK, -1, 0);
        if (altstack == MAP_FAILED) {
            return;
        }
        new_stack.ss_size = new_size;
        new_stack.ss_sp = altstack;
        auto rc = sigaltstack(&new_stack, &old_stack);
        if (rc) {
            munmap(new_stack.ss_sp, new_stack.ss_size);
            new_stack.ss_sp = nullptr;
            new_stack.ss_size = 0;
            return;
        }
    }

    ~SigAltStackSetup() {
        stack_t current_stack;
        if (new_stack.ss_sp) {
            // restore old stack if new_stack is still the current one
            if (sigaltstack(NULL, &current_stack) == 0) {
                if (current_stack.ss_sp == new_stack.ss_sp) {
                    sigaltstack(&old_stack, NULL);
                }
            }
            munmap(new_stack.ss_sp, new_stack.ss_size);
            new_stack.ss_sp = nullptr;
            new_stack.ss_size = 0;
        }
    }
};

class CPUSpecialSetup {
    SigAltStackSetup ss;

public:
    CPUSpecialSetup() = default;
};
#else
class CPUSpecialSetup {
public:
    CPUSpecialSetup() = default;
};
#endif

Engine::Engine() :
    deviceFullName(getDeviceFullName()),
    specialSetup(new CPUSpecialSetup) {
    _pluginName = "CPU";
    extensionManager->AddExtension(std::make_shared<Extension>());
}

Engine::~Engine() {
    executorManager()->clear("CPU");
    executorManager()->clear("CPUStreamsExecutor");
    executorManager()->clear("CPUCallbackExecutor");
}

static bool fuse_type_to_convert(const std::shared_ptr<ngraph::Node>& node, ov::element::Type to, size_t idx) {
    if (auto convert = ov::as_type_ptr<ov::opset10::Convert>(node)) {
        // For Convert node, converting precision from floating point to boolean will lead to mathematical
        // error, because here the output precision boolean is replaced by u8. E.g. floating point value 0.01
        // is converted to be 1 for boolean, but 0 for u8. Thus an Abs and Ceil node should be added before the
        // Convert node for this scenario.
        if (convert->input(0).get_element_type().is_real() &&
            convert->get_convert_element_type() == ngraph::element::boolean && to.is_integral_number()) {
            auto abs = std::make_shared<ov::opset10::Abs>(convert->input_value(0).get_node_shared_ptr());
            auto ceil = std::make_shared<ov::opset10::Ceiling>(abs);
            auto new_convert = std::make_shared<ov::opset10::Convert>(ceil, to);
            new_convert->set_friendly_name(convert->get_friendly_name());
            ov::copy_runtime_info(convert, {abs, ceil, new_convert});
            ov::replace_node(convert, new_convert);
            return true;
        } else {
            convert->set_convert_element_type(to);
            return true;
        }
    }
    return false;
}

static void TransformationUpToCPUSpecificOpSet(std::shared_ptr<ngraph::Function> nGraphFunc, const bool _enableLPT, const bool _enableBF16,
                                               const bool _enableSnippets, const bool isLegacyApi) {
    ov::pass::Manager manager;
    manager.set_per_pass_validation(false);
    manager.register_pass<ov::pass::InitNodeInfo>();

    const bool useLpt =
            _enableLPT &&
        ngraph::pass::low_precision::LowPrecision::isFunctionQuantized(nGraphFunc);
    auto defaultPrecisions = useLpt ? ngraph::pass::low_precision::precision_set::int8_support : std::vector<ov::element::Type>{};
    bool hasINT16orINT32Levels = false;
    if (useLpt) {
        CPU_LPT_SCOPE(LowPrecisionTransformations_Part1);
        hasINT16orINT32Levels = ngraph::pass::low_precision::LowPrecision::isFQLevelsPresent(
                nGraphFunc,
                {ngraph::pass::low_precision::levels::int16, ngraph::pass::low_precision::levels::int16_narrow_range,
                 ngraph::pass::low_precision::levels::int32, ngraph::pass::low_precision::levels::int32_narrow_range});
        if (hasINT16orINT32Levels) {
            defaultPrecisions = ngraph::pass::low_precision::precision_set::int8_int16_int32_support;
        }
        manager.register_pass<ov::pass::MarkDequantizationSubgraph>(defaultPrecisions);
    }
    auto get_convert_precisions = []() {
        precisions_array array = {
            {ngraph::element::i64,     ngraph::element::i32},
            {ngraph::element::u64,     ngraph::element::i32},
            {ngraph::element::i16,     ngraph::element::i32},
            {ngraph::element::u16,     ngraph::element::i32},
            {ngraph::element::u32,     ngraph::element::i32},
            {ngraph::element::f64,     ngraph::element::f32},
            {ngraph::element::f16,     ngraph::element::f32},
            {ngraph::element::boolean, ngraph::element::u8},
            {ngraph::element::i4,      ngraph::element::i8},
            {ngraph::element::u4,      ngraph::element::u8}
        };

        if (!dnnl::impl::cpu::x64::mayiuse(dnnl::impl::cpu::x64::avx512_core))
            array.push_back({ngraph::element::bf16, ngraph::element::f32});

        return array;
    };

    static const auto precisions = get_convert_precisions();
    type_to_fuse_map type_to_fuse = {{ov::opset10::Convert::get_type_info_static(), fuse_type_to_convert}};

    manager.register_pass<ov::pass::AUGRUCellFusion>();
    manager.register_pass<ov::pass::CommonOptimizations>();
    manager.register_pass<ov::pass::WrapInterpolateIntoTransposes>();
    manager.register_pass<ov::pass::TransposeSinking>();
    manager.register_pass<ov::pass::ConvertSequenceToTensorIterator>();
    manager.register_pass<ov::pass::ConvertOpSet3ToOpSet2>();
    manager.register_pass<ov::pass::ConvertOpSet2ToOpSet1>();
    manager.register_pass<ov::pass::LSTMCellDecomposition>();
    manager.register_pass<ov::pass::GRUCellDecomposition>();
    manager.register_pass<ov::pass::RNNCellDecomposition>();
    manager.register_pass<ov::pass::ConvertNMS1ToNMS9>();
    manager.register_pass<ov::pass::ConvertNMS3ToNMS9>();
    manager.register_pass<ov::pass::ConvertNMS4ToNMS9>();
    manager.register_pass<ov::pass::ConvertNMS5ToNMS9>();
    manager.register_pass<ov::pass::ConvertNMS9ToNMSIEInternal>();
    manager.register_pass<ov::pass::ConvertMulticlassNmsToMulticlassNmsIE>();
    manager.register_pass<ov::pass::ConvertMatrixNmsToMatrixNmsIE>();
    manager.register_pass<ov::pass::TransposeMatMul>();
<<<<<<< HEAD
    manager.register_pass<ngraph::pass::ConstantFolding>();
=======
    manager.register_pass<ov::pass::ConstantFolding>();
>>>>>>> 7b7e1d19

    if (useLpt) {
        CPU_LPT_SCOPE(LowPrecisionTransformations_Part2);
        manager.register_pass<ngraph::pass::low_precision::ConvertSubtractConstant>(defaultPrecisions);
    }
<<<<<<< HEAD
    manager.register_pass<ngraph::pass::Validate>();
=======
    manager.register_pass<ov::pass::Validate>();
>>>>>>> 7b7e1d19
    manager.register_pass<ov::pass::ConvertPrecision>(precisions, type_to_fuse);
    manager.register_pass<ov::pass::EliminateConvert>();
    manager.register_pass<SwapConvertTranspose>();
    manager.register_pass<ConvertToInteraction>();
    manager.register_pass<ConvertInteractionInt8>();

    auto pass_config = manager.get_pass_config();

    using const_node_ptr = const std::shared_ptr<const ngraph::Node>;

    // SpaceToDepth/ DepthToSpace node implementation supports only equal input/output tensors with rank <= 5
    pass_config->set_callback<ov::pass::ConvertSpaceToDepth,
            ov::pass::ConvertDepthToSpace>(
            [](const_node_ptr &node) -> bool {
                return node->input_value(0).get_shape().size() <= 5lu &&
                       node->input_value(0).get_shape().size() == node->get_output_shape(0).size();
            });

    pass_config->set_callback<ov::pass::ConvertBatchToSpace,
                              ov::pass::ConvertSpaceToBatch>(
            [](const_node_ptr &node) -> bool {
                const auto & rank = node->input(0).get_partial_shape().rank().get_length();
                return rank == 4lu || rank == 5lu;
            });

    auto isCellPrimitiveSupported = [](const_node_ptr &node) -> bool {
        if (const auto &rnn_cell = std::dynamic_pointer_cast<const ngraph::opset4::RNNCell>(node)) {
            return rnn_cell->get_clip() == 0.0f;
        } else if (const auto &gru_cell = std::dynamic_pointer_cast<const ngraph::opset4::GRUCell>(
                node)) {
            return gru_cell->get_clip() == 0.0f
                   && gru_cell->get_activations() == std::vector<std::string>{"sigmoid", "tanh"};
        } else if (const auto &augru_cell = std::dynamic_pointer_cast<const ov::op::internal::AUGRUCell>(
                node)) {
            return augru_cell->get_clip() == 0.0f
                   && augru_cell->get_activations() == std::vector<std::string>{"sigmoid", "tanh"};
        } else if (const auto &lstm_cell = std::dynamic_pointer_cast<const ngraph::opset4::LSTMCell>(
                node)) {
            return lstm_cell->get_clip() == 0.0f &&
                   lstm_cell->get_activations() == std::vector<std::string>{"sigmoid", "tanh", "tanh"};
        } else if (const auto &lstm_cell_v1 = std::dynamic_pointer_cast<const ngraph::opset1::LSTMCell>(
                node)) {
            return lstm_cell_v1->get_clip() == 0.0f &&
                   lstm_cell_v1->get_activations() == std::vector<std::string>{"sigmoid", "tanh", "tanh"};
        }
        return false;
    };

    // Sequences supported by the plugin shouldn't be converted to TensorIterator.
    // sequence_length input is not supported in all Sequences, so if is_seq_len_provided() == true, we
    // should always convert to TensorIterator.
    // RNN/GRU/LSTM Sequences are supported with clip == 0, and with default activations.
    auto isSequencePrimitiveSupported = [](const_node_ptr &node) -> bool {
        const auto& data = node->input(0);
        const auto& data_pshape = data.get_partial_shape();
        // WA: dynamic shapes make impossible to check seq_len due to shapeOf subgraphs
        // but the sequence is still supported in CPU and doesn't need to be decomposed
        if (data_pshape.is_dynamic())
            return true;
        if (data_pshape.rank().is_static() && data_pshape.rank().get_length() > 1 && !data_pshape[1].is_static())
            return false;
        auto max_seq_len = data.get_shape().at(1);
        if (const auto &rnn_seq = std::dynamic_pointer_cast<const ngraph::opset6::RNNSequence>(node)) {
            return rnn_seq->get_clip() == 0.0f &&
                   !ov::op::util::is_seq_len_provided(rnn_seq->get_input_node_shared_ptr(2),
                                                          max_seq_len);
        } else if (const auto &gru_seq = std::dynamic_pointer_cast<const ngraph::opset6::GRUSequence>(
                node)) {
            return gru_seq->get_clip() == 0.0f &&
                   gru_seq->get_activations() == std::vector<std::string>{"sigmoid", "tanh"} &&
                   !ov::op::util::is_seq_len_provided(gru_seq->get_input_node_shared_ptr(2),
                                                          max_seq_len);
        } else if (const auto &augru_seq = std::dynamic_pointer_cast<const ov::op::internal::AUGRUSequence>(
                node)) {
            return augru_seq->get_clip() == 0.0f &&
                   augru_seq->get_activations() == std::vector<std::string>{"sigmoid", "tanh"} &&
                   !ov::op::util::is_seq_len_provided(augru_seq->get_input_node_shared_ptr(2),
                                                          max_seq_len);
        } else if (const auto &lstm_seq = std::dynamic_pointer_cast<const ngraph::opset6::LSTMSequence>(
                node)) {
            return lstm_seq->get_clip() == 0.0f &&
                   lstm_seq->get_activations() == std::vector<std::string>{"sigmoid", "tanh", "tanh"} &&
                   !ov::op::util::is_seq_len_provided(lstm_seq->get_input_node_shared_ptr(3),
                                                          max_seq_len);
        }
        return false;
    };

    pass_config->set_callback<ov::pass::ConvertRNNSequenceToTensorIterator,
                              ov::pass::ConvertGRUSequenceToTensorIterator,
                              ov::pass::ConvertLSTMSequenceToTensorIterator>(
            [isSequencePrimitiveSupported](const_node_ptr &node) -> bool {
                return isSequencePrimitiveSupported(node);
            });

    pass_config->set_callback<ov::pass::RNNCellDecomposition, ov::pass::GRUCellDecomposition,
            ov::pass::LSTMCellDecomposition>(
            [isCellPrimitiveSupported](const_node_ptr &node) -> bool {
                return isCellPrimitiveSupported(node);
            });

    pass_config->set_callback<ov::pass::MVN6Decomposition>(
            [](const_node_ptr &node) -> bool {
                std::string errorMessage;
                return node::MVN::isSupportedOperation(node, errorMessage);
            });

    pass_config->set_callback<ov::pass::NormalizeL2Decomposition>(
            [](const_node_ptr &node) -> bool {
                std::string errorMsg;
                return node::NormalizeL2::isSupportedOperation(node, errorMsg);
            });

    pass_config->enable<ov::pass::SoftmaxDecomposition>();
    pass_config->set_callback<ov::pass::SoftmaxDecomposition>(
            [](const_node_ptr &node) -> bool {
                return node->input_value(0).get_partial_shape().rank().get_length() <= 5;
            });

    if (!isLegacyApi) {
        auto nmsCallback = [](const_node_ptr &node) -> bool {
                               for (size_t i = 0; i < node->get_output_size(); i++) {
                                   const auto outputs = node->get_output_target_inputs(i);
                                   for (const auto &out : outputs) {
                                       if (!ngraph::op::is_output(out.get_node())) {
                                           return false;
                                       }
                                   }
                               }
                               return true;
                           };

        pass_config->set_callback<ov::pass::ConvertNMS9ToNMSIEInternal>(nmsCallback);
        pass_config->set_callback<ov::pass::ConvertMulticlassNmsToMulticlassNmsIE>(nmsCallback);
        pass_config->set_callback<ov::pass::ConvertMatrixNmsToMatrixNmsIE>(nmsCallback);
    }

    // List of enabled/disabled transformations

    // Allow FP16 Converts to be folded and FP16 constants to be upgraded to FP32 data type
    pass_config->disable<ov::pass::DisableDecompressionConvertConstantFolding>();
    pass_config->disable<ov::pass::ConvertCompressedOnlyToLegacy>();
    pass_config->disable<ov::pass::EyeDecomposition>();

    pass_config->disable<ov::pass::ConvertGELU>();
    pass_config->disable<ov::pass::ConvertShuffleChannels3>();
    pass_config->disable<ov::pass::Gelu7Downgrade>();
    pass_config->disable<ov::pass::HSwishDecomposition>();
    pass_config->disable<ov::pass::ReduceL1Decomposition>();
    pass_config->disable<ov::pass::ReduceL2Decomposition>();
    pass_config->disable<ov::pass::SoftPlusDecomposition>();
    pass_config->disable<ov::pass::HSigmoidDecomposition>();
    pass_config->disable<ov::pass::ConvertMod>();
    pass_config->disable<ov::pass::ConvertShuffleChannels3>();
    pass_config->disable<ov::pass::WeightsDequantizeToFakeQuantize>();
    pass_config->disable<ov::pass::SimplifyCTCGreedyDecoderSeqLen>();
    pass_config->disable<ov::pass::ConvertGather7ToGather1>();
    pass_config->disable<ov::pass::ConvertGather8ToGather7>();
    pass_config->disable<ov::pass::ConvertMinimum>();
    pass_config->disable<ov::pass::ConvertBroadcastToTiles>();
    pass_config->disable<ov::pass::ConvertReduceMeanToPooling>();
    pass_config->disable<ov::pass::ConvertReduceMaxToPooling>();
    pass_config->disable<ov::pass::ConvertReduceSumToPooling>();
    pass_config->disable<ov::pass::SliceToStridedSlice>();
    pass_config->disable<ov::pass::ConvertDetectionOutput8ToDetectionOutput1>();
    pass_config->disable<ov::pass::ConvertROIAlign9To3>();
    pass_config->disable<ov::pass::SoftSignDecomposition>();
<<<<<<< HEAD
=======
    pass_config->disable<ov::pass::UniqueDecomposition>();
>>>>>>> 7b7e1d19

    pass_config->enable<ov::pass::NormalizeL2Decomposition>();
    pass_config->enable<ov::pass::ConvertInterpolate1ToInterpolate4>();
    pass_config->enable<ov::pass::ConvertGather1ToGather7>();
    pass_config->enable<ov::pass::ConvertDetectionOutput1ToDetectionOutput8>();
    pass_config->enable<ov::pass::ConvertROIAlign3To9>();

    if (useLpt) {
        CPU_LPT_SCOPE(LowPrecisionTransformations_Part3);
        pass_config->set_callback<ov::pass::AddFakeQuantizeFusion,
                                  ov::pass::MulFakeQuantizeFusion,
                                  ov::pass::FakeQuantizeMulFusion>([](const_node_ptr &node) -> bool {
            std::string errMsg;
            return !node::FakeQuantize::isSupportedOperation(node, errMsg);
        });

        pass_config->set_callback<ov::pass::ConvertQuantizeDequantize>([&defaultPrecisions](const_node_ptr &node) -> bool {
            return ngraph::pass::low_precision::NetworkHelper::areQuantizeAndDequantizeSupportedForMultiply(node, defaultPrecisions);
        });
    }

    manager.run_passes(nGraphFunc);

    using namespace ngraph::pass::low_precision;
    if (useLpt) {
        CPU_LPT_SCOPE(LowPrecisionTransformations_Part4);
        OV_ITT_SCOPE(FIRST_INFERENCE, itt::domains::intel_cpu_LT, "LowPrecisionTransformations");
        //Only enable conv/group conv signed input on AMX platform.
        std::vector<ngraph::element::Type> input0LowPrecisionList;
        if (dnnl::impl::cpu::x64::mayiuse(dnnl::impl::cpu::x64::avx512_core_amx)) {
            input0LowPrecisionList = {ngraph::element::u8, ngraph::element::i8};
        } else {
            input0LowPrecisionList = {ngraph::element::u8};
        }
        auto supportedPrecisions = std::vector<PrecisionsRestriction>({
            PrecisionsRestriction::create<ngraph::opset1::Convolution>({
                {{0}, input0LowPrecisionList},
                {{1}, {ngraph::element::i8}},
            }),
            PrecisionsRestriction::create<ngraph::opset1::ConvolutionBackpropData>({
                {{0}, {ngraph::element::u8, ngraph::element::i8}},
                {{1}, {ngraph::element::i8}}
            }),
            PrecisionsRestriction::create<ngraph::opset1::GroupConvolution>({
                {{0}, input0LowPrecisionList},
                {{1}, {ngraph::element::i8}}
            }),
            PrecisionsRestriction::create<ngraph::opset1::Multiply>({
                {{0}, {ngraph::element::u8}},
                {{1}, {ngraph::element::i8}},
            }),
            PrecisionsRestriction::create<ngraph::opset1::MatMul>({
                {{0}, {ngraph::element::u8, ngraph::element::i8}},
                {{1}, {ngraph::element::i8}}
            }),
            PrecisionsRestriction::create<ngraph::opset5::LSTMSequence>({
                {{0, 1}, {ngraph::element::u8, ngraph::element::i8}},
            }),
            PrecisionsRestriction::create<ngraph::opset6::GRUSequence>({
                {{0, 1}, {ngraph::element::u8, ngraph::element::i8}},
            }),
        });

        auto quantizationRestrictions = std::vector<QuantizationGranularityRestriction>({
            QuantizationGranularityRestriction::create<ngraph::opset1::Convolution>({0}),
            QuantizationGranularityRestriction::create<ngraph::opset1::ConvolutionBackpropData>({0})
        });

        // for GNA networks reference execution
        bool updatePrecision = true;
        if (hasINT16orINT32Levels) {
            updatePrecision = false;
            supportedPrecisions = std::vector<PrecisionsRestriction>({});
        }

        ov::pass::Manager lptManager;
        lptManager.register_pass<ngraph::pass::low_precision::LowPrecision>(
            supportedPrecisions,
            quantizationRestrictions,
            LayerTransformation::Params(updatePrecision, ngraph::element::f32, defaultPrecisions));
        lptManager.get_pass_config()->set_callback<ngraph::pass::low_precision::MarkupPrecisions>([](const_node_ptr& node) -> bool {
            if (const auto mulitply = std::dynamic_pointer_cast<const ngraph::opset1::Multiply>(node)) {
                return !MultiplyToGroupConvolutionTransformation::canBeTransformedToGroupConvolution(mulitply);
            }
            return false;
        });
        lptManager.get_pass_config()->set_callback<ngraph::pass::low_precision::ConvolutionBackpropDataTransformation>(
            [&defaultPrecisions](const_node_ptr& node) -> bool {
            return LayerTransformation::isAsymmetricQuantization(node, defaultPrecisions) ||
                WeightableLayerTransformation::isAsymmetricOnWeights(node, defaultPrecisions);
        });
        lptManager.get_pass_config()->set_callback<ngraph::pass::low_precision::MultiplyToGroupConvolutionTransformation>([](const_node_ptr& node) -> bool {
            return true;//MultiplyToGroupConvolutionTransformation::isDynamicOrScalar(node);
        });
        lptManager.run_passes(nGraphFunc);
    }

<<<<<<< HEAD
    ngraph::pass::Manager postLPTPassManager;
    postLPTPassManager.register_pass<ov::pass::UnrollTensorIterator>();
    postLPTPassManager.register_pass<ReshapePRelu>();
=======
    ov::pass::Manager postLPTPassManager;
    postLPTPassManager.register_pass<ov::pass::UnrollTensorIterator>();
    postLPTPassManager.register_pass<ov::pass::ReshapePRelu>();
>>>>>>> 7b7e1d19
    postLPTPassManager.get_pass_config()->set_callback<ov::pass::UnrollTensorIterator>([](const_node_ptr &node) -> bool {
        // UnrollTI transformation is disabled by default, is turned on by LowLatency transformation
        return node->get_rt_info().count("UNROLL_TI") == 0;
    });
    postLPTPassManager.register_pass<MoveEltwiseUpThroughDataMov>();
    postLPTPassManager.get_pass_config()->set_callback<MoveEltwiseUpThroughDataMov>([](const std::shared_ptr<const ngraph::Node>& node) -> bool {
        if (node->get_input_size() >= 2) {
            return node->get_input_element_type(1) == ngraph::element::i8 || node->get_input_element_type(1) == ngraph::element::u8;
        }
        return false;
    });

    postLPTPassManager.register_pass<ov::pass::ConstantFolding>();

    // Snippets may brake MHA patterns so the fusion has to performed before
    postLPTPassManager.register_pass<MHAFusion>();
    postLPTPassManager.register_pass<FuseFQtoInteraction>();
    postLPTPassManager.get_pass_config()->set_callback<MHAFloatFusion, MHAFloatFusion2,
                                                       MHAQuantFusion, MHAQuantFusion2>([_enableBF16](const std::shared_ptr<const ov::Node>& n) -> bool {
        std::string errorMessage;

        if (!node::MHA::isSupportedOperation(n, errorMessage))
            return true;

        // Implementation calls AMX BF16 brgemm only for tensors with K and N aligned on 2, otherwise fallbacks on vector impl
        // Vector madd BF16 instruction on SPR has reduced performance on HW level, which results in overall perf degradation
        size_t bf16Factor = 2;
        if (dnnl::impl::cpu::x64::mayiuse(dnnl::impl::cpu::x64::avx512_core_bf16_amx_bf16) &&
                (n->get_input_element_type(0) == element::bf16 || (n->get_input_element_type(0) == element::f32 && _enableBF16)) &&
                (n->get_input_shape(0)[3] % bf16Factor != 0 || n->get_input_shape(1)[1] % bf16Factor != 0 || n->get_input_shape(3)[3] % bf16Factor != 0)) {
            return true;
        }

        return false;
    });

    // Execute before snippets. Otherwise FQ will be converted to Subgraph
    postLPTPassManager.register_pass<ConvertFqRnnToQuantizedRnn>();
    postLPTPassManager.run_passes(nGraphFunc);

    if (_enableSnippets && dnnl::impl::cpu::x64::mayiuse(dnnl::impl::cpu::x64::avx2)) {
        ov::pass::Manager snippetsManager;
        snippetsManager.register_pass<SnippetsMarkSkipped>();
        snippetsManager.register_pass<ngraph::snippets::pass::EnumerateNodes>();
        snippetsManager.register_pass<ngraph::snippets::pass::TokenizeSnippets>();
        snippetsManager.get_pass_config()->set_callback<ngraph::snippets::pass::TokenizeSnippets>(
                [](const std::shared_ptr<const ov::Node>& n) -> bool {
                    // CPU Plugin support Swish in Subgraph via conversion to SwichCPU which assumes second input to be constant
                    if (ov::is_type<const ov::op::v4::Swish>(n)) {
                        if (n->inputs().size() > 1 && !ov::is_type<const ov::op::v0::Constant>(n->get_input_node_shared_ptr(1)))
                            return true;
                    }

                    const auto& inputs = n->inputs();
                    // todo: clarify whether we can evaluate snippets on const paths
                    const bool has_only_const_inputs = std::all_of(inputs.begin(), inputs.end(),
                                [](const ov::Input<const ov::Node> &in) {
                                        return ov::is_type<ov::op::v0::Constant>(in.get_source_output().get_node_shared_ptr());
                                      });
                    // todo: clarify whether we can evaluate snippets on inputs with larger ranks
                    auto rank_is_too_large = [](const ov::descriptor::Tensor& t ) {
                        // callback is called has_supported_in_out(), so it's safe to assume that the shapes are static
                        return t.get_partial_shape().rank().get_length() > 6;
                    };
                    const bool bad_input_rank = std::any_of(inputs.begin(), inputs.end(),
                                                            [&](const ov::Input<const ov::Node>& in) {return  rank_is_too_large(in.get_tensor());});
                    const auto& outputs = n->outputs();
                    const bool bad_output_rank = std::any_of(outputs.begin(), outputs.end(),
                                                             [&](const ov::Output<const ov::Node>& out) {return  rank_is_too_large(out.get_tensor());});
                    return has_only_const_inputs || bad_input_rank || bad_output_rank;
                });
        snippetsManager.register_pass<ngraph::snippets::pass::CommonOptimizations>();
        snippetsManager.run_passes(nGraphFunc);
    }

<<<<<<< HEAD
    ngraph::pass::Manager postSnippetsManager;
=======
    ov::pass::Manager postSnippetsManager;
>>>>>>> 7b7e1d19
    postSnippetsManager.register_pass<ov::pass::FakeQuantizeDecomposition>();
    postSnippetsManager.get_pass_config()->set_callback<ov::pass::FakeQuantizeDecomposition>([](const_node_ptr& node) -> bool {
            std::string errMsg;
            return node::FakeQuantize::isSupportedOperation(node, errMsg);
        });
    postSnippetsManager.register_pass<ov::pass::ConstantFolding>();
    postSnippetsManager.run_passes(nGraphFunc);
}

static bool streamsSet(const std::map<std::string, std::string>& config) {
    return config.count(PluginConfigParams::KEY_CPU_THROUGHPUT_STREAMS) ||
           config.count(ov::num_streams.name());
}

void Engine::ApplyPerformanceHints(std::map<std::string, std::string> &config, const std::shared_ptr<ngraph::Function>& ngraphFunc) const {
    auto getNumStreamsLatency = [&]() {
        return std::pair<std::string, std::string>(CONFIG_VALUE(CPU_THROUGHPUT_NUMA), ov::util::to_string(ov::streams::NUMA));
    };

    auto getNumStreamsThroughput = [&]() {
        const auto isa = dnnl::get_effective_cpu_isa();
        float isaSpecificThreshold = 1.0f;
        switch (isa) {
        case dnnl::cpu_isa::sse41 :
            isaSpecificThreshold = 0.5f;
            break;
        case dnnl::cpu_isa::avx2:
        case dnnl::cpu_isa::avx512_core:
            isaSpecificThreshold = 1.0f;
            break;
        case dnnl::cpu_isa::avx512_core_vnni:
        case dnnl::cpu_isa::avx2_vnni:
            isaSpecificThreshold = 2.0f;
            break;
        case dnnl::cpu_isa::avx512_core_amx:
            isaSpecificThreshold = 4.0f;
            break;
        default:
            isaSpecificThreshold = 1.0f;
        }
        // the more "capable" the CPU in general, the more streams we may want to keep to keep it utilized
        const float memThresholdAssumeLimitedForISA = ov::MemBandwidthPressure::LIMITED/isaSpecificThreshold;
        const float L2_cache_size = dnnl::utils::get_cache_size(2 /*level*/, true /*per core */);
        ov::MemBandwidthPressure networkToleranceForLowCache = ov::MemBandwidthPressureTolerance(
            ngraphFunc,
            L2_cache_size, memThresholdAssumeLimitedForISA);
        // num of phys CPU cores (most aggressive value for #streams)
        const auto num_cores = getNumberOfCPUCores();
        // less aggressive
        const auto num_streams_less_aggressive = num_cores / 2;
        // default #streams value (most conservative)
        const auto default_num_streams =
            engConfig.streamExecutorConfig._threadBindingType ==
                    InferenceEngine::IStreamsExecutor::ThreadBindingType::HYBRID_AWARE
                ? IStreamsExecutor::Config::GetHybridNumStreams(config, IStreamsExecutor::Config::StreamMode::DEFAULT)
                : IStreamsExecutor::Config::GetDefaultNumStreams(engConfig.streamExecutorConfig._enable_hyper_thread);
        int num_streams = default_num_streams;
        if (networkToleranceForLowCache.max_mem_tolerance == ov::MemBandwidthPressure::UNKNOWN) {
            if ((networkToleranceForLowCache.ratio_compute_convs == ov::MemBandwidthPressure::ALL)
                || (networkToleranceForLowCache.ratio_compute_deconvs == ov::MemBandwidthPressure::ALL)) {
                // all relevant layers (convs, etc) are compute-limited, the most aggressive val for #streams
                num_streams = engConfig.streamExecutorConfig._threadBindingType ==
                                      InferenceEngine::IStreamsExecutor::ThreadBindingType::HYBRID_AWARE
                                  ? IStreamsExecutor::Config::GetHybridNumStreams(
                                        config,
                                        IStreamsExecutor::Config::StreamMode::AGGRESSIVE)
                                  : num_cores;
            }   // otherwise (no recognized layers) falling back to the default value
        } else if (networkToleranceForLowCache.max_mem_tolerance > memThresholdAssumeLimitedForISA) {
            // network is below the ISA-specific threshold
            num_streams = engConfig.streamExecutorConfig._threadBindingType ==
                                  InferenceEngine::IStreamsExecutor::ThreadBindingType::HYBRID_AWARE
                              ? IStreamsExecutor::Config::GetHybridNumStreams(
                                    config,
                                    IStreamsExecutor::Config::StreamMode::AGGRESSIVE)
                              : num_cores;
        } else if (networkToleranceForLowCache.max_mem_tolerance > ov::MemBandwidthPressure::LIMITED) {
            // network is below general threshold
            num_streams = engConfig.streamExecutorConfig._threadBindingType ==
                                  InferenceEngine::IStreamsExecutor::ThreadBindingType::HYBRID_AWARE
                              ? IStreamsExecutor::Config::GetHybridNumStreams(
                                    config,
                                    IStreamsExecutor::Config::StreamMode::LESSAGGRESSIVE)
                              : std::max(default_num_streams, num_streams_less_aggressive);
        }
        auto num_requests = config.find(CONFIG_KEY(PERFORMANCE_HINT_NUM_REQUESTS));
        if (num_requests != config.end()) {  // arrived with config to the LoadNetwork (and thus higher pri)
            auto val = PerfHintsConfig::CheckPerformanceHintRequestValue(num_requests->second);
            if (val > 0)
                num_streams = std::min(num_streams, val);
        } else if (engConfig.perfHintsConfig.ovPerfHintNumRequests) {  //set thru SetConfig to the plugin, 2nd priority
            num_streams = std::min(num_streams,
                                   engConfig.perfHintsConfig.ovPerfHintNumRequests);
        }
        return std::pair<std::string, std::string>(std::to_string(num_streams), ov::util::to_string(num_streams));
    };

    auto getPerfHintName = [&]() {
        const bool streamsExplicitlySetForModel = streamsSet(config);
        // checking streams (to avoid overriding what user might explicitly set in the incoming config or previously via SetConfig)
        if (streamsExplicitlySetForModel ||
            streamsExplicitlySetForEngine)
            return std::string();

        const auto& perf_hint = config.find(CONFIG_KEY(PERFORMANCE_HINT));
        // the perf_hint may have just arrived to the LoadNetwork, or was set with the plugin's SetConfig
        if (perf_hint == config.end() && engConfig.perfHintsConfig.ovPerfHint.empty())
            return std::string();
        /* performance hints set for network has higher pririty than engine ones.
        * This applies for all the configuration parameters */
        const auto perf_hint_name = (perf_hint != config.end()) ?
            PerfHintsConfig::CheckPerformanceHintValue(perf_hint->second) :
            engConfig.perfHintsConfig.ovPerfHint;
        return perf_hint_name;
    };

    // We compute both hints values because the optimal number of streams are computed based on ov::Model
    // while we export model in cpu internal opset so we need to save precomputed optimal # streams for both hint modes
    const auto latency_hints = getNumStreamsLatency();
    const auto tput_hints = getNumStreamsThroughput();

    // save hints parameters to model rt_info
    ov::AnyMap hints_props;
    const auto latency_name = std::string(CONFIG_VALUE(LATENCY)) + "_" + std::string(ov::num_streams.name());
    const auto tput_name = std::string(CONFIG_VALUE(THROUGHPUT)) + "_" + std::string(ov::num_streams.name());
    hints_props.insert({latency_name, latency_hints.second});
    hints_props.insert({tput_name, tput_hints.second});
    ngraphFunc->set_rt_info(hints_props, "intel_cpu_hints_config");

    auto resetHybridParam = [&]() {
        config[CONFIG_KEY_INTERNAL(BIG_CORE_STREAMS)] = std::to_string(0);
        config[CONFIG_KEY_INTERNAL(SMALL_CORE_STREAMS)] = std::to_string(0);
        config[CONFIG_KEY_INTERNAL(THREADS_PER_STREAM_BIG)] = std::to_string(0);
        config[CONFIG_KEY_INTERNAL(THREADS_PER_STREAM_SMALL)] = std::to_string(0);
        config[CONFIG_KEY_INTERNAL(SMALL_CORE_OFFSET)] = std::to_string(0);
    };

    const auto perf_hint_name = getPerfHintName();
    if (perf_hint_name == CONFIG_VALUE(LATENCY)) {
        config[CONFIG_KEY(CPU_THROUGHPUT_STREAMS)] = latency_hints.first;
        config[ov::num_streams.name()] = latency_hints.second;
        resetHybridParam();
    } else if (perf_hint_name == CONFIG_VALUE(THROUGHPUT)) {
        config[CONFIG_KEY(CPU_THROUGHPUT_STREAMS)] = tput_hints.first;
        config[ov::num_streams.name()] = tput_hints.first;
    } else {
        resetHybridParam();
    }
}

InferenceEngine::IExecutableNetworkInternal::Ptr
Engine::LoadExeNetworkImpl(const InferenceEngine::CNNNetwork &network, const std::map<std::string, std::string> &orig_config) {
    OV_ITT_SCOPED_TASK(itt::domains::intel_cpu, "Engine::LoadExeNetworkImpl");
    CREATE_DEBUG_TIMER(debugLoadTimer);

    // verification of supported input
    for (const auto &ii : network.getInputsInfo()) {
        auto input_precision = ii.second->getPrecision();

        using hash_t = std::hash<typename std::underlying_type<Precision::ePrecision>::type>;

        static const std::unordered_set<Precision::ePrecision, hash_t> supported_precisions = {
            Precision::U8,   Precision::I8,
            Precision::U16,  Precision::I16,
            Precision::U32,  Precision::I32,
            Precision::U64,  Precision::I64,
            Precision::BF16, Precision::FP16,
            Precision::FP32, Precision::FP64,
            Precision::BOOL
        };

        if (!supported_precisions.count(input_precision)) {
            IE_CPU_PLUGIN_THROW(NotImplemented)
                        << "Input image format " << input_precision << " is not supported yet...";
        }
    }

    auto config = orig_config;

    CNNNetwork clonedNetwork = InferenceEngine::details::cloneNetwork(network);
    const auto& lptProp = config.find(InferenceEngine::PluginConfigInternalParams::KEY_LP_TRANSFORMS_MODE);
    const bool enableLPT = (lptProp != config.end() && lptProp->second == PluginConfigParams::YES) /* enabled in the orig_config*/
            || Config::LPTransformsMode::On == engConfig.lpTransformsMode /* or already enabled for the plugin */;
    const auto& BF16Prop = config.find(InferenceEngine::PluginConfigParams::KEY_ENFORCE_BF16);
    bool enableBF16;
    if (BF16Prop != config.end()) {
        if (BF16Prop->second == PluginConfigParams::YES) {
            enableBF16 = dnnl::impl::cpu::x64::mayiuse(dnnl::impl::cpu::x64::avx512_core);
        } else {
            enableBF16 = false;
        }
    } else {
        enableBF16 = engConfig.enforceBF16 && dnnl::impl::cpu::x64::mayiuse(dnnl::impl::cpu::x64::avx512_core);
    }
    const auto& dynamicBatchProp = config.find(InferenceEngine::PluginConfigParams::KEY_DYN_BATCH_ENABLED);
    const bool enableDynamicBatch = (dynamicBatchProp != config.end() && dynamicBatchProp->second == PluginConfigParams::YES)
            || engConfig.enableDynamicBatch;
    const bool enableSnippets = !enableDynamicBatch;
    auto nGraphFunc = clonedNetwork.getFunction();

    DEBUG_LOG(PrintableModel(*nGraphFunc, "org_"));

    TransformationUpToCPUSpecificOpSet(nGraphFunc, enableLPT, enableBF16, enableSnippets, isLegacyAPI());

    // need to check that all outputs have static shapes
    // checking that all inputs have static shapes is performed in the common part
    if (isLegacyAPI()) {
        for (const auto& res : nGraphFunc->get_results()) {
            if (res->get_input_partial_shape(0).is_dynamic()) {
                IE_THROW() << "CPU plug-in can't load a model with dynamic output shapes via legacy API.";
            }
        }
    }

    ApplyPerformanceHints(config, nGraphFunc);

    ConvertToCPUSpecificOpset(nGraphFunc);

    DEBUG_LOG(PrintableModel(*nGraphFunc, "cpu_"));

    // update the props after the perf mode translated to configs
    // TODO: Clarify the behavior of SetConfig method. Skip eng_config or not?
    Config conf = engConfig;

    conf.readProperties(config);
    if (conf.enableDynamicBatch) {
        conf.batchLimit = static_cast<int>(network.getBatchSize());
    }

    // SSE runtime check is needed for some ATOM machine, which is x86-64 but w/o SSE
    static Xbyak::util::Cpu cpu;
    if (cpu.has(Xbyak::util::Cpu::tSSE)) {
        if (conf.denormalsOptMode == Config::DenormalsOptMode::DO_On) {
            flush_to_zero(true);
            denormals_as_zero(true);
        } else if (conf.denormalsOptMode == Config::DenormalsOptMode::DO_Off) {
            flush_to_zero(false);
            denormals_as_zero(false);
        }
    }

    return std::make_shared<ExecNetwork>(clonedNetwork, conf, extensionManager, shared_from_this());
}

void Engine::SetConfig(const std::map<std::string, std::string> &config) {
    streamsExplicitlySetForEngine = streamsSet(config);

    engConfig.readProperties(config);
}

bool Engine::isLegacyAPI() const {
    return !IsNewAPI();
}

Parameter Engine::GetConfigLegacy(const std::string& name, const std::map<std::string, Parameter>& options) const {
    Parameter result;
    auto option = engConfig._config.find(name);
    if (option != engConfig._config.end()) {
        result = option->second;
    } else {
        IE_CPU_PLUGIN_THROW() << ". Unsupported config parameter: " << name;
    }
    return result;
}

Parameter Engine::GetConfig(const std::string& name, const std::map<std::string, Parameter>& options) const {
    if (isLegacyAPI())
        return GetConfigLegacy(name, options);

    if (name == ov::optimal_number_of_infer_requests) {
        const auto streams = engConfig.streamExecutorConfig._streams;
        return decltype(ov::optimal_number_of_infer_requests)::value_type(streams); // ov::optimal_number_of_infer_requests has no negative values
    } else if (name == ov::num_streams) {
        const auto streams = engConfig.streamExecutorConfig._streams;
        return decltype(ov::num_streams)::value_type(streams); // ov::num_streams has special negative values (AUTO = -1, NUMA = -2)
    } else if (name == ov::affinity) {
        const auto affinity = engConfig.streamExecutorConfig._threadBindingType;
        switch (affinity) {
        case InferenceEngine::IStreamsExecutor::ThreadBindingType::NONE:
            return ov::Affinity::NONE;
        case InferenceEngine::IStreamsExecutor::ThreadBindingType::CORES:
            return ov::Affinity::CORE;
        case InferenceEngine::IStreamsExecutor::ThreadBindingType::NUMA:
            return ov::Affinity::NUMA;
        case InferenceEngine::IStreamsExecutor::ThreadBindingType::HYBRID_AWARE:
            return ov::Affinity::HYBRID_AWARE;
        }
        return ov::Affinity::NONE;
    } else if (name == ov::inference_num_threads) {
        const auto num_threads = engConfig.streamExecutorConfig._threads;
        return decltype(ov::inference_num_threads)::value_type(num_threads);
    } else if (name == ov::enable_profiling.name()) {
        const bool perfCount = engConfig.collectPerfCounters;
        return decltype(ov::enable_profiling)::value_type(perfCount);
    } else if (name == ov::hint::inference_precision) {
        const auto enforceBF16 = engConfig.enforceBF16;
        const auto inference_precision = enforceBF16 ? ov::element::bf16 : ov::element::f32;
        return decltype(ov::hint::inference_precision)::value_type(inference_precision);
    } else if (name == ov::hint::performance_mode) {
        const auto perfHint = ov::util::from_string(engConfig.perfHintsConfig.ovPerfHint, ov::hint::performance_mode);
        return perfHint;
    } else if (name == ov::hint::num_requests) {
        const auto perfHintNumRequests = engConfig.perfHintsConfig.ovPerfHintNumRequests;
        return decltype(ov::hint::num_requests)::value_type(perfHintNumRequests);
    }
    /* Internally legacy parameters are used with new API as part of migration procedure.
     * This fallback can be removed as soon as migration completed */
    return GetConfigLegacy(name, options);
}

Parameter Engine::GetMetricLegacy(const std::string& name, const std::map<std::string, Parameter>& options) const {
    if (name == METRIC_KEY(SUPPORTED_METRICS)) {
        std::vector<std::string> metrics = {
            METRIC_KEY(AVAILABLE_DEVICES),
            METRIC_KEY(SUPPORTED_METRICS),
            METRIC_KEY(FULL_DEVICE_NAME),
            METRIC_KEY(OPTIMIZATION_CAPABILITIES),
            METRIC_KEY(SUPPORTED_CONFIG_KEYS),
            METRIC_KEY(RANGE_FOR_ASYNC_INFER_REQUESTS),
            METRIC_KEY(RANGE_FOR_STREAMS),
            METRIC_KEY(IMPORT_EXPORT_SUPPORT),
        };
        IE_SET_METRIC_RETURN(SUPPORTED_METRICS, metrics);
    } else if (name == METRIC_KEY(FULL_DEVICE_NAME)) {
        IE_SET_METRIC_RETURN(FULL_DEVICE_NAME, deviceFullName);
    } else if (name == METRIC_KEY(AVAILABLE_DEVICES)) {
        std::vector<std::string> availableDevices = { "" };
        IE_SET_METRIC_RETURN(AVAILABLE_DEVICES, availableDevices);
    } else if (name == METRIC_KEY(OPTIMIZATION_CAPABILITIES)) {
        std::vector<std::string> capabilities;
        if (dnnl::impl::cpu::x64::mayiuse(dnnl::impl::cpu::x64::avx512_core_bf16))
            capabilities.push_back(METRIC_VALUE(BF16));
        if (dnnl::impl::cpu::x64::mayiuse(dnnl::impl::cpu::x64::avx512_core))
            capabilities.push_back(METRIC_VALUE(WINOGRAD));
        capabilities.push_back(METRIC_VALUE(FP32));
        capabilities.push_back(METRIC_VALUE(FP16));
        capabilities.push_back(METRIC_VALUE(INT8));
        capabilities.push_back(METRIC_VALUE(BIN));
        IE_SET_METRIC_RETURN(OPTIMIZATION_CAPABILITIES, capabilities);
    } else if (name == METRIC_KEY(SUPPORTED_CONFIG_KEYS)) {
        std::vector<std::string> configKeys;
        for (auto && opt : engConfig._config)
            configKeys.push_back(opt.first);
        IE_SET_METRIC_RETURN(SUPPORTED_CONFIG_KEYS, configKeys);
    } else if (name == METRIC_KEY(RANGE_FOR_ASYNC_INFER_REQUESTS)) {
        std::tuple<unsigned int, unsigned int, unsigned int> range = std::make_tuple(1, 1, 1);
        IE_SET_METRIC_RETURN(RANGE_FOR_ASYNC_INFER_REQUESTS, range);
    } else if (name == METRIC_KEY(RANGE_FOR_STREAMS)) {
        std::tuple<unsigned int, unsigned int> range = std::make_tuple(1, parallel_get_max_threads());
        IE_SET_METRIC_RETURN(RANGE_FOR_STREAMS, range);
    } else if (name == METRIC_KEY(IMPORT_EXPORT_SUPPORT)) {
        IE_SET_METRIC_RETURN(IMPORT_EXPORT_SUPPORT, true);
    }

    IE_CPU_PLUGIN_THROW() << "Unsupported metric key: " << name;
}

Parameter Engine::GetMetric(const std::string& name, const std::map<std::string, Parameter>& options) const {
    if (isLegacyAPI())
        return GetMetricLegacy(name, options);

    auto RO_property = [](const std::string& propertyName) {
        return ov::PropertyName(propertyName, ov::PropertyMutability::RO);
    };
    auto RW_property = [](const std::string& propertyName) {
        return ov::PropertyName(propertyName, ov::PropertyMutability::RW);
    };

    if (name == ov::supported_properties) {
        std::vector<ov::PropertyName> roProperties {RO_property(ov::supported_properties.name()),
                                                    RO_property(ov::available_devices.name()),
                                                    RO_property(ov::range_for_async_infer_requests.name()),
                                                    RO_property(ov::range_for_streams.name()),
                                                    RO_property(ov::device::full_name.name()),
                                                    RO_property(ov::device::capabilities.name()),
                                                    RO_property(ov::caching_properties.name()),
                                                    RO_property(ov::cache_dir.name())   // WA Can be removed after implementing snippet serialization.
        };
        // the whole config is RW before network is loaded.
        std::vector<ov::PropertyName> rwProperties {RW_property(ov::num_streams.name()),
                                                    RW_property(ov::affinity.name()),
                                                    RW_property(ov::inference_num_threads.name()),
                                                    RW_property(ov::enable_profiling.name()),
                                                    RW_property(ov::hint::inference_precision.name()),
                                                    RW_property(ov::hint::performance_mode.name()),
                                                    RW_property(ov::hint::num_requests.name()),
        };

        std::vector<ov::PropertyName> supportedProperties;
        supportedProperties.reserve(roProperties.size() + rwProperties.size());
        supportedProperties.insert(supportedProperties.end(), roProperties.begin(), roProperties.end());
        supportedProperties.insert(supportedProperties.end(), rwProperties.begin(), rwProperties.end());

        return decltype(ov::supported_properties)::value_type(supportedProperties);
    } else if (name == ov::device::full_name) {
        return decltype(ov::device::full_name)::value_type(deviceFullName);
    } else if (name == ov::available_devices) {
        const std::vector<std::string> availableDevices = { "" };
        return decltype(ov::available_devices)::value_type(availableDevices);
    } else if (name == ov::device::capabilities) {
        std::vector<std::string> capabilities;
        if (dnnl::impl::cpu::x64::mayiuse(dnnl::impl::cpu::x64::avx512_core_bf16))
            capabilities.push_back(METRIC_VALUE(BF16));
        if (dnnl::impl::cpu::x64::mayiuse(dnnl::impl::cpu::x64::avx512_core))
            capabilities.push_back(METRIC_VALUE(WINOGRAD));
        capabilities.push_back(METRIC_VALUE(FP32));
        capabilities.push_back(METRIC_VALUE(FP16));
        capabilities.push_back(METRIC_VALUE(INT8));
        capabilities.push_back(METRIC_VALUE(BIN));
        capabilities.push_back(ov::device::capability::EXPORT_IMPORT);
        return decltype(ov::device::capabilities)::value_type(capabilities);
    } else if (name == ov::range_for_async_infer_requests) {
        const std::tuple<unsigned int, unsigned int, unsigned int> range = std::make_tuple(1, 1, 1);
        return decltype(ov::range_for_async_infer_requests)::value_type(range);
    } else if (name == ov::range_for_streams) {
        const std::tuple<unsigned int, unsigned int> range = std::make_tuple(1, parallel_get_max_threads());
        return decltype(ov::range_for_streams)::value_type(range);
    } else if (name == ov::caching_properties) {
        std::vector<ov::PropertyName> cachingProperties;
        return decltype(ov::caching_properties)::value_type(cachingProperties);
    }
    /* Internally legacy parameters are used with new API as part of migration procedure.
     * This fallback can be removed as soon as migration completed */
    return GetMetricLegacy(name, options);
}

void Engine::AddExtension(const InferenceEngine::IExtensionPtr& extension) {
    extensionManager->AddExtension(extension);
}

QueryNetworkResult Engine::QueryNetwork(const CNNNetwork& network, const std::map<std::string, std::string>& config) const {
    QueryNetworkResult res;

    WeightsSharing::Ptr fake_w_cache;

    // TODO: Clarify the behavior of SetConfig method. Skip eng_config or not?
    Config conf = engConfig;
    conf.readProperties(config);

    if (conf.enableDynamicBatch) {
        conf.batchLimit = static_cast<int>(network.getBatchSize());
    }

    const auto& lptProp = config.find(InferenceEngine::PluginConfigInternalParams::KEY_LP_TRANSFORMS_MODE);
    const bool enableLPT = (lptProp != config.end() && lptProp->second == PluginConfigParams::YES) /* enabled in the orig_config*/
                        || Config::LPTransformsMode::On == engConfig.lpTransformsMode /* or already enabled */;
    const bool enableSnippets = !conf.enableDynamicBatch;

    auto model = network.getFunction();
    if (model == nullptr) {
        IE_THROW() << "Only ngraph-based models are supported!";
    }

    auto supported = GetSupportedNodes(model,
    [&](std::shared_ptr<ov::Model>& model) {
            TransformationUpToCPUSpecificOpSet(model, enableLPT, conf.enforceBF16, enableSnippets, isLegacyAPI());
            ConvertToCPUSpecificOpset(model);
        },
    [&](const std::shared_ptr<ngraph::Node>& op) {
        std::unique_ptr<Node> ptr;
        try {
            ptr.reset(Node::factory().create(op, {dnnl::engine::kind::cpu, 0}, extensionManager, fake_w_cache));
        } catch (const InferenceEngine::Exception&) {
            return false;
        }
        return true;
    });

    for (auto&& layerName : supported) {
        res.supportedLayersMap.emplace(layerName, GetName());
    }

    return res;
}

InferenceEngine::IExecutableNetworkInternal::Ptr Engine::ImportNetwork(std::istream& networkModel,
                                            const std::map<std::string, std::string>& config) {
    OV_ITT_SCOPE(FIRST_INFERENCE, itt::domains::intel_cpu_LT, "ImportNetwork");

    CNNNetworkDeserializer deserializer(networkModel,
        [this](const std::string& model, const Blob::CPtr& weights) {
            return GetCore()->ReadNetwork(model, weights, true);
        });

    CNNNetwork cnnnetwork;
    deserializer >> cnnnetwork;

    Config conf = engConfig;
    conf.readProperties(config);

    // import config props from caching model
    auto function = cnnnetwork.getFunction();
    if (function->has_rt_info("intel_cpu_hints_config") && !conf.perfHintsConfig.ovPerfHint.empty()) {
        const auto mode_name = conf.perfHintsConfig.ovPerfHint;
        if (mode_name == CONFIG_VALUE(LATENCY) || mode_name == CONFIG_VALUE(THROUGHPUT)) {
            const auto& hints_config = function->get_rt_info<ov::AnyMap>("intel_cpu_hints_config");
            const auto hints_param_name = mode_name + "_" + std::string(ov::num_streams.name());
            const auto it = hints_config.find(hints_param_name);
            if (it != hints_config.end()) {
                conf.readProperties({{std::string(ov::num_streams.name()), it->second.as<std::string>()}});
            } else {
                IE_THROW() << "Cache file doesn't contain precalculated number of streams for mode " << mode_name;
            }
        }
    }

    if (conf.enableDynamicBatch) {
        conf.batchLimit = static_cast<int>(cnnnetwork.getBatchSize());
    }

    auto execNetwork = std::make_shared<ExecNetwork>(cnnnetwork, conf, extensionManager, shared_from_this());

    execNetwork->setNetworkInputs(cnnnetwork.getInputsInfo());
    execNetwork->setNetworkOutputs(cnnnetwork.getOutputsInfo());
    SetExeNetworkInfo(execNetwork, cnnnetwork.getFunction());

    return execNetwork;
}

}   // namespace intel_cpu
}   // namespace ov

using namespace ov::intel_cpu;
static const Version version = {{2, 1}, CI_BUILD_NUMBER, "openvino_intel_cpu_plugin"};
IE_DEFINE_PLUGIN_CREATE_FUNCTION(Engine, version)<|MERGE_RESOLUTION|>--- conflicted
+++ resolved
@@ -348,21 +348,13 @@
     manager.register_pass<ov::pass::ConvertMulticlassNmsToMulticlassNmsIE>();
     manager.register_pass<ov::pass::ConvertMatrixNmsToMatrixNmsIE>();
     manager.register_pass<ov::pass::TransposeMatMul>();
-<<<<<<< HEAD
-    manager.register_pass<ngraph::pass::ConstantFolding>();
-=======
     manager.register_pass<ov::pass::ConstantFolding>();
->>>>>>> 7b7e1d19
 
     if (useLpt) {
         CPU_LPT_SCOPE(LowPrecisionTransformations_Part2);
         manager.register_pass<ngraph::pass::low_precision::ConvertSubtractConstant>(defaultPrecisions);
     }
-<<<<<<< HEAD
-    manager.register_pass<ngraph::pass::Validate>();
-=======
     manager.register_pass<ov::pass::Validate>();
->>>>>>> 7b7e1d19
     manager.register_pass<ov::pass::ConvertPrecision>(precisions, type_to_fuse);
     manager.register_pass<ov::pass::EliminateConvert>();
     manager.register_pass<SwapConvertTranspose>();
@@ -530,10 +522,7 @@
     pass_config->disable<ov::pass::ConvertDetectionOutput8ToDetectionOutput1>();
     pass_config->disable<ov::pass::ConvertROIAlign9To3>();
     pass_config->disable<ov::pass::SoftSignDecomposition>();
-<<<<<<< HEAD
-=======
     pass_config->disable<ov::pass::UniqueDecomposition>();
->>>>>>> 7b7e1d19
 
     pass_config->enable<ov::pass::NormalizeL2Decomposition>();
     pass_config->enable<ov::pass::ConvertInterpolate1ToInterpolate4>();
@@ -631,15 +620,9 @@
         lptManager.run_passes(nGraphFunc);
     }
 
-<<<<<<< HEAD
-    ngraph::pass::Manager postLPTPassManager;
-    postLPTPassManager.register_pass<ov::pass::UnrollTensorIterator>();
-    postLPTPassManager.register_pass<ReshapePRelu>();
-=======
     ov::pass::Manager postLPTPassManager;
     postLPTPassManager.register_pass<ov::pass::UnrollTensorIterator>();
     postLPTPassManager.register_pass<ov::pass::ReshapePRelu>();
->>>>>>> 7b7e1d19
     postLPTPassManager.get_pass_config()->set_callback<ov::pass::UnrollTensorIterator>([](const_node_ptr &node) -> bool {
         // UnrollTI transformation is disabled by default, is turned on by LowLatency transformation
         return node->get_rt_info().count("UNROLL_TI") == 0;
@@ -715,11 +698,7 @@
         snippetsManager.run_passes(nGraphFunc);
     }
 
-<<<<<<< HEAD
-    ngraph::pass::Manager postSnippetsManager;
-=======
     ov::pass::Manager postSnippetsManager;
->>>>>>> 7b7e1d19
     postSnippetsManager.register_pass<ov::pass::FakeQuantizeDecomposition>();
     postSnippetsManager.get_pass_config()->set_callback<ov::pass::FakeQuantizeDecomposition>([](const_node_ptr& node) -> bool {
             std::string errMsg;
