--- conflicted
+++ resolved
@@ -435,29 +435,21 @@
         OPENVINO_THROW("Wrong value for property key LP_TRANSFORMS_MODE. Expected values: YES/NO");
 }
 
-<<<<<<< HEAD
-static ov::element::Type getInferencePrecision(const ov::AnyMap& modelConfig, const Config& engineConfig) {
-=======
-static ov::element::Type getInferencePrecision(const std::map<std::string, std::string>& modelConfig,
+static ov::element::Type getInferencePrecision(const ov::AnyMap& modelConfig,
                                                const Config& engineConfig,
                                                Config::ModelType modelType) {
->>>>>>> c89b9edf
     Config tempConf = engineConfig;
     tempConf.readProperties(modelConfig, modelType);
     return tempConf.inferencePrecision;
 }
 
-<<<<<<< HEAD
-static Config::SnippetsMode getSnippetsMode(const ov::AnyMap& modelConfig, const Config& engineConfig) {
-=======
 static Config::ModelType getModelType(const std::shared_ptr<const Model>& model) {
     return op::util::has_op_with_type<op::v1::Convolution>(model) ||
            op::util::has_op_with_type<op::v1::ConvolutionBackpropData>(model) ?
            Config::ModelType::CNN : Config::ModelType::Unknown;
 }
 
-static Config::SnippetsMode getSnippetsMode(const std::map<std::string, std::string>& modelConfig, const Config& engineConfig) {
->>>>>>> c89b9edf
+static Config::SnippetsMode getSnippetsMode(const ov::AnyMap& modelConfig, const Config& engineConfig) {
     const auto& snippetsMode = modelConfig.find(InferenceEngine::PluginConfigInternalParams::KEY_SNIPPETS_MODE);
     if (snippetsMode == modelConfig.end())    // not set explicitly
         return Config::SnippetsMode::Enable;  // enable by default
@@ -519,22 +511,15 @@
     auto config = orig_config;
     const std::shared_ptr<ov::Model> cloned_model = model->clone();
     const bool enableLPT = shouldEnableLPT(config, engConfig);
-<<<<<<< HEAD
-    ov::element::Type inferencePrecision = getInferencePrecision(config, engConfig);
-    const Config::SnippetsMode snippetsMode = getSnippetsMode(config, engConfig);
+
+    Config::ModelType modelType = getModelType(cloned_model);
+    ov::element::Type inferencePrecision = getInferencePrecision(config, engConfig, modelType);
+    const Config::SnippetsMode snippetsMode = getSnippetsMode(config, engConfig); 
 
     DEBUG_LOG(PrintableModel(*cloned_model, "org_"));
     print_model(cloned_model, "AddPreprocess model:");
-=======
-    auto nGraphFunc = clonedNetwork.getFunction();
-    Config::ModelType modelType = getModelType(nGraphFunc);
-    ov::element::Type inferencePrecision = getInferencePrecision(config, engConfig, modelType);
-    const Config::SnippetsMode snippetsMode = getSnippetsMode(config, engConfig); 
-
-    DEBUG_LOG(PrintableModel(*nGraphFunc, "org_"));
->>>>>>> c89b9edf
-
-    Transformations transformations(nGraphFunc, enableLPT, inferencePrecision, isLegacyAPI(), snippetsMode, engConfig);
+
+    Transformations transformations(cloned_model, enableLPT, inferencePrecision, is_legacy_api(), snippetsMode, engConfig);
     transformations.UpToLpt();
 
     if (!is_cpu_map_available()) {
@@ -544,20 +529,12 @@
     // update the props after the perf mode translated to configs
     // TODO: Clarify the behavior of SetConfig method. Skip eng_config or not?
     Config conf = engConfig;
-<<<<<<< HEAD
-    conf.readProperties(config);
+
+
+    conf.readProperties(config, modelType);
     calculate_streams(conf, cloned_model);
-
-    Transformations transformations(cloned_model, enableLPT, inferencePrecision, is_legacy_api(), snippetsMode, conf);
-    transformations.UpToCpuSpecificOpSet();
-=======
-
-    conf.readProperties(config, modelType);
-    CalculateStreams(conf, nGraphFunc);
-
     transformations.PostLpt();
     transformations.Snippets();
->>>>>>> c89b9edf
 
     // need to check that all outputs have static shapes
     // checking that all inputs have static shapes is performed in the common part
@@ -822,11 +799,6 @@
 ov::SupportedOpsMap Engine::query_model(const std::shared_ptr<const ov::Model>& model, const ov::AnyMap& config) const {
     WeightsSharing::Ptr fake_w_cache;
 
-    auto model = network.getFunction();
-    if (model == nullptr) {
-        IE_THROW() << "Only ngraph-based models are supported!";
-    }
-
     Config conf = engConfig;
     Config::ModelType modelType = getModelType(model);
     conf.readProperties(config, modelType);
@@ -838,19 +810,22 @@
         || Config::LPTransformsMode::On == engConfig.lpTransformsMode /* or already enabled */;
     const Config::SnippetsMode snippetsMode = getSnippetsMode(config, conf);
 
-    auto context =
-<<<<<<< HEAD
-        std::make_shared<GraphContext>(conf, nullptr, fake_w_cache, false);
-
+    auto context = std::make_shared<GraphContext>(conf, nullptr, fake_w_cache, false);
     auto supported = ov::get_supported_nodes(
         model,
         [&](std::shared_ptr<ov::Model>& model) {
-            Transformations transformation(model, enableLPT, conf.inferencePrecision, is_legacy_api(), snippetsMode, engConfig);
-            transformation.UpToCpuSpecificOpSet();
+            Transformations transformation(model,
+                                           enableLPT,
+                                           conf.inferencePrecision,
+                                           is_legacy_api(),
+                                           snippetsMode,
+                                           engConfig);
+            transformation.UpToLpt();
+            transformation.PostLpt();
+            transformation.Snippets();
             transformation.CpuSpecificOpSet();
-            transformation.RunPrecisionConvert();
         },
-        [&](const std::shared_ptr<ov::Node>& op) {
+        [&](const std::shared_ptr<ngraph::Node>& op) {
             std::unique_ptr<Node> ptr;
             try {
                 ptr.reset(Node::factory().create(op, context));
@@ -861,29 +836,6 @@
         });
 
     ov::SupportedOpsMap res;
-=======
-        std::make_shared<GraphContext>(conf, extensionManager, fake_w_cache, false);
-
-    auto supported = GetSupportedNodes(model,
-                                       [&](std::shared_ptr<ov::Model>& model) {
-                                           Transformations transformation(model, enableLPT, conf.inferencePrecision, isLegacyAPI(), snippetsMode, engConfig);
-                                           transformation.UpToLpt();
-                                           transformation.PostLpt();
-                                           transformation.Snippets();
-                                           transformation.CpuSpecificOpSet();
-                                       },
-                                       [&](const std::shared_ptr<ngraph::Node>& op) {
-                                           std::unique_ptr<Node> ptr;
-                                           try {
-                                               ptr.reset(Node::factory().create(op, context));
-                                           } catch (const InferenceEngine::Exception&) {
-                                               return false;
-                                           }
-                                           return true;
-                                       });
-
-    QueryNetworkResult res;
->>>>>>> c89b9edf
     for (auto&& layerName : supported) {
         res.emplace(layerName, get_device_name());
     }
@@ -903,26 +855,13 @@
     std::shared_ptr<ov::Model> model;
     deserializer >> model;
 
-<<<<<<< HEAD
+    Config::ModelType modelType = getModelType(model);
     Config conf = engConfig;
-    conf.readProperties(config);
+    conf.readProperties(config, modelType);
 
     // import config props from caching model
     calculate_streams(conf, model, true);
-=======
-    auto function = cnnnetwork.getFunction();
-    Config::ModelType modelType = getModelType(function);
-    Config conf = engConfig;
-    conf.readProperties(config, modelType);
-
-    CalculateStreams(conf, function, true);
-
-    auto execNetwork = std::make_shared<ExecNetwork>(cnnnetwork, conf, extensionManager, shared_from_this());
-
-    execNetwork->setNetworkInputs(cnnnetwork.getInputsInfo());
-    execNetwork->setNetworkOutputs(cnnnetwork.getOutputsInfo());
-    SetExeNetworkInfo(execNetwork, cnnnetwork.getFunction());
->>>>>>> c89b9edf
+
 
     auto compiled_model = std::make_shared<CompiledModel>(model, shared_from_this(), conf, extensionManager, true);
     return compiled_model;
