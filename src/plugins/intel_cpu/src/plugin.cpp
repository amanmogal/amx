--- conflicted
+++ resolved
@@ -600,11 +600,8 @@
             METRIC_KEY(RANGE_FOR_ASYNC_INFER_REQUESTS),
             METRIC_KEY(RANGE_FOR_STREAMS),
             METRIC_KEY(IMPORT_EXPORT_SUPPORT),
-<<<<<<< HEAD
             METRIC_KEY(DEVICE_GOPS)
-=======
             ov::caching_properties.name(),
->>>>>>> b6bbf3c4
         };
         IE_SET_METRIC_RETURN(SUPPORTED_METRICS, metrics);
     } else if (name == METRIC_KEY(FULL_DEVICE_NAME)) {
@@ -636,7 +633,6 @@
         IE_SET_METRIC_RETURN(RANGE_FOR_STREAMS, range);
     } else if (name == METRIC_KEY(IMPORT_EXPORT_SUPPORT)) {
         IE_SET_METRIC_RETURN(IMPORT_EXPORT_SUPPORT, true);
-<<<<<<< HEAD
     } else if (name == METRIC_KEY(DEVICE_GOPS)) {
         intel_cpu::CPUInfo device_info;
         std::map<InferenceEngine::Precision, float> gops;
@@ -644,11 +640,9 @@
         gops[InferenceEngine::Precision::BIN] = GetGOPS(device_info, InferenceEngine::Precision::BIN);
         gops[InferenceEngine::Precision::FP32] = GetGOPS(device_info, InferenceEngine::Precision::FP32);
         IE_SET_METRIC_RETURN(DEVICE_GOPS, gops);
-=======
     } else if (name == ov::caching_properties) {
         std::vector<ov::PropertyName> cachingProperties = { METRIC_KEY(FULL_DEVICE_NAME) };
         return decltype(ov::caching_properties)::value_type(cachingProperties);
->>>>>>> b6bbf3c4
     }
 
     IE_CPU_PLUGIN_THROW() << "Unsupported metric key: " << name;
@@ -672,12 +666,9 @@
                                                     RO_property(ov::range_for_streams.name()),
                                                     RO_property(ov::device::full_name.name()),
                                                     RO_property(ov::device::capabilities.name()),
-<<<<<<< HEAD
                                                     RO_property(ov::device::gops.name()),
                                                     RO_property(ov::cache_dir.name())   // WA Can be removed after implementing snippet serialization.
-=======
                                                     RO_property(ov::caching_properties.name()),
->>>>>>> b6bbf3c4
         };
         // the whole config is RW before model is loaded.
         std::vector<ov::PropertyName> rwProperties {RW_property(ov::num_streams.name()),
@@ -725,7 +716,6 @@
     } else if (name == ov::range_for_streams) {
         const std::tuple<unsigned int, unsigned int> range = std::make_tuple(1, parallel_get_max_threads());
         return decltype(ov::range_for_streams)::value_type(range);
-<<<<<<< HEAD
     } else if (name == ov::device::gops) {
         std::map<element::Type, float> gops;
         intel_cpu::CPUInfo device_info;
@@ -733,7 +723,6 @@
         gops[element::u1] = GetGOPS(device_info, InferenceEngine::Precision::BIN);
         gops[element::f32] = GetGOPS(device_info, InferenceEngine::Precision::FP32);
         return decltype(ov::device::gops)::value_type {gops};
-=======
     } else if (name == ov::caching_properties) {
         std::vector<ov::PropertyName> cachingProperties = { ov::device::full_name };
         return decltype(ov::caching_properties)::value_type(cachingProperties);
@@ -741,7 +730,6 @@
         return decltype(ov::intel_cpu::denormals_optimization)::value_type(engConfig.denormalsOptMode == Config::DenormalsOptMode::DO_On);
     } else if (name == ov::intel_cpu::sparse_weights_decompression_rate) {
         return decltype(ov::intel_cpu::sparse_weights_decompression_rate)::value_type(engConfig.fcSparseWeiDecompressionRate);
->>>>>>> b6bbf3c4
     }
     /* Internally legacy parameters are used with new API as part of migration procedure.
      * This fallback can be removed as soon as migration completed */
