--- conflicted
+++ resolved
@@ -733,17 +733,12 @@
         const auto default_num_streams =
             engConfig.streamExecutorConfig._threadBindingType ==
                     InferenceEngine::IStreamsExecutor::ThreadBindingType::HYBRID_AWARE
-<<<<<<< HEAD
-                ? IStreamsExecutor::Config::GetHybridDefaultNumStreams(engConfig.streamExecutorConfig)
+                ? IStreamsExecutor::Config::GetHybridNumStreams(engConfig.streamExecutorConfig,
+                                                                IStreamsExecutor::Config::StreamMode::DEFAULT)
                 : (engConfig.streamExecutorConfig._threadBindingType ==
                            InferenceEngine::IStreamsExecutor::ThreadBindingType::NUMA
                        ? IStreamsExecutor::Config::GetNumaNumStreams()
                        : IStreamsExecutor::Config::GetDefaultNumStreams());
-=======
-                ? IStreamsExecutor::Config::GetHybridNumStreams(engConfig.streamExecutorConfig,
-                                                                IStreamsExecutor::Config::StreamMode::DEFAULT)
-                : IStreamsExecutor::Config::GetDefaultNumStreams();
->>>>>>> 67913387
         int num_streams = default_num_streams;
         if (networkToleranceForLowCache.max_mem_tolerance == ov::MemBandwidthPressure::UNKNOWN) {
             if ((networkToleranceForLowCache.ratio_compute_convs == ov::MemBandwidthPressure::ALL)
@@ -751,11 +746,7 @@
                 // all relevant layers (convs, etc) are compute-limited, the most aggressive val for #streams
                 num_streams = engConfig.streamExecutorConfig._threadBindingType ==
                                       InferenceEngine::IStreamsExecutor::ThreadBindingType::HYBRID_AWARE
-<<<<<<< HEAD
-                                  ? IStreamsExecutor::Config::GetHybridAggressiveNumStreams(
-=======
                                   ? IStreamsExecutor::Config::GetHybridNumStreams(
->>>>>>> 67913387
                                         engConfig.streamExecutorConfig,
                                         IStreamsExecutor::Config::StreamMode::AGGRESSIVE)
                                   : num_cores;
@@ -764,11 +755,7 @@
             // network is below the ISA-specific threshold
             num_streams = engConfig.streamExecutorConfig._threadBindingType ==
                                   InferenceEngine::IStreamsExecutor::ThreadBindingType::HYBRID_AWARE
-<<<<<<< HEAD
-                              ? IStreamsExecutor::Config::GetHybridAggressiveNumStreams(
-=======
                               ? IStreamsExecutor::Config::GetHybridNumStreams(
->>>>>>> 67913387
                                     engConfig.streamExecutorConfig,
                                     IStreamsExecutor::Config::StreamMode::AGGRESSIVE)
                               : num_cores;
@@ -776,11 +763,7 @@
             // network is below general threshold
             num_streams = engConfig.streamExecutorConfig._threadBindingType ==
                                   InferenceEngine::IStreamsExecutor::ThreadBindingType::HYBRID_AWARE
-<<<<<<< HEAD
-                              ? IStreamsExecutor::Config::GetHybridAggressiveNumStreams(
-=======
                               ? IStreamsExecutor::Config::GetHybridNumStreams(
->>>>>>> 67913387
                                     engConfig.streamExecutorConfig,
                                     IStreamsExecutor::Config::StreamMode::LESSAGGRESSIVE)
                               : std::max(default_num_streams, num_streams_less_aggressive);
