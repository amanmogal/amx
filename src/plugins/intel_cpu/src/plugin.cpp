--- conflicted
+++ resolved
@@ -274,14 +274,11 @@
 }
 
 void Engine::GetPerformanceStreams(Config& config, const std::shared_ptr<ngraph::Function>& ngraphFunc) {
-<<<<<<< HEAD
-=======
     const auto perf_hint_name = config.perfHintsConfig.ovPerfHint;
     // save hints parameters to model rt_info
     ov::AnyMap hints_props;
     std::string hint_name;
     const int latency_streams = get_num_numa_nodes();
->>>>>>> 42ef81a9
     int streams;
 
     auto getPerfHintName = [&]() {
@@ -304,18 +301,15 @@
 
     if (config.streamExecutorConfig._streams_changed) {
         streams = config.streamExecutorConfig._streams;
-<<<<<<< HEAD
         if (streams <= getAvailableNUMANodes().size()) {
             config.performanceHint = ov::hint::PerformanceMode::LATENCY;
         } else {
             config.performanceHint = ov::hint::PerformanceMode::THROUGHPUT;
         }
-=======
-    } else if (perf_hint_name == CONFIG_VALUE(LATENCY)) {
+    } else if (config.performanceHint == ov::hint::PerformanceMode::LATENCY) {
         streams = latency_streams;
-    } else if (perf_hint_name == CONFIG_VALUE(THROUGHPUT)) {
+    } else if (config.performanceHint == ov::hint::PerformanceMode::THROUGHPUT) {
         streams = 0;
->>>>>>> 42ef81a9
     } else {
         streams = getPerfHintName();
     }
