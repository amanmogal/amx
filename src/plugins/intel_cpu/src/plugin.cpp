--- conflicted
+++ resolved
@@ -12,17 +12,13 @@
 #include "ie_ngraph_utils.hpp"
 #include "ie_plugin_config.hpp"
 #include "ie_system_conf.h"
-<<<<<<< HEAD
+
 #include "itt.h"
-=======
 #include "openvino/runtime/threading/cpu_streams_info.hpp"
-#include "cpp_interfaces/interface/ie_internal_plugin_config.hpp"
->>>>>>> 7fc1fd15
 #include "openvino/runtime/intel_cpu/properties.hpp"
 #include "openvino/runtime/properties.hpp"
 #include "performance_heuristics.hpp"
 #include "serialize.h"
-#include "threading/ie_cpu_streams_info.hpp"
 #include "threading/ie_executor_manager.hpp"
 #include "transformations/transformation_pipeline.h"
 #include "transformations/utils/utils.hpp"
@@ -36,14 +32,13 @@
 #endif
 
 #include <cpu/x64/cpu_isa_traits.hpp>
-#include <itt.h>
 
 #if defined(OV_CPU_WITH_ACL)
 #include "nodes/executors/acl/acl_ie_scheduler.hpp"
 #include "arm_compute/runtime/CPP/CPPScheduler.h"
 #endif
 
-using namespace InferenceEngine;
+using namespace ov::threading;
 
 #define IE_CPU_PLUGIN_THROW(...) IE_THROW(__VA_ARGS__) << "CPU plugin: "
 
@@ -154,13 +149,13 @@
 }
 
 Engine::~Engine() {
-    executorManager()->clear("CPU");
-    executorManager()->clear("CPUStreamsExecutor");
-    executorManager()->clear("CPUCallbackExecutor");
+    executor_manager()->clear("CPU");
+    executor_manager()->clear("CPUStreamsExecutor");
+    executor_manager()->clear("CPUCallbackExecutor");
 }
 
 static bool streamsSet(const ov::AnyMap& config) {
-    return config.count(PluginConfigParams::KEY_CPU_THROUGHPUT_STREAMS) ||
+    return config.count(InferenceEngine::PluginConfigParams::KEY_CPU_THROUGHPUT_STREAMS) ||
            config.count(ov::num_streams.name());
 }
 
@@ -223,7 +218,7 @@
 
         auto num_requests = config.find(ov::hint::num_requests.name());
         if (num_requests != config.end()) {  // arrived with config to the LoadNetwork (and thus higher pri)
-            auto val = PerfHintsConfig::CheckPerformanceHintRequestValue(num_requests->second.as<std::string>());
+            auto val = InferenceEngine::PerfHintsConfig::CheckPerformanceHintRequestValue(num_requests->second.as<std::string>());
             // auto val = num_requests->second.as<int>();
             if (val > 0)
                 streams_info.num_streams = std::min(streams_info.num_streams, val);
@@ -250,7 +245,7 @@
          * This applies for all the configuration parameters */
         const auto perf_hint_name =
             (perf_hint != config.end())
-                ? PerfHintsConfig::CheckPerformanceHintValue(perf_hint->second.as<std::string>())
+                ? InferenceEngine::PerfHintsConfig::CheckPerformanceHintValue(perf_hint->second.as<std::string>())
                 : engConfig.perfHintsConfig.ovPerfHint;
         return perf_hint_name;
     };
@@ -290,11 +285,8 @@
     const auto perf_hint_name = config.perfHintsConfig.ovPerfHint;
     const int latency_streams = get_default_latency_streams(config.latencyThreadingMode);
     int streams;
-<<<<<<< HEAD
+
     OPENVINO_SUPPRESS_DEPRECATED_START
-=======
-
->>>>>>> 7fc1fd15
     if (config.streamExecutorConfig._streams_changed) {
         streams = config.streamExecutorConfig._streams;
     } else if (perf_hint_name == CONFIG_VALUE(LATENCY)) {
@@ -305,38 +297,19 @@
         streams = config.streamExecutorConfig._streams == 1 ? 0 : config.streamExecutorConfig._streams;
     }
 
-<<<<<<< HEAD
-    const auto latency_name = std::string(CONFIG_VALUE(LATENCY)) + "_" + std::string(ov::num_streams.name());
-    const auto tput_name = std::string(CONFIG_VALUE(THROUGHPUT)) + "_" + std::string(ov::num_streams.name());
-
-#if defined(OPENVINO_ARCH_ARM) || defined(OPENVINO_ARCH_ARM64)
-    // TODO: This WA for CI checks will be removed after export/import refactor for MT 2.0 which will be track in CVS-112149
-    streams = 1;
-#endif
-
     get_num_streams(streams, model, config);
 
-    hints_props.insert({latency_name, std::to_string(latency_streams)});
-    hints_props.insert({tput_name, std::to_string(config.streamExecutorConfig._streams)});
-    model->set_rt_info(hints_props, "intel_cpu_hints_config");
-=======
-    get_num_streams(streams, ngraphFunc, config);
-
->>>>>>> 7fc1fd15
     config._config[CONFIG_KEY(CPU_THROUGHPUT_STREAMS)] = std::to_string(config.streamExecutorConfig._streams);
     OPENVINO_SUPPRESS_DEPRECATED_END
 }
 
-<<<<<<< HEAD
-StreamCfg Engine::get_streams_num(InferenceEngine::IStreamsExecutor::ThreadBindingType thread_binding_type,
-=======
-void Engine::CalculateStreams(Config& conf, const std::shared_ptr<ngraph::Function>& function, bool imported) {
+void Engine::calculate_streams(Config& conf, const std::shared_ptr<ov::Model>& model, bool imported) const{
     // import config props from caching model
     if (imported && !is_cpu_map_available()) {
-        if (function->has_rt_info("intel_cpu_hints_config") && !conf.perfHintsConfig.ovPerfHint.empty()) {
+        if (model->has_rt_info("intel_cpu_hints_config") && !conf.perfHintsConfig.ovPerfHint.empty()) {
             const auto mode_name = conf.perfHintsConfig.ovPerfHint;
             if (mode_name == CONFIG_VALUE(LATENCY) || mode_name == CONFIG_VALUE(THROUGHPUT)) {
-                const auto& hints_config = function->get_rt_info<ov::AnyMap>("intel_cpu_hints_config");
+                const auto& hints_config = model->get_rt_info<ov::AnyMap>("intel_cpu_hints_config");
                 const auto hints_param_name = mode_name + "_" + std::string(ov::num_streams.name());
                 const auto it = hints_config.find(hints_param_name);
                 if (it != hints_config.end()) {
@@ -350,10 +323,10 @@
 
     if (is_cpu_map_available()) {
         const auto model_prefer_name = std::string("MODEL_PREFER_THREADS");
-        if (imported && function->has_rt_info("intel_cpu_hints_config")) {
+        if (imported && model->has_rt_info("intel_cpu_hints_config")) {
             // load model_prefer_threads from cache
             int cache_model_prefer;
-            const auto& hints_config = function->get_rt_info<ov::AnyMap>("intel_cpu_hints_config");
+            const auto& hints_config = model->get_rt_info<ov::AnyMap>("intel_cpu_hints_config");
             const auto it_model_prefer = hints_config.find(model_prefer_name);
             if (it_model_prefer != hints_config.end()) {
                 try {
@@ -365,28 +338,27 @@
                 conf.modelPreferThreads = cache_model_prefer;
             }
         }
-        GetPerformanceStreams(conf, function);
+        get_performance_streams(conf, model);
         // save model_prefer_threads to model rt_info when loading network
         if (!imported) {
             ov::AnyMap hints_props;
             hints_props.insert({model_prefer_name, std::to_string(conf.modelPreferThreads)});
-            function->set_rt_info(hints_props, "intel_cpu_hints_config");
-        }
-    }
-}
-
-StreamCfg Engine::GetNumStreams(InferenceEngine::IStreamsExecutor::ThreadBindingType thread_binding_type,
->>>>>>> 7fc1fd15
+            model->set_rt_info(hints_props, "intel_cpu_hints_config");
+        }
+    }
+}
+
+StreamCfg Engine::get_streams_num(InferenceEngine::IStreamsExecutor::ThreadBindingType thread_binding_type,
                                         int stream_mode,
                                         const bool enable_hyper_thread) const {
-    const int sockets = static_cast<int>(getAvailableNUMANodes().size());
+    const int sockets = static_cast<int>(get_available_numa_nodes().size());
     const int num_cores =
         thread_binding_type == IStreamsExecutor::ThreadBindingType::HYBRID_AWARE
             ? parallel_get_max_threads()
-            : (sockets == 1 ? (enable_hyper_thread ? parallel_get_max_threads() : getNumberOfCPUCores())
-                            : getNumberOfCPUCores());
-    const int num_cores_phy = getNumberOfCPUCores();
-    const int num_big_cores_phy = getNumberOfCPUCores(true);
+            : (sockets == 1 ? (enable_hyper_thread ? parallel_get_max_threads() :  get_number_of_cpu_cores())
+                            : get_number_of_cpu_cores());
+    const int num_cores_phy = get_number_of_cpu_cores();
+    const int num_big_cores_phy = get_number_of_cpu_cores(true);
     const int num_small_cores = num_cores_phy - num_big_cores_phy;
     const int num_big_cores = num_cores > num_cores_phy ? num_big_cores_phy * 2 : num_big_cores_phy;
     StreamCfg stream_cfg = {0};
@@ -464,9 +436,9 @@
         return engineConfig.lpTransformsMode == Config::LPTransformsMode::On;
 
     const auto& val = enableLPT->second.as<std::string>();
-    if (val == PluginConfigParams::YES)
+    if (val == InferenceEngine::PluginConfigParams::YES)
         return true;
-    else if (val == PluginConfigParams::NO)
+    else if (val == InferenceEngine::PluginConfigParams::NO)
         return false;
     else
         IE_THROW() << "Wrong value for property key LP_TRANSFORMS_MODE. Expected values: YES/NO";
@@ -484,9 +456,9 @@
         return Config::SnippetsMode::Enable;  // enable by default
 
     const auto& val = snippetsMode->second.as<std::string>();
-    if (val == PluginConfigInternalParams::IGNORE_CALLBACK)
+    if (val == InferenceEngine::PluginConfigInternalParams::IGNORE_CALLBACK)
         return Config::SnippetsMode::IgnoreCallback;
-    else if (val == PluginConfigInternalParams::DISABLE)
+    else if (val == InferenceEngine::PluginConfigInternalParams::DISABLE)
         return Config::SnippetsMode::Disable;
     else
         IE_THROW() << "Wrong value for property key SNIPPETS_MODE. Expected values: ENABLE/DISABLE/IGNORE_CALLBACK";
@@ -569,12 +541,8 @@
     // update the props after the perf mode translated to configs
     // TODO: Clarify the behavior of SetConfig method. Skip eng_config or not?
     Config conf = engConfig;
-
     conf.readProperties(config);
-<<<<<<< HEAD
-    if (is_cpu_map_available()) {
-        get_performance_streams(conf, cloned_model);
-    }
+    calculate_streams(conf, cloned_model);
 
     if ((cloned_model->inputs().size() != model->inputs().size()) ||
         (cloned_model->outputs().size() != model->outputs().size())) {
@@ -586,9 +554,6 @@
         auto orig_result = model->output(idx);
         new_result.get_tensor().set_names(orig_result.get_tensor().get_names());
     }
-=======
-    CalculateStreams(conf, nGraphFunc);
->>>>>>> 7fc1fd15
 
     // SSE runtime check is needed for some ATOM machine, which is x86-64 but w/o SSE
     static Xbyak::util::Cpu cpu;
@@ -617,7 +582,7 @@
 }
 
 ov::Any Engine::get_property_legacy(const std::string& name, const ov::AnyMap& options) const {
-    Parameter result;
+    ov::Any result;
     auto option = engConfig._config.find(name);
     if (option != engConfig._config.end()) {
         result = option->second;
@@ -824,9 +789,10 @@
     conf.readProperties(config);
 
     const auto& lptProp = config.find(InferenceEngine::PluginConfigInternalParams::KEY_LP_TRANSFORMS_MODE);
-    const bool enableLPT = (lptProp != config.end() && lptProp->second.as<std::string>() ==
-                                                           PluginConfigParams::YES) /* enabled in the orig_config*/
-                           || Config::LPTransformsMode::On == engConfig.lpTransformsMode /* or already enabled */;
+    const bool enableLPT =
+        (lptProp != config.end() &&
+         lptProp->second.as<std::string>() == InferenceEngine::PluginConfigParams::YES) /* enabled in the orig_config*/
+        || Config::LPTransformsMode::On == engConfig.lpTransformsMode /* or already enabled */;
     const Config::SnippetsMode snippetsMode = getSnippetsMode(config, conf);
 
     auto context =
@@ -873,30 +839,8 @@
     Config conf = engConfig;
     conf.readProperties(config);
 
-<<<<<<< HEAD
     // import config props from caching model
-    auto function = model;
-    if (function->has_rt_info("intel_cpu_hints_config") && !conf.perfHintsConfig.ovPerfHint.empty()) {
-        const auto mode_name = conf.perfHintsConfig.ovPerfHint;
-        if (mode_name == CONFIG_VALUE(LATENCY) || mode_name == CONFIG_VALUE(THROUGHPUT)) {
-            const auto& hints_config = function->get_rt_info<ov::AnyMap>("intel_cpu_hints_config");
-            const auto hints_param_name = mode_name + "_" + std::string(ov::num_streams.name());
-            const auto it = hints_config.find(hints_param_name);
-            if (it != hints_config.end()) {
-                conf.readProperties({{std::string(ov::num_streams.name()), it->second.as<std::string>()}});
-            } else {
-                IE_THROW() << "Cache file doesn't contain precalculated number of streams for mode " << mode_name;
-            }
-        }
-    }
-    if (is_cpu_map_available()) {
-        get_num_streams(conf.streamExecutorConfig._streams, function, conf);
-    }
-=======
-    auto function = cnnnetwork.getFunction();
-
-    CalculateStreams(conf, function, true);
->>>>>>> 7fc1fd15
+    calculate_streams(conf, model, true);
 
     auto compiled_model = std::make_shared<CompiledModel>(model, shared_from_this(), conf, extensionManager, true);
     return compiled_model;
