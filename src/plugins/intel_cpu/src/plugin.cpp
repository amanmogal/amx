--- conflicted
+++ resolved
@@ -401,27 +401,10 @@
         IE_THROW() << "Wrong value for property key LP_TRANSFORMS_MODE. Expected values: YES/NO";
 }
 
-<<<<<<< HEAD
-static bool shouldEnforceBF16(const ov::AnyMap& modelConfig, const Config& engineConfig) {
-    // For BF16 execution, the machine should have AVX512 at least
-    if (!dnnl::impl::cpu::x64::mayiuse(dnnl::impl::cpu::x64::avx512_core))
-        return false;
-
-    const auto& enforceBF16 = modelConfig.find(InferenceEngine::PluginConfigParams::KEY_ENFORCE_BF16);
-    const auto& inferPrec = modelConfig.find(ov::hint::inference_precision.name());
-    if (enforceBF16 != modelConfig.end()) {
-        return enforceBF16->second.as<std::string>() == PluginConfigParams::YES;
-    } else if (inferPrec != modelConfig.end()) {
-        return inferPrec->second.as<std::string>() == "bf16";
-    } else {
-        return engineConfig.enforceBF16;
-    }
-=======
-static ov::element::Type getInferencePrecision(const std::map<std::string, std::string>& modelConfig, const Config& engineConfig) {
+static ov::element::Type getInferencePrecision(const ov::AnyMap& modelConfig, const Config& engineConfig) {
     Config tempConf = engineConfig;
     tempConf.readProperties(modelConfig);
     return tempConf.inferencePrecision;
->>>>>>> ad0ac4bf
 }
 
 static Config::SnippetsMode getSnippetsMode(const ov::AnyMap& modelConfig, const Config& engineConfig) {
@@ -474,11 +457,7 @@
 
     DEBUG_LOG(PrintableModel(*cloned_model, "org_"));
 
-<<<<<<< HEAD
-    Transformations transformations(cloned_model, enableLPT, enableBF16, is_legacy_api(), snippetsMode, engConfig);
-=======
-    Transformations transformations(nGraphFunc, enableLPT, inferencePrecision, isLegacyAPI(), snippetsMode, engConfig);
->>>>>>> ad0ac4bf
+    Transformations transformations(cloned_model, enableLPT, inferencePrecision, is_legacy_api(), snippetsMode, engConfig);
     transformations.UpToCpuSpecificOpSet();
 
     // need to check that all outputs have static shapes
@@ -741,13 +720,12 @@
     const Config::SnippetsMode snippetsMode = getSnippetsMode(config, conf);
 
     auto context =
-<<<<<<< HEAD
         std::make_shared<GraphContext>(conf, nullptr, fake_w_cache, false);
 
     auto supported = ov::get_supported_nodes(
         model,
         [&](std::shared_ptr<ov::Model>& model) {
-            Transformations transformation(model, enableLPT, conf.enforceBF16, is_legacy_api(), snippetsMode, engConfig);
+            Transformations transformation(model, enableLPT, conf.inferencePrecision, is_legacy_api(), snippetsMode, engConfig);
             transformation.UpToCpuSpecificOpSet();
             transformation.CpuSpecificOpSet();
         },
@@ -762,27 +740,6 @@
         });
 
     ov::SupportedOpsMap res;
-=======
-        std::make_shared<GraphContext>(conf, extensionManager, fake_w_cache, false);
-
-    auto supported = GetSupportedNodes(model,
-                                       [&](std::shared_ptr<ov::Model>& model) {
-                                           Transformations transformation(model, enableLPT, conf.inferencePrecision, isLegacyAPI(), snippetsMode, engConfig);
-                                           transformation.UpToCpuSpecificOpSet();
-                                           transformation.CpuSpecificOpSet();
-                                       },
-                                       [&](const std::shared_ptr<ngraph::Node>& op) {
-                                           std::unique_ptr<Node> ptr;
-                                           try {
-                                               ptr.reset(Node::factory().create(op, context));
-                                           } catch (const InferenceEngine::Exception&) {
-                                               return false;
-                                           }
-                                           return true;
-                                       });
-
-    QueryNetworkResult res;
->>>>>>> ad0ac4bf
     for (auto&& layerName : supported) {
         res.emplace(layerName, get_device_name());
     }
