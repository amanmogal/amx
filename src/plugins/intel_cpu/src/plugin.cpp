// Copyright (C) 2018-2022 Intel Corporation
// SPDX-License-Identifier: Apache-2.0
//

#include "ie_metric_helpers.hpp"
#include "plugin.h"
#include "extension_mngr.h"
#include "weights_cache.hpp"
#include "extension.h"
#include "itt.h"
#include "serialize.h"

#include <threading/ie_executor_manager.hpp>
#include <memory>
#include <ie_plugin_config.hpp>
#include <cpp_interfaces/interface/ie_internal_plugin_config.hpp>
#include <ie_icore.hpp>
#include <fstream>
#include <vector>
#include <tuple>
#include <unordered_set>
#include <ie_system_conf.h>
#include <ie_ngraph_utils.hpp>


#include <transformations/common_optimizations/add_fake_quantize_fusion.hpp>
#include <transformations/common_optimizations/common_optimizations.hpp>
#include <transformations/common_optimizations/fq_mul_fusion.hpp>
#include <transformations/common_optimizations/mul_fake_quantize_fusion.hpp>
#include <transformations/common_optimizations/weights_dequantize_to_fake_quantize.hpp>
#include <transformations/common_optimizations/convert_quantize_dequantize.hpp>
#include <transformations/common_optimizations/nop_elimination.hpp>
#include <transformations/common_optimizations/wrap_interpolate_into_transposes.hpp>
#include <transformations/common_optimizations/transpose_sinking.hpp>
#include "transformations/common_optimizations/convert_compression_only_to_legacy.hpp"
#include <transformations/common_optimizations/lin_op_sequence_fusion.hpp>

#include <transformations/opset_conversions/convert_opset3_to_opset2.hpp>
#include <transformations/opset_conversions/convert_opset2_to_opset1.hpp>
#include <transformations/op_conversions/convert_broadcast_to_tiles.hpp>
#include <transformations/op_conversions/convert_depth_to_space.hpp>
#include <transformations/op_conversions/convert_shuffle_channels3.hpp>
#include <transformations/op_conversions/convert_slice_to_strided_slice.hpp>
#include <transformations/op_conversions/convert_space_to_depth.hpp>
#include <transformations/op_conversions/convert_gelu.hpp>
#include <transformations/op_conversions/convert_gather_downgrade.hpp>
#include <transformations/op_conversions/convert_gather_upgrade.hpp>
#include <transformations/op_conversions/detection_output_downgrade.hpp>
#include <transformations/op_conversions/detection_output_upgrade.hpp>
#include <transformations/op_conversions/gelu7_downgrade.hpp>
#include <transformations/op_conversions/hswish_decomposition.hpp>
#include <transformations/op_conversions/hsigmoid_decomposition.hpp>
#include <transformations/op_conversions/mvn6_decomposition.hpp>
#include <transformations/op_conversions/normalize_l2_decomposition.hpp>
#include <transformations/op_conversions/reduce_l1_decomposition.hpp>
#include <transformations/op_conversions/reduce_l2_decomposition.hpp>
#include <transformations/op_conversions/softplus_decomposition.hpp>
#include <transformations/op_conversions/convert_space_to_batch.hpp>
#include <transformations/op_conversions/convert_batch_to_space.hpp>
#include <transformations/op_conversions/convert_sequences_to_tensor_iterator.hpp>
#include <transformations/op_conversions/convert_subtract.hpp>
#include <transformations/op_conversions/softmax_decomposition.hpp>
#include <transformations/control_flow/unroll_tensor_iterator.hpp>
#include <transformations/op_conversions/convert_mod.hpp>
#include <transformations/op_conversions/convert_ti_to_sequences.hpp>
#include <transformations/op_conversions/lstm_cell_decomposition.hpp>
#include <transformations/op_conversions/rnn_cell_decomposition.hpp>
#include <transformations/op_conversions/gru_cell_decomposition.hpp>
#include <transformations/op_conversions/log_softmax_decomposition.hpp>
#include <transformations/op_conversions/convert_interpolate1_to_interpolate4.hpp>
#include <transformations/op_conversions/simplify_ctc_greedy_decoder_seq_len.hpp>
#include <transformations/op_conversions/convert_previous_nms_to_nms_9.hpp>
#include <transformations/op_conversions/convert_nms9_to_nms_ie_internal.hpp>
#include <transformations/op_conversions/convert_multiclass_nms_to_multiclass_nms_ie.hpp>
#include <transformations/op_conversions/convert_matrix_nms_to_matrix_nms_ie.hpp>
#include <transformations/op_conversions/convert_deformable_conv_v8_to_v1.hpp>
#include <transformations/smart_reshape/matmul_sr.hpp>
#include <transformations/op_conversions/convert_minimum_to_power_and_max.hpp>
#include <transformations/op_conversions/convert_reduce_to_pooling.hpp>
#include <transformations/convert_precision.hpp>
#include <transformations/init_node_info.hpp>
#include <transformations/disable_decompression_convert_constant_folding.hpp>
#include <transformations/rt_info/fused_names_attribute.hpp>
#include <transformations/op_conversions/fq_decomposition.hpp>
#include <transformations/utils/utils.hpp>
#include <transformations/op_conversions/convert_roi_align_v9_to_v3.hpp>
#include <transformations/op_conversions/convert_roi_align_v3_to_v9.hpp>
#include <transformations/op_conversions/softsign_decomposition.hpp>
#include "transformations/op_conversions/eye_decomposition.hpp"
#include "transformations/smart_reshape/smart_reshape.hpp"

#include "ngraph_transformations/convert_to_cpu_specific_opset.hpp"
#include "ngraph_transformations/snippets_mark_skipped.hpp"
#include "ngraph_transformations/mha_fusion.hpp"
#include "ngraph_transformations/convert_to_interaction.hpp"
#include "ngraph_transformations/convert_fq_rnn_to_quantized_rnn.hpp"
#include "ngraph_transformations/move_eltwise_up_data_movement.hpp"
#include "ngraph_transformations/swap_convert_transpose.hpp"

#include <snippets/pass/collapse_subgraph.hpp>
#include <snippets/pass/common_optimizations.hpp>
#include <snippets/pass/convert_constants.hpp>

#include <ngraph/opsets/opset1.hpp>
#include <ngraph/opsets/opset2.hpp>
#include <ngraph/opsets/opset3.hpp>
#include <ngraph/opsets/opset4.hpp>
#include <ngraph/opsets/opset5.hpp>
#include <ngraph/opsets/opset6.hpp>
#include <ngraph/op/util/op_types.hpp>
#include <ngraph/pass/manager.hpp>
#include <ngraph/graph_util.hpp>
#include <ov_ops/augru_cell.hpp>
#include <ov_ops/augru_sequence.hpp>

#include <transformations/low_precision/mark_dequantization_subgraph.hpp>
#include <low_precision/common/quantization_granularity_restriction.hpp>
#include <low_precision/common/precisions_restriction.hpp>
#include <low_precision/convert_subtract_constant.hpp>
#include <low_precision/convolution.hpp>
#include <low_precision/convolution_backprop_data.hpp>
#include <low_precision/layer_transformation.hpp>
#include <low_precision/low_precision.hpp>
#include <low_precision/multiply_to_group_convolution.hpp>
#include <low_precision/network_helper.hpp>
#include "openvino/runtime/core.hpp"
#include "openvino/util/common_util.hpp"

#include <ie_algorithm.hpp>
#include "performance_heuristics.hpp"

#include "nodes/mvn.h"
#include "nodes/fake_quantize.h"
#include "nodes/normalize.h"
#include "nodes/mha.h"
#include "utils/denormals.hpp"

#if !defined(__arm__) && !defined(_M_ARM) && !defined(__aarch64__) && !defined(_M_ARM64)
#ifndef __GNUC_PREREQ
#define __GNUC_PREREQ(major, minor) ((((__GNUC__) << 16) + (__GNUC_MINOR__)) >= (((major) << 16) + (minor)))
#endif
# ifdef _WIN32
#  include <intrin.h>
#  include <windows.h>
# elif !(__GNUC_PREREQ(4, 3) && !defined(__APPLE__))
#  include <cpuid.h>
# endif
#endif

#if defined(__linux__)
#include <sys/auxv.h>
#include <signal.h>
#include <sys/mman.h>
#endif

#include <cpu/x64/cpu_isa_traits.hpp>
#include <itt.h>

using namespace InferenceEngine;

#define IE_CPU_PLUGIN_THROW(...) IE_THROW(__VA_ARGS__) << "CPU plugin: "

namespace ov {
namespace intel_cpu {

static std::string getDeviceFullName() {
    std::string brand_string;
#if !defined(__arm__) && !defined(_M_ARM) && !defined(__aarch64__) && !defined(_M_ARM64)
    const unsigned int addr_list[3] = { 0x80000002, 0x80000003, 0x80000004 };
    unsigned int regs[4];
    for (auto addr : addr_list) {
        regs[0] = addr;
#ifdef _WIN32
        __cpuid(reinterpret_cast<int*>(regs), regs[0]);
#else
        __get_cpuid(regs[0], &regs[0], &regs[1], &regs[2], &regs[3]);
#endif
        char *ch = reinterpret_cast<char*>(&regs[0]);
        for (size_t j = 0; j < sizeof(regs); j++)
            brand_string += ch[j];
    }
#else
    brand_string = "Non Intel Architecture";
#endif
    return brand_string;
}

#if defined(__linux__)

#ifndef AT_MINSIGSTKSZ
#define AT_MINSIGSTKSZ 51
#endif

class SigAltStackSetup {
    stack_t new_stack{0};
    stack_t old_stack{0};

public:
    SigAltStackSetup() {
        memset(&old_stack, 0, sizeof(old_stack));
        memset(&new_stack, 0, sizeof(new_stack));

        auto minsigstksz = getauxval(AT_MINSIGSTKSZ);
        auto new_size = minsigstksz + SIGSTKSZ;
        void * altstack =  mmap(NULL, new_size, PROT_READ | PROT_WRITE,
                                MAP_PRIVATE | MAP_ANONYMOUS | MAP_STACK, -1, 0);
        if (altstack == MAP_FAILED) {
            return;
        }
        new_stack.ss_size = new_size;
        new_stack.ss_sp = altstack;
        auto rc = sigaltstack(&new_stack, &old_stack);
        if (rc) {
            munmap(new_stack.ss_sp, new_stack.ss_size);
            new_stack.ss_sp = nullptr;
            new_stack.ss_size = 0;
            return;
        }
    }

    ~SigAltStackSetup() {
        stack_t current_stack;
        if (new_stack.ss_sp) {
            // restore old stack if new_stack is still the current one
            if (sigaltstack(NULL, &current_stack) == 0) {
                if (current_stack.ss_sp == new_stack.ss_sp) {
                    sigaltstack(&old_stack, NULL);
                }
            }
            munmap(new_stack.ss_sp, new_stack.ss_size);
            new_stack.ss_sp = nullptr;
            new_stack.ss_size = 0;
        }
    }
};

class CPUSpecialSetup {
    SigAltStackSetup ss;

public:
    CPUSpecialSetup() = default;
};
#else
class CPUSpecialSetup {
public:
    CPUSpecialSetup() = default;
};
#endif

Engine::Engine() :
    deviceFullName(getDeviceFullName()),
    specialSetup(new CPUSpecialSetup) {
    _pluginName = "CPU";
    extensionManager->AddExtension(std::make_shared<Extension>());
}

Engine::~Engine() {
    executorManager()->clear("CPU");
    executorManager()->clear("CPUStreamsExecutor");
    executorManager()->clear("CPUCallbackExecutor");
}

static void TransformationUpToCPUSpecificOpSet(std::shared_ptr<ngraph::Function> nGraphFunc, const bool _enableLPT, const bool _enableBF16,
                                               const bool _enableSnippets, const bool isLegacyApi) {
    ngraph::pass::Manager manager;
    manager.set_per_pass_validation(false);
    manager.register_pass<ngraph::pass::InitNodeInfo>();

    const bool useLpt =
            _enableLPT &&
        ngraph::pass::low_precision::LowPrecision::isFunctionQuantized(nGraphFunc);
    auto defaultPrecisions = useLpt ? ngraph::pass::low_precision::precision_set::int8_support : std::vector<ov::element::Type>{};
    bool hasINT16orINT32Levels = false;
    if (useLpt) {
        CPU_LPT_SCOPE(LowPrecisionTransformations_Part1);
        hasINT16orINT32Levels = ngraph::pass::low_precision::LowPrecision::isFQLevelsPresent(
                nGraphFunc,
                {ngraph::pass::low_precision::levels::int16, ngraph::pass::low_precision::levels::int16_narrow_range,
                 ngraph::pass::low_precision::levels::int32, ngraph::pass::low_precision::levels::int32_narrow_range});
        if (hasINT16orINT32Levels) {
            defaultPrecisions = ngraph::pass::low_precision::precision_set::int8_int16_int32_support;
        }
        manager.register_pass<ov::pass::MarkDequantizationSubgraph>(defaultPrecisions);
    }
    auto get_convert_precisions = []() {
        precisions_array array = {
            {ngraph::element::i64,     ngraph::element::i32},
            {ngraph::element::u64,     ngraph::element::i32},
            {ngraph::element::i16,     ngraph::element::i32},
            {ngraph::element::u16,     ngraph::element::i32},
            {ngraph::element::u32,     ngraph::element::i32},
            {ngraph::element::f64,     ngraph::element::f32},
            {ngraph::element::f16,     ngraph::element::f32},
            {ngraph::element::boolean, ngraph::element::u8},
            {ngraph::element::i4,      ngraph::element::i8},
            {ngraph::element::u4,      ngraph::element::u8}
        };

        if (!dnnl::impl::cpu::x64::mayiuse(dnnl::impl::cpu::x64::avx512_core))
            array.push_back({ngraph::element::bf16, ngraph::element::f32});

        return array;
    };

    static const auto precisions = get_convert_precisions();

    manager.register_pass<ngraph::pass::CommonOptimizations>();
    manager.register_pass<ngraph::pass::WrapInterpolateIntoTransposes>();
    manager.register_pass<ngraph::pass::TransposeSinking>();
    manager.register_pass<ngraph::pass::ConvertSequenceToTensorIterator>();
    manager.register_pass<ngraph::pass::ConvertOpSet3ToOpSet2>();
    manager.register_pass<ngraph::pass::ConvertOpSet2ToOpSet1>();
    manager.register_pass<ngraph::pass::ConvertTensorIteratorToSequence>();
    manager.register_pass<ngraph::pass::LSTMCellDecomposition>();
    manager.register_pass<ngraph::pass::GRUCellDecomposition>();
    manager.register_pass<ngraph::pass::RNNCellDecomposition>();
    manager.register_pass<ngraph::pass::ConvertNMS1ToNMS9>();
    manager.register_pass<ngraph::pass::ConvertNMS3ToNMS9>();
    manager.register_pass<ngraph::pass::ConvertNMS4ToNMS9>();
    manager.register_pass<ngraph::pass::ConvertNMS5ToNMS9>();
    manager.register_pass<ngraph::pass::ConvertNMS9ToNMSIEInternal>();
    manager.register_pass<ngraph::pass::ConvertMulticlassNmsToMulticlassNmsIE>();
    manager.register_pass<ngraph::pass::ConvertMatrixNmsToMatrixNmsIE>();
    manager.register_pass<ngraph::pass::TransposeMatMul>();
    manager.register_pass<ngraph::pass::ConstantFolding>();

    if (useLpt) {
        CPU_LPT_SCOPE(LowPrecisionTransformations_Part2);
        manager.register_pass<ngraph::pass::low_precision::ConvertSubtractConstant>(defaultPrecisions);
    }
    manager.register_pass<ngraph::pass::Validate>();
    manager.register_pass<ngraph::pass::ConvertPrecision>(precisions);
    manager.register_pass<ngraph::pass::EliminateConvert>();
    manager.register_pass<SwapConvertTranspose>();
    manager.register_pass<ConvertToInteraction>();
    manager.register_pass<ConvertInteractionInt8>();

    auto pass_config = manager.get_pass_config();

    using const_node_ptr = const std::shared_ptr<const ngraph::Node>;

    // SpaceToDepth/ DepthToSpace node implementation supports only equal input/output tensors with rank <= 5
    pass_config->set_callback<ngraph::pass::ConvertSpaceToDepth,
            ngraph::pass::ConvertDepthToSpace>(
            [](const_node_ptr &node) -> bool {
                return node->input_value(0).get_shape().size() <= 5lu &&
                       node->input_value(0).get_shape().size() == node->get_output_shape(0).size();
            });

    pass_config->set_callback<ngraph::pass::ConvertBatchToSpace,
                              ngraph::pass::ConvertSpaceToBatch>(
            [](const_node_ptr &node) -> bool {
                const auto & rank = node->input(0).get_partial_shape().rank().get_length();
                return rank == 4lu || rank == 5lu;
            });

    auto isCellPrimitiveSupported = [](const_node_ptr &node) -> bool {
        if (const auto &rnn_cell = std::dynamic_pointer_cast<const ngraph::opset4::RNNCell>(node)) {
            return rnn_cell->get_clip() == 0.0f;
        } else if (const auto &gru_cell = std::dynamic_pointer_cast<const ngraph::opset4::GRUCell>(
                node)) {
            return gru_cell->get_clip() == 0.0f
                   && gru_cell->get_activations() == std::vector<std::string>{"sigmoid", "tanh"};
        } else if (const auto &augru_cell = std::dynamic_pointer_cast<const ov::op::internal::AUGRUCell>(
                node)) {
            return augru_cell->get_clip() == 0.0f
                   && augru_cell->get_activations() == std::vector<std::string>{"sigmoid", "tanh"};
        } else if (const auto &lstm_cell = std::dynamic_pointer_cast<const ngraph::opset4::LSTMCell>(
                node)) {
            return lstm_cell->get_clip() == 0.0f &&
                   lstm_cell->get_activations() == std::vector<std::string>{"sigmoid", "tanh", "tanh"};
        } else if (const auto &lstm_cell_v1 = std::dynamic_pointer_cast<const ngraph::opset1::LSTMCell>(
                node)) {
            return lstm_cell_v1->get_clip() == 0.0f &&
                   lstm_cell_v1->get_activations() == std::vector<std::string>{"sigmoid", "tanh", "tanh"};
        }
        return false;
    };

    // Sequences supported by the plugin shouldn't be converted to TensorIterator.
    // sequence_length input is not supported in all Sequences, so if is_seq_len_provided() == true, we
    // should always convert to TensorIterator.
    // RNN/GRU/LSTM Sequences are supported with clip == 0, and with default activations.
    auto isSequencePrimitiveSupported = [](const_node_ptr &node) -> bool {
        const auto& data = node->input(0);
        const auto& data_pshape = data.get_partial_shape();
        // WA: dynamic shapes make impossible to check seq_len due to shapeOf subgraphs
        // but the sequence is still supported in CPU and doesn't need to be decomposed
        if (data_pshape.is_dynamic())
            return true;
        if (data_pshape.rank().is_static() && data_pshape.rank().get_length() > 1 && !data_pshape[1].is_static())
            return false;
        auto max_seq_len = data.get_shape().at(1);
        if (const auto &rnn_seq = std::dynamic_pointer_cast<const ngraph::opset6::RNNSequence>(node)) {
            return rnn_seq->get_clip() == 0.0f &&
                   !ngraph::op::util::is_seq_len_provided(rnn_seq->get_input_node_shared_ptr(2),
                                                          max_seq_len);
        } else if (const auto &gru_seq = std::dynamic_pointer_cast<const ngraph::opset6::GRUSequence>(
                node)) {
            return gru_seq->get_clip() == 0.0f &&
                   gru_seq->get_activations() == std::vector<std::string>{"sigmoid", "tanh"} &&
                   !ngraph::op::util::is_seq_len_provided(gru_seq->get_input_node_shared_ptr(2),
                                                          max_seq_len);
        } else if (const auto &augru_seq = std::dynamic_pointer_cast<const ov::op::internal::AUGRUSequence>(
                node)) {
            return augru_seq->get_clip() == 0.0f &&
                   augru_seq->get_activations() == std::vector<std::string>{"sigmoid", "tanh"} &&
                   !ngraph::op::util::is_seq_len_provided(augru_seq->get_input_node_shared_ptr(2),
                                                          max_seq_len);
        } else if (const auto &lstm_seq = std::dynamic_pointer_cast<const ngraph::opset6::LSTMSequence>(
                node)) {
            return lstm_seq->get_clip() == 0.0f &&
                   lstm_seq->get_activations() == std::vector<std::string>{"sigmoid", "tanh", "tanh"} &&
                   !ngraph::op::util::is_seq_len_provided(lstm_seq->get_input_node_shared_ptr(3),
                                                          max_seq_len);
        }
        return false;
    };

    pass_config->set_callback<ngraph::pass::ConvertRNNSequenceToTensorIterator,
                              ngraph::pass::ConvertGRUSequenceToTensorIterator,
                              ngraph::pass::ConvertLSTMSequenceToTensorIterator>(
            [isSequencePrimitiveSupported](const_node_ptr &node) -> bool {
                return isSequencePrimitiveSupported(node);
            });

    pass_config->set_callback<ngraph::pass::RNNCellDecomposition, ngraph::pass::GRUCellDecomposition,
            ngraph::pass::LSTMCellDecomposition>(
            [isCellPrimitiveSupported](const_node_ptr &node) -> bool {
                return isCellPrimitiveSupported(node);
            });

    pass_config->set_callback<ngraph::pass::ConvertTensorIteratorToRNNSequence,
                              ngraph::pass::ConvertTensorIteratorToLSTMSequence,
                              ngraph::pass::ConvertTensorIteratorToGRUSequence>(
            [isCellPrimitiveSupported](const_node_ptr &node) -> bool {
                if (const auto& ti_op = std::dynamic_pointer_cast<const ngraph::op::TensorIterator>(node)) {
                    size_t count_rnn = 0;
                    for (const auto &op : ti_op->get_body()->get_ops())
                        count_rnn += isCellPrimitiveSupported(op);
                    return count_rnn != 1;
                }
                return true;
            });

    pass_config->set_callback<ngraph::pass::MVN6Decomposition>(
            [](const_node_ptr &node) -> bool {
                std::string errorMessage;
                return node::MVN::isSupportedOperation(node, errorMessage);
            });

    pass_config->set_callback<ngraph::pass::NormalizeL2Decomposition>(
            [](const_node_ptr &node) -> bool {
                std::string errorMsg;
                return node::NormalizeL2::isSupportedOperation(node, errorMsg);
            });

    pass_config->enable<ngraph::pass::SoftmaxDecomposition>();
    pass_config->set_callback<ngraph::pass::SoftmaxDecomposition>(
            [](const_node_ptr &node) -> bool {
                return node->input_value(0).get_partial_shape().rank().get_length() <= 5;
            });

    if (!isLegacyApi) {
        auto nmsCallback = [](const_node_ptr &node) -> bool {
                               for (size_t i = 0; i < node->get_output_size(); i++) {
                                   const auto outputs = node->get_output_target_inputs(i);
                                   for (const auto &out : outputs) {
                                       if (!ngraph::op::is_output(out.get_node())) {
                                           return false;
                                       }
                                   }
                               }
                               return true;
                           };

        pass_config->set_callback<ngraph::pass::ConvertNMS9ToNMSIEInternal>(nmsCallback);
        pass_config->set_callback<ngraph::pass::ConvertMulticlassNmsToMulticlassNmsIE>(nmsCallback);
        pass_config->set_callback<ngraph::pass::ConvertMatrixNmsToMatrixNmsIE>(nmsCallback);
    }

    // List of enabled/disabled transformations

    // Allow FP16 Converts to be folded and FP16 constants to be upgraded to FP32 data type
    pass_config->disable<ov::pass::DisableDecompressionConvertConstantFolding>();
    pass_config->disable<ov::pass::ConvertCompressedOnlyToLegacy>();
    pass_config->disable<ov::pass::EyeDecomposition>();

    pass_config->disable<ngraph::pass::ConvertGELU>();
    pass_config->disable<ngraph::pass::ConvertShuffleChannels3>();
    pass_config->disable<ngraph::pass::Gelu7Downgrade>();
    pass_config->disable<ngraph::pass::HSwishDecomposition>();
    pass_config->disable<ngraph::pass::ReduceL1Decomposition>();
    pass_config->disable<ngraph::pass::ReduceL2Decomposition>();
    pass_config->disable<ngraph::pass::SoftPlusDecomposition>();
    pass_config->disable<ngraph::pass::HSigmoidDecomposition>();
    pass_config->disable<ngraph::pass::ConvertMod>();
    pass_config->disable<ngraph::pass::LogSoftmaxDecomposition>();
    pass_config->disable<ngraph::pass::ConvertShuffleChannels3>();
    pass_config->disable<ngraph::pass::WeightsDequantizeToFakeQuantize>();
    pass_config->disable<ngraph::pass::SimplifyCTCGreedyDecoderSeqLen>();
    pass_config->disable<ngraph::pass::ConvertGather7ToGather1>();
    pass_config->disable<ngraph::pass::ConvertGather8ToGather7>();
    pass_config->disable<ngraph::pass::ConvertMinimum>();
    pass_config->disable<ngraph::pass::ConvertBroadcastToTiles>();
    pass_config->disable<ngraph::pass::ConvertReduceMeanToPooling>();
    pass_config->disable<ngraph::pass::ConvertReduceMaxToPooling>();
    pass_config->disable<ngraph::pass::ConvertReduceSumToPooling>();
    pass_config->disable<ngraph::pass::SliceToStridedSlice>();
    pass_config->disable<ngraph::pass::ConvertDetectionOutput8ToDetectionOutput1>();
    pass_config->disable<ngraph::pass::ConvertROIAlign9To3>();
    pass_config->disable<ngraph::pass::SoftSignDecomposition>();

    pass_config->enable<ngraph::pass::NormalizeL2Decomposition>();
    pass_config->enable<ngraph::pass::ConvertInterpolate1ToInterpolate4>();
    pass_config->enable<ngraph::pass::ConvertGather1ToGather7>();
    pass_config->enable<ngraph::pass::ConvertDetectionOutput1ToDetectionOutput8>();
    pass_config->enable<ngraph::pass::ConvertROIAlign3To9>();

    if (useLpt) {
        CPU_LPT_SCOPE(LowPrecisionTransformations_Part3);
        pass_config->set_callback<ngraph::pass::AddFakeQuantizeFusion,
                                  ngraph::pass::MulFakeQuantizeFusion,
                                  ngraph::pass::FakeQuantizeMulFusion>([](const_node_ptr &node) -> bool {
            std::string errMsg;
            return !node::FakeQuantize::isSupportedOperation(node, errMsg);
        });

        pass_config->set_callback<ngraph::pass::ConvertQuantizeDequantize>([&defaultPrecisions](const_node_ptr &node) -> bool {
            return ngraph::pass::low_precision::NetworkHelper::areQuantizeAndDequantizeSupportedForMultiply(node, defaultPrecisions);
        });
    }

    manager.run_passes(nGraphFunc);

    using namespace ngraph::pass::low_precision;
    if (useLpt) {
        CPU_LPT_SCOPE(LowPrecisionTransformations_Part4);
        OV_ITT_SCOPE(FIRST_INFERENCE, itt::domains::intel_cpu_LT, "LowPrecisionTransformations");
        //Only enable conv/group conv signed input on AMX platform.
        std::vector<ngraph::element::Type> input0LowPrecisionList;
        if (dnnl::impl::cpu::x64::mayiuse(dnnl::impl::cpu::x64::avx512_core_amx)) {
            input0LowPrecisionList = {ngraph::element::u8, ngraph::element::i8};
        } else {
            input0LowPrecisionList = {ngraph::element::u8};
        }
        auto supportedPrecisions = std::vector<PrecisionsRestriction>({
            PrecisionsRestriction::create<ngraph::opset1::Convolution>({
                {{0}, input0LowPrecisionList},
                {{1}, {ngraph::element::i8}},
            }),
            PrecisionsRestriction::create<ngraph::opset1::ConvolutionBackpropData>({
                {{0}, {ngraph::element::u8, ngraph::element::i8}},
                {{1}, {ngraph::element::i8}}
            }),
            PrecisionsRestriction::create<ngraph::opset1::GroupConvolution>({
                {{0}, input0LowPrecisionList},
                {{1}, {ngraph::element::i8}}
            }),
            PrecisionsRestriction::create<ngraph::opset1::Multiply>({
                {{0}, {ngraph::element::u8}},
                {{1}, {ngraph::element::i8}},
            }),
            PrecisionsRestriction::create<ngraph::opset1::MatMul>({
                {{0}, {ngraph::element::u8, ngraph::element::i8}},
                {{1}, {ngraph::element::i8}}
            }),
            PrecisionsRestriction::create<ngraph::opset5::LSTMSequence>({
                {{0, 1}, {ngraph::element::u8, ngraph::element::i8}},
            }),
            PrecisionsRestriction::create<ngraph::opset6::GRUSequence>({
                {{0, 1}, {ngraph::element::u8, ngraph::element::i8}},
            }),
        });

        auto quantizationRestrictions = std::vector<QuantizationGranularityRestriction>({
            QuantizationGranularityRestriction::create<ngraph::opset1::Convolution>({0}),
            QuantizationGranularityRestriction::create<ngraph::opset1::ConvolutionBackpropData>({0})
        });

        // for GNA networks reference execution
        bool updatePrecision = true;
        if (hasINT16orINT32Levels) {
            updatePrecision = false;
            supportedPrecisions = std::vector<PrecisionsRestriction>({});
        }

        ngraph::pass::Manager lptManager;
        lptManager.register_pass<ngraph::pass::low_precision::LowPrecision>(
            supportedPrecisions,
            quantizationRestrictions,
            LayerTransformation::Params(updatePrecision, ngraph::element::f32, defaultPrecisions));
        lptManager.get_pass_config()->set_callback<ngraph::pass::low_precision::MarkupPrecisions>([](const_node_ptr& node) -> bool {
            if (const auto mulitply = std::dynamic_pointer_cast<const ngraph::opset1::Multiply>(node)) {
                return !MultiplyToGroupConvolutionTransformation::canBeTransformedToGroupConvolution(mulitply);
            }
            return false;
        });
        lptManager.get_pass_config()->set_callback<ngraph::pass::low_precision::ConvolutionBackpropDataTransformation>(
            [&defaultPrecisions](const_node_ptr& node) -> bool {
            return LayerTransformation::isAsymmetricQuantization(node, defaultPrecisions) ||
                WeightableLayerTransformation::isAsymmetricOnWeights(node, defaultPrecisions);
        });
        lptManager.get_pass_config()->set_callback<ngraph::pass::low_precision::MultiplyToGroupConvolutionTransformation>([](const_node_ptr& node) -> bool {
            return true;//MultiplyToGroupConvolutionTransformation::isDynamicOrScalar(node);
        });
        lptManager.run_passes(nGraphFunc);
    }

    ngraph::pass::Manager postLPTPassManager;
    postLPTPassManager.register_pass<ngraph::pass::UnrollTensorIterator>();
    postLPTPassManager.register_pass<ReshapePRelu>();
    postLPTPassManager.get_pass_config()->set_callback<ngraph::pass::UnrollTensorIterator>([](const_node_ptr &node) -> bool {
        // UnrollTI transformation is disabled by default, is turned on by LowLatency transformation
        return node->get_rt_info().count("UNROLL_TI") == 0;
    });
    postLPTPassManager.register_pass<MoveEltwiseUpThroughDataMov>();
    postLPTPassManager.get_pass_config()->set_callback<MoveEltwiseUpThroughDataMov>([](const std::shared_ptr<const ngraph::Node>& node) -> bool {
        if (node->get_input_size() >= 2) {
            return node->get_input_element_type(1) == ngraph::element::i8 || node->get_input_element_type(1) == ngraph::element::u8;
        }
        return false;
    });

    postLPTPassManager.register_pass<ngraph::pass::ConstantFolding>();

    // Snippets may brake MHA patterns so the fusion has to performed before
    postLPTPassManager.register_pass<MHAFusion>();
    postLPTPassManager.register_pass<FuseFQtoInteraction>();
    postLPTPassManager.get_pass_config()->set_callback<MHAFloatFusion, MHAFloatFusion2,
                                                       MHAQuantFusion, MHAQuantFusion2>([_enableBF16](const std::shared_ptr<const ov::Node>& n) -> bool {
        std::string errorMessage;

        if (!node::MHA::isSupportedOperation(n, errorMessage))
            return true;

        // Implementation calls AMX BF16 brgemm only for tensors with K and N aligned on 2, otherwise fallbacks on vector impl
        // Vector madd BF16 instruction on SPR has reduced performance on HW level, which results in overall perf degradation
        size_t bf16Factor = 2;
        if (dnnl::impl::cpu::x64::mayiuse(dnnl::impl::cpu::x64::avx512_core_bf16_amx_bf16) &&
                (n->get_input_element_type(0) == element::bf16 || (n->get_input_element_type(0) == element::f32 && _enableBF16)) &&
                (n->get_input_shape(0)[3] % bf16Factor != 0 || n->get_input_shape(1)[1] % bf16Factor != 0 || n->get_input_shape(3)[3] % bf16Factor != 0)) {
            return true;
        }

        return false;
    });

    // Execute before snippets. Otherwise FQ will be converted to Subgraph
    postLPTPassManager.register_pass<ConvertFqRnnToQuantizedRnn>();
    postLPTPassManager.run_passes(nGraphFunc);

    if (_enableSnippets && dnnl::impl::cpu::x64::mayiuse(dnnl::impl::cpu::x64::avx2)) {
        ngraph::pass::Manager snippetsManager;
        snippetsManager.register_pass<SnippetsMarkSkipped>();
        snippetsManager.register_pass<ngraph::snippets::pass::EnumerateNodes>();
        snippetsManager.register_pass<ngraph::snippets::pass::TokenizeSnippets>();
        snippetsManager.get_pass_config()->set_callback<ngraph::snippets::pass::TokenizeSnippets>(
                [](const std::shared_ptr<const ov::Node>& n) -> bool {
                    // CPU Plugin support Swish in Subgraph via conversion to SwichCPU which assumes second input to be constant
                    if (ov::is_type<const ov::op::v4::Swish>(n)) {
                        if (n->inputs().size() > 1 && !ov::is_type<const ov::op::v0::Constant>(n->get_input_node_shared_ptr(1)))
                            return true;
                    }

                    const auto& inputs = n->inputs();
                    // todo: clarify whether we can evaluate snippets on const paths
                    const bool has_only_const_inputs = std::all_of(inputs.begin(), inputs.end(),
                                [](const ov::Input<const ov::Node> &in) {
                                        return ov::is_type<ov::op::v0::Constant>(in.get_source_output().get_node_shared_ptr());
                                      });
                    // todo: clarify whether we can evaluate snippets on inputs with larger ranks
                    auto rank_is_too_large = [](const ov::descriptor::Tensor& t ) {
                        // callback is called has_supported_in_out(), so it's safe to assume that the shapes are static
                        return t.get_partial_shape().rank().get_length() > 6;
                    };
                    const bool bad_input_rank = std::any_of(inputs.begin(), inputs.end(),
                                                            [&](const ov::Input<const ov::Node>& in) {return  rank_is_too_large(in.get_tensor());});
                    const auto& outputs = n->outputs();
                    const bool bad_output_rank = std::any_of(outputs.begin(), outputs.end(),
                                                             [&](const ov::Output<const ov::Node>& out) {return  rank_is_too_large(out.get_tensor());});
                    return has_only_const_inputs || bad_input_rank || bad_output_rank;
                });
        snippetsManager.register_pass<ngraph::snippets::pass::CommonOptimizations>();
        snippetsManager.run_passes(nGraphFunc);
    }

    ngraph::pass::Manager postSnippetsManager;
    postSnippetsManager.register_pass<ngraph::pass::FakeQuantizeDecomposition>();
    postSnippetsManager.get_pass_config()->set_callback<ngraph::pass::FakeQuantizeDecomposition>([](const_node_ptr& node) -> bool {
            std::string errMsg;
            return node::FakeQuantize::isSupportedOperation(node, errMsg);
        });
    postSnippetsManager.register_pass<ngraph::pass::ConstantFolding>();
    postSnippetsManager.run_passes(nGraphFunc);
}

static bool streamsSet(const std::map<std::string, std::string>& config) {
    return config.count(PluginConfigParams::KEY_CPU_THROUGHPUT_STREAMS) ||
           config.count(ov::num_streams.name());
}

void Engine::ApplyPerformanceHints(std::map<std::string, std::string> &config, const std::shared_ptr<ngraph::Function>& ngraphFunc) const {
    auto getNumStreamsLatency = [&]() {
        return std::pair<std::string, std::string>(CONFIG_VALUE(CPU_THROUGHPUT_NUMA), ov::util::to_string(ov::streams::NUMA));
    };

    auto getNumStreamsThroughput = [&]() {
        const auto isa = dnnl::get_effective_cpu_isa();
        float isaSpecificThreshold = 1.0f;
        switch (isa) {
        case dnnl::cpu_isa::sse41 :
            isaSpecificThreshold = 0.5f;
            break;
        case dnnl::cpu_isa::avx2:
        case dnnl::cpu_isa::avx512_core:
            isaSpecificThreshold = 1.0f;
            break;
        case dnnl::cpu_isa::avx512_core_vnni:
        case dnnl::cpu_isa::avx2_vnni:
            isaSpecificThreshold = 2.0f;
            break;
        case dnnl::cpu_isa::avx512_core_amx:
            isaSpecificThreshold = 4.0f;
            break;
        default:
            isaSpecificThreshold = 1.0f;
        }
        // the more "capable" the CPU in general, the more streams we may want to keep to keep it utilized
        const float memThresholdAssumeLimitedForISA = ov::MemBandwidthPressure::LIMITED/isaSpecificThreshold;
        const float L2_cache_size = dnnl::utils::get_cache_size(2 /*level*/, true /*per core */);
        ov::MemBandwidthPressure networkToleranceForLowCache = ov::MemBandwidthPressureTolerance(
            ngraphFunc,
            L2_cache_size, memThresholdAssumeLimitedForISA);
        // num of phys CPU cores (most aggressive value for #streams)
        const auto num_cores = getNumberOfCPUCores();
        // less aggressive
        const auto num_streams_less_aggressive = num_cores / 2;
        // default #streams value (most conservative)
        const auto default_num_streams =
            engConfig.streamExecutorConfig._threadBindingType ==
                    InferenceEngine::IStreamsExecutor::ThreadBindingType::HYBRID_AWARE
                ? IStreamsExecutor::Config::GetHybridNumStreams(config, IStreamsExecutor::Config::StreamMode::DEFAULT)
                : IStreamsExecutor::Config::GetDefaultNumStreams();
        int num_streams = default_num_streams;
        if (networkToleranceForLowCache.max_mem_tolerance == ov::MemBandwidthPressure::UNKNOWN) {
            if ((networkToleranceForLowCache.ratio_compute_convs == ov::MemBandwidthPressure::ALL)
                || (networkToleranceForLowCache.ratio_compute_deconvs == ov::MemBandwidthPressure::ALL)) {
                // all relevant layers (convs, etc) are compute-limited, the most aggressive val for #streams
                num_streams = engConfig.streamExecutorConfig._threadBindingType ==
                                      InferenceEngine::IStreamsExecutor::ThreadBindingType::HYBRID_AWARE
                                  ? IStreamsExecutor::Config::GetHybridNumStreams(
                                        config,
                                        IStreamsExecutor::Config::StreamMode::AGGRESSIVE)
                                  : num_cores;
            }   // otherwise (no recognized layers) falling back to the default value
        } else if (networkToleranceForLowCache.max_mem_tolerance > memThresholdAssumeLimitedForISA) {
            // network is below the ISA-specific threshold
            num_streams = engConfig.streamExecutorConfig._threadBindingType ==
                                  InferenceEngine::IStreamsExecutor::ThreadBindingType::HYBRID_AWARE
                              ? IStreamsExecutor::Config::GetHybridNumStreams(
                                    config,
                                    IStreamsExecutor::Config::StreamMode::AGGRESSIVE)
                              : num_cores;
        } else if (networkToleranceForLowCache.max_mem_tolerance > ov::MemBandwidthPressure::LIMITED) {
            // network is below general threshold
            num_streams = engConfig.streamExecutorConfig._threadBindingType ==
                                  InferenceEngine::IStreamsExecutor::ThreadBindingType::HYBRID_AWARE
                              ? IStreamsExecutor::Config::GetHybridNumStreams(
                                    config,
                                    IStreamsExecutor::Config::StreamMode::LESSAGGRESSIVE)
                              : std::max(default_num_streams, num_streams_less_aggressive);
        }
        auto num_requests = config.find(CONFIG_KEY(PERFORMANCE_HINT_NUM_REQUESTS));
        if (num_requests != config.end()) {  // arrived with config to the LoadNetwork (and thus higher pri)
            auto val = PerfHintsConfig::CheckPerformanceHintRequestValue(num_requests->second);
            if (val > 0)
                num_streams = std::min(num_streams, val);
        } else if (engConfig.perfHintsConfig.ovPerfHintNumRequests) {  //set thru SetConfig to the plugin, 2nd priority
            num_streams = std::min(num_streams,
                                   engConfig.perfHintsConfig.ovPerfHintNumRequests);
        }
        return std::pair<std::string, std::string>(std::to_string(num_streams), ov::util::to_string(num_streams));
    };

    auto getPerfHintName = [&]() {
        const bool streamsExplicitlySetForModel = streamsSet(config);
        // checking streams (to avoid overriding what user might explicitly set in the incoming config or previously via SetConfig)
        if (streamsExplicitlySetForModel ||
            streamsExplicitlySetForEngine)
            return std::string();

        const auto& perf_hint = config.find(CONFIG_KEY(PERFORMANCE_HINT));
        // the perf_hint may have just arrived to the LoadNetwork, or was set with the plugin's SetConfig
        if (perf_hint == config.end() && engConfig.perfHintsConfig.ovPerfHint.empty())
            return std::string();
        /* performance hints set for network has higher pririty than engine ones.
        * This applies for all the configuration parameters */
        const auto perf_hint_name = (perf_hint != config.end()) ?
            PerfHintsConfig::CheckPerformanceHintValue(perf_hint->second) :
            engConfig.perfHintsConfig.ovPerfHint;
        return perf_hint_name;
    };

    // We compute both hints values because the optimal number of streams are computed based on ov::Model
    // while we export model in cpu internal opset so we need to save precomputed optimal # streams for both hint modes
    const auto latency_hints = getNumStreamsLatency();
    const auto tput_hints = getNumStreamsThroughput();

    // save hints parameters to model rt_info
    ov::AnyMap hints_props;
    const auto latency_name = std::string(CONFIG_VALUE(LATENCY)) + "_" + std::string(ov::num_streams.name());
    const auto tput_name = std::string(CONFIG_VALUE(THROUGHPUT)) + "_" + std::string(ov::num_streams.name());
    hints_props.insert({latency_name, latency_hints.second});
    hints_props.insert({tput_name, tput_hints.second});
    ngraphFunc->set_rt_info(hints_props, "intel_cpu_hints_config");

    const auto perf_hint_name = getPerfHintName();
    if (perf_hint_name == CONFIG_VALUE(LATENCY)) {
        config[CONFIG_KEY(CPU_THROUGHPUT_STREAMS)] = latency_hints.first;
        config[ov::num_streams.name()] = latency_hints.second;
    } else if (perf_hint_name == CONFIG_VALUE(THROUGHPUT)) {
        config[CONFIG_KEY(CPU_THROUGHPUT_STREAMS)] = tput_hints.first;
        config[ov::num_streams.name()] = tput_hints.first;
    }
}

InferenceEngine::IExecutableNetworkInternal::Ptr
Engine::LoadExeNetworkImpl(const InferenceEngine::CNNNetwork &network, const std::map<std::string, std::string> &orig_config) {
    OV_ITT_SCOPED_TASK(itt::domains::intel_cpu, "Engine::LoadExeNetworkImpl");
    CREATE_DEBUG_TIMER(debugLoadTimer);

    // verification of supported input
    for (const auto &ii : network.getInputsInfo()) {
        auto input_precision = ii.second->getPrecision();

        using hash_t = std::hash<typename std::underlying_type<Precision::ePrecision>::type>;

        static const std::unordered_set<Precision::ePrecision, hash_t> supported_precisions = {
            Precision::U8,   Precision::I8,
            Precision::U16,  Precision::I16,
            Precision::U32,  Precision::I32,
            Precision::U64,  Precision::I64,
            Precision::BF16, Precision::FP16,
            Precision::FP32, Precision::FP64,
            Precision::BOOL
        };

        if (!supported_precisions.count(input_precision)) {
            IE_CPU_PLUGIN_THROW(NotImplemented)
                        << "Input image format " << input_precision << " is not supported yet...";
        }
    }

    auto config = orig_config;

    CNNNetwork clonedNetwork = InferenceEngine::details::cloneNetwork(network);
    const auto& lptProp = config.find(InferenceEngine::PluginConfigInternalParams::KEY_LP_TRANSFORMS_MODE);
    const bool enableLPT = (lptProp != config.end() && lptProp->second == PluginConfigParams::YES) /* enabled in the orig_config*/
            || Config::LPTransformsMode::On == engConfig.lpTransformsMode /* or already enabled for the plugin */;
    const auto& BF16Prop = config.find(InferenceEngine::PluginConfigParams::KEY_ENFORCE_BF16);
    bool enableBF16;
    if (BF16Prop != config.end()) {
        if (BF16Prop->second == PluginConfigParams::YES) {
            enableBF16 = dnnl::impl::cpu::x64::mayiuse(dnnl::impl::cpu::x64::avx512_core);
        } else {
            enableBF16 = false;
        }
    } else {
        enableBF16 = engConfig.enforceBF16 && dnnl::impl::cpu::x64::mayiuse(dnnl::impl::cpu::x64::avx512_core);
    }
    const auto& dynamicBatchProp = config.find(InferenceEngine::PluginConfigParams::KEY_DYN_BATCH_ENABLED);
    const bool enableDynamicBatch = (dynamicBatchProp != config.end() && dynamicBatchProp->second == PluginConfigParams::YES)
            || engConfig.enableDynamicBatch;
<<<<<<< HEAD
    const bool enableSnippets = !(enableDynamicBatch || enableBF16);
=======
    const bool enableSnippets = !(enableModelCache || enableDynamicBatch);
>>>>>>> 7c4b7355
    auto nGraphFunc = clonedNetwork.getFunction();

    DEBUG_LOG(PrintableModel(*nGraphFunc, "org_"));

    TransformationUpToCPUSpecificOpSet(nGraphFunc, enableLPT, enableBF16, enableSnippets, isLegacyAPI());

    // need to check that all outputs have static shapes
    // checking that all inputs have static shapes is performed in the common part
    if (isLegacyAPI()) {
        for (const auto& res : nGraphFunc->get_results()) {
            if (res->get_input_partial_shape(0).is_dynamic()) {
                IE_THROW() << "CPU plug-in can't load a model with dynamic output shapes via legacy API.";
            }
        }
    }

    ApplyPerformanceHints(config, nGraphFunc);

    ConvertToCPUSpecificOpset(nGraphFunc);

    DEBUG_LOG(PrintableModel(*nGraphFunc, "cpu_"));

    // update the props after the perf mode translated to configs
    // TODO: Clarify the behavior of SetConfig method. Skip eng_config or not?
    Config conf = engConfig;

    conf.readProperties(config);
    if (conf.enableDynamicBatch) {
        conf.batchLimit = static_cast<int>(network.getBatchSize());
    }

    // SSE runtime check is needed for some ATOM machine, which is x86-64 but w/o SSE
    static Xbyak::util::Cpu cpu;
    if (cpu.has(Xbyak::util::Cpu::tSSE)) {
        if (conf.denormalsOptMode == Config::DenormalsOptMode::DO_On) {
            flush_to_zero(true);
            denormals_as_zero(true);
        } else if (conf.denormalsOptMode == Config::DenormalsOptMode::DO_Off) {
            flush_to_zero(false);
            denormals_as_zero(false);
        }
    }

    return std::make_shared<ExecNetwork>(clonedNetwork, conf, extensionManager, shared_from_this());
}

void Engine::SetConfig(const std::map<std::string, std::string> &config) {
    streamsExplicitlySetForEngine = streamsSet(config);

    engConfig.readProperties(config);
}

bool Engine::isLegacyAPI() const {
    return !IsNewAPI();
}

Parameter Engine::GetConfigLegacy(const std::string& name, const std::map<std::string, Parameter>& options) const {
    Parameter result;
    auto option = engConfig._config.find(name);
    if (option != engConfig._config.end()) {
        result = option->second;
    } else {
        IE_CPU_PLUGIN_THROW() << ". Unsupported config parameter: " << name;
    }
    return result;
}

Parameter Engine::GetConfig(const std::string& name, const std::map<std::string, Parameter>& options) const {
    if (isLegacyAPI())
        return GetConfigLegacy(name, options);

    if (name == ov::optimal_number_of_infer_requests) {
        const auto streams = engConfig.streamExecutorConfig._streams;
        return decltype(ov::optimal_number_of_infer_requests)::value_type(streams); // ov::optimal_number_of_infer_requests has no negative values
    } else if (name == ov::num_streams) {
        const auto streams = engConfig.streamExecutorConfig._streams;
        return decltype(ov::num_streams)::value_type(streams); // ov::num_streams has special negative values (AUTO = -1, NUMA = -2)
    } else if (name == ov::affinity) {
        const auto affinity = engConfig.streamExecutorConfig._threadBindingType;
        switch (affinity) {
        case InferenceEngine::IStreamsExecutor::ThreadBindingType::NONE:
            return ov::Affinity::NONE;
        case InferenceEngine::IStreamsExecutor::ThreadBindingType::CORES:
            return ov::Affinity::CORE;
        case InferenceEngine::IStreamsExecutor::ThreadBindingType::NUMA:
            return ov::Affinity::NUMA;
        case InferenceEngine::IStreamsExecutor::ThreadBindingType::HYBRID_AWARE:
            return ov::Affinity::HYBRID_AWARE;
        }
        return ov::Affinity::NONE;
    } else if (name == ov::inference_num_threads) {
        const auto num_threads = engConfig.streamExecutorConfig._threads;
        return decltype(ov::inference_num_threads)::value_type(num_threads);
    } else if (name == ov::enable_profiling.name()) {
        const bool perfCount = engConfig.collectPerfCounters;
        return decltype(ov::enable_profiling)::value_type(perfCount);
    } else if (name == ov::hint::inference_precision) {
        const auto enforceBF16 = engConfig.enforceBF16;
        const auto inference_precision = enforceBF16 ? ov::element::bf16 : ov::element::f32;
        return decltype(ov::hint::inference_precision)::value_type(inference_precision);
    } else if (name == ov::hint::performance_mode) {
        const auto perfHint = ov::util::from_string(engConfig.perfHintsConfig.ovPerfHint, ov::hint::performance_mode);
        return perfHint;
    } else if (name == ov::hint::num_requests) {
        const auto perfHintNumRequests = engConfig.perfHintsConfig.ovPerfHintNumRequests;
        return decltype(ov::hint::num_requests)::value_type(perfHintNumRequests);
    }
    /* Internally legacy parameters are used with new API as part of migration procedure.
     * This fallback can be removed as soon as migration completed */
    return GetConfigLegacy(name, options);
}

Parameter Engine::GetMetricLegacy(const std::string& name, const std::map<std::string, Parameter>& options) const {
    if (name == METRIC_KEY(SUPPORTED_METRICS)) {
        std::vector<std::string> metrics = {
            METRIC_KEY(AVAILABLE_DEVICES),
            METRIC_KEY(SUPPORTED_METRICS),
            METRIC_KEY(FULL_DEVICE_NAME),
            METRIC_KEY(OPTIMIZATION_CAPABILITIES),
            METRIC_KEY(SUPPORTED_CONFIG_KEYS),
            METRIC_KEY(RANGE_FOR_ASYNC_INFER_REQUESTS),
            METRIC_KEY(RANGE_FOR_STREAMS),
            METRIC_KEY(IMPORT_EXPORT_SUPPORT),
        };
        IE_SET_METRIC_RETURN(SUPPORTED_METRICS, metrics);
    } else if (name == METRIC_KEY(FULL_DEVICE_NAME)) {
        IE_SET_METRIC_RETURN(FULL_DEVICE_NAME, deviceFullName);
    } else if (name == METRIC_KEY(AVAILABLE_DEVICES)) {
        std::vector<std::string> availableDevices = { "" };
        IE_SET_METRIC_RETURN(AVAILABLE_DEVICES, availableDevices);
    } else if (name == METRIC_KEY(OPTIMIZATION_CAPABILITIES)) {
        std::vector<std::string> capabilities;
        if (dnnl::impl::cpu::x64::mayiuse(dnnl::impl::cpu::x64::avx512_core_bf16))
            capabilities.push_back(METRIC_VALUE(BF16));
        if (dnnl::impl::cpu::x64::mayiuse(dnnl::impl::cpu::x64::avx512_core))
            capabilities.push_back(METRIC_VALUE(WINOGRAD));
        capabilities.push_back(METRIC_VALUE(FP32));
        capabilities.push_back(METRIC_VALUE(FP16));
        capabilities.push_back(METRIC_VALUE(INT8));
        capabilities.push_back(METRIC_VALUE(BIN));
        IE_SET_METRIC_RETURN(OPTIMIZATION_CAPABILITIES, capabilities);
    } else if (name == METRIC_KEY(SUPPORTED_CONFIG_KEYS)) {
        std::vector<std::string> configKeys;
        for (auto && opt : engConfig._config)
            configKeys.push_back(opt.first);
        IE_SET_METRIC_RETURN(SUPPORTED_CONFIG_KEYS, configKeys);
    } else if (name == METRIC_KEY(RANGE_FOR_ASYNC_INFER_REQUESTS)) {
        std::tuple<unsigned int, unsigned int, unsigned int> range = std::make_tuple(1, 1, 1);
        IE_SET_METRIC_RETURN(RANGE_FOR_ASYNC_INFER_REQUESTS, range);
    } else if (name == METRIC_KEY(RANGE_FOR_STREAMS)) {
        std::tuple<unsigned int, unsigned int> range = std::make_tuple(1, parallel_get_max_threads());
        IE_SET_METRIC_RETURN(RANGE_FOR_STREAMS, range);
    } else if (name == METRIC_KEY(IMPORT_EXPORT_SUPPORT)) {
        IE_SET_METRIC_RETURN(IMPORT_EXPORT_SUPPORT, true);
    }

    IE_CPU_PLUGIN_THROW() << "Unsupported metric key: " << name;
}

Parameter Engine::GetMetric(const std::string& name, const std::map<std::string, Parameter>& options) const {
    if (isLegacyAPI())
        return GetMetricLegacy(name, options);

    auto RO_property = [](const std::string& propertyName) {
        return ov::PropertyName(propertyName, ov::PropertyMutability::RO);
    };
    auto RW_property = [](const std::string& propertyName) {
        return ov::PropertyName(propertyName, ov::PropertyMutability::RW);
    };

    if (name == ov::supported_properties) {
        std::vector<ov::PropertyName> roProperties {RO_property(ov::supported_properties.name()),
                                                    RO_property(ov::available_devices.name()),
                                                    RO_property(ov::range_for_async_infer_requests.name()),
                                                    RO_property(ov::range_for_streams.name()),
                                                    RO_property(ov::device::full_name.name()),
                                                    RO_property(ov::device::capabilities.name()),
                                                    RO_property(ov::caching_properties.name()),
                                                    RO_property(ov::cache_dir.name())   // WA Can be removed after implementing snippet serialization.
        };
        // the whole config is RW before network is loaded.
        std::vector<ov::PropertyName> rwProperties {RW_property(ov::num_streams.name()),
                                                    RW_property(ov::affinity.name()),
                                                    RW_property(ov::inference_num_threads.name()),
                                                    RW_property(ov::enable_profiling.name()),
                                                    RW_property(ov::hint::inference_precision.name()),
                                                    RW_property(ov::hint::performance_mode.name()),
                                                    RW_property(ov::hint::num_requests.name()),
        };

        std::vector<ov::PropertyName> supportedProperties;
        supportedProperties.reserve(roProperties.size() + rwProperties.size());
        supportedProperties.insert(supportedProperties.end(), roProperties.begin(), roProperties.end());
        supportedProperties.insert(supportedProperties.end(), rwProperties.begin(), rwProperties.end());

        return decltype(ov::supported_properties)::value_type(supportedProperties);
    } else if (name == ov::device::full_name) {
        return decltype(ov::device::full_name)::value_type(deviceFullName);
    } else if (name == ov::available_devices) {
        const std::vector<std::string> availableDevices = { "" };
        return decltype(ov::available_devices)::value_type(availableDevices);
    } else if (name == ov::device::capabilities) {
        std::vector<std::string> capabilities;
        if (dnnl::impl::cpu::x64::mayiuse(dnnl::impl::cpu::x64::avx512_core_bf16))
            capabilities.push_back(METRIC_VALUE(BF16));
        if (dnnl::impl::cpu::x64::mayiuse(dnnl::impl::cpu::x64::avx512_core))
            capabilities.push_back(METRIC_VALUE(WINOGRAD));
        capabilities.push_back(METRIC_VALUE(FP32));
        capabilities.push_back(METRIC_VALUE(FP16));
        capabilities.push_back(METRIC_VALUE(INT8));
        capabilities.push_back(METRIC_VALUE(BIN));
        capabilities.push_back(ov::device::capability::EXPORT_IMPORT);
        return decltype(ov::device::capabilities)::value_type(capabilities);
    } else if (name == ov::range_for_async_infer_requests) {
        const std::tuple<unsigned int, unsigned int, unsigned int> range = std::make_tuple(1, 1, 1);
        return decltype(ov::range_for_async_infer_requests)::value_type(range);
    } else if (name == ov::range_for_streams) {
        const std::tuple<unsigned int, unsigned int> range = std::make_tuple(1, parallel_get_max_threads());
        return decltype(ov::range_for_streams)::value_type(range);
    } else if (name == ov::caching_properties) {
        std::vector<ov::PropertyName> cachingProperties;
        return decltype(ov::caching_properties)::value_type(cachingProperties);
    }
    /* Internally legacy parameters are used with new API as part of migration procedure.
     * This fallback can be removed as soon as migration completed */
    return GetMetricLegacy(name, options);
}

void Engine::AddExtension(const InferenceEngine::IExtensionPtr& extension) {
    extensionManager->AddExtension(extension);
}

QueryNetworkResult Engine::QueryNetwork(const CNNNetwork& network, const std::map<std::string, std::string>& config) const {
    QueryNetworkResult res;

    WeightsSharing::Ptr fake_w_cache;

    // TODO: Clarify the behavior of SetConfig method. Skip eng_config or not?
    Config conf = engConfig;
    conf.readProperties(config);

    if (conf.enableDynamicBatch) {
        conf.batchLimit = static_cast<int>(network.getBatchSize());
    }

    const auto& lptProp = config.find(InferenceEngine::PluginConfigInternalParams::KEY_LP_TRANSFORMS_MODE);
    const bool enableLPT = (lptProp != config.end() && lptProp->second == PluginConfigParams::YES) /* enabled in the orig_config*/
                        || Config::LPTransformsMode::On == engConfig.lpTransformsMode /* or already enabled */;
    const bool enableSnippets = !(conf.cache_dir.empty() || conf.enableDynamicBatch);

    auto model = network.getFunction();
    if (model == nullptr) {
        IE_THROW() << "Only ngraph-based models are supported!";
    }

    auto supported = GetSupportedNodes(model,
    [&](std::shared_ptr<ov::Model>& model) {
            TransformationUpToCPUSpecificOpSet(model, enableLPT, conf.enforceBF16, enableSnippets, isLegacyAPI());
            ConvertToCPUSpecificOpset(model);
        },
    [&](const std::shared_ptr<ngraph::Node>& op) {
        std::unique_ptr<Node> ptr;
        try {
            ptr.reset(Node::factory().create(op, {dnnl::engine::kind::cpu, 0}, extensionManager, fake_w_cache));
        } catch (const InferenceEngine::Exception&) {
            return false;
        }
        return true;
    });

    for (auto&& layerName : supported) {
        res.supportedLayersMap.emplace(layerName, GetName());
    }

    return res;
}

InferenceEngine::IExecutableNetworkInternal::Ptr Engine::ImportNetwork(std::istream& networkModel,
                                            const std::map<std::string, std::string>& config) {
    OV_ITT_SCOPE(FIRST_INFERENCE, itt::domains::intel_cpu_LT, "ImportNetwork");

    CNNNetworkDeserializer deserializer(networkModel,
        [this](const std::string& model, const Blob::CPtr& weights) {
            return GetCore()->ReadNetwork(model, weights, true);
        });

    CNNNetwork cnnnetwork;
    deserializer >> cnnnetwork;

    Config conf = engConfig;
    conf.readProperties(config);

    // import config props from caching model
    auto function = cnnnetwork.getFunction();
    if (function->has_rt_info("intel_cpu_hints_config") && !conf.perfHintsConfig.ovPerfHint.empty()) {
        const auto mode_name = conf.perfHintsConfig.ovPerfHint;
        if (mode_name == CONFIG_VALUE(LATENCY) || mode_name == CONFIG_VALUE(THROUGHPUT)) {
            const auto& hints_config = function->get_rt_info<ov::AnyMap>("intel_cpu_hints_config");
            const auto hints_param_name = mode_name + "_" + std::string(ov::num_streams.name());
            const auto it = hints_config.find(hints_param_name);
            if (it != hints_config.end()) {
                conf.readProperties({{std::string(ov::num_streams.name()), it->second.as<std::string>()}});
            } else {
                IE_THROW() << "Cache file doesn't contain precalculated number of streams for mode " << mode_name;
            }
        }
    }

    if (conf.enableDynamicBatch) {
        conf.batchLimit = static_cast<int>(cnnnetwork.getBatchSize());
    }

    auto execNetwork = std::make_shared<ExecNetwork>(cnnnetwork, conf, extensionManager, shared_from_this());

    execNetwork->setNetworkInputs(cnnnetwork.getInputsInfo());
    execNetwork->setNetworkOutputs(cnnnetwork.getOutputsInfo());
    SetExeNetworkInfo(execNetwork, cnnnetwork.getFunction());

    return execNetwork;
}

}   // namespace intel_cpu
}   // namespace ov

using namespace ov::intel_cpu;
static const Version version = {{2, 1}, CI_BUILD_NUMBER, "openvino_intel_cpu_plugin"};
IE_DEFINE_PLUGIN_CREATE_FUNCTION(Engine, version)<|MERGE_RESOLUTION|>--- conflicted
+++ resolved
@@ -872,11 +872,7 @@
     const auto& dynamicBatchProp = config.find(InferenceEngine::PluginConfigParams::KEY_DYN_BATCH_ENABLED);
     const bool enableDynamicBatch = (dynamicBatchProp != config.end() && dynamicBatchProp->second == PluginConfigParams::YES)
             || engConfig.enableDynamicBatch;
-<<<<<<< HEAD
-    const bool enableSnippets = !(enableDynamicBatch || enableBF16);
-=======
-    const bool enableSnippets = !(enableModelCache || enableDynamicBatch);
->>>>>>> 7c4b7355
+    const bool enableSnippets = !enableDynamicBatch;
     auto nGraphFunc = clonedNetwork.getFunction();
 
     DEBUG_LOG(PrintableModel(*nGraphFunc, "org_"));
@@ -1125,7 +1121,7 @@
     const auto& lptProp = config.find(InferenceEngine::PluginConfigInternalParams::KEY_LP_TRANSFORMS_MODE);
     const bool enableLPT = (lptProp != config.end() && lptProp->second == PluginConfigParams::YES) /* enabled in the orig_config*/
                         || Config::LPTransformsMode::On == engConfig.lpTransformsMode /* or already enabled */;
-    const bool enableSnippets = !(conf.cache_dir.empty() || conf.enableDynamicBatch);
+    const bool enableSnippets = !conf.enableDynamicBatch;
 
     auto model = network.getFunction();
     if (model == nullptr) {
