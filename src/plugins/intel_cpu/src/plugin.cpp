--- conflicted
+++ resolved
@@ -733,12 +733,8 @@
         const auto default_num_streams =
             engConfig.streamExecutorConfig._threadBindingType ==
                     InferenceEngine::IStreamsExecutor::ThreadBindingType::HYBRID_AWARE
-<<<<<<< HEAD
-                ? IStreamsExecutor::Config::GetHybridDefaultNumStreams(engConfig.streamExecutorConfig)
-=======
                 ? IStreamsExecutor::Config::GetHybridNumStreams(engConfig.streamExecutorConfig,
                                                                 IStreamsExecutor::Config::StreamMode::DEFAULT)
->>>>>>> 82942a12
                 : IStreamsExecutor::Config::GetDefaultNumStreams();
         int num_streams = default_num_streams;
         if (networkToleranceForLowCache.max_mem_tolerance == ov::MemBandwidthPressure::UNKNOWN) {
@@ -747,11 +743,7 @@
                 // all relevant layers (convs, etc) are compute-limited, the most aggressive val for #streams
                 num_streams = engConfig.streamExecutorConfig._threadBindingType ==
                                       InferenceEngine::IStreamsExecutor::ThreadBindingType::HYBRID_AWARE
-<<<<<<< HEAD
-                                  ? IStreamsExecutor::Config::GetHybridAggressiveNumStreams(
-=======
                                   ? IStreamsExecutor::Config::GetHybridNumStreams(
->>>>>>> 82942a12
                                         engConfig.streamExecutorConfig,
                                         IStreamsExecutor::Config::StreamMode::AGGRESSIVE)
                                   : num_cores;
@@ -760,11 +752,7 @@
             // network is below the ISA-specific threshold
             num_streams = engConfig.streamExecutorConfig._threadBindingType ==
                                   InferenceEngine::IStreamsExecutor::ThreadBindingType::HYBRID_AWARE
-<<<<<<< HEAD
-                              ? IStreamsExecutor::Config::GetHybridAggressiveNumStreams(
-=======
                               ? IStreamsExecutor::Config::GetHybridNumStreams(
->>>>>>> 82942a12
                                     engConfig.streamExecutorConfig,
                                     IStreamsExecutor::Config::StreamMode::AGGRESSIVE)
                               : num_cores;
@@ -772,11 +760,7 @@
             // network is below general threshold
             num_streams = engConfig.streamExecutorConfig._threadBindingType ==
                                   InferenceEngine::IStreamsExecutor::ThreadBindingType::HYBRID_AWARE
-<<<<<<< HEAD
-                              ? IStreamsExecutor::Config::GetHybridAggressiveNumStreams(
-=======
                               ? IStreamsExecutor::Config::GetHybridNumStreams(
->>>>>>> 82942a12
                                     engConfig.streamExecutorConfig,
                                     IStreamsExecutor::Config::StreamMode::LESSAGGRESSIVE)
                               : std::max(default_num_streams, num_streams_less_aggressive);
