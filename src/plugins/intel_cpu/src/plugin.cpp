// Copyright (C) 2018-2024 Intel Corporation
// SPDX-License-Identifier: Apache-2.0
//

#include "plugin.h"

#include "internal_properties.hpp"
#include "itt.h"
#include "openvino/runtime/intel_cpu/properties.hpp"
#include "openvino/runtime/internal_properties.hpp"
#include "openvino/runtime/properties.hpp"
#include "openvino/runtime/threading/cpu_streams_info.hpp"
#include "openvino/runtime/threading/executor_manager.hpp"
#include "serialize.h"
#include "transformations/transformation_pipeline.h"
#include "transformations/utils/utils.hpp"
#include "utils/denormals.hpp"
#include "weights_cache.hpp"

#if defined(__linux__)
#    include <signal.h>
#    include <sys/auxv.h>
#    include <sys/mman.h>
#endif

#include "cpu/x64/cpu_isa_traits.hpp"

#if defined(OV_CPU_WITH_ACL)
#    include "arm_compute/runtime/CPP/CPPScheduler.h"
#    include "nodes/executors/acl/acl_ie_scheduler.hpp"
#endif

using namespace ov::threading;

namespace ov {
namespace intel_cpu {

static std::string getDeviceFullName() {
    std::string brand_string;
#if defined(__EMSCRIPTEN__)
    brand_string = "WebAssembly CPU";
#elif defined(OPENVINO_ARCH_RISCV64)
    // TODO: extract actual device name
    brand_string = "RISCV-64 CPU";
#elif defined(OPENVINO_ARCH_ARM) || defined(OPENVINO_ARCH_ARM64)
    // TODO: extract actual device name
    brand_string = "ARM CPU";
#elif defined(OPENVINO_ARCH_X86) || defined(OPENVINO_ARCH_X86_64)
    const unsigned int addr_list[3] = {0x80000002, 0x80000003, 0x80000004};
    unsigned int regs[4];
    for (auto addr : addr_list) {
        regs[0] = addr;
#    ifdef _WIN32
        __cpuid(reinterpret_cast<int*>(regs), regs[0]);
#    else
        __cpuid(regs[0], regs[0], regs[1], regs[2], regs[3]);
#    endif
        char* ch = reinterpret_cast<char*>(&regs[0]);
        for (size_t j = 0; j < sizeof(regs); j++)
            if (ch[j] != '\0')
                brand_string += ch[j];
    }
#else
#    error "Unkown CPU architecture. Please, add support to openvino/core/visibility.hpp"
#endif
    return brand_string;
}

#if defined(__linux__)

#    ifndef AT_MINSIGSTKSZ
#        define AT_MINSIGSTKSZ 51
#    endif

class SigAltStackSetup {
    stack_t new_stack{0};
    stack_t old_stack{0};

public:
    SigAltStackSetup() {
        memset(&old_stack, 0, sizeof(old_stack));
        memset(&new_stack, 0, sizeof(new_stack));

        auto minsigstksz = getauxval(AT_MINSIGSTKSZ);
        auto new_size = minsigstksz + SIGSTKSZ;
        void* altstack = mmap(NULL, new_size, PROT_READ | PROT_WRITE, MAP_PRIVATE | MAP_ANONYMOUS | MAP_STACK, -1, 0);
        if (altstack == MAP_FAILED) {
            return;
        }
        new_stack.ss_size = new_size;
        new_stack.ss_sp = altstack;
        auto rc = sigaltstack(&new_stack, &old_stack);
        if (rc) {
            munmap(new_stack.ss_sp, new_stack.ss_size);
            new_stack.ss_sp = nullptr;
            new_stack.ss_size = 0;
            return;
        }
    }

    ~SigAltStackSetup() {
        stack_t current_stack;
        if (new_stack.ss_sp) {
            // restore old stack if new_stack is still the current one
            if (sigaltstack(NULL, &current_stack) == 0) {
                if (current_stack.ss_sp == new_stack.ss_sp) {
                    sigaltstack(&old_stack, NULL);
                }
            }
            munmap(new_stack.ss_sp, new_stack.ss_size);
            new_stack.ss_sp = nullptr;
            new_stack.ss_size = 0;
        }
    }
};

class CPUSpecialSetup {
    SigAltStackSetup ss;

public:
    CPUSpecialSetup() = default;
};
#else   // __linux__
class CPUSpecialSetup {
public:
    CPUSpecialSetup() = default;
};
#endif  // __linux__

#if defined(OV_CPU_WITH_ACL)
std::mutex Plugin::SchedulerGuard::mutex;
std::weak_ptr<Plugin::SchedulerGuard> Plugin::SchedulerGuard::ptr;

Plugin::SchedulerGuard::SchedulerGuard() {
#    if OV_THREAD == OV_THREAD_SEQ
    // To save state for ACL cores in single-thread mode
    arm_compute::Scheduler::set(arm_compute::Scheduler::Type::ST);
#    else
    arm_compute::Scheduler::set(std::make_shared<ACLScheduler>());
#    endif
}

std::shared_ptr<Plugin::SchedulerGuard> Plugin::SchedulerGuard::instance() {
    std::lock_guard<std::mutex> lock{SchedulerGuard::mutex};
    auto scheduler_guard_ptr = SchedulerGuard::ptr.lock();
    if (scheduler_guard_ptr == nullptr) {
        SchedulerGuard::ptr = scheduler_guard_ptr = std::make_shared<SchedulerGuard>();
    }
    return scheduler_guard_ptr;
}

Plugin::SchedulerGuard::~SchedulerGuard() {
    // To save the state of scheduler after ACLScheduler has been executed
    // TODO: find out the cause of the state
    std::lock_guard<std::mutex> lock{this->dest_mutex};
    if (!arm_compute::Scheduler::is_available(arm_compute::Scheduler::Type::CUSTOM))
        arm_compute::Scheduler::set(arm_compute::Scheduler::Type::ST);
}
#endif

Plugin::Plugin() : deviceFullName(getDeviceFullName()), specialSetup(new CPUSpecialSetup) {
    set_device_name("CPU");
    // Initialize Xbyak::util::Cpu object on Pcore for hybrid cores machine
    get_executor_manager()->execute_task_by_streams_executor(IStreamsExecutor::Config::PreferredCoreType::BIG, [] {
        dnnl::impl::cpu::x64::cpu();
    });
#if defined(OV_CPU_WITH_ACL)
    scheduler_guard = SchedulerGuard::instance();
#endif
    auto& ov_version = ov::get_openvino_version();
    m_compiled_model_runtime_properties["OV_VERSION"] = std::string(ov_version.buildNumber);
}

Plugin::~Plugin() {
    executor_manager()->clear("CPU");
    executor_manager()->clear("CPUStreamsExecutor");
    executor_manager()->clear("CPUCallbackExecutor");
}

static bool streamsSet(const ov::AnyMap& config) {
    return config.count(ov::num_streams.name());
}

<<<<<<< HEAD
void Plugin::get_performance_streams(Config& config, const std::shared_ptr<ov::Model>& model) const{
    const int latency_streams = get_default_latency_streams(config.hintMaxThreadsPerStream);
=======
void Plugin::get_performance_streams(Config& config, const std::shared_ptr<ov::Model>& model) const {
>>>>>>> e1542bd5
    int streams_set = config.streams;
    int streams;
    if (config.streamsChanged) {
        streams = streams_set;
    } else if (config.hintPerfMode == ov::hint::PerformanceMode::LATENCY) {
        streams = 1;
    } else if (config.hintPerfMode == ov::hint::PerformanceMode::THROUGHPUT) {
        streams = 0;
    } else {
        streams = streams_set == 1 ? 0 : streams_set;
    }

    if (!((0 == streams_set) && config.streamsChanged)) {
        get_num_streams(streams, model, config);
    }
}

void Plugin::calculate_streams(Config& conf, const std::shared_ptr<ov::Model>& model, bool imported) const {
    const auto model_prefer_name = std::string("MODEL_PREFER_THREADS");
    if (imported && model->has_rt_info("intel_cpu_hints_config")) {
        // load model_prefer_threads from cache
        int cache_model_prefer;
        const auto& hints_config = model->get_rt_info<ov::AnyMap>("intel_cpu_hints_config");
        const auto it_model_prefer = hints_config.find(model_prefer_name);
        if (it_model_prefer != hints_config.end()) {
            try {
                cache_model_prefer = it_model_prefer->second.as<int>();
            } catch (const ov::Exception&) {
                OPENVINO_THROW("Cache file doesn't have valid value for " + model_prefer_name);
            }

            conf.modelPreferThreads = cache_model_prefer;
        }
    }
    get_performance_streams(conf, model);
    // save model_prefer_threads to model rt_info when loading network
    if (!imported) {
        ov::AnyMap hints_props;
        hints_props.insert({model_prefer_name, std::to_string(conf.modelPreferThreads)});
        model->set_rt_info(hints_props, "intel_cpu_hints_config");
    }
}

static bool shouldEnableLPT(const ov::AnyMap& modelConfig, const Config& engineConfig) {
    const auto& enableLPT = modelConfig.find(ov::intel_cpu::lp_transforms_mode.name());
    if (enableLPT == modelConfig.end())  // model config has higher priority
        return engineConfig.lpTransformsMode == Config::LPTransformsMode::On;

    try {
        return enableLPT->second.as<bool>();
    } catch (ov::Exception&) {
        OPENVINO_THROW("Wrong value ",
                       enableLPT->second.as<std::string>(),
                       " for property key LP_TRANSFORMS_MODE. Expected values: YES/NO");
    }
}

static ov::element::Type getInferencePrecision(const ov::AnyMap& modelConfig,
                                               const Config& engineConfig,
                                               Config::ModelType modelType) {
    Config tempConf = engineConfig;
    tempConf.readProperties(modelConfig, modelType);
    return tempConf.inferencePrecision;
}

static Config::ModelType getModelType(const std::shared_ptr<const Model>& model) {
    return op::util::has_op_with_type<op::v1::Convolution>(model) ||
                   op::util::has_op_with_type<op::v1::ConvolutionBackpropData>(model)
               ? Config::ModelType::CNN
               : Config::ModelType::Unknown;
}

static Config::SnippetsMode getSnippetsMode(const ov::AnyMap& modelConfig, const Config& engineConfig) {
    const auto& snippetsMode = modelConfig.find(ov::intel_cpu::snippets_mode.name());
    if (snippetsMode == modelConfig.end())    // not set explicitly
        return Config::SnippetsMode::Enable;  // enable by default

    const auto& val = snippetsMode->second.as<std::string>();
    if (val == ov::util::to_string(ov::intel_cpu::SnippetsMode::IGNORE_CALLBACK))
        return Config::SnippetsMode::IgnoreCallback;
    else if (val == ov::util::to_string(ov::intel_cpu::SnippetsMode::DISABLE))
        return Config::SnippetsMode::Disable;
    else if (val == ov::util::to_string(ov::intel_cpu::SnippetsMode::ENABLE))
        return Config::SnippetsMode::Enable;
    else
        OPENVINO_THROW("Wrong value for property key SNIPPETS_MODE. Expected values: ENABLE/DISABLE/IGNORE_CALLBACK");
}

std::shared_ptr<ov::ICompiledModel> Plugin::compile_model(const std::shared_ptr<const ov::Model>& model,
                                                          const ov::AnyMap& orig_config) const {
    OV_ITT_SCOPED_TASK(itt::domains::intel_cpu, "Plugin::compile_model");
    CREATE_DEBUG_TIMER(debugLoadTimer);

    // verification of supported input
    for (const auto& ii : model->inputs()) {
        auto input_precision = ii.get_element_type();
        static const std::set<ov::element::Type_t> supported_precisions = {ov::element::Type_t::u8,
                                                                           ov::element::Type_t::i8,
                                                                           ov::element::Type_t::u16,
                                                                           ov::element::Type_t::i16,
                                                                           ov::element::Type_t::u32,
                                                                           ov::element::Type_t::i32,
                                                                           ov::element::Type_t::u64,
                                                                           ov::element::Type_t::i64,
                                                                           ov::element::Type_t::bf16,
                                                                           ov::element::Type_t::f16,
                                                                           ov::element::Type_t::f32,
                                                                           ov::element::Type_t::f64,
                                                                           ov::element::Type_t::boolean,
                                                                           ov::element::Type_t::string};

        if (!supported_precisions.count(input_precision)) {
            OPENVINO_THROW_NOT_IMPLEMENTED("CPU plugin: Input image format ",
                                           input_precision,
                                           " is not supported yet...");
        }
    }

    auto config = orig_config;
    const std::shared_ptr<ov::Model> cloned_model = model->clone();
    const bool enableLPT = shouldEnableLPT(config, engConfig);
    Config::ModelType modelType = getModelType(model);
    ov::element::Type inferencePrecision = getInferencePrecision(config, engConfig, modelType);
    const Config::SnippetsMode snippetsMode = getSnippetsMode(config, engConfig);
    DEBUG_LOG(PrintableModel(*cloned_model, "org_"));

    // update the props after the perf mode translated to configs
    // TODO: Clarify the behavior of SetConfig method. Skip eng_config or not?
    Config conf = engConfig;

    Transformations transformations(cloned_model, enableLPT, inferencePrecision, snippetsMode, conf);

    transformations.UpToLpt();

    conf.readProperties(config, modelType);
    calculate_streams(conf, cloned_model);

    if(conf.streamExecutorConfig.get_sub_stream_mode() == IStreamsExecutor::Config::SubStreamsMode::SUB_STREAMS_FOR_SOCKET) {
        int num_sub_streams = conf.streamExecutorConfig.get_sub_streams();
        transformations.SetSubStreamNum(num_sub_streams);
    }

    transformations.PostLpt();
    transformations.Snippets();

    transformations.CpuSpecificOpSet();
    DEBUG_LOG(PrintableModel(*cloned_model, "cpu_"));

    if ((cloned_model->inputs().size() != model->inputs().size()) ||
        (cloned_model->outputs().size() != model->outputs().size())) {
        OPENVINO_THROW("Input/output ports count mismatch between the original model and after the transformation! "
                       "Original model inputs count: ",
                       model->inputs().size(),
                       " after the transformations ",
                       cloned_model->inputs().size(),
                       ". Original model outputs count:",
                       model->inputs().size(),
                       " after the transformations ",
                       cloned_model->outputs().size());
    }
    // Make output ports have the same tensor names with original model
    for (size_t idx = 0; idx < cloned_model->outputs().size(); idx++) {
        auto new_result = cloned_model->output(idx);
        auto orig_result = model->output(idx);
        new_result.get_tensor().set_names(orig_result.get_tensor().get_names());
    }

    // SSE runtime check is needed for some ATOM machine, which is x86-64 but w/o SSE
    static Xbyak::util::Cpu cpu;
    if (cpu.has(Xbyak::util::Cpu::tSSE)) {
        if (conf.denormalsOptMode == Config::DenormalsOptMode::DO_On) {
            flush_to_zero(true);
            conf.DAZOn = denormals_as_zero(true);
        } else if (conf.denormalsOptMode == Config::DenormalsOptMode::DO_Off) {
            flush_to_zero(false);
            denormals_as_zero(false);
        }
    }
    return std::make_shared<CompiledModel>(cloned_model, shared_from_this(), conf, false);
}

void Plugin::set_property(const ov::AnyMap& config) {
    // @todo after Legacy configuration is dropped, use some wrapper class to keep both the property and
    // "ifSetExplicitly" flag
    streamsExplicitlySetForEngine = streamsSet(config);

    engConfig.readProperties(config);
}

ov::Any Plugin::get_property(const std::string& name, const ov::AnyMap& options) const {
    if (name == ov::optimal_number_of_infer_requests) {
        const auto streams = engConfig.streamExecutorConfig.get_streams();
        return decltype(ov::optimal_number_of_infer_requests)::value_type(
            streams);  // ov::optimal_number_of_infer_requests has no negative values
    } else if (name == ov::num_streams) {
        const auto streams = engConfig.streamExecutorConfig.get_streams();
        return decltype(ov::num_streams)::value_type(
            streams);  // ov::num_streams has special negative values (AUTO = -1, NUMA = -2)
        OPENVINO_SUPPRESS_DEPRECATED_START
    } else if (name == ov::affinity) {
        const auto affinity = engConfig.threadBindingType;
        switch (affinity) {
        case IStreamsExecutor::ThreadBindingType::NONE:
            return ov::Affinity::NONE;
        case IStreamsExecutor::ThreadBindingType::CORES:
            return ov::Affinity::CORE;
        case IStreamsExecutor::ThreadBindingType::NUMA:
            return ov::Affinity::NUMA;
        case IStreamsExecutor::ThreadBindingType::HYBRID_AWARE:
            return ov::Affinity::HYBRID_AWARE;
        }
        return ov::Affinity::NONE;
        OPENVINO_SUPPRESS_DEPRECATED_END
    } else if (name == ov::device::id.name()) {
        return decltype(ov::device::id)::value_type{engConfig.device_id};
    } else if (name == ov::inference_num_threads) {
        const auto threads = engConfig.streamExecutorConfig.get_threads();
        return decltype(ov::inference_num_threads)::value_type(threads);
    } else if (name == ov::enable_profiling.name()) {
        const bool perfCount = engConfig.collectPerfCounters;
        return decltype(ov::enable_profiling)::value_type(perfCount);
    } else if (name == ov::hint::inference_precision) {
        return decltype(ov::hint::inference_precision)::value_type(engConfig.inferencePrecision);
    } else if (name == ov::hint::performance_mode) {
        return engConfig.hintPerfMode;
    } else if (name == ov::hint::enable_cpu_pinning) {
        const bool pin_value = engConfig.enableCpuPinning;
        return decltype(ov::hint::enable_cpu_pinning)::value_type(pin_value);
    } else if (name == ov::hint::scheduling_core_type) {
        const auto core_type = engConfig.schedulingCoreType;
        return core_type;
    } else if (name == ov::hint::enable_hyper_threading) {
        const bool ht_value = engConfig.enableHyperThreading;
        return decltype(ov::hint::enable_hyper_threading)::value_type(ht_value);
    } else if (name == ov::hint::num_requests) {
        return decltype(ov::hint::num_requests)::value_type(engConfig.hintNumRequests);
    } else if (name == ov::hint::execution_mode) {
        return engConfig.executionMode;
    } else if (name == ov::internal::compiled_model_runtime_properties.name()) {
        auto model_runtime_properties = ov::Any(m_compiled_model_runtime_properties);
        return decltype(ov::internal::compiled_model_runtime_properties)::value_type(
            std::move(model_runtime_properties.as<std::string>()));
    } else if (name == ov::log::level) {
        return engConfig.logLevel;
    } else if (name == ov::internal::compiled_model_runtime_properties_supported.name()) {
        ov::Any res = true;
        auto it = options.find(ov::internal::compiled_model_runtime_properties.name());
        if (it == options.end()) {
            res = false;
        } else {
            ov::AnyMap input_map = it->second.as<ov::AnyMap>();
            for (auto& item : m_compiled_model_runtime_properties) {
                auto it = input_map.find(item.first);
                if (it == input_map.end() || it->second.as<std::string>() != item.second.as<std::string>()) {
                    res = false;
                    break;
                }
            }
        }
        return res;
    } else if (name == ov::internal::exclusive_async_requests.name()) {
        return engConfig.exclusiveAsyncRequests;
    } else if (name == ov::hint::dynamic_quantization_group_size) {
        return decltype(ov::hint::dynamic_quantization_group_size)::value_type(
            engConfig.fcDynamicQuantizationGroupSize);
    } else if (name == ov::hint::kv_cache_precision) {
        return decltype(ov::hint::kv_cache_precision)::value_type(engConfig.kvCachePrecision);
    }
    return get_ro_property(name, options);
}

ov::Any Plugin::get_ro_property(const std::string& name, const ov::AnyMap& options) const {
    auto RO_property = [](const std::string& propertyName) {
        return ov::PropertyName(propertyName, ov::PropertyMutability::RO);
    };
    auto RW_property = [](const std::string& propertyName) {
        return ov::PropertyName(propertyName, ov::PropertyMutability::RW);
    };

    if (name == ov::supported_properties) {
        std::vector<ov::PropertyName> roProperties{
            RO_property(ov::supported_properties.name()),
            RO_property(ov::available_devices.name()),
            RO_property(ov::range_for_async_infer_requests.name()),
            RO_property(ov::range_for_streams.name()),
            RO_property(ov::execution_devices.name()),
            RO_property(ov::device::full_name.name()),
            RO_property(ov::device::capabilities.name()),
            RO_property(ov::device::type.name()),
            RO_property(ov::device::architecture.name()),
        };
        // the whole config is RW before model is loaded.
        std::vector<ov::PropertyName> rwProperties{
            RW_property(ov::num_streams.name()),
            RW_property(ov::affinity.name()),
            RW_property(ov::inference_num_threads.name()),
            RW_property(ov::enable_profiling.name()),
            RW_property(ov::hint::inference_precision.name()),
            RW_property(ov::hint::performance_mode.name()),
            RW_property(ov::hint::execution_mode.name()),
            RW_property(ov::hint::num_requests.name()),
            RW_property(ov::hint::enable_cpu_pinning.name()),
            RW_property(ov::hint::scheduling_core_type.name()),
            RW_property(ov::hint::enable_hyper_threading.name()),
            RW_property(ov::device::id.name()),
            RW_property(ov::intel_cpu::denormals_optimization.name()),
            RW_property(ov::log::level.name()),
            RW_property(ov::intel_cpu::sparse_weights_decompression_rate.name()),
            RW_property(ov::hint::dynamic_quantization_group_size.name()),
            RW_property(ov::hint::kv_cache_precision.name()),
        };

        std::vector<ov::PropertyName> supportedProperties;
        supportedProperties.reserve(roProperties.size() + rwProperties.size());
        supportedProperties.insert(supportedProperties.end(), roProperties.begin(), roProperties.end());
        supportedProperties.insert(supportedProperties.end(), rwProperties.begin(), rwProperties.end());

        return decltype(ov::supported_properties)::value_type(std::move(supportedProperties));
    } else if (ov::internal::supported_properties == name) {
        return decltype(ov::internal::supported_properties)::value_type{
            ov::PropertyName{ov::internal::caching_properties.name(), ov::PropertyMutability::RO},
            ov::PropertyName{ov::internal::exclusive_async_requests.name(), ov::PropertyMutability::RW},
            ov::PropertyName{ov::internal::compiled_model_runtime_properties.name(), ov::PropertyMutability::RO},
            ov::PropertyName{ov::internal::compiled_model_runtime_properties_supported.name(),
                             ov::PropertyMutability::RO}};
    } else if (name == ov::device::full_name) {
        return decltype(ov::device::full_name)::value_type(deviceFullName);
    } else if (name == ov::available_devices) {
        const std::vector<std::string> availableDevices = {""};
        return decltype(ov::available_devices)::value_type(availableDevices);
    } else if (name == ov::device::capabilities) {
        std::vector<std::string> capabilities;
        if (dnnl::impl::cpu::x64::mayiuse(dnnl::impl::cpu::x64::avx512_core_bf16))
            capabilities.push_back(ov::device::capability::BF16);
        if (dnnl::impl::cpu::x64::mayiuse(dnnl::impl::cpu::x64::avx512_core))
            capabilities.push_back(ov::device::capability::WINOGRAD);
        capabilities.push_back(ov::device::capability::FP32);
        capabilities.push_back(ov::device::capability::FP16);
        capabilities.push_back(ov::device::capability::INT8);
        capabilities.push_back(ov::device::capability::BIN);
        capabilities.push_back(ov::device::capability::EXPORT_IMPORT);
        return decltype(ov::device::capabilities)::value_type(std::move(capabilities));
    } else if (name == ov::range_for_async_infer_requests) {
        const std::tuple<unsigned int, unsigned int, unsigned int> range = std::make_tuple(1, 1, 1);
        return decltype(ov::range_for_async_infer_requests)::value_type(range);
    } else if (name == ov::range_for_streams) {
        const std::tuple<unsigned int, unsigned int> range = std::make_tuple(1, parallel_get_max_threads());
        return decltype(ov::range_for_streams)::value_type(range);
    } else if (name == ov::internal::caching_properties) {
        std::vector<ov::PropertyName> cachingProperties = {ov::device::full_name};
        return decltype(ov::internal::caching_properties)::value_type(std::move(cachingProperties));
    } else if (name == ov::intel_cpu::denormals_optimization) {
        return decltype(ov::intel_cpu::denormals_optimization)::value_type(engConfig.denormalsOptMode ==
                                                                           Config::DenormalsOptMode::DO_On);
    } else if (name == ov::intel_cpu::sparse_weights_decompression_rate) {
        return decltype(ov::intel_cpu::sparse_weights_decompression_rate)::value_type(
            engConfig.fcSparseWeiDecompressionRate);
    } else if (name == ov::execution_devices) {
        return decltype(ov::execution_devices)::value_type{get_device_name()};
    } else if (name == ov::device::type) {
        return decltype(ov::device::type)::value_type(ov::device::Type::INTEGRATED);
    } else if (name == ov::device::architecture) {
#if defined(OPENVINO_ARCH_X86_64)
        return decltype(ov::device::architecture)::value_type{"intel64"};
#elif defined(OPENVINO_ARCH_X86)
        return decltype(ov::device::architecture)::value_type{"ia32"};
#elif defined(OPENVINO_ARCH_ARM)
        return decltype(ov::device::architecture)::value_type{"armhf"};
#elif defined(OPENVINO_ARCH_ARM64)
        return decltype(ov::device::architecture)::value_type{"arm64"};
#elif defined(OPENVINO_ARCH_RISCV64)
        return decltype(ov::device::architecture)::value_type{"riscv"};
#else
#    error "Undefined system processor"
#endif
    }

    OPENVINO_THROW("Cannot get unsupported property: ", name);
}

ov::SupportedOpsMap Plugin::query_model(const std::shared_ptr<const ov::Model>& model, const ov::AnyMap& config) const {
    WeightsSharing::Ptr fake_w_cache;

    if (model == nullptr) {
        OPENVINO_THROW("Only ngraph-based models are supported!");
    }

    Config conf = engConfig;
    Config::ModelType modelType = getModelType(model);
    conf.readProperties(config, modelType);

    const auto& lptProp = config.find(ov::intel_cpu::lp_transforms_mode.name());
    const bool enableLPT =
        (lptProp != config.end() && lptProp->second.as<bool>() == true) /* enabled in the orig_config*/
        || Config::LPTransformsMode::On == engConfig.lpTransformsMode /* or already enabled */;
    const Config::SnippetsMode snippetsMode = getSnippetsMode(config, conf);

    auto context = std::make_shared<GraphContext>(conf, fake_w_cache, false);

    auto supported = ov::get_supported_nodes(
        model,
        [&](std::shared_ptr<ov::Model>& model) {
            Transformations transformation(model, enableLPT, conf.inferencePrecision, snippetsMode, engConfig);
            transformation.UpToLpt();
            transformation.PostLpt();
            transformation.Snippets();
            transformation.CpuSpecificOpSet();
        },
        [&](const std::shared_ptr<ov::Node>& op) {
            std::unique_ptr<Node> ptr;
            try {
                ptr.reset(Node::factory().create(op, context));
            } catch (const ov::Exception&) {
                return false;
            }
            return true;
        });

    ov::SupportedOpsMap res;
    for (auto&& layerName : supported) {
        res.emplace(layerName, get_device_name());
    }

    return res;
}

std::shared_ptr<ov::ICompiledModel> Plugin::import_model(std::istream& networkModel, const ov::AnyMap& config) const {
    OV_ITT_SCOPE(FIRST_INFERENCE, itt::domains::intel_cpu_LT, "import_model");

    ModelDeserializer deserializer(networkModel, [this](const std::string& model, const ov::Tensor& weights) {
        return get_core()->read_model(model, weights, true);
    });

    std::shared_ptr<ov::Model> model;
    deserializer >> model;

    Config conf = engConfig;
    Config::ModelType modelType = getModelType(model);

    // check ov::loaded_from_cache property and erase it to avoid exception in readProperties.
    auto _config = config;
    const auto& it = _config.find(ov::loaded_from_cache.name());
    bool loaded_from_cache = false;
    if (it != _config.end()) {
        loaded_from_cache = it->second.as<bool>();
        _config.erase(it);
    }
    conf.readProperties(_config, modelType);

    // import config props from caching model
    calculate_streams(conf, model, true);
    auto compiled_model = std::make_shared<CompiledModel>(model, shared_from_this(), conf, loaded_from_cache);
    return compiled_model;
}
}  // namespace intel_cpu
}  // namespace ov

using namespace ov::intel_cpu;

#if defined(OPENVINO_ARCH_ARM) || defined(OPENVINO_ARCH_ARM64)
static const ov::Version version = {CI_BUILD_NUMBER, "openvino_arm_cpu_plugin"};
#elif defined(OPENVINO_ARCH_X86) || defined(OPENVINO_ARCH_X86_64)
static const ov::Version version = {CI_BUILD_NUMBER, "openvino_intel_cpu_plugin"};
#elif defined(OPENVINO_ARCH_RISCV64)
static const ov::Version version = {CI_BUILD_NUMBER, "openvino_riscv_cpu_plugin"};
#else
#    error "Undefined system processor"
#endif

OV_DEFINE_PLUGIN_CREATE_FUNCTION(Plugin, version)<|MERGE_RESOLUTION|>--- conflicted
+++ resolved
@@ -181,12 +181,7 @@
     return config.count(ov::num_streams.name());
 }
 
-<<<<<<< HEAD
-void Plugin::get_performance_streams(Config& config, const std::shared_ptr<ov::Model>& model) const{
-    const int latency_streams = get_default_latency_streams(config.hintMaxThreadsPerStream);
-=======
 void Plugin::get_performance_streams(Config& config, const std::shared_ptr<ov::Model>& model) const {
->>>>>>> e1542bd5
     int streams_set = config.streams;
     int streams;
     if (config.streamsChanged) {
