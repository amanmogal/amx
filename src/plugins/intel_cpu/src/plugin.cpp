// Copyright (C) 2018-2023 Intel Corporation
// SPDX-License-Identifier: Apache-2.0
//

#include "ie_metric_helpers.hpp" // must be included first

#include "openvino/runtime/properties.hpp"
#include "plugin.h"

#include "transformations/transformation_pipeline.h"
#include "itt.h"
#include "extension_mngr.h"
#include "extension.h"
#include "serialize.h"
#include "threading/ie_executor_manager.hpp"

#include "ie_icore.hpp"
#include "ie_plugin_config.hpp"
#include "ie_system_conf.h"
#include "openvino/runtime/threading/cpu_streams_info.hpp"
#include "cpp_interfaces/interface/ie_internal_plugin_config.hpp"
#include "openvino/runtime/intel_cpu/properties.hpp"

#include <transformations/utils/utils.hpp>
#include <ie_ngraph_utils.hpp>

#include "performance_heuristics.hpp"
#include "openvino/runtime/properties.hpp"
#include "weights_cache.hpp"
#include "utils/denormals.hpp"

#if defined(__linux__)
# include <sys/auxv.h>
# include <signal.h>
# include <sys/mman.h>
#endif

#include <cpu/x64/cpu_isa_traits.hpp>
#include <itt.h>

#if defined(OV_CPU_WITH_ACL)
#include "nodes/executors/acl/acl_ie_scheduler.hpp"
#include "arm_compute/runtime/CPP/CPPScheduler.h"
#endif

using namespace InferenceEngine;

#define IE_CPU_PLUGIN_THROW(...) IE_THROW(__VA_ARGS__) << "CPU plugin: "

namespace ov {
namespace intel_cpu {

static std::string getDeviceFullName() {
    std::string brand_string;
#if defined(__EMSCRIPTEN__)
    brand_string = "WebAssembly CPU";
#elif defined(OPENVINO_ARCH_RISCV64)
    // TODO: extract actual device name
    brand_string = "RISCV-64 CPU";
#elif defined(OPENVINO_ARCH_ARM) || defined(OPENVINO_ARCH_ARM64)
    // TODO: extract actual device name
    brand_string = "ARM CPU";
#elif defined(OPENVINO_ARCH_X86) || defined(OPENVINO_ARCH_X86_64)
    const unsigned int addr_list[3] = { 0x80000002, 0x80000003, 0x80000004 };
    unsigned int regs[4];
    for (auto addr : addr_list) {
        regs[0] = addr;
#ifdef _WIN32
        __cpuid(reinterpret_cast<int*>(regs), regs[0]);
#else
        __cpuid(regs[0], regs[0], regs[1], regs[2], regs[3]);
#endif
        char *ch = reinterpret_cast<char*>(&regs[0]);
        for (size_t j = 0; j < sizeof(regs); j++)
            brand_string += ch[j];
    }
#else
# error "Unkown CPU architecture. Please, add support to openvino/core/visibility.hpp"
#endif
    return brand_string;
}

#if defined(__linux__)

#ifndef AT_MINSIGSTKSZ
# define AT_MINSIGSTKSZ 51
#endif

class SigAltStackSetup {
    stack_t new_stack{0};
    stack_t old_stack{0};

public:
    SigAltStackSetup() {
        memset(&old_stack, 0, sizeof(old_stack));
        memset(&new_stack, 0, sizeof(new_stack));

        auto minsigstksz = getauxval(AT_MINSIGSTKSZ);
        auto new_size = minsigstksz + SIGSTKSZ;
        void * altstack =  mmap(NULL, new_size, PROT_READ | PROT_WRITE,
                                MAP_PRIVATE | MAP_ANONYMOUS | MAP_STACK, -1, 0);
        if (altstack == MAP_FAILED) {
            return;
        }
        new_stack.ss_size = new_size;
        new_stack.ss_sp = altstack;
        auto rc = sigaltstack(&new_stack, &old_stack);
        if (rc) {
            munmap(new_stack.ss_sp, new_stack.ss_size);
            new_stack.ss_sp = nullptr;
            new_stack.ss_size = 0;
            return;
        }
    }

    ~SigAltStackSetup() {
        stack_t current_stack;
        if (new_stack.ss_sp) {
            // restore old stack if new_stack is still the current one
            if (sigaltstack(NULL, &current_stack) == 0) {
                if (current_stack.ss_sp == new_stack.ss_sp) {
                    sigaltstack(&old_stack, NULL);
                }
            }
            munmap(new_stack.ss_sp, new_stack.ss_size);
            new_stack.ss_sp = nullptr;
            new_stack.ss_size = 0;
        }
    }
};

class CPUSpecialSetup {
    SigAltStackSetup ss;

public:
    CPUSpecialSetup() = default;
};
#else // __linux__
class CPUSpecialSetup {
public:
    CPUSpecialSetup() = default;
};
#endif // __linux__

Engine::Engine() :
    deviceFullName(getDeviceFullName()),
    specialSetup(new CPUSpecialSetup) {
    _pluginName = "CPU";
    extensionManager->AddExtension(std::make_shared<Extension>());
#if defined(OV_CPU_WITH_ACL)
    acl_scheduler = std::make_unique<ACLScheduler>();
    arm_compute::Scheduler::set(acl_scheduler);
#endif
}

Engine::~Engine() {
    executorManager()->clear("CPU");
    executorManager()->clear("CPUStreamsExecutor");
    executorManager()->clear("CPUCallbackExecutor");
}

static bool streamsSet(const std::map<std::string, std::string>& config) {
    return config.count(PluginConfigParams::KEY_CPU_THROUGHPUT_STREAMS) ||
           config.count(ov::num_streams.name());
}

void Engine::ApplyPerformanceHints(std::map<std::string, std::string> &config, const std::shared_ptr<ngraph::Function>& ngraphFunc) const {
    auto getNumStreamsLatency = [&]() {
        return std::pair<std::string, std::string>(CONFIG_VALUE(CPU_THROUGHPUT_NUMA), ov::util::to_string(ov::streams::NUMA));
    };

    auto getNumStreamsThroughput = [&]() {
        const auto isa = dnnl::get_effective_cpu_isa();
        float isaSpecificThreshold = 1.0f;
        switch (isa) {
        case dnnl::cpu_isa::sse41 :
            isaSpecificThreshold = 0.5f;
            break;
        case dnnl::cpu_isa::avx2:
        case dnnl::cpu_isa::avx512_core:
            isaSpecificThreshold = 1.0f;
            break;
        case dnnl::cpu_isa::avx512_core_vnni:
        case dnnl::cpu_isa::avx2_vnni:
            isaSpecificThreshold = 2.0f;
            break;
        case dnnl::cpu_isa::avx512_core_amx:
            isaSpecificThreshold = 4.0f;
            break;
        default:
            isaSpecificThreshold = 1.0f;
        }
        // the more "capable" the CPU in general, the more streams we may want to keep to keep it utilized
        const float memThresholdAssumeLimitedForISA = ov::MemBandwidthPressure::LIMITED/isaSpecificThreshold;
        const float L2_cache_size = dnnl::utils::get_cache_size(2 /*level*/, true /*per core */);
        ov::MemBandwidthPressure networkToleranceForLowCache = ov::MemBandwidthPressureTolerance(
            ngraphFunc,
            L2_cache_size, memThresholdAssumeLimitedForISA);
        const auto default_streams = GetNumStreams(engConfig.streamExecutorConfig._threadBindingType,
                                                   IStreamsExecutor::Config::StreamMode::DEFAULT,
                                                   engConfig.streamExecutorConfig._enable_hyper_thread);
        auto streams_info = default_streams;
        if (networkToleranceForLowCache.max_mem_tolerance == ov::MemBandwidthPressure::UNKNOWN) {
            if ((networkToleranceForLowCache.ratio_compute_convs == ov::MemBandwidthPressure::ALL) ||
                (networkToleranceForLowCache.ratio_compute_deconvs == ov::MemBandwidthPressure::ALL)) {
                // all relevant layers (convs, etc) are compute-limited, the most aggressive val for #streams
                streams_info = GetNumStreams(engConfig.streamExecutorConfig._threadBindingType,
                                             IStreamsExecutor::Config::StreamMode::AGGRESSIVE,
                                             engConfig.streamExecutorConfig._enable_hyper_thread);
            }  //  otherwise (no recognized layers) falling back to the default value
        } else if (networkToleranceForLowCache.max_mem_tolerance > memThresholdAssumeLimitedForISA) {
            // network is below the ISA-specific threshold
            streams_info = GetNumStreams(engConfig.streamExecutorConfig._threadBindingType,
                                         IStreamsExecutor::Config::StreamMode::AGGRESSIVE,
                                         engConfig.streamExecutorConfig._enable_hyper_thread);
        } else if (networkToleranceForLowCache.max_mem_tolerance > ov::MemBandwidthPressure::LIMITED) {
            // network is below general threshold
            streams_info = GetNumStreams(engConfig.streamExecutorConfig._threadBindingType,
                                         IStreamsExecutor::Config::StreamMode::LESSAGGRESSIVE,
                                         engConfig.streamExecutorConfig._enable_hyper_thread);
            streams_info.num_streams = std::max(default_streams.num_streams, streams_info.num_streams);
        }
        auto num_requests = config.find(CONFIG_KEY(PERFORMANCE_HINT_NUM_REQUESTS));
        if (num_requests != config.end()) {  // arrived with config to the LoadNetwork (and thus higher pri)
            auto val = PerfHintsConfig::CheckPerformanceHintRequestValue(num_requests->second);
            if (val > 0)
                streams_info.num_streams = std::min(streams_info.num_streams, val);
        } else if (engConfig.perfHintsConfig.ovPerfHintNumRequests) {  // set thru SetConfig to the plugin, 2nd priority
            streams_info.num_streams =
                std::min(streams_info.num_streams, engConfig.perfHintsConfig.ovPerfHintNumRequests);
        }
        return std::pair<std::string, StreamCfg>(std::to_string(streams_info.num_streams), streams_info);
    };

    auto getPerfHintName = [&]() {
        const bool streamsExplicitlySetForModel = streamsSet(config);
        // checking streams (to avoid overriding what user might explicitly set in the incoming config or previously via SetConfig)
        if (streamsExplicitlySetForModel ||
            streamsExplicitlySetForEngine)
            return std::string();

        const auto& perf_hint = config.find(CONFIG_KEY(PERFORMANCE_HINT));
        // the perf_hint may have just arrived to the LoadNetwork, or was set with the plugin's SetConfig
        if (perf_hint == config.end() && engConfig.perfHintsConfig.ovPerfHint.empty())
            return std::string();
        /* performance hints set for network has higher pririty than engine ones.
        * This applies for all the configuration parameters */
        const auto perf_hint_name = (perf_hint != config.end()) ?
            PerfHintsConfig::CheckPerformanceHintValue(perf_hint->second) :
            engConfig.perfHintsConfig.ovPerfHint;
        return perf_hint_name;
    };

    // We compute both hints values because the optimal number of streams are computed based on ov::Model
    // while we export model in cpu internal opset so we need to save precomputed optimal # streams for both hint modes
    const auto latency_hints = getNumStreamsLatency();
    const auto tput_hints = getNumStreamsThroughput();

    // save hints parameters to model rt_info
    ov::AnyMap hints_props;
    const auto latency_name = std::string(CONFIG_VALUE(LATENCY)) + "_" + std::string(ov::num_streams.name());
    const auto tput_name = std::string(CONFIG_VALUE(THROUGHPUT)) + "_" + std::string(ov::num_streams.name());
    hints_props.insert({latency_name, latency_hints.second});
    hints_props.insert({tput_name, std::to_string(tput_hints.second.num_streams)});
    ngraphFunc->set_rt_info(hints_props, "intel_cpu_hints_config");

    const auto perf_hint_name = getPerfHintName();
    if (perf_hint_name == CONFIG_VALUE(LATENCY)) {
        config[CONFIG_KEY(CPU_THROUGHPUT_STREAMS)] = latency_hints.first;
        config[ov::num_streams.name()] = latency_hints.second;
    } else if (perf_hint_name == CONFIG_VALUE(THROUGHPUT)) {
        config[CONFIG_KEY(CPU_THROUGHPUT_STREAMS)] = tput_hints.first;
        config[ov::num_streams.name()] = tput_hints.first;
        config[CONFIG_KEY_INTERNAL(BIG_CORE_STREAMS)] = std::to_string(tput_hints.second.big_core_streams);
        config[CONFIG_KEY_INTERNAL(SMALL_CORE_STREAMS)] = std::to_string(tput_hints.second.small_core_streams);
        config[CONFIG_KEY_INTERNAL(THREADS_PER_STREAM_BIG)] =
            std::to_string(tput_hints.second.threads_per_stream_big);
        config[CONFIG_KEY_INTERNAL(THREADS_PER_STREAM_SMALL)] =
            std::to_string(tput_hints.second.threads_per_stream_small);
        config[CONFIG_KEY_INTERNAL(SMALL_CORE_OFFSET)] = std::to_string(tput_hints.second.small_core_offset);
    }
}

void Engine::GetPerformanceStreams(Config& config, const std::shared_ptr<ngraph::Function>& ngraphFunc) {
    const auto perf_hint_name = config.perfHintsConfig.ovPerfHint;
<<<<<<< HEAD
    const int latency_streams = get_num_numa_nodes();
=======
    // save hints parameters to model rt_info
    ov::AnyMap hints_props;
    std::string hint_name;
    const int latency_streams = get_default_latency_streams(config.latencyThreadingMode);
>>>>>>> 53b2a02a
    int streams;

    if (config.streamExecutorConfig._streams_changed) {
        streams = config.streamExecutorConfig._streams;
    } else if (perf_hint_name == CONFIG_VALUE(LATENCY)) {
        streams = latency_streams;
    } else if (perf_hint_name == CONFIG_VALUE(THROUGHPUT)) {
        streams = 0;
    } else {
        streams = config.streamExecutorConfig._streams == 1 ? 0 : config.streamExecutorConfig._streams;
    }

    get_num_streams(streams, ngraphFunc, config);

    config._config[CONFIG_KEY(CPU_THROUGHPUT_STREAMS)] = std::to_string(config.streamExecutorConfig._streams);
}

void Engine::CalculateStreams(Config& conf, const std::shared_ptr<ngraph::Function>& function, bool imported) {
    // import config props from caching model
    if (imported && !is_cpu_map_available()) {
        if (function->has_rt_info("intel_cpu_hints_config") && !conf.perfHintsConfig.ovPerfHint.empty()) {
            const auto mode_name = conf.perfHintsConfig.ovPerfHint;
            if (mode_name == CONFIG_VALUE(LATENCY) || mode_name == CONFIG_VALUE(THROUGHPUT)) {
                const auto& hints_config = function->get_rt_info<ov::AnyMap>("intel_cpu_hints_config");
                const auto hints_param_name = mode_name + "_" + std::string(ov::num_streams.name());
                const auto it = hints_config.find(hints_param_name);
                if (it != hints_config.end()) {
                    conf.readProperties({{std::string(ov::num_streams.name()), it->second.as<std::string>()}});
                } else {
                    IE_THROW() << "Cache file doesn't contain precalculated number of streams for mode " << mode_name;
                }
            }
        }
    }

    if (is_cpu_map_available()) {
        const auto model_prefer_name = std::string("MODEL_PREFER_THREADS");
        if (imported && function->has_rt_info("intel_cpu_hints_config")) {
            // load model_prefer_threads from cache
            int cache_model_prefer;
            const auto& hints_config = function->get_rt_info<ov::AnyMap>("intel_cpu_hints_config");
            const auto it_model_prefer = hints_config.find(model_prefer_name);
            if (it_model_prefer != hints_config.end()) {
                try {
                    cache_model_prefer = it_model_prefer->second.as<int>();
                } catch (const std::exception&) {
                    OPENVINO_THROW("Cache file doesn't have valid value for " + model_prefer_name);
                }

                conf.modelPreferThreads = cache_model_prefer;
            }
        }
        GetPerformanceStreams(conf, function);
        // save model_prefer_threads to model rt_info when loading network
        if (!imported) {
            ov::AnyMap hints_props;
            hints_props.insert({model_prefer_name, std::to_string(conf.modelPreferThreads)});
            function->set_rt_info(hints_props, "intel_cpu_hints_config");
        }
    }
}

StreamCfg Engine::GetNumStreams(InferenceEngine::IStreamsExecutor::ThreadBindingType thread_binding_type,
                                        int stream_mode,
                                        const bool enable_hyper_thread) const {
    const int sockets = static_cast<int>(getAvailableNUMANodes().size());
    const int num_cores =
        thread_binding_type == IStreamsExecutor::ThreadBindingType::HYBRID_AWARE
            ? parallel_get_max_threads()
            : (sockets == 1 ? (enable_hyper_thread ? parallel_get_max_threads() : getNumberOfCPUCores())
                            : getNumberOfCPUCores());
    const int num_cores_phy = getNumberOfCPUCores();
    const int num_big_cores_phy = getNumberOfCPUCores(true);
    const int num_small_cores = num_cores_phy - num_big_cores_phy;
    const int num_big_cores = num_cores > num_cores_phy ? num_big_cores_phy * 2 : num_big_cores_phy;
    StreamCfg stream_cfg = {0};

    if (stream_mode == IStreamsExecutor::Config::StreamMode::DEFAULT) {
        // bare minimum of streams (that evenly divides available number of core)
        if (thread_binding_type == IStreamsExecutor::ThreadBindingType::HYBRID_AWARE) {
            if (0 == num_big_cores_phy % 4) {
                stream_cfg.threads_per_stream_big = 4;
            } else if (0 == num_big_cores_phy % 5) {
                stream_cfg.threads_per_stream_big = 5;
            } else if (0 == num_big_cores_phy % 3) {
                stream_cfg.threads_per_stream_big = 3;
            } else {  // if user disables some cores say in BIOS, so we got weird #cores which is not easy to divide
                stream_cfg.threads_per_stream_big = num_big_cores_phy;
            }

            stream_cfg.big_core_streams = num_big_cores / stream_cfg.threads_per_stream_big;
            stream_cfg.threads_per_stream_small = stream_cfg.threads_per_stream_big;
            if (num_small_cores == 0) {
                stream_cfg.threads_per_stream_small = 0;
            } else if (num_small_cores < stream_cfg.threads_per_stream_small) {
                stream_cfg.small_core_streams = 1;
                stream_cfg.threads_per_stream_small = num_small_cores;
                stream_cfg.threads_per_stream_big = stream_cfg.threads_per_stream_small;
                // Balance the computation of physical core and logical core, the number of threads on the physical core
                // and logical core should be equal
                stream_cfg.big_core_streams = num_big_cores_phy / stream_cfg.threads_per_stream_big * 2;
            } else {
                stream_cfg.small_core_streams = num_small_cores / stream_cfg.threads_per_stream_small;
            }
        } else {
            if (0 == num_cores % 4)
                stream_cfg.num_streams = std::max(4, num_cores / 4);
            else if (0 == num_cores % 5)
                stream_cfg.num_streams = std::max(5, num_cores / 5);
            else if (0 == num_cores % 3)
                stream_cfg.num_streams = std::max(3, num_cores / 3);
            else  // if user disables some cores say in BIOS, so we got weird #cores which is not easy to divide
                stream_cfg.num_streams = 1;
        }
    } else if (stream_mode == IStreamsExecutor::Config::StreamMode::AGGRESSIVE) {
        if (thread_binding_type == IStreamsExecutor::ThreadBindingType::HYBRID_AWARE) {
            stream_cfg.big_core_streams = num_big_cores;
            stream_cfg.small_core_streams = num_small_cores;
            stream_cfg.threads_per_stream_big = num_big_cores / stream_cfg.big_core_streams;
            stream_cfg.threads_per_stream_small =
                num_small_cores == 0 ? 0 : num_small_cores / stream_cfg.small_core_streams;
        } else {
            stream_cfg.num_streams = num_cores_phy;
        }
    } else if (stream_mode == IStreamsExecutor::Config::StreamMode::LESSAGGRESSIVE) {
        if (thread_binding_type == IStreamsExecutor::ThreadBindingType::HYBRID_AWARE) {
            stream_cfg.big_core_streams = num_big_cores / 2;
            stream_cfg.small_core_streams = num_small_cores / 2;
            stream_cfg.threads_per_stream_big = num_big_cores / stream_cfg.big_core_streams;
            stream_cfg.threads_per_stream_small =
                num_small_cores == 0 ? 0 : num_small_cores / stream_cfg.small_core_streams;
        } else {
            stream_cfg.num_streams = num_cores_phy / 2;
        }
    } else {
        IE_THROW() << "Wrong stream mode to get num of streams: " << stream_mode;
    }
    stream_cfg.num_streams = stream_cfg.num_streams > 0
                                 ? stream_cfg.num_streams
                                 : stream_cfg.big_core_streams + stream_cfg.small_core_streams;
    stream_cfg.small_core_offset = num_small_cores == 0 ? 0 : num_big_cores;
    return stream_cfg;
}

static bool shouldEnableLPT(const std::map<std::string, std::string>& modelConfig, const Config& engineConfig) {
    const auto& enableLPT = modelConfig.find(InferenceEngine::PluginConfigInternalParams::KEY_LP_TRANSFORMS_MODE);
    if (enableLPT == modelConfig.end()) // model config has higher priority
        return engineConfig.lpTransformsMode == Config::LPTransformsMode::On;

    const auto& val = enableLPT->second;
    if (val == PluginConfigParams::YES)
        return true;
    else if (val == PluginConfigParams::NO)
        return false;
    else
        IE_THROW() << "Wrong value for property key LP_TRANSFORMS_MODE. Expected values: YES/NO";
}

static ov::element::Type getInferencePrecision(const std::map<std::string, std::string>& modelConfig, const Config& engineConfig) {
    Config tempConf = engineConfig;
    tempConf.readProperties(modelConfig);
    return tempConf.inferencePrecision;
}

static Config::SnippetsMode getSnippetsMode(const std::map<std::string, std::string>& modelConfig, const Config& engineConfig) {
    const auto& snippetsMode = modelConfig.find(InferenceEngine::PluginConfigInternalParams::KEY_SNIPPETS_MODE);
    if (snippetsMode == modelConfig.end()) // not set explicitly
        return Config::SnippetsMode::Enable; // enable by default

    const auto& val = snippetsMode->second;
    if (val == PluginConfigInternalParams::IGNORE_CALLBACK)
        return Config::SnippetsMode::IgnoreCallback;
    else if (val == PluginConfigInternalParams::DISABLE)
        return Config::SnippetsMode::Disable;
    else
        IE_THROW() << "Wrong value for property key SNIPPETS_MODE. Expected values: ENABLE/DISABLE/IGNORE_CALLBACK";
}

InferenceEngine::IExecutableNetworkInternal::Ptr
Engine::LoadExeNetworkImpl(const InferenceEngine::CNNNetwork &network, const std::map<std::string, std::string> &orig_config) {
    OV_ITT_SCOPED_TASK(itt::domains::intel_cpu, "Engine::LoadExeNetworkImpl");
    CREATE_DEBUG_TIMER(debugLoadTimer);

    // verification of supported input
    for (const auto &ii : network.getInputsInfo()) {
        auto input_precision = ii.second->getPrecision();

        using hash_t = std::hash<typename std::underlying_type<Precision::ePrecision>::type>;

        static const std::unordered_set<Precision::ePrecision, hash_t> supported_precisions = {
            Precision::U8,   Precision::I8,
            Precision::U16,  Precision::I16,
            Precision::U32,  Precision::I32,
            Precision::U64,  Precision::I64,
            Precision::BF16, Precision::FP16,
            Precision::FP32, Precision::FP64,
            Precision::BOOL
        };

        if (!supported_precisions.count(input_precision)) {
            IE_CPU_PLUGIN_THROW(NotImplemented)
                        << "Input image format " << input_precision << " is not supported yet...";
        }
    }

    auto config = orig_config;

    CNNNetwork clonedNetwork = InferenceEngine::details::cloneNetwork(network);
    const bool enableLPT = shouldEnableLPT(config, engConfig);
    ov::element::Type inferencePrecision = getInferencePrecision(config, engConfig);
    const Config::SnippetsMode snippetsMode = getSnippetsMode(config, engConfig);

    auto nGraphFunc = clonedNetwork.getFunction();

    DEBUG_LOG(PrintableModel(*nGraphFunc, "org_"));

    Transformations transformations(nGraphFunc, enableLPT, inferencePrecision, isLegacyAPI(), snippetsMode, engConfig);
    transformations.UpToCpuSpecificOpSet();

    // need to check that all outputs have static shapes
    // checking that all inputs have static shapes is performed in the common part
    if (isLegacyAPI()) {
        for (const auto& res : nGraphFunc->get_results()) {
            if (res->get_input_partial_shape(0).is_dynamic()) {
                IE_THROW() << "CPU plug-in can't load a model with dynamic output shapes via legacy API.";
            }
        }
    }

    if (!is_cpu_map_available()) {
        ApplyPerformanceHints(config, nGraphFunc);
    }
    transformations.CpuSpecificOpSet();

    DEBUG_LOG(PrintableModel(*nGraphFunc, "cpu_"));

    // update the props after the perf mode translated to configs
    // TODO: Clarify the behavior of SetConfig method. Skip eng_config or not?
    Config conf = engConfig;

    conf.readProperties(config);
    CalculateStreams(conf, nGraphFunc);

    // SSE runtime check is needed for some ATOM machine, which is x86-64 but w/o SSE
    static Xbyak::util::Cpu cpu;
    if (cpu.has(Xbyak::util::Cpu::tSSE)) {
        if (conf.denormalsOptMode == Config::DenormalsOptMode::DO_On) {
            flush_to_zero(true);
            conf.DAZOn = denormals_as_zero(true);
        } else if (conf.denormalsOptMode == Config::DenormalsOptMode::DO_Off) {
            flush_to_zero(false);
            denormals_as_zero(false);
        }
    }

    return std::make_shared<ExecNetwork>(clonedNetwork, conf, extensionManager, shared_from_this());
}

void Engine::SetConfig(const std::map<std::string, std::string> &config) {
    // @todo after Legacy configuration is dropped, use some wrapper class to keep both the property and "ifSetExplicitly" flag
    streamsExplicitlySetForEngine = streamsSet(config);

    engConfig.readProperties(config);
}

bool Engine::isLegacyAPI() const {
    return !IsNewAPI();
}

Parameter Engine::GetConfigLegacy(const std::string& name, const std::map<std::string, Parameter>& options) const {
    Parameter result;
    auto option = engConfig._config.find(name);
    if (option != engConfig._config.end()) {
        result = option->second;
    } else {
        IE_CPU_PLUGIN_THROW() << ". Unsupported config parameter: " << name;
    }
    return result;
}

Parameter Engine::GetConfig(const std::string& name, const std::map<std::string, Parameter>& options) const {
    if (isLegacyAPI())
        return GetConfigLegacy(name, options);

    if (name == ov::optimal_number_of_infer_requests) {
        const auto streams = engConfig.streamExecutorConfig._streams;
        return decltype(ov::optimal_number_of_infer_requests)::value_type(streams); // ov::optimal_number_of_infer_requests has no negative values
    } else if (name == ov::num_streams) {
        const auto streams = engConfig.streamExecutorConfig._streams;
        return decltype(ov::num_streams)::value_type(streams); // ov::num_streams has special negative values (AUTO = -1, NUMA = -2)
    } else if (name == ov::affinity) {
        const auto affinity = engConfig.streamExecutorConfig._threadBindingType;
        switch (affinity) {
        case InferenceEngine::IStreamsExecutor::ThreadBindingType::NONE:
            return ov::Affinity::NONE;
        case InferenceEngine::IStreamsExecutor::ThreadBindingType::CORES:
            return ov::Affinity::CORE;
        case InferenceEngine::IStreamsExecutor::ThreadBindingType::NUMA:
            return ov::Affinity::NUMA;
        case InferenceEngine::IStreamsExecutor::ThreadBindingType::HYBRID_AWARE:
            return ov::Affinity::HYBRID_AWARE;
        }
        return ov::Affinity::NONE;
    } else if (name == ov::device::id.name()) {
        return decltype(ov::device::id)::value_type{engConfig.device_id};
    } else if (name == ov::inference_num_threads) {
        const auto num_threads = engConfig.streamExecutorConfig._threads;
        return decltype(ov::inference_num_threads)::value_type(num_threads);
    } else if (name == ov::enable_profiling.name()) {
        const bool perfCount = engConfig.collectPerfCounters;
        return decltype(ov::enable_profiling)::value_type(perfCount);
    } else if (name == ov::hint::inference_precision) {
        return decltype(ov::hint::inference_precision)::value_type(engConfig.inferencePrecision);
    } else if (name == ov::hint::performance_mode) {
        const auto perfHint = ov::util::from_string(engConfig.perfHintsConfig.ovPerfHint, ov::hint::performance_mode);
        return perfHint;
    } else if (name == ov::hint::enable_cpu_pinning) {
        const bool pin_value = engConfig.enableCpuPinning;
        return decltype(ov::hint::enable_cpu_pinning)::value_type(pin_value);
    } else if (name == ov::hint::scheduling_core_type) {
        const auto core_type = engConfig.schedulingCoreType;
        return core_type;
    } else if (name == ov::hint::enable_hyper_threading) {
        const bool ht_value = engConfig.enableHyperThreading;
        return decltype(ov::hint::enable_hyper_threading)::value_type(ht_value);
    } else if (name == ov::hint::num_requests) {
        const auto perfHintNumRequests = engConfig.perfHintsConfig.ovPerfHintNumRequests;
        return decltype(ov::hint::num_requests)::value_type(perfHintNumRequests);
    } else if (name == ov::hint::execution_mode) {
        return engConfig.executionMode;
    }
    /* Internally legacy parameters are used with new API as part of migration procedure.
     * This fallback can be removed as soon as migration completed */
    return GetConfigLegacy(name, options);
}

Parameter Engine::GetMetricLegacy(const std::string& name, const std::map<std::string, Parameter>& options) const {
    if (name == METRIC_KEY(SUPPORTED_METRICS)) {
        std::vector<std::string> metrics = {
            METRIC_KEY(AVAILABLE_DEVICES),
            METRIC_KEY(SUPPORTED_METRICS),
            METRIC_KEY(FULL_DEVICE_NAME),
            METRIC_KEY(OPTIMIZATION_CAPABILITIES),
            METRIC_KEY(SUPPORTED_CONFIG_KEYS),
            METRIC_KEY(RANGE_FOR_ASYNC_INFER_REQUESTS),
            METRIC_KEY(RANGE_FOR_STREAMS),
            METRIC_KEY(IMPORT_EXPORT_SUPPORT),
        };
        IE_SET_METRIC_RETURN(SUPPORTED_METRICS, metrics);
    } else if (name == METRIC_KEY(FULL_DEVICE_NAME)) {
        IE_SET_METRIC_RETURN(FULL_DEVICE_NAME, deviceFullName);
    } else if (name == METRIC_KEY(AVAILABLE_DEVICES)) {
        std::vector<std::string> availableDevices = { "" };
        IE_SET_METRIC_RETURN(AVAILABLE_DEVICES, availableDevices);
    } else if (name == METRIC_KEY(OPTIMIZATION_CAPABILITIES)) {
        std::vector<std::string> capabilities;
        if (dnnl::impl::cpu::x64::mayiuse(dnnl::impl::cpu::x64::avx512_core_bf16))
            capabilities.push_back(METRIC_VALUE(BF16));
        if (dnnl::impl::cpu::x64::mayiuse(dnnl::impl::cpu::x64::avx512_core))
            capabilities.push_back(METRIC_VALUE(WINOGRAD));
        capabilities.push_back(METRIC_VALUE(FP32));
        capabilities.push_back(METRIC_VALUE(FP16));
        capabilities.push_back(METRIC_VALUE(INT8));
        capabilities.push_back(METRIC_VALUE(BIN));
        IE_SET_METRIC_RETURN(OPTIMIZATION_CAPABILITIES, capabilities);
    } else if (name == METRIC_KEY(SUPPORTED_CONFIG_KEYS)) {
        std::vector<std::string> configKeys;
        for (auto && opt : engConfig._config)
            configKeys.push_back(opt.first);
        IE_SET_METRIC_RETURN(SUPPORTED_CONFIG_KEYS, configKeys);
    } else if (name == METRIC_KEY(RANGE_FOR_ASYNC_INFER_REQUESTS)) {
        std::tuple<unsigned int, unsigned int, unsigned int> range = std::make_tuple(1, 1, 1);
        IE_SET_METRIC_RETURN(RANGE_FOR_ASYNC_INFER_REQUESTS, range);
    } else if (name == METRIC_KEY(RANGE_FOR_STREAMS)) {
        std::tuple<unsigned int, unsigned int> range = std::make_tuple(1, parallel_get_max_threads());
        IE_SET_METRIC_RETURN(RANGE_FOR_STREAMS, range);
    } else if (name == METRIC_KEY(IMPORT_EXPORT_SUPPORT)) {
        IE_SET_METRIC_RETURN(IMPORT_EXPORT_SUPPORT, true);
    } else if (ov::internal::supported_properties == name) {
        return decltype(ov::internal::supported_properties)::value_type{
            ov::PropertyName{ov::internal::caching_properties.name(), ov::PropertyMutability::RO}};
    } else if (name == ov::internal::caching_properties) {
        std::vector<ov::PropertyName> cachingProperties = { METRIC_KEY(FULL_DEVICE_NAME) };
        return decltype(ov::internal::caching_properties)::value_type(cachingProperties);
    }

    IE_CPU_PLUGIN_THROW() << "Unsupported metric key: " << name;
}

Parameter Engine::GetMetric(const std::string& name, const std::map<std::string, Parameter>& options) const {
    if (isLegacyAPI())
        return GetMetricLegacy(name, options);

    auto RO_property = [](const std::string& propertyName) {
        return ov::PropertyName(propertyName, ov::PropertyMutability::RO);
    };
    auto RW_property = [](const std::string& propertyName) {
        return ov::PropertyName(propertyName, ov::PropertyMutability::RW);
    };

    if (name == ov::supported_properties) {
        std::vector<ov::PropertyName> roProperties {RO_property(ov::supported_properties.name()),
                                                    RO_property(ov::available_devices.name()),
                                                    RO_property(ov::range_for_async_infer_requests.name()),
                                                    RO_property(ov::range_for_streams.name()),
                                                    RO_property(ov::device::full_name.name()),
                                                    RO_property(ov::device::capabilities.name()),
        };
        // the whole config is RW before model is loaded.
        std::vector<ov::PropertyName> rwProperties {RW_property(ov::num_streams.name()),
                                                    RW_property(ov::affinity.name()),
                                                    RW_property(ov::inference_num_threads.name()),
                                                    RW_property(ov::enable_profiling.name()),
                                                    RW_property(ov::hint::inference_precision.name()),
                                                    RW_property(ov::hint::performance_mode.name()),
                                                    RW_property(ov::hint::execution_mode.name()),
                                                    RW_property(ov::hint::num_requests.name()),
                                                    RW_property(ov::hint::enable_cpu_pinning.name()),
                                                    RW_property(ov::hint::scheduling_core_type.name()),
                                                    RW_property(ov::hint::enable_hyper_threading.name()),
                                                    RW_property(ov::device::id.name()),
                                                    RW_property(ov::intel_cpu::denormals_optimization.name()),
                                                    RW_property(ov::intel_cpu::sparse_weights_decompression_rate.name()),
        };

        std::vector<ov::PropertyName> supportedProperties;
        supportedProperties.reserve(roProperties.size() + rwProperties.size());
        supportedProperties.insert(supportedProperties.end(), roProperties.begin(), roProperties.end());
        supportedProperties.insert(supportedProperties.end(), rwProperties.begin(), rwProperties.end());

        return decltype(ov::supported_properties)::value_type(supportedProperties);
    } else if (ov::internal::supported_properties == name) {
        return decltype(ov::internal::supported_properties)::value_type{
            ov::PropertyName{ov::internal::caching_properties.name(), ov::PropertyMutability::RO}};        ;
    } else if (name == ov::device::full_name) {
        return decltype(ov::device::full_name)::value_type(deviceFullName);
    } else if (name == ov::available_devices) {
        const std::vector<std::string> availableDevices = { "" };
        return decltype(ov::available_devices)::value_type(availableDevices);
    } else if (name == ov::device::capabilities) {
        std::vector<std::string> capabilities;
        if (dnnl::impl::cpu::x64::mayiuse(dnnl::impl::cpu::x64::avx512_core_bf16))
            capabilities.push_back(METRIC_VALUE(BF16));
        if (dnnl::impl::cpu::x64::mayiuse(dnnl::impl::cpu::x64::avx512_core))
            capabilities.push_back(METRIC_VALUE(WINOGRAD));
        capabilities.push_back(METRIC_VALUE(FP32));
        capabilities.push_back(METRIC_VALUE(FP16));
        capabilities.push_back(METRIC_VALUE(INT8));
        capabilities.push_back(METRIC_VALUE(BIN));
        capabilities.push_back(ov::device::capability::EXPORT_IMPORT);
        return decltype(ov::device::capabilities)::value_type(capabilities);
    } else if (name == ov::range_for_async_infer_requests) {
        const std::tuple<unsigned int, unsigned int, unsigned int> range = std::make_tuple(1, 1, 1);
        return decltype(ov::range_for_async_infer_requests)::value_type(range);
    } else if (name == ov::range_for_streams) {
        const std::tuple<unsigned int, unsigned int> range = std::make_tuple(1, parallel_get_max_threads());
        return decltype(ov::range_for_streams)::value_type(range);
    } else if (name == ov::internal::caching_properties) {
        std::vector<ov::PropertyName> cachingProperties = { ov::device::full_name };
        return decltype(ov::internal::caching_properties)::value_type(cachingProperties);
    } else if (name == ov::intel_cpu::denormals_optimization) {
        return decltype(ov::intel_cpu::denormals_optimization)::value_type(engConfig.denormalsOptMode == Config::DenormalsOptMode::DO_On);
    } else if (name == ov::intel_cpu::sparse_weights_decompression_rate) {
        return decltype(ov::intel_cpu::sparse_weights_decompression_rate)::value_type(engConfig.fcSparseWeiDecompressionRate);
    }
    /* Internally legacy parameters are used with new API as part of migration procedure.
     * This fallback can be removed as soon as migration completed */
    return GetMetricLegacy(name, options);
}

void Engine::AddExtension(const InferenceEngine::IExtensionPtr& extension) {
    extensionManager->AddExtension(extension);
}

QueryNetworkResult Engine::QueryNetwork(const CNNNetwork& network, const std::map<std::string, std::string>& config) const {
    WeightsSharing::Ptr fake_w_cache;

    Config conf = engConfig;
    conf.readProperties(config);

    const auto& lptProp = config.find(InferenceEngine::PluginConfigInternalParams::KEY_LP_TRANSFORMS_MODE);
    const bool enableLPT = (lptProp != config.end() && lptProp->second == PluginConfigParams::YES) /* enabled in the orig_config*/
                        || Config::LPTransformsMode::On == engConfig.lpTransformsMode /* or already enabled */;
    const Config::SnippetsMode snippetsMode = getSnippetsMode(config, conf);

    auto model = network.getFunction();
    if (model == nullptr) {
        IE_THROW() << "Only ngraph-based models are supported!";
    }

    auto context =
        std::make_shared<GraphContext>(conf, extensionManager, fake_w_cache, false);

    auto supported = GetSupportedNodes(model,
                                       [&](std::shared_ptr<ov::Model>& model) {
                                           Transformations transformation(model, enableLPT, conf.inferencePrecision, isLegacyAPI(), snippetsMode, engConfig);
                                           transformation.UpToCpuSpecificOpSet();
                                           transformation.CpuSpecificOpSet();
                                       },
                                       [&](const std::shared_ptr<ngraph::Node>& op) {
                                           std::unique_ptr<Node> ptr;
                                           try {
                                               ptr.reset(Node::factory().create(op, context));
                                           } catch (const InferenceEngine::Exception&) {
                                               return false;
                                           }
                                           return true;
                                       });

    QueryNetworkResult res;
    for (auto&& layerName : supported) {
        res.supportedLayersMap.emplace(layerName, GetName());
    }

    return res;
}

InferenceEngine::IExecutableNetworkInternal::Ptr Engine::ImportNetwork(std::istream& networkModel,
                                            const std::map<std::string, std::string>& config) {
    OV_ITT_SCOPE(FIRST_INFERENCE, itt::domains::intel_cpu_LT, "ImportNetwork");

    CNNNetworkDeserializer deserializer(networkModel,
        [this](const std::string& model, const Blob::CPtr& weights) {
            return GetCore()->ReadNetwork(model, weights, true);
        });

    CNNNetwork cnnnetwork;
    deserializer >> cnnnetwork;

    Config conf = engConfig;
    conf.readProperties(config);

    auto function = cnnnetwork.getFunction();

    CalculateStreams(conf, function, true);

    auto execNetwork = std::make_shared<ExecNetwork>(cnnnetwork, conf, extensionManager, shared_from_this());

    execNetwork->setNetworkInputs(cnnnetwork.getInputsInfo());
    execNetwork->setNetworkOutputs(cnnnetwork.getOutputsInfo());
    SetExeNetworkInfo(execNetwork, cnnnetwork.getFunction());

    return execNetwork;
}
}   // namespace intel_cpu
}   // namespace ov

using namespace ov::intel_cpu;

#if defined(OPENVINO_ARCH_ARM) || defined(OPENVINO_ARCH_ARM64)
static const Version version = {{2, 1}, CI_BUILD_NUMBER, "openvino_arm_cpu_plugin"};
#elif defined(OPENVINO_ARCH_X86) || defined(OPENVINO_ARCH_X86_64)
static const Version version = {{2, 1}, CI_BUILD_NUMBER, "openvino_intel_cpu_plugin"};
#elif defined(OPENVINO_ARCH_RISCV64)
static const Version version = {{2, 1}, CI_BUILD_NUMBER, "openvino_riscv_cpu_plugin"};
#else
#error "Undefined system processor"
#endif

IE_DEFINE_PLUGIN_CREATE_FUNCTION(Engine, version)<|MERGE_RESOLUTION|>--- conflicted
+++ resolved
@@ -283,14 +283,7 @@
 
 void Engine::GetPerformanceStreams(Config& config, const std::shared_ptr<ngraph::Function>& ngraphFunc) {
     const auto perf_hint_name = config.perfHintsConfig.ovPerfHint;
-<<<<<<< HEAD
-    const int latency_streams = get_num_numa_nodes();
-=======
-    // save hints parameters to model rt_info
-    ov::AnyMap hints_props;
-    std::string hint_name;
     const int latency_streams = get_default_latency_streams(config.latencyThreadingMode);
->>>>>>> 53b2a02a
     int streams;
 
     if (config.streamExecutorConfig._streams_changed) {
