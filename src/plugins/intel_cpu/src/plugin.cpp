// Copyright (C) 2018-2022 Intel Corporation
// SPDX-License-Identifier: Apache-2.0
//

#include "ie_metric_helpers.hpp" // must be included first

#include "plugin.h"

#include "transformation_pipeline.h"
#include "itt.h"
#include "extension_mngr.h"
#include "extension.h"
#include "serialize.h"
#include "threading/ie_executor_manager.hpp"

#include "ie_icore.hpp"
#include "ie_plugin_config.hpp"
#include "ie_system_conf.h"
#include "cpp_interfaces/interface/ie_internal_plugin_config.hpp"

#include <ie_ngraph_utils.hpp>

<<<<<<< HEAD
#include <transformations/common_optimizations/add_fake_quantize_fusion.hpp>
#include <transformations/common_optimizations/common_optimizations.hpp>
#include <transformations/common_optimizations/fq_mul_fusion.hpp>
#include <transformations/common_optimizations/mul_fake_quantize_fusion.hpp>
#include <transformations/common_optimizations/weights_dequantize_to_fake_quantize.hpp>
#include <transformations/common_optimizations/convert_quantize_dequantize.hpp>
#include <transformations/common_optimizations/nop_elimination.hpp>
#include <transformations/common_optimizations/wrap_interpolate_into_transposes.hpp>
#include <transformations/common_optimizations/transpose_sinking.hpp>
#include "transformations/common_optimizations/convert_compression_only_to_legacy.hpp"
#include <transformations/common_optimizations/lin_op_sequence_fusion.hpp>

#include <transformations/opset_conversions/convert_opset3_to_opset2.hpp>
#include <transformations/opset_conversions/convert_opset2_to_opset1.hpp>
#include <transformations/op_conversions/convert_broadcast_to_tiles.hpp>
#include <transformations/op_conversions/convert_depth_to_space.hpp>
#include <transformations/op_conversions/convert_shuffle_channels3.hpp>
#include <transformations/op_conversions/convert_slice_to_strided_slice.hpp>
#include <transformations/op_conversions/convert_space_to_depth.hpp>
#include <transformations/op_conversions/convert_gelu.hpp>
#include <transformations/op_conversions/convert_gather_downgrade.hpp>
#include <transformations/op_conversions/convert_gather_upgrade.hpp>
#include <transformations/op_conversions/detection_output_downgrade.hpp>
#include <transformations/op_conversions/detection_output_upgrade.hpp>
#include <transformations/op_conversions/gelu7_downgrade.hpp>
#include <transformations/op_conversions/hswish_decomposition.hpp>
#include <transformations/op_conversions/hsigmoid_decomposition.hpp>
#include <transformations/op_conversions/mvn6_decomposition.hpp>
#include <transformations/op_conversions/normalize_l2_decomposition.hpp>
#include <transformations/op_conversions/reduce_l1_decomposition.hpp>
#include <transformations/op_conversions/reduce_l2_decomposition.hpp>
#include <transformations/op_conversions/softplus_decomposition.hpp>
#include <transformations/op_conversions/convert_space_to_batch.hpp>
#include <transformations/op_conversions/convert_batch_to_space.hpp>
#include <transformations/op_conversions/convert_sequences_to_tensor_iterator.hpp>
#include <transformations/op_conversions/convert_subtract.hpp>
#include <transformations/op_conversions/softmax_decomposition.hpp>
#include <transformations/control_flow/unroll_tensor_iterator.hpp>
#include <transformations/op_conversions/convert_mod.hpp>
#include <transformations/op_conversions/convert_ti_to_sequences.hpp>
#include <transformations/op_conversions/lstm_cell_decomposition.hpp>
#include <transformations/op_conversions/rnn_cell_decomposition.hpp>
#include <transformations/op_conversions/gru_cell_decomposition.hpp>
#include <transformations/op_conversions/log_softmax_decomposition.hpp>
#include <transformations/op_conversions/convert_interpolate1_to_interpolate4.hpp>
#include <transformations/op_conversions/simplify_ctc_greedy_decoder_seq_len.hpp>
#include <transformations/op_conversions/convert_previous_nms_to_nms_9.hpp>
#include <transformations/op_conversions/convert_nms9_to_nms_ie_internal.hpp>
#include <transformations/op_conversions/convert_multiclass_nms_to_multiclass_nms_ie.hpp>
#include <transformations/op_conversions/convert_matrix_nms_to_matrix_nms_ie.hpp>
#include <transformations/op_conversions/convert_deformable_conv_v8_to_v1.hpp>
#include <transformations/smart_reshape/matmul_sr.hpp>
#include <transformations/op_conversions/convert_minimum_to_power_and_max.hpp>
#include <transformations/op_conversions/convert_reduce_to_pooling.hpp>
#include <transformations/convert_precision.hpp>
#include <transformations/init_node_info.hpp>
#include <transformations/disable_decompression_convert_constant_folding.hpp>
#include <transformations/rt_info/fused_names_attribute.hpp>
#include <transformations/op_conversions/fq_decomposition.hpp>
#include <transformations/utils/utils.hpp>
#include <transformations/op_conversions/convert_roi_align_v9_to_v3.hpp>
#include <transformations/op_conversions/convert_roi_align_v3_to_v9.hpp>
#include <transformations/op_conversions/softsign_decomposition.hpp>
#include "transformations/op_conversions/eye_decomposition.hpp"
#include "transformations/smart_reshape/smart_reshape.hpp"

#include "ngraph_transformations/convert_to_cpu_specific_opset.hpp"
#include "ngraph_transformations/snippets_mark_skipped.hpp"
#include "ngraph_transformations/mha_fusion.hpp"
#include "ngraph_transformations/convert_to_interaction.hpp"
#include "ngraph_transformations/convert_fq_rnn_to_quantized_rnn.hpp"
#include "ngraph_transformations/move_eltwise_up_data_movement.hpp"
#include "ngraph_transformations/swap_convert_transpose.hpp"

#include <snippets/pass/tokenization.hpp>
#include <snippets/pass/common_optimizations.hpp>

#include <ngraph/opsets/opset1.hpp>
#include <ngraph/opsets/opset2.hpp>
#include <ngraph/opsets/opset3.hpp>
#include <ngraph/opsets/opset4.hpp>
#include <ngraph/opsets/opset5.hpp>
#include <ngraph/opsets/opset6.hpp>
#include <ngraph/op/util/op_types.hpp>
#include <ngraph/pass/manager.hpp>
#include <ngraph/graph_util.hpp>
#include <ov_ops/augru_cell.hpp>
#include <ov_ops/augru_sequence.hpp>

#include <transformations/low_precision/mark_dequantization_subgraph.hpp>
#include <low_precision/common/quantization_granularity_restriction.hpp>
#include <low_precision/common/precisions_restriction.hpp>
#include <low_precision/convert_subtract_constant.hpp>
#include <low_precision/convolution.hpp>
#include <low_precision/convolution_backprop_data.hpp>
#include <low_precision/layer_transformation.hpp>
#include <low_precision/low_precision.hpp>
#include <low_precision/multiply_to_group_convolution.hpp>
#include <low_precision/network_helper.hpp>
#include "openvino/runtime/core.hpp"
#include "openvino/util/common_util.hpp"

#include <ie_algorithm.hpp>
=======
>>>>>>> 893da358
#include "performance_heuristics.hpp"

#include "weights_cache.hpp"
#include "utils/denormals.hpp"

#if !defined(__arm__) && !defined(_M_ARM) && !defined(__aarch64__) && !defined(_M_ARM64)
#ifndef __GNUC_PREREQ
#define __GNUC_PREREQ(major, minor) ((((__GNUC__) << 16) + (__GNUC_MINOR__)) >= (((major) << 16) + (minor)))
#endif
# ifdef _WIN32
#  include <intrin.h>
#  include <windows.h>
# elif !(__GNUC_PREREQ(4, 3) && !defined(__APPLE__))
#  include <cpuid.h>
# endif
#endif

#if defined(__linux__)
#include <sys/auxv.h>
#include <signal.h>
#include <sys/mman.h>
#endif

#include <cpu/x64/cpu_isa_traits.hpp>
#include <itt.h>

using namespace InferenceEngine;

#define IE_CPU_PLUGIN_THROW(...) IE_THROW(__VA_ARGS__) << "CPU plugin: "

namespace ov {
namespace intel_cpu {

static std::string getDeviceFullName() {
    std::string brand_string;
#if !defined(__arm__) && !defined(_M_ARM) && !defined(__aarch64__) && !defined(_M_ARM64)
    const unsigned int addr_list[3] = { 0x80000002, 0x80000003, 0x80000004 };
    unsigned int regs[4];
    for (auto addr : addr_list) {
        regs[0] = addr;
#ifdef _WIN32
        __cpuid(reinterpret_cast<int*>(regs), regs[0]);
#else
        __get_cpuid(regs[0], &regs[0], &regs[1], &regs[2], &regs[3]);
#endif
        char *ch = reinterpret_cast<char*>(&regs[0]);
        for (size_t j = 0; j < sizeof(regs); j++)
            brand_string += ch[j];
    }
#else
    brand_string = "Non Intel Architecture";
#endif
    return brand_string;
}

#if defined(__linux__)

#ifndef AT_MINSIGSTKSZ
#define AT_MINSIGSTKSZ 51
#endif

class SigAltStackSetup {
    stack_t new_stack{0};
    stack_t old_stack{0};

public:
    SigAltStackSetup() {
        memset(&old_stack, 0, sizeof(old_stack));
        memset(&new_stack, 0, sizeof(new_stack));

        auto minsigstksz = getauxval(AT_MINSIGSTKSZ);
        auto new_size = minsigstksz + SIGSTKSZ;
        void * altstack =  mmap(NULL, new_size, PROT_READ | PROT_WRITE,
                                MAP_PRIVATE | MAP_ANONYMOUS | MAP_STACK, -1, 0);
        if (altstack == MAP_FAILED) {
            return;
        }
        new_stack.ss_size = new_size;
        new_stack.ss_sp = altstack;
        auto rc = sigaltstack(&new_stack, &old_stack);
        if (rc) {
            munmap(new_stack.ss_sp, new_stack.ss_size);
            new_stack.ss_sp = nullptr;
            new_stack.ss_size = 0;
            return;
        }
    }

    ~SigAltStackSetup() {
        stack_t current_stack;
        if (new_stack.ss_sp) {
            // restore old stack if new_stack is still the current one
            if (sigaltstack(NULL, &current_stack) == 0) {
                if (current_stack.ss_sp == new_stack.ss_sp) {
                    sigaltstack(&old_stack, NULL);
                }
            }
            munmap(new_stack.ss_sp, new_stack.ss_size);
            new_stack.ss_sp = nullptr;
            new_stack.ss_size = 0;
        }
    }
};

class CPUSpecialSetup {
    SigAltStackSetup ss;

public:
    CPUSpecialSetup() = default;
};
#else
class CPUSpecialSetup {
public:
    CPUSpecialSetup() = default;
};
#endif

Engine::Engine() :
    deviceFullName(getDeviceFullName()),
    specialSetup(new CPUSpecialSetup) {
    _pluginName = "CPU";
    extensionManager->AddExtension(std::make_shared<Extension>());
}

Engine::~Engine() {
    executorManager()->clear("CPU");
    executorManager()->clear("CPUStreamsExecutor");
    executorManager()->clear("CPUCallbackExecutor");
}

<<<<<<< HEAD
static void TransformationUpToCPUSpecificOpSet(std::shared_ptr<ngraph::Function> nGraphFunc, const bool _enableLPT, const bool _enableBF16,
                                              const Config::SnippetsMode _snippetsMode, const bool isLegacyApi) {
    ngraph::pass::Manager manager;
    manager.set_per_pass_validation(false);
    manager.register_pass<ngraph::pass::InitNodeInfo>();

    const bool useLpt =
            _enableLPT &&
        ngraph::pass::low_precision::LowPrecision::isFunctionQuantized(nGraphFunc);
    auto defaultPrecisions = useLpt ? ngraph::pass::low_precision::precision_set::int8_support : std::vector<ov::element::Type>{};
    bool hasINT16orINT32Levels = false;
    if (useLpt) {
        CPU_LPT_SCOPE(LowPrecisionTransformations_Part1);
        hasINT16orINT32Levels = ngraph::pass::low_precision::LowPrecision::isFQLevelsPresent(
                nGraphFunc,
                {ngraph::pass::low_precision::levels::int16, ngraph::pass::low_precision::levels::int16_narrow_range,
                 ngraph::pass::low_precision::levels::int32, ngraph::pass::low_precision::levels::int32_narrow_range});
        if (hasINT16orINT32Levels) {
            defaultPrecisions = ngraph::pass::low_precision::precision_set::int8_int16_int32_support;
        }
        manager.register_pass<ov::pass::MarkDequantizationSubgraph>(defaultPrecisions);
    }
    auto get_convert_precisions = []() {
        precisions_array array = {
            {ngraph::element::i64,     ngraph::element::i32},
            {ngraph::element::u64,     ngraph::element::i32},
            {ngraph::element::i16,     ngraph::element::i32},
            {ngraph::element::u16,     ngraph::element::i32},
            {ngraph::element::u32,     ngraph::element::i32},
            {ngraph::element::f64,     ngraph::element::f32},
            {ngraph::element::f16,     ngraph::element::f32},
            {ngraph::element::boolean, ngraph::element::u8},
            {ngraph::element::i4,      ngraph::element::i8},
            {ngraph::element::u4,      ngraph::element::u8}
        };

        if (!dnnl::impl::cpu::x64::mayiuse(dnnl::impl::cpu::x64::avx512_core))
            array.push_back({ngraph::element::bf16, ngraph::element::f32});

        return array;
    };

    static const auto precisions = get_convert_precisions();

    manager.register_pass<ov::pass::AUGRUCellFusion>();
    manager.register_pass<ngraph::pass::CommonOptimizations>();
    manager.register_pass<ngraph::pass::WrapInterpolateIntoTransposes>();
    manager.register_pass<ngraph::pass::TransposeSinking>();
    manager.register_pass<ngraph::pass::ConvertSequenceToTensorIterator>();
    manager.register_pass<ngraph::pass::ConvertOpSet3ToOpSet2>();
    manager.register_pass<ngraph::pass::ConvertOpSet2ToOpSet1>();
    manager.register_pass<ngraph::pass::LSTMCellDecomposition>();
    manager.register_pass<ngraph::pass::GRUCellDecomposition>();
    manager.register_pass<ngraph::pass::RNNCellDecomposition>();
    manager.register_pass<ngraph::pass::ConvertNMS1ToNMS9>();
    manager.register_pass<ngraph::pass::ConvertNMS3ToNMS9>();
    manager.register_pass<ngraph::pass::ConvertNMS4ToNMS9>();
    manager.register_pass<ngraph::pass::ConvertNMS5ToNMS9>();
    manager.register_pass<ngraph::pass::ConvertNMS9ToNMSIEInternal>();
    manager.register_pass<ngraph::pass::ConvertMulticlassNmsToMulticlassNmsIE>();
    manager.register_pass<ngraph::pass::ConvertMatrixNmsToMatrixNmsIE>();
    manager.register_pass<ngraph::pass::TransposeMatMul>();
    manager.register_pass<ngraph::pass::ConstantFolding>();

    if (useLpt) {
        CPU_LPT_SCOPE(LowPrecisionTransformations_Part2);
        manager.register_pass<ngraph::pass::low_precision::ConvertSubtractConstant>(defaultPrecisions);
    }
    manager.register_pass<ngraph::pass::Validate>();
    manager.register_pass<ngraph::pass::ConvertPrecision>(precisions);
    manager.register_pass<ngraph::pass::EliminateConvert>();
    manager.register_pass<SwapConvertTranspose>();
    manager.register_pass<ConvertToInteraction>();
    manager.register_pass<ConvertInteractionInt8>();

    auto pass_config = manager.get_pass_config();

    using const_node_ptr = const std::shared_ptr<const ngraph::Node>;

    // SpaceToDepth/ DepthToSpace node implementation supports only equal input/output tensors with rank <= 5
    pass_config->set_callback<ngraph::pass::ConvertSpaceToDepth,
            ngraph::pass::ConvertDepthToSpace>(
            [](const_node_ptr &node) -> bool {
                return node->input_value(0).get_shape().size() <= 5lu &&
                       node->input_value(0).get_shape().size() == node->get_output_shape(0).size();
            });

    pass_config->set_callback<ngraph::pass::ConvertBatchToSpace,
                              ngraph::pass::ConvertSpaceToBatch>(
            [](const_node_ptr &node) -> bool {
                const auto & rank = node->input(0).get_partial_shape().rank().get_length();
                return rank == 4lu || rank == 5lu;
            });

    auto isCellPrimitiveSupported = [](const_node_ptr &node) -> bool {
        if (const auto &rnn_cell = std::dynamic_pointer_cast<const ngraph::opset4::RNNCell>(node)) {
            return rnn_cell->get_clip() == 0.0f;
        } else if (const auto &gru_cell = std::dynamic_pointer_cast<const ngraph::opset4::GRUCell>(
                node)) {
            return gru_cell->get_clip() == 0.0f
                   && gru_cell->get_activations() == std::vector<std::string>{"sigmoid", "tanh"};
        } else if (const auto &augru_cell = std::dynamic_pointer_cast<const ov::op::internal::AUGRUCell>(
                node)) {
            return augru_cell->get_clip() == 0.0f
                   && augru_cell->get_activations() == std::vector<std::string>{"sigmoid", "tanh"};
        } else if (const auto &lstm_cell = std::dynamic_pointer_cast<const ngraph::opset4::LSTMCell>(
                node)) {
            return lstm_cell->get_clip() == 0.0f &&
                   lstm_cell->get_activations() == std::vector<std::string>{"sigmoid", "tanh", "tanh"};
        } else if (const auto &lstm_cell_v1 = std::dynamic_pointer_cast<const ngraph::opset1::LSTMCell>(
                node)) {
            return lstm_cell_v1->get_clip() == 0.0f &&
                   lstm_cell_v1->get_activations() == std::vector<std::string>{"sigmoid", "tanh", "tanh"};
        }
        return false;
    };

    // Sequences supported by the plugin shouldn't be converted to TensorIterator.
    // sequence_length input is not supported in all Sequences, so if is_seq_len_provided() == true, we
    // should always convert to TensorIterator.
    // RNN/GRU/LSTM Sequences are supported with clip == 0, and with default activations.
    auto isSequencePrimitiveSupported = [](const_node_ptr &node) -> bool {
        const auto& data = node->input(0);
        const auto& data_pshape = data.get_partial_shape();
        // WA: dynamic shapes make impossible to check seq_len due to shapeOf subgraphs
        // but the sequence is still supported in CPU and doesn't need to be decomposed
        if (data_pshape.is_dynamic())
            return true;
        if (data_pshape.rank().is_static() && data_pshape.rank().get_length() > 1 && !data_pshape[1].is_static())
            return false;
        auto max_seq_len = data.get_shape().at(1);
        if (const auto &rnn_seq = std::dynamic_pointer_cast<const ngraph::opset6::RNNSequence>(node)) {
            return rnn_seq->get_clip() == 0.0f &&
                   !ngraph::op::util::is_seq_len_provided(rnn_seq->get_input_node_shared_ptr(2),
                                                          max_seq_len);
        } else if (const auto &gru_seq = std::dynamic_pointer_cast<const ngraph::opset6::GRUSequence>(
                node)) {
            return gru_seq->get_clip() == 0.0f &&
                   gru_seq->get_activations() == std::vector<std::string>{"sigmoid", "tanh"} &&
                   !ngraph::op::util::is_seq_len_provided(gru_seq->get_input_node_shared_ptr(2),
                                                          max_seq_len);
        } else if (const auto &augru_seq = std::dynamic_pointer_cast<const ov::op::internal::AUGRUSequence>(
                node)) {
            return augru_seq->get_clip() == 0.0f &&
                   augru_seq->get_activations() == std::vector<std::string>{"sigmoid", "tanh"} &&
                   !ngraph::op::util::is_seq_len_provided(augru_seq->get_input_node_shared_ptr(2),
                                                          max_seq_len);
        } else if (const auto &lstm_seq = std::dynamic_pointer_cast<const ngraph::opset6::LSTMSequence>(
                node)) {
            return lstm_seq->get_clip() == 0.0f &&
                   lstm_seq->get_activations() == std::vector<std::string>{"sigmoid", "tanh", "tanh"} &&
                   !ngraph::op::util::is_seq_len_provided(lstm_seq->get_input_node_shared_ptr(3),
                                                          max_seq_len);
        }
        return false;
    };

    pass_config->set_callback<ngraph::pass::ConvertRNNSequenceToTensorIterator,
                              ngraph::pass::ConvertGRUSequenceToTensorIterator,
                              ngraph::pass::ConvertLSTMSequenceToTensorIterator>(
            [isSequencePrimitiveSupported](const_node_ptr &node) -> bool {
                return isSequencePrimitiveSupported(node);
            });

    pass_config->set_callback<ngraph::pass::RNNCellDecomposition, ngraph::pass::GRUCellDecomposition,
            ngraph::pass::LSTMCellDecomposition>(
            [isCellPrimitiveSupported](const_node_ptr &node) -> bool {
                return isCellPrimitiveSupported(node);
            });

    pass_config->set_callback<ngraph::pass::MVN6Decomposition>(
            [](const_node_ptr &node) -> bool {
                std::string errorMessage;
                return node::MVN::isSupportedOperation(node, errorMessage);
            });

    pass_config->set_callback<ngraph::pass::NormalizeL2Decomposition>(
            [](const_node_ptr &node) -> bool {
                std::string errorMsg;
                return node::NormalizeL2::isSupportedOperation(node, errorMsg);
            });

    pass_config->enable<ngraph::pass::SoftmaxDecomposition>();
    pass_config->set_callback<ngraph::pass::SoftmaxDecomposition>(
            [](const_node_ptr &node) -> bool {
                return node->input_value(0).get_partial_shape().rank().get_length() <= 5;
            });

    if (!isLegacyApi) {
        auto nmsCallback = [](const_node_ptr &node) -> bool {
                               for (size_t i = 0; i < node->get_output_size(); i++) {
                                   const auto outputs = node->get_output_target_inputs(i);
                                   for (const auto &out : outputs) {
                                       if (!ngraph::op::is_output(out.get_node())) {
                                           return false;
                                       }
                                   }
                               }
                               return true;
                           };

        pass_config->set_callback<ngraph::pass::ConvertNMS9ToNMSIEInternal>(nmsCallback);
        pass_config->set_callback<ngraph::pass::ConvertMulticlassNmsToMulticlassNmsIE>(nmsCallback);
        pass_config->set_callback<ngraph::pass::ConvertMatrixNmsToMatrixNmsIE>(nmsCallback);
    }

    // List of enabled/disabled transformations

    // Allow FP16 Converts to be folded and FP16 constants to be upgraded to FP32 data type
    pass_config->disable<ov::pass::DisableDecompressionConvertConstantFolding>();
    pass_config->disable<ov::pass::ConvertCompressedOnlyToLegacy>();
    pass_config->disable<ov::pass::EyeDecomposition>();

    pass_config->disable<ngraph::pass::ConvertGELU>();
    pass_config->disable<ngraph::pass::ConvertShuffleChannels3>();
    pass_config->disable<ngraph::pass::Gelu7Downgrade>();
    pass_config->disable<ngraph::pass::HSwishDecomposition>();
    pass_config->disable<ngraph::pass::ReduceL1Decomposition>();
    pass_config->disable<ngraph::pass::ReduceL2Decomposition>();
    pass_config->disable<ngraph::pass::SoftPlusDecomposition>();
    pass_config->disable<ngraph::pass::HSigmoidDecomposition>();
    pass_config->disable<ngraph::pass::ConvertMod>();
    pass_config->disable<ngraph::pass::LogSoftmaxDecomposition>();
    pass_config->disable<ngraph::pass::ConvertShuffleChannels3>();
    pass_config->disable<ngraph::pass::WeightsDequantizeToFakeQuantize>();
    pass_config->disable<ngraph::pass::SimplifyCTCGreedyDecoderSeqLen>();
    pass_config->disable<ngraph::pass::ConvertGather7ToGather1>();
    pass_config->disable<ngraph::pass::ConvertGather8ToGather7>();
    pass_config->disable<ngraph::pass::ConvertMinimum>();
    pass_config->disable<ngraph::pass::ConvertBroadcastToTiles>();
    pass_config->disable<ngraph::pass::ConvertReduceMeanToPooling>();
    pass_config->disable<ngraph::pass::ConvertReduceMaxToPooling>();
    pass_config->disable<ngraph::pass::ConvertReduceSumToPooling>();
    pass_config->disable<ngraph::pass::SliceToStridedSlice>();
    pass_config->disable<ngraph::pass::ConvertDetectionOutput8ToDetectionOutput1>();
    pass_config->disable<ngraph::pass::ConvertROIAlign9To3>();
    pass_config->disable<ngraph::pass::SoftSignDecomposition>();

    pass_config->enable<ngraph::pass::NormalizeL2Decomposition>();
    pass_config->enable<ngraph::pass::ConvertInterpolate1ToInterpolate4>();
    pass_config->enable<ngraph::pass::ConvertGather1ToGather7>();
    pass_config->enable<ngraph::pass::ConvertDetectionOutput1ToDetectionOutput8>();
    pass_config->enable<ngraph::pass::ConvertROIAlign3To9>();

    if (useLpt) {
        CPU_LPT_SCOPE(LowPrecisionTransformations_Part3);
        pass_config->set_callback<ngraph::pass::AddFakeQuantizeFusion,
                                  ngraph::pass::MulFakeQuantizeFusion,
                                  ngraph::pass::FakeQuantizeMulFusion>([](const_node_ptr &node) -> bool {
            std::string errMsg;
            return !node::FakeQuantize::isSupportedOperation(node, errMsg);
        });

        pass_config->set_callback<ngraph::pass::ConvertQuantizeDequantize>([&defaultPrecisions](const_node_ptr &node) -> bool {
            return ngraph::pass::low_precision::NetworkHelper::areQuantizeAndDequantizeSupportedForMultiply(node, defaultPrecisions);
        });
    }

    manager.run_passes(nGraphFunc);

    using namespace ngraph::pass::low_precision;
    if (useLpt) {
        CPU_LPT_SCOPE(LowPrecisionTransformations_Part4);
        OV_ITT_SCOPE(FIRST_INFERENCE, itt::domains::intel_cpu_LT, "LowPrecisionTransformations");
        //Only enable conv/group conv signed input on AMX platform.
        std::vector<ngraph::element::Type> input0LowPrecisionList;
        if (dnnl::impl::cpu::x64::mayiuse(dnnl::impl::cpu::x64::avx512_core_amx)) {
            input0LowPrecisionList = {ngraph::element::u8, ngraph::element::i8};
        } else {
            input0LowPrecisionList = {ngraph::element::u8};
        }
        auto supportedPrecisions = std::vector<PrecisionsRestriction>({
            PrecisionsRestriction::create<ngraph::opset1::Convolution>({
                {{0}, input0LowPrecisionList},
                {{1}, {ngraph::element::i8}},
            }),
            PrecisionsRestriction::create<ngraph::opset1::ConvolutionBackpropData>({
                {{0}, {ngraph::element::u8, ngraph::element::i8}},
                {{1}, {ngraph::element::i8}}
            }),
            PrecisionsRestriction::create<ngraph::opset1::GroupConvolution>({
                {{0}, input0LowPrecisionList},
                {{1}, {ngraph::element::i8}}
            }),
            PrecisionsRestriction::create<ngraph::opset1::Multiply>({
                {{0}, {ngraph::element::u8}},
                {{1}, {ngraph::element::i8}},
            }),
            PrecisionsRestriction::create<ngraph::opset1::MatMul>({
                {{0}, {ngraph::element::u8, ngraph::element::i8}},
                {{1}, {ngraph::element::i8}}
            }),
            PrecisionsRestriction::create<ngraph::opset5::LSTMSequence>({
                {{0, 1}, {ngraph::element::u8, ngraph::element::i8}},
            }),
            PrecisionsRestriction::create<ngraph::opset6::GRUSequence>({
                {{0, 1}, {ngraph::element::u8, ngraph::element::i8}},
            }),
        });

        auto quantizationRestrictions = std::vector<QuantizationGranularityRestriction>({
            QuantizationGranularityRestriction::create<ngraph::opset1::Convolution>({0}),
            QuantizationGranularityRestriction::create<ngraph::opset1::ConvolutionBackpropData>({0})
        });

        // for GNA networks reference execution
        bool updatePrecision = true;
        if (hasINT16orINT32Levels) {
            updatePrecision = false;
            supportedPrecisions = std::vector<PrecisionsRestriction>({});
        }

        ngraph::pass::Manager lptManager;
        lptManager.register_pass<ngraph::pass::low_precision::LowPrecision>(
            supportedPrecisions,
            quantizationRestrictions,
            LayerTransformation::Params(updatePrecision, ngraph::element::f32, defaultPrecisions));
        lptManager.get_pass_config()->set_callback<ngraph::pass::low_precision::MarkupPrecisions>([](const_node_ptr& node) -> bool {
            if (const auto mulitply = std::dynamic_pointer_cast<const ngraph::opset1::Multiply>(node)) {
                return !MultiplyToGroupConvolutionTransformation::canBeTransformedToGroupConvolution(mulitply);
            }
            return false;
        });
        lptManager.get_pass_config()->set_callback<ngraph::pass::low_precision::ConvolutionBackpropDataTransformation>(
            [&defaultPrecisions](const_node_ptr& node) -> bool {
            return LayerTransformation::isAsymmetricQuantization(node, defaultPrecisions) ||
                WeightableLayerTransformation::isAsymmetricOnWeights(node, defaultPrecisions);
        });
        lptManager.get_pass_config()->set_callback<ngraph::pass::low_precision::MultiplyToGroupConvolutionTransformation>([](const_node_ptr& node) -> bool {
            return true;//MultiplyToGroupConvolutionTransformation::isDynamicOrScalar(node);
        });
        lptManager.run_passes(nGraphFunc);
    }

    ngraph::pass::Manager postLPTPassManager;
    postLPTPassManager.register_pass<ngraph::pass::UnrollTensorIterator>();
    postLPTPassManager.register_pass<ReshapePRelu>();
    postLPTPassManager.get_pass_config()->set_callback<ngraph::pass::UnrollTensorIterator>([](const_node_ptr &node) -> bool {
        // UnrollTI transformation is disabled by default, is turned on by LowLatency transformation
        return node->get_rt_info().count("UNROLL_TI") == 0;
    });
    postLPTPassManager.register_pass<MoveEltwiseUpThroughDataMov>();
    postLPTPassManager.get_pass_config()->set_callback<MoveEltwiseUpThroughDataMov>([](const std::shared_ptr<const ngraph::Node>& node) -> bool {
        if (node->get_input_size() >= 2) {
            return node->get_input_element_type(1) == ngraph::element::i8 || node->get_input_element_type(1) == ngraph::element::u8;
        }
        return false;
    });

    postLPTPassManager.register_pass<ngraph::pass::ConstantFolding>();

    // Snippets may brake MHA patterns so the fusion has to performed before
    postLPTPassManager.register_pass<MHAFusion>();
    postLPTPassManager.register_pass<FuseFQtoInteraction>();
    postLPTPassManager.get_pass_config()->set_callback<MHAFloatFusion, MHAFloatFusion2,
                                                       MHAQuantFusion, MHAQuantFusion2>([_enableBF16](const std::shared_ptr<const ov::Node>& n) -> bool {
        std::string errorMessage;

        if (!node::MHA::isSupportedOperation(n, errorMessage))
            return true;

        // Implementation calls AMX BF16 brgemm only for tensors with K and N aligned on 2, otherwise fallbacks on vector impl
        // Vector madd BF16 instruction on SPR has reduced performance on HW level, which results in overall perf degradation
        size_t bf16Factor = 2;
        if (dnnl::impl::cpu::x64::mayiuse(dnnl::impl::cpu::x64::avx512_core_bf16_amx_bf16) &&
                (n->get_input_element_type(0) == element::bf16 || (n->get_input_element_type(0) == element::f32 && _enableBF16)) &&
                (n->get_input_shape(0)[3] % bf16Factor != 0 || n->get_input_shape(1)[1] % bf16Factor != 0 || n->get_input_shape(3)[3] % bf16Factor != 0)) {
            return true;
        }

        return false;
    });

    // Execute before snippets. Otherwise FQ will be converted to Subgraph
    postLPTPassManager.register_pass<ConvertFqRnnToQuantizedRnn>();

    // Float MHA is supported by snippets now
    auto postLPTPassConfig = postLPTPassManager.get_pass_config();
    if (!_enableBF16) {
        postLPTPassConfig->disable<MHAFloatFusion>();
        postLPTPassConfig->disable<MHAFloatFusion2>();
    }

    postLPTPassManager.run_passes(nGraphFunc);

    if (_snippetsMode != Config::SnippetsMode::Disable && dnnl::impl::cpu::x64::mayiuse(dnnl::impl::cpu::x64::avx2)) {
        ngraph::pass::Manager snippetsManager;
        if (_snippetsMode != Config::SnippetsMode::IgnoreCallback)
            snippetsManager.register_pass<SnippetsMarkSkipped>();
        snippetsManager.register_pass<ngraph::snippets::pass::SnippetsTokenization>();

        if (_enableBF16) {
            // TODO: Need to add BF16 support for MHA in Snippets
            const auto snippetsConfig = snippetsManager.get_pass_config();
            snippetsConfig->disable<ngraph::snippets::pass::TokenizeMHASnippets>();
        }
        if (_snippetsMode != Config::SnippetsMode::IgnoreCallback) {
            snippetsManager.get_pass_config()->set_callback<ngraph::snippets::pass::TokenizeMHASnippets>(
                    [](const std::shared_ptr<const ov::Node>& n) -> bool {
                        if (!dnnl::impl::cpu::x64::mayiuse(dnnl::impl::cpu::x64::avx512_core))
                            return true;
                        const auto pshape = n->get_output_partial_shape(0);
                        const auto shape = pshape.get_shape();
                        const auto parallel_work_amount =
                                std::accumulate(shape.rbegin() + 2, shape.rend(), 1, std::multiplies<size_t>());
                        const auto kernel_buffer_size =
                                std::accumulate(shape.rbegin(), shape.rbegin() + 2, 1, std::multiplies<size_t>()) *
                                n->get_output_element_type(0).size();
                        // Heuristic values:
                        //    parallelism work amount - not enough work amount for parallelism
                        //    kernel work amount - large shape for kernel execution, not cache-local
                        // TODO: The heuristics will be removed after
                        //       - loop blocking support on code generation level
                        //       - parallelism support on JIT level
                        const auto needed_num_of_threads = 12lu;
                        const auto l2_cache_size = dnnl::utils::get_cache_size(2, true);
                        const auto is_unsupported_parallel_work_amount = IMPLICATION(
                                parallel_get_num_threads() / 2 > parallel_work_amount,
                                parallel_work_amount < needed_num_of_threads);
                        const auto is_unsupported_kernel_work_amount = kernel_buffer_size > l2_cache_size;
                        return is_unsupported_parallel_work_amount || is_unsupported_kernel_work_amount;
                    });
            snippetsManager.get_pass_config()->set_callback<ngraph::snippets::pass::TokenizeSnippets>(
                    [](const std::shared_ptr<const ov::Node>& n) -> bool {
                        // CPU Plugin support Swish in Subgraph via conversion to SwichCPU which assumes second input to be constant
                        const bool is_unsupported_swish =
                                ov::is_type<const ov::op::v4::Swish>(n) && n->inputs().size() > 1 &&
                                !ov::is_type<const ov::op::v0::Constant>(n->get_input_node_shared_ptr(1));
                        // todo: general tokenization flow is not currently supported for these operations.
                        //  they can be tokenized only as a part of complex patterns
                        const bool is_disabled_tokenization = (ov::is_type<const ov::op::v1::Softmax>(n) ||
                                                               ov::is_type<const ov::op::v8::Softmax>(n) ||
                                                               ov::is_type<const ov::op::v0::MatMul>(n) ||
                                                               ov::is_type<const ov::op::v1::Transpose>(n) ||
                                                               ov::is_type<const ov::op::v1::Broadcast>(n) ||
                                                               ov::is_type<const ov::op::v3::Broadcast>(n));
                        const auto& inputs = n->inputs();
                        // todo: clarify whether we can evaluate snippets on const paths
                        const bool has_only_const_inputs = std::all_of(inputs.begin(), inputs.end(),
                                                                       [](const ov::Input<const ov::Node>& in) {
                                                                           return ov::is_type<ov::op::v0::Constant>(
                                                                                   in.get_source_output().get_node_shared_ptr());
                                                                       });
                        // todo: clarify whether we can evaluate snippets on inputs with larger ranks
                        auto rank_is_too_large = [](const ov::descriptor::Tensor& t) {
                            // callback is called has_supported_in_out(), so it's safe to assume that the shapes are static
                            return t.get_partial_shape().rank().get_length() > 6;
                        };
                        const bool bad_input_rank = std::any_of(inputs.begin(), inputs.end(),
                                                                [&](const ov::Input<const ov::Node>& in) {
                                                                    return rank_is_too_large(in.get_tensor());
                                                                });
                        const auto& outputs = n->outputs();
                        const bool bad_output_rank = std::any_of(outputs.begin(), outputs.end(),
                                                                 [&](const ov::Output<const ov::Node>& out) {
                                                                     return rank_is_too_large(out.get_tensor());
                                                                 });
                        return has_only_const_inputs || bad_input_rank || bad_output_rank || is_unsupported_swish ||
                               is_disabled_tokenization;
                    });
        }
        snippetsManager.run_passes(nGraphFunc);
    }

    ngraph::pass::Manager postSnippetsManager;
    postSnippetsManager.register_pass<ngraph::pass::FakeQuantizeDecomposition>();
    postSnippetsManager.get_pass_config()->set_callback<ngraph::pass::FakeQuantizeDecomposition>([](const_node_ptr& node) -> bool {
            std::string errMsg;
            return node::FakeQuantize::isSupportedOperation(node, errMsg);
        });
    postSnippetsManager.register_pass<ngraph::pass::ConstantFolding>();
    postSnippetsManager.run_passes(nGraphFunc);
}

=======
>>>>>>> 893da358
static bool streamsSet(const std::map<std::string, std::string>& config) {
    return config.count(PluginConfigParams::KEY_CPU_THROUGHPUT_STREAMS) ||
           config.count(ov::num_streams.name());
}

void Engine::ApplyPerformanceHints(std::map<std::string, std::string> &config, const std::shared_ptr<ngraph::Function>& ngraphFunc) const {
    auto getNumStreamsLatency = [&]() {
        return std::pair<std::string, std::string>(CONFIG_VALUE(CPU_THROUGHPUT_NUMA), ov::util::to_string(ov::streams::NUMA));
    };

    auto getNumStreamsThroughput = [&]() {
        const auto isa = dnnl::get_effective_cpu_isa();
        float isaSpecificThreshold = 1.0f;
        switch (isa) {
        case dnnl::cpu_isa::sse41 :
            isaSpecificThreshold = 0.5f;
            break;
        case dnnl::cpu_isa::avx2:
        case dnnl::cpu_isa::avx512_core:
            isaSpecificThreshold = 1.0f;
            break;
        case dnnl::cpu_isa::avx512_core_vnni:
        case dnnl::cpu_isa::avx2_vnni:
            isaSpecificThreshold = 2.0f;
            break;
        case dnnl::cpu_isa::avx512_core_amx:
            isaSpecificThreshold = 4.0f;
            break;
        default:
            isaSpecificThreshold = 1.0f;
        }
        // the more "capable" the CPU in general, the more streams we may want to keep to keep it utilized
        const float memThresholdAssumeLimitedForISA = ov::MemBandwidthPressure::LIMITED/isaSpecificThreshold;
        const float L2_cache_size = dnnl::utils::get_cache_size(2 /*level*/, true /*per core */);
        ov::MemBandwidthPressure networkToleranceForLowCache = ov::MemBandwidthPressureTolerance(
            ngraphFunc,
            L2_cache_size, memThresholdAssumeLimitedForISA);
        const auto default_streams = GetNumStreams(engConfig.streamExecutorConfig._threadBindingType,
                                                   IStreamsExecutor::Config::StreamMode::DEFAULT,
                                                   engConfig.streamExecutorConfig._enable_hyper_thread);
        auto streams_info = default_streams;
        if (networkToleranceForLowCache.max_mem_tolerance == ov::MemBandwidthPressure::UNKNOWN) {
            if ((networkToleranceForLowCache.ratio_compute_convs == ov::MemBandwidthPressure::ALL)
                || (networkToleranceForLowCache.ratio_compute_deconvs == ov::MemBandwidthPressure::ALL)) {
                // all relevant layers (convs, etc) are compute-limited, the most aggressive val for #streams
                streams_info = GetNumStreams(engConfig.streamExecutorConfig._threadBindingType,
                                             IStreamsExecutor::Config::StreamMode::AGGRESSIVE,
                                             engConfig.streamExecutorConfig._enable_hyper_thread);
            }   // otherwise (no recognized layers) falling back to the default value
        } else if (networkToleranceForLowCache.max_mem_tolerance > memThresholdAssumeLimitedForISA) {
            // network is below the ISA-specific threshold
            streams_info = GetNumStreams(engConfig.streamExecutorConfig._threadBindingType,
                                         IStreamsExecutor::Config::StreamMode::AGGRESSIVE,
                                         engConfig.streamExecutorConfig._enable_hyper_thread);
        } else if (networkToleranceForLowCache.max_mem_tolerance > ov::MemBandwidthPressure::LIMITED) {
            // network is below general threshold
            streams_info = GetNumStreams(engConfig.streamExecutorConfig._threadBindingType,
                                         IStreamsExecutor::Config::StreamMode::LESSAGGRESSIVE,
                                         engConfig.streamExecutorConfig._enable_hyper_thread);
            streams_info.num_streams = std::max(default_streams.num_streams, streams_info.num_streams);
        }
        auto num_requests = config.find(CONFIG_KEY(PERFORMANCE_HINT_NUM_REQUESTS));
        if (num_requests != config.end()) {  // arrived with config to the LoadNetwork (and thus higher pri)
            auto val = PerfHintsConfig::CheckPerformanceHintRequestValue(num_requests->second);
            if (val > 0)
                streams_info.num_streams = std::min(streams_info.num_streams, val);
        } else if (engConfig.perfHintsConfig.ovPerfHintNumRequests) {  // set thru SetConfig to the plugin, 2nd priority
            streams_info.num_streams =
                std::min(streams_info.num_streams, engConfig.perfHintsConfig.ovPerfHintNumRequests);
        }
        return std::pair<std::string, Engine::StreamCfg>(std::to_string(streams_info.num_streams), streams_info);
    };

    auto getPerfHintName = [&]() {
        const bool streamsExplicitlySetForModel = streamsSet(config);
        // checking streams (to avoid overriding what user might explicitly set in the incoming config or previously via SetConfig)
        if (streamsExplicitlySetForModel ||
            streamsExplicitlySetForEngine)
            return std::string();

        const auto& perf_hint = config.find(CONFIG_KEY(PERFORMANCE_HINT));
        // the perf_hint may have just arrived to the LoadNetwork, or was set with the plugin's SetConfig
        if (perf_hint == config.end() && engConfig.perfHintsConfig.ovPerfHint.empty())
            return std::string();
        /* performance hints set for network has higher pririty than engine ones.
        * This applies for all the configuration parameters */
        const auto perf_hint_name = (perf_hint != config.end()) ?
            PerfHintsConfig::CheckPerformanceHintValue(perf_hint->second) :
            engConfig.perfHintsConfig.ovPerfHint;
        return perf_hint_name;
    };

    // We compute both hints values because the optimal number of streams are computed based on ov::Model
    // while we export model in cpu internal opset so we need to save precomputed optimal # streams for both hint modes
    const auto latency_hints = getNumStreamsLatency();
    const auto tput_hints = getNumStreamsThroughput();

    // save hints parameters to model rt_info
    ov::AnyMap hints_props;
    const auto latency_name = std::string(CONFIG_VALUE(LATENCY)) + "_" + std::string(ov::num_streams.name());
    const auto tput_name = std::string(CONFIG_VALUE(THROUGHPUT)) + "_" + std::string(ov::num_streams.name());
    hints_props.insert({latency_name, latency_hints.second});
    hints_props.insert({tput_name, std::to_string(tput_hints.second.num_streams)});
    ngraphFunc->set_rt_info(hints_props, "intel_cpu_hints_config");

    const auto perf_hint_name = getPerfHintName();
    if (perf_hint_name == CONFIG_VALUE(LATENCY)) {
        config[CONFIG_KEY(CPU_THROUGHPUT_STREAMS)] = latency_hints.first;
        config[ov::num_streams.name()] = latency_hints.second;
    } else if (perf_hint_name == CONFIG_VALUE(THROUGHPUT)) {
        config[CONFIG_KEY(CPU_THROUGHPUT_STREAMS)] = tput_hints.first;
        config[ov::num_streams.name()] = tput_hints.first;
        config[CONFIG_KEY_INTERNAL(BIG_CORE_STREAMS)] = std::to_string(tput_hints.second.big_core_streams);
        config[CONFIG_KEY_INTERNAL(SMALL_CORE_STREAMS)] = std::to_string(tput_hints.second.small_core_streams);
        config[CONFIG_KEY_INTERNAL(THREADS_PER_STREAM_BIG)] = std::to_string(tput_hints.second.threads_per_stream_big);
        config[CONFIG_KEY_INTERNAL(THREADS_PER_STREAM_SMALL)] =
            std::to_string(tput_hints.second.threads_per_stream_small);
        config[CONFIG_KEY_INTERNAL(SMALL_CORE_OFFSET)] = std::to_string(tput_hints.second.small_core_offset);
    }
}

Engine::StreamCfg Engine::GetNumStreams(InferenceEngine::IStreamsExecutor::ThreadBindingType thread_binding_type,
                                        int stream_mode,
                                        const bool enable_hyper_thread) const {
    const int sockets = static_cast<int>(getAvailableNUMANodes().size());
    const int num_cores =
        thread_binding_type == InferenceEngine::IStreamsExecutor::ThreadBindingType::HYBRID_AWARE
            ? parallel_get_max_threads()
            : (sockets == 1 ? (enable_hyper_thread ? parallel_get_max_threads() : getNumberOfCPUCores())
                            : getNumberOfCPUCores());
    const int num_cores_phy = getNumberOfCPUCores();
    const int num_big_cores_phy = getNumberOfCPUCores(true);
    const int num_small_cores = num_cores_phy - num_big_cores_phy;
    const int num_big_cores = num_cores > num_cores_phy ? num_big_cores_phy * 2 : num_big_cores_phy;
    StreamCfg stream_cfg = {0};

    if (stream_mode == DEFAULT) {
        // bare minimum of streams (that evenly divides available number of core)
        if (thread_binding_type == InferenceEngine::IStreamsExecutor::ThreadBindingType::HYBRID_AWARE) {
            if (0 == num_big_cores_phy % 4) {
                stream_cfg.threads_per_stream_big = 4;
            } else if (0 == num_big_cores_phy % 5) {
                stream_cfg.threads_per_stream_big = 5;
            } else if (0 == num_big_cores_phy % 3) {
                stream_cfg.threads_per_stream_big = 3;
            } else {  // if user disables some cores say in BIOS, so we got weird #cores which is not easy to divide
                stream_cfg.threads_per_stream_big = num_big_cores_phy;
            }

            stream_cfg.big_core_streams = num_big_cores / stream_cfg.threads_per_stream_big;
            stream_cfg.threads_per_stream_small = stream_cfg.threads_per_stream_big;
            if (num_small_cores == 0) {
                stream_cfg.threads_per_stream_small = 0;
            } else if (num_small_cores < stream_cfg.threads_per_stream_small) {
                stream_cfg.small_core_streams = 1;
                stream_cfg.threads_per_stream_small = num_small_cores;
                stream_cfg.threads_per_stream_big = stream_cfg.threads_per_stream_small;
                // Balance the computation of physical core and logical core, the number of threads on the physical core
                // and logical core should be equal
                stream_cfg.big_core_streams = num_big_cores_phy / stream_cfg.threads_per_stream_big * 2;
            } else {
                stream_cfg.small_core_streams = num_small_cores / stream_cfg.threads_per_stream_small;
            }
        } else {
            if (0 == num_cores % 4)
                stream_cfg.num_streams = std::max(4, num_cores / 4);
            else if (0 == num_cores % 5)
                stream_cfg.num_streams = std::max(5, num_cores / 5);
            else if (0 == num_cores % 3)
                stream_cfg.num_streams = std::max(3, num_cores / 3);
            else  // if user disables some cores say in BIOS, so we got weird #cores which is not easy to divide
                stream_cfg.num_streams = 1;
        }
    } else if (stream_mode == AGGRESSIVE) {
        if (thread_binding_type == InferenceEngine::IStreamsExecutor::ThreadBindingType::HYBRID_AWARE) {
            stream_cfg.big_core_streams = num_big_cores;
            stream_cfg.small_core_streams = num_small_cores;
            stream_cfg.threads_per_stream_big = num_big_cores / stream_cfg.big_core_streams;
            stream_cfg.threads_per_stream_small =
                num_small_cores == 0 ? 0 : num_small_cores / stream_cfg.small_core_streams;
        } else {
            stream_cfg.num_streams = num_cores_phy;
        }
    } else if (stream_mode == LESSAGGRESSIVE) {
        if (thread_binding_type == InferenceEngine::IStreamsExecutor::ThreadBindingType::HYBRID_AWARE) {
            stream_cfg.big_core_streams = num_big_cores / 2;
            stream_cfg.small_core_streams = num_small_cores / 2;
            stream_cfg.threads_per_stream_big = num_big_cores / stream_cfg.big_core_streams;
            stream_cfg.threads_per_stream_small =
                num_small_cores == 0 ? 0 : num_small_cores / stream_cfg.small_core_streams;
        } else {
            stream_cfg.num_streams = num_cores_phy / 2;
        }
    } else {
        IE_THROW() << "Wrong stream mode to get num of streams: " << stream_mode;
    }
    stream_cfg.num_streams = stream_cfg.num_streams > 0
                                 ? stream_cfg.num_streams
                                 : stream_cfg.big_core_streams + stream_cfg.small_core_streams;
    stream_cfg.small_core_offset = num_small_cores == 0 ? 0 : num_big_cores;
    return stream_cfg;
}

InferenceEngine::IExecutableNetworkInternal::Ptr
Engine::LoadExeNetworkImpl(const InferenceEngine::CNNNetwork &network, const std::map<std::string, std::string> &orig_config) {
    OV_ITT_SCOPED_TASK(itt::domains::intel_cpu, "Engine::LoadExeNetworkImpl");
    CREATE_DEBUG_TIMER(debugLoadTimer);

    // verification of supported input
    for (const auto &ii : network.getInputsInfo()) {
        auto input_precision = ii.second->getPrecision();

        using hash_t = std::hash<typename std::underlying_type<Precision::ePrecision>::type>;

        static const std::unordered_set<Precision::ePrecision, hash_t> supported_precisions = {
            Precision::U8,   Precision::I8,
            Precision::U16,  Precision::I16,
            Precision::U32,  Precision::I32,
            Precision::U64,  Precision::I64,
            Precision::BF16, Precision::FP16,
            Precision::FP32, Precision::FP64,
            Precision::BOOL
        };

        if (!supported_precisions.count(input_precision)) {
            IE_CPU_PLUGIN_THROW(NotImplemented)
                        << "Input image format " << input_precision << " is not supported yet...";
        }
    }

    auto config = orig_config;

    CNNNetwork clonedNetwork = InferenceEngine::details::cloneNetwork(network);
    const auto& lptProp = config.find(InferenceEngine::PluginConfigInternalParams::KEY_LP_TRANSFORMS_MODE);
    const bool enableLPT = (lptProp != config.end() && lptProp->second == PluginConfigParams::YES) /* enabled in the orig_config*/
            || Config::LPTransformsMode::On == engConfig.lpTransformsMode /* or already enabled for the plugin */;
    const auto& BF16Prop = config.find(InferenceEngine::PluginConfigParams::KEY_ENFORCE_BF16);
    bool enableBF16 = false;
    if (BF16Prop != config.end()) {
        if (BF16Prop->second == PluginConfigParams::YES) {
            enableBF16 = dnnl::impl::cpu::x64::mayiuse(dnnl::impl::cpu::x64::avx512_core);
        } else {
            enableBF16 = false;
        }
    } else {
        enableBF16 = engConfig.enforceBF16 && dnnl::impl::cpu::x64::mayiuse(dnnl::impl::cpu::x64::avx512_core);
    }
    const auto& dynamicBatchProp = config.find(InferenceEngine::PluginConfigParams::KEY_DYN_BATCH_ENABLED);
    const bool enableDynamicBatch = (dynamicBatchProp != config.end() && dynamicBatchProp->second == PluginConfigParams::YES)
            || engConfig.enableDynamicBatch;
<<<<<<< HEAD
    auto snippetsMode = enableModelCache || enableDynamicBatch ? Config::SnippetsMode::Disable : Config::SnippetsMode::Enable;
    const auto& snippetsModeProp = config.find(InferenceEngine::PluginConfigInternalParams::KEY_SNIPPETS_MODE);
    if (snippetsMode == Config::SnippetsMode::Enable && snippetsModeProp != config.end()) {
        const auto& val = snippetsModeProp->second;
        if (val == PluginConfigInternalParams::IGNORE_CALLBACK)
            snippetsMode =  Config::SnippetsMode::IgnoreCallback;
        else if (val == PluginConfigInternalParams::DISABLE)
            snippetsMode =  Config::SnippetsMode::Disable;
        else
            IE_THROW() << "Wrong value for property key SNIPPETS_MODE. Expected values: ENABLE/DISABLE/IGNORE_CALLBACK";
    }

=======
    const bool enableSnippets = !enableDynamicBatch;
>>>>>>> 893da358
    auto nGraphFunc = clonedNetwork.getFunction();

    DEBUG_LOG(PrintableModel(*nGraphFunc, "org_"));

<<<<<<< HEAD
    TransformationUpToCPUSpecificOpSet(nGraphFunc, enableLPT, enableBF16, snippetsMode, isLegacyAPI());
=======
    Transformations transformations(nGraphFunc, enableLPT, enableSnippets, enableBF16, isLegacyAPI(), engConfig);
    transformations.UpToCpuSpecificOpSet();
>>>>>>> 893da358

    // need to check that all outputs have static shapes
    // checking that all inputs have static shapes is performed in the common part
    if (isLegacyAPI()) {
        for (const auto& res : nGraphFunc->get_results()) {
            if (res->get_input_partial_shape(0).is_dynamic()) {
                IE_THROW() << "CPU plug-in can't load a model with dynamic output shapes via legacy API.";
            }
        }
    }

    ApplyPerformanceHints(config, nGraphFunc);
    transformations.CpuSpecificOpSet();

    DEBUG_LOG(PrintableModel(*nGraphFunc, "cpu_"));

    // update the props after the perf mode translated to configs
    // TODO: Clarify the behavior of SetConfig method. Skip eng_config or not?
    Config conf = engConfig;

    conf.readProperties(config);
    if (conf.enableDynamicBatch) {
        conf.batchLimit = static_cast<int>(network.getBatchSize());
    }

    // SSE runtime check is needed for some ATOM machine, which is x86-64 but w/o SSE
    static Xbyak::util::Cpu cpu;
    if (cpu.has(Xbyak::util::Cpu::tSSE)) {
        if (conf.denormalsOptMode == Config::DenormalsOptMode::DO_On) {
            flush_to_zero(true);
            denormals_as_zero(true);
        } else if (conf.denormalsOptMode == Config::DenormalsOptMode::DO_Off) {
            flush_to_zero(false);
            denormals_as_zero(false);
        }
    }

    return std::make_shared<ExecNetwork>(clonedNetwork, conf, extensionManager, shared_from_this());
}

void Engine::SetConfig(const std::map<std::string, std::string> &config) {
    streamsExplicitlySetForEngine = streamsSet(config);

    engConfig.readProperties(config);
}

bool Engine::isLegacyAPI() const {
    return !IsNewAPI();
}

Parameter Engine::GetConfigLegacy(const std::string& name, const std::map<std::string, Parameter>& options) const {
    Parameter result;
    auto option = engConfig._config.find(name);
    if (option != engConfig._config.end()) {
        result = option->second;
    } else {
        IE_CPU_PLUGIN_THROW() << ". Unsupported config parameter: " << name;
    }
    return result;
}

Parameter Engine::GetConfig(const std::string& name, const std::map<std::string, Parameter>& options) const {
    if (isLegacyAPI())
        return GetConfigLegacy(name, options);

    if (name == ov::optimal_number_of_infer_requests) {
        const auto streams = engConfig.streamExecutorConfig._streams;
        return decltype(ov::optimal_number_of_infer_requests)::value_type(streams); // ov::optimal_number_of_infer_requests has no negative values
    } else if (name == ov::num_streams) {
        const auto streams = engConfig.streamExecutorConfig._streams;
        return decltype(ov::num_streams)::value_type(streams); // ov::num_streams has special negative values (AUTO = -1, NUMA = -2)
    } else if (name == ov::affinity) {
        const auto affinity = engConfig.streamExecutorConfig._threadBindingType;
        switch (affinity) {
        case InferenceEngine::IStreamsExecutor::ThreadBindingType::NONE:
            return ov::Affinity::NONE;
        case InferenceEngine::IStreamsExecutor::ThreadBindingType::CORES:
            return ov::Affinity::CORE;
        case InferenceEngine::IStreamsExecutor::ThreadBindingType::NUMA:
            return ov::Affinity::NUMA;
        case InferenceEngine::IStreamsExecutor::ThreadBindingType::HYBRID_AWARE:
            return ov::Affinity::HYBRID_AWARE;
        }
        return ov::Affinity::NONE;
    } else if (name == ov::inference_num_threads) {
        const auto num_threads = engConfig.streamExecutorConfig._threads;
        return decltype(ov::inference_num_threads)::value_type(num_threads);
    } else if (name == ov::enable_profiling.name()) {
        const bool perfCount = engConfig.collectPerfCounters;
        return decltype(ov::enable_profiling)::value_type(perfCount);
    } else if (name == ov::hint::inference_precision) {
        const auto enforceBF16 = engConfig.enforceBF16;
        const auto inference_precision = enforceBF16 ? ov::element::bf16 : ov::element::f32;
        return decltype(ov::hint::inference_precision)::value_type(inference_precision);
    } else if (name == ov::hint::performance_mode) {
        const auto perfHint = ov::util::from_string(engConfig.perfHintsConfig.ovPerfHint, ov::hint::performance_mode);
        return perfHint;
    } else if (name == ov::hint::num_requests) {
        const auto perfHintNumRequests = engConfig.perfHintsConfig.ovPerfHintNumRequests;
        return decltype(ov::hint::num_requests)::value_type(perfHintNumRequests);
    }
    /* Internally legacy parameters are used with new API as part of migration procedure.
     * This fallback can be removed as soon as migration completed */
    return GetConfigLegacy(name, options);
}

Parameter Engine::GetMetricLegacy(const std::string& name, const std::map<std::string, Parameter>& options) const {
    if (name == METRIC_KEY(SUPPORTED_METRICS)) {
        std::vector<std::string> metrics = {
            METRIC_KEY(AVAILABLE_DEVICES),
            METRIC_KEY(SUPPORTED_METRICS),
            METRIC_KEY(FULL_DEVICE_NAME),
            METRIC_KEY(OPTIMIZATION_CAPABILITIES),
            METRIC_KEY(SUPPORTED_CONFIG_KEYS),
            METRIC_KEY(RANGE_FOR_ASYNC_INFER_REQUESTS),
            METRIC_KEY(RANGE_FOR_STREAMS),
            METRIC_KEY(IMPORT_EXPORT_SUPPORT),
        };
        IE_SET_METRIC_RETURN(SUPPORTED_METRICS, metrics);
    } else if (name == METRIC_KEY(FULL_DEVICE_NAME)) {
        IE_SET_METRIC_RETURN(FULL_DEVICE_NAME, deviceFullName);
    } else if (name == METRIC_KEY(AVAILABLE_DEVICES)) {
        std::vector<std::string> availableDevices = { "" };
        IE_SET_METRIC_RETURN(AVAILABLE_DEVICES, availableDevices);
    } else if (name == METRIC_KEY(OPTIMIZATION_CAPABILITIES)) {
        std::vector<std::string> capabilities;
        if (dnnl::impl::cpu::x64::mayiuse(dnnl::impl::cpu::x64::avx512_core_bf16))
            capabilities.push_back(METRIC_VALUE(BF16));
        if (dnnl::impl::cpu::x64::mayiuse(dnnl::impl::cpu::x64::avx512_core))
            capabilities.push_back(METRIC_VALUE(WINOGRAD));
        capabilities.push_back(METRIC_VALUE(FP32));
        capabilities.push_back(METRIC_VALUE(FP16));
        capabilities.push_back(METRIC_VALUE(INT8));
        capabilities.push_back(METRIC_VALUE(BIN));
        IE_SET_METRIC_RETURN(OPTIMIZATION_CAPABILITIES, capabilities);
    } else if (name == METRIC_KEY(SUPPORTED_CONFIG_KEYS)) {
        std::vector<std::string> configKeys;
        for (auto && opt : engConfig._config)
            configKeys.push_back(opt.first);
        IE_SET_METRIC_RETURN(SUPPORTED_CONFIG_KEYS, configKeys);
    } else if (name == METRIC_KEY(RANGE_FOR_ASYNC_INFER_REQUESTS)) {
        std::tuple<unsigned int, unsigned int, unsigned int> range = std::make_tuple(1, 1, 1);
        IE_SET_METRIC_RETURN(RANGE_FOR_ASYNC_INFER_REQUESTS, range);
    } else if (name == METRIC_KEY(RANGE_FOR_STREAMS)) {
        std::tuple<unsigned int, unsigned int> range = std::make_tuple(1, parallel_get_max_threads());
        IE_SET_METRIC_RETURN(RANGE_FOR_STREAMS, range);
    } else if (name == METRIC_KEY(IMPORT_EXPORT_SUPPORT)) {
        IE_SET_METRIC_RETURN(IMPORT_EXPORT_SUPPORT, true);
    }

    IE_CPU_PLUGIN_THROW() << "Unsupported metric key: " << name;
}

Parameter Engine::GetMetric(const std::string& name, const std::map<std::string, Parameter>& options) const {
    if (isLegacyAPI())
        return GetMetricLegacy(name, options);

    auto RO_property = [](const std::string& propertyName) {
        return ov::PropertyName(propertyName, ov::PropertyMutability::RO);
    };
    auto RW_property = [](const std::string& propertyName) {
        return ov::PropertyName(propertyName, ov::PropertyMutability::RW);
    };

    if (name == ov::supported_properties) {
        std::vector<ov::PropertyName> roProperties {RO_property(ov::supported_properties.name()),
                                                    RO_property(ov::available_devices.name()),
                                                    RO_property(ov::range_for_async_infer_requests.name()),
                                                    RO_property(ov::range_for_streams.name()),
                                                    RO_property(ov::device::full_name.name()),
                                                    RO_property(ov::device::capabilities.name()),
                                                    RO_property(ov::caching_properties.name()),
                                                    RO_property(ov::cache_dir.name())   // WA Can be removed after implementing snippet serialization.
        };
        // the whole config is RW before network is loaded.
        std::vector<ov::PropertyName> rwProperties {RW_property(ov::num_streams.name()),
                                                    RW_property(ov::affinity.name()),
                                                    RW_property(ov::inference_num_threads.name()),
                                                    RW_property(ov::enable_profiling.name()),
                                                    RW_property(ov::hint::inference_precision.name()),
                                                    RW_property(ov::hint::performance_mode.name()),
                                                    RW_property(ov::hint::num_requests.name()),
        };

        std::vector<ov::PropertyName> supportedProperties;
        supportedProperties.reserve(roProperties.size() + rwProperties.size());
        supportedProperties.insert(supportedProperties.end(), roProperties.begin(), roProperties.end());
        supportedProperties.insert(supportedProperties.end(), rwProperties.begin(), rwProperties.end());

        return decltype(ov::supported_properties)::value_type(supportedProperties);
    } else if (name == ov::device::full_name) {
        return decltype(ov::device::full_name)::value_type(deviceFullName);
    } else if (name == ov::available_devices) {
        const std::vector<std::string> availableDevices = { "" };
        return decltype(ov::available_devices)::value_type(availableDevices);
    } else if (name == ov::device::capabilities) {
        std::vector<std::string> capabilities;
        if (dnnl::impl::cpu::x64::mayiuse(dnnl::impl::cpu::x64::avx512_core_bf16))
            capabilities.push_back(METRIC_VALUE(BF16));
        if (dnnl::impl::cpu::x64::mayiuse(dnnl::impl::cpu::x64::avx512_core))
            capabilities.push_back(METRIC_VALUE(WINOGRAD));
        capabilities.push_back(METRIC_VALUE(FP32));
        capabilities.push_back(METRIC_VALUE(FP16));
        capabilities.push_back(METRIC_VALUE(INT8));
        capabilities.push_back(METRIC_VALUE(BIN));
        capabilities.push_back(ov::device::capability::EXPORT_IMPORT);
        return decltype(ov::device::capabilities)::value_type(capabilities);
    } else if (name == ov::range_for_async_infer_requests) {
        const std::tuple<unsigned int, unsigned int, unsigned int> range = std::make_tuple(1, 1, 1);
        return decltype(ov::range_for_async_infer_requests)::value_type(range);
    } else if (name == ov::range_for_streams) {
        const std::tuple<unsigned int, unsigned int> range = std::make_tuple(1, parallel_get_max_threads());
        return decltype(ov::range_for_streams)::value_type(range);
    } else if (name == ov::caching_properties) {
        std::vector<ov::PropertyName> cachingProperties;
        return decltype(ov::caching_properties)::value_type(cachingProperties);
    }
    /* Internally legacy parameters are used with new API as part of migration procedure.
     * This fallback can be removed as soon as migration completed */
    return GetMetricLegacy(name, options);
}

void Engine::AddExtension(const InferenceEngine::IExtensionPtr& extension) {
    extensionManager->AddExtension(extension);
}

QueryNetworkResult Engine::QueryNetwork(const CNNNetwork& network, const std::map<std::string, std::string>& config) const {
    QueryNetworkResult res;

    WeightsSharing::Ptr fake_w_cache;

    // TODO: Clarify the behavior of SetConfig method. Skip eng_config or not?
    Config conf = engConfig;
    conf.readProperties(config);

    if (conf.enableDynamicBatch) {
        conf.batchLimit = static_cast<int>(network.getBatchSize());
    }

    const auto& lptProp = config.find(InferenceEngine::PluginConfigInternalParams::KEY_LP_TRANSFORMS_MODE);
    const bool enableLPT = (lptProp != config.end() && lptProp->second == PluginConfigParams::YES) /* enabled in the orig_config*/
                        || Config::LPTransformsMode::On == engConfig.lpTransformsMode /* or already enabled */;
<<<<<<< HEAD
    auto snippetsMode = conf.cache_dir.empty() || conf.enableDynamicBatch ? Config::SnippetsMode::Disable : Config::SnippetsMode::Enable;
    const auto& snippetsModeProp = config.find(InferenceEngine::PluginConfigInternalParams::KEY_SNIPPETS_MODE);
    if (snippetsMode == Config::SnippetsMode::Enable && snippetsModeProp != config.end()) {
        const auto& val = snippetsModeProp->second;
        if (val == PluginConfigInternalParams::IGNORE_CALLBACK)
            snippetsMode =  Config::SnippetsMode::IgnoreCallback;
        else if (val == PluginConfigInternalParams::DISABLE)
            snippetsMode =  Config::SnippetsMode::Disable;
        else
            IE_THROW() << "Wrong value for property key SNIPPETS_MODE. Expected values: ENABLE/DISABLE/IGNORE_CALLBACK";
    }
=======
    const bool enableSnippets = !conf.enableDynamicBatch;
>>>>>>> 893da358

    auto model = network.getFunction();
    if (model == nullptr) {
        IE_THROW() << "Only ngraph-based models are supported!";
    }

    auto supported = GetSupportedNodes(model,
<<<<<<< HEAD
    [&](std::shared_ptr<ov::Model>& model) {
            TransformationUpToCPUSpecificOpSet(model, enableLPT, conf.enforceBF16, snippetsMode, isLegacyAPI());
            ConvertToCPUSpecificOpset(model);
        },
    [&](const std::shared_ptr<ngraph::Node>& op) {
        std::unique_ptr<Node> ptr;
        try {
            ptr.reset(Node::factory().create(op, {dnnl::engine::kind::cpu, 0}, extensionManager, fake_w_cache));
        } catch (const InferenceEngine::Exception&) {
            return false;
        }
        return true;
    });
=======
                                       [&](std::shared_ptr<ov::Model>& model) {
                                           Transformations transformation(model, enableLPT, enableSnippets, conf.enforceBF16, isLegacyAPI(), engConfig);
                                           transformation.UpToCpuSpecificOpSet();
                                           transformation.CpuSpecificOpSet();
                                       },
                                       [&](const std::shared_ptr<ngraph::Node>& op) {
                                           std::unique_ptr<Node> ptr;
                                           try {
                                               ptr.reset(Node::factory().create(op, {dnnl::engine::kind::cpu, 0}, extensionManager, fake_w_cache));
                                           } catch (const InferenceEngine::Exception&) {
                                               return false;
                                           }
                                           return true;
                                       });
>>>>>>> 893da358

    for (auto&& layerName : supported) {
        res.supportedLayersMap.emplace(layerName, GetName());
    }

    return res;
}

InferenceEngine::IExecutableNetworkInternal::Ptr Engine::ImportNetwork(std::istream& networkModel,
                                            const std::map<std::string, std::string>& config) {
    OV_ITT_SCOPE(FIRST_INFERENCE, itt::domains::intel_cpu_LT, "ImportNetwork");

    CNNNetworkDeserializer deserializer(networkModel,
        [this](const std::string& model, const Blob::CPtr& weights) {
            return GetCore()->ReadNetwork(model, weights, true);
        });

    CNNNetwork cnnnetwork;
    deserializer >> cnnnetwork;

    Config conf = engConfig;
    conf.readProperties(config);

    // import config props from caching model
    auto function = cnnnetwork.getFunction();
    if (function->has_rt_info("intel_cpu_hints_config") && !conf.perfHintsConfig.ovPerfHint.empty()) {
        const auto mode_name = conf.perfHintsConfig.ovPerfHint;
        if (mode_name == CONFIG_VALUE(LATENCY) || mode_name == CONFIG_VALUE(THROUGHPUT)) {
            const auto& hints_config = function->get_rt_info<ov::AnyMap>("intel_cpu_hints_config");
            const auto hints_param_name = mode_name + "_" + std::string(ov::num_streams.name());
            const auto it = hints_config.find(hints_param_name);
            if (it != hints_config.end()) {
                conf.readProperties({{std::string(ov::num_streams.name()), it->second.as<std::string>()}});
            } else {
                IE_THROW() << "Cache file doesn't contain precalculated number of streams for mode " << mode_name;
            }
        }
    }

    if (conf.enableDynamicBatch) {
        conf.batchLimit = static_cast<int>(cnnnetwork.getBatchSize());
    }

    auto execNetwork = std::make_shared<ExecNetwork>(cnnnetwork, conf, extensionManager, shared_from_this());

    execNetwork->setNetworkInputs(cnnnetwork.getInputsInfo());
    execNetwork->setNetworkOutputs(cnnnetwork.getOutputsInfo());
    SetExeNetworkInfo(execNetwork, cnnnetwork.getFunction());

    return execNetwork;
}

}   // namespace intel_cpu
}   // namespace ov

using namespace ov::intel_cpu;
static const Version version = {{2, 1}, CI_BUILD_NUMBER, "openvino_intel_cpu_plugin"};
IE_DEFINE_PLUGIN_CREATE_FUNCTION(Engine, version)<|MERGE_RESOLUTION|>--- conflicted
+++ resolved
@@ -20,112 +20,6 @@
 
 #include <ie_ngraph_utils.hpp>
 
-<<<<<<< HEAD
-#include <transformations/common_optimizations/add_fake_quantize_fusion.hpp>
-#include <transformations/common_optimizations/common_optimizations.hpp>
-#include <transformations/common_optimizations/fq_mul_fusion.hpp>
-#include <transformations/common_optimizations/mul_fake_quantize_fusion.hpp>
-#include <transformations/common_optimizations/weights_dequantize_to_fake_quantize.hpp>
-#include <transformations/common_optimizations/convert_quantize_dequantize.hpp>
-#include <transformations/common_optimizations/nop_elimination.hpp>
-#include <transformations/common_optimizations/wrap_interpolate_into_transposes.hpp>
-#include <transformations/common_optimizations/transpose_sinking.hpp>
-#include "transformations/common_optimizations/convert_compression_only_to_legacy.hpp"
-#include <transformations/common_optimizations/lin_op_sequence_fusion.hpp>
-
-#include <transformations/opset_conversions/convert_opset3_to_opset2.hpp>
-#include <transformations/opset_conversions/convert_opset2_to_opset1.hpp>
-#include <transformations/op_conversions/convert_broadcast_to_tiles.hpp>
-#include <transformations/op_conversions/convert_depth_to_space.hpp>
-#include <transformations/op_conversions/convert_shuffle_channels3.hpp>
-#include <transformations/op_conversions/convert_slice_to_strided_slice.hpp>
-#include <transformations/op_conversions/convert_space_to_depth.hpp>
-#include <transformations/op_conversions/convert_gelu.hpp>
-#include <transformations/op_conversions/convert_gather_downgrade.hpp>
-#include <transformations/op_conversions/convert_gather_upgrade.hpp>
-#include <transformations/op_conversions/detection_output_downgrade.hpp>
-#include <transformations/op_conversions/detection_output_upgrade.hpp>
-#include <transformations/op_conversions/gelu7_downgrade.hpp>
-#include <transformations/op_conversions/hswish_decomposition.hpp>
-#include <transformations/op_conversions/hsigmoid_decomposition.hpp>
-#include <transformations/op_conversions/mvn6_decomposition.hpp>
-#include <transformations/op_conversions/normalize_l2_decomposition.hpp>
-#include <transformations/op_conversions/reduce_l1_decomposition.hpp>
-#include <transformations/op_conversions/reduce_l2_decomposition.hpp>
-#include <transformations/op_conversions/softplus_decomposition.hpp>
-#include <transformations/op_conversions/convert_space_to_batch.hpp>
-#include <transformations/op_conversions/convert_batch_to_space.hpp>
-#include <transformations/op_conversions/convert_sequences_to_tensor_iterator.hpp>
-#include <transformations/op_conversions/convert_subtract.hpp>
-#include <transformations/op_conversions/softmax_decomposition.hpp>
-#include <transformations/control_flow/unroll_tensor_iterator.hpp>
-#include <transformations/op_conversions/convert_mod.hpp>
-#include <transformations/op_conversions/convert_ti_to_sequences.hpp>
-#include <transformations/op_conversions/lstm_cell_decomposition.hpp>
-#include <transformations/op_conversions/rnn_cell_decomposition.hpp>
-#include <transformations/op_conversions/gru_cell_decomposition.hpp>
-#include <transformations/op_conversions/log_softmax_decomposition.hpp>
-#include <transformations/op_conversions/convert_interpolate1_to_interpolate4.hpp>
-#include <transformations/op_conversions/simplify_ctc_greedy_decoder_seq_len.hpp>
-#include <transformations/op_conversions/convert_previous_nms_to_nms_9.hpp>
-#include <transformations/op_conversions/convert_nms9_to_nms_ie_internal.hpp>
-#include <transformations/op_conversions/convert_multiclass_nms_to_multiclass_nms_ie.hpp>
-#include <transformations/op_conversions/convert_matrix_nms_to_matrix_nms_ie.hpp>
-#include <transformations/op_conversions/convert_deformable_conv_v8_to_v1.hpp>
-#include <transformations/smart_reshape/matmul_sr.hpp>
-#include <transformations/op_conversions/convert_minimum_to_power_and_max.hpp>
-#include <transformations/op_conversions/convert_reduce_to_pooling.hpp>
-#include <transformations/convert_precision.hpp>
-#include <transformations/init_node_info.hpp>
-#include <transformations/disable_decompression_convert_constant_folding.hpp>
-#include <transformations/rt_info/fused_names_attribute.hpp>
-#include <transformations/op_conversions/fq_decomposition.hpp>
-#include <transformations/utils/utils.hpp>
-#include <transformations/op_conversions/convert_roi_align_v9_to_v3.hpp>
-#include <transformations/op_conversions/convert_roi_align_v3_to_v9.hpp>
-#include <transformations/op_conversions/softsign_decomposition.hpp>
-#include "transformations/op_conversions/eye_decomposition.hpp"
-#include "transformations/smart_reshape/smart_reshape.hpp"
-
-#include "ngraph_transformations/convert_to_cpu_specific_opset.hpp"
-#include "ngraph_transformations/snippets_mark_skipped.hpp"
-#include "ngraph_transformations/mha_fusion.hpp"
-#include "ngraph_transformations/convert_to_interaction.hpp"
-#include "ngraph_transformations/convert_fq_rnn_to_quantized_rnn.hpp"
-#include "ngraph_transformations/move_eltwise_up_data_movement.hpp"
-#include "ngraph_transformations/swap_convert_transpose.hpp"
-
-#include <snippets/pass/tokenization.hpp>
-#include <snippets/pass/common_optimizations.hpp>
-
-#include <ngraph/opsets/opset1.hpp>
-#include <ngraph/opsets/opset2.hpp>
-#include <ngraph/opsets/opset3.hpp>
-#include <ngraph/opsets/opset4.hpp>
-#include <ngraph/opsets/opset5.hpp>
-#include <ngraph/opsets/opset6.hpp>
-#include <ngraph/op/util/op_types.hpp>
-#include <ngraph/pass/manager.hpp>
-#include <ngraph/graph_util.hpp>
-#include <ov_ops/augru_cell.hpp>
-#include <ov_ops/augru_sequence.hpp>
-
-#include <transformations/low_precision/mark_dequantization_subgraph.hpp>
-#include <low_precision/common/quantization_granularity_restriction.hpp>
-#include <low_precision/common/precisions_restriction.hpp>
-#include <low_precision/convert_subtract_constant.hpp>
-#include <low_precision/convolution.hpp>
-#include <low_precision/convolution_backprop_data.hpp>
-#include <low_precision/layer_transformation.hpp>
-#include <low_precision/low_precision.hpp>
-#include <low_precision/multiply_to_group_convolution.hpp>
-#include <low_precision/network_helper.hpp>
-#include "openvino/runtime/core.hpp"
-#include "openvino/util/common_util.hpp"
-
-#include <ie_algorithm.hpp>
-=======
->>>>>>> 893da358
 #include "performance_heuristics.hpp"
 
 #include "weights_cache.hpp"
@@ -256,483 +150,6 @@
     executorManager()->clear("CPUCallbackExecutor");
 }
 
-<<<<<<< HEAD
-static void TransformationUpToCPUSpecificOpSet(std::shared_ptr<ngraph::Function> nGraphFunc, const bool _enableLPT, const bool _enableBF16,
-                                              const Config::SnippetsMode _snippetsMode, const bool isLegacyApi) {
-    ngraph::pass::Manager manager;
-    manager.set_per_pass_validation(false);
-    manager.register_pass<ngraph::pass::InitNodeInfo>();
-
-    const bool useLpt =
-            _enableLPT &&
-        ngraph::pass::low_precision::LowPrecision::isFunctionQuantized(nGraphFunc);
-    auto defaultPrecisions = useLpt ? ngraph::pass::low_precision::precision_set::int8_support : std::vector<ov::element::Type>{};
-    bool hasINT16orINT32Levels = false;
-    if (useLpt) {
-        CPU_LPT_SCOPE(LowPrecisionTransformations_Part1);
-        hasINT16orINT32Levels = ngraph::pass::low_precision::LowPrecision::isFQLevelsPresent(
-                nGraphFunc,
-                {ngraph::pass::low_precision::levels::int16, ngraph::pass::low_precision::levels::int16_narrow_range,
-                 ngraph::pass::low_precision::levels::int32, ngraph::pass::low_precision::levels::int32_narrow_range});
-        if (hasINT16orINT32Levels) {
-            defaultPrecisions = ngraph::pass::low_precision::precision_set::int8_int16_int32_support;
-        }
-        manager.register_pass<ov::pass::MarkDequantizationSubgraph>(defaultPrecisions);
-    }
-    auto get_convert_precisions = []() {
-        precisions_array array = {
-            {ngraph::element::i64,     ngraph::element::i32},
-            {ngraph::element::u64,     ngraph::element::i32},
-            {ngraph::element::i16,     ngraph::element::i32},
-            {ngraph::element::u16,     ngraph::element::i32},
-            {ngraph::element::u32,     ngraph::element::i32},
-            {ngraph::element::f64,     ngraph::element::f32},
-            {ngraph::element::f16,     ngraph::element::f32},
-            {ngraph::element::boolean, ngraph::element::u8},
-            {ngraph::element::i4,      ngraph::element::i8},
-            {ngraph::element::u4,      ngraph::element::u8}
-        };
-
-        if (!dnnl::impl::cpu::x64::mayiuse(dnnl::impl::cpu::x64::avx512_core))
-            array.push_back({ngraph::element::bf16, ngraph::element::f32});
-
-        return array;
-    };
-
-    static const auto precisions = get_convert_precisions();
-
-    manager.register_pass<ov::pass::AUGRUCellFusion>();
-    manager.register_pass<ngraph::pass::CommonOptimizations>();
-    manager.register_pass<ngraph::pass::WrapInterpolateIntoTransposes>();
-    manager.register_pass<ngraph::pass::TransposeSinking>();
-    manager.register_pass<ngraph::pass::ConvertSequenceToTensorIterator>();
-    manager.register_pass<ngraph::pass::ConvertOpSet3ToOpSet2>();
-    manager.register_pass<ngraph::pass::ConvertOpSet2ToOpSet1>();
-    manager.register_pass<ngraph::pass::LSTMCellDecomposition>();
-    manager.register_pass<ngraph::pass::GRUCellDecomposition>();
-    manager.register_pass<ngraph::pass::RNNCellDecomposition>();
-    manager.register_pass<ngraph::pass::ConvertNMS1ToNMS9>();
-    manager.register_pass<ngraph::pass::ConvertNMS3ToNMS9>();
-    manager.register_pass<ngraph::pass::ConvertNMS4ToNMS9>();
-    manager.register_pass<ngraph::pass::ConvertNMS5ToNMS9>();
-    manager.register_pass<ngraph::pass::ConvertNMS9ToNMSIEInternal>();
-    manager.register_pass<ngraph::pass::ConvertMulticlassNmsToMulticlassNmsIE>();
-    manager.register_pass<ngraph::pass::ConvertMatrixNmsToMatrixNmsIE>();
-    manager.register_pass<ngraph::pass::TransposeMatMul>();
-    manager.register_pass<ngraph::pass::ConstantFolding>();
-
-    if (useLpt) {
-        CPU_LPT_SCOPE(LowPrecisionTransformations_Part2);
-        manager.register_pass<ngraph::pass::low_precision::ConvertSubtractConstant>(defaultPrecisions);
-    }
-    manager.register_pass<ngraph::pass::Validate>();
-    manager.register_pass<ngraph::pass::ConvertPrecision>(precisions);
-    manager.register_pass<ngraph::pass::EliminateConvert>();
-    manager.register_pass<SwapConvertTranspose>();
-    manager.register_pass<ConvertToInteraction>();
-    manager.register_pass<ConvertInteractionInt8>();
-
-    auto pass_config = manager.get_pass_config();
-
-    using const_node_ptr = const std::shared_ptr<const ngraph::Node>;
-
-    // SpaceToDepth/ DepthToSpace node implementation supports only equal input/output tensors with rank <= 5
-    pass_config->set_callback<ngraph::pass::ConvertSpaceToDepth,
-            ngraph::pass::ConvertDepthToSpace>(
-            [](const_node_ptr &node) -> bool {
-                return node->input_value(0).get_shape().size() <= 5lu &&
-                       node->input_value(0).get_shape().size() == node->get_output_shape(0).size();
-            });
-
-    pass_config->set_callback<ngraph::pass::ConvertBatchToSpace,
-                              ngraph::pass::ConvertSpaceToBatch>(
-            [](const_node_ptr &node) -> bool {
-                const auto & rank = node->input(0).get_partial_shape().rank().get_length();
-                return rank == 4lu || rank == 5lu;
-            });
-
-    auto isCellPrimitiveSupported = [](const_node_ptr &node) -> bool {
-        if (const auto &rnn_cell = std::dynamic_pointer_cast<const ngraph::opset4::RNNCell>(node)) {
-            return rnn_cell->get_clip() == 0.0f;
-        } else if (const auto &gru_cell = std::dynamic_pointer_cast<const ngraph::opset4::GRUCell>(
-                node)) {
-            return gru_cell->get_clip() == 0.0f
-                   && gru_cell->get_activations() == std::vector<std::string>{"sigmoid", "tanh"};
-        } else if (const auto &augru_cell = std::dynamic_pointer_cast<const ov::op::internal::AUGRUCell>(
-                node)) {
-            return augru_cell->get_clip() == 0.0f
-                   && augru_cell->get_activations() == std::vector<std::string>{"sigmoid", "tanh"};
-        } else if (const auto &lstm_cell = std::dynamic_pointer_cast<const ngraph::opset4::LSTMCell>(
-                node)) {
-            return lstm_cell->get_clip() == 0.0f &&
-                   lstm_cell->get_activations() == std::vector<std::string>{"sigmoid", "tanh", "tanh"};
-        } else if (const auto &lstm_cell_v1 = std::dynamic_pointer_cast<const ngraph::opset1::LSTMCell>(
-                node)) {
-            return lstm_cell_v1->get_clip() == 0.0f &&
-                   lstm_cell_v1->get_activations() == std::vector<std::string>{"sigmoid", "tanh", "tanh"};
-        }
-        return false;
-    };
-
-    // Sequences supported by the plugin shouldn't be converted to TensorIterator.
-    // sequence_length input is not supported in all Sequences, so if is_seq_len_provided() == true, we
-    // should always convert to TensorIterator.
-    // RNN/GRU/LSTM Sequences are supported with clip == 0, and with default activations.
-    auto isSequencePrimitiveSupported = [](const_node_ptr &node) -> bool {
-        const auto& data = node->input(0);
-        const auto& data_pshape = data.get_partial_shape();
-        // WA: dynamic shapes make impossible to check seq_len due to shapeOf subgraphs
-        // but the sequence is still supported in CPU and doesn't need to be decomposed
-        if (data_pshape.is_dynamic())
-            return true;
-        if (data_pshape.rank().is_static() && data_pshape.rank().get_length() > 1 && !data_pshape[1].is_static())
-            return false;
-        auto max_seq_len = data.get_shape().at(1);
-        if (const auto &rnn_seq = std::dynamic_pointer_cast<const ngraph::opset6::RNNSequence>(node)) {
-            return rnn_seq->get_clip() == 0.0f &&
-                   !ngraph::op::util::is_seq_len_provided(rnn_seq->get_input_node_shared_ptr(2),
-                                                          max_seq_len);
-        } else if (const auto &gru_seq = std::dynamic_pointer_cast<const ngraph::opset6::GRUSequence>(
-                node)) {
-            return gru_seq->get_clip() == 0.0f &&
-                   gru_seq->get_activations() == std::vector<std::string>{"sigmoid", "tanh"} &&
-                   !ngraph::op::util::is_seq_len_provided(gru_seq->get_input_node_shared_ptr(2),
-                                                          max_seq_len);
-        } else if (const auto &augru_seq = std::dynamic_pointer_cast<const ov::op::internal::AUGRUSequence>(
-                node)) {
-            return augru_seq->get_clip() == 0.0f &&
-                   augru_seq->get_activations() == std::vector<std::string>{"sigmoid", "tanh"} &&
-                   !ngraph::op::util::is_seq_len_provided(augru_seq->get_input_node_shared_ptr(2),
-                                                          max_seq_len);
-        } else if (const auto &lstm_seq = std::dynamic_pointer_cast<const ngraph::opset6::LSTMSequence>(
-                node)) {
-            return lstm_seq->get_clip() == 0.0f &&
-                   lstm_seq->get_activations() == std::vector<std::string>{"sigmoid", "tanh", "tanh"} &&
-                   !ngraph::op::util::is_seq_len_provided(lstm_seq->get_input_node_shared_ptr(3),
-                                                          max_seq_len);
-        }
-        return false;
-    };
-
-    pass_config->set_callback<ngraph::pass::ConvertRNNSequenceToTensorIterator,
-                              ngraph::pass::ConvertGRUSequenceToTensorIterator,
-                              ngraph::pass::ConvertLSTMSequenceToTensorIterator>(
-            [isSequencePrimitiveSupported](const_node_ptr &node) -> bool {
-                return isSequencePrimitiveSupported(node);
-            });
-
-    pass_config->set_callback<ngraph::pass::RNNCellDecomposition, ngraph::pass::GRUCellDecomposition,
-            ngraph::pass::LSTMCellDecomposition>(
-            [isCellPrimitiveSupported](const_node_ptr &node) -> bool {
-                return isCellPrimitiveSupported(node);
-            });
-
-    pass_config->set_callback<ngraph::pass::MVN6Decomposition>(
-            [](const_node_ptr &node) -> bool {
-                std::string errorMessage;
-                return node::MVN::isSupportedOperation(node, errorMessage);
-            });
-
-    pass_config->set_callback<ngraph::pass::NormalizeL2Decomposition>(
-            [](const_node_ptr &node) -> bool {
-                std::string errorMsg;
-                return node::NormalizeL2::isSupportedOperation(node, errorMsg);
-            });
-
-    pass_config->enable<ngraph::pass::SoftmaxDecomposition>();
-    pass_config->set_callback<ngraph::pass::SoftmaxDecomposition>(
-            [](const_node_ptr &node) -> bool {
-                return node->input_value(0).get_partial_shape().rank().get_length() <= 5;
-            });
-
-    if (!isLegacyApi) {
-        auto nmsCallback = [](const_node_ptr &node) -> bool {
-                               for (size_t i = 0; i < node->get_output_size(); i++) {
-                                   const auto outputs = node->get_output_target_inputs(i);
-                                   for (const auto &out : outputs) {
-                                       if (!ngraph::op::is_output(out.get_node())) {
-                                           return false;
-                                       }
-                                   }
-                               }
-                               return true;
-                           };
-
-        pass_config->set_callback<ngraph::pass::ConvertNMS9ToNMSIEInternal>(nmsCallback);
-        pass_config->set_callback<ngraph::pass::ConvertMulticlassNmsToMulticlassNmsIE>(nmsCallback);
-        pass_config->set_callback<ngraph::pass::ConvertMatrixNmsToMatrixNmsIE>(nmsCallback);
-    }
-
-    // List of enabled/disabled transformations
-
-    // Allow FP16 Converts to be folded and FP16 constants to be upgraded to FP32 data type
-    pass_config->disable<ov::pass::DisableDecompressionConvertConstantFolding>();
-    pass_config->disable<ov::pass::ConvertCompressedOnlyToLegacy>();
-    pass_config->disable<ov::pass::EyeDecomposition>();
-
-    pass_config->disable<ngraph::pass::ConvertGELU>();
-    pass_config->disable<ngraph::pass::ConvertShuffleChannels3>();
-    pass_config->disable<ngraph::pass::Gelu7Downgrade>();
-    pass_config->disable<ngraph::pass::HSwishDecomposition>();
-    pass_config->disable<ngraph::pass::ReduceL1Decomposition>();
-    pass_config->disable<ngraph::pass::ReduceL2Decomposition>();
-    pass_config->disable<ngraph::pass::SoftPlusDecomposition>();
-    pass_config->disable<ngraph::pass::HSigmoidDecomposition>();
-    pass_config->disable<ngraph::pass::ConvertMod>();
-    pass_config->disable<ngraph::pass::LogSoftmaxDecomposition>();
-    pass_config->disable<ngraph::pass::ConvertShuffleChannels3>();
-    pass_config->disable<ngraph::pass::WeightsDequantizeToFakeQuantize>();
-    pass_config->disable<ngraph::pass::SimplifyCTCGreedyDecoderSeqLen>();
-    pass_config->disable<ngraph::pass::ConvertGather7ToGather1>();
-    pass_config->disable<ngraph::pass::ConvertGather8ToGather7>();
-    pass_config->disable<ngraph::pass::ConvertMinimum>();
-    pass_config->disable<ngraph::pass::ConvertBroadcastToTiles>();
-    pass_config->disable<ngraph::pass::ConvertReduceMeanToPooling>();
-    pass_config->disable<ngraph::pass::ConvertReduceMaxToPooling>();
-    pass_config->disable<ngraph::pass::ConvertReduceSumToPooling>();
-    pass_config->disable<ngraph::pass::SliceToStridedSlice>();
-    pass_config->disable<ngraph::pass::ConvertDetectionOutput8ToDetectionOutput1>();
-    pass_config->disable<ngraph::pass::ConvertROIAlign9To3>();
-    pass_config->disable<ngraph::pass::SoftSignDecomposition>();
-
-    pass_config->enable<ngraph::pass::NormalizeL2Decomposition>();
-    pass_config->enable<ngraph::pass::ConvertInterpolate1ToInterpolate4>();
-    pass_config->enable<ngraph::pass::ConvertGather1ToGather7>();
-    pass_config->enable<ngraph::pass::ConvertDetectionOutput1ToDetectionOutput8>();
-    pass_config->enable<ngraph::pass::ConvertROIAlign3To9>();
-
-    if (useLpt) {
-        CPU_LPT_SCOPE(LowPrecisionTransformations_Part3);
-        pass_config->set_callback<ngraph::pass::AddFakeQuantizeFusion,
-                                  ngraph::pass::MulFakeQuantizeFusion,
-                                  ngraph::pass::FakeQuantizeMulFusion>([](const_node_ptr &node) -> bool {
-            std::string errMsg;
-            return !node::FakeQuantize::isSupportedOperation(node, errMsg);
-        });
-
-        pass_config->set_callback<ngraph::pass::ConvertQuantizeDequantize>([&defaultPrecisions](const_node_ptr &node) -> bool {
-            return ngraph::pass::low_precision::NetworkHelper::areQuantizeAndDequantizeSupportedForMultiply(node, defaultPrecisions);
-        });
-    }
-
-    manager.run_passes(nGraphFunc);
-
-    using namespace ngraph::pass::low_precision;
-    if (useLpt) {
-        CPU_LPT_SCOPE(LowPrecisionTransformations_Part4);
-        OV_ITT_SCOPE(FIRST_INFERENCE, itt::domains::intel_cpu_LT, "LowPrecisionTransformations");
-        //Only enable conv/group conv signed input on AMX platform.
-        std::vector<ngraph::element::Type> input0LowPrecisionList;
-        if (dnnl::impl::cpu::x64::mayiuse(dnnl::impl::cpu::x64::avx512_core_amx)) {
-            input0LowPrecisionList = {ngraph::element::u8, ngraph::element::i8};
-        } else {
-            input0LowPrecisionList = {ngraph::element::u8};
-        }
-        auto supportedPrecisions = std::vector<PrecisionsRestriction>({
-            PrecisionsRestriction::create<ngraph::opset1::Convolution>({
-                {{0}, input0LowPrecisionList},
-                {{1}, {ngraph::element::i8}},
-            }),
-            PrecisionsRestriction::create<ngraph::opset1::ConvolutionBackpropData>({
-                {{0}, {ngraph::element::u8, ngraph::element::i8}},
-                {{1}, {ngraph::element::i8}}
-            }),
-            PrecisionsRestriction::create<ngraph::opset1::GroupConvolution>({
-                {{0}, input0LowPrecisionList},
-                {{1}, {ngraph::element::i8}}
-            }),
-            PrecisionsRestriction::create<ngraph::opset1::Multiply>({
-                {{0}, {ngraph::element::u8}},
-                {{1}, {ngraph::element::i8}},
-            }),
-            PrecisionsRestriction::create<ngraph::opset1::MatMul>({
-                {{0}, {ngraph::element::u8, ngraph::element::i8}},
-                {{1}, {ngraph::element::i8}}
-            }),
-            PrecisionsRestriction::create<ngraph::opset5::LSTMSequence>({
-                {{0, 1}, {ngraph::element::u8, ngraph::element::i8}},
-            }),
-            PrecisionsRestriction::create<ngraph::opset6::GRUSequence>({
-                {{0, 1}, {ngraph::element::u8, ngraph::element::i8}},
-            }),
-        });
-
-        auto quantizationRestrictions = std::vector<QuantizationGranularityRestriction>({
-            QuantizationGranularityRestriction::create<ngraph::opset1::Convolution>({0}),
-            QuantizationGranularityRestriction::create<ngraph::opset1::ConvolutionBackpropData>({0})
-        });
-
-        // for GNA networks reference execution
-        bool updatePrecision = true;
-        if (hasINT16orINT32Levels) {
-            updatePrecision = false;
-            supportedPrecisions = std::vector<PrecisionsRestriction>({});
-        }
-
-        ngraph::pass::Manager lptManager;
-        lptManager.register_pass<ngraph::pass::low_precision::LowPrecision>(
-            supportedPrecisions,
-            quantizationRestrictions,
-            LayerTransformation::Params(updatePrecision, ngraph::element::f32, defaultPrecisions));
-        lptManager.get_pass_config()->set_callback<ngraph::pass::low_precision::MarkupPrecisions>([](const_node_ptr& node) -> bool {
-            if (const auto mulitply = std::dynamic_pointer_cast<const ngraph::opset1::Multiply>(node)) {
-                return !MultiplyToGroupConvolutionTransformation::canBeTransformedToGroupConvolution(mulitply);
-            }
-            return false;
-        });
-        lptManager.get_pass_config()->set_callback<ngraph::pass::low_precision::ConvolutionBackpropDataTransformation>(
-            [&defaultPrecisions](const_node_ptr& node) -> bool {
-            return LayerTransformation::isAsymmetricQuantization(node, defaultPrecisions) ||
-                WeightableLayerTransformation::isAsymmetricOnWeights(node, defaultPrecisions);
-        });
-        lptManager.get_pass_config()->set_callback<ngraph::pass::low_precision::MultiplyToGroupConvolutionTransformation>([](const_node_ptr& node) -> bool {
-            return true;//MultiplyToGroupConvolutionTransformation::isDynamicOrScalar(node);
-        });
-        lptManager.run_passes(nGraphFunc);
-    }
-
-    ngraph::pass::Manager postLPTPassManager;
-    postLPTPassManager.register_pass<ngraph::pass::UnrollTensorIterator>();
-    postLPTPassManager.register_pass<ReshapePRelu>();
-    postLPTPassManager.get_pass_config()->set_callback<ngraph::pass::UnrollTensorIterator>([](const_node_ptr &node) -> bool {
-        // UnrollTI transformation is disabled by default, is turned on by LowLatency transformation
-        return node->get_rt_info().count("UNROLL_TI") == 0;
-    });
-    postLPTPassManager.register_pass<MoveEltwiseUpThroughDataMov>();
-    postLPTPassManager.get_pass_config()->set_callback<MoveEltwiseUpThroughDataMov>([](const std::shared_ptr<const ngraph::Node>& node) -> bool {
-        if (node->get_input_size() >= 2) {
-            return node->get_input_element_type(1) == ngraph::element::i8 || node->get_input_element_type(1) == ngraph::element::u8;
-        }
-        return false;
-    });
-
-    postLPTPassManager.register_pass<ngraph::pass::ConstantFolding>();
-
-    // Snippets may brake MHA patterns so the fusion has to performed before
-    postLPTPassManager.register_pass<MHAFusion>();
-    postLPTPassManager.register_pass<FuseFQtoInteraction>();
-    postLPTPassManager.get_pass_config()->set_callback<MHAFloatFusion, MHAFloatFusion2,
-                                                       MHAQuantFusion, MHAQuantFusion2>([_enableBF16](const std::shared_ptr<const ov::Node>& n) -> bool {
-        std::string errorMessage;
-
-        if (!node::MHA::isSupportedOperation(n, errorMessage))
-            return true;
-
-        // Implementation calls AMX BF16 brgemm only for tensors with K and N aligned on 2, otherwise fallbacks on vector impl
-        // Vector madd BF16 instruction on SPR has reduced performance on HW level, which results in overall perf degradation
-        size_t bf16Factor = 2;
-        if (dnnl::impl::cpu::x64::mayiuse(dnnl::impl::cpu::x64::avx512_core_bf16_amx_bf16) &&
-                (n->get_input_element_type(0) == element::bf16 || (n->get_input_element_type(0) == element::f32 && _enableBF16)) &&
-                (n->get_input_shape(0)[3] % bf16Factor != 0 || n->get_input_shape(1)[1] % bf16Factor != 0 || n->get_input_shape(3)[3] % bf16Factor != 0)) {
-            return true;
-        }
-
-        return false;
-    });
-
-    // Execute before snippets. Otherwise FQ will be converted to Subgraph
-    postLPTPassManager.register_pass<ConvertFqRnnToQuantizedRnn>();
-
-    // Float MHA is supported by snippets now
-    auto postLPTPassConfig = postLPTPassManager.get_pass_config();
-    if (!_enableBF16) {
-        postLPTPassConfig->disable<MHAFloatFusion>();
-        postLPTPassConfig->disable<MHAFloatFusion2>();
-    }
-
-    postLPTPassManager.run_passes(nGraphFunc);
-
-    if (_snippetsMode != Config::SnippetsMode::Disable && dnnl::impl::cpu::x64::mayiuse(dnnl::impl::cpu::x64::avx2)) {
-        ngraph::pass::Manager snippetsManager;
-        if (_snippetsMode != Config::SnippetsMode::IgnoreCallback)
-            snippetsManager.register_pass<SnippetsMarkSkipped>();
-        snippetsManager.register_pass<ngraph::snippets::pass::SnippetsTokenization>();
-
-        if (_enableBF16) {
-            // TODO: Need to add BF16 support for MHA in Snippets
-            const auto snippetsConfig = snippetsManager.get_pass_config();
-            snippetsConfig->disable<ngraph::snippets::pass::TokenizeMHASnippets>();
-        }
-        if (_snippetsMode != Config::SnippetsMode::IgnoreCallback) {
-            snippetsManager.get_pass_config()->set_callback<ngraph::snippets::pass::TokenizeMHASnippets>(
-                    [](const std::shared_ptr<const ov::Node>& n) -> bool {
-                        if (!dnnl::impl::cpu::x64::mayiuse(dnnl::impl::cpu::x64::avx512_core))
-                            return true;
-                        const auto pshape = n->get_output_partial_shape(0);
-                        const auto shape = pshape.get_shape();
-                        const auto parallel_work_amount =
-                                std::accumulate(shape.rbegin() + 2, shape.rend(), 1, std::multiplies<size_t>());
-                        const auto kernel_buffer_size =
-                                std::accumulate(shape.rbegin(), shape.rbegin() + 2, 1, std::multiplies<size_t>()) *
-                                n->get_output_element_type(0).size();
-                        // Heuristic values:
-                        //    parallelism work amount - not enough work amount for parallelism
-                        //    kernel work amount - large shape for kernel execution, not cache-local
-                        // TODO: The heuristics will be removed after
-                        //       - loop blocking support on code generation level
-                        //       - parallelism support on JIT level
-                        const auto needed_num_of_threads = 12lu;
-                        const auto l2_cache_size = dnnl::utils::get_cache_size(2, true);
-                        const auto is_unsupported_parallel_work_amount = IMPLICATION(
-                                parallel_get_num_threads() / 2 > parallel_work_amount,
-                                parallel_work_amount < needed_num_of_threads);
-                        const auto is_unsupported_kernel_work_amount = kernel_buffer_size > l2_cache_size;
-                        return is_unsupported_parallel_work_amount || is_unsupported_kernel_work_amount;
-                    });
-            snippetsManager.get_pass_config()->set_callback<ngraph::snippets::pass::TokenizeSnippets>(
-                    [](const std::shared_ptr<const ov::Node>& n) -> bool {
-                        // CPU Plugin support Swish in Subgraph via conversion to SwichCPU which assumes second input to be constant
-                        const bool is_unsupported_swish =
-                                ov::is_type<const ov::op::v4::Swish>(n) && n->inputs().size() > 1 &&
-                                !ov::is_type<const ov::op::v0::Constant>(n->get_input_node_shared_ptr(1));
-                        // todo: general tokenization flow is not currently supported for these operations.
-                        //  they can be tokenized only as a part of complex patterns
-                        const bool is_disabled_tokenization = (ov::is_type<const ov::op::v1::Softmax>(n) ||
-                                                               ov::is_type<const ov::op::v8::Softmax>(n) ||
-                                                               ov::is_type<const ov::op::v0::MatMul>(n) ||
-                                                               ov::is_type<const ov::op::v1::Transpose>(n) ||
-                                                               ov::is_type<const ov::op::v1::Broadcast>(n) ||
-                                                               ov::is_type<const ov::op::v3::Broadcast>(n));
-                        const auto& inputs = n->inputs();
-                        // todo: clarify whether we can evaluate snippets on const paths
-                        const bool has_only_const_inputs = std::all_of(inputs.begin(), inputs.end(),
-                                                                       [](const ov::Input<const ov::Node>& in) {
-                                                                           return ov::is_type<ov::op::v0::Constant>(
-                                                                                   in.get_source_output().get_node_shared_ptr());
-                                                                       });
-                        // todo: clarify whether we can evaluate snippets on inputs with larger ranks
-                        auto rank_is_too_large = [](const ov::descriptor::Tensor& t) {
-                            // callback is called has_supported_in_out(), so it's safe to assume that the shapes are static
-                            return t.get_partial_shape().rank().get_length() > 6;
-                        };
-                        const bool bad_input_rank = std::any_of(inputs.begin(), inputs.end(),
-                                                                [&](const ov::Input<const ov::Node>& in) {
-                                                                    return rank_is_too_large(in.get_tensor());
-                                                                });
-                        const auto& outputs = n->outputs();
-                        const bool bad_output_rank = std::any_of(outputs.begin(), outputs.end(),
-                                                                 [&](const ov::Output<const ov::Node>& out) {
-                                                                     return rank_is_too_large(out.get_tensor());
-                                                                 });
-                        return has_only_const_inputs || bad_input_rank || bad_output_rank || is_unsupported_swish ||
-                               is_disabled_tokenization;
-                    });
-        }
-        snippetsManager.run_passes(nGraphFunc);
-    }
-
-    ngraph::pass::Manager postSnippetsManager;
-    postSnippetsManager.register_pass<ngraph::pass::FakeQuantizeDecomposition>();
-    postSnippetsManager.get_pass_config()->set_callback<ngraph::pass::FakeQuantizeDecomposition>([](const_node_ptr& node) -> bool {
-            std::string errMsg;
-            return node::FakeQuantize::isSupportedOperation(node, errMsg);
-        });
-    postSnippetsManager.register_pass<ngraph::pass::ConstantFolding>();
-    postSnippetsManager.run_passes(nGraphFunc);
-}
-
-=======
->>>>>>> 893da358
 static bool streamsSet(const std::map<std::string, std::string>& config) {
     return config.count(PluginConfigParams::KEY_CPU_THROUGHPUT_STREAMS) ||
            config.count(ov::num_streams.name());
@@ -983,8 +400,8 @@
     const auto& dynamicBatchProp = config.find(InferenceEngine::PluginConfigParams::KEY_DYN_BATCH_ENABLED);
     const bool enableDynamicBatch = (dynamicBatchProp != config.end() && dynamicBatchProp->second == PluginConfigParams::YES)
             || engConfig.enableDynamicBatch;
-<<<<<<< HEAD
-    auto snippetsMode = enableModelCache || enableDynamicBatch ? Config::SnippetsMode::Disable : Config::SnippetsMode::Enable;
+
+    auto snippetsMode = enableDynamicBatch ? Config::SnippetsMode::Disable : Config::SnippetsMode::Enable;
     const auto& snippetsModeProp = config.find(InferenceEngine::PluginConfigInternalParams::KEY_SNIPPETS_MODE);
     if (snippetsMode == Config::SnippetsMode::Enable && snippetsModeProp != config.end()) {
         const auto& val = snippetsModeProp->second;
@@ -996,19 +413,12 @@
             IE_THROW() << "Wrong value for property key SNIPPETS_MODE. Expected values: ENABLE/DISABLE/IGNORE_CALLBACK";
     }
 
-=======
-    const bool enableSnippets = !enableDynamicBatch;
->>>>>>> 893da358
     auto nGraphFunc = clonedNetwork.getFunction();
 
     DEBUG_LOG(PrintableModel(*nGraphFunc, "org_"));
 
-<<<<<<< HEAD
-    TransformationUpToCPUSpecificOpSet(nGraphFunc, enableLPT, enableBF16, snippetsMode, isLegacyAPI());
-=======
-    Transformations transformations(nGraphFunc, enableLPT, enableSnippets, enableBF16, isLegacyAPI(), engConfig);
+    Transformations transformations(nGraphFunc, enableLPT, enableBF16, isLegacyAPI(), snippetsMode, engConfig);
     transformations.UpToCpuSpecificOpSet();
->>>>>>> 893da358
 
     // need to check that all outputs have static shapes
     // checking that all inputs have static shapes is performed in the common part
@@ -1251,8 +661,8 @@
     const auto& lptProp = config.find(InferenceEngine::PluginConfigInternalParams::KEY_LP_TRANSFORMS_MODE);
     const bool enableLPT = (lptProp != config.end() && lptProp->second == PluginConfigParams::YES) /* enabled in the orig_config*/
                         || Config::LPTransformsMode::On == engConfig.lpTransformsMode /* or already enabled */;
-<<<<<<< HEAD
-    auto snippetsMode = conf.cache_dir.empty() || conf.enableDynamicBatch ? Config::SnippetsMode::Disable : Config::SnippetsMode::Enable;
+
+    auto snippetsMode = conf.enableDynamicBatch ? Config::SnippetsMode::Disable : Config::SnippetsMode::Enable;
     const auto& snippetsModeProp = config.find(InferenceEngine::PluginConfigInternalParams::KEY_SNIPPETS_MODE);
     if (snippetsMode == Config::SnippetsMode::Enable && snippetsModeProp != config.end()) {
         const auto& val = snippetsModeProp->second;
@@ -1263,9 +673,6 @@
         else
             IE_THROW() << "Wrong value for property key SNIPPETS_MODE. Expected values: ENABLE/DISABLE/IGNORE_CALLBACK";
     }
-=======
-    const bool enableSnippets = !conf.enableDynamicBatch;
->>>>>>> 893da358
 
     auto model = network.getFunction();
     if (model == nullptr) {
@@ -1273,23 +680,8 @@
     }
 
     auto supported = GetSupportedNodes(model,
-<<<<<<< HEAD
-    [&](std::shared_ptr<ov::Model>& model) {
-            TransformationUpToCPUSpecificOpSet(model, enableLPT, conf.enforceBF16, snippetsMode, isLegacyAPI());
-            ConvertToCPUSpecificOpset(model);
-        },
-    [&](const std::shared_ptr<ngraph::Node>& op) {
-        std::unique_ptr<Node> ptr;
-        try {
-            ptr.reset(Node::factory().create(op, {dnnl::engine::kind::cpu, 0}, extensionManager, fake_w_cache));
-        } catch (const InferenceEngine::Exception&) {
-            return false;
-        }
-        return true;
-    });
-=======
                                        [&](std::shared_ptr<ov::Model>& model) {
-                                           Transformations transformation(model, enableLPT, enableSnippets, conf.enforceBF16, isLegacyAPI(), engConfig);
+                                           Transformations transformation(model, enableLPT, conf.enforceBF16, isLegacyAPI(), snippetsMode, engConfig);
                                            transformation.UpToCpuSpecificOpSet();
                                            transformation.CpuSpecificOpSet();
                                        },
@@ -1302,7 +694,6 @@
                                            }
                                            return true;
                                        });
->>>>>>> 893da358
 
     for (auto&& layerName : supported) {
         res.supportedLayersMap.emplace(layerName, GetName());
