--- conflicted
+++ resolved
@@ -2,7 +2,6 @@
 // SPDX-License-Identifier: Apache-2.0
 //
 
-<<<<<<< HEAD
 #include "plugin.h"
 
 #include "extension.h"
@@ -10,22 +9,7 @@
 #include "itt.h"
 #include "openvino/runtime/intel_cpu/properties.hpp"
 #include "openvino/runtime/internal_properties.hpp"
-=======
-#include "ie_metric_helpers.hpp"  // must be included first
-
-#include "plugin.h"
-
-#include "cpp_interfaces/interface/ie_internal_plugin_config.hpp"
-#include "extension.h"
-#include "extension_mngr.h"
-
-#include "ie_ngraph_utils.hpp"
-#include "ie_plugin_config.hpp"
-#include "ie_system_conf.h"
-#include "itt.h"
-#include "openvino/runtime/threading/cpu_streams_info.hpp"
-#include "openvino/runtime/intel_cpu/properties.hpp"
->>>>>>> a0849edc
+
 #include "openvino/runtime/properties.hpp"
 #include "openvino/runtime/threading/cpu_streams_info.hpp"
 #include "openvino/runtime/threading/executor_manager.hpp"
@@ -44,22 +28,14 @@
 #endif
 
 #include <cpu/x64/cpu_isa_traits.hpp>
-<<<<<<< HEAD
-=======
-
-using namespace ov::threading;
->>>>>>> a0849edc
 
 #if defined(OV_CPU_WITH_ACL)
 #include "nodes/executors/acl/acl_ie_scheduler.hpp"
 #include "arm_compute/runtime/CPP/CPPScheduler.h"
 #endif
 
-<<<<<<< HEAD
 using namespace ov::threading;
 
-=======
->>>>>>> a0849edc
 #define IE_CPU_PLUGIN_THROW(...) IE_THROW(__VA_ARGS__) << "CPU plugin: "
 
 namespace ov {
@@ -204,7 +180,6 @@
 }
 
 static bool streamsSet(const ov::AnyMap& config) {
-<<<<<<< HEAD
     OPENVINO_SUPPRESS_DEPRECATED_START
     if (config.count(InferenceEngine::PluginConfigParams::KEY_CPU_THROUGHPUT_STREAMS))
         return true;
@@ -213,18 +188,6 @@
 }
 
 void Engine::apply_performance_hints(ov::AnyMap& config, const std::shared_ptr<ov::Model>& model) const {
-=======
-    return config.count(InferenceEngine::PluginConfigParams::KEY_CPU_THROUGHPUT_STREAMS) ||
-           config.count(ov::num_streams.name());
-}
-
-void Engine::apply_performance_hints(ov::AnyMap& config, const std::shared_ptr<ov::Model>& model) const {
-    auto getNumStreamsLatency = [&]() {
-        return std::pair<std::string, std::string>(CONFIG_VALUE(CPU_THROUGHPUT_NUMA),
-                                                   ov::util::to_string(ov::streams::NUMA));
-    };
-
->>>>>>> a0849edc
     auto getNumStreamsThroughput = [&]() {
         const auto isa = dnnl::get_effective_cpu_isa();
         float isaSpecificThreshold = 1.0f;
@@ -278,7 +241,6 @@
 
         auto num_requests = config.find(ov::hint::num_requests.name());
         if (num_requests != config.end()) {  // arrived with config to the LoadNetwork (and thus higher pri)
-<<<<<<< HEAD
             int val = -1;
             try {
                 val = std::stoi(num_requests->second.as<std::string>());
@@ -292,10 +254,6 @@
                                ov::hint::num_requests.name(),
                                ". Expected only positive integer numbers");
             }
-
-=======
-            auto val = InferenceEngine::PerfHintsConfig::CheckPerformanceHintRequestValue(num_requests->second.as<std::string>());
->>>>>>> a0849edc
             if (val > 0)
                 streams_info.num_streams = std::min(streams_info.num_streams, val);
         } else if (engConfig.hintNumRequests > 0) {  // set thru SetConfig to the plugin, 2nd priority
@@ -313,22 +271,10 @@
             return std::string();
 
         const auto& perf_hint = config.find(ov::hint::performance_mode.name());
-<<<<<<< HEAD
         /* performance hints set for network has higher pririty than engine ones.
          * This applies for all the configuration parameters */
         const auto perf_hint_name =
             (perf_hint != config.end()) ? perf_hint->second.as<std::string>() : ov::util::to_string(engConfig.hintPerfMode);
-=======
-        // the perf_hint may have just arrived to the LoadNetwork, or was set with the plugin's SetConfig
-        if (perf_hint == config.end() && engConfig.perfHintsConfig.ovPerfHint.empty())
-            return std::string();
-        /* performance hints set for network has higher pririty than engine ones.
-         * This applies for all the configuration parameters */
-        const auto perf_hint_name =
-            (perf_hint != config.end())
-                ? InferenceEngine::PerfHintsConfig::CheckPerformanceHintValue(perf_hint->second.as<std::string>())
-                : engConfig.perfHintsConfig.ovPerfHint;
->>>>>>> a0849edc
         return perf_hint_name;
     };
 
@@ -369,15 +315,8 @@
 }
 
 void Engine::get_performance_streams(Config& config, const std::shared_ptr<ov::Model>& model) const{
-<<<<<<< HEAD
     const int latency_streams = get_default_latency_streams(config.latencyThreadingMode);
     int streams;
-=======
-    const auto perf_hint_name = config.perfHintsConfig.ovPerfHint;
-    const int latency_streams = get_default_latency_streams(config.latencyThreadingMode);
-    int streams;
-    OPENVINO_SUPPRESS_DEPRECATED_START
->>>>>>> a0849edc
     if (config.streamExecutorConfig._streams_changed) {
         streams = config.streamExecutorConfig._streams;
     } else if (config.hintPerfMode == ov::hint::PerformanceMode::LATENCY) {
@@ -397,7 +336,6 @@
     OPENVINO_SUPPRESS_DEPRECATED_END
 }
 
-<<<<<<< HEAD
 void Engine::calculate_streams(Config& conf, const std::shared_ptr<ov::Model>& model, bool imported) const {
     // import config props from caching model
     if (imported && !is_cpu_map_available()) {
@@ -407,26 +345,12 @@
                 const auto& hints_config = model->get_rt_info<ov::AnyMap>("intel_cpu_hints_config");
                 const auto hints_param_name =
                     ov::util::to_string(perf_mode) + "_" + std::string(ov::num_streams.name());
-=======
-void Engine::calculate_streams(Config& conf, const std::shared_ptr<ov::Model>& model, bool imported) const{
-    // import config props from caching model
-    if (imported && !is_cpu_map_available()) {
-        if (model->has_rt_info("intel_cpu_hints_config") && !conf.perfHintsConfig.ovPerfHint.empty()) {
-            const auto mode_name = conf.perfHintsConfig.ovPerfHint;
-            if (mode_name == CONFIG_VALUE(LATENCY) || mode_name == CONFIG_VALUE(THROUGHPUT)) {
-                const auto& hints_config = model->get_rt_info<ov::AnyMap>("intel_cpu_hints_config");
-                const auto hints_param_name = mode_name + "_" + std::string(ov::num_streams.name());
->>>>>>> a0849edc
                 const auto it = hints_config.find(hints_param_name);
                 if (it != hints_config.end()) {
                     conf.readProperties({{std::string(ov::num_streams.name()), it->second.as<std::string>()}});
                 } else {
-<<<<<<< HEAD
                     OPENVINO_THROW("Cache file doesn't contain precalculated number of streams for mode ",
                                    ov::util::to_string(perf_mode));
-=======
-                    OPENVINO_THROW("Cache file doesn't contain precalculated number of streams for mode ", mode_name);
->>>>>>> a0849edc
                 }
             }
         }
@@ -542,7 +466,6 @@
 }
 
 static bool shouldEnableLPT(const ov::AnyMap& modelConfig, const Config& engineConfig) {
-<<<<<<< HEAD
     const auto& enableLPT = modelConfig.find(ov::internal::lp_transforms_mode.name());
     if (enableLPT == modelConfig.end()) // model config has higher priority
         return engineConfig.lpTransformsMode == Config::LPTransformsMode::On;
@@ -554,19 +477,6 @@
                        enableLPT->second.as<std::string>(),
                        " for property key LP_TRANSFORMS_MODE. Expected values: YES/NO");
     }
-=======
-    const auto& enableLPT = modelConfig.find(InferenceEngine::PluginConfigInternalParams::KEY_LP_TRANSFORMS_MODE);
-    if (enableLPT == modelConfig.end()) // model config has higher priority
-        return engineConfig.lpTransformsMode == Config::LPTransformsMode::On;
-
-    const auto& val = enableLPT->second.as<std::string>();
-    if (val == InferenceEngine::PluginConfigParams::YES)
-        return true;
-    else if (val == InferenceEngine::PluginConfigParams::NO)
-        return false;
-    else
-        OPENVINO_THROW("Wrong value for property key LP_TRANSFORMS_MODE. Expected values: YES/NO");
->>>>>>> a0849edc
 }
 
 static ov::element::Type getInferencePrecision(const ov::AnyMap& modelConfig,
@@ -584,28 +494,16 @@
 }
 
 static Config::SnippetsMode getSnippetsMode(const ov::AnyMap& modelConfig, const Config& engineConfig) {
-<<<<<<< HEAD
     const auto& snippetsMode = modelConfig.find(ov::snippets_mode.name());
-=======
-    const auto& snippetsMode = modelConfig.find(InferenceEngine::PluginConfigInternalParams::KEY_SNIPPETS_MODE);
->>>>>>> a0849edc
     if (snippetsMode == modelConfig.end())    // not set explicitly
         return Config::SnippetsMode::Enable;  // enable by default
 
     const auto& val = snippetsMode->second.as<std::string>();
-<<<<<<< HEAD
     if (val == ov::util::to_string(ov::SnippetsMode::IGNORE_CALLBACK))
         return Config::SnippetsMode::IgnoreCallback;
     else if (val == ov::util::to_string(ov::SnippetsMode::DISABLE))
         return Config::SnippetsMode::Disable;
     else if (val == ov::util::to_string(ov::SnippetsMode::ENABLE))
-=======
-    if (val == InferenceEngine::PluginConfigInternalParams::IGNORE_CALLBACK)
-        return Config::SnippetsMode::IgnoreCallback;
-    else if (val == InferenceEngine::PluginConfigInternalParams::DISABLE)
-        return Config::SnippetsMode::Disable;
-    else if (val == InferenceEngine::PluginConfigInternalParams::ENABLE)
->>>>>>> a0849edc
         return Config::SnippetsMode::Enable;
     else
         OPENVINO_THROW("Wrong value for property key SNIPPETS_MODE. Expected values: ENABLE/DISABLE/IGNORE_CALLBACK");
@@ -652,10 +550,7 @@
     Config conf = engConfig;
 
     Transformations transformations(cloned_model, enableLPT, inferencePrecision, is_legacy_api(), snippetsMode, conf);
-<<<<<<< HEAD
-
-=======
->>>>>>> a0849edc
+
     transformations.UpToLpt();
 
     if (!is_cpu_map_available()) {
@@ -939,16 +834,9 @@
     Config::ModelType modelType = getModelType(model);
     conf.readProperties(config, modelType);
 
-<<<<<<< HEAD
     const auto& lptProp = config.find(ov::internal::lp_transforms_mode.name());
     const bool enableLPT =
         (lptProp != config.end() && lptProp->second.as<bool>() == true) /* enabled in the orig_config*/
-=======
-    const auto& lptProp = config.find(InferenceEngine::PluginConfigInternalParams::KEY_LP_TRANSFORMS_MODE);
-    const bool enableLPT =
-        (lptProp != config.end() &&
-         lptProp->second.as<std::string>() == InferenceEngine::PluginConfigParams::YES) /* enabled in the orig_config*/
->>>>>>> a0849edc
         || Config::LPTransformsMode::On == engConfig.lpTransformsMode /* or already enabled */;
     const Config::SnippetsMode snippetsMode = getSnippetsMode(config, conf);
 
