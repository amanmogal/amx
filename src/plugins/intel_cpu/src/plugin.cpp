--- conflicted
+++ resolved
@@ -176,7 +176,6 @@
     executorManager()->clear("CPUCallbackExecutor");
 }
 
-<<<<<<< HEAD
 class Transformations {
 public:
     Transformations(const std::shared_ptr<ngraph::Function>& ngraphFunction
@@ -197,23 +196,8 @@
         std::vector<ov::element::Type> defaultPrecisions;
         bool hasINT16orINT32Levels = false;
         if (useLpt) {
+        CPU_LPT_SCOPE(LowPrecisionTransformations_Part1);
             hasINT16orINT32Levels = ngraph::pass::low_precision::LowPrecision::isFQLevelsPresent(
-=======
-static void TransformationUpToCPUSpecificOpSet(std::shared_ptr<ngraph::Function> nGraphFunc, const bool _enableLPT,
-                                               const bool _enableSnippets, const bool isLegacyApi) {
-    ngraph::pass::Manager manager;
-    manager.set_per_pass_validation(false);
-    manager.register_pass<ngraph::pass::InitNodeInfo>();
-
-    const bool useLpt =
-            _enableLPT &&
-        ngraph::pass::low_precision::LowPrecision::isFunctionQuantized(nGraphFunc);
-    auto defaultPrecisions = useLpt ? ngraph::pass::low_precision::precision_set::int8_support : std::vector<ov::element::Type>{};
-    bool hasINT16orINT32Levels = false;
-    if (useLpt) {
-        CPU_LPT_SCOPE(LowPrecisionTransformations_Part1);
-        hasINT16orINT32Levels = ngraph::pass::low_precision::LowPrecision::isFQLevelsPresent(
->>>>>>> 60521a92
                 nGraphFunc,
                 {ngraph::pass::low_precision::levels::int16, ngraph::pass::low_precision::levels::int16_narrow_range,
                  ngraph::pass::low_precision::levels::int32, ngraph::pass::low_precision::levels::int32_narrow_range});
@@ -229,41 +213,9 @@
 
         upToCpuSpecificOpSet_postLpt();
 
-<<<<<<< HEAD
         if (!useLpt && enableSnippets)
             upToCpuSpecificOpSet_snippets();
     }
-=======
-    static const auto precisions = get_convert_precisions();
-
-    manager.register_pass<ngraph::pass::CommonOptimizations>();
-    manager.register_pass<ngraph::pass::WrapInterpolateIntoTransposes>();
-    manager.register_pass<ngraph::pass::TransposeSinking>();
-    manager.register_pass<ngraph::pass::ConvertSequenceToTensorIterator>();
-    manager.register_pass<ngraph::pass::ConvertOpSet3ToOpSet2>();
-    manager.register_pass<ngraph::pass::ConvertOpSet2ToOpSet1>();
-    manager.register_pass<ngraph::pass::ConvertTensorIteratorToSequence>();
-    manager.register_pass<ngraph::pass::LSTMCellDecomposition>();
-    manager.register_pass<ngraph::pass::GRUCellDecomposition>();
-    manager.register_pass<ngraph::pass::RNNCellDecomposition>();
-    manager.register_pass<ngraph::pass::ConvertNMS1ToNMS5>();
-    manager.register_pass<ngraph::pass::ConvertNMS3ToNMS5>();
-    manager.register_pass<ngraph::pass::ConvertNMS4ToNMS5>();
-    manager.register_pass<ngraph::pass::ConvertNMSToNMSIEInternal>();
-    manager.register_pass<ngraph::pass::ConvertMulticlassNmsToMulticlassNmsIE>();
-    manager.register_pass<ngraph::pass::ConvertMatrixNmsToMatrixNmsIE>();
-    manager.register_pass<ngraph::pass::TransposeMatMul>();
-    manager.register_pass<ngraph::pass::ConstantFolding>();
-
-    if (useLpt) {
-        CPU_LPT_SCOPE(LowPrecisionTransformations_Part2);
-        manager.register_pass<ngraph::pass::low_precision::ConvertSubtractConstant>(defaultPrecisions);
-    }
-    manager.register_pass<ngraph::pass::Validate>();
-    manager.register_pass<ngraph::pass::ConvertPrecision>(precisions);
-    manager.register_pass<ngraph::pass::EliminateConvert>();
-    manager.register_pass<SwapConvertTranspose>();
->>>>>>> 60521a92
 
     void cpuSpecificOpSet(void) {
         CPU_DEBUG_CAP_TRANSFORMATION_RETURN_OR_DUMP(this, Specific);
@@ -329,11 +281,13 @@
         manager.register_pass<ngraph::pass::ConstantFolding>();
 
         if (useLpt) {
+            CPU_LPT_SCOPE(LowPrecisionTransformations_Part2);
             manager.register_pass<ngraph::pass::low_precision::ConvertSubtractConstant>(defaultPrecisions);
         }
         manager.register_pass<ngraph::pass::Validate>();
         manager.register_pass<ngraph::pass::ConvertPrecision>(precisions);
         manager.register_pass<ngraph::pass::EliminateConvert>();
+        manager.register_pass<SwapConvertTranspose>();
 
         auto pass_config = manager.get_pass_config();
 
@@ -437,56 +391,11 @@
                     return node::MVN::isSupportedOperation(node, errorMessage);
                 });
 
-<<<<<<< HEAD
         pass_config->set_callback<ngraph::pass::NormalizeL2Decomposition>(
                 [](const_node_ptr &node) -> bool {
                     std::string errorMsg;
                     return node::NormalizeL2::isSupportedOperation(node, errorMsg);
                 });
-=======
-    // List of enabled/disabled transformations
-
-    // Allow FP16 Converts to be folded and FP16 constants to be upgraded to FP32 data type
-    pass_config->disable<ov::pass::DisableDecompressionConvertConstantFolding>();
-    pass_config->disable<ov::pass::ConvertCompressedOnlyToLegacy>();
-
-    pass_config->disable<ngraph::pass::ConvertGELU>();
-    pass_config->disable<ngraph::pass::ConvertShuffleChannels3>();
-    pass_config->disable<ngraph::pass::Gelu7Downgrade>();
-    pass_config->disable<ngraph::pass::HSwishDecomposition>();
-    pass_config->disable<ngraph::pass::ReduceL1Decomposition>();
-    pass_config->disable<ngraph::pass::ReduceL2Decomposition>();
-    pass_config->disable<ngraph::pass::SoftPlusDecomposition>();
-    pass_config->disable<ngraph::pass::HSigmoidDecomposition>();
-    pass_config->disable<ngraph::pass::ConvertMod>();
-    pass_config->disable<ngraph::pass::LogSoftmaxDecomposition>();
-    pass_config->disable<ngraph::pass::ConvertShuffleChannels3>();
-    pass_config->disable<ngraph::pass::WeightsDequantizeToFakeQuantize>();
-    pass_config->disable<ngraph::pass::SimplifyCTCGreedyDecoderSeqLen>();
-    pass_config->disable<ngraph::pass::ConvertGather7ToGather1>();
-    pass_config->disable<ngraph::pass::ConvertGather8ToGather7>();
-    pass_config->disable<ngraph::pass::ConvertMinimum>();
-    pass_config->disable<ngraph::pass::ConvertBroadcastToTiles>();
-    pass_config->disable<ngraph::pass::ConvertReduceMeanToPooling>();
-    pass_config->disable<ngraph::pass::ConvertReduceMaxToPooling>();
-    pass_config->disable<ngraph::pass::ConvertReduceSumToPooling>();
-    pass_config->disable<ngraph::pass::SliceToStridedSlice>();
-    pass_config->disable<ngraph::pass::ConvertDetectionOutput8ToDetectionOutput1>();
-
-    pass_config->enable<ngraph::pass::NormalizeL2Decomposition>();
-    pass_config->enable<ngraph::pass::ConvertInterpolate1ToInterpolate4>();
-    pass_config->enable<ngraph::pass::ConvertGather1ToGather7>();
-    pass_config->enable<ngraph::pass::ConvertDetectionOutput1ToDetectionOutput8>();
-
-    if (useLpt) {
-        CPU_LPT_SCOPE(LowPrecisionTransformations_Part3);
-        pass_config->set_callback<ngraph::pass::AddFakeQuantizeFusion,
-                                  ngraph::pass::MulFakeQuantizeFusion,
-                                  ngraph::pass::FakeQuantizeMulFusion>([](const_node_ptr &node) -> bool {
-            std::string errMsg;
-            return !node::FakeQuantize::isSupportedOperation(node, errMsg);
-        });
->>>>>>> 60521a92
 
         pass_config->enable<ngraph::pass::SoftmaxDecomposition>();
         pass_config->set_callback<ngraph::pass::SoftmaxDecomposition>(
@@ -547,6 +456,7 @@
         pass_config->enable<ngraph::pass::ConvertDetectionOutput1ToDetectionOutput8>();
 
         if (useLpt) {
+            CPU_LPT_SCOPE(LowPrecisionTransformations_Part3);
             pass_config->set_callback<ngraph::pass::AddFakeQuantizeFusion,
                                       ngraph::pass::MulFakeQuantizeFusion,
                                       ngraph::pass::FakeQuantizeMulFusion>([](const_node_ptr &node) -> bool {
@@ -569,13 +479,8 @@
     void upToCpuSpecificOpSet_lpt(const bool hasINT16orINT32Levels, const std::vector<ov::element::Type>& defaultPrecisions) {
         CPU_DEBUG_CAP_TRANSFORMATION_RETURN_OR_DUMP(this, Lpt);
 
-<<<<<<< HEAD
         using namespace ngraph::pass::low_precision;
-=======
-    using namespace ngraph::pass::low_precision;
-    if (useLpt) {
         CPU_LPT_SCOPE(LowPrecisionTransformations_Part4);
->>>>>>> 60521a92
         OV_ITT_SCOPE(FIRST_INFERENCE, itt::domains::intel_cpu_LT, "LowPrecisionTransformations");
 
         auto supportedPrecisions = std::vector<PrecisionsRestriction>({
@@ -1067,17 +972,11 @@
                                || Config::LPTransformsMode::On == engConfig.lpTransformsMode /* or already enabled */;
         const bool enableSnippets = !(conf.cache_dir.empty() || conf.enableDynamicBatch || (conf.enforceBF16
                 && dnnl::impl::cpu::x64::mayiuse(dnnl::impl::cpu::x64::avx512_core)));
-<<<<<<< HEAD
-        Transformations(clonedNetwork.getFunction(), enableLPT, enableSnippets, isLegacyAPI() CPU_DEBUG_CAP_ENABLE(, engConfig));
-        auto ops = clonedNetwork.getFunction()->get_ordered_ops();
-        std::unordered_set<std::string> supported;
-=======
-        Transformation(clonedNetwork, enableLPT, enableSnippets, isLegacyAPI());
+        Transformations(clonnedFunction, enableLPT, enableSnippets, isLegacyAPI() CPU_DEBUG_CAP_ENABLE(, engConfig));
         auto ops = clonnedFunction->get_ordered_ops();
 
         //Mark removed nodes as supported
         std::unordered_set<std::string> supported = GetRemovedNodes(function, clonnedFunction);;
->>>>>>> 60521a92
         std::unordered_set<std::string> unsupported;
 
         auto layerIsSupported = [&](const std::shared_ptr<ngraph::Node>& op) {
