--- conflicted
+++ resolved
@@ -944,13 +944,7 @@
 
     // import config props from caching model
     calculate_streams(conf, model, true);
-
-<<<<<<< HEAD
-    auto compiled_model =
-        std::make_shared<CompiledModel>(model, shared_from_this(), conf, extensionManager, loaded_from_cache);
-=======
-    auto compiled_model = std::make_shared<CompiledModel>(model, shared_from_this(), conf, true);
->>>>>>> 938600fb
+    auto compiled_model = std::make_shared<CompiledModel>(model, shared_from_this(), conf, loaded_from_cache);
     return compiled_model;
 }
 }   // namespace intel_cpu
