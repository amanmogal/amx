--- conflicted
+++ resolved
@@ -293,20 +293,11 @@
     conf.readProperties(config, modelType);
     calculate_streams(conf, cloned_model);
 
-<<<<<<< HEAD
     if (!conf.cacheEncrypt || !conf.cacheDecrypt) {
         conf.cacheEncrypt = ov::util::codec_xor;
         conf.cacheDecrypt = ov::util::codec_xor;
     }
 
-    if (conf.streamExecutorConfig.get_sub_stream_mode() ==
-        IStreamsExecutor::Config::StreamsMode::SUB_STREAMS_FOR_SOCKET) {
-        int num_sub_streams = conf.streamExecutorConfig.get_sub_streams();
-        transformations.SetSubStreamNum(num_sub_streams);
-    }
-
-=======
->>>>>>> abbf944f
     transformations.PostLpt();
     transformations.Snippets();
 
