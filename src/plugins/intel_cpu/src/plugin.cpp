--- conflicted
+++ resolved
@@ -435,29 +435,21 @@
         OPENVINO_THROW("Wrong value for property key LP_TRANSFORMS_MODE. Expected values: YES/NO");
 }
 
-<<<<<<< HEAD
-static ov::element::Type getInferencePrecision(const ov::AnyMap& modelConfig, const Config& engineConfig) {
-=======
-static ov::element::Type getInferencePrecision(const std::map<std::string, std::string>& modelConfig,
+static ov::element::Type getInferencePrecision(const ov::AnyMap& modelConfig,
                                                const Config& engineConfig,
                                                Config::ModelType modelType) {
->>>>>>> c7eb9fe7
     Config tempConf = engineConfig;
     tempConf.readProperties(modelConfig, modelType);
     return tempConf.inferencePrecision;
 }
 
-<<<<<<< HEAD
-static Config::SnippetsMode getSnippetsMode(const ov::AnyMap& modelConfig, const Config& engineConfig) {
-=======
 static Config::ModelType getModelType(const std::shared_ptr<const Model>& model) {
     return op::util::has_op_with_type<op::v1::Convolution>(model) ||
            op::util::has_op_with_type<op::v1::ConvolutionBackpropData>(model) ?
            Config::ModelType::CNN : Config::ModelType::Unknown;
 }
 
-static Config::SnippetsMode getSnippetsMode(const std::map<std::string, std::string>& modelConfig, const Config& engineConfig) {
->>>>>>> c7eb9fe7
+static Config::SnippetsMode getSnippetsMode(const ov::AnyMap& modelConfig, const Config& engineConfig) {
     const auto& snippetsMode = modelConfig.find(InferenceEngine::PluginConfigInternalParams::KEY_SNIPPETS_MODE);
     if (snippetsMode == modelConfig.end())    // not set explicitly
         return Config::SnippetsMode::Enable;  // enable by default
@@ -519,20 +511,12 @@
     auto config = orig_config;
     const std::shared_ptr<ov::Model> cloned_model = model->clone();
     const bool enableLPT = shouldEnableLPT(config, engConfig);
-<<<<<<< HEAD
-    ov::element::Type inferencePrecision = getInferencePrecision(config, engConfig);
+    Config::ModelType modelType = getModelType(model);
+    ov::element::Type inferencePrecision = getInferencePrecision(config, engConfig, modelType);
     const Config::SnippetsMode snippetsMode = getSnippetsMode(config, engConfig);
 
     DEBUG_LOG(PrintableModel(*cloned_model, "org_"));
     print_model(cloned_model, "AddPreprocess model:");
-=======
-    auto nGraphFunc = clonedNetwork.getFunction();
-    Config::ModelType modelType = getModelType(nGraphFunc);
-    ov::element::Type inferencePrecision = getInferencePrecision(config, engConfig, modelType);
-    const Config::SnippetsMode snippetsMode = getSnippetsMode(config, engConfig); 
-
-    DEBUG_LOG(PrintableModel(*nGraphFunc, "org_"));
->>>>>>> c7eb9fe7
 
     if (!is_cpu_map_available()) {
         apply_performance_hints(config, cloned_model);
@@ -541,14 +525,8 @@
     // update the props after the perf mode translated to configs
     // TODO: Clarify the behavior of SetConfig method. Skip eng_config or not?
     Config conf = engConfig;
-<<<<<<< HEAD
-    conf.readProperties(config);
+    conf.readProperties(config, modelType);
     calculate_streams(conf, cloned_model);
-=======
-
-    conf.readProperties(config, modelType);
-    CalculateStreams(conf, nGraphFunc);
->>>>>>> c7eb9fe7
 
     Transformations transformations(cloned_model, enableLPT, inferencePrecision, is_legacy_api(), snippetsMode, conf);
     transformations.UpToCpuSpecificOpSet();
@@ -816,7 +794,6 @@
 ov::SupportedOpsMap Engine::query_model(const std::shared_ptr<const ov::Model>& model, const ov::AnyMap& config) const {
     WeightsSharing::Ptr fake_w_cache;
 
-    auto model = network.getFunction();
     if (model == nullptr) {
         IE_THROW() << "Only ngraph-based models are supported!";
     }
@@ -873,26 +850,12 @@
     std::shared_ptr<ov::Model> model;
     deserializer >> model;
 
-<<<<<<< HEAD
     Config conf = engConfig;
+    Config::ModelType modelType = getModelType(model);
     conf.readProperties(config);
 
     // import config props from caching model
     calculate_streams(conf, model, true);
-=======
-    auto function = cnnnetwork.getFunction();
-    Config::ModelType modelType = getModelType(function);
-    Config conf = engConfig;
-    conf.readProperties(config, modelType);
-
-    CalculateStreams(conf, function, true);
-
-    auto execNetwork = std::make_shared<ExecNetwork>(cnnnetwork, conf, extensionManager, shared_from_this());
-
-    execNetwork->setNetworkInputs(cnnnetwork.getInputsInfo());
-    execNetwork->setNetworkOutputs(cnnnetwork.getOutputsInfo());
-    SetExeNetworkInfo(execNetwork, cnnnetwork.getFunction());
->>>>>>> c7eb9fe7
 
     auto compiled_model = std::make_shared<CompiledModel>(model, shared_from_this(), conf, extensionManager, true);
     return compiled_model;
