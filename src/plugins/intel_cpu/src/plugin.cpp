--- conflicted
+++ resolved
@@ -325,13 +325,9 @@
         streams = config.streamExecutorConfig._streams == 1 ? 0 : config.streamExecutorConfig._streams;
     }
 
-<<<<<<< HEAD
-    get_num_streams(streams, ngraphFunc, config, shared_from_this());
-=======
     if (!((0 == config.streamExecutorConfig._streams) && config.streamExecutorConfig._streams_changed)) {
-        get_num_streams(streams, ngraphFunc, config);
-    }
->>>>>>> 5cd96590
+        get_num_streams(streams, ngraphFunc, config, shared_from_this());
+    }
 
     config._config[CONFIG_KEY(CPU_THROUGHPUT_STREAMS)] = std::to_string(config.streamExecutorConfig._streams);
 }
