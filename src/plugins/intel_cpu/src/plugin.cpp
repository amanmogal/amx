--- conflicted
+++ resolved
@@ -12,13 +12,9 @@
 #include "openvino/runtime/properties.hpp"
 #include "openvino/runtime/threading/cpu_streams_info.hpp"
 #include "openvino/runtime/threading/executor_manager.hpp"
-<<<<<<< HEAD
-=======
-#include "openvino/util/codec_xor.hpp"
-#include "serialize.h"
->>>>>>> cfc0b273
 #include "transformations/transformation_pipeline.h"
 #include "transformations/utils/utils.hpp"
+#include "utils/codec_xor.hpp"
 #include "utils/denormals.hpp"
 #include "utils/precision_support.h"
 #include "utils/serialize.hpp"
@@ -299,8 +295,8 @@
     calculate_streams(conf, cloned_model);
 
     if (!conf.cacheEncrypt || !conf.cacheDecrypt) {
-        conf.cacheEncrypt = ov::util::codec_xor;
-        conf.cacheDecrypt = ov::util::codec_xor;
+        conf.cacheEncrypt = codec_xor_str;
+        conf.cacheDecrypt = codec_xor_str;
     }
 
     transformations.PostLpt();
@@ -602,12 +598,6 @@
                                                          const ov::AnyMap& config) const {
     OV_ITT_SCOPE(FIRST_INFERENCE, itt::domains::intel_cpu_LT, "import_model");
 
-<<<<<<< HEAD
-    ModelDeserializer deserializer(model_stream,
-        [this](const std::shared_ptr<ov::AlignedBuffer>& model, const std::shared_ptr<ov::AlignedBuffer>& weights) {
-            return get_core()->read_model(model, weights);
-        });
-=======
     std::function<std::string(const std::string&)> decrypt;
     if (config.count(ov::cache_encryption_callbacks.name())) {
         auto encryption_callbacks = config.at(ov::cache_encryption_callbacks.name()).as<EncryptionCallbacks>();
@@ -615,16 +605,15 @@
     }
 
     if (!decrypt) {
-        decrypt = ov::util::codec_xor;
+        decrypt = codec_xor_str;
     }
 
     ModelDeserializer deserializer(
-        networkModel,
-        [this](const std::string& model, const ov::Tensor& weights) {
-            return get_core()->read_model(model, weights, true);
+        model_stream,
+        [this](const std::shared_ptr<ov::AlignedBuffer>& model, const std::shared_ptr<ov::AlignedBuffer>& weights) {
+            return get_core()->read_model(model, weights);
         },
         std::move(decrypt));
->>>>>>> cfc0b273
 
     std::shared_ptr<ov::Model> model;
     deserializer >> model;
