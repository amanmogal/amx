// Copyright (C) 2018-2024 Intel Corporation
// SPDX-License-Identifier: Apache-2.0
//

#pragma once

#include "openvino/runtime/threading/cpu_streams_executor.hpp"
#include "cache/multi_cache.h"
#include "config.h"
#include "dnnl_scratch_pad.h"
#include "weights_cache.hpp"

namespace ov {
namespace intel_cpu {

class GraphContext {
public:
    typedef std::shared_ptr<GraphContext> Ptr;
    typedef std::shared_ptr<const GraphContext> CPtr;

    GraphContext(const Config& config,
                 WeightsSharing::Ptr w_cache,
                 bool isGraphQuantized,
                 ov::threading::IStreamsExecutor::Ptr streamExecutor = nullptr)
        : config(config),
<<<<<<< HEAD
          weightsCache(w_cache),
          isGraphQuantizedFlag(isGraphQuantized),
          streamExecutor(streamExecutor) {
=======
          weightsCache(std::move(w_cache)),
          isGraphQuantizedFlag(isGraphQuantized) {
>>>>>>> 3d45a644
        rtParamsCache = std::make_shared<MultiCache>(config.rtCacheCapacity);
        // primitive/executors can be shared across sub-stream
        // but scratch pad cannot be shared.
        numNumaNodes = 1;
        if (streamExecutor) {
            // cpuStreamExecutor = std::dynamic_pointer_cast<ov::threading::CPUStreamsExecutor>(streamExecutor);
            auto cpuStreamExecutor = std::dynamic_pointer_cast<ov::threading::CPUStreamsExecutor>(streamExecutor);
            // auto nNumaNodes = static_cast<int>(cpuStreamExecutor->get_sub_streams());
            auto nNumaNodes = get_num_numa_nodes();
            if (numNumaNodes < nNumaNodes)
                numNumaNodes = nNumaNodes;
        }
        for (int i = 0; i < numNumaNodes; i++) {
            rtScratchPads.push_back(std::make_shared<DnnlScratchPad>(getEngine(), i));
        }
    }

    const Config& getConfig() const {
        return config;
    }

    WeightsSharing::Ptr getWeightsCache() const {
        return weightsCache;
    }


    MultiCachePtr getParamsCache() const {
        return rtParamsCache;
    }

    DnnlScratchPadPtr getScratchPad(int subStreamID = 0) const {
        if (subStreamID < 0)
            subStreamID = 0;
        if (subStreamID >= numNumaNodes - 1)
            subStreamID = numNumaNodes - 1;
        return rtScratchPads[subStreamID];
    }

    std::vector<DnnlScratchPadPtr> getScratchPads() const {
        return rtScratchPads;
    }

    static const dnnl::engine& getEngine();

    bool isGraphQuantized() const {
        return isGraphQuantizedFlag;
    }

    ov::threading::IStreamsExecutor::Ptr getStreamExecutor() const {
        return streamExecutor;
    }

    // ov::threading::CPUStreamsExecutor::Ptr getCPUStreamExecutor() const {
    //     return cpuStreamExecutor;
    // }

    int getNumNumaNodes() const {
        return numNumaNodes;
    }

private:
    Config config;  // network-level config

    WeightsSharing::Ptr weightsCache;         // per NUMA node caches for sharing weights data

    MultiCachePtr rtParamsCache;     // primitive cache
    DnnlScratchPadPtr rtScratchPad;  // scratch pad

    bool isGraphQuantizedFlag = false;

    std::vector<DnnlScratchPadPtr> rtScratchPads;  // scratch pad (each sub-stream has its own copy)

    ov::threading::IStreamsExecutor::Ptr streamExecutor;   // stream executor for current graph
    // ov::threading::CPUStreamsExecutor::Ptr cpuStreamExecutor;   // stream executor for current graph

    int numNumaNodes;
};

}  // namespace intel_cpu
}  // namespace ov<|MERGE_RESOLUTION|>--- conflicted
+++ resolved
@@ -23,14 +23,9 @@
                  bool isGraphQuantized,
                  ov::threading::IStreamsExecutor::Ptr streamExecutor = nullptr)
         : config(config),
-<<<<<<< HEAD
           weightsCache(w_cache),
           isGraphQuantizedFlag(isGraphQuantized),
           streamExecutor(streamExecutor) {
-=======
-          weightsCache(std::move(w_cache)),
-          isGraphQuantizedFlag(isGraphQuantized) {
->>>>>>> 3d45a644
         rtParamsCache = std::make_shared<MultiCache>(config.rtCacheCapacity);
         // primitive/executors can be shared across sub-stream
         // but scratch pad cannot be shared.
