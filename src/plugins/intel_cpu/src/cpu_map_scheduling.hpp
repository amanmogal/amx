// Copyright (C) 2018-2023 Intel Corporation
// SPDX-License-Identifier: Apache-2.0
//

/**
 * @brief A header file for CPU map scheduling
 * @file cpu_map_scheduling.hpp
 */

#pragma once

#include <vector>

#include "config.h"
#include "openvino/runtime/properties.hpp"
#include "openvino/runtime/threading/istreams_executor.hpp"

namespace ov {
namespace intel_cpu {

/**
 * @enum       SubStreamsMode
 * @brief      This enum contains definition of each sub streams mode, indicating the main stream situation.
 */
enum class SubStreamsMode {
    SUB_STREAMS_NULL,        //!< Do not create sub streams
    SUB_STREAMS_FOR_SOCKET,  //!< Create sub streams for multiple sockets in main stream
};

/**
 * @brief      Limit available CPU resource in processors type table according to scheduling core type property
 * @param[in]  input_type input value of core type property.
 * @param[in]  proc_type_table candidate processors available at this time
 * @return     updated proc_type_table which removed unmatched processors
 */
std::vector<std::vector<int>> apply_scheduling_core_type(ov::hint::SchedulingCoreType& input_type,
                                                         const std::vector<std::vector<int>>& proc_type_table);

/**
 * @brief      Limit available CPU resource in processors type table according to hyper threading property
 * @param[in]  input_ht_hint indicate value of property enable_hyper_threading.
 * @param[in]  input_ht_changed indicate if value is set by user.
 * @param[in]  input_pm_hint indicate value of property performance_mode.
 * @param[in]  proc_type_table candidate processors available at this time
 * @return     updated proc_type_table which removed unmatched processors
 */
std::vector<std::vector<int>> apply_hyper_threading(bool& input_ht_hint,
                                                    const bool input_ht_changed,
                                                    const std::string input_pm_hint,
                                                    const std::vector<std::vector<int>>& proc_type_table);

/**
 * @brief      whether pinning cpu cores according to enableCpuPinning property
 * @param[in]  input_type indicate value of property enableCpuPinning.
 * @param[in]  input_changed indicate if value is set by user.
<<<<<<< HEAD
 * @param[in]  num_streams number of streams
 * @param[in]  hint_max_threads_per_stream is the scope of candidate processors per stream for latency hint
 * @param[in]  proc_type_table candidate processors available at this time
=======
 * @param[in]  proc_type_table indicate processors information of this platform
 * @param[in]  streams_info_table indicate streams detail of this model
>>>>>>> dfff4e89
 * @return     whether pinning threads to cpu cores
 */
bool get_cpu_pinning(bool& input_value,
                     const bool input_changed,
<<<<<<< HEAD
                     const int num_streams,
                     const Config::MaxThreadsPerStream hint_max_threads_per_stream,
                     const std::vector<std::vector<int>>& proc_type_table);
=======
                     const std::vector<std::vector<int>>& proc_type_table,
                     const std::vector<std::vector<int>>& streams_info_table);
>>>>>>> dfff4e89

}  // namespace intel_cpu
}  // namespace ov<|MERGE_RESOLUTION|>--- conflicted
+++ resolved
@@ -53,26 +53,14 @@
  * @brief      whether pinning cpu cores according to enableCpuPinning property
  * @param[in]  input_type indicate value of property enableCpuPinning.
  * @param[in]  input_changed indicate if value is set by user.
-<<<<<<< HEAD
- * @param[in]  num_streams number of streams
- * @param[in]  hint_max_threads_per_stream is the scope of candidate processors per stream for latency hint
- * @param[in]  proc_type_table candidate processors available at this time
-=======
  * @param[in]  proc_type_table indicate processors information of this platform
  * @param[in]  streams_info_table indicate streams detail of this model
->>>>>>> dfff4e89
  * @return     whether pinning threads to cpu cores
  */
 bool get_cpu_pinning(bool& input_value,
                      const bool input_changed,
-<<<<<<< HEAD
-                     const int num_streams,
-                     const Config::MaxThreadsPerStream hint_max_threads_per_stream,
-                     const std::vector<std::vector<int>>& proc_type_table);
-=======
                      const std::vector<std::vector<int>>& proc_type_table,
                      const std::vector<std::vector<int>>& streams_info_table);
->>>>>>> dfff4e89
 
 }  // namespace intel_cpu
 }  // namespace ov