--- conflicted
+++ resolved
@@ -308,12 +308,9 @@
             RO_property(ov::inference_precision.name()),
             RO_property(ov::hint::performance_mode.name()),
             RO_property(ov::hint::num_requests.name()),
-<<<<<<< HEAD
             RO_property(ov::hint::use_cpu_pinning.name()),
-=======
             RO_property(ov::hint::scheduling_core_type.name()),
             RO_property(ov::hint::use_hyper_threading.name()),
->>>>>>> a726f0ae
             RO_property(ov::execution_devices.name()),
         };
     }
@@ -354,18 +351,15 @@
     } else if (name == ov::hint::performance_mode) {
         const auto perfHint = ov::util::from_string(config.perfHintsConfig.ovPerfHint, ov::hint::performance_mode);
         return perfHint;
-<<<<<<< HEAD
     } else if (name == ov::hint::use_cpu_pinning.name()) {
         const bool use_pin = config.useCpuPinning;
         return decltype(ov::hint::use_cpu_pinning)::value_type(use_pin);
-=======
     } else if (name == ov::hint::scheduling_core_type) {
         const auto core_type = config.schedulingCoreType;
         return core_type;
     } else if (name == ov::hint::use_hyper_threading.name()) {
         const bool use_ht = config.useHyperThreading;
         return decltype(ov::hint::use_hyper_threading)::value_type(use_ht);
->>>>>>> a726f0ae
     } else if (name == ov::hint::num_requests) {
         const auto perfHintNumRequests = config.perfHintsConfig.ovPerfHintNumRequests;
         return decltype(ov::hint::num_requests)::value_type(perfHintNumRequests);
