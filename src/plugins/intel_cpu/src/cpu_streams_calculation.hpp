--- conflicted
+++ resolved
@@ -51,14 +51,9 @@
                                                      const int model_prefer_threads,
                                                      const int input_current_socket_id,
                                                      const std::string input_perf_hint,
-<<<<<<< HEAD
                                                      const std::set<ov::hint::ModelDistributionPolicy> hint_llm_distribution_policy,
-                                                     const std::vector<std::vector<int>>& proc_type_table);
-=======
-                                                     const Config::LatencyThreadingMode latencyThreadingMode,
                                                      const std::vector<std::vector<int>>& proc_type_table,
                                                      const int executor_id);
->>>>>>> 8b44f7c9
 /**
  * @brief      Get model_prefer_threads
  * @param[in]  num_streams is target streams set by user via NUM_STREAMS or hints.
