--- conflicted
+++ resolved
@@ -50,24 +50,6 @@
 
 protected:
     void create_infer_request();
-<<<<<<< HEAD
-    InferenceEngine::Precision normToInputSupportedPrec(const std::pair<const std::string, ov::Tensor>& input) const;
-    void pushInput(const std::string& inputName, ov::Tensor& inputBlob, InferenceEngine::Precision dataType);
-
-    void init_tensor(const std::string& name);
-    void PushInputData();
-
-    Graph* graph = nullptr;
-    mutable std::unordered_map<std::string, void*> m_external_ptr;
-
-private:
-    void PushStates();
-    void PullStates();
-    void redefineMemoryForInputNodes();
-
-    // Check port is original port or compiled port, return true for compiled port
-    bool check_compiled_port(const ov::Output<const ov::Node>& port) const;
-=======
     InferenceEngine::Precision norm_to_input_supported_prec(const std::pair<const std::string, ov::Tensor>& input) const;
     void pushInput(const std::string& inputName, ov::Tensor& inputBlob, InferenceEngine::Precision dataType);
 
@@ -82,22 +64,16 @@
     void pull_states();
     void redefine_memory_for_input_nodes();
 
->>>>>>> 69fe5c8c
     void update_external_inputs();
     InferenceEngine::TensorDesc create_tensor_desc(const ov::Tensor& tensor);
 
     // Transformation shouldn't change model's input/output's precision, but actually it does.
     // Some additional methods will handle it.
-<<<<<<< HEAD
-    const ov::Output<const ov::Node>& get_compiled_port(const ov::Output<const ov::Node>& port) const;
-    ov::Tensor get_compiled_tensor(const ov::Output<const ov::Node>& port) const;
-=======
     const ov::Output<const ov::Node>& get_internal_port(const ov::Output<const ov::Node>& port) const;
     ov::Tensor get_port_tensor(const ov::Output<const ov::Node>& port) const;
     // Check this port is original model port or compiled model's port, return true for compiled model's port
     // This is because if precision has been changed in compiled model, it need distinguish them
     bool check_compiled_model_port(const ov::Output<const ov::Node>& port) const;
->>>>>>> 69fe5c8c
     mutable std::unordered_map<std::string, ov::Output<const ov::Node>> m_orig_ports_map;
     // Store external tensor due to precision changes
     mutable std::unordered_map<std::string, ov::Tensor> m_aux_tensors;
@@ -114,11 +90,7 @@
     std::unordered_map<std::string, ov::Tensor> m_outputs;
 
 protected:
-<<<<<<< HEAD
-    virtual void changeDefaultPtr();
-=======
     virtual void change_default_ptr();
->>>>>>> 69fe5c8c
 };
 
 }  // namespace intel_cpu
