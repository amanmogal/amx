--- conflicted
+++ resolved
@@ -228,12 +228,8 @@
         } else if (ov::intel_cpu::denormals_optimization.name() == key) {
             if (val == InferenceEngine::PluginConfigParams::YES) {
                 denormalsOptMode = DenormalsOptMode::DO_On;
-<<<<<<< HEAD
                 changedDenormalsOptMode = true;
-            } else if (val == PluginConfigParams::NO) {
-=======
             } else if (val == InferenceEngine::PluginConfigParams::NO) {
->>>>>>> d4dd169c
                 denormalsOptMode = DenormalsOptMode::DO_Off;
                 changedDenormalsOptMode = true;
             } else {
@@ -241,16 +237,11 @@
                 IE_THROW() << "Wrong value for property key " << ov::intel_cpu::denormals_optimization.name()
                            << ". Expected only YES/NO";
             }
-<<<<<<< HEAD
 #if defined(OPENVINO_ARCH_X86) || defined(OPENVINO_ARCH_X86_64)
             streamExecutorConfig._opt_denormals_for_tbb = !changedDenormalsOptMode;
 #endif
-        } else if (key == PluginConfigInternalParams::KEY_SNIPPETS_MODE) {
-            if (val == PluginConfigInternalParams::ENABLE)
-=======
         } else if (key == InferenceEngine::PluginConfigInternalParams::KEY_SNIPPETS_MODE) {
             if (val == InferenceEngine::PluginConfigInternalParams::ENABLE)
->>>>>>> d4dd169c
                 snippetsMode = SnippetsMode::Enable;
             else if (val == InferenceEngine::PluginConfigInternalParams::IGNORE_CALLBACK)
                 snippetsMode = SnippetsMode::IgnoreCallback;
