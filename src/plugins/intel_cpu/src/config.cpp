--- conflicted
+++ resolved
@@ -274,19 +274,15 @@
             // as zero that means disabling the cache
             rtCacheCapacity = std::max(val_i, 0);
         } else if (ov::intel_cpu::denormals_optimization.name() == key) {
-<<<<<<< HEAD
-            if (val == InferenceEngine::PluginConfigParams::YES) {
-                denormalsOptMode = DenormalsOptMode::DO_On;
-                changedDenormalsOptMode = true;
-            } else if (val == InferenceEngine::PluginConfigParams::NO) {
-                denormalsOptMode = DenormalsOptMode::DO_Off;
-                changedDenormalsOptMode = true;
-            } else {
-=======
-            try {
-                denormalsOptMode = val.as<bool>() ? DenormalsOptMode::DO_On : DenormalsOptMode::DO_Off;
-            } catch (ov::Exception&) {
->>>>>>> f84d1c53
+            try {
+                if (val.as<bool>()) {
+                    denormalsOptMode = DenormalsOptMode::DO_On;
+                    changedDenormalsOptMode = true;
+                } else {
+                    denormalsOptMode = DenormalsOptMode::DO_Off;
+                    changedDenormalsOptMode = true;
+                }
+            } catch (ov::Exception&) {
                 denormalsOptMode = DenormalsOptMode::DO_Keep;
                 OPENVINO_THROW("Wrong value ",
                                val.as<std::string>(),
@@ -294,6 +290,9 @@
                                ov::intel_cpu::denormals_optimization.name(),
                                ". Expected only true/false");
             }
+#if defined(OPENVINO_ARCH_X86) || defined(OPENVINO_ARCH_X86_64)
+            streamExecutorConfig._opt_denormals_for_tbb = !changedDenormalsOptMode;
+#endif
         } else if (key == ov::intel_cpu::snippets_mode.name()) {
             try {
                 auto const mode = val.as<ov::intel_cpu::SnippetsMode>();
@@ -312,23 +311,6 @@
                                ov::intel_cpu::snippets_mode.name(),
                                ". Expected values: ov::intel_cpu::SnippetsMode::ENABLE/DISABLE/IGNORE_CALLBACK");
             }
-<<<<<<< HEAD
-#if defined(OPENVINO_ARCH_X86) || defined(OPENVINO_ARCH_X86_64)
-            streamExecutorConfig._opt_denormals_for_tbb = !changedDenormalsOptMode;
-#endif
-        } else if (key == InferenceEngine::PluginConfigInternalParams::KEY_SNIPPETS_MODE) {
-            if (val == InferenceEngine::PluginConfigInternalParams::ENABLE)
-                snippetsMode = SnippetsMode::Enable;
-            else if (val == InferenceEngine::PluginConfigInternalParams::IGNORE_CALLBACK)
-                snippetsMode = SnippetsMode::IgnoreCallback;
-            else if (val == InferenceEngine::PluginConfigInternalParams::DISABLE)
-                snippetsMode = SnippetsMode::Disable;
-            else
-                OPENVINO_THROW("Wrong value for property key ",
-                               InferenceEngine::PluginConfigInternalParams::KEY_SNIPPETS_MODE,
-                               ". Expected values: ENABLE/DISABLE/IGNORE_CALLBACK");
-=======
->>>>>>> f84d1c53
         } else if (key == ov::hint::execution_mode.name()) {
             try {
                 executionMode = val.as<ov::hint::ExecutionMode>();
