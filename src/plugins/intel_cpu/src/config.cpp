// Copyright (C) 2018-2023 Intel Corporation
// SPDX-License-Identifier: Apache-2.0
//

#include "config.h"

#include <string>
#include <map>
#include <algorithm>

#include "ie_plugin_config.hpp"
#include "cpu/cpu_config.hpp"
#include "ie_common.h"
#include "ie_parallel.hpp"
#include "ie_system_conf.h"

#include "cpp_interfaces/interface/ie_internal_plugin_config.hpp"
#include "openvino/core/type/element_type_traits.hpp"
#include "openvino/runtime/properties.hpp"
#include "utils/debug_capabilities.h"
#include "cpu/x64/cpu_isa_traits.hpp"

namespace ov {
namespace intel_cpu {

using namespace InferenceEngine;
using namespace dnnl::impl::cpu::x64;

Config::Config() {
    // this is default mode
#if defined(__APPLE__) || defined(_WIN32)
    streamExecutorConfig._threadBindingType = InferenceEngine::IStreamsExecutor::NONE;
#else
    streamExecutorConfig._threadBindingType = InferenceEngine::IStreamsExecutor::CORES;
#endif

// for the TBB code-path, additional configuration depending on the OS and CPU types
#if (IE_THREAD == IE_THREAD_TBB || IE_THREAD == IE_THREAD_TBB_AUTO)
#    if defined(__APPLE__) || defined(_WIN32)
    // 'CORES' is not implemented for Win/MacOS; so the 'NONE' or 'NUMA' is default
    auto numaNodes = getAvailableNUMANodes();
    if (numaNodes.size() > 1) {
        streamExecutorConfig._threadBindingType = InferenceEngine::IStreamsExecutor::NUMA;
    } else {
        streamExecutorConfig._threadBindingType = InferenceEngine::IStreamsExecutor::NONE;
    }
#    endif

    if (getAvailableCoresTypes().size() > 1 /*Hybrid CPU*/) {
        streamExecutorConfig._threadBindingType = InferenceEngine::IStreamsExecutor::HYBRID_AWARE;
    }
#endif

    if (!mayiuse(avx512_core_bf16))
        enforceBF16 = false;

    CPU_DEBUG_CAP_ENABLE(applyDebugCapsProperties());

    updateProperties();
}

#ifdef CPU_DEBUG_CAPS
/**
 * Debug capabilities configuration has more priority than common one
 * Some of the debug capabilities also require to enable some of common
 * configuration properties
 */
void Config::applyDebugCapsProperties() {
    // always enable perf counters for verbose mode and performance summary
    if (!debugCaps.verbose.empty() || !debugCaps.summaryPerf.empty())
        collectPerfCounters = true;
}
#endif

void Config::readProperties(const std::map<std::string, std::string> &prop) {
    const auto streamExecutorConfigKeys = streamExecutorConfig.SupportedKeys();
    const auto hintsConfigKeys = perfHintsConfig.SupportedKeys();
    for (const auto& kvp : prop) {
        const auto& key = kvp.first;
        const auto& val = kvp.second;
        IE_SUPPRESS_DEPRECATED_START
        if (streamExecutorConfigKeys.end() !=
            std::find(std::begin(streamExecutorConfigKeys), std::end(streamExecutorConfigKeys), key)) {
            streamExecutorConfig.SetConfig(key, val);
        } else if (hintsConfigKeys.end() != std::find(hintsConfigKeys.begin(), hintsConfigKeys.end(), key)) {
            perfHintsConfig.SetConfig(key, val);
        } else if (key == ov::hint::enable_cpu_pinning.name()) {
            if (val == PluginConfigParams::YES) {
                enableCpuPinning = true;
                changedCpuPinning = true;
            } else if (val == PluginConfigParams::NO) {
                enableCpuPinning = false;
                changedCpuPinning = true;
            } else {
                IE_THROW() << "Wrong value " << val << "for property key " << ov::hint::enable_cpu_pinning.name()
                           << ". Expected only true/false." << std::endl;
            }
        } else if (key == ov::hint::scheduling_core_type.name()) {
            const auto core_type = ov::util::from_string(val, ov::hint::scheduling_core_type);
            if (core_type == ov::hint::SchedulingCoreType::ANY_CORE ||
                core_type == ov::hint::SchedulingCoreType::PCORE_ONLY ||
                core_type == ov::hint::SchedulingCoreType::ECORE_ONLY) {
                schedulingCoreType = core_type;
            } else {
                IE_THROW() << "Wrong value " << val << "for property key " << ov::hint::scheduling_core_type.name()
                           << ". Expected only " << ov::hint::SchedulingCoreType::ANY_CORE << "/"
                           << ov::hint::SchedulingCoreType::PCORE_ONLY << "/"
                           << ov::hint::SchedulingCoreType::ECORE_ONLY << std::endl;
            }
        } else if (key == ov::hint::enable_hyper_threading.name()) {
            if (val == PluginConfigParams::YES) {
                enableHyperThreading = true;
                changedHyperThreading = true;
            } else if (val == PluginConfigParams::NO) {
                enableHyperThreading = false;
                changedHyperThreading = true;
            } else {
                IE_THROW() << "Wrong value " << val << "for property key " << ov::hint::enable_hyper_threading.name()
                           << ". Expected only true/false." << std::endl;
            }
        } else if (key == PluginConfigParams::KEY_DYN_BATCH_LIMIT) {
            int val_i = -1;
            try {
                val_i = std::stoi(val);
            } catch (const std::exception&) {
                IE_THROW() << "Wrong value for property key " << PluginConfigParams::KEY_DYN_BATCH_LIMIT
                                    << ". Expected only integer numbers";
            }
            // zero and any negative value will be treated
            // as default batch size
            batchLimit = std::max(val_i, 0);
        } else if (key == CPUConfigParams::KEY_CPU_SPARSE_WEIGHTS_DECOMPRESSION_RATE) {
            float val_f = 0.0f;
            try {
                val_f = std::stof(val);
            } catch (const std::exception&) {
                IE_THROW() << "Wrong value for property key " << CPUConfigParams::KEY_CPU_SPARSE_WEIGHTS_DECOMPRESSION_RATE
                                    << ". Expected only float numbers";
            }
            if (val_f < 0.f || val_f > 1.f) {
                IE_THROW() << "Wrong value for property key " << CPUConfigParams::KEY_CPU_SPARSE_WEIGHTS_DECOMPRESSION_RATE
                                    << ". Sparse rate must be in range [0.0f,1.0f]";
            } else {
                fcSparseWeiDecompressionRate = val_f;
            }
        } else if (key == PluginConfigParams::KEY_PERF_COUNT) {
            if (val == PluginConfigParams::YES) collectPerfCounters = true;
            else if (val == PluginConfigParams::NO) collectPerfCounters = false;
            else
                IE_THROW() << "Wrong value for property key " << PluginConfigParams::KEY_PERF_COUNT
                                   << ". Expected only YES/NO";
        } else if (key == PluginConfigParams::KEY_EXCLUSIVE_ASYNC_REQUESTS) {
            if (val == PluginConfigParams::YES) exclusiveAsyncRequests = true;
            else if (val == PluginConfigParams::NO) exclusiveAsyncRequests = false;
            else
                IE_THROW() << "Wrong value for property key " << PluginConfigParams::KEY_EXCLUSIVE_ASYNC_REQUESTS
                                   << ". Expected only YES/NO";
        } else if (key.compare(PluginConfigParams::KEY_DYN_BATCH_ENABLED) == 0) {
            if (val.compare(PluginConfigParams::YES) == 0)
                enableDynamicBatch = true;
            else if (val.compare(PluginConfigParams::NO) == 0)
                enableDynamicBatch = false;
            else
                IE_THROW() << "Wrong value for property key " << PluginConfigParams::KEY_DYN_BATCH_ENABLED
                << ". Expected only YES/NO";
            IE_SUPPRESS_DEPRECATED_START
        } else if (key.compare(PluginConfigParams::KEY_DUMP_EXEC_GRAPH_AS_DOT) == 0) {
            IE_SUPPRESS_DEPRECATED_END
            // empty string means that dumping is switched off
            dumpToDot = val;
        } else if (key.compare(PluginConfigInternalParams::KEY_LP_TRANSFORMS_MODE) == 0) {
            if (val == PluginConfigParams::NO)
                lpTransformsMode = LPTransformsMode::Off;
            else if (val == PluginConfigParams::YES)
                lpTransformsMode = LPTransformsMode::On;
            else
                IE_THROW() << "Wrong value for property key " << PluginConfigInternalParams::KEY_LP_TRANSFORMS_MODE;
        } else if (key == ov::device::id.name()) {
            device_id = val;
            if (!device_id.empty()) {
                IE_THROW() << "CPU plugin supports only '' as device id";
            }
        } else if (key == PluginConfigParams::KEY_ENFORCE_BF16) {
            if (val == PluginConfigParams::YES) {
                if (mayiuse(avx512_core)) {
                    enforceBF16 = true;
                } else {
                    IE_THROW() << "Platform doesn't support BF16 format";
                }
            } else if (val == PluginConfigParams::NO) {
                enforceBF16 = false;
            } else {
                IE_THROW() << "Wrong value for property key " << PluginConfigParams::KEY_ENFORCE_BF16
                    << ". Expected only YES/NO";
            }
            inferencePrecisionSetExplicitly = true;
        } else if (key == ov::hint::inference_precision.name()) {
            if (val == "bf16") {
                if (mayiuse(avx512_core)) {
                    enforceBF16 = true;
                } else {
                    IE_THROW() << "Platform doesn't support BF16 format";
                }
            } else if (val == "f32") {
                enforceBF16 = false;
            } else {
                IE_THROW() << "Wrong value for property key " << ov::hint::inference_precision.name()
                    << ". Supported values: bf16, f32";
            }
            inferencePrecisionSetExplicitly = true;
        } else if (PluginConfigInternalParams::KEY_CPU_RUNTIME_CACHE_CAPACITY == key) {
            int val_i = -1;
            try {
                val_i = std::stoi(val);
            } catch (const std::exception&) {
                IE_THROW() << "Wrong value for property key " << PluginConfigInternalParams::KEY_CPU_RUNTIME_CACHE_CAPACITY
                           << ". Expected only integer numbers";
            }
            // any negative value will be treated
            // as zero that means disabling the cache
            rtCacheCapacity = std::max(val_i, 0);
        } else if (CPUConfigParams::KEY_CPU_DENORMALS_OPTIMIZATION == key) {
            if (val == PluginConfigParams::YES) {
                denormalsOptMode = DenormalsOptMode::DO_On;
            } else if (val == PluginConfigParams::NO) {
                denormalsOptMode = DenormalsOptMode::DO_Off;
            } else {
                denormalsOptMode = DenormalsOptMode::DO_Keep;
                IE_THROW() << "Wrong value for property key " << CPUConfigParams::KEY_CPU_DENORMALS_OPTIMIZATION
                << ". Expected only YES/NO";
            }
        } else if (key == PluginConfigInternalParams::KEY_SNIPPETS_MODE) {
            if (val == PluginConfigInternalParams::ENABLE)
                snippetsMode = SnippetsMode::Enable;
            else if (val == PluginConfigInternalParams::IGNORE_CALLBACK)
                snippetsMode = SnippetsMode::IgnoreCallback;
            else if (val == PluginConfigInternalParams::DISABLE)
                snippetsMode = SnippetsMode::Disable;
            else
                IE_THROW() << "Wrong value for property key " << PluginConfigInternalParams::KEY_SNIPPETS_MODE
                            << ". Expected values: ENABLE/DISABLE/IGNORE_CALLBACK";
        } else if (key == ov::hint::execution_mode.name()) {
            if (val == "PERFORMANCE") {
                executionMode = ov::hint::ExecutionMode::PERFORMANCE;
            } else if (val == "ACCURACY") {
                executionMode = ov::hint::ExecutionMode::ACCURACY;
            } else {
                IE_THROW() << "Wrong value for property key " << ov::hint::execution_mode.name()
                    << ". Supported values: PERFORMANCE, ACCURACY";
            }
        } else {
            IE_THROW(NotFound) << "Unsupported property " << key << " by CPU plugin";
        }
        IE_SUPPRESS_DEPRECATED_END
    }
    // apply execution mode after all the params are handled to prevent possible conflicts
    // when both execution_mode and inference_precision are specified
    if (!inferencePrecisionSetExplicitly) {
        if (executionMode == ov::hint::ExecutionMode::PERFORMANCE && (mayiuse(avx512_core_bf16))) {
            enforceBF16 = true;
        } else {
            enforceBF16 = false;
        }
    }

    if (!prop.empty())
        _config.clear();

    if (exclusiveAsyncRequests) { // Exclusive request feature disables the streams
        streamExecutorConfig._streams = 1;
        streamExecutorConfig._streams_changed = true;
    }

<<<<<<< HEAD
=======
#if defined(OPENVINO_ARCH_ARM) || defined(OPENVINO_ARCH_ARM64)
    // TODO: multi-stream execution has functional issues on ARM target
    streamExecutorConfig._streams = 1;
    streamExecutorConfig._streams_changed = true;
#endif

>>>>>>> e0f241f3
    CPU_DEBUG_CAP_ENABLE(applyDebugCapsProperties());
    updateProperties();
}

void Config::updateProperties() {
    if (!_config.empty())
        return;

    switch (streamExecutorConfig._threadBindingType) {
    case IStreamsExecutor::ThreadBindingType::NONE:
        _config.insert({ PluginConfigParams::KEY_CPU_BIND_THREAD, PluginConfigParams::NO });
        break;
    case IStreamsExecutor::ThreadBindingType::CORES:
        _config.insert({ PluginConfigParams::KEY_CPU_BIND_THREAD, PluginConfigParams::YES });
        break;
    case IStreamsExecutor::ThreadBindingType::NUMA:
        _config.insert({ PluginConfigParams::KEY_CPU_BIND_THREAD, PluginConfigParams::NUMA });
        break;
    case IStreamsExecutor::ThreadBindingType::HYBRID_AWARE:
        _config.insert({ PluginConfigParams::KEY_CPU_BIND_THREAD, PluginConfigParams::HYBRID_AWARE });
        break;
    }
    if (collectPerfCounters == true)
        _config.insert({ PluginConfigParams::KEY_PERF_COUNT, PluginConfigParams::YES });
    else
        _config.insert({ PluginConfigParams::KEY_PERF_COUNT, PluginConfigParams::NO });
    if (exclusiveAsyncRequests == true)
        _config.insert({ PluginConfigParams::KEY_EXCLUSIVE_ASYNC_REQUESTS, PluginConfigParams::YES });
    else
        _config.insert({ PluginConfigParams::KEY_EXCLUSIVE_ASYNC_REQUESTS, PluginConfigParams::NO });
    IE_SUPPRESS_DEPRECATED_START
    if (enableDynamicBatch == true)
        _config.insert({ PluginConfigParams::KEY_DYN_BATCH_ENABLED, PluginConfigParams::YES });
    else
        _config.insert({ PluginConfigParams::KEY_DYN_BATCH_ENABLED, PluginConfigParams::NO });

    _config.insert({ PluginConfigParams::KEY_DYN_BATCH_LIMIT, std::to_string(batchLimit) });
    IE_SUPPRESS_DEPRECATED_END

    _config.insert({ PluginConfigParams::KEY_CPU_THROUGHPUT_STREAMS, std::to_string(streamExecutorConfig._streams) });

    _config.insert({ PluginConfigParams::KEY_CPU_THREADS_NUM, std::to_string(streamExecutorConfig._threads) });

    _config.insert({ PluginConfigParams::KEY_DEVICE_ID, device_id });

    IE_SUPPRESS_DEPRECATED_START
        _config.insert({ PluginConfigParams::KEY_DUMP_EXEC_GRAPH_AS_DOT, dumpToDot });
    IE_SUPPRESS_DEPRECATED_END;

    if (enforceBF16) {
        _config.insert({ PluginConfigParams::KEY_ENFORCE_BF16, PluginConfigParams::YES });
    } else {
        _config.insert({ PluginConfigParams::KEY_ENFORCE_BF16, PluginConfigParams::NO });
    }

    _config.insert({ PluginConfigParams::KEY_PERFORMANCE_HINT, perfHintsConfig.ovPerfHint });
    _config.insert({ PluginConfigParams::KEY_PERFORMANCE_HINT_NUM_REQUESTS,
            std::to_string(perfHintsConfig.ovPerfHintNumRequests) });
}

}  // namespace intel_cpu
}   // namespace ov<|MERGE_RESOLUTION|>--- conflicted
+++ resolved
@@ -271,15 +271,12 @@
         streamExecutorConfig._streams_changed = true;
     }
 
-<<<<<<< HEAD
-=======
 #if defined(OPENVINO_ARCH_ARM) || defined(OPENVINO_ARCH_ARM64)
     // TODO: multi-stream execution has functional issues on ARM target
     streamExecutorConfig._streams = 1;
     streamExecutorConfig._streams_changed = true;
 #endif
 
->>>>>>> e0f241f3
     CPU_DEBUG_CAP_ENABLE(applyDebugCapsProperties());
     updateProperties();
 }
