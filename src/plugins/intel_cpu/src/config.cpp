--- conflicted
+++ resolved
@@ -361,7 +361,6 @@
     if (!inferencePrecisionSetExplicitly) {
         if (executionMode == ov::hint::ExecutionMode::PERFORMANCE) {
             inferencePrecision = ov::element::f32;
-<<<<<<< HEAD
 #if defined(OPENVINO_ARCH_ARM) || defined(OPENVINO_ARCH_ARM64)
             if (hasHardwareSupport(ov::element::f16)) {
                 //fp16 precision is used as default precision on ARM for non-convolution networks
@@ -370,14 +369,6 @@
                     inferencePrecision = ov::element::f16;
             }
 #endif
-=======
-#if defined(OV_CPU_ARM_ENABLE_FP16)
-            // fp16 precision is used as default precision on ARM for non-convolution networks
-            // fp16 ACL convolution is slower than fp32
-            if (modelType != ModelType::CNN)
-                inferencePrecision = ov::element::f16;
-#else
->>>>>>> fa43c7b3
             if (mayiuse(avx512_core_bf16))
                 inferencePrecision = ov::element::bf16;
         } else {
