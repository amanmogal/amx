--- conflicted
+++ resolved
@@ -82,14 +82,9 @@
                 ov::Any value = val.as<std::string>();
                 auto streams_value = value.as<ov::streams::Num>();
                 if (streams_value == ov::streams::NUMA) {
-<<<<<<< HEAD
-                    // latencyThreadingMode = Config::LatencyThreadingMode::PER_NUMA_NODE;
-                    hintMaxThreadsPerStream = Config::MaxThreadsPerStream::PER_SOCKET;
-=======
                     modelDistributionPolicy = {ov::hint::ModelDistributionPolicy::NONE};
                     hintPerfMode = ov::hint::PerformanceMode::LATENCY;
                     changedHintPerfMode = true;
->>>>>>> e1542bd5
                 } else if (streams_value == ov::streams::AUTO) {
                     hintPerfMode = ov::hint::PerformanceMode::THROUGHPUT;
                     changedHintPerfMode = true;
