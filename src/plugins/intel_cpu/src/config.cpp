// Copyright (C) 2018-2023 Intel Corporation
// SPDX-License-Identifier: Apache-2.0
//

#include "config.h"

#include "cpu/x64/cpu_isa_traits.hpp"
#include "openvino/core/parallel.hpp"
#include "openvino/core/type/element_type_traits.hpp"
#include "openvino/runtime/intel_cpu/properties.hpp"
#include "openvino/runtime/internal_properties.hpp"
#include "openvino/runtime/properties.hpp"
#include "utils/debug_capabilities.h"
#include "utils/precision_support.h"

#include <algorithm>
#include <map>
#include <string>

namespace ov {
namespace intel_cpu {

using namespace ov::threading;
using namespace dnnl::impl::cpu::x64;

Config::Config() {
    // this is default mode
#if defined(__APPLE__) || defined(_WIN32)
    threadBindingType = IStreamsExecutor::NONE;
#else
    threadBindingType = IStreamsExecutor::CORES;
#endif

// for the TBB code-path, additional configuration depending on the OS and CPU types
#if (OV_THREAD == OV_THREAD_TBB || OV_THREAD == OV_THREAD_TBB_AUTO)
#    if defined(__APPLE__) || defined(_WIN32)
    // 'CORES' is not implemented for Win/MacOS; so the 'NONE' or 'NUMA' is default
    auto numaNodes = get_available_numa_nodes();
    if (numaNodes.size() > 1) {
        threadBindingType = IStreamsExecutor::NUMA;
    } else {
        threadBindingType = IStreamsExecutor::NONE;
    }
#    endif

    if (get_available_cores_types().size() > 1 /*Hybrid CPU*/) {
        threadBindingType = IStreamsExecutor::HYBRID_AWARE;
    }
#endif
    CPU_DEBUG_CAP_ENABLE(applyDebugCapsProperties());

    updateProperties();
}

#ifdef CPU_DEBUG_CAPS
/**
 * Debug capabilities configuration has more priority than common one
 * Some of the debug capabilities also require to enable some of common
 * configuration properties
 */
void Config::applyDebugCapsProperties() {
    // always enable perf counters for verbose mode and performance summary
    if (!debugCaps.verbose.empty() || !debugCaps.summaryPerf.empty())
        collectPerfCounters = true;
}
#endif

void Config::readProperties(const ov::AnyMap& prop, const ModelType modelType) {
    const auto streamExecutorConfigKeys =
        streamExecutorConfig.get_property(ov::supported_properties.name()).as<std::vector<std::string>>();
    for (const auto& kvp : prop) {
        const auto& key = kvp.first;
        const auto& val = kvp.second;
        if (streamExecutorConfigKeys.end() !=
            std::find(std::begin(streamExecutorConfigKeys), std::end(streamExecutorConfigKeys), key)) {
            streamExecutorConfig.set_property(key, val.as<std::string>());
<<<<<<< HEAD
            streams = streamExecutorConfig.get_streams();
            threads = streamExecutorConfig.get_threads();
            threadsPerStream = streamExecutorConfig.get_threads_per_stream();
            streamsInfoTable = {};
            if (key == ov::num_streams.name()) {
                ov::Any value = val.as<std::string>();
                auto streams_value = value.as<ov::streams::Num>();
                streamsChanged = true;
                if (streams_value == ov::streams::NUMA) {
                    latencyThreadingMode = Config::LatencyThreadingMode::PER_NUMA_NODE;
                } else if (streams_value == ov::streams::AUTO) {
                    hintPerfMode = ov::hint::PerformanceMode::THROUGHPUT;
                    changedHintPerfMode = true;
                }
            }
        } else if (key == ov::affinity.name()) {
            try {
                ov::Affinity affinity = val.as<ov::Affinity>();
=======
            OPENVINO_SUPPRESS_DEPRECATED_START
            if (key == ov::affinity.name()) {
>>>>>>> 67ae660b
                changedCpuPinning = true;
                enableCpuPinning =
                    (affinity == ov::Affinity::CORE || affinity == ov::Affinity::HYBRID_AWARE) ? true : false;
                switch (affinity) {
                case ov::Affinity::NONE:
                    threadBindingType = IStreamsExecutor::ThreadBindingType::NONE;
                    break;
                case ov::Affinity::CORE: {
#if (defined(__APPLE__) || defined(_WIN32))
                    threadBindingType = IStreamsExecutor::ThreadBindingType::NUMA;
#else
                    threadBindingType = IStreamsExecutor::ThreadBindingType::CORES;
#endif
                } break;
                case ov::Affinity::NUMA:
                    threadBindingType = IStreamsExecutor::ThreadBindingType::NUMA;
                    break;
                case ov::Affinity::HYBRID_AWARE:
                    threadBindingType = IStreamsExecutor::ThreadBindingType::HYBRID_AWARE;
                    break;
                default:
                    OPENVINO_THROW("Wrong value ",
                                   val.as<std::string>(),
                                   "for property key ",
                                   key,
                                   ". Expected only ov::Affinity::CORE/NUMA/HYBRID_AWARE.");
                }
            } catch (const ov::Exception&) {
                OPENVINO_THROW("Wrong value ",
                               val.as<std::string>(),
                               "for property key ",
                               key,
                               ". Expected only ov::Affinity::CORE/NUMA/HYBRID_AWARE.");
            }
            OPENVINO_SUPPRESS_DEPRECATED_END
        } else if (key == ov::hint::performance_mode.name()) {
            try {
                hintPerfMode = !changedHintPerfMode ? val.as<ov::hint::PerformanceMode>() : hintPerfMode;
            } catch (const ov::Exception&) {
                OPENVINO_THROW("Wrong value ",
                               val.as<std::string>(),
                               "for property key ",
                               key,
                               ". Expected only ov::hint::PerformanceMode::LATENCY/THROUGHPUT/CUMULATIVE_THROUGHPUT.");
            }
        } else if (key == ov::log::level.name()) {
            try {
                logLevel = val.as<ov::log::Level>();
            } catch (const ov::Exception&) {
                OPENVINO_THROW("Wrong value ",
                        val.as<std::string>(),
                        " for property key ",
                        key,
                        ". Expected only ov::log::Level::NO/ERR/WARNING/INFO/DEBUG/TRACE.");
            }
        } else if (key == ov::hint::num_requests.name()) {
            try {
                ov::Any value = val.as<std::string>();
                int val_i = value.as<int>();
                if (val_i < 0)
                    OPENVINO_THROW("invalid value.");
                hintNumRequests = static_cast<uint32_t>(val_i);
            } catch (const ov::Exception&) {
                OPENVINO_THROW("Wrong value ",
                               val.as<std::string>(),
                               "for property key ",
                               ov::hint::num_requests.name(),
                               ". Expected only > 0.");
            }
        } else if (key == ov::hint::enable_cpu_pinning.name()) {
            try {
                enableCpuPinning = val.as<bool>();
                changedCpuPinning = true;
            } catch (ov::Exception&) {
                OPENVINO_THROW("Wrong value ",
                               val.as<std::string>(),
                               "for property key ",
                               ov::hint::enable_cpu_pinning.name(),
                               ". Expected only true/false.");
            }
        } else if (key == ov::hint::scheduling_core_type.name()) {
            try {
                schedulingCoreType = val.as<ov::hint::SchedulingCoreType>();
            } catch (ov::Exception&) {
                OPENVINO_THROW("Wrong value ",
                               val.as<std::string>(),
                               "for property key ",
                               ov::hint::scheduling_core_type.name(),
                               ". Expected only ",
                               ov::hint::SchedulingCoreType::ANY_CORE,
                               '/',
                               ov::hint::SchedulingCoreType::PCORE_ONLY,
                               '/',
                               ov::hint::SchedulingCoreType::ECORE_ONLY);
            }
        } else if (key == ov::hint::enable_hyper_threading.name()) {
            try {
                enableHyperThreading = val.as<bool>();
                changedHyperThreading = true;
            } catch (ov::Exception&) {
                OPENVINO_THROW("Wrong value ",
                               val.as<std::string>(),
                               "for property key ",
                               ov::hint::enable_hyper_threading.name(),
                               ". Expected only true/false.");
            }
        } else if (key == ov::intel_cpu::sparse_weights_decompression_rate.name()) {
            float val_f = 0.0f;
            try {
                val_f = val.as<float>();
            } catch (const ov::Exception&) {
                OPENVINO_THROW("Wrong value for property key ",
                               ov::intel_cpu::sparse_weights_decompression_rate.name(),
                               ". Expected only float numbers");
            }
            if (val_f < 0.f || val_f > 1.f) {
                OPENVINO_THROW("Wrong value for property key ",
                               ov::intel_cpu::sparse_weights_decompression_rate.name(),
                               ". Sparse rate must be in range [0.0f,1.0f]");
            } else {
                fcSparseWeiDecompressionRate = val_f;
            }
        } else if (key == ov::enable_profiling.name()) {
            try {
                collectPerfCounters = val.as<bool>();
            } catch (ov::Exception&) {
                OPENVINO_THROW("Wrong value ",
                               val.as<std::string>(),
                               " for property key ",
                               ov::enable_profiling.name(),
                               ". Expected only true/false");
            }
        } else if (key == ov::internal::exclusive_async_requests.name()) {
            try {
                exclusiveAsyncRequests = val.as<bool>();
            } catch (ov::Exception&) {
                OPENVINO_THROW("Wrong value ",
                               val.as<std::string>(),
                               " for property key ",
                               ov::internal::exclusive_async_requests.name(),
                               ". Expected only true/false");
            }
        } else if (key == ov::intel_cpu::lp_transforms_mode.name()) {
            try {
                lpTransformsMode = val.as<bool>() ? LPTransformsMode::On : LPTransformsMode::Off;
            } catch (ov::Exception&) {
                OPENVINO_THROW("Wrong value ",
                               val.as<std::string>(),
                               " for property key ",
                               key,
                               ". Expected value only ov::intel_cpu::Config::LPTransformsMode::On/Off");
            }
        } else if (key == ov::device::id.name()) {
            device_id = val.as<std::string>();
            if (!device_id.empty()) {
                OPENVINO_THROW("CPU plugin supports only '' as device id");
            }
        } else if (key == ov::hint::inference_precision.name()) {
            try {
                auto const prec = val.as<ov::element::Type>();
                inferencePrecisionSetExplicitly = true;
                if (prec == ov::element::bf16) {
                    if (hasHardwareSupport(ov::element::bf16)) {
                        inferencePrecision = ov::element::bf16;
                    }
                } else if (prec == ov::element::f16) {
#if defined(OPENVINO_ARCH_X86_64)
                    if (hasHardwareSupport(ov::element::f16)) {
                        inferencePrecision = ov::element::f16;
                    }
#elif defined(OV_CPU_ARM_ENABLE_FP16)
                    // TODO: add runtime FP16 feature support check for ARM
                    inferencePrecision = ov::element::f16;
#endif
                } else if (prec == ov::element::f32) {
                    inferencePrecision = ov::element::f32;
                } else {
                    OPENVINO_THROW("invalid value");
                }
            } catch (ov::Exception&) {
                OPENVINO_THROW("Wrong value ",
                               val.as<std::string>(),
                               " for property key ",
                               ov::hint::inference_precision.name(),
                               ". Supported values: bf16, f16, f32");
            }
        } else if (ov::intel_cpu::cpu_runtime_cache_capacity.name() == key) {
            int val_i = -1;
            try {
                ov::Any value = val.as<std::string>();
                val_i = value.as<int>();
            } catch (const ov::Exception&) {
                OPENVINO_THROW("Wrong value ",
                               val.as<std::string>(),
                               " for property key ",
                               ov::intel_cpu::cpu_runtime_cache_capacity.name(),
                               ". Expected only integer numbers");
            }
            // any negative value will be treated
            // as zero that means disabling the cache
            rtCacheCapacity = std::max(val_i, 0);
        } else if (ov::intel_cpu::denormals_optimization.name() == key) {
            try {
                denormalsOptMode = val.as<bool>() ? DenormalsOptMode::DO_On : DenormalsOptMode::DO_Off;
            } catch (ov::Exception&) {
                denormalsOptMode = DenormalsOptMode::DO_Keep;
                OPENVINO_THROW("Wrong value ",
                               val.as<std::string>(),
                               " for property key ",
                               ov::intel_cpu::denormals_optimization.name(),
                               ". Expected only true/false");
            }
        } else if (key == ov::intel_cpu::snippets_mode.name()) {
            try {
                auto const mode = val.as<ov::intel_cpu::SnippetsMode>();
                if (mode == ov::intel_cpu::SnippetsMode::ENABLE)
                    snippetsMode = SnippetsMode::Enable;
                else if (mode == ov::intel_cpu::SnippetsMode::IGNORE_CALLBACK)
                    snippetsMode = SnippetsMode::IgnoreCallback;
                else if (mode == ov::intel_cpu::SnippetsMode::DISABLE)
                    snippetsMode = SnippetsMode::Disable;
                else
                    OPENVINO_THROW("invalid value");
            } catch (ov::Exception&) {
                OPENVINO_THROW("Wrong value ",
                               val.as<std::string>(),
                               " for property key ",
                               ov::intel_cpu::snippets_mode.name(),
                               ". Expected values: ov::intel_cpu::SnippetsMode::ENABLE/DISABLE/IGNORE_CALLBACK");
            }
        } else if (key == ov::hint::execution_mode.name()) {
            try {
                executionMode = val.as<ov::hint::ExecutionMode>();
            } catch (ov::Exception&) {
                OPENVINO_THROW("Wrong value ",
                               val.as<std::string>(),
                               "for property key ",
                               ov::hint::execution_mode.name(),
                               ". Supported values: ov::hint::ExecutionMode::PERFORMANCE/ACCURACY");
            }
        } else {
            OPENVINO_THROW("NotFound: Unsupported property ", key, " by CPU plugin.");
        }
    }
    // apply execution mode after all the params are handled to prevent possible conflicts
    // when both execution_mode and inference_precision are specified
    if (!inferencePrecisionSetExplicitly) {
        if (executionMode == ov::hint::ExecutionMode::PERFORMANCE) {
            inferencePrecision = ov::element::f32;
#if defined(OV_CPU_ARM_ENABLE_FP16)
            // fp16 precision is used as default precision on ARM for non-convolution networks
            // fp16 ACL convolution is slower than fp32
            if (modelType != ModelType::CNN)
                inferencePrecision = ov::element::f16;
#else
            if (mayiuse(avx512_core_bf16))
                inferencePrecision = ov::element::bf16;
#endif
        } else {
            inferencePrecision = ov::element::f32;
        }
    }

    if (!prop.empty())
        _config.clear();

    if (exclusiveAsyncRequests) {  // Exclusive request feature disables the streams
        streams = 1;
        streamsChanged = true;
    }

    this->modelType = modelType;

    CPU_DEBUG_CAP_ENABLE(applyDebugCapsProperties());
    updateProperties();
}

void Config::updateProperties() {
    if (!_config.empty())
        return;

    if (collectPerfCounters == true)
        _config.insert({ov::enable_profiling.name(), "YES"});
    else
        _config.insert({ov::enable_profiling.name(), "NO"});
    if (exclusiveAsyncRequests == true)
        _config.insert({ov::internal::exclusive_async_requests.name(), "YES"});
    else
        _config.insert({ov::internal::exclusive_async_requests.name(), "NO"});

    _config.insert({ov::device::id.name(), device_id});

    _config.insert({ov::hint::performance_mode.name(), ov::util::to_string(hintPerfMode)});
    _config.insert({ov::hint::num_requests.name(), std::to_string(hintNumRequests)});
}

}  // namespace intel_cpu
}  // namespace ov<|MERGE_RESOLUTION|>--- conflicted
+++ resolved
@@ -74,7 +74,6 @@
         if (streamExecutorConfigKeys.end() !=
             std::find(std::begin(streamExecutorConfigKeys), std::end(streamExecutorConfigKeys), key)) {
             streamExecutorConfig.set_property(key, val.as<std::string>());
-<<<<<<< HEAD
             streams = streamExecutorConfig.get_streams();
             threads = streamExecutorConfig.get_threads();
             threadsPerStream = streamExecutorConfig.get_threads_per_stream();
@@ -90,13 +89,10 @@
                     changedHintPerfMode = true;
                 }
             }
+            OPENVINO_SUPPRESS_DEPRECATED_START
         } else if (key == ov::affinity.name()) {
             try {
                 ov::Affinity affinity = val.as<ov::Affinity>();
-=======
-            OPENVINO_SUPPRESS_DEPRECATED_START
-            if (key == ov::affinity.name()) {
->>>>>>> 67ae660b
                 changedCpuPinning = true;
                 enableCpuPinning =
                     (affinity == ov::Affinity::CORE || affinity == ov::Affinity::HYBRID_AWARE) ? true : false;
