--- conflicted
+++ resolved
@@ -68,11 +68,7 @@
         case ov::element::undefined:
             return memory::data_type::undef;
         default: {
-<<<<<<< HEAD
-            OPENVINO_THROW("Cpu plugin doesn't support ", prec.name(), " for use with oneDNN");
-=======
-            OPENVINO_THROW("The plugin does not support ", elementType.to_string());
->>>>>>> 7e5f4914
+            OPENVINO_THROW("The plugin does not support ", elementType.to_string(), " for use with oneDNN");
         }
     }
 }
