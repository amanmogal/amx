--- conflicted
+++ resolved
@@ -242,6 +242,7 @@
     void EnforceBF16();
     void insertReorder(EdgePtr& edge, bool isOptimized, std::unordered_set<std::string>& uniqueLayerNames);
     void insertConvert(EdgePtr& edge);
+    int GetNumaNodeId() const;
     void allocateIntermediateTensors();
     void releaseIntermediateTensors();
 
@@ -261,18 +262,10 @@
     GraphContext::CPtr context;
     dnnl::stream m_stream;
 
-<<<<<<< HEAD
     std::unique_ptr<MemoryControl> m_pMemoryControl;
 
     std::vector<event_t> m_preInferEvents;
     std::vector<event_t> m_postInferEvents;
-=======
-    void EnforceInferencePrecision();
-    void EnforceBF16();
-    void insertReorder(EdgePtr& edge, bool isOptimized, std::unordered_set<std::string>& uniqueLayerNames);
-    void insertConvert(EdgePtr& edge);
-    int GetNumaNodeId() const;
->>>>>>> db22d0a0
 };
 
 using GraphPtr = std::shared_ptr<Graph>;
