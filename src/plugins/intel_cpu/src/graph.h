// Copyright (C) 2018-2022 Intel Corporation
// SPDX-License-Identifier: Apache-2.0
//

#pragma once

#include "cpp/ie_cnn_network.h"
#include "config.h"
#include "cpu_memory.h"
#include "normalize_preprocess.h"
#include "node.h"
#include "edge.h"
#include "cache/multi_cache.h"
#include <map>
#include <string>
#include <vector>
#include <memory>
#include <atomic>

namespace ov {
namespace intel_cpu {

class InferRequestBase;
class InferRequest;

class Graph {
public:
    typedef std::shared_ptr<Graph> Ptr;
    WeightsSharing::Ptr weightsCache;

    enum Status {
        NotReady = 0,
        Ready = 1,
    };

    Graph() = default;

    Status GetStatus() {
        return status;
    }

    bool IsReady() {
        return (GetStatus() == Ready);
    }

    void setConfig(const Config &cfg);
    const Config& getConfig() const;

    void setProperty(const std::map<std::string, std::string> &properties);
    Config getProperty() const;

    template<typename NET>
    void CreateGraph(NET &network,
                     const ExtensionManager::Ptr& extMgr,
                     WeightsSharing::Ptr &w_cache);

    void CreateGraph(const std::vector<NodePtr> &graphNodes,
                     const std::vector<EdgePtr> &graphEdges,
                     WeightsSharing::Ptr &w_cache,
                     std::string name);

    bool hasMeanImageFor(const std::string& name) {
        return _normalizePreprocMap.find(name) != _normalizePreprocMap.end();
    }

    void PushInputData(const std::string& name, const InferenceEngine::Blob::Ptr &in);
    void PullOutputData(InferenceEngine::BlobMap &out);

    void Infer(InferRequestBase* request = nullptr);

    const std::vector<NodePtr>& GetNodes() const {
        return graphNodes;
    }

    std::vector<NodePtr>& GetNodes() {
        return graphNodes;
    }

    std::string GetName() {
        return _name;
    }

    std::vector<EdgePtr>& GetEdges() {
        return graphEdges;
    }

<<<<<<< HEAD
    const std::map<std::string, MKLDNNNodePtr>& GetInputNodesMap() const {
=======
    std::map<std::string, NodePtr>& GetInputNodesMap() {
>>>>>>> eb74afe4
        return inputNodesMap;
    }

    std::map<std::string, NodePtr>& GetOutputNodesMap() {
        return outputNodesMap;
    }

    NodePtr getInputNodeByName(const std::string &name) {
        auto input = inputNodesMap.find(name);
        if (input == inputNodesMap.end())
            IE_THROW() << "CPU execution graph doesn't contain input node with name: " << name;
        return input->second;
    }

    NodePtr getOutputNodeByName(const std::string &name) {
        auto output = outputNodesMap.find(name);
        if (output == outputNodesMap.end())
            IE_THROW() << "CPU execution graph doesn't contain output node with name: " << name;
        return output->second;
    }

    bool hasOutputWithName(const std::string& name) const {
        return outputNodesMap.count(name);
    }

    mkldnn::engine getEngine() const {
        return eng;
    }

    void GetPerfData(std::map<std::string, InferenceEngine::InferenceEngineProfileInfo> &perfMap) const;

    void RemoveDroppedNodes();
    void RemoveDroppedEdges();
    void RemoveEdge(EdgePtr& edge);
    void DropNode(const NodePtr& node);
    void DropDWConvNode(const NodePtr& node);

    /**
     * @brief Insert Reorder node at the edge-specified location.
     * The Reorder node must be inserted in case when there are inplace conflicts or the input and output tensor descriptors do not match.
     * The Reorder node rearranges the elements in memory according to inDesc and outDesc, or reinterprets memory descriptor without
     * rearrangement of elements if isOptimized is true.
     * @param edge
     * pointer to the edge in the graph where Reorder node will be inserted
     * @param layerName
     * Reorder layer name
     * @param inDesc
     * input memory descriptor
     * @param outDesc
     * output memory descriptor
     * @param isOptimized
     * optimization flag; if isOptimized is true then Reorder node does nothing
     * @param scales
     * pointer to the blob containing scales
     * @return pointer to the new Reorder node.
     */
    NodePtr InsertReorder(EdgePtr edge, std::string layerName, const MemoryDesc& inDesc,
            const MemoryDesc& outDesc, bool isOptimized = false);

    /**
     * @brief Insert Node at the edge-specified location.
     * This method supports two regimes. First, the node is inserted without initialization (i.e. supported descriptors initialization,
     * supported primitive descriptors selection, etc.), which can be useful after the InitEdges() completes. The second is just inserting the
     * node without initialization.
     * @param edge
     * pointer to the edge in the graph where the node will be inserted
     * @param node
     * pointer to the inserted node
     * @param initNode
     * parameter that determines whether the node needs to be initialized
     * @return true in case of success, false otherwise.
     */
    bool InsertNode(EdgePtr edge, NodePtr node, bool initNode = false);

    /**
     * @brief Insert Node between two specified nodes.
     * This procedure creates two edges that link the parent and child nodes to the inserted one and adds all created objects to the graph.
     * This method supports two regimes. First, the node is inserted without initialization (i.e. supported descriptors initialization,
     * supported primitive descriptors selection, etc.), which can be useful after the InitEdges() completes. The second is just inserting the
     * node without initialization.
     * @param parent
     * pointer to the parent node
     * @param child
     * pointer to the child node
     * @param parentPort
     * port number of the parent node to which the inserted node should be connected
     * @param childPort
     * port number of the child node to which the inserted node should be connected
     * @param initNode
     * parameter that determines whether the node needs to be initialized
     * @return true in case of success, false otherwise.
     */
    bool InsertNode(NodePtr parent, NodePtr child, NodePtr node, int parentPort, int childPort, bool initNode = false);

    std::shared_ptr<ngraph::Function> dump() const;

    void SortTopologically();

    bool isQuantized() const {
        return isQuantizedFlag;
    }

    bool hasDynamicInput() const {
        return graphHasDynamicInput;
    }

protected:
    void VisitNode(NodePtr node, std::vector<NodePtr>& sortedNodes);

    void ForgetGraphData() {
        status = NotReady;
        eng = mkldnn::engine(mkldnn::engine::kind::cpu, 0);

        inputNodesMap.clear();
        outputNodesMap.clear();
        graphNodes.clear();
        graphEdges.clear();
        _normalizePreprocMap.clear();
    }
    Status status { NotReady };
    Config config;

    bool reuse_io_tensors = true;

    MemoryPtr memWorkspace;

    std::vector<NodePtr> graphNodes;
    std::vector<EdgePtr> graphEdges;

    std::map<std::string, NormalizePreprocess> _normalizePreprocMap;
    std::string _name;

    bool isQuantizedFlag = false;
    bool graphHasDynamicInput = false;

    static mkldnn::engine eng;

    void Replicate(const InferenceEngine::CNNNetwork &network, const ExtensionManager::Ptr& extMgr);
    void Replicate(const std::shared_ptr<const ov::Model> &subgraph, const ExtensionManager::Ptr& extMgr);
    void InitGraph();
    void InitNodes();
    void InitDescriptors();
    void InitOptimalPrimitiveDescriptors();
    void InitEdges();
    void Allocate();
    void AllocateWithReuse();
    void CreatePrimitives();
    void ExtractConstantAndExecutableNodes();
    void ExecuteNode(const NodePtr& node, const mkldnn::stream& stream) const;
    void ExecuteConstantNodesOnly() const;

    friend class LegacyInferRequest;
    friend class intel_cpu::InferRequest;
    friend class intel_cpu::InferRequestBase;
    friend std::shared_ptr<ngraph::Function> dump_graph_as_ie_ngraph_net(const Graph &graph);

private:
    // TODO: change std::map to std::unordered_map
    std::map<std::string, NodePtr> inputNodesMap;
    std::map<std::string, NodePtr> outputNodesMap;

    // these node pointers (from graphNodes) are to avoid regular checking for
    // constantness of nodes in ExecuteConstantNodesOnly, Infer methods and calls of
    // non-executable (optimized out) nodes, such as Input, Reshape, etc.
    std::vector<NodePtr> constantGraphNodes;
    std::vector<NodePtr> executableGraphNodes;

    MultiCachePtr rtParamsCache;

    void EnforceBF16();

#ifdef CPU_DEBUG_CAPS

public:
    void setNestingLevel(const uint8_t level) { nestingLevel = level; }
    void ResetInferCount() { infer_count = 0; }

private:
    // Main CPU plugin execution graph has level 1,
    // other ones are nested graphs used for particular nodes.
    uint8_t nestingLevel = 2;
    int infer_count = 0;

    std::map<std::vector<VectorDims>, PerfKey> perfKeysMap;
    friend PerfKey perfGetKey(MKLDNNGraph& graph);
    friend void perfDump(const MKLDNNExecNetwork& execNet);
#endif // CPU_DEBUG_CAPS
};

}   // namespace intel_cpu
}   // namespace ov<|MERGE_RESOLUTION|>--- conflicted
+++ resolved
@@ -84,11 +84,7 @@
         return graphEdges;
     }
 
-<<<<<<< HEAD
-    const std::map<std::string, MKLDNNNodePtr>& GetInputNodesMap() const {
-=======
-    std::map<std::string, NodePtr>& GetInputNodesMap() {
->>>>>>> eb74afe4
+    const std::map<std::string, NodePtr>& GetInputNodesMap() const {
         return inputNodesMap;
     }
 
@@ -273,8 +269,8 @@
     int infer_count = 0;
 
     std::map<std::vector<VectorDims>, PerfKey> perfKeysMap;
-    friend PerfKey perfGetKey(MKLDNNGraph& graph);
-    friend void perfDump(const MKLDNNExecNetwork& execNet);
+    friend PerfKey perfGetKey(Graph& graph);
+    friend void perfDump(const ExecNetwork& execNet);
 #endif // CPU_DEBUG_CAPS
 };
 
