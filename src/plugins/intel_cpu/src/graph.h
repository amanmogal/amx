--- conflicted
+++ resolved
@@ -238,11 +238,7 @@
     void InferDynamic(SyncInferRequest* request);
 
     friend class intel_cpu::SyncInferRequest;
-<<<<<<< HEAD
-    friend std::shared_ptr<ngraph::Function> dump_graph_as_ie_ngraph_net(const Graph &graph);
-=======
     friend std::shared_ptr<ov::Model> dump_graph_as_ie_ngraph_net(const Graph &graph);
->>>>>>> 69fe5c8c
 
 private:
     // TODO: change std::map to std::unordered_map
