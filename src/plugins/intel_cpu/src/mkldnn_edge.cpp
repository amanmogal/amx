--- conflicted
+++ resolved
@@ -218,17 +218,12 @@
 
 MKLDNNEdge::ReorderStatus MKLDNNEdge::needReorder() {
     bool optimized = false;
-<<<<<<< HEAD
-    if (!getInputDesc().isCompatible(getOutputDesc())) {
-        if (isPhysicalMemCompatible(getInputDesc(), getOutputDesc()) && !getParent()->isConstant()) {
-=======
     auto inputPortDesc = getInputPortDesc();
     auto outPortDesc = getOutputPortDesc();
     // Check whether the child node may accept the parent produced tensor
     if (!outPortDesc->isCompatible(*inputPortDesc)) {
         // Performance optimization which exploit the fact that some tensors do not need actual data reordering to be read using different descriptors
-        if (isPhycicalMemCompatible(*inputPortDesc->getMemDesc(), *outPortDesc->getMemDesc()) && !getParent()->isConstant()) {
->>>>>>> 36afedd9
+        if (isPhysicalMemCompatible(*inputPortDesc->getMemDesc(), *outPortDesc->getMemDesc()) && !getParent()->isConstant()) {
             optimized = true;
         } else {
             return ReorderStatus::Regular;
