--- conflicted
+++ resolved
@@ -218,19 +218,14 @@
 
 MKLDNNEdge::ReorderStatus MKLDNNEdge::needReorder() {
     bool optimized = false;
-<<<<<<< HEAD
-    if (!getInputDesc().isCompatible(getOutputDesc())) {
-        // In case the reorder is connected with output layer, Op->Reorder->Output
-        // the optimized reorder will cause the single-threded copy that drops the performance.
-        if (isPhycicalMemCompatible(getInputDesc(), getOutputDesc()) && !getParent()->isConstant() && getChild()->getType() != Output) {
-=======
     auto inputPortDesc = getInputPortDesc();
     auto outPortDesc = getOutputPortDesc();
     // Check whether the child node may accept the parent produced tensor
     if (!outPortDesc->isCompatible(*inputPortDesc)) {
         // Performance optimization which exploit the fact that some tensors do not need actual data reordering to be read using different descriptors
-        if (isPhycicalMemCompatible(*inputPortDesc->getMemDesc(), *outPortDesc->getMemDesc()) && !getParent()->isConstant()) {
->>>>>>> 1970baeb
+        if (isPhycicalMemCompatible(*inputPortDesc->getMemDesc(), *outPortDesc->getMemDesc()) &&
+            !getParent()->isConstant() && getChild()->getType() != Output) {
+            // In case the reorder is connected with output layer, Op->Reorder->Output, Keep the reorder
             optimized = true;
         } else {
             return ReorderStatus::Regular;
