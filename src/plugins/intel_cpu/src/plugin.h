// Copyright (C) 2018-2023 Intel Corporation
// SPDX-License-Identifier: Apache-2.0
//

#pragma once

#include "compiled_model.h"
#include "cpu_streams_calculation.hpp"

namespace ov {
namespace intel_cpu {

class Engine : public ov::IPlugin {
public:
    Engine();
    ~Engine();

    std::shared_ptr<ov::ICompiledModel> compile_model(const std::shared_ptr<const ov::Model>& model,
                                                      const ov::AnyMap& properties) const override;
    std::shared_ptr<ov::ICompiledModel> compile_model(const std::shared_ptr<const ov::Model>& model,
                                                      const ov::AnyMap& properties,
                                                      const ov::SoPtr<ov::IRemoteContext>& context) const override {
        OPENVINO_ASSERT_HELPER(::ov::NotImplemented,
                               "",
                               false,
                               "Not Implemented",
                               "compile_model with RemoteContext is not supported by this plugin!");
    };

    void set_property(const ov::AnyMap& properties) override;
    ov::Any get_property(const std::string& name, const ov::AnyMap& arguments) const override;
    std::shared_ptr<ov::ICompiledModel> import_model(std::istream& model, const ov::AnyMap& properties) const override;
    std::shared_ptr<ov::ICompiledModel> import_model(std::istream& model,
                                                     const ov::SoPtr<ov::IRemoteContext>& context,
                                                     const ov::AnyMap& properties) const override {
        OPENVINO_ASSERT_HELPER(::ov::NotImplemented,
                               "",
                               false,
                               "Not Implemented",
                               "import_model with RemoteContext is not supported by this plugin!");
    };

    ov::SupportedOpsMap query_model(const std::shared_ptr<const ov::Model>& model,
                                    const ov::AnyMap& properties) const override;
    ov::SoPtr<ov::IRemoteContext> create_context(const ov::AnyMap& remote_properties) const override {
        OPENVINO_ASSERT_HELPER(::ov::NotImplemented,
                               "",
                               false,
                               "Not Implemented",
                               "create_context  is not supported by this plugin!");
    };
    ov::SoPtr<ov::IRemoteContext> get_default_context(const ov::AnyMap& remote_properties) const override {
        OPENVINO_ASSERT_HELPER(::ov::NotImplemented,
                               "",
                               false,
                               "Not Implemented",
                               "get_default_context  is not supported by this plugin!");
    };

private:
    bool is_legacy_api() const;

    ov::Any get_metric(const std::string& name, const ov::AnyMap& options) const;
    ov::Any get_metric_legacy(const std::string& name, const ov::AnyMap& options) const;

<<<<<<< HEAD
    ov::Any get_property_legacy(const std::string& name, const ov::AnyMap& options) const;
    void apply_performance_hints(ov::AnyMap &config, const std::shared_ptr<ov::Model>& model) const;
    void get_performance_streams(Config &config, const std::shared_ptr<ov::Model>& model) const;
    StreamCfg get_streams_num(ov::threading::IStreamsExecutor::ThreadBindingType thread_binding_type,
=======
    void CalculateStreams(Config& conf, const std::shared_ptr<ngraph::Function>& ngraphFunc, bool imported = false);

    StreamCfg GetNumStreams(InferenceEngine::IStreamsExecutor::ThreadBindingType thread_binding_type,
>>>>>>> 7fc1fd15
                            int stream_mode,
                            const bool enable_hyper_thread = true) const;

    Config engConfig;
    ExtensionManager::Ptr extensionManager = std::make_shared<ExtensionManager>();
    /* Explicily configured streams have higher priority than performance hints.
       So track if streams is set explicitly (not auto-configured) */
    bool streamsExplicitlySetForEngine = false;
    const std::string deviceFullName;

    std::shared_ptr<void> specialSetup;

#if defined(OV_CPU_WITH_ACL)
    std::shared_ptr<arm_compute::IScheduler> acl_scheduler;
#endif
};

}   // namespace intel_cpu
}   // namespace ov<|MERGE_RESOLUTION|>--- conflicted
+++ resolved
@@ -63,18 +63,13 @@
     ov::Any get_metric(const std::string& name, const ov::AnyMap& options) const;
     ov::Any get_metric_legacy(const std::string& name, const ov::AnyMap& options) const;
 
-<<<<<<< HEAD
     ov::Any get_property_legacy(const std::string& name, const ov::AnyMap& options) const;
     void apply_performance_hints(ov::AnyMap &config, const std::shared_ptr<ov::Model>& model) const;
     void get_performance_streams(Config &config, const std::shared_ptr<ov::Model>& model) const;
     StreamCfg get_streams_num(ov::threading::IStreamsExecutor::ThreadBindingType thread_binding_type,
-=======
-    void CalculateStreams(Config& conf, const std::shared_ptr<ngraph::Function>& ngraphFunc, bool imported = false);
-
-    StreamCfg GetNumStreams(InferenceEngine::IStreamsExecutor::ThreadBindingType thread_binding_type,
->>>>>>> 7fc1fd15
-                            int stream_mode,
-                            const bool enable_hyper_thread = true) const;
+                              int stream_mode,
+                              const bool enable_hyper_thread = true) const;
+    void calculate_streams(Config& conf, const std::shared_ptr<ov::Model>& model, bool imported = false) const;
 
     Config engConfig;
     ExtensionManager::Ptr extensionManager = std::make_shared<ExtensionManager>();
