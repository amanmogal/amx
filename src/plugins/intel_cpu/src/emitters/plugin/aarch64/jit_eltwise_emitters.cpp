// Copyright (C) 2023 Intel Corporation
// SPDX-License-Identifier: Apache-2.0
//

#include "jit_eltwise_emitters.hpp"

#include <memory>
#include "common/utils.hpp"
#include "emitters/utils.hpp"

namespace ov {
namespace intel_cpu {
namespace aarch64 {

using namespace dnnl::impl::utils;
using namespace dnnl::impl::cpu;
using namespace Xbyak_aarch64;

namespace {
ov::element::Type get_arithmetic_binary_exec_precision(const std::shared_ptr<ov::Node>& n) {
    std::vector<ov::element::Type> input_precisions;
    for (const auto& input : n->inputs()) {
        input_precisions.push_back(
            input.get_source_output().get_element_type());
    }

    assert(std::all_of(
        input_precisions.begin(),
        input_precisions.end(),
        [&input_precisions](const ov::element::Type& precision) {return precision == input_precisions[0]; }));

    return input_precisions[0];
}
} // namespace

/// ABS ///
jit_abs_emitter::jit_abs_emitter(dnnl::impl::cpu::aarch64::jit_generator* host,
                                 dnnl::impl::cpu::aarch64::cpu_isa_t host_isa,
                                 const std::shared_ptr<ov::Node>& node)
        : jit_emitter(host, host_isa, node, get_arithmetic_binary_exec_precision(node)) {
}

jit_abs_emitter::jit_abs_emitter(dnnl::impl::cpu::aarch64::jit_generator* host,
                                 dnnl::impl::cpu::aarch64::cpu_isa_t host_isa,
                                 const ov::element::Type exec_prc) : jit_emitter(host, host_isa, exec_prc) {
}

size_t jit_abs_emitter::get_inputs_count() const { return 1; }

void jit_abs_emitter::emit_impl(const std::vector<size_t> &in_vec_idxs, const std::vector<size_t> &out_vec_idxs) const {
    if (host_isa_ == dnnl::impl::cpu::aarch64::asimd) {
        emit_isa<dnnl::impl::cpu::aarch64::asimd>(in_vec_idxs, out_vec_idxs);
    } else {
        OV_CPU_JIT_EMITTER_THROW("Can't create jit eltwise kernel");
    }
}

template <dnnl::impl::cpu::aarch64::cpu_isa_t isa>
void jit_abs_emitter::emit_isa(const std::vector<size_t> &in_vec_idxs, const std::vector<size_t> &out_vec_idxs) const {
    OV_CPU_JIT_EMITTER_ASSERT(exec_prc_ == ov::element::f32, "unsupported precision: " + exec_prc_.to_string());

    using TReg = typename dnnl::impl::cpu::aarch64::cpu_isa_traits<isa>::TReg;
    TReg src = TReg(in_vec_idxs[0]);
    TReg dst = TReg(out_vec_idxs[0]);

    h->fabs(dst.s, src.s);
}

std::set<std::vector<element::Type>> jit_abs_emitter::get_supported_precisions(const std::shared_ptr<ov::Node>& node) {
    return {{element::f32}};
}

/// ADD ///
jit_add_emitter::jit_add_emitter(dnnl::impl::cpu::aarch64::jit_generator* host,
                                 dnnl::impl::cpu::aarch64::cpu_isa_t host_isa,
                                 const std::shared_ptr<ov::Node>& node)
                                 : jit_emitter(host, host_isa, node, get_arithmetic_binary_exec_precision(node)) {
}

jit_add_emitter::jit_add_emitter(dnnl::impl::cpu::aarch64::jit_generator* host,
                                 dnnl::impl::cpu::aarch64::cpu_isa_t host_isa,
                                 const ov::element::Type exec_prc) : jit_emitter(host, host_isa, exec_prc) {
}

size_t jit_add_emitter::get_inputs_count() const { return 2; }

void jit_add_emitter::emit_impl(const std::vector<size_t> &in_vec_idxs, const std::vector<size_t> &out_vec_idxs) const {
    if (host_isa_ == dnnl::impl::cpu::aarch64::asimd) {
        emit_isa<dnnl::impl::cpu::aarch64::asimd>(in_vec_idxs, out_vec_idxs);
    } else {
        OV_CPU_JIT_EMITTER_THROW("Can't create jit eltwise kernel");
    }
}

template <dnnl::impl::cpu::aarch64::cpu_isa_t isa>
void jit_add_emitter::emit_isa(const std::vector<size_t> &in_vec_idxs, const std::vector<size_t> &out_vec_idxs) const {
    OV_CPU_JIT_EMITTER_ASSERT(exec_prc_ == ov::element::f32, "unsupported precision: " + exec_prc_.to_string());

    using TReg = typename dnnl::impl::cpu::aarch64::cpu_isa_traits<isa>::TReg;
    TReg src0 = TReg(in_vec_idxs[0]);
    TReg src1 = TReg(in_vec_idxs[1]);
    TReg dst = TReg(out_vec_idxs[0]);

    h->uni_fadd(dst.s, src0.s, src1.s);
}

std::set<std::vector<element::Type>> jit_add_emitter::get_supported_precisions(const std::shared_ptr<ov::Node>& node) {
    return {{element::f32, element::f32}};
}

/// CLAMP ///
jit_clamp_emitter::jit_clamp_emitter(dnnl::impl::cpu::aarch64::jit_generator* host,
                                     dnnl::impl::cpu::aarch64::cpu_isa_t host_isa,
                                     const std::shared_ptr<ov::Node>& node)
                                     : jit_emitter(host, host_isa, node, get_arithmetic_binary_exec_precision(node)) {
    const auto clamp = std::dynamic_pointer_cast<ov::op::v0::Clamp>(node);
    if (clamp == nullptr) {
        OV_CPU_JIT_EMITTER_THROW("Can't cast to ov::op::v0::Clamp");
    }
    min = static_cast<float>(clamp->get_min());
    max = static_cast<float>(clamp->get_max());

    prepare_table();
}

jit_clamp_emitter::jit_clamp_emitter(dnnl::impl::cpu::aarch64::jit_generator* host,
                                     dnnl::impl::cpu::aarch64::cpu_isa_t host_isa,
                                     const float min,
                                     const float max,
                                     const ov::element::Type exec_prc)
                                     : jit_emitter(host, host_isa, exec_prc),
                                       min(min),
                                       max(max) {
    prepare_table();
}

size_t jit_clamp_emitter::get_inputs_count() const { return 1; }

size_t jit_clamp_emitter::get_aux_vecs_count() const { return 1; }

size_t jit_clamp_emitter::get_aux_gprs_count() const { return 1; }

void jit_clamp_emitter::register_table_entries() {
    push_arg_entry_of("min", dnnl::impl::float2int(min), true);
    push_arg_entry_of("max", dnnl::impl::float2int(max), true);
}

void jit_clamp_emitter::emit_impl(const std::vector<size_t> &in_vec_idxs, const std::vector<size_t> &out_vec_idxs) const {
    if (host_isa_ == dnnl::impl::cpu::aarch64::asimd) {
        emit_isa<dnnl::impl::cpu::aarch64::asimd>(in_vec_idxs, out_vec_idxs);
    } else {
        OV_CPU_JIT_EMITTER_THROW("Can't create jit eltwise kernel");
    }
}

template <dnnl::impl::cpu::aarch64::cpu_isa_t isa>
void jit_clamp_emitter::emit_isa(const std::vector<size_t> &in_vec_idxs, const std::vector<size_t> &out_vec_idxs) const {
    OV_CPU_JIT_EMITTER_ASSERT(exec_prc_ == ov::element::f32, "unsupported precision: " + exec_prc_.to_string());

    using TReg = typename dnnl::impl::cpu::aarch64::cpu_isa_traits<isa>::TReg;
    TReg src = TReg(in_vec_idxs[0]);
    TReg aux = TReg(aux_vec_idxs[0]);
    TReg dst = TReg(out_vec_idxs[0]);

    h->ld1r(aux.s, table_val2("min"));
    h->fmax(dst.s, src.s, aux.s);
    h->ld1r(aux.s, table_val2("max"));
    h->fmin(dst.s, dst.s, aux.s);
}

std::set<std::vector<element::Type>> jit_clamp_emitter::get_supported_precisions(const std::shared_ptr<ov::Node>& node) {
    return {{element::f32}};
}

/// DIVIDE ///
jit_divide_emitter::jit_divide_emitter(dnnl::impl::cpu::aarch64::jit_generator *host,
                                           dnnl::impl::cpu::aarch64::cpu_isa_t host_isa,
                                           const std::shared_ptr<ov::Node>& node)
                                           : jit_emitter(host, host_isa, node, get_arithmetic_binary_exec_precision(node)) {}

jit_divide_emitter::jit_divide_emitter(dnnl::impl::cpu::aarch64::jit_generator *host,
                                           dnnl::impl::cpu::aarch64::cpu_isa_t host_isa,
                                           const ov::element::Type exec_prc)
                                           : jit_emitter(host, host_isa, exec_prc) {}

size_t jit_divide_emitter::get_inputs_count() const { return 2; }

void jit_divide_emitter::emit_impl(const std::vector<size_t> &in_vec_idxs, const std::vector<size_t> &out_vec_idxs) const {
    if (host_isa_ == dnnl::impl::cpu::aarch64::asimd) {
        emit_isa<dnnl::impl::cpu::aarch64::asimd>(in_vec_idxs, out_vec_idxs);
    } else {
        OV_CPU_JIT_EMITTER_THROW("Can't create jit eltwise kernel");
    }
}

template <dnnl::impl::cpu::aarch64::cpu_isa_t isa>
void jit_divide_emitter::emit_isa(const std::vector<size_t> &in_vec_idxs, const std::vector<size_t> &out_vec_idxs) const {
    OV_CPU_JIT_EMITTER_ASSERT(exec_prc_ == ov::element::f32, "unsupported precision: " + exec_prc_.to_string());

    using TReg = typename dnnl::impl::cpu::aarch64::cpu_isa_traits<isa>::TReg;
    TReg src0 = TReg(in_vec_idxs[0]);
    TReg src1 = TReg(in_vec_idxs[1]);
    TReg dst = TReg(out_vec_idxs[0]);

    h->uni_fdiv(dst.s, src0.s, src1.s);
}

std::set<std::vector<element::Type>> jit_divide_emitter::get_supported_precisions(const std::shared_ptr<ov::Node>& node) {
    return {{element::f32, element::f32}};
}

/// EQUAL ///
jit_equal_emitter::jit_equal_emitter(dnnl::impl::cpu::aarch64::jit_generator *host,
                                     dnnl::impl::cpu::aarch64::cpu_isa_t host_isa,
                                     const std::shared_ptr<ov::Node>& node)
                                     : jit_emitter(host, host_isa, get_arithmetic_binary_exec_precision(node)) {
    prepare_table();
}
jit_equal_emitter::jit_equal_emitter(dnnl::impl::cpu::aarch64::jit_generator *host,
                                     dnnl::impl::cpu::aarch64::cpu_isa_t host_isa,
                                     const ov::element::Type exec_prc)
                                     : jit_emitter(host, host_isa, exec_prc) {
    prepare_table();
}

size_t jit_equal_emitter::get_inputs_count() const { return 2; }

size_t jit_equal_emitter::get_aux_vecs_count() const { return 1; }

size_t jit_equal_emitter::get_aux_gprs_count() const { return 1; }

std::set<std::vector<element::Type>> jit_equal_emitter::get_supported_precisions(const std::shared_ptr<ov::Node>& node) {
    return {{element::f32, element::f32}};
}

void jit_equal_emitter::emit_impl(const std::vector<size_t>& in_vec_idxs, const std::vector<size_t>& out_vec_idxs) const {
    if (host_isa_ == dnnl::impl::cpu::aarch64::asimd) {
        emit_isa<dnnl::impl::cpu::aarch64::asimd>(in_vec_idxs, out_vec_idxs);
    } else {
        OV_CPU_JIT_EMITTER_THROW("Can't create jit eltwise kernel");
    }
}

template <dnnl::impl::cpu::aarch64::cpu_isa_t isa>
void jit_equal_emitter::emit_isa(const std::vector<size_t> &in_vec_idxs, const std::vector<size_t> &out_vec_idxs) const {
    OV_CPU_JIT_EMITTER_ASSERT(exec_prc_ == ov::element::f32, "unsupported precision: " + exec_prc_.to_string());

    using TReg = typename dnnl::impl::cpu::aarch64::cpu_isa_traits<isa>::TReg;
    const TReg src1 = TReg(in_vec_idxs[0]);
    const TReg src2 = TReg(in_vec_idxs[1]);
    const TReg dst = TReg(out_vec_idxs[0]);
    const TReg aux = TReg(aux_vec_idxs[0]);

    h->fcmeq(dst.s, src1.s, src2.s);

    h->ld1r(aux.s, table_val2("one"));
    h->and_(dst.b16, dst.b16, aux.b16);
}

void jit_equal_emitter::register_table_entries() {
    push_arg_entry_of("one", 0x3f800000, true);
}

/// ELU ///
jit_elu_emitter::jit_elu_emitter(dnnl::impl::cpu::aarch64::jit_generator* host,
                                 dnnl::impl::cpu::aarch64::cpu_isa_t host_isa,
                                 const std::shared_ptr<ov::Node>& node)
        : jit_emitter(host, host_isa, get_arithmetic_binary_exec_precision(node)) {
    const auto elu = std::dynamic_pointer_cast<ov::op::v0::Elu>(node);
    if (elu == nullptr) {
        OV_CPU_JIT_EMITTER_THROW("Can't cast to ov::op::v0::Clamp");
    }
    alpha = static_cast<float>(elu->get_alpha());

    prepare_table();
    exp_emitter = std::make_unique<jit_exp_emitter>(h, host_isa, node);
}

jit_elu_emitter::jit_elu_emitter(dnnl::impl::cpu::aarch64::jit_generator* host,
                                 dnnl::impl::cpu::aarch64::cpu_isa_t host_isa,
                                 const float alpha,
                                 const ov::element::Type exec_prc) : jit_emitter(host, host_isa, exec_prc), alpha(alpha) {
    prepare_table();
    exp_emitter = std::make_unique<jit_exp_emitter>(h, host_isa, exec_prc);
}

size_t jit_elu_emitter::get_inputs_count() const { return 1; }

size_t jit_elu_emitter::get_aux_vecs_count() const {
    return std::max(exp_emitter->get_aux_vecs_count() + 1ull, 2ull);
}

size_t jit_elu_emitter::get_aux_gprs_count() const {
    return exp_emitter->get_aux_gprs_count() + 1;
}

void jit_elu_emitter::emit_impl(const std::vector<size_t> &in_vec_idxs, const std::vector<size_t> &out_vec_idxs) const {
    if (host_isa_ == dnnl::impl::cpu::aarch64::asimd) {
        emit_isa<dnnl::impl::cpu::aarch64::asimd>(in_vec_idxs, out_vec_idxs);
    } else {
        OV_CPU_JIT_EMITTER_THROW("Can't create jit eltwise kernel");
    }
}

template <dnnl::impl::cpu::aarch64::cpu_isa_t isa>
void jit_elu_emitter::emit_isa(const std::vector<size_t> &in_vec_idxs, const std::vector<size_t> &out_vec_idxs) const {
    OV_CPU_JIT_EMITTER_ASSERT(exec_prc_ == ov::element::f32, "unsupported precision: " + exec_prc_.to_string());

    using TReg = typename dnnl::impl::cpu::aarch64::cpu_isa_traits<isa>::TReg;
    const TReg vmm_src(in_vec_idxs[0]);
    const TReg vmm_dst(out_vec_idxs[0]);
    const TReg vmm_aux1(aux_vec_idxs[std::max<size_t>(exp_emitter->get_aux_vecs_count(), 1)]);

    h->mov(vmm_aux1.b16, vmm_src.b16);

    // compute exponent
    exp_emitter->emit_code(
            { vmm_src.getIdx() },
            out_vec_idxs,
            aux_vec_idxs,
            aux_gpr_idxs);

    // alpha * (exp(x) - 1)
    const TReg vmm_aux0(aux_vec_idxs[0]);
    h->ld1r(vmm_aux0.s, table_val2("one"));
    h->fsub(vmm_dst.s, vmm_dst.s, vmm_aux0.s);
    h->ld1r(vmm_aux0.s, table_val2("alpha"));
    h->fmul(vmm_aux0.s, vmm_dst.s, vmm_aux0.s);

    // combine with mask
    h->fcmgt(vmm_dst.s, vmm_aux1.s, 0.f);
    h->bsl(vmm_dst.b16, vmm_aux1.b16, vmm_aux0.b16);
}

void jit_elu_emitter::register_table_entries() {
    push_arg_entry_of("one", 0x3f800000, true);
    push_arg_entry_of("alpha", dnnl::impl::float2int(alpha), true);
}

void jit_elu_emitter::emit_data() const {
    jit_emitter::emit_data();
    exp_emitter->emit_data();
}

std::set<std::vector<element::Type>> jit_elu_emitter::get_supported_precisions(const std::shared_ptr<ov::Node>& node) {
    return {{element::f32}};
}

/// EXPONENT ///
jit_exp_emitter::jit_exp_emitter(dnnl::impl::cpu::aarch64::jit_generator* host,
                                 dnnl::impl::cpu::aarch64::cpu_isa_t host_isa,
                                 const std::shared_ptr<ov::Node>& node)
        : jit_emitter(host, host_isa, node, get_arithmetic_binary_exec_precision(node)) {
    prepare_table();
}

jit_exp_emitter::jit_exp_emitter(dnnl::impl::cpu::aarch64::jit_generator* host,
                                 dnnl::impl::cpu::aarch64::cpu_isa_t host_isa,
                                 const ov::element::Type exec_prc) : jit_emitter(host, host_isa, exec_prc) {
    prepare_table();
}

size_t jit_exp_emitter::get_inputs_count() const { return 1; }

size_t jit_exp_emitter::get_aux_vecs_count() const { return 4; }

size_t jit_exp_emitter::get_aux_gprs_count() const { return 1; }

void jit_exp_emitter::emit_impl(const std::vector<size_t> &in_vec_idxs, const std::vector<size_t> &out_vec_idxs) const {
    if (host_isa_ == dnnl::impl::cpu::aarch64::asimd) {
        emit_isa<dnnl::impl::cpu::aarch64::asimd>(in_vec_idxs, out_vec_idxs);
    } else {
        OV_CPU_JIT_EMITTER_THROW("Can't create jit eltwise kernel");
    }
}

template <dnnl::impl::cpu::aarch64::cpu_isa_t isa>
void jit_exp_emitter::emit_isa(const std::vector<size_t> &in_vec_idxs, const std::vector<size_t> &out_vec_idxs) const {
    if (exec_prc_ != ov::element::f32) {
        OV_CPU_JIT_EMITTER_ASSERT(exec_prc_ == ov::element::f32, "unsupported precision: " + exec_prc_.to_string());
    }

    using TReg = typename dnnl::impl::cpu::aarch64::cpu_isa_traits<isa>::TReg;
    const TReg vmm_src(in_vec_idxs[0]);
    const TReg vmm_dst(out_vec_idxs[0]);
    const TReg vmm_aux1(aux_vec_idxs[0]);
    const TReg vmm_aux2(aux_vec_idxs[1]);
    const TReg vmm_aux0(aux_vec_idxs[2]);

    const TReg vmm_mask(aux_vec_idxs[3]);

    // source and destination registers can be the same:
    // use vmm_aux2 to store destination before get mask
    h->ld1r(vmm_aux0.s, table_val2("exp_ln_flt_max_f"));
    h->fmin(vmm_aux2.s, vmm_src.s, vmm_aux0.s);

    h->ld1r(vmm_aux0.s, table_val2("exp_ln_flt_min_f"));
    // get mask of values lower than log(FLT_MIN) to zero them in the output
    h->fcmgt(vmm_mask.s, vmm_src.s, vmm_aux0.s);
    h->fmax(vmm_dst.s, vmm_aux2.s, vmm_aux0.s);

    h->mov(vmm_aux1.b16, vmm_dst.b16);

    // calculate exp(x)
    // fx = x * log2ef + 0.5
    h->ld1r(vmm_aux0.s, table_val2("exp_log2ef"));
    h->ld1r(vmm_aux2.s, table_val2("half"));
    h->fmla(vmm_aux2.s, vmm_dst.s, vmm_aux0.s);

    // tmp = floorf(fx)
    h->frintm(vmm_aux2.s, vmm_aux2.s);

    // keep vmm_src = fx for further computations
    h->mov(vmm_dst.b16, vmm_aux2.b16);

    // x = x - fx * ln2
    h->ld1r(vmm_aux0.s, table_val2("ln2f"));
    h->fmls(vmm_aux1.s, vmm_aux2.s, vmm_aux0.s);

    // We do not count 2^n here, because n can reach 128 and 2^128 is not
    // representable by fp32, so to get around this problem, instead of computing
    // 2^n * exp(r) will be counted 2*2^(n-1)*exp(r), because 2^127
    // and 2 are numbers representable in fp32.

    // compute 2^(n-1)
    h->ld1r(vmm_aux0.s, table_val2("one"));
    h->fsub(vmm_dst.s, vmm_dst.s, vmm_aux0.s);
    h->fcvtzs(vmm_aux2.s, vmm_dst.s);

    h->ld1r(vmm_aux0.s, table_val2("exponent_bias"));
    h->add(vmm_aux2.s, vmm_aux2.s, vmm_aux0.s);

    const int n_mantissa_bits = 23;
    h->sqshl(vmm_aux2.s, vmm_aux2.s, n_mantissa_bits);

    // set zeroes at those points which were < log(FLT_MIN)
    h->and_(vmm_aux2.b16, vmm_mask.b16, vmm_aux2.b16);

    // compute polynomial
    h->ld1r(vmm_aux0.s, table_val2("exp_pol5"));
    h->ld1r(vmm_dst.s, table_val2("exp_pol4"));
    h->fmla(vmm_dst.s, vmm_aux1.s, vmm_aux0.s);

    h->ld1r(vmm_aux0.s, table_val2("exp_pol3"));
    h->fmla(vmm_aux0.s, vmm_dst.s, vmm_aux1.s);

    h->ld1r(vmm_dst.s, table_val2("exp_pol2"));
    h->fmla(vmm_dst.s, vmm_aux0.s, vmm_aux1.s);

    h->ld1r(vmm_aux0.s, table_val2("exp_pol1"));
    h->fmla(vmm_aux0.s, vmm_dst.s, vmm_aux1.s);

    h->ld1r(vmm_dst.s, table_val2("one"));
    h->fmla(vmm_dst.s, vmm_aux0.s, vmm_aux1.s);

    // y = y * 2^n
    h->fmul(vmm_dst.s, vmm_dst.s, vmm_aux2.s);
    h->ld1r(vmm_aux0.s, table_val2("two"));
    h->fmul(vmm_dst.s, vmm_dst.s, vmm_aux0.s);
}

void jit_exp_emitter::register_table_entries() {
    push_arg_entry_of("exp_ln_flt_max_f", 0x42b17218, true);
    push_arg_entry_of("exp_ln_flt_min_f", 0xc2aeac50, true);
    push_arg_entry_of("exp_log2ef", 0x3fb8aa3b, true);
    push_arg_entry_of("one", 0x3f800000, true);
    push_arg_entry_of("two", 0x40000000, true);
    push_arg_entry_of("half", 0x3f000000, true);
    push_arg_entry_of("ln2f", 0x3f317218, true);
    push_arg_entry_of("exponent_bias", 0x0000007f, true);
    push_arg_entry_of("exp_pol1", 0x3f7ffffb, true);
    push_arg_entry_of("exp_pol2", 0x3efffee3, true);
    push_arg_entry_of("exp_pol3", 0x3e2aad40, true);
    push_arg_entry_of("exp_pol4", 0x3d2b9d0d, true);
    push_arg_entry_of("exp_pol5", 0x3c07cfce, true);
}

std::set<std::vector<element::Type>> jit_exp_emitter::get_supported_precisions(const std::shared_ptr<ov::Node>& node) {
    return {{element::f32}};
}

/// Floor ///
jit_floor_emitter::jit_floor_emitter(dnnl::impl::cpu::aarch64::jit_generator* host,
                                     dnnl::impl::cpu::aarch64::cpu_isa_t host_isa,
                                     const std::shared_ptr<ov::Node>& node)
        : jit_emitter(host, host_isa, node, get_arithmetic_binary_exec_precision(node)) {
}

jit_floor_emitter::jit_floor_emitter(dnnl::impl::cpu::aarch64::jit_generator* host,
                                     dnnl::impl::cpu::aarch64::cpu_isa_t host_isa,
                                     const ov::element::Type exec_prc) : jit_emitter(host, host_isa, exec_prc) {
}

size_t jit_floor_emitter::get_inputs_count() const { return 1; }

void jit_floor_emitter::emit_impl(const std::vector<size_t> &in_vec_idxs, const std::vector<size_t> &out_vec_idxs) const {
    if (host_isa_ == dnnl::impl::cpu::aarch64::asimd) {
        emit_isa<dnnl::impl::cpu::aarch64::asimd>(in_vec_idxs, out_vec_idxs);
    } else {
        OV_CPU_JIT_EMITTER_THROW("Can't create jit eltwise kernel");
    }
}

template <dnnl::impl::cpu::aarch64::cpu_isa_t isa>
void jit_floor_emitter::emit_isa(const std::vector<size_t> &in_vec_idxs, const std::vector<size_t> &out_vec_idxs) const {
    OV_CPU_JIT_EMITTER_ASSERT(exec_prc_ == ov::element::f32, "unsupported precision: " + exec_prc_.to_string());

    using TReg = typename dnnl::impl::cpu::aarch64::cpu_isa_traits<isa>::TReg;
    TReg src = TReg(in_vec_idxs[0]);
    TReg dst = TReg(out_vec_idxs[0]);
    h->frintm(dst.s, src.s);
}

std::set<std::vector<element::Type>> jit_floor_emitter::get_supported_precisions(const std::shared_ptr<ov::Node>& node) {
    return {{element::f32}};
}

/// GELU_ERF ///
jit_gelu_erf_emitter::jit_gelu_erf_emitter(dnnl::impl::cpu::aarch64::jit_generator* host,
                                           dnnl::impl::cpu::aarch64::cpu_isa_t host_isa,
                                           const std::shared_ptr<ov::Node>& node)
        : jit_emitter(host, host_isa, node, get_arithmetic_binary_exec_precision(node)) {
    prepare_table();
    exp_emitter = std::make_unique<jit_exp_emitter>(h, host_isa, node);
}

jit_gelu_erf_emitter::jit_gelu_erf_emitter(dnnl::impl::cpu::aarch64::jit_generator* host,
                                           dnnl::impl::cpu::aarch64::cpu_isa_t host_isa,
                                           const ov::element::Type exec_prc) : jit_emitter(host, host_isa, exec_prc) {
    prepare_table();
    exp_emitter = std::make_unique<jit_exp_emitter>(h, host_isa, exec_prc);
}

size_t jit_gelu_erf_emitter::get_inputs_count() const { return 1; }

size_t jit_gelu_erf_emitter::get_aux_vecs_count() const {
    return std::max<size_t>(exp_emitter->get_aux_vecs_count() + 3, 7);
}

size_t jit_gelu_erf_emitter::get_aux_gprs_count() const {
    return exp_emitter->get_aux_gprs_count() + 1;
}

void jit_gelu_erf_emitter::emit_impl(const std::vector<size_t> &in_vec_idxs, const std::vector<size_t> &out_vec_idxs) const {
    if (host_isa_ == dnnl::impl::cpu::aarch64::asimd) {
        emit_isa<dnnl::impl::cpu::aarch64::asimd>(in_vec_idxs, out_vec_idxs);
    } else {
        OV_CPU_JIT_EMITTER_THROW("Can't create jit eltwise kernel");
    }
}

template <dnnl::impl::cpu::aarch64::cpu_isa_t isa>
void jit_gelu_erf_emitter::emit_isa(const std::vector<size_t> &in_vec_idxs, const std::vector<size_t> &out_vec_idxs) const {
    OV_CPU_JIT_EMITTER_ASSERT(exec_prc_ == ov::element::f32, "unsupported precision: " + exec_prc_.to_string());

    using TReg = typename dnnl::impl::cpu::aarch64::cpu_isa_traits<isa>::TReg;
    const TReg vmm_src(in_vec_idxs[0]);
    const TReg vmm_dst(out_vec_idxs[0]);

    const TReg vmm_aux0(aux_vec_idxs[0]);
    const TReg vmm_aux1(aux_vec_idxs[1]);
    const TReg vmm_aux2(aux_vec_idxs[2]);
    const TReg vmm_aux3(aux_vec_idxs[3]);
    const TReg vmm_aux(aux_vec_idxs[std::max<size_t>(exp_emitter->get_aux_vecs_count(), 4)]);
    const TReg vmm_aux_t(aux_vec_idxs[std::max<size_t>(exp_emitter->get_aux_vecs_count() + 1, 5)]);
    const TReg vmm_aux_dst(aux_vec_idxs[std::max<size_t>(exp_emitter->get_aux_vecs_count() + 2, 6)]);

    // x = s / sqrt(2)
    h->ld1r(vmm_aux0.s, table_val2("gelu_erf_one_over_sqrt_two"));
    h->fmul(vmm_aux0.s, vmm_aux0.s, vmm_src.s);

    // abs(x)
    h->fabs(vmm_aux0.s, vmm_aux0.s);

    // t = 1 / (p*x + 1)
    h->ld1r(vmm_aux1.s, table_val2("gelu_erf_approx_const"));
    h->ld1r(vmm_aux2.s, table_val2("one"));
    h->mov(vmm_aux3.b16, vmm_aux2.b16);
    h->fmla(vmm_aux2.s, vmm_aux1.s, vmm_aux0.s);
    h->fdiv(vmm_aux_t.s, vmm_aux3.s, vmm_aux2.s);

    // -exp(-x*x)
    h->fmul(vmm_aux.s, vmm_aux0.s, vmm_aux0.s);
    h->ld1r(vmm_aux2.s, table_val2("sign_mask"));
    h->orr(vmm_aux.b16, vmm_aux.b16, vmm_aux2.b16);
    exp_emitter->emit_code(
            { vmm_aux.getIdx() },
            { vmm_aux_dst.getIdx() },
            aux_vec_idxs,
            aux_gpr_idxs);
    h->ld1r(vmm_aux2.s, table_val2("sign_mask"));
    // vmm_aux_dst = -exp(-x*x)
    h->orr(vmm_aux_dst.b16, vmm_aux_dst.b16, vmm_aux2.b16);

    // get sign
    h->and_(vmm_aux.b16, vmm_src.b16, vmm_aux2.b16);

    // -exp(-x*x)*t
    h->fmul(vmm_aux_dst.s, vmm_aux_dst.s, vmm_aux_t.s);

    // compute polynomialial r
    h->ld1r(vmm_aux0.s, table_val2("erf_pol5"));
    h->ld1r(vmm_aux1.s, table_val2("erf_pol4"));
    h->fmla(vmm_aux1.s, vmm_aux0.s, vmm_aux_t.s);

    h->ld1r(vmm_aux0.s, table_val2("erf_pol3"));
    h->fmla(vmm_aux0.s, vmm_aux1.s, vmm_aux_t.s);

    h->ld1r(vmm_aux1.s, table_val2("erf_pol2"));
    h->fmla(vmm_aux1.s, vmm_aux0.s, vmm_aux_t.s);

    h->ld1r(vmm_aux0.s, table_val2("erf_pol1"));
    h->fmla(vmm_aux0.s, vmm_aux1.s, vmm_aux_t.s);

    // erf = sign * (1 - r * t * exp(-x*x))
    h->ld1r(vmm_aux2.s, table_val2("one"));
    h->fmla(vmm_aux2.s, vmm_aux0.s, vmm_aux_dst.s);
    h->orr(vmm_aux2.b16, vmm_aux.b16, vmm_aux2.b16);

    // S = 0.5 * s
    h->ld1r(vmm_aux3.s, table_val2("half"));
    h->fmul(vmm_dst.s, vmm_src.s, vmm_aux3.s);
    // GELU = 0.5 * s * (1 + erf) = S + S * erf
    h->fmla(vmm_dst.s, vmm_dst.s, vmm_aux2.s);
}

void jit_gelu_erf_emitter::register_table_entries() {
    push_arg_entry_of("one", 0x3f800000, true);
    push_arg_entry_of("half", 0x3f000000, true);
    push_arg_entry_of("sign_mask", 0x80000000, true);

    push_arg_entry_of("gelu_erf_approx_const", 0x3ea7ba05, true);
    push_arg_entry_of("gelu_erf_one_over_sqrt_two", 0x3f3504f3, true);
    push_arg_entry_of("gelu_erf_one_over_sqrt_pi", 0x3f106eba, true);

    push_arg_entry_of("erf_pol1", 0x3e827906, true); // p1 = 0.254829592f
    push_arg_entry_of("erf_pol2", 0xbe91a98e, true); // p2 = -0.284496736f
    push_arg_entry_of("erf_pol3", 0x3fb5f0e3, true); // p3 = 1.421413741f
    push_arg_entry_of("erf_pol4", 0xbfba00e3, true); // p4 = -1.453152027f
    push_arg_entry_of("erf_pol5", 0x3f87dc22, true); // p5 = 1.061405429f
}

void jit_gelu_erf_emitter::emit_data() const {
    jit_emitter::emit_data();
    exp_emitter->emit_data();
}

std::set<std::vector<element::Type>> jit_gelu_erf_emitter::get_supported_precisions(const std::shared_ptr<ov::Node>& node) {
    return {{element::f32}};
}

/// GELU_TANH ///
jit_gelu_tanh_emitter::jit_gelu_tanh_emitter(dnnl::impl::cpu::aarch64::jit_generator* host,
                                             dnnl::impl::cpu::aarch64::cpu_isa_t host_isa,
                                             const std::shared_ptr<ov::Node>& node)
                                             : jit_emitter(host, host_isa, node, get_arithmetic_binary_exec_precision(node)) {
    prepare_table();
    tanh_emitter = std::make_unique<jit_tanh_emitter>(h, host_isa, node);
}

jit_gelu_tanh_emitter::jit_gelu_tanh_emitter(dnnl::impl::cpu::aarch64::jit_generator* host,
                                             dnnl::impl::cpu::aarch64::cpu_isa_t host_isa,
                                             const ov::element::Type exec_prc) : jit_emitter(host, host_isa, exec_prc) {
    prepare_table();
    tanh_emitter = std::make_unique<jit_tanh_emitter>(h, host_isa, exec_prc);
}

size_t jit_gelu_tanh_emitter::get_inputs_count() const { return 1; }

size_t jit_gelu_tanh_emitter::get_aux_vecs_count() const {
    return std::max<size_t>(tanh_emitter->get_aux_vecs_count() + 2, 3);
}

size_t jit_gelu_tanh_emitter::get_aux_gprs_count() const {
    return tanh_emitter->get_aux_gprs_count() + 1;
}

void jit_gelu_tanh_emitter::emit_impl(const std::vector<size_t> &in_vec_idxs, const std::vector<size_t> &out_vec_idxs) const {
    if (host_isa_ == dnnl::impl::cpu::aarch64::asimd) {
        emit_isa<dnnl::impl::cpu::aarch64::asimd>(in_vec_idxs, out_vec_idxs);
    } else {
        OV_CPU_JIT_EMITTER_THROW("Can't create jit eltwise kernel");
    }
}

template <dnnl::impl::cpu::aarch64::cpu_isa_t isa>
void jit_gelu_tanh_emitter::emit_isa(const std::vector<size_t> &in_vec_idxs, const std::vector<size_t> &out_vec_idxs) const {
    OV_CPU_JIT_EMITTER_ASSERT(exec_prc_ == ov::element::f32, "unsupported precision: " + exec_prc_.to_string());

    using TReg = typename dnnl::impl::cpu::aarch64::cpu_isa_traits<isa>::TReg;
    const TReg vmm_src(in_vec_idxs[0]);
    const TReg vmm_dst(out_vec_idxs[0]);

    const TReg vmm_aux1(aux_vec_idxs[0]);
    const TReg vmm_aux0(aux_vec_idxs[std::max<size_t>(tanh_emitter->get_aux_vecs_count(), 1)]);
    const TReg vmm_aux2(aux_vec_idxs[std::max<size_t>(tanh_emitter->get_aux_vecs_count() + 1, 2)]);

    // compute G(x) = sqrt_root_two_over_pi * x * (1 + fitting_const * x * x)
    h->fmul(vmm_aux0.s, vmm_src.s, vmm_src.s);
    h->ld1r(vmm_aux1.s, table_val2("gelu_tanh_fitting_const"));
    h->ld1r(vmm_aux2.s, table_val2("one"));
    h->fmla(vmm_aux2.s, vmm_aux1.s, vmm_aux0.s);
    h->fmul(vmm_aux2.s, vmm_src.s, vmm_aux2.s);
    h->ld1r(vmm_aux1.s, table_val2("gelu_tanh_sqrt_two_over_pi"));
    h->fmul(vmm_aux0.s, vmm_aux1.s, vmm_aux2.s);

    const bool store_src = vmm_src.getIdx() == vmm_dst.getIdx();
    if (store_src) {
        h->mov(vmm_aux2.b16, vmm_src.b16);
    }

    tanh_emitter->emit_code(
            { vmm_aux0.getIdx() },
            out_vec_idxs,
            aux_vec_idxs,
            aux_gpr_idxs);

    // compute 0.5 * x * (1 + tanh(G(x)))
    h->ld1r(vmm_aux1.s, table_val2("one"));
    h->fadd(vmm_dst.s, vmm_aux1.s, vmm_dst.s);
    h->ld1r(vmm_aux1.s, table_val2("half"));
    h->fmul(vmm_dst.s, vmm_aux1.s, vmm_dst.s);
    h->fmul(vmm_dst.s, store_src ? vmm_aux2.s : vmm_src.s, vmm_dst.s);
}

void jit_gelu_tanh_emitter::register_table_entries() {
    push_arg_entry_of("one", 0x3f800000, true);
    push_arg_entry_of("half", 0x3f000000, true);
    push_arg_entry_of("gelu_tanh_fitting_const", 0x3d372713, true);
    push_arg_entry_of("gelu_tanh_fitting_const_times_three", 0x3e095d4f, true);
    push_arg_entry_of("gelu_tanh_sqrt_two_over_pi", 0x3f4c422a, true);
}

void jit_gelu_tanh_emitter::emit_data() const {
    jit_emitter::emit_data();
    tanh_emitter->emit_data();
}

std::set<std::vector<element::Type>> jit_gelu_tanh_emitter::get_supported_precisions(const std::shared_ptr<ov::Node>& node) {
    return {{element::f32}};
}

/// HARD_SWISH ///
jit_hswish_emitter::jit_hswish_emitter(dnnl::impl::cpu::aarch64::jit_generator* host,
                                                 dnnl::impl::cpu::aarch64::cpu_isa_t host_isa,
                                                 const std::shared_ptr<ov::Node>& node)
        : jit_emitter(host, host_isa, node, get_arithmetic_binary_exec_precision(node)) {
    prepare_table();
}

jit_hswish_emitter::jit_hswish_emitter(dnnl::impl::cpu::aarch64::jit_generator* host,
                                                 dnnl::impl::cpu::aarch64::cpu_isa_t host_isa,
                                                 const ov::element::Type exec_prc) : jit_emitter(host, host_isa, exec_prc) {
    prepare_table();
}

size_t jit_hswish_emitter::get_inputs_count() const { return 1; }

size_t jit_hswish_emitter::get_aux_vecs_count() const { return 2; }

size_t jit_hswish_emitter::get_aux_gprs_count() const { return 1; }

void jit_hswish_emitter::emit_impl(const std::vector<size_t> &in_vec_idxs, const std::vector<size_t> &out_vec_idxs) const {
    if (host_isa_ == dnnl::impl::cpu::aarch64::asimd) {
        emit_isa<dnnl::impl::cpu::aarch64::asimd>(in_vec_idxs, out_vec_idxs);
    } else {
        OV_CPU_JIT_EMITTER_THROW("Can't create jit eltwise kernel");
    }
}

template <dnnl::impl::cpu::aarch64::cpu_isa_t isa>
void jit_hswish_emitter::emit_isa(const std::vector<size_t> &in_vec_idxs, const std::vector<size_t> &out_vec_idxs) const {
    OV_CPU_JIT_EMITTER_ASSERT(exec_prc_ == ov::element::f32, "unsupported precision: " + exec_prc_.to_string());

    using TReg = typename dnnl::impl::cpu::aarch64::cpu_isa_traits<isa>::TReg;
    TReg src = TReg(in_vec_idxs[0]);
    TReg dst = TReg(out_vec_idxs[0]);
    TReg aux0 = TReg(aux_vec_idxs[0]);
    TReg aux1 = TReg(aux_vec_idxs[1]);

    // result = (x * min(max(x + 3, 0), 6)) / 6
    h->ld1r(aux0.s, table_val2("three"));
    h->fadd(aux0.s, src.s, aux0.s);
    h->ld1r(aux1.s, table_val2("zero"));
    h->fmaxnm(aux0.s, aux0.s, aux1.s);
    h->ld1r(aux1.s, table_val2("six"));
    h->fminnm(aux0.s, aux0.s, aux1.s);
    h->fmul(aux0.s, aux0.s, src.s);
    h->ld1r(aux1.s, table_val2("one_sixth"));
    h->fmul(dst.s, aux0.s, aux1.s);
}

void jit_hswish_emitter::register_table_entries() {
    push_arg_entry_of("zero", 0x00000000, true);
    push_arg_entry_of("three", 0x40400000, true);
    push_arg_entry_of("six", 0x40c00000, true);
    push_arg_entry_of("one_sixth", dnnl::impl::float2int(1.f/6.f), true);
}

std::set<std::vector<element::Type>> jit_hswish_emitter::get_supported_precisions(const std::shared_ptr<ov::Node>& node) {
    return {{element::f32}};
}

<<<<<<< HEAD
/// IS_NAN ///
jit_is_nan_emitter::jit_is_nan_emitter(dnnl::impl::cpu::aarch64::jit_generator* host,
                                   dnnl::impl::cpu::aarch64::cpu_isa_t host_isa,
                                   const std::shared_ptr<ov::Node>& node)
                                   : jit_emitter(host, host_isa, node, get_arithmetic_binary_exec_precision(node)) {
    auto isNaN = ov::as_type_ptr<ov::op::v10::IsNaN>(node);
    if (isNaN == nullptr) {
        OV_CPU_JIT_EMITTER_THROW("Can't cast to ov::op::v10::IsNaN");
    }

    prepare_table();
}

jit_is_nan_emitter::jit_is_nan_emitter(dnnl::impl::cpu::aarch64::jit_generator* host,
                                   dnnl::impl::cpu::aarch64::cpu_isa_t host_isa,
                                   const ov::element::Type exec_prc)
                                   : jit_emitter(host, host_isa, exec_prc) {
    prepare_table();
}

size_t jit_is_nan_emitter::get_inputs_count() const { return 1; }

size_t jit_is_nan_emitter::get_aux_vecs_count() const { return 1; }

size_t jit_is_nan_emitter::get_aux_gprs_count() const { return 1; }

std::set<std::vector<element::Type>> jit_is_nan_emitter::get_supported_precisions(const std::shared_ptr<ov::Node>& node) {
    return {{element::f32}};
}

void jit_is_nan_emitter::emit_impl(const std::vector<size_t>& in_vec_idxs, const std::vector<size_t>& out_vec_idxs) const {
=======
/// IS_INF ///

jit_is_inf_emitter::jit_is_inf_emitter(dnnl::impl::cpu::aarch64::jit_generator* host,
                                       dnnl::impl::cpu::aarch64::cpu_isa_t host_isa,
                                       const std::shared_ptr<ov::Node>& node)
    : jit_emitter(host, host_isa, node, get_arithmetic_binary_exec_precision(node)) {

    auto isInf = ov::as_type_ptr<ov::op::v10::IsInf>(node);
    if (isInf == nullptr) {
        OV_CPU_JIT_EMITTER_THROW("Can't cast to ov::op::v10::IsInf");
    }

    const auto& attributes = isInf->get_attributes();
    detect_negative = attributes.detect_negative;
    detect_positive = attributes.detect_positive;

    prepare_table();
}

jit_is_inf_emitter::jit_is_inf_emitter(dnnl::impl::cpu::aarch64::jit_generator* host,
                                       dnnl::impl::cpu::aarch64::cpu_isa_t host_isa,
                                       const bool detect_negative,
                                       const bool detect_positive,
                                       const ov::element::Type exec_prc)
    : jit_emitter(host, host_isa, exec_prc),
      detect_negative{detect_negative},
      detect_positive{detect_positive} {
    prepare_table();
}

size_t jit_is_inf_emitter::get_inputs_count() const {
    return 1;
}

size_t jit_is_inf_emitter::get_aux_vecs_count() const {
    return 1;
}

size_t jit_is_inf_emitter::get_aux_gprs_count() const {
    return 1;
}

std::set<std::vector<element::Type>> jit_is_inf_emitter::get_supported_precisions(
    const std::shared_ptr<ov::Node>& node) {
    return {{element::f32}};
}

void jit_is_inf_emitter::emit_impl(const std::vector<size_t>& in_vec_idxs,
                                   const std::vector<size_t>& out_vec_idxs) const {
>>>>>>> 8b6eac63
    if (host_isa_ == dnnl::impl::cpu::aarch64::asimd) {
        emit_isa<dnnl::impl::cpu::aarch64::asimd>(in_vec_idxs, out_vec_idxs);
    } else {
        OV_CPU_JIT_EMITTER_THROW("Can't create jit eltwise kernel");
    }
}

template <dnnl::impl::cpu::aarch64::cpu_isa_t isa>
<<<<<<< HEAD
void jit_is_nan_emitter::emit_isa(const std::vector<size_t> &in_vec_idxs, const std::vector<size_t> &out_vec_idxs) const {
    OV_CPU_JIT_EMITTER_ASSERT(exec_prc_ == ov::element::f32, "unsupported precision: " + exec_prc_.to_string());

    using TReg = typename dnnl::impl::cpu::aarch64::cpu_isa_traits<isa>::TReg;

    TReg src = TReg(in_vec_idxs[0]);
    TReg dst = TReg(out_vec_idxs[0]);
    TReg aux = TReg(aux_vec_idxs[0]);

    // According to the IEEE standard, NaN values have the odd property that comparisons involving them are always false.
    h->fcmeq(dst.s, src.s, src.s);
    h->ld1r(aux.s, table_val2("zero"));
    h->fcmeq(dst.s, dst.s, aux.s);
    // Sets elements in 'dst' to 1.0 where the comparison was true.
    h->ld1r(aux.s, table_val2("one"));
    h->and_(dst.b16, dst.b16, aux.b16);
}

void jit_is_nan_emitter::register_table_entries() {
    // Registers constant values that comply with the IEEE 754 standard.
    push_arg_entry_of("one", 0x3f800000, true);
    push_arg_entry_of("zero", 0x00000000, true);
=======
void jit_is_inf_emitter::emit_isa(const std::vector<size_t>& in_vec_idxs,
                                  const std::vector<size_t>& out_vec_idxs) const {
    OV_CPU_JIT_EMITTER_ASSERT(exec_prc_ == ov::element::f32, "unsupported precision: " + exec_prc_.to_string());

    using TReg = typename dnnl::impl::cpu::aarch64::cpu_isa_traits<isa>::TReg;
    const TReg src = TReg(in_vec_idxs[0]);
    const TReg dst = TReg(out_vec_idxs[0]);
    const TReg aux = TReg(aux_vec_idxs[0]);

    if (detect_negative || detect_positive) {
        if (detect_positive) {
            if (detect_negative) {
                // If both positive and negative infinity detection is requested
                // calculate the absolute value of 'src'.
                h->fabs(src.s, src.s);
            }
            // Load 'aux' with positive infinity.
            h->ld1r(aux.s, table_val2("inf"));
        } else if (detect_negative) {
            // Load 'aux' with negative infinity.
            h->ld1r(aux.s, table_val2("inf_neg"));
        }
        // Compare elements of 'src' with 'aux'.
        h->fcmeq(dst.s, src.s, aux.s);
        // Sets elements in 'dst' to 1.0 where the comparison was true.
        h->ld1r(aux.s, table_val2("one"));
        h->and_(dst.b16, dst.b16, aux.b16);

    } else {
        // If neither positive nor negative infinity detection is enabled,
        // set 'dst' with zeros (a eor a is 0)
        h->eor(dst.b16, dst.b16, dst.b16);
    }
}

void jit_is_inf_emitter::register_table_entries() {
    // Registers constant values that comply with the IEEE 754 standard.
    push_arg_entry_of("one", 0x3F800000, true);
    push_arg_entry_of("inf", 0x7F800000, true);
    push_arg_entry_of("inf_neg", 0xFF800000, true);
>>>>>>> 8b6eac63
}

/// MAX ///
jit_maximum_emitter::jit_maximum_emitter(dnnl::impl::cpu::aarch64::jit_generator* host,
                                         dnnl::impl::cpu::aarch64::cpu_isa_t host_isa,
                                         const std::shared_ptr<ov::Node>& node)
        : jit_emitter(host, host_isa, node, get_arithmetic_binary_exec_precision(node)) {
}

jit_maximum_emitter::jit_maximum_emitter(dnnl::impl::cpu::aarch64::jit_generator* host,
                                         dnnl::impl::cpu::aarch64::cpu_isa_t host_isa,
                                         const ov::element::Type exec_prc) : jit_emitter(host, host_isa, exec_prc) {
}

size_t jit_maximum_emitter::get_inputs_count() const { return 2; }

void jit_maximum_emitter::emit_impl(const std::vector<size_t> &in_vec_idxs, const std::vector<size_t> &out_vec_idxs) const {
    if (host_isa_ == dnnl::impl::cpu::aarch64::asimd) {
        emit_isa<dnnl::impl::cpu::aarch64::asimd>(in_vec_idxs, out_vec_idxs);
    } else {
        OV_CPU_JIT_EMITTER_THROW("Can't create jit eltwise kernel");
    }
}

template <dnnl::impl::cpu::aarch64::cpu_isa_t isa>
void jit_maximum_emitter::emit_isa(const std::vector<size_t> &in_vec_idxs, const std::vector<size_t> &out_vec_idxs) const {
    OV_CPU_JIT_EMITTER_ASSERT(exec_prc_ == ov::element::f32, "unsupported precision: " + exec_prc_.to_string());

    using TReg = typename dnnl::impl::cpu::aarch64::cpu_isa_traits<isa>::TReg;
    TReg src1 = TReg(in_vec_idxs[0]);
    TReg src2 = TReg(in_vec_idxs[1]);
    TReg dst = TReg(out_vec_idxs[0]);

    h->fmaxnm(dst.s, src1.s, src2.s);
}

std::set<std::vector<element::Type>> jit_maximum_emitter::get_supported_precisions(const std::shared_ptr<ov::Node>& node) {
    return {{element::f32}, {element::f32}};
}

/// MIN ///
jit_minimum_emitter::jit_minimum_emitter(dnnl::impl::cpu::aarch64::jit_generator* host,
                                         dnnl::impl::cpu::aarch64::cpu_isa_t host_isa,
                                         const std::shared_ptr<ov::Node>& node)
        : jit_emitter(host, host_isa, node, get_arithmetic_binary_exec_precision(node)) {
}

jit_minimum_emitter::jit_minimum_emitter(dnnl::impl::cpu::aarch64::jit_generator* host,
                                         dnnl::impl::cpu::aarch64::cpu_isa_t host_isa,
                                         const ov::element::Type exec_prc) : jit_emitter(host, host_isa, exec_prc) {
}

size_t jit_minimum_emitter::get_inputs_count() const { return 2; }

void jit_minimum_emitter::emit_impl(const std::vector<size_t> &in_vec_idxs, const std::vector<size_t> &out_vec_idxs) const {
    if (host_isa_ == dnnl::impl::cpu::aarch64::asimd) {
        emit_isa<dnnl::impl::cpu::aarch64::asimd>(in_vec_idxs, out_vec_idxs);
    } else {
        OV_CPU_JIT_EMITTER_THROW("Can't create jit eltwise kernel");
    }
}

template <dnnl::impl::cpu::aarch64::cpu_isa_t isa>
void jit_minimum_emitter::emit_isa(const std::vector<size_t> &in_vec_idxs, const std::vector<size_t> &out_vec_idxs) const {
    OV_CPU_JIT_EMITTER_ASSERT(exec_prc_ == ov::element::f32, "unsupported precision: " + exec_prc_.to_string());

    using TReg = typename dnnl::impl::cpu::aarch64::cpu_isa_traits<isa>::TReg;
    TReg src1 = TReg(in_vec_idxs[0]);
    TReg src2 = TReg(in_vec_idxs[1]);
    TReg dst = TReg(out_vec_idxs[0]);

    h->fminnm(dst.s, src1.s, src2.s);
}

std::set<std::vector<element::Type>> jit_minimum_emitter::get_supported_precisions(const std::shared_ptr<ov::Node>& node) {
    return {{element::f32}, {element::f32}};
}

/// MISH ///
jit_mish_emitter::jit_mish_emitter(dnnl::impl::cpu::aarch64::jit_generator* host,
                                   dnnl::impl::cpu::aarch64::cpu_isa_t host_isa,
                                   const std::shared_ptr<ov::Node>& node)
        : jit_emitter(host, host_isa, node, get_arithmetic_binary_exec_precision(node)) {
    prepare_table();
    exp_emitter = std::make_unique<jit_exp_emitter>(h, host_isa, node);
}

jit_mish_emitter::jit_mish_emitter(dnnl::impl::cpu::aarch64::jit_generator* host,
                                   dnnl::impl::cpu::aarch64::cpu_isa_t host_isa,
                                   const ov::element::Type exec_prc) : jit_emitter(host, host_isa, exec_prc) {
    prepare_table();
    exp_emitter = std::make_unique<jit_exp_emitter>(h, host_isa, exec_prc);
}

size_t jit_mish_emitter::get_inputs_count() const { return 1; }

size_t jit_mish_emitter::get_aux_vecs_count() const {
    return std::max<size_t>(exp_emitter->get_aux_vecs_count() + 1, 2);
}

size_t jit_mish_emitter::get_aux_gprs_count() const {
    return exp_emitter->get_aux_gprs_count() + 1;
}

void jit_mish_emitter::emit_impl(const std::vector<size_t> &in_vec_idxs, const std::vector<size_t> &out_vec_idxs) const {
    if (host_isa_ == dnnl::impl::cpu::aarch64::asimd) {
        emit_isa<dnnl::impl::cpu::aarch64::asimd>(in_vec_idxs, out_vec_idxs);
    } else {
        OV_CPU_JIT_EMITTER_THROW("Can't create jit eltwise kernel");
    }
}

template <dnnl::impl::cpu::aarch64::cpu_isa_t isa>
void jit_mish_emitter::emit_isa(const std::vector<size_t> &in_vec_idxs, const std::vector<size_t> &out_vec_idxs) const {
    OV_CPU_JIT_EMITTER_ASSERT(exec_prc_ == ov::element::f32, "unsupported precision: " + exec_prc_.to_string());

    // An equation other than mish(x) = x*tanh(srelu(x)) was used
    // to calculate mish, but it should be remembered that it is equivalent
    // equation, it uses the following rule:
    // tanh(x) = (e^x - e^-x) / (e^x + e^-x),
    // hence the equation for mish can take the form:
    // mish(x) = x * ((e^x + 1)^2 - 1)/((e^x + 1)^2 + 1).
    // This option was chosen because computing tanh requires more registers
    // than exp, and also requires more constants to be stored in memory,
    // making the algorithm slower.

    using TReg = typename dnnl::impl::cpu::aarch64::cpu_isa_traits<isa>::TReg;
    const TReg vmm_src(in_vec_idxs[0]);
    const TReg vmm_dst(out_vec_idxs[0]);
    const TReg vmm_aux0(aux_vec_idxs[0]);
    const TReg vmm_aux2(std::max<size_t>(exp_emitter->get_aux_vecs_count(), 1));

    h->ld1r(vmm_aux0.s, table_val2("fwd_mish_max_x_for_equation_f"));
    h->fminnm(vmm_aux2.s, vmm_src.s, vmm_aux0.s);

    exp_emitter->emit_code(
            { vmm_aux2.getIdx() },
            { vmm_aux2.getIdx() },
            aux_vec_idxs,
            aux_gpr_idxs);

    // (e^x+1)^2
    h->fmov(vmm_aux0.s, 1.f);
    h->fadd(vmm_aux2.s, vmm_aux2.s, vmm_aux0.s);
    h->fmul(vmm_dst.s, vmm_aux2.s, vmm_aux2.s);

    // save (e^x+1)^2 as it appears in both the denominator and the numerator
    const TReg vmm_aux_src(aux_vec_idxs[1]);
    h->mov(vmm_aux_src.b16, vmm_dst.b16);

    // x * ((e^x + 1)^2 - 1) / ((e^x + 1)^2 + 1)
    h->fsub(vmm_aux_src.s, vmm_aux_src.s, vmm_aux0.s);
    h->fadd(vmm_dst.s, vmm_dst.s, vmm_aux0.s);
    h->fdiv(vmm_dst.s, vmm_aux_src.s, vmm_dst.s);
    h->fmul(vmm_dst.s, vmm_dst.s, vmm_src.s);
}

void jit_mish_emitter::register_table_entries() {
    push_arg_entry_of("fwd_mish_max_x_for_equation_f", 0x42317217, true);
    push_arg_entry_of("bwd_mish_max_x_for_equation_f", 0x41b17217, true);
}

void jit_mish_emitter::emit_data() const {
    jit_emitter::emit_data();
    exp_emitter->emit_data();
}

std::set<std::vector<element::Type>> jit_mish_emitter::get_supported_precisions(const std::shared_ptr<ov::Node>& node) {
    return {{element::f32}};
}

/// MOD ///
jit_mod_emitter::jit_mod_emitter(dnnl::impl::cpu::aarch64::jit_generator *host,
                                 dnnl::impl::cpu::aarch64::cpu_isa_t host_isa,
                                 const std::shared_ptr<ov::Node>& node)
    : jit_emitter(host, host_isa, node, get_arithmetic_binary_exec_precision(node)) {
}

jit_mod_emitter::jit_mod_emitter(dnnl::impl::cpu::aarch64::jit_generator *host,
                                         dnnl::impl::cpu::aarch64::cpu_isa_t host_isa,
                                         const ov::element::Type exec_prc): jit_emitter(host, host_isa, exec_prc) {
}

size_t jit_mod_emitter::get_inputs_count() const { return 2; }

void jit_mod_emitter::emit_impl(const std::vector<size_t> &in_vec_idxs, const std::vector<size_t> &out_vec_idxs) const {
    if (host_isa_ == dnnl::impl::cpu::aarch64::asimd) {
        emit_isa<dnnl::impl::cpu::aarch64::asimd>(in_vec_idxs, out_vec_idxs);
    } else {
        OV_CPU_JIT_EMITTER_THROW("Can't create jit eltwise kernel");
    }
}

template <dnnl::impl::cpu::aarch64::cpu_isa_t isa>
void jit_mod_emitter::emit_isa(const std::vector<size_t> &in_vec_idxs, const std::vector<size_t> &out_vec_idxs) const {
    OV_CPU_JIT_EMITTER_ASSERT(exec_prc_ == ov::element::f32, "unsupported precision: " + exec_prc_.to_string());

    using TReg = typename dnnl::impl::cpu::aarch64::cpu_isa_traits<isa>::TReg;

    TReg divend = TReg(in_vec_idxs[0]);
    TReg divisor = TReg(in_vec_idxs[1]);
    TReg r = TReg(out_vec_idxs[0]);

    h->uni_fdiv(r.s, divend.s, divisor.s);
    h->frintz(r.s, r.s);
    h->uni_fmul(r.s, r.s, divisor.s);
    h->uni_fsub(r.s, divend.s, r.s);
}

std::set<std::vector<element::Type>> jit_mod_emitter::get_supported_precisions(const std::shared_ptr<ov::Node>& node) {
    return {{element::f32, element::f32}};
}

/// MUL_ADD ///
jit_mul_add_emitter::jit_mul_add_emitter(dnnl::impl::cpu::aarch64::jit_generator* host,
                                         dnnl::impl::cpu::aarch64::cpu_isa_t host_isa,
                                         const std::shared_ptr<ov::Node>& node)
                                         : jit_emitter(host, host_isa, node, get_arithmetic_binary_exec_precision(node)) {
}

jit_mul_add_emitter::jit_mul_add_emitter(dnnl::impl::cpu::aarch64::jit_generator *host,
                                         dnnl::impl::cpu::aarch64::cpu_isa_t host_isa,
                                         const ov::element::Type exec_prc)
                                         : jit_emitter(host, host_isa, exec_prc) {
}

size_t jit_mul_add_emitter::get_inputs_count() const { return 3; }

size_t jit_mul_add_emitter::get_aux_vecs_count() const { return 1; }

void jit_mul_add_emitter::emit_impl(const std::vector<size_t> &in_vec_idxs, const std::vector<size_t> &out_vec_idxs) const {
    if (host_isa_ == dnnl::impl::cpu::aarch64::asimd) {
        emit_isa<dnnl::impl::cpu::aarch64::asimd>(in_vec_idxs, out_vec_idxs);
    } else {
        OV_CPU_JIT_EMITTER_THROW("Can't create jit eltwise kernel");
    }
}

template <dnnl::impl::cpu::aarch64::cpu_isa_t isa>
void jit_mul_add_emitter::emit_isa(const std::vector<size_t> &in_vec_idxs, const std::vector<size_t> &out_vec_idxs) const {
    OV_CPU_JIT_EMITTER_ASSERT(exec_prc_ == ov::element::f32, "unsupported precision: " + exec_prc_.to_string());

    using TReg = typename dnnl::impl::cpu::aarch64::cpu_isa_traits<isa>::TReg;
    const TReg dst = TReg(out_vec_idxs[0]);

    TReg mul0(in_vec_idxs[0]);
    if (dst.getIdx() == in_vec_idxs[0]) {
        TReg aux(aux_vec_idxs[0]);
        TReg src0(in_vec_idxs[0]);
        h->mov(aux.b16, src0.b16);
        mul0 = aux;
    }

    TReg mul1(in_vec_idxs[1]);
    if (dst.getIdx() == in_vec_idxs[1]) {
        TReg aux(aux_vec_idxs[0]);
        TReg src1(in_vec_idxs[1]);
        h->mov(aux.b16, src1.b16);
        mul1 = aux;
    }

    if (dst.getIdx() != in_vec_idxs[2]) {
        TReg src2(in_vec_idxs[2]);
        h->mov(dst.b16, src2.b16);
    }

    h->fmla(dst.s, mul0.s, mul1.s);
}

std::set<std::vector<element::Type>> jit_mul_add_emitter::get_supported_precisions(const std::shared_ptr<ov::Node>& node) {
    return {{element::f32, element::f32, element::f32}};
}

/// MULTIPLY ///
jit_multiply_emitter::jit_multiply_emitter(dnnl::impl::cpu::aarch64::jit_generator *host,
                                           dnnl::impl::cpu::aarch64::cpu_isa_t host_isa,
                                           const std::shared_ptr<ov::Node>& node)
                                           : jit_emitter(host, host_isa, node, get_arithmetic_binary_exec_precision(node)) {}

jit_multiply_emitter::jit_multiply_emitter(dnnl::impl::cpu::aarch64::jit_generator *host,
                                           dnnl::impl::cpu::aarch64::cpu_isa_t host_isa,
                                           const ov::element::Type exec_prc)
                                           : jit_emitter(host, host_isa, exec_prc) {}

size_t jit_multiply_emitter::get_inputs_count() const { return 2; }

void jit_multiply_emitter::emit_impl(const std::vector<size_t> &in_vec_idxs, const std::vector<size_t> &out_vec_idxs) const {
    if (host_isa_ == dnnl::impl::cpu::aarch64::asimd) {
        emit_isa<dnnl::impl::cpu::aarch64::asimd>(in_vec_idxs, out_vec_idxs);
    } else {
        OV_CPU_JIT_EMITTER_THROW("Can't create jit eltwise kernel");
    }
}

template <dnnl::impl::cpu::aarch64::cpu_isa_t isa>
void jit_multiply_emitter::emit_isa(const std::vector<size_t> &in_vec_idxs, const std::vector<size_t> &out_vec_idxs) const {
    OV_CPU_JIT_EMITTER_ASSERT(exec_prc_ == ov::element::f32, "unsupported precision: " + exec_prc_.to_string());

    using TReg = typename dnnl::impl::cpu::aarch64::cpu_isa_traits<isa>::TReg;
    TReg src0 = TReg(in_vec_idxs[0]);
    TReg src1 = TReg(in_vec_idxs[1]);
    TReg dst = TReg(out_vec_idxs[0]);

    h->uni_fmul(dst.s, src0.s, src1.s);
}

std::set<std::vector<element::Type>> jit_multiply_emitter::get_supported_precisions(const std::shared_ptr<ov::Node>& node) {
    return {{element::f32, element::f32}};
}

/// POWER ///
jit_power_static_emitter::jit_power_static_emitter(dnnl::impl::cpu::aarch64::jit_generator *host,
                                                   dnnl::impl::cpu::aarch64::cpu_isa_t host_isa,
                                                   const std::shared_ptr<ov::Node>& node,
                                                   const ov::element::Type exec_prc)
                                                   : jit_emitter(host, host_isa, node, exec_prc) {
    auto powerStaticNode = ov::as_type_ptr<ov::snippets::op::PowerStatic>(node);
    if (powerStaticNode == nullptr) {
        OV_CPU_JIT_EMITTER_THROW("Can't cast to snippets::op::PowerStatic");
    }

    power = powerStaticNode->get_power();
    scale = 1.f;
    shift = 0.f;

    prepare_table();
}

jit_power_static_emitter::jit_power_static_emitter(dnnl::impl::cpu::aarch64::jit_generator *host,
                                                   dnnl::impl::cpu::aarch64::cpu_isa_t host_isa,
                                                   const float power,
                                                   const float scale,
                                                   const float shift,
                                                   const ov::element::Type exec_prc)
                                                   : jit_emitter(host, host_isa, exec_prc),
                                                     power(power),
                                                     scale(scale),
                                                     shift(shift) {
    prepare_table();
}

size_t jit_power_static_emitter::get_inputs_count() const { return 1; }

size_t jit_power_static_emitter::get_aux_vecs_count() const { return 1; }

size_t jit_power_static_emitter::get_aux_gprs_count() const { return 2; }

void jit_power_static_emitter::register_table_entries() {
    push_arg_entry_of("power", dnnl::impl::float2int(power), true);
    push_arg_entry_of("scale", dnnl::impl::float2int(scale), true);
    push_arg_entry_of("shift", dnnl::impl::float2int(shift), true);
}

std::set<std::vector<element::Type>> jit_power_static_emitter::get_supported_precisions(const std::shared_ptr<ov::Node>& node) {
    return {{element::f32}};
}

void jit_power_static_emitter::emit_impl(const std::vector<size_t>& in_vec_idxs, const std::vector<size_t>& out_vec_idxs) const {
    if (host_isa_ == dnnl::impl::cpu::aarch64::asimd) {
        emit_isa<dnnl::impl::cpu::aarch64::asimd>(in_vec_idxs, out_vec_idxs);
    } else {
        OV_CPU_JIT_EMITTER_THROW("Can't create jit eltwise kernel");
    }
}

template <dnnl::impl::cpu::aarch64::cpu_isa_t isa>
void jit_power_static_emitter::emit_isa(const std::vector<size_t> &in_vec_idxs, const std::vector<size_t> &out_vec_idxs) const {
    OV_CPU_JIT_EMITTER_ASSERT(exec_prc_ == ov::element::f32, "unsupported precision: " + exec_prc_.to_string());

    using TReg = typename dnnl::impl::cpu::aarch64::cpu_isa_traits<isa>::TReg;
    TReg dst = TReg(out_vec_idxs[0]);

    if (power == 0.f) {
        h->fmov(dst.s, 1.);
        return;
    }

    bool get_from_dst = false;
    const auto src = [&in_vec_idxs, &out_vec_idxs, &get_from_dst]() -> TReg {
        return get_from_dst ? TReg(out_vec_idxs[0]) : TReg(in_vec_idxs[0]);
    };

    TReg aux = TReg(aux_vec_idxs[0]);
    if (scale != 1.f) {
        auto adr = table_val2("scale");
        h->ld1r(aux.s, adr);
        h->fmul(dst.s, src().s, aux.s);
        get_from_dst = true;
    }

    if (shift != 0.f) {
        auto adr = table_val2("shift");
        h->ld1r(aux.s, adr);
        h->fadd(dst.s, src().s, aux.s);
        get_from_dst = true;
    }

    if (power == 1.f) {
        if (!get_from_dst && (in_vec_idxs[0] != dst.getIdx())) {
            h->mov(dst.b16, src().b16);
        }
        return;
    }

    if (std::floor(power) == power && power > 0) {
        h->mov(aux.b16, src().b16);
        h->fmov(dst.s, 1.);

        auto current_power = static_cast<size_t>(power);
        while (current_power > 0) {
            if (current_power & 1) {
                h->fmul(dst.s, dst.s, aux.s);
            }
            if (current_power > 1) {
                h->fmul(aux.s, aux.s, aux.s);
            }
            current_power = current_power >> 1;
        }
    } else {
        auto pow_f32_addr = reinterpret_cast<uintptr_t>(::powf);

        Xbyak_aarch64::XReg func_reg(aux_gpr_idxs[0]);
        h->mov(func_reg, pow_f32_addr);

        Xbyak_aarch64::SReg s0(0);
        Xbyak_aarch64::SReg s1(1);

        const std::unordered_set<size_t> exclude = {src().getIdx(), dst.getIdx()};
        store_context(exclude);
        for (auto i = 0; i < 4; i++) {
            h->mov(s0, src().s[i]);
            h->ldr(s1, table_val("power"));

            h->str(Xbyak_aarch64::QReg(dst.getIdx()), pre_ptr(h->sp, -16));
            h->str(Xbyak_aarch64::QReg(src().getIdx()), pre_ptr(h->sp, -16));
            h->blr(func_reg);
            h->ldr(Xbyak_aarch64::QReg(src().getIdx()), post_ptr(h->sp, 16));
            h->ldr(Xbyak_aarch64::QReg(dst.getIdx()), post_ptr(h->sp, 16));

            Xbyak_aarch64::WReg w0(0);
            h->fmov(w0, s0);
            h->mov(dst.s[i], w0);
        }
        restore_context(exclude);
    }
}

/// PRELU ///
jit_prelu_emitter::jit_prelu_emitter(dnnl::impl::cpu::aarch64::jit_generator* host,
                                   dnnl::impl::cpu::aarch64::cpu_isa_t host_isa,
                                   const std::shared_ptr<ov::Node>& node)
                                   : jit_emitter(host, host_isa, node, get_arithmetic_binary_exec_precision(node)) {
}

jit_prelu_emitter::jit_prelu_emitter(dnnl::impl::cpu::aarch64::jit_generator* host,
                                   dnnl::impl::cpu::aarch64::cpu_isa_t host_isa,
                                   const ov::element::Type exec_prc)
                                   : jit_emitter(host, host_isa, exec_prc) {
}

size_t jit_prelu_emitter::get_inputs_count() const { return 2; }

size_t jit_prelu_emitter::get_aux_vecs_count() const { return 1; }

std::set<std::vector<element::Type>> jit_prelu_emitter::get_supported_precisions(const std::shared_ptr<ov::Node>& node) {
    return {{element::f32}};
}

void jit_prelu_emitter::emit_impl(const std::vector<size_t>& in_vec_idxs, const std::vector<size_t>& out_vec_idxs) const {
    if (host_isa_ == dnnl::impl::cpu::aarch64::asimd) {
        emit_isa<dnnl::impl::cpu::aarch64::asimd>(in_vec_idxs, out_vec_idxs);
    } else {
        OV_CPU_JIT_EMITTER_THROW("Can't create jit eltwise kernel");
    }
}

template <dnnl::impl::cpu::aarch64::cpu_isa_t isa>
void jit_prelu_emitter::emit_isa(const std::vector<size_t> &in_vec_idxs, const std::vector<size_t> &out_vec_idxs) const {
    OV_CPU_JIT_EMITTER_ASSERT(exec_prc_ == ov::element::f32, "unsupported precision: " + exec_prc_.to_string());

    using TReg = typename dnnl::impl::cpu::aarch64::cpu_isa_traits<isa>::TReg;

    TReg tmp = TReg(aux_vec_idxs[0]);
    TReg src1 = TReg(in_vec_idxs[0]);
    TReg src2 = TReg(in_vec_idxs[1]);
    TReg dst = TReg(out_vec_idxs[0]);

    h->fcmge(dst.s, src1.s, 0.0);
    h->fmul(tmp.s, src1.s, src2.s);
    h->bsl(dst.b16, src1.b16, tmp.b16);
}

/// RELU ///
jit_relu_emitter::jit_relu_emitter(dnnl::impl::cpu::aarch64::jit_generator* host,
                                   dnnl::impl::cpu::aarch64::cpu_isa_t host_isa,
                                   const std::shared_ptr<ov::Node>& node)
                                   : jit_emitter(host, host_isa, node, get_arithmetic_binary_exec_precision(node)) {
}

jit_relu_emitter::jit_relu_emitter(dnnl::impl::cpu::aarch64::jit_generator* host,
                                   dnnl::impl::cpu::aarch64::cpu_isa_t host_isa,
                                   const ov::element::Type exec_prc)
                                   : jit_emitter(host, host_isa, exec_prc) {
}

size_t jit_relu_emitter::get_inputs_count() const { return 1; }

size_t jit_relu_emitter::get_aux_vecs_count() const { return 1; }

std::set<std::vector<element::Type>> jit_relu_emitter::get_supported_precisions(const std::shared_ptr<ov::Node>& node) {
    return {{element::f32}};
}

void jit_relu_emitter::emit_impl(const std::vector<size_t>& in_vec_idxs, const std::vector<size_t>& out_vec_idxs) const {
    if (host_isa_ == dnnl::impl::cpu::aarch64::asimd) {
        emit_isa<dnnl::impl::cpu::aarch64::asimd>(in_vec_idxs, out_vec_idxs);
    } else {
        OV_CPU_JIT_EMITTER_THROW("Can't create jit eltwise kernel");
    }
}

template <dnnl::impl::cpu::aarch64::cpu_isa_t isa>
void jit_relu_emitter::emit_isa(const std::vector<size_t> &in_vec_idxs, const std::vector<size_t> &out_vec_idxs) const {
    OV_CPU_JIT_EMITTER_ASSERT(exec_prc_ == ov::element::f32, "unsupported precision: " + exec_prc_.to_string());

    using TReg = typename dnnl::impl::cpu::aarch64::cpu_isa_traits<isa>::TReg;

    TReg tmp = TReg(aux_vec_idxs[0]);
    TReg src = TReg(in_vec_idxs[0]);
    TReg dst = TReg(out_vec_idxs[0]);

    h->movi(tmp.s, 0);
    h->fmaxnm(dst.s, src.s, tmp.s);
}

/// SELECT ///
jit_select_emitter::jit_select_emitter(dnnl::impl::cpu::aarch64::jit_generator *host,
                                       dnnl::impl::cpu::aarch64::cpu_isa_t host_isa,
                                       const std::shared_ptr<ov::Node>& node)
                                       : jit_emitter(host, host_isa, get_arithmetic_binary_exec_precision(node)) {
}
jit_select_emitter::jit_select_emitter(dnnl::impl::cpu::aarch64::jit_generator *host,
                                       dnnl::impl::cpu::aarch64::cpu_isa_t host_isa,
                                       const ov::element::Type exec_prc)
                                       : jit_emitter(host, host_isa, exec_prc) {
}

size_t jit_select_emitter::get_inputs_count() const { return 3; }

size_t jit_select_emitter::get_aux_vecs_count() const { return 1; }

std::set<std::vector<element::Type>> jit_select_emitter::get_supported_precisions(const std::shared_ptr<ov::Node>& node) {
    return {{element::f32, element::f32, element::f32}};
}

void jit_select_emitter::emit_impl(const std::vector<size_t>& in_vec_idxs, const std::vector<size_t>& out_vec_idxs) const {
    if (host_isa_ == dnnl::impl::cpu::aarch64::asimd) {
        emit_isa<dnnl::impl::cpu::aarch64::asimd>(in_vec_idxs, out_vec_idxs);
    } else {
        OV_CPU_JIT_EMITTER_THROW("Can't create jit eltwise kernel");
    }
}

template <dnnl::impl::cpu::aarch64::cpu_isa_t isa>
void jit_select_emitter::emit_isa(const std::vector<size_t> &in_vec_idxs, const std::vector<size_t> &out_vec_idxs) const {
    OV_CPU_JIT_EMITTER_ASSERT(exec_prc_ == ov::element::f32, "unsupported precision: " + exec_prc_.to_string());

    using TReg = typename dnnl::impl::cpu::aarch64::cpu_isa_traits<isa>::TReg;
    const TReg src1 = TReg(in_vec_idxs[0]);
    const TReg src2 = TReg(in_vec_idxs[1]);
    const TReg src3 = TReg(in_vec_idxs[2]);
    const TReg dst = TReg(out_vec_idxs[0]);
    const TReg aux = TReg(aux_vec_idxs[0]);

    h->eor(aux.b16, aux.b16, aux.b16);
    h->fcmgt(aux.s, src1.s, aux.s);

    h->bsl(aux.b16, src2.b16, src3.b16);
    h->mov(dst.b16, aux.b16);
}

/// SIGMOID ///
jit_sigmoid_emitter::jit_sigmoid_emitter(dnnl::impl::cpu::aarch64::jit_generator* host,
                                         dnnl::impl::cpu::aarch64::cpu_isa_t host_isa,
                                         const std::shared_ptr<ov::Node>& node)
        : jit_emitter(host, host_isa, node, get_arithmetic_binary_exec_precision(node)) {
    prepare_table();
    exp_emitter = std::make_unique<jit_exp_emitter>(h, host_isa, node);
}

jit_sigmoid_emitter::jit_sigmoid_emitter(dnnl::impl::cpu::aarch64::jit_generator* host,
                                         dnnl::impl::cpu::aarch64::cpu_isa_t host_isa,
                                         const ov::element::Type exec_prc) : jit_emitter(host, host_isa, exec_prc) {
    prepare_table();
    exp_emitter = std::make_unique<jit_exp_emitter>(h, host_isa, exec_prc);
}

size_t jit_sigmoid_emitter::get_inputs_count() const { return 1; }

size_t jit_sigmoid_emitter::get_aux_vecs_count() const {
    return exp_emitter->get_aux_vecs_count() + 2;
}

size_t jit_sigmoid_emitter::get_aux_gprs_count() const {
    return exp_emitter->get_aux_gprs_count() + 1;
}

void jit_sigmoid_emitter::emit_impl(const std::vector<size_t> &in_vec_idxs, const std::vector<size_t> &out_vec_idxs) const {
    if (host_isa_ == dnnl::impl::cpu::aarch64::asimd) {
        emit_isa<dnnl::impl::cpu::aarch64::asimd>(in_vec_idxs, out_vec_idxs);
    } else {
        OPENVINO_THROW("Can't create jit eltwise kernel");
    }
}

template <dnnl::impl::cpu::aarch64::cpu_isa_t isa>
void jit_sigmoid_emitter::emit_isa(const std::vector<size_t> &in_vec_idxs, const std::vector<size_t> &out_vec_idxs) const {
    if (exec_prc_ != ov::element::f32) {
        OPENVINO_THROW("unsupported precision: " + exec_prc_.to_string());
    }

    using TReg = typename dnnl::impl::cpu::aarch64::cpu_isa_traits<isa>::TReg;
    const TReg vmm_src(in_vec_idxs[0]);
    const TReg vmm_dst(out_vec_idxs[0]);

    const TReg vmm_aux0(aux_vec_idxs[exp_emitter->get_aux_vecs_count() + 1]);
    const TReg vmm_mask(aux_vec_idxs[exp_emitter->get_aux_vecs_count()]);

    // To avoid exp(x) overflow happened at x > logf(FLT_MAX), negate positive,
    // compute exp(x), where x <= 0 to get 0 <= exp(x) <= 1 and restore value
    // sign at the end. This is possible due to logistic is symmetric function.
    // IMPORTANT: we use vmm_mask for the mask as exp_compute does not use it.
    // we store the original sign and make x negative
    h->eor(vmm_aux0.b16, vmm_aux0.b16, vmm_aux0.b16);
    h->fcmgt(vmm_mask.s, vmm_src.s, vmm_aux0.s);

    h->ld1r(vmm_aux0.s, table_val2("sign_mask"));
    h->orr(vmm_aux0.b16, vmm_src.b16, vmm_aux0.b16);

    exp_emitter->emit_code(
            { vmm_aux0.getIdx() },
            out_vec_idxs,
            aux_vec_idxs,
            aux_gpr_idxs);

    const TReg vmm_aux1(aux_vec_idxs[0]);
    const TReg vmm_aux2(aux_vec_idxs[1]);
    // dup exp(x)
    h->mov(vmm_aux1.b16, vmm_dst.b16);
    // (exp(x) + 1)
    h->ld1r(vmm_aux0.s, table_val2("one"));
    h->fadd(vmm_aux1.s, vmm_aux1.s, vmm_aux0.s);
    // y = exp(x) / (exp(x) + 1)
    h->fdiv(vmm_dst.s, vmm_dst.s, vmm_aux1.s);

    // Now we have to apply the "symmetry" based on original sign
    h->ld1r(vmm_aux2.s, table_val2("one"));
    h->fsub(vmm_aux2.s, vmm_aux2.s, vmm_dst.s);

    h->bsl(vmm_mask.b16, vmm_aux2.b16, vmm_dst.b16);
    h->mov(vmm_dst.b16, vmm_mask.b16);
}

void jit_sigmoid_emitter::register_table_entries() {
    push_arg_entry_of("one", 0x3f800000, true);
    push_arg_entry_of("sign_mask", 0x80000000, true);
}

void jit_sigmoid_emitter::emit_data() const {
    jit_emitter::emit_data();
    exp_emitter->emit_data();
}

std::set<std::vector<element::Type>> jit_sigmoid_emitter::get_supported_precisions(const std::shared_ptr<ov::Node>& node) {
    return {{element::f32}};
}

/// SUBTRACT ///
jit_subtract_emitter::jit_subtract_emitter(dnnl::impl::cpu::aarch64::jit_generator* host,
                                           dnnl::impl::cpu::aarch64::cpu_isa_t host_isa,
                                           const std::shared_ptr<ov::Node>& node)
                                           : jit_emitter(host, host_isa, node, get_arithmetic_binary_exec_precision(node)) {
}

jit_subtract_emitter::jit_subtract_emitter(dnnl::impl::cpu::aarch64::jit_generator* host,
                                           dnnl::impl::cpu::aarch64::cpu_isa_t host_isa,
                                           const ov::element::Type exec_prc) : jit_emitter(host, host_isa, exec_prc) {
}

size_t jit_subtract_emitter::get_inputs_count() const { return 2; }

void jit_subtract_emitter::emit_impl(const std::vector<size_t> &in_vec_idxs, const std::vector<size_t> &out_vec_idxs) const {
    if (host_isa_ == dnnl::impl::cpu::aarch64::asimd) {
        emit_isa<dnnl::impl::cpu::aarch64::asimd>(in_vec_idxs, out_vec_idxs);
    } else {
        OV_CPU_JIT_EMITTER_THROW("Can't create jit eltwise kernel");
    }
}

template <dnnl::impl::cpu::aarch64::cpu_isa_t isa>
void jit_subtract_emitter::emit_isa(const std::vector<size_t> &in_vec_idxs, const std::vector<size_t> &out_vec_idxs) const {
    OV_CPU_JIT_EMITTER_ASSERT(exec_prc_ == ov::element::f32, "unsupported precision: " + exec_prc_.to_string());

    using TReg = typename dnnl::impl::cpu::aarch64::cpu_isa_traits<isa>::TReg;
    TReg src0 = TReg(in_vec_idxs[0]);
    TReg src1 = TReg(in_vec_idxs[1]);
    TReg dst = TReg(out_vec_idxs[0]);

    h->uni_fsub(dst.s, src0.s, src1.s);
}

std::set<std::vector<element::Type>> jit_subtract_emitter::get_supported_precisions(const std::shared_ptr<ov::Node>& node) {
    return {{element::f32, element::f32}};
}

/// SWISH ///
jit_swish_emitter::jit_swish_emitter(dnnl::impl::cpu::aarch64::jit_generator* host,
                                     dnnl::impl::cpu::aarch64::cpu_isa_t host_isa,
                                     const std::shared_ptr<ov::Node>& node)
        : jit_emitter(host, host_isa, node, get_arithmetic_binary_exec_precision(node)) {
    prepare_table();
    sigmoid_emitter = std::make_unique<jit_sigmoid_emitter>(h, host_isa, node);
}

jit_swish_emitter::jit_swish_emitter(dnnl::impl::cpu::aarch64::jit_generator* host,
                                     dnnl::impl::cpu::aarch64::cpu_isa_t host_isa,
                                     const float beta,
                                     const ov::element::Type exec_prc)
        : jit_emitter(host, host_isa, exec_prc), beta(beta) {
    prepare_table();
    sigmoid_emitter = std::make_unique<jit_sigmoid_emitter>(h, host_isa, exec_prc);
}

size_t jit_swish_emitter::get_inputs_count() const {return 1; }

size_t jit_swish_emitter::get_aux_vecs_count() const {
    return sigmoid_emitter->get_aux_vecs_count() + 2;
}

size_t jit_swish_emitter::get_aux_gprs_count() const {
    return sigmoid_emitter->get_aux_gprs_count() + 1;
}

void jit_swish_emitter::emit_impl(const std::vector<size_t> &in_vec_idxs, const std::vector<size_t> &out_vec_idxs) const {
    if (host_isa_ == dnnl::impl::cpu::aarch64::asimd) {
        emit_isa<dnnl::impl::cpu::aarch64::asimd>(in_vec_idxs, out_vec_idxs);
    } else {
        OV_CPU_JIT_EMITTER_THROW("Can't create jit eltwise kernel");
    }
}

template <dnnl::impl::cpu::aarch64::cpu_isa_t isa>
void jit_swish_emitter::emit_isa(const std::vector<size_t> &in_vec_idxs, const std::vector<size_t> &out_vec_idxs) const {
    OV_CPU_JIT_EMITTER_ASSERT(exec_prc_ == ov::element::f32, "unsupported precision: " + exec_prc_.to_string());

    using TReg = typename dnnl::impl::cpu::aarch64::cpu_isa_traits<isa>::TReg;
    const TReg vmm_src(in_vec_idxs[0]);
    const TReg vmm_dst(out_vec_idxs[0]);
    const TReg vmm_orig_src(aux_vec_idxs[sigmoid_emitter->get_aux_vecs_count()]);
    const TReg vmm_aux(aux_vec_idxs[sigmoid_emitter->get_aux_vecs_count() + 1]);

    h->mov(vmm_orig_src.b16, vmm_src.b16);

    // x*beta
    h->ld1r(vmm_aux.s, table_val2("beta"));
    h->fmul(vmm_aux.s, vmm_aux.s, vmm_src.s);

    // sigmoid(x*beta)
    sigmoid_emitter->emit_code(
            { vmm_aux.getIdx() },
            out_vec_idxs,
            aux_vec_idxs,
            aux_gpr_idxs);

    // x*sigmoid(x*beta)
    h->fmul(vmm_dst.s, vmm_dst.s, vmm_orig_src.s);
}

void jit_swish_emitter::register_table_entries() {
    push_arg_entry_of("beta", dnnl::impl::float2int(beta), true);
}

void jit_swish_emitter::emit_data() const {
    jit_emitter::emit_data();
    sigmoid_emitter->emit_data();
}

std::set<std::vector<element::Type>> jit_swish_emitter::get_supported_precisions(const std::shared_ptr<ov::Node>& node) {
    return {{element::f32}};
}

/// TANH ///
jit_tanh_emitter::jit_tanh_emitter(dnnl::impl::cpu::aarch64::jit_generator *host,
                                   dnnl::impl::cpu::aarch64::cpu_isa_t host_isa,
                                   const std::shared_ptr<ov::Node>& node)
                                   : jit_emitter(host, host_isa, node, get_arithmetic_binary_exec_precision(node)) {
    prepare_table();
    sigmoid_emitter = std::make_unique<jit_sigmoid_emitter>(h, host_isa, node);
}

jit_tanh_emitter::jit_tanh_emitter(dnnl::impl::cpu::aarch64::jit_generator *host,
                                   dnnl::impl::cpu::aarch64::cpu_isa_t host_isa,
                                   const ov::element::Type exec_prc)
                                   : jit_emitter(host, host_isa, exec_prc) {
    prepare_table();
    sigmoid_emitter = std::make_unique<jit_sigmoid_emitter>(h, host_isa, exec_prc);
}

size_t jit_tanh_emitter::get_inputs_count() const { return 1; }

size_t jit_tanh_emitter::get_aux_vecs_count() const {
    return sigmoid_emitter->get_aux_vecs_count() + 1;
}

size_t jit_tanh_emitter::get_aux_gprs_count() const {
    return sigmoid_emitter->get_aux_gprs_count() + 1;
}

void jit_tanh_emitter::emit_impl(const std::vector<size_t> &in_vec_idxs, const std::vector<size_t> &out_vec_idxs) const {
    if (host_isa_ == dnnl::impl::cpu::aarch64::asimd) {
        emit_isa<dnnl::impl::cpu::aarch64::asimd>(in_vec_idxs, out_vec_idxs);
    } else {
        OV_CPU_JIT_EMITTER_THROW("Can't create jit eltwise kernel");
    }
}

template <dnnl::impl::cpu::aarch64::cpu_isa_t isa>
void jit_tanh_emitter::emit_isa(const std::vector<size_t> &in_vec_idxs, const std::vector<size_t> &out_vec_idxs) const {
    OV_CPU_JIT_EMITTER_ASSERT(exec_prc_ == ov::element::f32, "unsupported precision: " + exec_prc_.to_string());

    using TReg = typename dnnl::impl::cpu::aarch64::cpu_isa_traits<isa>::TReg;
    TReg src = TReg(in_vec_idxs[0]);
    TReg dst = TReg(out_vec_idxs[0]);

    TReg aux = TReg(aux_vec_idxs.back());

    h->ld1r(aux.s, table_val2("two"));
    h->uni_fmul(aux.s, src.s, aux.s);

    sigmoid_emitter->emit_code(
            { aux.getIdx() },
            out_vec_idxs,
            aux_vec_idxs,
            aux_gpr_idxs);

    h->ld1r(aux.s, table_val2("two"));
    h->uni_fmul(dst.s, aux.s, dst.s);
    h->ld1r(aux.s, table_val2("one"));
    h->uni_fsub(dst.s, dst.s, aux.s);
}

void jit_tanh_emitter::register_table_entries() {
    push_arg_entry_of("one", 0x3f800000, true);
    push_arg_entry_of("two", 0x40000000, true);
}

void jit_tanh_emitter::emit_data() const {
    jit_emitter::emit_data();
    sigmoid_emitter->emit_data();
}

std::set<std::vector<element::Type>> jit_tanh_emitter::get_supported_precisions(const std::shared_ptr<ov::Node>& node) {
    return {{element::f32}};
}

}   // namespace aarch64
}   // namespace intel_cpu
}   // namespace ov<|MERGE_RESOLUTION|>--- conflicted
+++ resolved
@@ -801,39 +801,6 @@
     return {{element::f32}};
 }
 
-<<<<<<< HEAD
-/// IS_NAN ///
-jit_is_nan_emitter::jit_is_nan_emitter(dnnl::impl::cpu::aarch64::jit_generator* host,
-                                   dnnl::impl::cpu::aarch64::cpu_isa_t host_isa,
-                                   const std::shared_ptr<ov::Node>& node)
-                                   : jit_emitter(host, host_isa, node, get_arithmetic_binary_exec_precision(node)) {
-    auto isNaN = ov::as_type_ptr<ov::op::v10::IsNaN>(node);
-    if (isNaN == nullptr) {
-        OV_CPU_JIT_EMITTER_THROW("Can't cast to ov::op::v10::IsNaN");
-    }
-
-    prepare_table();
-}
-
-jit_is_nan_emitter::jit_is_nan_emitter(dnnl::impl::cpu::aarch64::jit_generator* host,
-                                   dnnl::impl::cpu::aarch64::cpu_isa_t host_isa,
-                                   const ov::element::Type exec_prc)
-                                   : jit_emitter(host, host_isa, exec_prc) {
-    prepare_table();
-}
-
-size_t jit_is_nan_emitter::get_inputs_count() const { return 1; }
-
-size_t jit_is_nan_emitter::get_aux_vecs_count() const { return 1; }
-
-size_t jit_is_nan_emitter::get_aux_gprs_count() const { return 1; }
-
-std::set<std::vector<element::Type>> jit_is_nan_emitter::get_supported_precisions(const std::shared_ptr<ov::Node>& node) {
-    return {{element::f32}};
-}
-
-void jit_is_nan_emitter::emit_impl(const std::vector<size_t>& in_vec_idxs, const std::vector<size_t>& out_vec_idxs) const {
-=======
 /// IS_INF ///
 
 jit_is_inf_emitter::jit_is_inf_emitter(dnnl::impl::cpu::aarch64::jit_generator* host,
@@ -883,39 +850,14 @@
 
 void jit_is_inf_emitter::emit_impl(const std::vector<size_t>& in_vec_idxs,
                                    const std::vector<size_t>& out_vec_idxs) const {
->>>>>>> 8b6eac63
-    if (host_isa_ == dnnl::impl::cpu::aarch64::asimd) {
-        emit_isa<dnnl::impl::cpu::aarch64::asimd>(in_vec_idxs, out_vec_idxs);
-    } else {
-        OV_CPU_JIT_EMITTER_THROW("Can't create jit eltwise kernel");
-    }
-}
-
-template <dnnl::impl::cpu::aarch64::cpu_isa_t isa>
-<<<<<<< HEAD
-void jit_is_nan_emitter::emit_isa(const std::vector<size_t> &in_vec_idxs, const std::vector<size_t> &out_vec_idxs) const {
-    OV_CPU_JIT_EMITTER_ASSERT(exec_prc_ == ov::element::f32, "unsupported precision: " + exec_prc_.to_string());
-
-    using TReg = typename dnnl::impl::cpu::aarch64::cpu_isa_traits<isa>::TReg;
-
-    TReg src = TReg(in_vec_idxs[0]);
-    TReg dst = TReg(out_vec_idxs[0]);
-    TReg aux = TReg(aux_vec_idxs[0]);
-
-    // According to the IEEE standard, NaN values have the odd property that comparisons involving them are always false.
-    h->fcmeq(dst.s, src.s, src.s);
-    h->ld1r(aux.s, table_val2("zero"));
-    h->fcmeq(dst.s, dst.s, aux.s);
-    // Sets elements in 'dst' to 1.0 where the comparison was true.
-    h->ld1r(aux.s, table_val2("one"));
-    h->and_(dst.b16, dst.b16, aux.b16);
-}
-
-void jit_is_nan_emitter::register_table_entries() {
-    // Registers constant values that comply with the IEEE 754 standard.
-    push_arg_entry_of("one", 0x3f800000, true);
-    push_arg_entry_of("zero", 0x00000000, true);
-=======
+    if (host_isa_ == dnnl::impl::cpu::aarch64::asimd) {
+        emit_isa<dnnl::impl::cpu::aarch64::asimd>(in_vec_idxs, out_vec_idxs);
+    } else {
+        OV_CPU_JIT_EMITTER_THROW("Can't create jit eltwise kernel");
+    }
+}
+
+template <dnnl::impl::cpu::aarch64::cpu_isa_t isa>
 void jit_is_inf_emitter::emit_isa(const std::vector<size_t>& in_vec_idxs,
                                   const std::vector<size_t>& out_vec_idxs) const {
     OV_CPU_JIT_EMITTER_ASSERT(exec_prc_ == ov::element::f32, "unsupported precision: " + exec_prc_.to_string());
@@ -956,8 +898,70 @@
     push_arg_entry_of("one", 0x3F800000, true);
     push_arg_entry_of("inf", 0x7F800000, true);
     push_arg_entry_of("inf_neg", 0xFF800000, true);
->>>>>>> 8b6eac63
-}
+}
+  
+/// IS_NAN ///
+jit_is_nan_emitter::jit_is_nan_emitter(dnnl::impl::cpu::aarch64::jit_generator* host,
+                                   dnnl::impl::cpu::aarch64::cpu_isa_t host_isa,
+                                   const std::shared_ptr<ov::Node>& node)
+                                   : jit_emitter(host, host_isa, node, get_arithmetic_binary_exec_precision(node)) {
+    auto isNaN = ov::as_type_ptr<ov::op::v10::IsNaN>(node);
+    if (isNaN == nullptr) {
+        OV_CPU_JIT_EMITTER_THROW("Can't cast to ov::op::v10::IsNaN");
+    }
+
+    prepare_table();
+}
+
+jit_is_nan_emitter::jit_is_nan_emitter(dnnl::impl::cpu::aarch64::jit_generator* host,
+                                   dnnl::impl::cpu::aarch64::cpu_isa_t host_isa,
+                                   const ov::element::Type exec_prc)
+                                   : jit_emitter(host, host_isa, exec_prc) {
+    prepare_table();
+}
+
+size_t jit_is_nan_emitter::get_inputs_count() const { return 1; }
+
+size_t jit_is_nan_emitter::get_aux_vecs_count() const { return 1; }
+
+size_t jit_is_nan_emitter::get_aux_gprs_count() const { return 1; }
+
+std::set<std::vector<element::Type>> jit_is_nan_emitter::get_supported_precisions(const std::shared_ptr<ov::Node>& node) {
+    return {{element::f32}};
+}
+
+void jit_is_nan_emitter::emit_impl(const std::vector<size_t>& in_vec_idxs, const std::vector<size_t>& out_vec_idxs) const {
+    if (host_isa_ == dnnl::impl::cpu::aarch64::asimd) {
+        emit_isa<dnnl::impl::cpu::aarch64::asimd>(in_vec_idxs, out_vec_idxs);
+    } else {
+        OV_CPU_JIT_EMITTER_THROW("Can't create jit eltwise kernel");
+    }
+}
+
+template <dnnl::impl::cpu::aarch64::cpu_isa_t isa>
+void jit_is_nan_emitter::emit_isa(const std::vector<size_t> &in_vec_idxs, const std::vector<size_t> &out_vec_idxs) const {
+    OV_CPU_JIT_EMITTER_ASSERT(exec_prc_ == ov::element::f32, "unsupported precision: " + exec_prc_.to_string());
+
+    using TReg = typename dnnl::impl::cpu::aarch64::cpu_isa_traits<isa>::TReg;
+
+    TReg src = TReg(in_vec_idxs[0]);
+    TReg dst = TReg(out_vec_idxs[0]);
+    TReg aux = TReg(aux_vec_idxs[0]);
+
+    // According to the IEEE standard, NaN values have the odd property that comparisons involving them are always false.
+    h->fcmeq(dst.s, src.s, src.s);
+    h->ld1r(aux.s, table_val2("zero"));
+    h->fcmeq(dst.s, dst.s, aux.s);
+    // Sets elements in 'dst' to 1.0 where the comparison was true.
+    h->ld1r(aux.s, table_val2("one"));
+    h->and_(dst.b16, dst.b16, aux.b16);
+}
+
+void jit_is_nan_emitter::register_table_entries() {
+    // Registers constant values that comply with the IEEE 754 standard.
+    push_arg_entry_of("one", 0x3f800000, true);
+    push_arg_entry_of("zero", 0x00000000, true);
+}  
 
 /// MAX ///
 jit_maximum_emitter::jit_maximum_emitter(dnnl::impl::cpu::aarch64::jit_generator* host,
