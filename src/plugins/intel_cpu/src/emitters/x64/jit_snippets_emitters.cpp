--- conflicted
+++ resolved
@@ -546,14 +546,10 @@
 
 StoreEmitter::StoreEmitter(jit_generator* h, cpu_isa_t isa, const ExpressionPtr& expr) : MemoryEmitter(h, isa, expr) {
     if (src_prc != dst_prc)
-<<<<<<< HEAD
-        IE_THROW() << "StoreEmitter supports only equal input and output types but gets: " << src_prc.get_type_name() << " and " << dst_prc.get_type_name();
-=======
         OPENVINO_THROW("StoreEmitter supports only equal input and output types but gets: ",
-                       src_prc.name(),
+                       src_prc.get_type_name(),
                        " and ",
-                       dst_prc.name());
->>>>>>> c360de0f
+                       dst_prc.get_type_name());
 
     const auto store = ov::as_type_ptr<snippets::op::Store>(expr->get_node());
     count = store->get_count();
@@ -588,14 +584,10 @@
 
 LoadEmitter::LoadEmitter(jit_generator* h, cpu_isa_t isa, const ExpressionPtr& expr) : MemoryEmitter(h, isa, expr) {
     if (src_prc != dst_prc)
-<<<<<<< HEAD
-        IE_THROW() << "LoadEmitter supports only equal input and output types but gets: " << src_prc.get_type_name() << " and " << dst_prc.get_type_name();
-=======
         OPENVINO_THROW("LoadEmitter supports only equal input and output types but gets: ",
-                       src_prc.name(),
+                       src_prc.get_type_name(),
                        " and ",
-                       dst_prc.name());
->>>>>>> c360de0f
+                       dst_prc.get_type_name());
 
     const auto load = std::dynamic_pointer_cast<snippets::op::Load>(expr->get_node());
     count = load->get_count();
@@ -631,14 +623,10 @@
 BroadcastLoadEmitter::BroadcastLoadEmitter(jit_generator* h, cpu_isa_t isa, const ExpressionPtr& expr)
     : MemoryEmitter(h, isa, expr) {
     if (src_prc != dst_prc)
-<<<<<<< HEAD
-        IE_THROW() << "BroadcastEmitters support only equal input and output types but gets: " << src_prc.get_type_name() << " and " << dst_prc.get_type_name();
-=======
         OPENVINO_THROW("BroadcastEmitters support only equal input and output types but gets: ",
-                       src_prc.name(),
+                       src_prc.get_type_name(),
                        " and ",
-                       dst_prc.name());
->>>>>>> c360de0f
+                       dst_prc.get_type_name());
 
     const auto broadcast_load = std::dynamic_pointer_cast<snippets::op::BroadcastLoad>(expr->get_node());
     byte_offset = broadcast_load->get_offset();
