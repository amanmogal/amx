--- conflicted
+++ resolved
@@ -14,11 +14,7 @@
 class jit_convert_emitter : public jit_emitter {
 public:
     jit_convert_emitter(dnnl::impl::cpu::x64::jit_generator *host, dnnl::impl::cpu::x64::cpu_isa_t host_isa,
-<<<<<<< HEAD
-                        const std::shared_ptr<ngraph::Node>& n, ov::element::Type exec_prc = ov::element::f32);
-=======
-                        const std::shared_ptr<ov::Node>& n, InferenceEngine::Precision exec_prc = InferenceEngine::Precision::FP32);
->>>>>>> 89494ab4
+                        const std::shared_ptr<ov::Node>& n, ov::element::Type exec_prc = ov::element::f32);
 
     size_t get_inputs_num() const override;
 
@@ -51,11 +47,7 @@
 class jit_convert_truncation_emitter : public jit_convert_emitter {
 public:
     jit_convert_truncation_emitter(dnnl::impl::cpu::x64::jit_generator *host, dnnl::impl::cpu::x64::cpu_isa_t host_isa,
-<<<<<<< HEAD
-                                   const std::shared_ptr<ngraph::Node>& n, ov::element::Type exec_prc = ov::element::f32);
-=======
-                                   const std::shared_ptr<ov::Node>& n, InferenceEngine::Precision exec_prc = InferenceEngine::Precision::FP32);
->>>>>>> 89494ab4
+                                   const std::shared_ptr<ov::Node>& n, ov::element::Type exec_prc = ov::element::f32);
 
 private:
     void emit_impl(const std::vector<size_t>& in, const std::vector<size_t>& out) const override;
@@ -76,11 +68,7 @@
 class jit_convert_saturation_emitter : public jit_convert_emitter {
 public:
     jit_convert_saturation_emitter(dnnl::impl::cpu::x64::jit_generator *host, dnnl::impl::cpu::x64::cpu_isa_t host_isa,
-<<<<<<< HEAD
-                                   const std::shared_ptr<ngraph::Node>& n, ov::element::Type exec_prc = ov::element::f32);
-=======
-                                   const std::shared_ptr<ov::Node>& n, InferenceEngine::Precision exec_prc = InferenceEngine::Precision::FP32);
->>>>>>> 89494ab4
+                                   const std::shared_ptr<ov::Node>& n, ov::element::Type exec_prc = ov::element::f32);
 
 private:
     void emit_impl(const std::vector<size_t>& in, const std::vector<size_t>& out) const override;
