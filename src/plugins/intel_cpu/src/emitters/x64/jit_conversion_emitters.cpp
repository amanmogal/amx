--- conflicted
+++ resolved
@@ -17,11 +17,7 @@
 namespace ov {
 namespace intel_cpu {
 
-<<<<<<< HEAD
-jit_convert_emitter::jit_convert_emitter(jit_generator *host, cpu_isa_t host_isa, const std::shared_ptr<ngraph::Node>& node, ov::element::Type exec_prc)
-=======
-jit_convert_emitter::jit_convert_emitter(jit_generator *host, cpu_isa_t host_isa, const std::shared_ptr<ov::Node>& node, Precision exec_prc)
->>>>>>> 89494ab4
+jit_convert_emitter::jit_convert_emitter(jit_generator *host, cpu_isa_t host_isa, const std::shared_ptr<ov::Node>& node, ov::element::Type exec_prc)
 : jit_emitter(host, host_isa, exec_prc) {
     input_type = node->get_input_element_type(0);
     output_type = node->get_output_element_type(0);
@@ -62,11 +58,7 @@
 }
 
 jit_convert_truncation_emitter::jit_convert_truncation_emitter(jit_generator *host, cpu_isa_t host_isa,
-<<<<<<< HEAD
-                                                               const std::shared_ptr<ngraph::Node>& node, ov::element::Type exec_prc)
-=======
-                                                               const std::shared_ptr<ov::Node>& node, Precision exec_prc)
->>>>>>> 89494ab4
+                                                               const std::shared_ptr<ov::Node>& node, ov::element::Type exec_prc)
         : jit_convert_emitter(host, host_isa, node, exec_prc) {
     prepare_table();
 }
@@ -201,11 +193,7 @@
 }
 
 jit_convert_saturation_emitter::jit_convert_saturation_emitter(jit_generator *host, cpu_isa_t host_isa,
-<<<<<<< HEAD
-                                                               const std::shared_ptr<ngraph::Node>& node, ov::element::Type exec_prc)
-=======
-                                                               const std::shared_ptr<ov::Node>& node, Precision exec_prc)
->>>>>>> 89494ab4
+                                                               const std::shared_ptr<ov::Node>& node, ov::element::Type exec_prc)
     : jit_convert_emitter(host, host_isa, node, exec_prc) {
 }
 
