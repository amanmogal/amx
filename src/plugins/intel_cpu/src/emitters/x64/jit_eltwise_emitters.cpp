// Copyright (C) 2018-2023 Intel Corporation
// SPDX-License-Identifier: Apache-2.0
//

#include "jit_eltwise_emitters.hpp"
#include "ie_ngraph_utils.hpp"

using namespace InferenceEngine;
using namespace dnnl::impl::utils;
using namespace dnnl::impl::cpu;
using namespace Xbyak;

#define CONST_1_F 0x3f800000 // 1.f
#define INF_MASK  0x7F800000
#define INF_NEG_MASK 0xFF800000

namespace ov {
namespace intel_cpu {

namespace {
ov::element::Type get_arithmetic_binary_exec_precision(const std::shared_ptr<ov::Node>& n) {
    std::vector<ov::element::Type> input_precisions;
    for (const auto& input : n->inputs()) {
        input_precisions.push_back(input.get_source_output().get_element_type());
    }

    assert(std::all_of(input_precisions.begin(),
                       input_precisions.end(),
                       [&input_precisions](const ov::element::Type& precision) {
                           return precision == input_precisions[0];
                       }));

    return input_precisions[0];
}
}  // namespace

/// ADD ///
jit_add_emitter::jit_add_emitter(x64::jit_generator *host, x64::cpu_isa_t host_isa, const std::shared_ptr<ov::Node>& node)
: jit_emitter(host, host_isa, get_arithmetic_binary_exec_precision(node)) {}
jit_add_emitter::jit_add_emitter(x64::jit_generator *host, x64::cpu_isa_t host_isa, ov::element::Type exec_prc)
: jit_emitter(host, host_isa, exec_prc) {}

size_t jit_add_emitter::get_inputs_num() const { return 2; }

void jit_add_emitter::emit_impl(const std::vector<size_t> &in_vec_idxs, const std::vector<size_t> &out_vec_idxs) const {
    if (host_isa_ == x64::sse41) {
        emit_isa<x64::sse41>(in_vec_idxs, out_vec_idxs);
    } else if (host_isa_ == x64::avx2) {
        emit_isa<x64::avx2>(in_vec_idxs, out_vec_idxs);
    } else if (host_isa_ == x64::avx512_core) {
        emit_isa<x64::avx512_core>(in_vec_idxs, out_vec_idxs);
    } else {
        assert(!"unsupported isa");
    }
}

template <x64::cpu_isa_t isa>
void jit_add_emitter::emit_isa(const std::vector<size_t> &in_vec_idxs, const std::vector<size_t> &out_vec_idxs) const {
    using Vmm = typename conditional3<isa == x64::sse41, Xmm, isa == x64::avx2, Ymm, Zmm>::type;
    Vmm vmm_src0 = Vmm(in_vec_idxs[0]);
    Vmm vmm_src1 = Vmm(in_vec_idxs[1]);
    Vmm vmm_dst = Vmm(out_vec_idxs[0]);

    auto uni_vadd = [this](Vmm vmm_dst, Vmm vmm_src0, Vmm vmm_src1) {
        switch (exec_prc_) {
            case ov::element::f32: h->uni_vaddps(vmm_dst, vmm_src0, vmm_src1); break;
            case ov::element::i32:  h->uni_vpaddd(vmm_dst, vmm_src0, vmm_src1); break;
            default: assert(!"unsupported precision");
        }
    };

    if (isa == x64::sse41) {
        h->uni_vmovups(vmm_dst, vmm_src0);
        uni_vadd(vmm_dst, vmm_dst, vmm_src1);
    } else {
        uni_vadd(vmm_dst, vmm_src0, vmm_src1);
    }
}

std::set<std::vector<element::Type>> jit_add_emitter::get_supported_precisions(const std::shared_ptr<ov::Node>& node) {
    return {{element::f32, element::f32}, {element::i32, element::i32}};
}

/// MUL_ADD ///
jit_mul_add_emitter::jit_mul_add_emitter(x64::jit_generator *host, x64::cpu_isa_t host_isa, const std::shared_ptr<ov::Node>& node)
: jit_emitter(host, host_isa, get_arithmetic_binary_exec_precision(node)) {}
jit_mul_add_emitter::jit_mul_add_emitter(x64::jit_generator *host, x64::cpu_isa_t host_isa, ov::element::Type exec_prc)
: jit_emitter(host, host_isa, exec_prc) {}

size_t jit_mul_add_emitter::get_inputs_num() const { return 3; }

void jit_mul_add_emitter::emit_impl(const std::vector<size_t> &in_vec_idxs, const std::vector<size_t> &out_vec_idxs) const {
    if (host_isa_ == x64::sse41) {
        emit_isa<x64::sse41>(in_vec_idxs, out_vec_idxs);
    } else if (host_isa_ == x64::avx2) {
        emit_isa<x64::avx2>(in_vec_idxs, out_vec_idxs);
    } else if (host_isa_ == x64::avx512_core) {
        emit_isa<x64::avx512_core>(in_vec_idxs, out_vec_idxs);
    } else {
        assert(!"unsupported isa");
    }
}

template <x64::cpu_isa_t isa>
void jit_mul_add_emitter::emit_isa(const std::vector<size_t> &in_vec_idxs, const std::vector<size_t> &out_vec_idxs) const {
    using Vmm = typename conditional3<isa == x64::sse41, Xmm, isa == x64::avx2, Ymm, Zmm>::type;
    Vmm vmm_src0 = Vmm(in_vec_idxs[0]);
    Vmm vmm_src1 = Vmm(in_vec_idxs[1]);
    Vmm vmm_src2 = Vmm(in_vec_idxs[2]);
    Vmm vmm_aux0 = Vmm(aux_vec_idxs[0]);
    Vmm vmm_dst = Vmm(out_vec_idxs[0]);

    auto uni_vfmadd231_xmm = [this](Xmm vmm_dst, Xmm vmm_src0, Xmm vmm_src1, Xmm vmm_src2) {
        h->uni_vmovups(vmm_dst, vmm_src0);
        switch (exec_prc_) {
            case ov::element::f32: {
                h->uni_vmulps(vmm_dst, vmm_dst, vmm_src1);
                h->uni_vaddps(vmm_dst, vmm_dst, vmm_src2);
            } break;
            case ov::element::i32: {
                h->uni_vpmulld(vmm_dst, vmm_dst, vmm_src1);
                h->uni_vpaddd(vmm_dst, vmm_dst, vmm_src2);
            } break;
            default: assert(!"unsupported precision");
        }
    };

    auto uni_vfmadd231_vmm = [this, vmm_aux0](Vmm vmm_dst, Vmm vmm_src0, Vmm vmm_src1, Vmm vmm_src2) {
        switch (exec_prc_) {
            case ov::element::f32: {
                Vmm vmm_mul0;
                if (vmm_dst.getIdx() == vmm_src0.getIdx()) {
                    h->uni_vmovups(vmm_aux0, vmm_src0);
                    vmm_mul0 = vmm_aux0;
                } else {
                    vmm_mul0 = vmm_src0;
                }

                Vmm vmm_mul1;
                if (vmm_dst.getIdx() == vmm_src1.getIdx()) {
                    h->uni_vmovups(vmm_aux0, vmm_src1);
                    vmm_mul1 = vmm_aux0;
                } else {
                    vmm_mul1 = vmm_src1;
                }

                if (vmm_dst.getIdx() != vmm_src2.getIdx())
                    h->uni_vmovups(vmm_dst, vmm_src2);

                h->uni_vfmadd231ps(vmm_dst, vmm_mul0, vmm_mul1);
            } break;
            case ov::element::i32: {
                h->uni_vpmulld(vmm_dst, vmm_src0, vmm_src1);
                h->uni_vpaddd(vmm_dst, vmm_dst, vmm_src2);
            } break;
            default: assert(!"unsupported precision");
        }
    };

    if (isa == x64::sse41) {
        uni_vfmadd231_xmm(vmm_dst, vmm_src0, vmm_src1, vmm_src2);
    } else {
        uni_vfmadd231_vmm(vmm_dst, vmm_src0, vmm_src1, vmm_src2);
    }
}

size_t jit_mul_add_emitter::aux_vecs_count() const {
    return 1;
}

std::set<std::vector<element::Type>> jit_mul_add_emitter::get_supported_precisions(const std::shared_ptr<ov::Node>& node) {
    return {{element::f32, element::f32, element::f32}, {element::i32, element::i32, element::i32}};
}

/// SUB ///
jit_subtract_emitter::jit_subtract_emitter(x64::jit_generator *host, x64::cpu_isa_t host_isa, const std::shared_ptr<ov::Node>& node)
: jit_emitter(host, host_isa, get_arithmetic_binary_exec_precision(node)) {}
jit_subtract_emitter::jit_subtract_emitter(x64::jit_generator *host, x64::cpu_isa_t host_isa, ov::element::Type exec_prc)
: jit_emitter(host, host_isa, exec_prc) {}

size_t jit_subtract_emitter::get_inputs_num() const { return 2; }

void jit_subtract_emitter::emit_impl(const std::vector<size_t> &in_vec_idxs, const std::vector<size_t> &out_vec_idxs) const {
    if (host_isa_ == x64::sse41) {
        emit_isa<x64::sse41>(in_vec_idxs, out_vec_idxs);
    } else if (host_isa_ == x64::avx2) {
        emit_isa<x64::avx2>(in_vec_idxs, out_vec_idxs);
    } else if (host_isa_ == x64::avx512_core) {
        emit_isa<x64::avx512_core>(in_vec_idxs, out_vec_idxs);
    } else {
        assert(!"unsupported isa");
    }
}

template <x64::cpu_isa_t isa>
void jit_subtract_emitter::emit_isa(const std::vector<size_t> &in_vec_idxs, const std::vector<size_t> &out_vec_idxs) const {
    using Vmm = typename conditional3<isa == x64::sse41, Xmm, isa == x64::avx2, Ymm, Zmm>::type;
    Vmm vmm_src0 = Vmm(in_vec_idxs[0]);
    Vmm vmm_src1 = Vmm(in_vec_idxs[1]);
    Vmm vmm_dst = Vmm(out_vec_idxs[0]);

    auto uni_vsub = [this](Vmm vmm_dst, Vmm vmm_src0, Vmm vmm_src1) {
        switch (exec_prc_) {
            case ov::element::f32: h->uni_vsubps(vmm_dst, vmm_src0, vmm_src1); break;
            case ov::element::i32:  h->uni_vpsubd(vmm_dst, vmm_src0, vmm_src1); break;
            default: assert(!"unsupported precision");
        }
    };

    if (isa == x64::sse41) {
        h->uni_vmovups(vmm_dst, vmm_src0);
        uni_vsub(vmm_dst, vmm_dst, vmm_src1);
    } else {
        uni_vsub(vmm_dst, vmm_src0, vmm_src1);
    }
}

std::set<std::vector<element::Type>> jit_subtract_emitter::get_supported_precisions(const std::shared_ptr<ov::Node>& node) {
    return {{element::f32, element::f32}, {element::i32, element::i32}};
}

/// MULTIPLY ///
jit_multiply_emitter::jit_multiply_emitter(x64::jit_generator *host, x64::cpu_isa_t host_isa, const std::shared_ptr<ov::Node>& node)
: jit_emitter(host, host_isa, get_arithmetic_binary_exec_precision(node)) {}
jit_multiply_emitter::jit_multiply_emitter(x64::jit_generator *host, x64::cpu_isa_t host_isa, ov::element::Type exec_prc)
: jit_emitter(host, host_isa, exec_prc) {}

size_t jit_multiply_emitter::get_inputs_num() const { return 2; }

void jit_multiply_emitter::emit_impl(const std::vector<size_t> &in_vec_idxs, const std::vector<size_t> &out_vec_idxs) const {
    if (host_isa_ == x64::sse41) {
        emit_isa<x64::sse41>(in_vec_idxs, out_vec_idxs);
    } else if (host_isa_ == x64::avx2) {
        emit_isa<x64::avx2>(in_vec_idxs, out_vec_idxs);
    } else if (host_isa_ == x64::avx512_core) {
        emit_isa<x64::avx512_core>(in_vec_idxs, out_vec_idxs);
    } else {
        assert(!"unsupported isa");
    }
}

template <x64::cpu_isa_t isa>
void jit_multiply_emitter::emit_isa(const std::vector<size_t> &in_vec_idxs, const std::vector<size_t> &out_vec_idxs) const {
    using Vmm = typename conditional3<isa == x64::sse41, Xmm, isa == x64::avx2, Ymm, Zmm>::type;
    Vmm vmm_src0 = Vmm(in_vec_idxs[0]);
    Vmm vmm_src1 = Vmm(in_vec_idxs[1]);
    Vmm vmm_dst = Vmm(out_vec_idxs[0]);

    auto uni_vmul = [this](Vmm vmm_dst, Vmm vmm_src0, Vmm vmm_src1) {
        switch (exec_prc_) {
            case ov::element::f32: h->uni_vmulps(vmm_dst, vmm_src0, vmm_src1); break;
            case ov::element::i32:  h->uni_vpmulld(vmm_dst, vmm_src0, vmm_src1); break;
            default: assert(!"unsupported precision");
        }
    };

    if (isa == x64::sse41) {
        h->uni_vmovups(vmm_dst, vmm_src0);
        uni_vmul(vmm_dst, vmm_dst, vmm_src1);
    } else {
        uni_vmul(vmm_dst, vmm_src0, vmm_src1);
    }
}

std::set<std::vector<element::Type>> jit_multiply_emitter::get_supported_precisions(const std::shared_ptr<ov::Node>& node) {
    return {{element::f32, element::f32}, {element::i32, element::i32}};
}

/// DIVIDE ///
jit_divide_emitter::jit_divide_emitter(x64::jit_generator *host, x64::cpu_isa_t host_isa, const std::shared_ptr<ov::Node>& node, ov::element::Type exec_prc)
: jit_emitter(host, host_isa, get_arithmetic_binary_exec_precision(node)) {}
jit_divide_emitter::jit_divide_emitter(x64::jit_generator *host, x64::cpu_isa_t host_isa, ov::element::Type exec_prc)
: jit_emitter(host, host_isa, exec_prc) {}

size_t jit_divide_emitter::get_inputs_num() const { return 2; }

void jit_divide_emitter::emit_impl(const std::vector<size_t> &in_vec_idxs, const std::vector<size_t> &out_vec_idxs) const {
    if (host_isa_ == x64::sse41) {
        emit_isa<x64::sse41>(in_vec_idxs, out_vec_idxs);
    } else if (host_isa_ == x64::avx2) {
        emit_isa<x64::avx2>(in_vec_idxs, out_vec_idxs);
    } else if (host_isa_ == x64::avx512_core) {
        emit_isa<x64::avx512_core>(in_vec_idxs, out_vec_idxs);
    } else {
        assert(!"unsupported isa");
    }
}

template <x64::cpu_isa_t isa>
void jit_divide_emitter::emit_isa(const std::vector<size_t> &in_vec_idxs, const std::vector<size_t> &out_vec_idxs) const {
    using Vmm = typename conditional3<isa == x64::sse41, Xmm, isa == x64::avx2, Ymm, Zmm>::type;
    Vmm vmm_src0 = Vmm(in_vec_idxs[0]);
    Vmm vmm_src1 = Vmm(in_vec_idxs[1]);
    Vmm vmm_dst = Vmm(out_vec_idxs[0]);

    auto uni_vdiv = [this](Vmm vmm_dst, Vmm vmm_src0, Vmm vmm_src1) {
        switch (exec_prc_) {
            case ov::element::f32: {
                h->uni_vdivps(vmm_dst, vmm_src0, vmm_src1);
                break;
            }
            case ov::element::i32: {
                Vmm vmm_aux0 = Vmm(aux_vec_idxs[0]);

                // The opset doesn't contain vector instruction for integer divide operation
                // As WA we emulate its behavior via fp divide followed by rounding to zero
                h->uni_vcvtdq2ps(vmm_dst, vmm_src0);
                h->uni_vcvtdq2ps(vmm_aux0, vmm_src1);
                h->uni_vdivps(vmm_dst, vmm_dst, vmm_aux0);
                h->uni_vroundps(vmm_dst, vmm_dst, 3); // rounding to zero
                h->uni_vcvtps2dq(vmm_dst, vmm_dst);
                break;
            }
            default: assert(!"unsupported precision");
        }
    };

    if (isa == x64::sse41) {
        h->uni_vmovups(vmm_dst, vmm_src0);
        uni_vdiv(vmm_dst, vmm_dst, vmm_src1);
    } else {
        uni_vdiv(vmm_dst, vmm_src0, vmm_src1);
    }
}

std::set<std::vector<element::Type>> jit_divide_emitter::get_supported_precisions(const std::shared_ptr<ov::Node>& node) {
    return {{element::f32, element::f32}, {element::i32, element::i32}};
}

size_t jit_divide_emitter::aux_vecs_count() const {
    return exec_prc_ == ov::element::i32 ? 1 : 0;
}

/// FLOOR ///
jit_floor_emitter::jit_floor_emitter(x64::jit_generator *host, x64::cpu_isa_t host_isa, const std::shared_ptr<ov::Node>& node, ov::element::Type exec_prc)
: jit_emitter(host, host_isa, exec_prc) {}
jit_floor_emitter::jit_floor_emitter(x64::jit_generator *host, x64::cpu_isa_t host_isa, ov::element::Type exec_prc)
: jit_emitter(host, host_isa, exec_prc) {}

size_t jit_floor_emitter::get_inputs_num() const { return 1; }

std::set<std::vector<element::Type>> jit_floor_emitter::get_supported_precisions(const std::shared_ptr<ov::Node>& node) {
    return {{element::f32}};
}

void jit_floor_emitter::emit_impl(const std::vector<size_t>& in_vec_idxs, const std::vector<size_t>& out_vec_idxs) const {
    if (host_isa_ == x64::sse41) {
        emit_isa<x64::sse41>(in_vec_idxs, out_vec_idxs);
    } else if (host_isa_ == x64::avx2) {
        emit_isa<x64::avx2>(in_vec_idxs, out_vec_idxs);
    } else if (host_isa_ == x64::avx512_core) {
        emit_isa<x64::avx512_core>(in_vec_idxs, out_vec_idxs);
    } else {
        assert(!"unsupported isa");
    }
}

template <x64::cpu_isa_t isa>
void jit_floor_emitter::emit_isa(const std::vector<size_t> &in_vec_idxs, const std::vector<size_t> &out_vec_idxs) const {
    using Vmm = typename conditional3<isa == x64::sse41, Xmm, isa == x64::avx2, Ymm, Zmm>::type;
    Vmm vmm_src = Vmm(in_vec_idxs[0]);
    Vmm vmm_dst = Vmm(out_vec_idxs[0]);
    h->uni_vroundps(vmm_dst, vmm_src, 1);
}

/// CEILING ///
jit_ceiling_emitter::jit_ceiling_emitter(x64::jit_generator *host, x64::cpu_isa_t host_isa, const std::shared_ptr<ov::Node>& node, ov::element::Type exec_prc)
: jit_emitter(host, host_isa, exec_prc) {}
jit_ceiling_emitter::jit_ceiling_emitter(x64::jit_generator *host, x64::cpu_isa_t host_isa, ov::element::Type exec_prc)
    : jit_emitter(host, host_isa, exec_prc) {}

size_t jit_ceiling_emitter::get_inputs_num() const { return 1; }

std::set<std::vector<element::Type>> jit_ceiling_emitter::get_supported_precisions(const std::shared_ptr<ov::Node>& node) {
    return {{element::f32}};
}

void jit_ceiling_emitter::emit_impl(const std::vector<size_t>& in_vec_idxs,
                                    const std::vector<size_t>& out_vec_idxs) const {
    if (host_isa_ == x64::sse41) {
        emit_isa<x64::sse41>(in_vec_idxs, out_vec_idxs);
    } else if (host_isa_ == x64::avx2) {
        emit_isa<x64::avx2>(in_vec_idxs, out_vec_idxs);
    } else if (host_isa_ == x64::avx512_core) {
        emit_isa<x64::avx512_core>(in_vec_idxs, out_vec_idxs);
    } else {
        assert(!"unsupported isa");
    }
}

template <x64::cpu_isa_t isa>
void jit_ceiling_emitter::emit_isa(const std::vector<size_t> &in_vec_idxs, const std::vector<size_t> &out_vec_idxs) const {
    using Vmm = typename conditional3<isa == x64::sse41, Xmm, isa == x64::avx2, Ymm, Zmm>::type;
    Vmm vmm_src = Vmm(in_vec_idxs[0]);
    Vmm vmm_dst = Vmm(out_vec_idxs[0]);
    h->uni_vroundps(vmm_dst, vmm_src, 2);
}

/// FLOOR_MOD ///
jit_floor_mod_emitter::jit_floor_mod_emitter(x64::jit_generator* host,
                                             x64::cpu_isa_t host_isa,
                                             const std::shared_ptr<ov::Node>& node,
                                             ov::element::Type exec_prc)
    : jit_emitter(host, host_isa, exec_prc) {}
jit_floor_mod_emitter::jit_floor_mod_emitter(x64::jit_generator* host,
                                             x64::cpu_isa_t host_isa,
                                             ov::element::Type exec_prc)
    : jit_emitter(host, host_isa, exec_prc) {}

size_t jit_floor_mod_emitter::get_inputs_num() const { return 2; }

std::set<std::vector<element::Type>> jit_floor_mod_emitter::get_supported_precisions(const std::shared_ptr<ov::Node>& node) {
    return {{element::f32, element::f32}};
}

void jit_floor_mod_emitter::emit_impl(const std::vector<size_t>& in_vec_idxs, const std::vector<size_t>& out_vec_idxs) const {
    if (host_isa_ == x64::sse41) {
        emit_isa<x64::sse41>(in_vec_idxs, out_vec_idxs);
    } else if (host_isa_ == x64::avx2) {
        emit_isa<x64::avx2>(in_vec_idxs, out_vec_idxs);
    } else if (host_isa_ == x64::avx512_core) {
        emit_isa<x64::avx512_core>(in_vec_idxs, out_vec_idxs);
    } else {
        assert(!"unsupported isa");
    }
}

template <x64::cpu_isa_t isa>
void jit_floor_mod_emitter::emit_isa(const std::vector<size_t> &in_vec_idxs, const std::vector<size_t> &out_vec_idxs) const {
    using Vmm = typename conditional3<isa == x64::sse41, Xmm, isa == x64::avx2, Ymm, Zmm>::type;
    Vmm vmm_src0 = Vmm(in_vec_idxs[0]);
    Vmm vmm_src1 = Vmm(in_vec_idxs[1]);
    Vmm vmm_dst = Vmm(out_vec_idxs[0]);
    Vmm vmm_aux0 = Vmm(aux_vec_idxs[0]);

    if (isa == x64::sse41) {
        if (vmm_dst.getIdx() != vmm_src0.getIdx())
            h->uni_vmovups(vmm_dst, vmm_src0);
        h->uni_vmovups(vmm_aux0, vmm_src0);
        h->uni_vdivps(vmm_aux0, vmm_aux0, vmm_src1);
        h->uni_vroundps(vmm_aux0, vmm_aux0, 1); // rounding down
        h->uni_vmulps(vmm_aux0, vmm_aux0, vmm_src1);
        h->uni_vsubps(vmm_dst, vmm_dst, vmm_aux0);
    } else {
        if (vmm_dst.getIdx() != vmm_src0.getIdx())
            h->uni_vmovups(vmm_dst, vmm_src0);
        h->uni_vdivps(vmm_aux0, vmm_src0, vmm_src1);
        h->uni_vroundps(vmm_aux0, vmm_aux0, 1); // rounding down
        h->uni_vmulps(vmm_aux0, vmm_aux0, vmm_src1);
        h->uni_vsubps(vmm_dst, vmm_dst, vmm_aux0);
    }
}

size_t jit_floor_mod_emitter::aux_vecs_count() const {
    return 1;
}

/// MOD ///
jit_mod_emitter::jit_mod_emitter(x64::jit_generator *host, x64::cpu_isa_t host_isa, const std::shared_ptr<ov::Node>& node, ov::element::Type exec_prc)
: jit_emitter(host, host_isa, exec_prc) {}
jit_mod_emitter::jit_mod_emitter(x64::jit_generator *host, x64::cpu_isa_t host_isa, ov::element::Type exec_prc)
: jit_emitter(host, host_isa, exec_prc) {}

size_t jit_mod_emitter::get_inputs_num() const { return 2; }

std::set<std::vector<element::Type>> jit_mod_emitter::get_supported_precisions(const std::shared_ptr<ov::Node>& node) {
    return {{element::f32, element::f32}};
}

void jit_mod_emitter::emit_impl(const std::vector<size_t>& in_vec_idxs, const std::vector<size_t>& out_vec_idxs) const {
    if (host_isa_ == x64::sse41) {
        emit_isa<x64::sse41>(in_vec_idxs, out_vec_idxs);
    } else if (host_isa_ == x64::avx2) {
        emit_isa<x64::avx2>(in_vec_idxs, out_vec_idxs);
    } else if (host_isa_ == x64::avx512_core) {
        emit_isa<x64::avx512_core>(in_vec_idxs, out_vec_idxs);
    } else {
        assert(!"unsupported isa");
    }
}

template <x64::cpu_isa_t isa>
void jit_mod_emitter::emit_isa(const std::vector<size_t> &in_vec_idxs, const std::vector<size_t> &out_vec_idxs) const {
    using Vmm = typename conditional3<isa == x64::sse41, Xmm, isa == x64::avx2, Ymm, Zmm>::type;
    Vmm vmm_src0 = Vmm(in_vec_idxs[0]);
    Vmm vmm_src1 = Vmm(in_vec_idxs[1]);
    Vmm vmm_dst = Vmm(out_vec_idxs[0]);
    Vmm vmm_aux0 = Vmm(aux_vec_idxs[0]);

    if (isa == x64::sse41) {
        if (vmm_dst.getIdx() != vmm_src0.getIdx())
            h->uni_vmovups(vmm_dst, vmm_src0);
        h->uni_vmovups(vmm_aux0, vmm_src0);
        h->uni_vdivps(vmm_aux0, vmm_aux0, vmm_src1);
        h->uni_vroundps(vmm_aux0, vmm_aux0, 3); // truncate
        h->uni_vmulps(vmm_aux0, vmm_aux0, vmm_src1);
        h->uni_vsubps(vmm_dst, vmm_dst, vmm_aux0);
    } else {
        if (vmm_dst.getIdx() != vmm_src0.getIdx())
            h->uni_vmovups(vmm_dst, vmm_src0);
        h->uni_vdivps(vmm_aux0, vmm_src0, vmm_src1);
        h->uni_vroundps(vmm_aux0, vmm_aux0, 3); // truncate
        h->uni_vmulps(vmm_aux0, vmm_aux0, vmm_src1);
        h->uni_vsubps(vmm_dst, vmm_dst, vmm_aux0);
    }
}

size_t jit_mod_emitter::aux_vecs_count() const {
    return 1;
}

/// MAXIMUM ///
jit_maximum_emitter::jit_maximum_emitter(x64::jit_generator *host, x64::cpu_isa_t host_isa, const std::shared_ptr<ov::Node>& node)
: jit_emitter(host, host_isa, get_arithmetic_binary_exec_precision(node)) {}
jit_maximum_emitter::jit_maximum_emitter(x64::jit_generator *host, x64::cpu_isa_t host_isa, ov::element::Type exec_prc)
: jit_emitter(host, host_isa, exec_prc) {}

size_t jit_maximum_emitter::get_inputs_num() const { return 2; }

void jit_maximum_emitter::emit_impl(const std::vector<size_t> &in_vec_idxs, const std::vector<size_t> &out_vec_idxs) const {
    if (host_isa_ == x64::sse41) {
        emit_isa<x64::sse41>(in_vec_idxs, out_vec_idxs);
    } else if (host_isa_ == x64::avx2) {
        emit_isa<x64::avx2>(in_vec_idxs, out_vec_idxs);
    } else if (host_isa_ == x64::avx512_core) {
        emit_isa<x64::avx512_core>(in_vec_idxs, out_vec_idxs);
    } else {
        assert(!"unsupported isa");
    }
}

template <x64::cpu_isa_t isa>
void jit_maximum_emitter::emit_isa(const std::vector<size_t> &in_vec_idxs, const std::vector<size_t> &out_vec_idxs) const {
    using Vmm = typename conditional3<isa == x64::sse41, Xmm, isa == x64::avx2, Ymm, Zmm>::type;
    Vmm vmm_src0 = Vmm(in_vec_idxs[0]);
    Vmm vmm_src1 = Vmm(in_vec_idxs[1]);
    Vmm vmm_dst = Vmm(out_vec_idxs[0]);

    auto uni_vmax = [this](Vmm vmm_dst, Vmm vmm_src0, Vmm vmm_src1) {
        switch (exec_prc_) {
            case ov::element::f32: h->uni_vmaxps(vmm_dst, vmm_src0, vmm_src1); break;
            case ov::element::i32:  h->uni_vpmaxsd(vmm_dst, vmm_src0, vmm_src1); break;
            default: assert(!"unsupported precision");
        }
    };

    if (isa == x64::sse41) {
        if (vmm_src0.getIdx() != vmm_dst.getIdx())
            h->uni_vmovups(vmm_dst, vmm_src0);
        uni_vmax(vmm_dst, vmm_dst, vmm_src1);
    } else {
        uni_vmax(vmm_dst, vmm_src0, vmm_src1);
    }
}

std::set<std::vector<element::Type>> jit_maximum_emitter::get_supported_precisions(const std::shared_ptr<ov::Node>& node) {
    return {{element::f32, element::f32}, {element::i32, element::i32}};
}

/// MINIMUM ///
jit_minimum_emitter::jit_minimum_emitter(x64::jit_generator *host, x64::cpu_isa_t host_isa, const std::shared_ptr<ov::Node>& node)
: jit_emitter(host, host_isa, get_arithmetic_binary_exec_precision(node)) {}
jit_minimum_emitter::jit_minimum_emitter(x64::jit_generator *host, x64::cpu_isa_t host_isa, ov::element::Type exec_prc)
: jit_emitter(host, host_isa, exec_prc) {}

size_t jit_minimum_emitter::get_inputs_num() const { return 2; }

void jit_minimum_emitter::emit_impl(const std::vector<size_t> &in_vec_idxs, const std::vector<size_t> &out_vec_idxs) const {
    if (host_isa_ == x64::sse41) {
        emit_isa<x64::sse41>(in_vec_idxs, out_vec_idxs);
    } else if (host_isa_ == x64::avx2) {
        emit_isa<x64::avx2>(in_vec_idxs, out_vec_idxs);
    } else if (host_isa_ == x64::avx512_core) {
        emit_isa<x64::avx512_core>(in_vec_idxs, out_vec_idxs);
    } else {
        assert(!"unsupported isa");
    }
}

template <x64::cpu_isa_t isa>
void jit_minimum_emitter::emit_isa(const std::vector<size_t> &in_vec_idxs, const std::vector<size_t> &out_vec_idxs) const {
    using Vmm = typename conditional3<isa == x64::sse41, Xmm, isa == x64::avx2, Ymm, Zmm>::type;
    Vmm vmm_src0 = Vmm(in_vec_idxs[0]);
    Vmm vmm_src1 = Vmm(in_vec_idxs[1]);
    Vmm vmm_dst = Vmm(out_vec_idxs[0]);

    auto uni_vmin = [this](Vmm vmm_dst, Vmm vmm_src0, Vmm vmm_src1) {
        switch (exec_prc_) {
            case ov::element::f32: h->uni_vminps(vmm_dst, vmm_src0, vmm_src1); break;
            case ov::element::i32:  h->uni_vpminsd(vmm_dst, vmm_src0, vmm_src1); break;
            default: assert(!"unsupported precision");
        }
    };

    if (isa == x64::sse41) {
        if (vmm_src0.getIdx() != vmm_dst.getIdx())
            h->uni_vmovups(vmm_dst, vmm_src0);
        uni_vmin(vmm_dst, vmm_dst, vmm_src1);
    } else {
        uni_vmin(vmm_dst, vmm_src0, vmm_src1);
    }
}

std::set<std::vector<element::Type>> jit_minimum_emitter::get_supported_precisions(const std::shared_ptr<ov::Node>& node) {
    return {{element::f32, element::f32}, {element::i32, element::i32}};
}

/// SQUARED_DIFFERENCE ///
jit_squared_difference_emitter::jit_squared_difference_emitter(
    x64::jit_generator *host, x64::cpu_isa_t host_isa, const std::shared_ptr<ov::Node>& node, ov::element::Type exec_prc)
: jit_emitter(host, host_isa, exec_prc) {}
jit_squared_difference_emitter::jit_squared_difference_emitter(x64::jit_generator *host, x64::cpu_isa_t host_isa, ov::element::Type exec_prc)
: jit_emitter(host, host_isa, exec_prc) {}

size_t jit_squared_difference_emitter::get_inputs_num() const { return 2; }

void jit_squared_difference_emitter::emit_impl(const std::vector<size_t> &in_vec_idxs, const std::vector<size_t> &out_vec_idxs) const {
    if (host_isa_ == x64::sse41) {
        emit_isa<x64::sse41>(in_vec_idxs, out_vec_idxs);
    } else if (host_isa_ == x64::avx2) {
        emit_isa<x64::avx2>(in_vec_idxs, out_vec_idxs);
    } else if (host_isa_ == x64::avx512_core) {
        emit_isa<x64::avx512_core>(in_vec_idxs, out_vec_idxs);
    } else {
        assert(!"unsupported isa");
    }
}

template <x64::cpu_isa_t isa>
void jit_squared_difference_emitter::emit_isa(const std::vector<size_t> &in_vec_idxs, const std::vector<size_t> &out_vec_idxs) const {
    using Vmm = typename conditional3<isa == x64::sse41, Xmm, isa == x64::avx2, Ymm, Zmm>::type;
    Vmm vmm_src0 = Vmm(in_vec_idxs[0]);
    Vmm vmm_src1 = Vmm(in_vec_idxs[1]);
    Vmm vmm_dst = Vmm(out_vec_idxs[0]);

    auto uni_vsqdiff = [this](Vmm vmm_dst, Vmm vmm_src0, Vmm vmm_src1) {
        switch (exec_prc_) {
            case ov::element::f32: {
                h->uni_vsubps(vmm_dst, vmm_src0, vmm_src1);
                h->uni_vmulps(vmm_dst, vmm_dst, vmm_dst);
            } break;
            case ov::element::i32: {
                h->uni_vpsubd(vmm_dst, vmm_src0, vmm_src1);
                h->uni_vpmulld(vmm_dst, vmm_dst, vmm_dst);
            } break;
            default: assert(!"unsupported precision");
        }
    };

    if (isa == x64::sse41) {
        if (vmm_src0.getIdx() != vmm_dst.getIdx())
            h->uni_vmovups(vmm_dst, vmm_src0);
        uni_vsqdiff(vmm_dst, vmm_dst, vmm_src1);
    } else {
        uni_vsqdiff(vmm_dst, vmm_src0, vmm_src1);
    }
}

std::set<std::vector<element::Type>> jit_squared_difference_emitter::get_supported_precisions(const std::shared_ptr<ov::Node>& node) {
    return {{element::f32, element::f32}, {element::i32, element::i32}};
}

/// POWER_DYNAMIC ///
jit_power_dynamic_emitter::jit_power_dynamic_emitter(x64::jit_generator *host, x64::cpu_isa_t host_isa, const std::shared_ptr<ov::Node>& node,
                                                     ov::element::Type exec_prc)
    : jit_emitter(host, host_isa, exec_prc) {}
jit_power_dynamic_emitter::jit_power_dynamic_emitter(x64::jit_generator *host, x64::cpu_isa_t host_isa, ov::element::Type exec_prc)
    : jit_emitter(host, host_isa, exec_prc) {}

size_t jit_power_dynamic_emitter::get_inputs_num() const { return 2; }

std::set<std::vector<element::Type>> jit_power_dynamic_emitter::get_supported_precisions(const std::shared_ptr<ov::Node>& node) {
    return {{element::f32, element::f32}};
}

void jit_power_dynamic_emitter::emit_impl(const std::vector<size_t>& in_vec_idxs, const std::vector<size_t>& out_vec_idxs) const {
    if (host_isa_ == x64::sse41) {
        emit_isa<x64::sse41>(in_vec_idxs, out_vec_idxs);
    } else if (host_isa_ == x64::avx2) {
        emit_isa<x64::avx2>(in_vec_idxs, out_vec_idxs);
    } else if (host_isa_ == x64::avx512_core) {
        emit_isa<x64::avx512_core>(in_vec_idxs, out_vec_idxs);
    } else {
        assert(!"unsupported isa");
    }
}

template <x64::cpu_isa_t isa>
void jit_power_dynamic_emitter::emit_isa(const std::vector<size_t> &in_vec_idxs, const std::vector<size_t> &out_vec_idxs) const {
    using Vmm = typename conditional3<isa == x64::sse41, Xmm, isa == x64::avx2, Ymm, Zmm>::type;
    Vmm vmm_src0 = Vmm(in_vec_idxs[0]);
    Vmm vmm_src1 = Vmm(in_vec_idxs[1]);
    Vmm vmm_dst = Vmm(out_vec_idxs[0]);

    Xmm xmm0 = Xmm(0), xmm1 = Xmm(1);

    // caller obligation to save gprs as callee may use them
    size_t gpr_size = 8;
    Xbyak::Operand gprs_to_save[] = {h->r8, h->r9, h->r10, h->r11, h->rax,
                                     h->rcx, h->rdx, h->rdi, h->rsi, h->rbp, h->rbx};
    size_t n_gprs_to_save = sizeof(gprs_to_save) / sizeof(gprs_to_save[0]);

    h->sub(h->rsp, n_gprs_to_save * gpr_size);
    for (size_t i = 0; i < n_gprs_to_save; ++i)
        h->mov(h->ptr[h->rsp + i * gpr_size], gprs_to_save[i]);

    // caller obligation to save k-regs as callee may use them
    size_t n_k_regs_to_save = 8;
    if (isa == x64::avx512_core || isa == x64::avx512_core) {
        h->sub(h->rsp, n_k_regs_to_save * k_mask_size);
        for (size_t i = 0; i < n_k_regs_to_save; ++i) {
            if (x64::mayiuse(x64::avx512_core))
                h->kmovq(h->ptr[h->rsp + i * k_mask_size], Opmask(i));
            else
                h->kmovw(h->ptr[h->rsp + i * k_mask_size], Opmask(i));
        }
    }

    // 1. Caller obligation to save vector registers as callee may use them.
    // 2. Additionally save space for vmm_src, to put the answer in-place on
    // this space and space for beta.
    // 3. There is an implicit assumption that the host code uses the same
    // `isa` as the injector. Once the assumption is wrong, `vecs_count` and
    // `vlen` should be replaced with `host_isa::vlen` and
    // `host_isa::vecs_count`.
    h->sub(h->rsp, (get_max_vecs_count() + 2) * get_vec_length());
    for (size_t i = 2; i < get_max_vecs_count() + 2; ++i)
        h->uni_vmovups(h->ptr[h->rsp + i * get_vec_length()], Vmm(i - 2));
    h->uni_vmovups(h->ptr[h->rsp + 0 * get_vec_length()], vmm_src0); // src
    h->uni_vmovups(h->ptr[h->rsp + 1 * get_vec_length()], vmm_src1); // beta

    // save function address in gpr to pass in in call instruction
    h->mov(h->rbp, reinterpret_cast<uintptr_t>(powf));

    // align stack on 16-byte as ABI requires
    h->mov(h->rbx, h->rsp);
    h->and_(h->rbx, 0xf);
    h->sub(h->rsp, h->rbx);

    // Take src, apply powf on it and replace value on a stack with dst.
    for (size_t i = 0; i < get_vec_length() / sizeof(float); ++i) {
        const Address &source = h->ptr[h->rsp + h->rbx + i * sizeof(float)];
        h->uni_vmovss(xmm0, source);
        h->uni_vmovss(xmm1, h->ptr[h->rsp + h->rbx + get_vec_length() + i * sizeof(float)]);
        h->call(h->rbp);
        h->uni_vmovss(source, xmm0);
    }

    h->add(h->rsp, h->rbx);

    // restore vector registers
    for (size_t i = get_max_vecs_count() + 1; i >= 2; --i)
        h->uni_vmovups(Vmm(i - 2), h->ptr[h->rsp + i * get_vec_length()]);
    h->uni_vmovups(vmm_dst, h->ptr[h->rsp + 0 * get_vec_length()]);
    h->add(h->rsp, (get_max_vecs_count() + 2) * get_vec_length());

    // restore k registers
    if (isa == x64::avx512_core || isa == x64::avx512_core) {
        for (int i = n_k_regs_to_save - 1; i >= 0; --i) {
            if (x64::mayiuse(x64::avx512_core))
                h->kmovq(Opmask(i), h->ptr[h->rsp + i * k_mask_size]);
            else
                h->kmovw(Opmask(i), h->ptr[h->rsp + i * k_mask_size]);
        }
        h->add(h->rsp, n_k_regs_to_save * k_mask_size);
    }

    // restore gpr registers
    for (int i = n_gprs_to_save - 1; i >= 0; --i)
        h->mov(gprs_to_save[i], h->ptr[h->rsp + i * gpr_size]);
    h->add(h->rsp, n_gprs_to_save * gpr_size);
}


/// EQUAL ///
jit_equal_emitter::jit_equal_emitter(x64::jit_generator *host, x64::cpu_isa_t host_isa, const std::shared_ptr<ov::Node>& node, ov::element::Type exec_prc)
: jit_emitter(host, host_isa, exec_prc) {
    prepare_table();
}
jit_equal_emitter::jit_equal_emitter(x64::jit_generator *host, x64::cpu_isa_t host_isa, ov::element::Type exec_prc)
: jit_emitter(host, host_isa, exec_prc) {
    prepare_table();
}

size_t jit_equal_emitter::get_inputs_num() const { return 2; }

std::set<std::vector<element::Type>> jit_equal_emitter::get_supported_precisions(const std::shared_ptr<ov::Node>& node) {
    return {{element::f32, element::f32}};
}

void jit_equal_emitter::emit_impl(const std::vector<size_t>& in_vec_idxs, const std::vector<size_t>& out_vec_idxs) const {
    if (host_isa_ == x64::sse41) {
        emit_isa<x64::sse41>(in_vec_idxs, out_vec_idxs);
    } else if (host_isa_ == x64::avx2) {
        emit_isa<x64::avx2>(in_vec_idxs, out_vec_idxs);
    } else if (host_isa_ == x64::avx512_core) {
        emit_isa<x64::avx512_core>(in_vec_idxs, out_vec_idxs);
    } else {
        assert(!"unsupported isa");
    }
}

template <x64::cpu_isa_t isa>
void jit_equal_emitter::emit_isa(const std::vector<size_t> &in_vec_idxs, const std::vector<size_t> &out_vec_idxs) const {
    using Vmm = typename conditional3<isa == x64::sse41, Xmm, isa == x64::avx2, Ymm, Zmm>::type;
    Vmm vmm_src0 = Vmm(in_vec_idxs[0]);
    Vmm vmm_src1 = Vmm(in_vec_idxs[1]);
    Vmm vmm_dst = Vmm(out_vec_idxs[0]);
    Vmm vmm_aux0 = Vmm(aux_vec_idxs[0]);
    Vmm vmm_aux1 = Vmm(aux_vec_idxs[1]);

    if (isa == x64::sse41) {
        h->movups(vmm_aux0, vmm_src0);
        h->cmpps(vmm_aux0, vmm_src1, _cmp_eq_oq);
        h->movups(vmm_aux1, table_val("one"));
        h->pxor(vmm_dst, vmm_dst);
        h->blendvps(vmm_dst, vmm_aux1);
    } else if (isa == x64::avx2) {
        h->vcmpeqps(vmm_aux0, vmm_src0, vmm_src1);
        h->uni_vmovups(vmm_dst, table_val("zero"));
        h->uni_vblendvps(vmm_dst, vmm_dst, table_val("one"), vmm_aux0);
    } else {
        h->vcmpps(k_mask, vmm_src0, vmm_src1, _cmp_eq_oq);
        h->uni_vmovups(vmm_dst, table_val("zero"));
        h->vblendmps(vmm_dst | k_mask, vmm_dst, table_val("one"));
    }
}

void jit_equal_emitter::register_table_entries() {
    push_arg_entry_of("zero", 0x00000000, true);
    push_arg_entry_of("one", CONST_1_F, true);
}

size_t jit_equal_emitter::aux_vecs_count() const {
    return 2;
}

/// NOT_EQUAL ///
jit_not_equal_emitter::jit_not_equal_emitter(x64::jit_generator* host,
                                             x64::cpu_isa_t host_isa,
                                             const std::shared_ptr<ov::Node>& node,
                                             ov::element::Type exec_prc)
    : jit_emitter(host, host_isa, exec_prc) {
    prepare_table();
}
jit_not_equal_emitter::jit_not_equal_emitter(x64::jit_generator* host,
                                             x64::cpu_isa_t host_isa,
                                             ov::element::Type exec_prc)
    : jit_emitter(host, host_isa, exec_prc) {
    prepare_table();
}

size_t jit_not_equal_emitter::get_inputs_num() const { return 2; }

std::set<std::vector<element::Type>> jit_not_equal_emitter::get_supported_precisions(const std::shared_ptr<ov::Node>& node) {
    return {{element::f32, element::f32}};
}

void jit_not_equal_emitter::emit_impl(const std::vector<size_t>& in_vec_idxs, const std::vector<size_t>& out_vec_idxs) const {
    if (host_isa_ == x64::sse41) {
        emit_isa<x64::sse41>(in_vec_idxs, out_vec_idxs);
    } else if (host_isa_ == x64::avx2) {
        emit_isa<x64::avx2>(in_vec_idxs, out_vec_idxs);
    } else if (host_isa_ == x64::avx512_core) {
        emit_isa<x64::avx512_core>(in_vec_idxs, out_vec_idxs);
    } else {
        assert(!"unsupported isa");
    }
}

template <x64::cpu_isa_t isa>
void jit_not_equal_emitter::emit_isa(const std::vector<size_t> &in_vec_idxs, const std::vector<size_t> &out_vec_idxs) const {
    using Vmm = typename conditional3<isa == x64::sse41, Xmm, isa == x64::avx2, Ymm, Zmm>::type;
    Vmm vmm_src0 = Vmm(in_vec_idxs[0]);
    Vmm vmm_src1 = Vmm(in_vec_idxs[1]);
    Vmm vmm_dst = Vmm(out_vec_idxs[0]);
    Vmm vmm_aux0 = Vmm(aux_vec_idxs[0]);
    Vmm vmm_aux1 = Vmm(aux_vec_idxs[1]);

    if (isa == x64::sse41) {
        h->movups(vmm_aux0, vmm_src0);
        h->cmpps(vmm_aux0, vmm_src1, _cmp_eq_oq);
        h->movups(vmm_dst, table_val("one"));
        h->pxor(vmm_aux1, vmm_aux1);
        h->blendvps(vmm_dst, vmm_aux1);
    } else if (isa == x64::avx2) {
        h->vcmpeqps(vmm_aux0, vmm_src0, vmm_src1);
        h->uni_vmovups(vmm_dst, table_val("one"));
        h->vblendvps(vmm_dst, vmm_dst, table_val("zero"), vmm_aux0);
    } else {
        h->vcmpps(k_mask, vmm_src0, vmm_src1, _cmp_eq_oq);
        h->uni_vmovups(vmm_dst, table_val("one"));
        h->vblendmps(vmm_dst | k_mask, vmm_dst, table_val("zero"));
    }
}

void jit_not_equal_emitter::register_table_entries() {
    push_arg_entry_of("zero", 0x00000000, true);
    push_arg_entry_of("one", CONST_1_F, true);
}

size_t jit_not_equal_emitter::aux_vecs_count() const {
    return 2;
}

/// GREATER ///
jit_greater_emitter::jit_greater_emitter(x64::jit_generator *host, x64::cpu_isa_t host_isa, const std::shared_ptr<ov::Node>& node, ov::element::Type exec_prc)
: jit_emitter(host, host_isa, exec_prc) {
    prepare_table();
}
jit_greater_emitter::jit_greater_emitter(x64::jit_generator *host, x64::cpu_isa_t host_isa, ov::element::Type exec_prc)
: jit_emitter(host, host_isa, exec_prc) {
    prepare_table();
}

size_t jit_greater_emitter::get_inputs_num() const { return 2; }

std::set<std::vector<element::Type>> jit_greater_emitter::get_supported_precisions(const std::shared_ptr<ov::Node>& node) {
    return {{element::f32, element::f32}};
}

void jit_greater_emitter::emit_impl(const std::vector<size_t>& in_vec_idxs, const std::vector<size_t>& out_vec_idxs) const {
    if (host_isa_ == x64::sse41) {
        emit_isa<x64::sse41>(in_vec_idxs, out_vec_idxs);
    } else if (host_isa_ == x64::avx2) {
        emit_isa<x64::avx2>(in_vec_idxs, out_vec_idxs);
    } else if (host_isa_ == x64::avx512_core) {
        emit_isa<x64::avx512_core>(in_vec_idxs, out_vec_idxs);
    } else {
        assert(!"unsupported isa");
    }
}

template <x64::cpu_isa_t isa>
void jit_greater_emitter::emit_isa(const std::vector<size_t> &in_vec_idxs, const std::vector<size_t> &out_vec_idxs) const {
    using Vmm = typename conditional3<isa == x64::sse41, Xmm, isa == x64::avx2, Ymm, Zmm>::type;
    Vmm vmm_src0 = Vmm(in_vec_idxs[0]);
    Vmm vmm_src1 = Vmm(in_vec_idxs[1]);
    Vmm vmm_dst = Vmm(out_vec_idxs[0]);
    Vmm vmm_aux0 = Vmm(aux_vec_idxs[0]);
    Vmm vmm_aux1 = Vmm(aux_vec_idxs[1]);

    if (isa == x64::sse41) {
        h->movups(vmm_aux0, vmm_src0);
        h->cmpps(vmm_aux0, vmm_src1, _cmp_gt_os);
        h->movups(vmm_aux1, table_val("one"));
        h->pxor(vmm_dst, vmm_dst);
        h->blendvps(vmm_dst, vmm_aux1);
    } else if (isa == x64::avx2) {
        h->vcmpgtps(vmm_aux0, vmm_src0, vmm_src1);
        h->uni_vmovups(vmm_dst, table_val("zero"));
        h->vblendvps(vmm_dst, vmm_dst, table_val("one"), vmm_aux0);
    } else {
        h->vcmpps(k_mask, vmm_src0, vmm_src1, _cmp_gt_os);
        h->uni_vmovups(vmm_dst, table_val("zero"));
        h->vblendmps(vmm_dst | k_mask, vmm_dst, table_val("one"));
    }
}

void jit_greater_emitter::register_table_entries() {
    push_arg_entry_of("zero", 0x00000000, true);
    push_arg_entry_of("one", CONST_1_F, true);
}

size_t jit_greater_emitter::aux_vecs_count() const {
    return 2;
}

/// GREATER_EQUAL ///
jit_greater_equal_emitter::jit_greater_equal_emitter(x64::jit_generator *host, x64::cpu_isa_t host_isa, const std::shared_ptr<ov::Node>& node,
                                                     ov::element::Type exec_prc)
: jit_emitter(host, host_isa, exec_prc) {
    prepare_table();
}
jit_greater_equal_emitter::jit_greater_equal_emitter(x64::jit_generator *host, x64::cpu_isa_t host_isa, ov::element::Type exec_prc)
: jit_emitter(host, host_isa, exec_prc) {
    prepare_table();
}

size_t jit_greater_equal_emitter::get_inputs_num() const { return 2; }

std::set<std::vector<element::Type>> jit_greater_equal_emitter::get_supported_precisions(const std::shared_ptr<ov::Node>& node) {
    return {{element::f32, element::f32}};
}

void jit_greater_equal_emitter::emit_impl(const std::vector<size_t>& in_vec_idxs, const std::vector<size_t>& out_vec_idxs) const {
    if (host_isa_ == x64::sse41) {
        emit_isa<x64::sse41>(in_vec_idxs, out_vec_idxs);
    } else if (host_isa_ == x64::avx2) {
        emit_isa<x64::avx2>(in_vec_idxs, out_vec_idxs);
    } else if (host_isa_ == x64::avx512_core) {
        emit_isa<x64::avx512_core>(in_vec_idxs, out_vec_idxs);
    } else {
        assert(!"unsupported isa");
    }
}

template <x64::cpu_isa_t isa>
void jit_greater_equal_emitter::emit_isa(const std::vector<size_t> &in_vec_idxs, const std::vector<size_t> &out_vec_idxs) const {
    using Vmm = typename conditional3<isa == x64::sse41, Xmm, isa == x64::avx2, Ymm, Zmm>::type;
    Vmm vmm_src0 = Vmm(in_vec_idxs[0]);
    Vmm vmm_src1 = Vmm(in_vec_idxs[1]);
    Vmm vmm_dst = Vmm(out_vec_idxs[0]);
    Vmm vmm_aux0 = Vmm(aux_vec_idxs[0]);
    Vmm vmm_aux1 = Vmm(aux_vec_idxs[1]);

    if (isa == x64::sse41) {
        h->movups(vmm_aux0, vmm_src0);
        h->cmpps(vmm_aux0, vmm_src1, _cmp_ge_os);
        h->movups(vmm_aux1, table_val("one"));
        h->pxor(vmm_dst, vmm_dst);
        h->blendvps(vmm_dst, vmm_aux1);
    } else if (isa == x64::avx2) {
        h->vcmpgeps(vmm_aux0, vmm_src0, vmm_src1);
        h->uni_vmovups(vmm_dst, table_val("zero"));
        h->vblendvps(vmm_dst, vmm_dst, table_val("one"), vmm_aux0);
    } else {
        h->vcmpps(k_mask, vmm_src0, vmm_src1, _cmp_ge_os);
        h->uni_vmovups(vmm_dst, table_val("zero"));
        h->vblendmps(vmm_dst | k_mask, vmm_dst, table_val("one"));
    }
}

void jit_greater_equal_emitter::register_table_entries() {
    push_arg_entry_of("zero", 0x00000000, true);
    push_arg_entry_of("one", CONST_1_F, true);
}

size_t jit_greater_equal_emitter::aux_vecs_count() const {
    return 2;
}

/// LESS ///
jit_less_emitter::jit_less_emitter(x64::jit_generator *host, x64::cpu_isa_t host_isa, const std::shared_ptr<ov::Node>& node, ov::element::Type exec_prc)
: jit_emitter(host, host_isa, exec_prc) {
    prepare_table();
}
jit_less_emitter::jit_less_emitter(x64::jit_generator *host, x64::cpu_isa_t host_isa, ov::element::Type exec_prc)
: jit_emitter(host, host_isa, exec_prc) {
    prepare_table();
}

size_t jit_less_emitter::get_inputs_num() const { return 2; }

std::set<std::vector<element::Type>> jit_less_emitter::get_supported_precisions(const std::shared_ptr<ov::Node>& node) {
    return {{element::f32, element::f32}};
}

void jit_less_emitter::emit_impl(const std::vector<size_t>& in_vec_idxs, const std::vector<size_t>& out_vec_idxs) const {
    if (host_isa_ == x64::sse41) {
        emit_isa<x64::sse41>(in_vec_idxs, out_vec_idxs);
    } else if (host_isa_ == x64::avx2) {
        emit_isa<x64::avx2>(in_vec_idxs, out_vec_idxs);
    } else if (host_isa_ == x64::avx512_core) {
        emit_isa<x64::avx512_core>(in_vec_idxs, out_vec_idxs);
    } else {
        assert(!"unsupported isa");
    }
}

template <x64::cpu_isa_t isa>
void jit_less_emitter::emit_isa(const std::vector<size_t> &in_vec_idxs, const std::vector<size_t> &out_vec_idxs) const {
    using Vmm = typename conditional3<isa == x64::sse41, Xmm, isa == x64::avx2, Ymm, Zmm>::type;
    Vmm vmm_src0 = Vmm(in_vec_idxs[0]);
    Vmm vmm_src1 = Vmm(in_vec_idxs[1]);
    Vmm vmm_dst = Vmm(out_vec_idxs[0]);
    Vmm vmm_aux0 = Vmm(aux_vec_idxs[0]);
    Vmm vmm_aux1 = Vmm(aux_vec_idxs[1]);

    if (isa == x64::sse41) {
        h->movups(vmm_aux0, vmm_src0);
        h->cmpps(vmm_aux0, vmm_src1, _cmp_lt_os);
        h->movups(vmm_aux1, table_val("one"));
        h->pxor(vmm_dst, vmm_dst);
        h->blendvps(vmm_dst, vmm_aux1);
    } else if (isa == x64::avx2) {
        h->vcmpltps(vmm_aux0, vmm_src0, vmm_src1);
        h->uni_vmovups(vmm_dst, table_val("zero"));
        h->vblendvps(vmm_dst, vmm_dst, table_val("one"), vmm_aux0);
    } else {
        h->vcmpps(k_mask, vmm_src0, vmm_src1, _cmp_lt_os);
        h->uni_vmovups(vmm_dst, table_val("zero"));
        h->vblendmps(vmm_dst | k_mask, vmm_dst, table_val("one"));
    }
}

void jit_less_emitter::register_table_entries() {
    push_arg_entry_of("zero", 0x00000000, true);
    push_arg_entry_of("one", CONST_1_F, true);
}

size_t jit_less_emitter::aux_vecs_count() const {
    return 2;
}

/// LESS_EQUAL ///
jit_less_equal_emitter::jit_less_equal_emitter(x64::jit_generator* host,
                                               x64::cpu_isa_t host_isa,
                                               const std::shared_ptr<ov::Node>& node,
                                               ov::element::Type exec_prc)
    : jit_emitter(host, host_isa, exec_prc) {
    prepare_table();
}
jit_less_equal_emitter::jit_less_equal_emitter(x64::jit_generator* host,
                                               x64::cpu_isa_t host_isa,
                                               ov::element::Type exec_prc)
    : jit_emitter(host, host_isa, exec_prc) {
    prepare_table();
}

size_t jit_less_equal_emitter::get_inputs_num() const { return 2; }

std::set<std::vector<element::Type>> jit_less_equal_emitter::get_supported_precisions(const std::shared_ptr<ov::Node>& node) {
    return {{element::f32, element::f32}};
}

void jit_less_equal_emitter::emit_impl(const std::vector<size_t>& in_vec_idxs, const std::vector<size_t>& out_vec_idxs) const {
    if (host_isa_ == x64::sse41) {
        emit_isa<x64::sse41>(in_vec_idxs, out_vec_idxs);
    } else if (host_isa_ == x64::avx2) {
        emit_isa<x64::avx2>(in_vec_idxs, out_vec_idxs);
    } else if (host_isa_ == x64::avx512_core) {
        emit_isa<x64::avx512_core>(in_vec_idxs, out_vec_idxs);
    } else {
        assert(!"unsupported isa");
    }
}

template <x64::cpu_isa_t isa>
void jit_less_equal_emitter::emit_isa(const std::vector<size_t> &in_vec_idxs, const std::vector<size_t> &out_vec_idxs) const {
    using Vmm = typename conditional3<isa == x64::sse41, Xmm, isa == x64::avx2, Ymm, Zmm>::type;
    Vmm vmm_src0 = Vmm(in_vec_idxs[0]);
    Vmm vmm_src1 = Vmm(in_vec_idxs[1]);
    Vmm vmm_dst = Vmm(out_vec_idxs[0]);

    Vmm vmm_aux0 = Vmm(aux_vec_idxs[0]);
    Vmm vmm_aux1 = Vmm(aux_vec_idxs[1]);

    if (isa == x64::sse41) {
        h->movups(vmm_aux0, vmm_src0);
        h->cmpps(vmm_aux0, vmm_src1, _cmp_le_os);
        h->movups(vmm_aux1, table_val("one"));
        h->pxor(vmm_dst, vmm_dst);
        h->blendvps(vmm_dst, vmm_aux1);
    } else if (isa == x64::avx2) {
        h->vcmpleps(vmm_aux0, vmm_src0, vmm_src1);
        h->uni_vmovups(vmm_dst, table_val("zero"));
        h->vblendvps(vmm_dst, vmm_dst, table_val("one"), vmm_aux0);
    } else {
        h->vcmpps(k_mask, vmm_src0, vmm_src1, _cmp_le_os);
        h->uni_vmovups(vmm_dst, table_val("zero"));
        h->vblendmps(vmm_dst | k_mask, vmm_dst, table_val("one"));
    }
}

void jit_less_equal_emitter::register_table_entries() {
    push_arg_entry_of("zero", 0x00000000, true);
    push_arg_entry_of("one", CONST_1_F, true);
}

size_t jit_less_equal_emitter::aux_vecs_count() const {
    return 2;
}

/// LOGICAL_AND ///
jit_logical_and_emitter::jit_logical_and_emitter(x64::jit_generator* host,
                                                 x64::cpu_isa_t host_isa,
                                                 const std::shared_ptr<ov::Node>& node,
                                                 ov::element::Type exec_prc)
    : jit_emitter(host, host_isa, exec_prc) {
    prepare_table();
}
jit_logical_and_emitter::jit_logical_and_emitter(x64::jit_generator* host,
                                                 x64::cpu_isa_t host_isa,
                                                 ov::element::Type exec_prc)
    : jit_emitter(host, host_isa, exec_prc) {
    prepare_table();
}

size_t jit_logical_and_emitter::get_inputs_num() const { return 2; }

std::set<std::vector<element::Type>> jit_logical_and_emitter::get_supported_precisions(const std::shared_ptr<ov::Node>& node) {
    return {{element::f32, element::f32}};
}

void jit_logical_and_emitter::emit_impl(const std::vector<size_t>& in_vec_idxs, const std::vector<size_t>& out_vec_idxs) const {
    if (host_isa_ == x64::sse41) {
        emit_isa<x64::sse41>(in_vec_idxs, out_vec_idxs);
    } else if (host_isa_ == x64::avx2) {
        emit_isa<x64::avx2>(in_vec_idxs, out_vec_idxs);
    } else if (host_isa_ == x64::avx512_core) {
        emit_isa<x64::avx512_core>(in_vec_idxs, out_vec_idxs);
    } else {
        assert(!"unsupported isa");
    }
}

template <x64::cpu_isa_t isa>
void jit_logical_and_emitter::emit_isa(const std::vector<size_t> &in_vec_idxs, const std::vector<size_t> &out_vec_idxs) const {
    using Vmm = typename conditional3<isa == x64::sse41, Xmm, isa == x64::avx2, Ymm, Zmm>::type;
    Vmm vmm_src0 = Vmm(in_vec_idxs[0]);
    Vmm vmm_src1 = Vmm(in_vec_idxs[1]);
    Vmm vmm_dst = Vmm(out_vec_idxs[0]);
    Vmm vmm_aux0 = Vmm(aux_vec_idxs[0]);
    Vmm vmm_aux1 = Vmm(aux_vec_idxs[1]);
    Vmm vmm_aux2 = Vmm(aux_vec_idxs[2]);

    if (isa == x64::sse41) {
        h->pxor(vmm_aux0, vmm_aux0);
        h->cmpps(vmm_aux0, vmm_src0, _cmp_eq_oq);
        h->movups(vmm_dst, table_val("one"));
        h->pxor(vmm_aux1, vmm_aux1);
        h->blendvps(vmm_dst, vmm_aux1);

        h->pxor(vmm_aux0, vmm_aux0);
        h->cmpps(vmm_aux0, vmm_src1, _cmp_eq_oq);
        h->movups(vmm_aux2, table_val("one"));
        h->pxor(vmm_aux1, vmm_aux1);
        h->blendvps(vmm_aux2, vmm_aux1);

        h->uni_vandps(vmm_dst, vmm_dst, vmm_aux2);
    } else if (isa == x64::avx2) {
        h->vcmpeqps(vmm_aux0, vmm_src0, table_val("zero"));
        h->uni_vmovups(vmm_dst, table_val("one"));
        h->vblendvps(vmm_dst, vmm_dst, table_val("zero"), vmm_aux0);

        h->vcmpeqps(vmm_aux1, vmm_src1, table_val("zero"));
        h->uni_vmovups(vmm_aux0, table_val("one"));
        h->vblendvps(vmm_aux0, vmm_aux0, table_val("zero"), vmm_aux1);

        h->uni_vandps(vmm_dst, vmm_dst, vmm_aux0);
    } else {
        h->vcmpps(k_mask, vmm_src0, table_val("zero"), _cmp_eq_oq);
        h->uni_vmovups(vmm_aux0, table_val("one"));
        h->vblendmps(vmm_dst | k_mask, vmm_aux0, table_val("zero"));

        h->vcmpps(k_mask, vmm_src1, table_val("zero"), _cmp_eq_oq);
        h->vblendmps(vmm_aux0 | k_mask, vmm_aux0, table_val("zero"));

        h->uni_vandps(vmm_dst, vmm_dst, vmm_aux0);
    }
}

void jit_logical_and_emitter::register_table_entries() {
    push_arg_entry_of("zero", 0x00000000, true);
    push_arg_entry_of("one", CONST_1_F, true);
}

size_t jit_logical_and_emitter::aux_vecs_count() const {
    return 3;
}

/// LOGICAL_OR ///
jit_logical_or_emitter::jit_logical_or_emitter(x64::jit_generator* host,
                                               x64::cpu_isa_t host_isa,
                                               const std::shared_ptr<ov::Node>& node,
                                               ov::element::Type exec_prc)
    : jit_emitter(host, host_isa, exec_prc) {
    prepare_table();
}
jit_logical_or_emitter::jit_logical_or_emitter(x64::jit_generator* host,
                                               x64::cpu_isa_t host_isa,
                                               ov::element::Type exec_prc)
    : jit_emitter(host, host_isa, exec_prc) {
    prepare_table();
}

size_t jit_logical_or_emitter::get_inputs_num() const { return 2; }

std::set<std::vector<element::Type>> jit_logical_or_emitter::get_supported_precisions(const std::shared_ptr<ov::Node>& node) {
    return {{element::f32, element::f32}};
}

void jit_logical_or_emitter::emit_impl(const std::vector<size_t>& in_vec_idxs, const std::vector<size_t>& out_vec_idxs) const {
    if (host_isa_ == x64::sse41) {
        emit_isa<x64::sse41>(in_vec_idxs, out_vec_idxs);
    } else if (host_isa_ == x64::avx2) {
        emit_isa<x64::avx2>(in_vec_idxs, out_vec_idxs);
    } else if (host_isa_ == x64::avx512_core) {
        emit_isa<x64::avx512_core>(in_vec_idxs, out_vec_idxs);
    } else {
        assert(!"unsupported isa");
    }
}

template <x64::cpu_isa_t isa>
void jit_logical_or_emitter::emit_isa(const std::vector<size_t> &in_vec_idxs, const std::vector<size_t> &out_vec_idxs) const {
    using Vmm = typename conditional3<isa == x64::sse41, Xmm, isa == x64::avx2, Ymm, Zmm>::type;
    Vmm vmm_src0 = Vmm(in_vec_idxs[0]);
    Vmm vmm_src1 = Vmm(in_vec_idxs[1]);
    Vmm vmm_dst = Vmm(out_vec_idxs[0]);
    Vmm vmm_aux0 = Vmm(aux_vec_idxs[0]);
    Vmm vmm_aux1 = Vmm(aux_vec_idxs[1]);
    Vmm vmm_aux2 = Vmm(aux_vec_idxs[2]);

    if (isa == x64::sse41) {
        h->pxor(vmm_aux0, vmm_aux0);
        h->cmpps(vmm_aux0, vmm_src0, _cmp_eq_oq);
        h->movups(vmm_dst, table_val("one"));
        h->pxor(vmm_aux1, vmm_aux1);
        h->blendvps(vmm_dst, vmm_aux1);

        h->pxor(vmm_aux0, vmm_aux0);
        h->cmpps(vmm_aux0, vmm_src1, _cmp_eq_oq);
        h->movups(vmm_aux2, table_val("one"));
        h->pxor(vmm_aux1, vmm_aux1);
        h->blendvps(vmm_aux2, vmm_aux1);

        h->uni_vorps(vmm_dst, vmm_dst, vmm_aux2);
    } else if (isa == x64::avx2) {
        h->vcmpeqps(vmm_aux0, vmm_src0, table_val("zero"));
        h->uni_vmovups(vmm_dst, table_val("one"));
        h->vblendvps(vmm_dst, vmm_dst, table_val("zero"), vmm_aux0);

        h->vcmpeqps(vmm_aux1, vmm_src1, table_val("zero"));
        h->uni_vmovups(vmm_aux0, table_val("one"));
        h->vblendvps(vmm_aux0, vmm_aux0, table_val("zero"), vmm_aux1);

        h->uni_vorps(vmm_dst, vmm_dst, vmm_aux0);
    } else {
        h->vcmpps(k_mask, vmm_src0, table_val("zero"), _cmp_eq_oq);
        h->uni_vmovups(vmm_aux0, table_val("one"));
        h->vblendmps(vmm_dst | k_mask, vmm_aux0, table_val("zero"));

        h->vcmpps(k_mask, vmm_src1, table_val("zero"), _cmp_eq_oq);
        h->vblendmps(vmm_aux0 | k_mask, vmm_aux0, table_val("zero"));

        h->uni_vorps(vmm_dst, vmm_dst, vmm_aux0);
    }
}

void jit_logical_or_emitter::register_table_entries() {
    push_arg_entry_of("zero", 0x00000000, true);
    push_arg_entry_of("one", CONST_1_F, true);
}

size_t jit_logical_or_emitter::aux_vecs_count() const {
    return 3;
}

/// LOGICAL_XOR ///
jit_logical_xor_emitter::jit_logical_xor_emitter(x64::jit_generator* host,
                                                 x64::cpu_isa_t host_isa,
                                                 const std::shared_ptr<ov::Node>& node,
                                                 ov::element::Type exec_prc)
    : jit_emitter(host, host_isa, exec_prc) {
    prepare_table();
}
jit_logical_xor_emitter::jit_logical_xor_emitter(x64::jit_generator* host,
                                                 x64::cpu_isa_t host_isa,
                                                 ov::element::Type exec_prc)
    : jit_emitter(host, host_isa, exec_prc) {
    prepare_table();
}

size_t jit_logical_xor_emitter::get_inputs_num() const { return 2; }

std::set<std::vector<element::Type>> jit_logical_xor_emitter::get_supported_precisions(const std::shared_ptr<ov::Node>& node) {
    return {{element::f32, element::f32}};
}

void jit_logical_xor_emitter::emit_impl(const std::vector<size_t>& in_vec_idxs, const std::vector<size_t>& out_vec_idxs) const {
    if (host_isa_ == x64::sse41) {
        emit_isa<x64::sse41>(in_vec_idxs, out_vec_idxs);
    } else if (host_isa_ == x64::avx2) {
        emit_isa<x64::avx2>(in_vec_idxs, out_vec_idxs);
    } else if (host_isa_ == x64::avx512_core) {
        emit_isa<x64::avx512_core>(in_vec_idxs, out_vec_idxs);
    } else {
        assert(!"unsupported isa");
    }
}

template <x64::cpu_isa_t isa>
void jit_logical_xor_emitter::emit_isa(const std::vector<size_t> &in_vec_idxs, const std::vector<size_t> &out_vec_idxs) const {
    using Vmm = typename conditional3<isa == x64::sse41, Xmm, isa == x64::avx2, Ymm, Zmm>::type;
    Vmm vmm_src0 = Vmm(in_vec_idxs[0]);
    Vmm vmm_src1 = Vmm(in_vec_idxs[1]);
    Vmm vmm_dst = Vmm(out_vec_idxs[0]);
    Vmm vmm_aux0 = Vmm(aux_vec_idxs[0]);
    Vmm vmm_aux1 = Vmm(aux_vec_idxs[1]);
    Vmm vmm_aux2 = Vmm(aux_vec_idxs[2]);

    if (isa == x64::sse41) {
        h->pxor(vmm_aux0, vmm_aux0);
        h->cmpps(vmm_aux0, vmm_src0, _cmp_eq_oq);
        h->movups(vmm_dst, table_val("one"));
        h->pxor(vmm_aux1, vmm_aux1);
        h->blendvps(vmm_dst, vmm_aux1);

        h->pxor(vmm_aux0, vmm_aux0);
        h->cmpps(vmm_aux0, vmm_src1, _cmp_eq_oq);
        h->movups(vmm_aux2, table_val("one"));
        h->pxor(vmm_aux1, vmm_aux1);
        h->blendvps(vmm_aux2, vmm_aux1);

        h->uni_vxorps(vmm_dst, vmm_dst, vmm_aux2);
    } else if (isa == x64::avx2) {
        h->vcmpeqps(vmm_aux0, vmm_src0, table_val("zero"));
        h->uni_vmovups(vmm_dst, table_val("one"));
        h->vblendvps(vmm_dst, vmm_dst, table_val("zero"), vmm_aux0);

        h->vcmpeqps(vmm_aux1, vmm_src1, table_val("zero"));
        h->uni_vmovups(vmm_aux0, table_val("one"));
        h->vblendvps(vmm_aux0, vmm_aux0, table_val("zero"), vmm_aux1);

        h->uni_vxorps(vmm_dst, vmm_dst, vmm_aux0);
    } else {
        h->vcmpps(k_mask, vmm_src0, table_val("zero"), _cmp_eq_oq);
        h->uni_vmovups(vmm_aux0, table_val("one"));
        h->vblendmps(vmm_dst | k_mask, vmm_aux0, table_val("zero"));

        h->vcmpps(k_mask, vmm_src1, table_val("zero"), _cmp_eq_oq);
        h->vblendmps(vmm_aux0 | k_mask, vmm_aux0, table_val("zero"));

        h->uni_vxorps(vmm_dst, vmm_dst, vmm_aux0);
    }
}

void jit_logical_xor_emitter::register_table_entries() {
    push_arg_entry_of("zero", 0x00000000, true);
    push_arg_entry_of("one", CONST_1_F, true);
}

size_t jit_logical_xor_emitter::aux_vecs_count() const {
    return 3;
}

/// LOGICAL_NOT ///
jit_logical_not_emitter::jit_logical_not_emitter(x64::jit_generator* host,
                                                 x64::cpu_isa_t host_isa,
                                                 const std::shared_ptr<ov::Node>& node,
                                                 ov::element::Type exec_prc)
    : jit_emitter(host, host_isa, exec_prc) {
    prepare_table();
}
jit_logical_not_emitter::jit_logical_not_emitter(x64::jit_generator* host,
                                                 x64::cpu_isa_t host_isa,
                                                 ov::element::Type exec_prc)
    : jit_emitter(host, host_isa, exec_prc) {
    prepare_table();
}

size_t jit_logical_not_emitter::get_inputs_num() const { return 1; }

std::set<std::vector<element::Type>> jit_logical_not_emitter::get_supported_precisions(const std::shared_ptr<ov::Node>& node) {
    return {{element::f32}};
}

void jit_logical_not_emitter::emit_impl(const std::vector<size_t>& in_vec_idxs, const std::vector<size_t>& out_vec_idxs) const {
    if (host_isa_ == x64::sse41) {
        emit_isa<x64::sse41>(in_vec_idxs, out_vec_idxs);
    } else if (host_isa_ == x64::avx2) {
        emit_isa<x64::avx2>(in_vec_idxs, out_vec_idxs);
    } else if (host_isa_ == x64::avx512_core) {
        emit_isa<x64::avx512_core>(in_vec_idxs, out_vec_idxs);
    } else {
        assert(!"unsupported isa");
    }
}

template <x64::cpu_isa_t isa>
void jit_logical_not_emitter::emit_isa(const std::vector<size_t> &in_vec_idxs, const std::vector<size_t> &out_vec_idxs) const {
    using Vmm = typename conditional3<isa == x64::sse41, Xmm, isa == x64::avx2, Ymm, Zmm>::type;
    Vmm vmm_src0 = Vmm(in_vec_idxs[0]);
    Vmm vmm_dst = Vmm(out_vec_idxs[0]);
    Vmm vmm_aux0 = Vmm(aux_vec_idxs[0]);
    Vmm vmm_aux1 = Vmm(aux_vec_idxs[1]);

    if (isa == x64::sse41) {
        h->pxor(vmm_aux0, vmm_aux0);
        h->cmpps(vmm_aux0, vmm_src0, _cmp_eq_oq);
        h->movups(vmm_aux1, table_val("one"));
        h->pxor(vmm_dst, vmm_dst);
        h->blendvps(vmm_dst, vmm_aux1);
    } else if (isa == x64::avx2) {
        h->vcmpeqps(vmm_aux0, vmm_src0, table_val("zero"));
        h->uni_vmovups(vmm_dst, table_val("zero"));
        h->vblendvps(vmm_dst, vmm_dst, table_val("one"), vmm_aux0);
    } else {
        h->vcmpps(k_mask, vmm_src0, table_val("zero"), _cmp_eq_oq);
        h->uni_vmovups(vmm_dst, table_val("zero"));
        h->vblendmps(vmm_dst | k_mask, vmm_dst, table_val("one"));
    }
}

void jit_logical_not_emitter::register_table_entries() {
    push_arg_entry_of("zero", 0x00000000, true);
    push_arg_entry_of("one", CONST_1_F, true);
}

size_t jit_logical_not_emitter::aux_vecs_count() const {
    return 2;
}

/// POWER_STATIC ///
jit_power_static_emitter::jit_power_static_emitter(x64::jit_generator* host,
                                                   x64::cpu_isa_t host_isa,
                                                   const std::shared_ptr<ov::Node>& node,
                                                   ov::element::Type exec_prc)
    : jit_emitter(host, host_isa, exec_prc) {
    auto powerStaticNode = ov::as_type_ptr<ov::snippets::op::PowerStatic>(node);
    if (powerStaticNode == nullptr) {
        IE_THROW() << "Can't cast to snippets::op::PowerStatic";
    }

    power = powerStaticNode->get_power();
    scale = 1.f;
    shift = 0.f;

    prepare_table();
}

jit_power_static_emitter::jit_power_static_emitter(x64::jit_generator *host, x64::cpu_isa_t host_isa,
                                                   float inpPower, float inpScale, float inpShift,
                                                   ov::element::Type exec_prc)
: jit_emitter(host, host_isa, exec_prc), power(inpPower), scale(inpScale), shift(inpShift) {
    prepare_table();
}

size_t jit_power_static_emitter::get_inputs_num() const { return 1; }

std::set<std::vector<element::Type>> jit_power_static_emitter::get_supported_precisions(const std::shared_ptr<ov::Node>& node) {
    return {{element::f32}};
}

void jit_power_static_emitter::emit_impl(const std::vector<size_t>& in_vec_idxs, const std::vector<size_t>& out_vec_idxs) const {
    if (host_isa_ == x64::sse41) {
        emit_isa<x64::sse41>(in_vec_idxs, out_vec_idxs);
    } else if (host_isa_ == x64::avx2) {
        emit_isa<x64::avx2>(in_vec_idxs, out_vec_idxs);
    } else if (host_isa_ == x64::avx512_core) {
        emit_isa<x64::avx512_core>(in_vec_idxs, out_vec_idxs);
    } else {
        assert(!"unsupported isa");
    }
}

template <x64::cpu_isa_t isa>
void jit_power_static_emitter::emit_isa(const std::vector<size_t> &in_vec_idxs, const std::vector<size_t> &out_vec_idxs) const {
    using Vmm = typename conditional3<isa == x64::sse41, Xmm, isa == x64::avx2, Ymm, Zmm>::type;
    Vmm vmm_src0 = Vmm(in_vec_idxs[0]);
    Vmm vmm_dst = Vmm(out_vec_idxs[0]);
    Vmm vmm_aux0 = Vmm(aux_vec_idxs[0]);

    Xmm xmm0 = Xmm(0), xmm1 = Xmm(1);

    if (scale != 1.f || shift != 0.f) {
        if (isa == x64::sse41) {
            h->uni_vmovups(vmm_aux0, table_val("scale"));
            h->uni_vmulps(vmm_aux0, vmm_aux0, vmm_src0);
            h->uni_vmovups(vmm_dst, table_val("shift"));
            h->uni_vaddps(vmm_dst, vmm_dst, vmm_aux0);
        } else {
            if (vmm_dst.getIdx() != vmm_src0.getIdx()) {
                h->uni_vmovups(vmm_dst, table_val("shift"));
                h->uni_vfmadd231ps(vmm_dst, vmm_src0, table_val("scale"));
            } else {
                h->uni_vmovups(vmm_aux0, table_val("shift"));
                h->uni_vfmadd231ps(vmm_aux0, vmm_src0, table_val("scale"));
                h->uni_vmovups(vmm_dst, vmm_aux0);
            }
        }
    } else {
        if (vmm_dst.getIdx() != vmm_src0.getIdx())
            h->uni_vmovups(vmm_dst, vmm_src0);
    }

    if (power == 1.f) {
    } else if (power == 0.5f || power == -0.5f) {
        h->uni_vsqrtps(vmm_dst, vmm_dst);

        if (power < 0.f) {
            h->uni_vmovups(vmm_aux0, table_val("one"));
            if (isa == x64::sse41) {
                h->uni_vdivps(vmm_aux0, vmm_aux0, vmm_dst);
                h->uni_vmovups(vmm_dst, vmm_aux0);
            } else {
                h->uni_vdivps(vmm_dst, vmm_aux0, vmm_dst);
            }
        }
    } else if (std::floor(power) == power && power != 0) {
        int ipower = std::abs(static_cast<int>(power));
        h->uni_vmovups(vmm_aux0, vmm_dst);
        for (int i = 1; i < ipower; i++) {
            h->uni_vmulps(vmm_dst, vmm_dst, vmm_aux0);
        }

        if (power < 0.f) {
            h->uni_vmovups(vmm_aux0, table_val("one"));
            if (isa == x64::sse41) {
                h->uni_vdivps(vmm_aux0, vmm_aux0, vmm_dst);
                h->uni_vmovups(vmm_dst, vmm_aux0);
            } else {
                h->uni_vdivps(vmm_dst, vmm_aux0, vmm_dst);
            }
        }
    } else {
        h->uni_vmovups(vmm_aux0, table_val("power"));

        // caller obligation to save gprs as callee may use them
        size_t gpr_size = 8;
        Xbyak::Operand gprs_to_save[] = {h->r8, h->r9, h->r10, h->r11, h->rax,
                                         h->rcx, h->rdx, h->rdi, h->rsi, h->rbp, h->rbx};
        size_t n_gprs_to_save = sizeof(gprs_to_save) / sizeof(gprs_to_save[0]);

        h->sub(h->rsp, n_gprs_to_save * gpr_size);
        for (size_t i = 0; i < n_gprs_to_save; ++i)
            h->mov(h->ptr[h->rsp + i * gpr_size], gprs_to_save[i]);

        // caller obligation to save k-regs as callee may use them
        size_t n_k_regs_to_save = 8;
        if (isa == x64::avx512_core || isa == x64::avx512_core) {
            h->sub(h->rsp, n_k_regs_to_save * k_mask_size);
            for (size_t i = 0; i < n_k_regs_to_save; ++i) {
                if (x64::mayiuse(x64::avx512_core))
                    h->kmovq(h->ptr[h->rsp + i * k_mask_size], Opmask(i));
                else
                    h->kmovw(h->ptr[h->rsp + i * k_mask_size], Opmask(i));
            }
        }

        // 1. Caller obligation to save vector registers as callee may use them.
        // 2. Additionally save space for vmm_src, to put the answer in-place on
        // this space and space for beta.
        // 3. There is an implicit assumption that the host code uses the same
        // `isa` as the injector. Once the assumption is wrong, `vecs_count` and
        // `vlen` should be replaced with `host_isa::vlen` and
        // `host_isa::vecs_count`.
        h->sub(h->rsp, (get_max_vecs_count() + 2) * get_vec_length());
        for (size_t i = 2; i < get_max_vecs_count() + 2; ++i)
            h->uni_vmovups(h->ptr[h->rsp + i * get_vec_length()], Vmm(i - 2));
        h->uni_vmovups(h->ptr[h->rsp + 0 * get_vec_length()], vmm_dst); // src
        h->uni_vmovups(h->ptr[h->rsp + 1 * get_vec_length()], vmm_aux0); // beta

        // save function address in gpr to pass in in call instruction
        h->mov(h->rbp, reinterpret_cast<uintptr_t>(powf));

        // align stack on 16-byte as ABI requires
        h->mov(h->rbx, h->rsp);
        h->and_(h->rbx, 0xf);
        h->sub(h->rsp, h->rbx);

        // Take src, apply powf on it and replace value on a stack with dst.
        for (size_t i = 0; i < get_vec_length() / sizeof(float); ++i) {
            const Address &source = h->ptr[h->rsp + h->rbx + i * sizeof(float)];
            h->uni_vmovss(xmm0, source);
            h->uni_vmovss(xmm1, h->ptr[h->rsp + h->rbx + get_vec_length() + i * sizeof(float)]);
            h->call(h->rbp);
            h->uni_vmovss(source, xmm0);
        }

        h->add(h->rsp, h->rbx);

        // restore vector registers
        for (size_t i = get_max_vecs_count() + 1; i >= 2; --i)
            h->uni_vmovups(Vmm(i - 2), h->ptr[h->rsp + i * get_vec_length()]);
        h->uni_vmovups(vmm_dst, h->ptr[h->rsp + 0 * get_vec_length()]);
        h->add(h->rsp, (get_max_vecs_count() + 2) * get_vec_length());

        // restore k registers
        if (isa == x64::avx512_core || isa == x64::avx512_core) {
            for (int i = n_k_regs_to_save - 1; i >= 0; --i) {
                if (x64::mayiuse(x64::avx512_core))
                    h->kmovq(Opmask(i), h->ptr[h->rsp + i * k_mask_size]);
                else
                    h->kmovw(Opmask(i), h->ptr[h->rsp + i * k_mask_size]);
            }
            h->add(h->rsp, n_k_regs_to_save * k_mask_size);
        }

        // restore gpr registers
        for (int i = n_gprs_to_save - 1; i >= 0; --i)
            h->mov(gprs_to_save[i], h->ptr[h->rsp + i * gpr_size]);
        h->add(h->rsp, n_gprs_to_save * gpr_size);
    }
}

void jit_power_static_emitter::register_table_entries() {
    push_arg_entry_of("power", x64::float2int(power), true);
    push_arg_entry_of("scale", x64::float2int(scale), true);
    push_arg_entry_of("shift", x64::float2int(shift), true);
    push_arg_entry_of("one",   x64::float2int(1.f), true);
}

size_t jit_power_static_emitter::aux_vecs_count() const {
    return 1;
}

/// PRELU ///
jit_prelu_emitter::jit_prelu_emitter(x64::jit_generator* host,
                                     x64::cpu_isa_t host_isa,
                                     const std::shared_ptr<ov::Node>& node,
                                     ov::element::Type exec_prc)
    : jit_emitter(host, host_isa, exec_prc) {
    prepare_table();
}
jit_prelu_emitter::jit_prelu_emitter(x64::jit_generator* host, x64::cpu_isa_t host_isa, ov::element::Type exec_prc)
    : jit_emitter(host, host_isa, exec_prc) {
    prepare_table();
}
size_t jit_prelu_emitter::get_inputs_num() const { return 2; }

std::set<std::vector<element::Type>> jit_prelu_emitter::get_supported_precisions(const std::shared_ptr<ov::Node>& node) {
    return {{element::f32, element::f32}};
}

void jit_prelu_emitter::emit_impl(const std::vector<size_t>& in_vec_idxs, const std::vector<size_t>& out_vec_idxs) const {
    if (host_isa_ == x64::sse41) {
        emit_isa<x64::sse41>(in_vec_idxs, out_vec_idxs);
    } else if (host_isa_ == x64::avx2) {
        emit_isa<x64::avx2>(in_vec_idxs, out_vec_idxs);
    } else if (host_isa_ == x64::avx512_core) {
        emit_isa<x64::avx512_core>(in_vec_idxs, out_vec_idxs);
    } else {
        assert(!"unsupported isa");
    }
}

template <x64::cpu_isa_t isa>
void jit_prelu_emitter::emit_isa(const std::vector<size_t> &in_vec_idxs, const std::vector<size_t> &out_vec_idxs) const {
    using Vmm = typename conditional3<isa == x64::sse41, Xmm, isa == x64::avx2, Ymm, Zmm>::type;
    Vmm vmm_src0 = Vmm(in_vec_idxs[0]);
    Vmm vmm_src1 = Vmm(in_vec_idxs[1]);
    Vmm vmm_dst = Vmm(out_vec_idxs[0]);
    Vmm vmm_aux0 = Vmm(aux_vec_idxs[0]);
    Vmm vmm_aux1 = Vmm(aux_vec_idxs[1]);

    if (isa == x64::sse41) {
        h->pxor(vmm_aux0, vmm_aux0);
        h->cmpps(vmm_aux0, vmm_src0, _cmp_gt_os);
        h->movups(vmm_aux1, vmm_src1);
        h->mulps(vmm_aux1, vmm_src0);
        if (vmm_src0.getIdx() != vmm_dst.getIdx())
            h->movups(vmm_dst, vmm_src0);
        h->blendvps(vmm_dst, vmm_aux1);
    } else if (isa == x64::avx2) {
        h->vmulps(vmm_aux0, vmm_src0, vmm_src1);
        h->vxorps(vmm_aux1, vmm_aux1, vmm_aux1);
        h->vcmpgtps(vmm_aux1, vmm_src0, vmm_aux1);
        h->vblendvps(vmm_dst, vmm_aux0, vmm_src0, vmm_aux1);
    } else if (isa == x64::avx512_core) {
        h->vxorpd(vmm_aux0, vmm_aux0, vmm_aux0);
        if (vmm_src0.getIdx() != vmm_dst.getIdx())
            h->vmovups(vmm_dst, vmm_src0);
        h->vcmpps(k_mask, vmm_src0, vmm_aux0, _cmp_lt_os);
        h->vmulps(vmm_dst | k_mask, vmm_src0, vmm_src1);
    }
}

size_t jit_prelu_emitter::aux_vecs_count() const {
    return 2;
}

/// SQRT ///
jit_sqrt_emitter::jit_sqrt_emitter(x64::jit_generator* host,
                                   x64::cpu_isa_t host_isa,
                                   const std::shared_ptr<ov::Node>& node,
                                   ov::element::Type exec_prc)
    : jit_emitter(host, host_isa, exec_prc) {}
jit_sqrt_emitter::jit_sqrt_emitter(x64::jit_generator* host, x64::cpu_isa_t host_isa, ov::element::Type exec_prc)
    : jit_emitter(host, host_isa, exec_prc) {}

size_t jit_sqrt_emitter::get_inputs_num() const { return 1; }

std::set<std::vector<element::Type>> jit_sqrt_emitter::get_supported_precisions(const std::shared_ptr<ov::Node>& node) {
    return {{element::f32}};
}

void jit_sqrt_emitter::emit_impl(const std::vector<size_t>& in_vec_idxs, const std::vector<size_t>& out_vec_idxs) const {
    if (host_isa_ == x64::sse41) {
        emit_isa<x64::sse41>(in_vec_idxs, out_vec_idxs);
    } else if (host_isa_ == x64::avx2) {
        emit_isa<x64::avx2>(in_vec_idxs, out_vec_idxs);
    } else if (host_isa_ == x64::avx512_core) {
        emit_isa<x64::avx512_core>(in_vec_idxs, out_vec_idxs);
    } else {
        assert(!"unsupported isa");
    }
}

template <x64::cpu_isa_t isa>
void jit_sqrt_emitter::emit_isa(const std::vector<size_t> &in_vec_idxs, const std::vector<size_t> &out_vec_idxs) const {
    using Vmm = typename conditional3<isa == x64::sse41, Xmm, isa == x64::avx2, Ymm, Zmm>::type;
    Vmm vmm_src0 = Vmm(in_vec_idxs[0]);
    Vmm vmm_dst = Vmm(out_vec_idxs[0]);

     h->uni_vsqrtps(vmm_dst, vmm_src0);
}

/// Negate ///
jit_negative_emitter::jit_negative_emitter(x64::jit_generator* host,
                                           x64::cpu_isa_t host_isa,
                                           const std::shared_ptr<ov::Node>& node,
                                           ov::element::Type exec_prc)
    : jit_emitter(host, host_isa, exec_prc) {}

size_t jit_negative_emitter::get_inputs_num() const { return 1; }

std::set<std::vector<element::Type>> jit_negative_emitter::get_supported_precisions(const std::shared_ptr<ov::Node>& node) {
    return {{element::f32}};
}

void jit_negative_emitter::emit_impl(const std::vector<size_t>& in_vec_idxs, const std::vector<size_t>& out_vec_idxs) const {
    if (host_isa_ == x64::sse41) {
        emit_isa<x64::sse41>(in_vec_idxs, out_vec_idxs);
    } else if (host_isa_ == x64::avx2) {
        emit_isa<x64::avx2>(in_vec_idxs, out_vec_idxs);
    } else if (host_isa_ == x64::avx512_core) {
        emit_isa<x64::avx512_core>(in_vec_idxs, out_vec_idxs);
    } else {
        assert(!"unsupported isa");
    }
}

template <x64::cpu_isa_t isa>
void jit_negative_emitter::emit_isa(const std::vector<size_t> &in_vec_idxs, const std::vector<size_t> &out_vec_idxs) const {
    using Vmm = typename conditional3<isa == x64::sse41, Xmm, isa == x64::avx2, Ymm, Zmm>::type;
    Vmm vmm_src = Vmm(in_vec_idxs[0]);
    Vmm vmm_dst  = Vmm(out_vec_idxs[0]);
    h->uni_vpxor(vmm_dst, vmm_dst, vmm_dst);
    h->uni_vsubps(vmm_dst, vmm_dst, vmm_src);
}

/// ERF ///
jit_erf_emitter::jit_erf_emitter(x64::jit_generator* host, x64::cpu_isa_t host_isa, ov::element::Type exec_prc)
    : jit_emitter(host, host_isa, exec_prc) {
    prepare_table();
}

jit_erf_emitter::jit_erf_emitter(x64::jit_generator* host,
                                 x64::cpu_isa_t host_isa,
                                 const std::shared_ptr<ov::Node>& node,
                                 ov::element::Type exec_prc)
    : jit_emitter(host, host_isa, exec_prc) {
    prepare_table();
}

size_t jit_erf_emitter::get_inputs_num() const { return 1; }

std::set<std::vector<element::Type>> jit_erf_emitter::get_supported_precisions(const std::shared_ptr<ov::Node>& node) {
    return {{element::f32}};
}

void jit_erf_emitter::emit_impl(
    const std::vector<size_t> &in_vec_idxs,
    const std::vector<size_t> &out_vec_idxs) const {
    if (host_isa_ == x64::sse41) {
        emit_isa<x64::sse41>(in_vec_idxs, out_vec_idxs);
    } else if (host_isa_ == x64::avx2) {
        emit_isa<x64::avx2>(in_vec_idxs, out_vec_idxs);
    } else if (host_isa_ == x64::avx512_core) {
        emit_isa<x64::avx512_core>(in_vec_idxs, out_vec_idxs);
    } else {
        assert(!"unsupported isa");
    }
}

template <x64::cpu_isa_t isa>
void jit_erf_emitter::emit_isa(const std::vector<size_t> &in_vec_idxs, const std::vector<size_t> &out_vec_idxs) const {
    using Vmm = typename conditional3<isa == x64::sse41, Xmm, isa == x64::avx2, Ymm, Zmm>::type;
    Vmm vmm_src = Vmm(in_vec_idxs[0]);
    Vmm vmm_dst = Vmm(out_vec_idxs[0]);

    Vmm vmm_mask = Vmm(aux_vec_idxs[0]);
    Vmm vmm_aux0 = Vmm(aux_vec_idxs[0]);
    Vmm vmm_aux1 = Vmm(aux_vec_idxs[1]);
    Vmm vmm_aux2 = Vmm(aux_vec_idxs[2]);
    Vmm vmm_aux3 = Vmm(aux_vec_idxs[3]);
    Vmm vmm_aux4 = Vmm(aux_vec_idxs[4]);

    auto compute_cmp_mask = [&](const Vmm &vmm_src,
        const Xbyak::Operand &compare_operand, int cmp_predicate) {
        if (host_isa_ == x64::avx512_core) {
            h->vcmpps(k_mask, vmm_src, compare_operand, cmp_predicate);
        } else {
            h->uni_vcmpps(vmm_mask, vmm_src, compare_operand, cmp_predicate);
        }
    };

    auto blend_with_mask = [&](const Vmm &vmm_dst, const Xbyak::Operand &src) {
        if (host_isa_ == x64::avx512_core) {
            h->vblendmps(vmm_dst | k_mask, vmm_dst, src);
        } else {
            h->uni_vblendvps(vmm_dst, vmm_dst, src, vmm_mask);
        }
    };

    auto exp_compute_vector_fwd = [&](const Vmm &vmm_src) {
        // get mask of values lower than log(FLT_MIN) to zero them in the output
        compute_cmp_mask(vmm_src, table_val("exp_ln_flt_min_f"), _cmp_lt_os);

        h->uni_vminps(vmm_src, vmm_src, table_val("exp_ln_flt_max_f"));
        h->uni_vmaxps(vmm_src, vmm_src, table_val("exp_ln_flt_min_f"));
        h->uni_vmovups(vmm_aux1, vmm_src);

        // calculate exp(x)
        // fx = x * log2ef + 0.5
        h->uni_vmulps(vmm_src, vmm_src, table_val("exp_log2ef"));
        h->uni_vaddps(vmm_src, vmm_src, table_val("half"));

        // tmp = floorf(fx)
        const auto _op_floor = 1u;
        h->uni_vroundps(vmm_aux2, vmm_src, _op_floor);

        // keep vmm_src = fx for further computations
        h->uni_vmovups(vmm_src, vmm_aux2);

        // x = x - fx * ln2
        h->uni_vfnmadd231ps(vmm_aux1, vmm_aux2, table_val("ln2f"));

        // compute 2^n
        h->uni_vcvtps2dq(vmm_aux2, vmm_src);
        h->uni_vpaddd(vmm_aux2, vmm_aux2, table_val("exponent_bias"));
        const int n_mantissa_bits = 23;
        h->uni_vpslld(vmm_aux2, vmm_aux2, n_mantissa_bits); //Vmm(6) = 2^-fx

                                                            // use vmm_src as tmp vmm_zero when applying mask
        h->uni_vpxor(vmm_src, vmm_src, vmm_src);
        // set zeroes at those points which were < log(FLT_MIN)
        blend_with_mask(vmm_aux2, vmm_src);

        // compute polynomial
        h->uni_vmovups(vmm_src, table_val("ex_pol5"));
        h->uni_vfmadd213ps(vmm_src, vmm_aux1, table_val("ex_pol4"));
        h->uni_vfmadd213ps(vmm_src, vmm_aux1, table_val("ex_pol3"));
        h->uni_vfmadd213ps(vmm_src, vmm_aux1, table_val("ex_pol2"));
        h->uni_vfmadd213ps(vmm_src, vmm_aux1, table_val("ex_pol1"));
        h->uni_vfmadd213ps(vmm_src, vmm_aux1, table_val("one"));
        // y = y * 2^n
        h->uni_vmulps(vmm_src, vmm_src, vmm_aux2);
    };

    auto abs_compute_vector_fwd = [&](const Vmm &vmm_src) {
        // compute abs(x) = _mm_and_ps(x, 01111..111));
        h->uni_vandps(vmm_src, vmm_src, table_val("positive_mask"));
    };

    // IMPORTANT: we use vmm_aux3 to save `x` as exp_compute does not use it.
    h->uni_vmovups(vmm_aux3, vmm_src);

    // -exp(-x*x)
    h->uni_vmulps(vmm_src, vmm_src, vmm_src);
    h->uni_vxorps(vmm_src, vmm_src, table_val("sign_mask"));

    exp_compute_vector_fwd(vmm_src);

    h->uni_vxorps(vmm_src, vmm_src, table_val("sign_mask"));

    // get sign
    h->uni_vmovups(vmm_aux0, vmm_aux3);
    h->uni_vandps(vmm_aux0, vmm_aux0, table_val("sign_mask"));

    // abs(x)
    h->uni_vmovups(vmm_aux1, vmm_aux3);
    // compute abs(x) = _mm_and_ps(x, 01111..111));
    abs_compute_vector_fwd(vmm_aux1);

    // t = 1 / (p*x + 1)
    h->uni_vmovups(vmm_aux2, table_val("approx_const"));
    h->uni_vfmadd213ps(vmm_aux2, vmm_aux1, table_val("one"));
    h->uni_vmovups(vmm_aux4, table_val("one"));
    h->uni_vdivps(vmm_aux4, vmm_aux4, vmm_aux2);

    // -exp(-x*x)*t
    h->uni_vmulps(vmm_src, vmm_src, vmm_aux4);

    // compute polynomialial r
    h->uni_vmovups(vmm_aux1, table_val("erf_pol5"));
    h->uni_vfmadd213ps(vmm_aux1, vmm_aux4, table_val("erf_pol4"));
    h->uni_vfmadd213ps(vmm_aux1, vmm_aux4, table_val("erf_pol3"));
    h->uni_vfmadd213ps(vmm_aux1, vmm_aux4, table_val("erf_pol2"));
    h->uni_vfmadd213ps(vmm_aux1, vmm_aux4, table_val("erf_pol1"));

    // erf = sign * (1 - r * t * exp(-x*x))
    h->uni_vfmadd213ps(vmm_src, vmm_aux1, table_val("one"));
    h->uni_vxorps(vmm_dst, vmm_src, vmm_aux0);
}

void jit_erf_emitter::register_table_entries() {
    push_arg_entry_of("approx_const", 0x3ea7ba05, true); // 0.3275911
    push_arg_entry_of("one_over_sqrt_two", 0x3f3504f3, true);
    push_arg_entry_of("sign_mask", 0x80000000, true);

    push_arg_entry_of("ex_pol1", 0x3f7ffffb, true); // p1 = 0.999999701f
    push_arg_entry_of("ex_pol2", 0x3efffee3, true); // p2 = 0.499991506f
    push_arg_entry_of("ex_pol3", 0x3e2aad40, true); // p3 = 0.166676521f
    push_arg_entry_of("ex_pol4", 0x3d2b9d0d, true); // p4 = 0.0418978221f
    push_arg_entry_of("ex_pol5", 0x3c07cfce, true); // p5 = 0.00828929059f

    push_arg_entry_of("erf_pol1", 0x3e827906, true); // p1 = 0.254829592f
    push_arg_entry_of("erf_pol2", 0xbe91a98e, true); // p2 = -0.284496736f
    push_arg_entry_of("erf_pol3", 0x3fb5f0e3, true); // p3 = 1.421413741f
    push_arg_entry_of("erf_pol4", 0xbfba00e3, true); // p4 = -1.453152027f
    push_arg_entry_of("erf_pol5", 0x3f87dc22, true); // p5 = 1.061405429f

    push_arg_entry_of("one", CONST_1_F, true);
    push_arg_entry_of("half", 0x3f000000, true);

    push_arg_entry_of("exp_log2ef", 0x3fb8aa3b, true);
    push_arg_entry_of("exp_ln_flt_max_f", 0x42b17218, true);
    push_arg_entry_of("exp_ln_flt_min_f", 0xc2aeac50, true);

    push_arg_entry_of("ln2f", 0x3f317218, true);
    push_arg_entry_of("exponent_bias", 0x0000007f, true);
    push_arg_entry_of("positive_mask", 0x7fffffff, true);
}

size_t jit_erf_emitter::aux_vecs_count() const {
    return 5ul;
}

/// SOFT SIGN ///
jit_soft_sign_emitter::jit_soft_sign_emitter(x64::jit_generator* host,
                                             x64::cpu_isa_t host_isa,
                                             const std::shared_ptr<ov::Node>& node,
                                             ov::element::Type exec_prc)
    : jit_emitter(host, host_isa, exec_prc) {
    prepare_table();
}
jit_soft_sign_emitter::jit_soft_sign_emitter(x64::jit_generator* host,
                                             x64::cpu_isa_t host_isa,
                                             ov::element::Type exec_prc)
    : jit_emitter(host, host_isa, exec_prc) {
    prepare_table();
}

size_t jit_soft_sign_emitter::get_inputs_num() const { return 1; }

std::set<std::vector<element::Type>> jit_soft_sign_emitter::get_supported_precisions(const std::shared_ptr<ov::Node>& node) {
    return {{element::f32}};
}

void jit_soft_sign_emitter::emit_impl(const std::vector<size_t>& in_vec_idxs, const std::vector<size_t>& out_vec_idxs) const {
    if (host_isa_ == x64::sse41) {
        emit_isa<x64::sse41>(in_vec_idxs, out_vec_idxs);
    } else if (host_isa_ == x64::avx2) {
        emit_isa<x64::avx2>(in_vec_idxs, out_vec_idxs);
    } else if (host_isa_ == x64::avx512_core) {
        emit_isa<x64::avx512_core>(in_vec_idxs, out_vec_idxs);
    } else {
        assert(!"unsupported isa");
    }
}

template <x64::cpu_isa_t isa>
void jit_soft_sign_emitter::emit_isa(const std::vector<size_t> &in_vec_idxs, const std::vector<size_t> &out_vec_idxs) const {
    using Vmm = typename conditional3<isa == x64::sse41, Xmm, isa == x64::avx2, Ymm, Zmm>::type;
    Vmm vmm_src = Vmm(in_vec_idxs[0]);
    Vmm vmm_dst = Vmm(out_vec_idxs[0]);

    h->uni_vmovups(vmm_dst, vmm_src);                             // y = x
    h->uni_vandps(vmm_src, vmm_src, table_val("positive_mask"));  // x = abs(x)
    h->uni_vaddps(vmm_src, vmm_src, table_val("one"));            // x++
    h->uni_vdivps(vmm_dst, vmm_dst, vmm_src);                     // y = y/x
}

void jit_soft_sign_emitter::register_table_entries() {
    push_arg_entry_of("one", CONST_1_F, true);
    push_arg_entry_of("positive_mask", 0x7fffffff, true);
}

/// IS_FINITE ///
template <>
void jit_is_finite_emitter::emit_isa<x64::avx512_core>(const std::vector<size_t> &in_vec_idxs, const std::vector<size_t> &out_vec_idxs) const {
    auto vmm_src = Zmm(in_vec_idxs[0]);
    auto vmm_dst = Zmm(out_vec_idxs[0]);
    auto &ones_mask = h->k1;
    auto reg32_one = Reg32(aux_gpr_idxs[0]);

    h->mov(reg32_one, CONST_1_F);
    h->vfpclassps(ones_mask, vmm_src, 0B10111001);
    h->knotd(ones_mask, ones_mask);
    h->vpbroadcastd(vmm_dst | ones_mask | h->T_z, reg32_one);
}

template <x64::cpu_isa_t isa>
void jit_is_finite_emitter::emit_isa(const std::vector<size_t> &in_vec_idxs, const std::vector<size_t> &out_vec_idxs) const {
    using Vmm = typename conditional<isa == x64::sse41, Xmm, Ymm>::type;
    auto vmm_src = Vmm(in_vec_idxs[0]);
    auto vmm_dst = Vmm(out_vec_idxs[0]);

    h->uni_vandps(vmm_src, vmm_src, table_val("inf"));
    h->uni_vcmpps(vmm_src, vmm_src, table_val("inf"), 0B00000100); // NEq

    if (isa == x64::avx2) {
        h->uni_vandps(vmm_dst, vmm_src, table_val("one"));
    } else {
        if (vmm_src.getIdx() != vmm_dst.getIdx()) {
            h->uni_vmovups(vmm_dst, vmm_src);
        }
        h->uni_vandps(vmm_dst, vmm_dst, table_val("one"));
    }
}

void jit_is_finite_emitter::emit_impl(const std::vector<size_t> &in_vec_idxs, const std::vector<size_t> &out_vec_idxs) const {
    if (host_isa_ == x64::avx512_core) {
        emit_isa<x64::avx512_core>(in_vec_idxs, out_vec_idxs);
    } else if (host_isa_ == x64::avx2) {
        emit_isa<x64::avx2>(in_vec_idxs, out_vec_idxs);
    } else if (host_isa_ == x64::sse41) {
        emit_isa<x64::sse41>(in_vec_idxs, out_vec_idxs);
    } else {
        IE_THROW() << "jit_is_finite_emitter doesn't support ISA " << host_isa_;
    }
}

void jit_is_finite_emitter::register_table_entries() {
    if (host_isa_ != x64::avx512_core) {
        push_arg_entry_of("one", CONST_1_F, true);
        push_arg_entry_of("inf", INF_MASK, true);
    }
}

/// IS_INF ///
template <>
void jit_is_inf_emitter::emit_isa<x64::avx512_core>(const std::vector<size_t> &in_vec_idxs, const std::vector<size_t> &out_vec_idxs) const {
    Zmm vmm_src = Zmm(in_vec_idxs[0]);
    Zmm vmm_dst = Zmm(out_vec_idxs[0]);

    if (detect_negative || detect_positive) {
        auto &ones_mask = h->k1;
        auto reg32_one = Reg32(aux_gpr_idxs[0]);
        uint8_t imm = detect_negative ? 0B00010000 : 0B00000000;
        if (detect_positive) {
            imm |= 0B00001000;
        }

        h->mov(reg32_one, CONST_1_F);
        h->vfpclassps(ones_mask, vmm_src, imm);
        h->vpbroadcastd(vmm_dst | ones_mask | h->T_z, reg32_one);
    } else {
        h->uni_vxorps(vmm_dst, vmm_dst, vmm_dst);
    }
}

template <x64::cpu_isa_t isa>
void jit_is_inf_emitter::emit_isa(const std::vector<size_t> &in_vec_idxs, const std::vector<size_t> &out_vec_idxs) const {
    using Vmm = typename conditional<isa == x64::sse41, Xmm, Ymm>::type;

    if (detect_negative || detect_positive) {
        auto vmm_src = Vmm(in_vec_idxs[0]);
        auto vmm_dst = Vmm(out_vec_idxs[0]);

        if (detect_positive) {
            if (detect_negative) {
                h->uni_vpslld(vmm_src, vmm_src, 1);
                h->uni_vpsrld(vmm_src, vmm_src, 1);
            }
            h->uni_vpcmpeqd(vmm_src, vmm_src, table_val("inf"));
        } else if (detect_negative) {
            h->uni_vpcmpeqd(vmm_src, vmm_src, table_val("inf_neg"));
        }

        if (isa == x64::avx2) {
            h->uni_vandps(vmm_dst, vmm_src, table_val("one"));
        } else {
            if (vmm_src.getIdx() != vmm_dst.getIdx()) {
                h->uni_vmovups(vmm_dst, vmm_src);
            }
            h->uni_vandps(vmm_dst, vmm_dst, table_val("one"));
        }
    } else {
        auto vmm_dst = Vmm(out_vec_idxs[0]);
        h->uni_vxorps(vmm_dst, vmm_dst, vmm_dst);
    }
}

void jit_is_inf_emitter::emit_impl(const std::vector<size_t> &in_vec_idxs, const std::vector<size_t> &out_vec_idxs) const {
    if (host_isa_ == x64::avx512_core) {
        emit_isa<x64::avx512_core>(in_vec_idxs, out_vec_idxs);
    } else if (host_isa_ == x64::avx2) {
        emit_isa<x64::avx2>(in_vec_idxs, out_vec_idxs);
    } else if (host_isa_ == x64::sse41) {
        emit_isa<x64::sse41>(in_vec_idxs, out_vec_idxs);
    } else {
        IE_THROW() << "jit_is_inf_emitter doesn't support ISA " << host_isa_;
    }
}

void jit_is_inf_emitter::register_table_entries() {
    if (host_isa_ != x64::avx512_core) {
        push_arg_entry_of("one", CONST_1_F, true);
        push_arg_entry_of("inf", INF_MASK, true);
        push_arg_entry_of("inf_neg", INF_NEG_MASK, true);
    }
}

/// IS_NAN ///
template <>
void jit_is_nan_emitter::emit_isa<x64::avx512_core>(const std::vector<size_t> &in_vec_idxs, const std::vector<size_t> &out_vec_idxs) const {
    auto vmm_src = Zmm(in_vec_idxs[0]);
    auto vmm_dst = Zmm(out_vec_idxs[0]);
    auto &ones_mask = h->k1;
    auto reg32_one = Reg32(aux_gpr_idxs[0]);

    h->mov(reg32_one, CONST_1_F);
    h->vfpclassps(ones_mask, vmm_src, 0B10000001);
    h->vpbroadcastd(vmm_dst | ones_mask | h->T_z, reg32_one);
}

template <x64::cpu_isa_t isa>
void jit_is_nan_emitter::emit_isa(const std::vector<size_t> &in_vec_idxs, const std::vector<size_t> &out_vec_idxs) const {
    using Vmm = typename conditional<isa == x64::sse41, Xmm, Ymm>::type;
    auto vmm_src = Vmm(in_vec_idxs[0]);
    auto vmm_dst = Vmm(out_vec_idxs[0]);

    h->uni_vcmpps(vmm_src, vmm_src, vmm_src, 0B00000100);
    if (isa == x64::avx2) {
        h->uni_vandps(vmm_dst, vmm_src, table_val("one"));
    } else {
        if (vmm_dst.getIdx() != vmm_src.getIdx()) {
            h->uni_vmovups(vmm_dst, vmm_src);
        }
        h->uni_vandps(vmm_dst, vmm_dst, table_val("one"));
    }
}

void jit_is_nan_emitter::emit_impl(const std::vector<size_t> &in_vec_idxs, const std::vector<size_t> &out_vec_idxs) const {
    if (host_isa_ == x64::avx512_core) {
        emit_isa<x64::avx512_core>(in_vec_idxs, out_vec_idxs);
    } else if (host_isa_ == x64::avx2) {
        emit_isa<x64::avx2>(in_vec_idxs, out_vec_idxs);
    } else if (host_isa_ == x64::sse41) {
        emit_isa<x64::sse41>(in_vec_idxs, out_vec_idxs);
    } else {
        IE_THROW() << "jit_is_nan_emitter doesn't support ISA " << host_isa_;
    }
}

void jit_is_nan_emitter::register_table_entries() {
    if (host_isa_ != x64::avx512_core) {
        push_arg_entry_of("one", CONST_1_F, true);
    }
}

/// SELECT ///
<<<<<<< HEAD
jit_select_emitter::jit_select_emitter(x64::jit_generator* host,
                                       x64::cpu_isa_t host_isa,
                                       const std::shared_ptr<ngraph::Node>& node,
                                       ov::element::Type exec_prc)
    : jit_emitter(host, host_isa, exec_prc) {}
jit_select_emitter::jit_select_emitter(x64::jit_generator* host, x64::cpu_isa_t host_isa, ov::element::Type exec_prc)
    : jit_emitter(host, host_isa, exec_prc) {}
=======
jit_select_emitter::jit_select_emitter(x64::jit_generator *host, x64::cpu_isa_t host_isa, const std::shared_ptr<ov::Node>& node, Precision exec_prc)
        : jit_emitter(host, host_isa, exec_prc) {}
jit_select_emitter::jit_select_emitter(x64::jit_generator *host, x64::cpu_isa_t host_isa, Precision exec_prc)
        : jit_emitter(host, host_isa, exec_prc) {}
>>>>>>> 89494ab4

size_t jit_select_emitter::get_inputs_num() const { return 3; }

std::set<std::vector<element::Type>> jit_select_emitter::get_supported_precisions(const std::shared_ptr<ov::Node>& node) {
    return {{element::f32, element::f32, element::f32}};
}

size_t jit_select_emitter::aux_vecs_count() const {
    if (host_isa_ == x64::avx512_core)
        return 0;
    else if (host_isa_ == x64::avx2)  // tmp vec for mask
        return 1;
    else // mask should be xmm0 on sse41 +  tmp vec for mask
        return 2;
}

void jit_select_emitter::emit_impl(const std::vector<size_t> &in_vec_idxs, const std::vector<size_t> &out_vec_idxs) const {
    if (host_isa_ == x64::sse41) {
        emit_isa<x64::sse41>(in_vec_idxs, out_vec_idxs);
    } else if (host_isa_ == x64::avx2) {
        emit_isa<x64::avx2>(in_vec_idxs, out_vec_idxs);
    } else if (host_isa_ == x64::avx512_core) {
        emit_isa<x64::avx512_core>(in_vec_idxs, out_vec_idxs);
    } else {
        assert(!"unsupported isa");
    }
}

template <dnnl::impl::cpu::x64::cpu_isa_t isa>
void jit_select_emitter::emit_isa(const std::vector<size_t> &in_vec_idxs, const std::vector<size_t> &out_vec_idxs) const {
    using Vmm = typename conditional3<isa == x64::sse41, Xmm, isa == x64::avx2, Ymm, Zmm>::type;
    Vmm vmm_cond = Vmm(in_vec_idxs[0]);
    Vmm vmm_src0 = Vmm(in_vec_idxs[1]);
    Vmm vmm_src1 = Vmm(in_vec_idxs[2]);
    Vmm vmm_dst = Vmm(out_vec_idxs[0]);

    if (isa == x64::sse41) {
        Vmm vmm_mask = Vmm(aux_vec_idxs[0]);
        Vmm vmm_zero = Vmm(aux_vec_idxs[1]);
        h->uni_vpxor(vmm_zero, vmm_zero, vmm_zero);
        h->uni_vcmpps(vmm_cond, vmm_cond, vmm_zero, 0x4);
        if (vmm_mask.getIdx() != vmm_cond.getIdx()) {
            h->uni_vmovups(vmm_mask, vmm_cond);
        }
        if (vmm_src1.getIdx() != vmm_dst.getIdx()) {
            h->uni_vmovups(vmm_dst, vmm_src1);
        }
        h->uni_vblendvps(vmm_dst, vmm_dst, vmm_src0, vmm_mask);
    } else if (isa == x64::avx2) {
        Vmm vmm_zero = Vmm(aux_vec_idxs[0]);
        h->uni_vpxor(vmm_zero, vmm_zero, vmm_zero);
        h->uni_vcmpps(vmm_cond, vmm_cond, vmm_zero, 0x4);
        h->uni_vblendvps(vmm_dst, vmm_src1, vmm_src0, vmm_cond);
    } else {
        h->vptestmd(k_mask, vmm_cond, vmm_cond);
        h->vblendmps(vmm_dst | k_mask, vmm_src1, vmm_src0);
    }
}
}   // namespace intel_cpu
}   // namespace ov<|MERGE_RESOLUTION|>--- conflicted
+++ resolved
@@ -2235,20 +2235,13 @@
 }
 
 /// SELECT ///
-<<<<<<< HEAD
 jit_select_emitter::jit_select_emitter(x64::jit_generator* host,
                                        x64::cpu_isa_t host_isa,
-                                       const std::shared_ptr<ngraph::Node>& node,
+                                       const std::shared_ptr<ov::Node>& node,
                                        ov::element::Type exec_prc)
     : jit_emitter(host, host_isa, exec_prc) {}
 jit_select_emitter::jit_select_emitter(x64::jit_generator* host, x64::cpu_isa_t host_isa, ov::element::Type exec_prc)
     : jit_emitter(host, host_isa, exec_prc) {}
-=======
-jit_select_emitter::jit_select_emitter(x64::jit_generator *host, x64::cpu_isa_t host_isa, const std::shared_ptr<ov::Node>& node, Precision exec_prc)
-        : jit_emitter(host, host_isa, exec_prc) {}
-jit_select_emitter::jit_select_emitter(x64::jit_generator *host, x64::cpu_isa_t host_isa, Precision exec_prc)
-        : jit_emitter(host, host_isa, exec_prc) {}
->>>>>>> 89494ab4
 
 size_t jit_select_emitter::get_inputs_num() const { return 3; }
 
