// Copyright (C) 2020-2022 Intel Corporation
// SPDX-License-Identifier: Apache-2.0
//

#pragma once

#include "openvino/opsets/opset5.hpp"
#include "transformations/cpu_opset/common/op/swish_cpu.hpp"
#include "jit_dnnl_emitters.hpp"

namespace ov {
namespace intel_cpu {

class jit_relu_emitter : public jit_dnnl_emitter {
public:
<<<<<<< HEAD
    jit_relu_emitter(dnnl::impl::cpu::x64::jit_generator *host, dnnl::impl::cpu::x64::cpu_isa_t host_isa, const std::shared_ptr<ngraph::Node>& n,
                       ov::element::Type exec_prc = ov::element::f32)
=======
    jit_relu_emitter(dnnl::impl::cpu::x64::jit_generator *host, dnnl::impl::cpu::x64::cpu_isa_t host_isa, const std::shared_ptr<ov::Node>& n,
                       InferenceEngine::Precision exec_prc = InferenceEngine::Precision::FP32)
>>>>>>> 89494ab4
        : jit_dnnl_emitter(host, host_isa, n, exec_prc) {
            kind = dnnl_eltwise_relu;
            alpha = 0.f;
            beta = 0.f;

            set_injector();
        }
};

class jit_sigmoid_emitter : public jit_dnnl_emitter {
public:
<<<<<<< HEAD
    jit_sigmoid_emitter(dnnl::impl::cpu::x64::jit_generator *host, dnnl::impl::cpu::x64::cpu_isa_t host_isa, const std::shared_ptr<ngraph::Node>& n,
                       ov::element::Type exec_prc = ov::element::f32)
=======
    jit_sigmoid_emitter(dnnl::impl::cpu::x64::jit_generator *host, dnnl::impl::cpu::x64::cpu_isa_t host_isa, const std::shared_ptr<ov::Node>& n,
                       InferenceEngine::Precision exec_prc = InferenceEngine::Precision::FP32)
>>>>>>> 89494ab4
        : jit_dnnl_emitter(host, host_isa, n, exec_prc) {
            kind = dnnl_eltwise_logistic;
            alpha = 0.f;
            beta = 0.f;

            set_injector();
        }
};

class jit_tanh_emitter : public jit_dnnl_emitter {
public:
<<<<<<< HEAD
    jit_tanh_emitter(dnnl::impl::cpu::x64::jit_generator *host, dnnl::impl::cpu::x64::cpu_isa_t host_isa, const std::shared_ptr<ngraph::Node>& n,
                       ov::element::Type exec_prc = ov::element::f32)
=======
    jit_tanh_emitter(dnnl::impl::cpu::x64::jit_generator *host, dnnl::impl::cpu::x64::cpu_isa_t host_isa, const std::shared_ptr<ov::Node>& n,
                       InferenceEngine::Precision exec_prc = InferenceEngine::Precision::FP32)
>>>>>>> 89494ab4
        : jit_dnnl_emitter(host, host_isa, n, exec_prc) {
            kind = dnnl_eltwise_tanh;
            alpha = 0.f;
            beta = 0.f;

            set_injector();
        }
};

class jit_elu_emitter : public jit_dnnl_emitter {
public:
<<<<<<< HEAD
    jit_elu_emitter(dnnl::impl::cpu::x64::jit_generator *host, dnnl::impl::cpu::x64::cpu_isa_t host_isa, const std::shared_ptr<ngraph::Node>& n,
                       ov::element::Type exec_prc = ov::element::f32)
=======
    jit_elu_emitter(dnnl::impl::cpu::x64::jit_generator *host, dnnl::impl::cpu::x64::cpu_isa_t host_isa, const std::shared_ptr<ov::Node>& n,
                       InferenceEngine::Precision exec_prc = InferenceEngine::Precision::FP32)
>>>>>>> 89494ab4
        : jit_dnnl_emitter(host, host_isa, n, exec_prc) {
            kind = dnnl_eltwise_elu;
            alpha = ov::as_type_ptr<ov::op::v0::Elu>(n)->get_alpha();
            beta = 0.f;

            set_injector();
        }
};

class jit_exp_emitter : public jit_dnnl_emitter {
public:
<<<<<<< HEAD
    jit_exp_emitter(dnnl::impl::cpu::x64::jit_generator *host, dnnl::impl::cpu::x64::cpu_isa_t host_isa, const std::shared_ptr<ngraph::Node>& n,
                       ov::element::Type exec_prc = ov::element::f32)
=======
    jit_exp_emitter(dnnl::impl::cpu::x64::jit_generator *host, dnnl::impl::cpu::x64::cpu_isa_t host_isa, const std::shared_ptr<ov::Node>& n,
                       InferenceEngine::Precision exec_prc = InferenceEngine::Precision::FP32)
>>>>>>> 89494ab4
        : jit_dnnl_emitter(host, host_isa, n, exec_prc) {
            kind = dnnl_eltwise_exp;
            alpha = 0.f;
            beta = 0.f;

            set_injector();
        }
};

class jit_abs_emitter : public jit_dnnl_emitter {
public:
<<<<<<< HEAD
    jit_abs_emitter(dnnl::impl::cpu::x64::jit_generator *host, dnnl::impl::cpu::x64::cpu_isa_t host_isa, const std::shared_ptr<ngraph::Node>& n,
                       ov::element::Type exec_prc = ov::element::f32)
=======
    jit_abs_emitter(dnnl::impl::cpu::x64::jit_generator *host, dnnl::impl::cpu::x64::cpu_isa_t host_isa, const std::shared_ptr<ov::Node>& n,
                       InferenceEngine::Precision exec_prc = InferenceEngine::Precision::FP32)
>>>>>>> 89494ab4
        : jit_dnnl_emitter(host, host_isa, n, exec_prc) {
            kind = dnnl_eltwise_abs;
            alpha = 0.f;
            beta = 0.f;

            set_injector();
        }
};

class jit_clamp_emitter : public jit_dnnl_emitter {
public:
<<<<<<< HEAD
    jit_clamp_emitter(dnnl::impl::cpu::x64::jit_generator *host, dnnl::impl::cpu::x64::cpu_isa_t host_isa, const std::shared_ptr<ngraph::Node>& n,
                       ov::element::Type exec_prc = ov::element::f32)
=======
    jit_clamp_emitter(dnnl::impl::cpu::x64::jit_generator *host, dnnl::impl::cpu::x64::cpu_isa_t host_isa, const std::shared_ptr<ov::Node>& n,
                       InferenceEngine::Precision exec_prc = InferenceEngine::Precision::FP32)
>>>>>>> 89494ab4
        : jit_dnnl_emitter(host, host_isa, n, exec_prc) {
            kind = dnnl_eltwise_clip;
            auto op = ov::as_type_ptr<ov::op::v0::Clamp>(n);
            alpha = op->get_min();
            beta = op->get_max();

            set_injector();
        }
};

class jit_swish_emitter : public jit_dnnl_emitter {
public:
<<<<<<< HEAD
    jit_swish_emitter(dnnl::impl::cpu::x64::jit_generator *host, dnnl::impl::cpu::x64::cpu_isa_t host_isa, const std::shared_ptr<ngraph::Node>& n,
                        ov::element::Type exec_prc = ov::element::f32)
=======
    jit_swish_emitter(dnnl::impl::cpu::x64::jit_generator *host, dnnl::impl::cpu::x64::cpu_isa_t host_isa, const std::shared_ptr<ov::Node>& n,
                        InferenceEngine::Precision exec_prc = InferenceEngine::Precision::FP32)
>>>>>>> 89494ab4
            : jit_dnnl_emitter(host, host_isa, n, exec_prc) {
        kind = dnnl_eltwise_swish;
        auto op = ov::as_type_ptr<ov::intel_cpu::SwishNode>(n);
        alpha = op->get_alpha();
        beta = 0.f;

        set_injector();
    }
};

class jit_hswish_emitter : public jit_dnnl_emitter {
public:
<<<<<<< HEAD
    jit_hswish_emitter(dnnl::impl::cpu::x64::jit_generator *host, dnnl::impl::cpu::x64::cpu_isa_t host_isa, const std::shared_ptr<ngraph::Node>& n,
                        ov::element::Type exec_prc = ov::element::f32)
=======
    jit_hswish_emitter(dnnl::impl::cpu::x64::jit_generator *host, dnnl::impl::cpu::x64::cpu_isa_t host_isa, const std::shared_ptr<ov::Node>& n,
                        InferenceEngine::Precision exec_prc = InferenceEngine::Precision::FP32)
>>>>>>> 89494ab4
            : jit_dnnl_emitter(host, host_isa, n, exec_prc) {
        // since v3.0 oneDNN has flexible version of hardswish, ov still uses the one with hardcoded alpha and beta
        kind = dnnl_eltwise_hardswish;
        alpha = 1.f / 6.f;
        beta = 0.5f;

        set_injector();
    }
};

class jit_gelu_v0_emitter : public jit_dnnl_emitter {
public:
<<<<<<< HEAD
    jit_gelu_v0_emitter(dnnl::impl::cpu::x64::jit_generator *host, dnnl::impl::cpu::x64::cpu_isa_t host_isa, const std::shared_ptr<ngraph::Node>& n,
                        ov::element::Type exec_prc = ov::element::f32)
=======
    jit_gelu_v0_emitter(dnnl::impl::cpu::x64::jit_generator *host, dnnl::impl::cpu::x64::cpu_isa_t host_isa, const std::shared_ptr<ov::Node>& n,
                        InferenceEngine::Precision exec_prc = InferenceEngine::Precision::FP32)
>>>>>>> 89494ab4
            : jit_dnnl_emitter(host, host_isa, n, exec_prc) {
        kind = dnnl_eltwise_gelu_erf;

        set_injector();
    }
};

class jit_gelu_v7_emitter : public jit_dnnl_emitter {
public:
<<<<<<< HEAD
    jit_gelu_v7_emitter(dnnl::impl::cpu::x64::jit_generator *host, dnnl::impl::cpu::x64::cpu_isa_t host_isa, const std::shared_ptr<ngraph::Node>& n,
                        ov::element::Type exec_prc = ov::element::f32)
=======
    jit_gelu_v7_emitter(dnnl::impl::cpu::x64::jit_generator *host, dnnl::impl::cpu::x64::cpu_isa_t host_isa, const std::shared_ptr<ov::Node>& n,
                        InferenceEngine::Precision exec_prc = InferenceEngine::Precision::FP32)
>>>>>>> 89494ab4
            : jit_dnnl_emitter(host, host_isa, n, exec_prc) {
        auto gelu = getNgraphOpAs<ov::op::v7::Gelu>(n);
        ov::op::GeluApproximationMode approximationMode = gelu->get_approximation_mode();
        if (approximationMode == ov::op::GeluApproximationMode::ERF)
            kind = dnnl_eltwise_gelu_erf;
        else if (approximationMode == ov::op::GeluApproximationMode::TANH)
            kind = dnnl_eltwise_gelu_tanh;
        else
            IE_THROW(NotImplemented) << "Subgraph node doesn't support ngraph operation Gelu with approximation mode: " << approximationMode;

        set_injector();
    }
};

class jit_round_emitter : public jit_dnnl_emitter {
public:
    jit_round_emitter(
        dnnl::impl::cpu::x64::jit_generator *host,
        dnnl::impl::cpu::x64::cpu_isa_t host_isa,
<<<<<<< HEAD
        const std::shared_ptr<ngraph::Node>& n,
        ov::element::Type exec_prc = ov::element::f32) : jit_dnnl_emitter(host, host_isa, n, exec_prc) {
        const auto round = getNgraphOpAs<ngraph::op::v5::Round>(n);
=======
        const std::shared_ptr<ov::Node>& n,
        InferenceEngine::Precision exec_prc = InferenceEngine::Precision::FP32) : jit_dnnl_emitter(host, host_isa, n, exec_prc) {
        const auto round = getNgraphOpAs<ov::op::v5::Round>(n);
>>>>>>> 89494ab4
        const auto mode = round->get_mode();
        if ((mode != ov::opset5::Round::RoundMode::HALF_AWAY_FROM_ZERO) &&
            (mode != ov::opset5::Round::RoundMode::HALF_TO_EVEN)) {
            IE_THROW(NotImplemented) << "Round emitter doesn't support ngraph operation Round with mode: " << static_cast<int>(mode);
        }

        kind = mode == ov::opset5::Round::RoundMode::HALF_AWAY_FROM_ZERO ?
            dnnl_eltwise_round_half_away_from_zero :
            dnnl_eltwise_round_half_to_even;
        set_injector();
    }
};

}   // namespace intel_cpu
}   // namespace ov<|MERGE_RESOLUTION|>--- conflicted
+++ resolved
@@ -13,13 +13,8 @@
 
 class jit_relu_emitter : public jit_dnnl_emitter {
 public:
-<<<<<<< HEAD
-    jit_relu_emitter(dnnl::impl::cpu::x64::jit_generator *host, dnnl::impl::cpu::x64::cpu_isa_t host_isa, const std::shared_ptr<ngraph::Node>& n,
+    jit_relu_emitter(dnnl::impl::cpu::x64::jit_generator *host, dnnl::impl::cpu::x64::cpu_isa_t host_isa, const std::shared_ptr<ov::Node>& n,
                        ov::element::Type exec_prc = ov::element::f32)
-=======
-    jit_relu_emitter(dnnl::impl::cpu::x64::jit_generator *host, dnnl::impl::cpu::x64::cpu_isa_t host_isa, const std::shared_ptr<ov::Node>& n,
-                       InferenceEngine::Precision exec_prc = InferenceEngine::Precision::FP32)
->>>>>>> 89494ab4
         : jit_dnnl_emitter(host, host_isa, n, exec_prc) {
             kind = dnnl_eltwise_relu;
             alpha = 0.f;
@@ -31,13 +26,8 @@
 
 class jit_sigmoid_emitter : public jit_dnnl_emitter {
 public:
-<<<<<<< HEAD
-    jit_sigmoid_emitter(dnnl::impl::cpu::x64::jit_generator *host, dnnl::impl::cpu::x64::cpu_isa_t host_isa, const std::shared_ptr<ngraph::Node>& n,
+    jit_sigmoid_emitter(dnnl::impl::cpu::x64::jit_generator *host, dnnl::impl::cpu::x64::cpu_isa_t host_isa, const std::shared_ptr<ov::Node>& n,
                        ov::element::Type exec_prc = ov::element::f32)
-=======
-    jit_sigmoid_emitter(dnnl::impl::cpu::x64::jit_generator *host, dnnl::impl::cpu::x64::cpu_isa_t host_isa, const std::shared_ptr<ov::Node>& n,
-                       InferenceEngine::Precision exec_prc = InferenceEngine::Precision::FP32)
->>>>>>> 89494ab4
         : jit_dnnl_emitter(host, host_isa, n, exec_prc) {
             kind = dnnl_eltwise_logistic;
             alpha = 0.f;
@@ -49,13 +39,8 @@
 
 class jit_tanh_emitter : public jit_dnnl_emitter {
 public:
-<<<<<<< HEAD
-    jit_tanh_emitter(dnnl::impl::cpu::x64::jit_generator *host, dnnl::impl::cpu::x64::cpu_isa_t host_isa, const std::shared_ptr<ngraph::Node>& n,
+    jit_tanh_emitter(dnnl::impl::cpu::x64::jit_generator *host, dnnl::impl::cpu::x64::cpu_isa_t host_isa, const std::shared_ptr<ov::Node>& n,
                        ov::element::Type exec_prc = ov::element::f32)
-=======
-    jit_tanh_emitter(dnnl::impl::cpu::x64::jit_generator *host, dnnl::impl::cpu::x64::cpu_isa_t host_isa, const std::shared_ptr<ov::Node>& n,
-                       InferenceEngine::Precision exec_prc = InferenceEngine::Precision::FP32)
->>>>>>> 89494ab4
         : jit_dnnl_emitter(host, host_isa, n, exec_prc) {
             kind = dnnl_eltwise_tanh;
             alpha = 0.f;
@@ -67,13 +52,8 @@
 
 class jit_elu_emitter : public jit_dnnl_emitter {
 public:
-<<<<<<< HEAD
-    jit_elu_emitter(dnnl::impl::cpu::x64::jit_generator *host, dnnl::impl::cpu::x64::cpu_isa_t host_isa, const std::shared_ptr<ngraph::Node>& n,
+    jit_elu_emitter(dnnl::impl::cpu::x64::jit_generator *host, dnnl::impl::cpu::x64::cpu_isa_t host_isa, const std::shared_ptr<ov::Node>& n,
                        ov::element::Type exec_prc = ov::element::f32)
-=======
-    jit_elu_emitter(dnnl::impl::cpu::x64::jit_generator *host, dnnl::impl::cpu::x64::cpu_isa_t host_isa, const std::shared_ptr<ov::Node>& n,
-                       InferenceEngine::Precision exec_prc = InferenceEngine::Precision::FP32)
->>>>>>> 89494ab4
         : jit_dnnl_emitter(host, host_isa, n, exec_prc) {
             kind = dnnl_eltwise_elu;
             alpha = ov::as_type_ptr<ov::op::v0::Elu>(n)->get_alpha();
@@ -85,13 +65,8 @@
 
 class jit_exp_emitter : public jit_dnnl_emitter {
 public:
-<<<<<<< HEAD
-    jit_exp_emitter(dnnl::impl::cpu::x64::jit_generator *host, dnnl::impl::cpu::x64::cpu_isa_t host_isa, const std::shared_ptr<ngraph::Node>& n,
+    jit_exp_emitter(dnnl::impl::cpu::x64::jit_generator *host, dnnl::impl::cpu::x64::cpu_isa_t host_isa, const std::shared_ptr<ov::Node>& n,
                        ov::element::Type exec_prc = ov::element::f32)
-=======
-    jit_exp_emitter(dnnl::impl::cpu::x64::jit_generator *host, dnnl::impl::cpu::x64::cpu_isa_t host_isa, const std::shared_ptr<ov::Node>& n,
-                       InferenceEngine::Precision exec_prc = InferenceEngine::Precision::FP32)
->>>>>>> 89494ab4
         : jit_dnnl_emitter(host, host_isa, n, exec_prc) {
             kind = dnnl_eltwise_exp;
             alpha = 0.f;
@@ -103,13 +78,8 @@
 
 class jit_abs_emitter : public jit_dnnl_emitter {
 public:
-<<<<<<< HEAD
-    jit_abs_emitter(dnnl::impl::cpu::x64::jit_generator *host, dnnl::impl::cpu::x64::cpu_isa_t host_isa, const std::shared_ptr<ngraph::Node>& n,
+    jit_abs_emitter(dnnl::impl::cpu::x64::jit_generator *host, dnnl::impl::cpu::x64::cpu_isa_t host_isa, const std::shared_ptr<ov::Node>& n,
                        ov::element::Type exec_prc = ov::element::f32)
-=======
-    jit_abs_emitter(dnnl::impl::cpu::x64::jit_generator *host, dnnl::impl::cpu::x64::cpu_isa_t host_isa, const std::shared_ptr<ov::Node>& n,
-                       InferenceEngine::Precision exec_prc = InferenceEngine::Precision::FP32)
->>>>>>> 89494ab4
         : jit_dnnl_emitter(host, host_isa, n, exec_prc) {
             kind = dnnl_eltwise_abs;
             alpha = 0.f;
@@ -121,13 +91,8 @@
 
 class jit_clamp_emitter : public jit_dnnl_emitter {
 public:
-<<<<<<< HEAD
-    jit_clamp_emitter(dnnl::impl::cpu::x64::jit_generator *host, dnnl::impl::cpu::x64::cpu_isa_t host_isa, const std::shared_ptr<ngraph::Node>& n,
+    jit_clamp_emitter(dnnl::impl::cpu::x64::jit_generator *host, dnnl::impl::cpu::x64::cpu_isa_t host_isa, const std::shared_ptr<ov::Node>& n,
                        ov::element::Type exec_prc = ov::element::f32)
-=======
-    jit_clamp_emitter(dnnl::impl::cpu::x64::jit_generator *host, dnnl::impl::cpu::x64::cpu_isa_t host_isa, const std::shared_ptr<ov::Node>& n,
-                       InferenceEngine::Precision exec_prc = InferenceEngine::Precision::FP32)
->>>>>>> 89494ab4
         : jit_dnnl_emitter(host, host_isa, n, exec_prc) {
             kind = dnnl_eltwise_clip;
             auto op = ov::as_type_ptr<ov::op::v0::Clamp>(n);
@@ -140,13 +105,8 @@
 
 class jit_swish_emitter : public jit_dnnl_emitter {
 public:
-<<<<<<< HEAD
-    jit_swish_emitter(dnnl::impl::cpu::x64::jit_generator *host, dnnl::impl::cpu::x64::cpu_isa_t host_isa, const std::shared_ptr<ngraph::Node>& n,
+    jit_swish_emitter(dnnl::impl::cpu::x64::jit_generator *host, dnnl::impl::cpu::x64::cpu_isa_t host_isa, const std::shared_ptr<ov::Node>& n,
                         ov::element::Type exec_prc = ov::element::f32)
-=======
-    jit_swish_emitter(dnnl::impl::cpu::x64::jit_generator *host, dnnl::impl::cpu::x64::cpu_isa_t host_isa, const std::shared_ptr<ov::Node>& n,
-                        InferenceEngine::Precision exec_prc = InferenceEngine::Precision::FP32)
->>>>>>> 89494ab4
             : jit_dnnl_emitter(host, host_isa, n, exec_prc) {
         kind = dnnl_eltwise_swish;
         auto op = ov::as_type_ptr<ov::intel_cpu::SwishNode>(n);
@@ -159,13 +119,8 @@
 
 class jit_hswish_emitter : public jit_dnnl_emitter {
 public:
-<<<<<<< HEAD
-    jit_hswish_emitter(dnnl::impl::cpu::x64::jit_generator *host, dnnl::impl::cpu::x64::cpu_isa_t host_isa, const std::shared_ptr<ngraph::Node>& n,
+    jit_hswish_emitter(dnnl::impl::cpu::x64::jit_generator *host, dnnl::impl::cpu::x64::cpu_isa_t host_isa, const std::shared_ptr<ov::Node>& n,
                         ov::element::Type exec_prc = ov::element::f32)
-=======
-    jit_hswish_emitter(dnnl::impl::cpu::x64::jit_generator *host, dnnl::impl::cpu::x64::cpu_isa_t host_isa, const std::shared_ptr<ov::Node>& n,
-                        InferenceEngine::Precision exec_prc = InferenceEngine::Precision::FP32)
->>>>>>> 89494ab4
             : jit_dnnl_emitter(host, host_isa, n, exec_prc) {
         // since v3.0 oneDNN has flexible version of hardswish, ov still uses the one with hardcoded alpha and beta
         kind = dnnl_eltwise_hardswish;
@@ -178,13 +133,8 @@
 
 class jit_gelu_v0_emitter : public jit_dnnl_emitter {
 public:
-<<<<<<< HEAD
-    jit_gelu_v0_emitter(dnnl::impl::cpu::x64::jit_generator *host, dnnl::impl::cpu::x64::cpu_isa_t host_isa, const std::shared_ptr<ngraph::Node>& n,
+    jit_gelu_v0_emitter(dnnl::impl::cpu::x64::jit_generator *host, dnnl::impl::cpu::x64::cpu_isa_t host_isa, const std::shared_ptr<ov::Node>& n,
                         ov::element::Type exec_prc = ov::element::f32)
-=======
-    jit_gelu_v0_emitter(dnnl::impl::cpu::x64::jit_generator *host, dnnl::impl::cpu::x64::cpu_isa_t host_isa, const std::shared_ptr<ov::Node>& n,
-                        InferenceEngine::Precision exec_prc = InferenceEngine::Precision::FP32)
->>>>>>> 89494ab4
             : jit_dnnl_emitter(host, host_isa, n, exec_prc) {
         kind = dnnl_eltwise_gelu_erf;
 
@@ -194,13 +144,8 @@
 
 class jit_gelu_v7_emitter : public jit_dnnl_emitter {
 public:
-<<<<<<< HEAD
-    jit_gelu_v7_emitter(dnnl::impl::cpu::x64::jit_generator *host, dnnl::impl::cpu::x64::cpu_isa_t host_isa, const std::shared_ptr<ngraph::Node>& n,
+    jit_gelu_v7_emitter(dnnl::impl::cpu::x64::jit_generator *host, dnnl::impl::cpu::x64::cpu_isa_t host_isa, const std::shared_ptr<ov::Node>& n,
                         ov::element::Type exec_prc = ov::element::f32)
-=======
-    jit_gelu_v7_emitter(dnnl::impl::cpu::x64::jit_generator *host, dnnl::impl::cpu::x64::cpu_isa_t host_isa, const std::shared_ptr<ov::Node>& n,
-                        InferenceEngine::Precision exec_prc = InferenceEngine::Precision::FP32)
->>>>>>> 89494ab4
             : jit_dnnl_emitter(host, host_isa, n, exec_prc) {
         auto gelu = getNgraphOpAs<ov::op::v7::Gelu>(n);
         ov::op::GeluApproximationMode approximationMode = gelu->get_approximation_mode();
@@ -220,15 +165,9 @@
     jit_round_emitter(
         dnnl::impl::cpu::x64::jit_generator *host,
         dnnl::impl::cpu::x64::cpu_isa_t host_isa,
-<<<<<<< HEAD
-        const std::shared_ptr<ngraph::Node>& n,
+        const std::shared_ptr<ov::Node>& n,
         ov::element::Type exec_prc = ov::element::f32) : jit_dnnl_emitter(host, host_isa, n, exec_prc) {
         const auto round = getNgraphOpAs<ngraph::op::v5::Round>(n);
-=======
-        const std::shared_ptr<ov::Node>& n,
-        InferenceEngine::Precision exec_prc = InferenceEngine::Precision::FP32) : jit_dnnl_emitter(host, host_isa, n, exec_prc) {
-        const auto round = getNgraphOpAs<ov::op::v5::Round>(n);
->>>>>>> 89494ab4
         const auto mode = round->get_mode();
         if ((mode != ov::opset5::Round::RoundMode::HALF_AWAY_FROM_ZERO) &&
             (mode != ov::opset5::Round::RoundMode::HALF_TO_EVEN)) {
