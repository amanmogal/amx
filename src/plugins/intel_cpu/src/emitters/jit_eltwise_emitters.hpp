// Copyright (C) 2018-2022 Intel Corporation
// SPDX-License-Identifier: Apache-2.0
//

#pragma once

#include "jit_emitter.hpp"

namespace ov {
namespace intel_cpu {

class jit_add_emitter : public jit_emitter {
public:
    jit_add_emitter(dnnl::impl::cpu::x64::jit_generator *host, dnnl::impl::cpu::x64::cpu_isa_t host_isa,
                    InferenceEngine::Precision exec_prc = InferenceEngine::Precision::FP32);
    jit_add_emitter(dnnl::impl::cpu::x64::jit_generator *host, dnnl::impl::cpu::x64::cpu_isa_t host_isa, const std::shared_ptr<ov::Node>& n,
                    InferenceEngine::Precision exec_prc = InferenceEngine::Precision::FP32);

    size_t get_inputs_num() const override;
    static std::set<InferenceEngine::Precision> get_supported_precisions();

private:
    void emit_impl(const std::vector<size_t> &in_vec_idxs, const std::vector<size_t> &out_vec_idxs,
                  const std::vector<size_t> &pool_vec_idxs, const std::vector<size_t> &pool_gpr_idxs,
                  const emitter_context *emit_context) const override;

    template <dnnl::impl::cpu::x64::cpu_isa_t isa>
    void emit_isa(const std::vector<size_t> &in_vec_idxs, const std::vector<size_t> &out_vec_idxs) const;
};

class jit_mul_add_emitter : public jit_emitter {
public:
    jit_mul_add_emitter(dnnl::impl::cpu::x64::jit_generator *host, dnnl::impl::cpu::x64::cpu_isa_t host_isa,
                        InferenceEngine::Precision exec_prc = InferenceEngine::Precision::FP32);
    jit_mul_add_emitter(dnnl::impl::cpu::x64::jit_generator *host, dnnl::impl::cpu::x64::cpu_isa_t host_isa, const std::shared_ptr<ov::Node>& n,
                        InferenceEngine::Precision exec_prc = InferenceEngine::Precision::FP32);

    size_t get_inputs_num() const override;
    static std::set<InferenceEngine::Precision> get_supported_precisions();

private:
    void emit_impl(const std::vector<size_t> &in_vec_idxs, const std::vector<size_t> &out_vec_idxs,
                  const std::vector<size_t> &pool_vec_idxs, const std::vector<size_t> &pool_gpr_idxs,
                  const emitter_context *emit_context) const override;

    template <dnnl::impl::cpu::x64::cpu_isa_t isa>
    void emit_isa(const std::vector<size_t> &in_vec_idxs, const std::vector<size_t> &out_vec_idxs) const;

    size_t aux_vecs_count() const override;
};


class jit_subtract_emitter : public jit_emitter {
public:
    jit_subtract_emitter(dnnl::impl::cpu::x64::jit_generator *host, dnnl::impl::cpu::x64::cpu_isa_t host_isa,
                         InferenceEngine::Precision exec_prc = InferenceEngine::Precision::FP32);
    jit_subtract_emitter(dnnl::impl::cpu::x64::jit_generator *host, dnnl::impl::cpu::x64::cpu_isa_t host_isa, const std::shared_ptr<ov::Node>& n,
                         InferenceEngine::Precision exec_prc = InferenceEngine::Precision::FP32);

    size_t get_inputs_num() const override;
    static std::set<InferenceEngine::Precision> get_supported_precisions();

private:
    void emit_impl(const std::vector<size_t> &in_vec_idxs, const std::vector<size_t> &out_vec_idxs,
                  const std::vector<size_t> &pool_vec_idxs, const std::vector<size_t> &pool_gpr_idxs,
                  const emitter_context *emit_context) const override;

    template <dnnl::impl::cpu::x64::cpu_isa_t isa>
    void emit_isa(const std::vector<size_t> &in_vec_idxs, const std::vector<size_t> &out_vec_idxs) const;
};


class jit_multiply_emitter : public jit_emitter {
public:
    jit_multiply_emitter(dnnl::impl::cpu::x64::jit_generator *host, dnnl::impl::cpu::x64::cpu_isa_t host_isa,
                         InferenceEngine::Precision exec_prc = InferenceEngine::Precision::FP32);
    jit_multiply_emitter(dnnl::impl::cpu::x64::jit_generator *host, dnnl::impl::cpu::x64::cpu_isa_t host_isa, const std::shared_ptr<ov::Node>& n,
                         InferenceEngine::Precision exec_prc = InferenceEngine::Precision::FP32);

    size_t get_inputs_num() const override;
    static std::set<InferenceEngine::Precision> get_supported_precisions();

private:
    void emit_impl(const std::vector<size_t> &in_vec_idxs, const std::vector<size_t> &out_vec_idxs,
                  const std::vector<size_t> &pool_vec_idxs, const std::vector<size_t> &pool_gpr_idxs,
                  const emitter_context *emit_context) const override;

    template <dnnl::impl::cpu::x64::cpu_isa_t isa>
    void emit_isa(const std::vector<size_t> &in_vec_idxs, const std::vector<size_t> &out_vec_idxs) const;
};


class jit_divide_emitter : public jit_emitter {
public:
    jit_divide_emitter(dnnl::impl::cpu::x64::jit_generator *host, dnnl::impl::cpu::x64::cpu_isa_t host_isa,
                       InferenceEngine::Precision exec_prc = InferenceEngine::Precision::FP32);
    jit_divide_emitter(dnnl::impl::cpu::x64::jit_generator *host, dnnl::impl::cpu::x64::cpu_isa_t host_isa, const std::shared_ptr<ov::Node>& n,
                       InferenceEngine::Precision exec_prc = InferenceEngine::Precision::FP32);

    size_t get_inputs_num() const override;
    static std::set<InferenceEngine::Precision> get_supported_precisions();

private:
    void emit_impl(const std::vector<size_t> &in_vec_idxs, const std::vector<size_t> &out_vec_idxs,
                  const std::vector<size_t> &pool_vec_idxs, const std::vector<size_t> &pool_gpr_idxs,
                  const emitter_context *emit_context) const override;

    template <dnnl::impl::cpu::x64::cpu_isa_t isa>
    void emit_isa(const std::vector<size_t> &in_vec_idxs, const std::vector<size_t> &out_vec_idxs) const;
    size_t aux_vecs_count() const override;
};

class jit_floor_emitter : public jit_emitter {
public:
    jit_floor_emitter(dnnl::impl::cpu::x64::jit_generator *host, dnnl::impl::cpu::x64::cpu_isa_t host_isa,
                      InferenceEngine::Precision exec_prc = InferenceEngine::Precision::FP32);
    jit_floor_emitter(dnnl::impl::cpu::x64::jit_generator *host, dnnl::impl::cpu::x64::cpu_isa_t host_isa, const std::shared_ptr<ov::Node>& n,
                      InferenceEngine::Precision exec_prc = InferenceEngine::Precision::FP32);

    size_t get_inputs_num() const override;

private:
    void emit_impl(const std::vector<size_t> &in_vec_idxs, const std::vector<size_t> &out_vec_idxs,
                  const std::vector<size_t> &pool_vec_idxs, const std::vector<size_t> &pool_gpr_idxs,
                  const emitter_context *emit_context) const override;

    template <dnnl::impl::cpu::x64::cpu_isa_t isa>
    void emit_isa(const std::vector<size_t> &in_vec_idxs, const std::vector<size_t> &out_vec_idxs) const;
};

class jit_ceiling_emitter : public jit_emitter {
public:
    jit_ceiling_emitter(dnnl::impl::cpu::x64::jit_generator *host, dnnl::impl::cpu::x64::cpu_isa_t host_isa,
                      InferenceEngine::Precision exec_prc = InferenceEngine::Precision::FP32);
    jit_ceiling_emitter(dnnl::impl::cpu::x64::jit_generator *host, dnnl::impl::cpu::x64::cpu_isa_t host_isa, const std::shared_ptr<ov::Node>& n,
                      InferenceEngine::Precision exec_prc = InferenceEngine::Precision::FP32);

    size_t get_inputs_num() const override;

private:
    void emit_impl(const std::vector<size_t> &in_vec_idxs, const std::vector<size_t> &out_vec_idxs,
                  const std::vector<size_t> &pool_vec_idxs, const std::vector<size_t> &pool_gpr_idxs,
                  const emitter_context *emit_context) const override;

    template <dnnl::impl::cpu::x64::cpu_isa_t isa>
    void emit_isa(const std::vector<size_t> &in_vec_idxs, const std::vector<size_t> &out_vec_idxs) const;
};

class jit_floor_mod_emitter : public jit_emitter {
public:
    jit_floor_mod_emitter(dnnl::impl::cpu::x64::jit_generator *host, dnnl::impl::cpu::x64::cpu_isa_t host_isa,
                          InferenceEngine::Precision exec_prc = InferenceEngine::Precision::FP32);
    jit_floor_mod_emitter(dnnl::impl::cpu::x64::jit_generator *host, dnnl::impl::cpu::x64::cpu_isa_t host_isa, const std::shared_ptr<ov::Node>& n,
                          InferenceEngine::Precision exec_prc = InferenceEngine::Precision::FP32);

    size_t get_inputs_num() const override;

private:
    void emit_impl(const std::vector<size_t> &in_vec_idxs, const std::vector<size_t> &out_vec_idxs,
                  const std::vector<size_t> &pool_vec_idxs, const std::vector<size_t> &pool_gpr_idxs,
                  const emitter_context *emit_context) const override;

    template <dnnl::impl::cpu::x64::cpu_isa_t isa>
    void emit_isa(const std::vector<size_t> &in_vec_idxs, const std::vector<size_t> &out_vec_idxs) const;
    size_t aux_vecs_count() const override;
};


class jit_mod_emitter : public jit_emitter {
public:
    jit_mod_emitter(dnnl::impl::cpu::x64::jit_generator *host, dnnl::impl::cpu::x64::cpu_isa_t host_isa,
                    InferenceEngine::Precision exec_prc = InferenceEngine::Precision::FP32);
    jit_mod_emitter(dnnl::impl::cpu::x64::jit_generator *host, dnnl::impl::cpu::x64::cpu_isa_t host_isa, const std::shared_ptr<ov::Node>& n,
                    InferenceEngine::Precision exec_prc = InferenceEngine::Precision::FP32);

    size_t get_inputs_num() const override;

private:
    void emit_impl(const std::vector<size_t> &in_vec_idxs, const std::vector<size_t> &out_vec_idxs,
                  const std::vector<size_t> &pool_vec_idxs, const std::vector<size_t> &pool_gpr_idxs,
                  const emitter_context *emit_context) const override;

    template <dnnl::impl::cpu::x64::cpu_isa_t isa>
    void emit_isa(const std::vector<size_t> &in_vec_idxs, const std::vector<size_t> &out_vec_idxs) const;
    size_t aux_vecs_count() const override;
};


class jit_maximum_emitter : public jit_emitter {
public:
    jit_maximum_emitter(dnnl::impl::cpu::x64::jit_generator *host, dnnl::impl::cpu::x64::cpu_isa_t host_isa,
                        InferenceEngine::Precision exec_prc = InferenceEngine::Precision::FP32);
    jit_maximum_emitter(dnnl::impl::cpu::x64::jit_generator *host, dnnl::impl::cpu::x64::cpu_isa_t host_isa, const std::shared_ptr<ov::Node>& n,
                        InferenceEngine::Precision exec_prc = InferenceEngine::Precision::FP32);

    size_t get_inputs_num() const override;
    static std::set<InferenceEngine::Precision> get_supported_precisions();

private:
    void emit_impl(const std::vector<size_t> &in_vec_idxs, const std::vector<size_t> &out_vec_idxs,
                  const std::vector<size_t> &pool_vec_idxs, const std::vector<size_t> &pool_gpr_idxs,
                  const emitter_context *emit_context) const override;

    template <dnnl::impl::cpu::x64::cpu_isa_t isa>
    void emit_isa(const std::vector<size_t> &in_vec_idxs, const std::vector<size_t> &out_vec_idxs) const;
};


class jit_minimum_emitter : public jit_emitter {
public:
    jit_minimum_emitter(dnnl::impl::cpu::x64::jit_generator *host, dnnl::impl::cpu::x64::cpu_isa_t host_isa,
                        InferenceEngine::Precision exec_prc = InferenceEngine::Precision::FP32);
    jit_minimum_emitter(dnnl::impl::cpu::x64::jit_generator *host, dnnl::impl::cpu::x64::cpu_isa_t host_isa, const std::shared_ptr<ov::Node>& n,
                        InferenceEngine::Precision exec_prc = InferenceEngine::Precision::FP32);

    size_t get_inputs_num() const override;
    static std::set<InferenceEngine::Precision> get_supported_precisions();

private:
    void emit_impl(const std::vector<size_t> &in_vec_idxs, const std::vector<size_t> &out_vec_idxs,
                  const std::vector<size_t> &pool_vec_idxs, const std::vector<size_t> &pool_gpr_idxs,
                  const emitter_context *emit_context) const override;

    template <dnnl::impl::cpu::x64::cpu_isa_t isa>
    void emit_isa(const std::vector<size_t> &in_vec_idxs, const std::vector<size_t> &out_vec_idxs) const;
};


class jit_squared_difference_emitter : public jit_emitter {
public:
    jit_squared_difference_emitter(dnnl::impl::cpu::x64::jit_generator *host, dnnl::impl::cpu::x64::cpu_isa_t host_isa,
                                   InferenceEngine::Precision exec_prc = InferenceEngine::Precision::FP32);
    jit_squared_difference_emitter(dnnl::impl::cpu::x64::jit_generator *host, dnnl::impl::cpu::x64::cpu_isa_t host_isa,
                                   const std::shared_ptr<ov::Node>& n,
                                   InferenceEngine::Precision exec_prc = InferenceEngine::Precision::FP32);

    size_t get_inputs_num() const override;
    static std::set<InferenceEngine::Precision> get_supported_precisions();

private:
    void emit_impl(const std::vector<size_t> &in_vec_idxs, const std::vector<size_t> &out_vec_idxs,
                  const std::vector<size_t> &pool_vec_idxs, const std::vector<size_t> &pool_gpr_idxs,
                  const emitter_context *emit_context) const override;

    template <dnnl::impl::cpu::x64::cpu_isa_t isa>
    void emit_isa(const std::vector<size_t> &in_vec_idxs, const std::vector<size_t> &out_vec_idxs) const;
};


class jit_power_dynamic_emitter : public jit_emitter {
public:
    jit_power_dynamic_emitter(dnnl::impl::cpu::x64::jit_generator *host, dnnl::impl::cpu::x64::cpu_isa_t host_isa,
                              InferenceEngine::Precision exec_prc = InferenceEngine::Precision::FP32);
    jit_power_dynamic_emitter(dnnl::impl::cpu::x64::jit_generator *host, dnnl::impl::cpu::x64::cpu_isa_t host_isa, const std::shared_ptr<ov::Node>& n,
                              InferenceEngine::Precision exec_prc = InferenceEngine::Precision::FP32);

    size_t get_inputs_num() const override;

private:
    void emit_impl(const std::vector<size_t> &in_vec_idxs, const std::vector<size_t> &out_vec_idxs,
                  const std::vector<size_t> &pool_vec_idxs, const std::vector<size_t> &pool_gpr_idxs,
                  const emitter_context *emit_context) const override;

    template <dnnl::impl::cpu::x64::cpu_isa_t isa>
    void emit_isa(const std::vector<size_t> &in_vec_idxs, const std::vector<size_t> &out_vec_idxs) const;
};


class jit_equal_emitter : public jit_emitter {
public:
    jit_equal_emitter(dnnl::impl::cpu::x64::jit_generator *host, dnnl::impl::cpu::x64::cpu_isa_t host_isa,
                      InferenceEngine::Precision exec_prc = InferenceEngine::Precision::FP32);
    jit_equal_emitter(dnnl::impl::cpu::x64::jit_generator *host, dnnl::impl::cpu::x64::cpu_isa_t host_isa, const std::shared_ptr<ov::Node>& n,
                      InferenceEngine::Precision exec_prc = InferenceEngine::Precision::FP32);

    size_t get_inputs_num() const override;

private:
    void emit_impl(const std::vector<size_t> &in_vec_idxs, const std::vector<size_t> &out_vec_idxs,
                  const std::vector<size_t> &pool_vec_idxs, const std::vector<size_t> &pool_gpr_idxs,
                  const emitter_context *emit_context) const override;

    template <dnnl::impl::cpu::x64::cpu_isa_t isa>
    void emit_isa(const std::vector<size_t> &in_vec_idxs, const std::vector<size_t> &out_vec_idxs) const;

    void register_table_entries() override;
    size_t aux_vecs_count() const override;
};


class jit_not_equal_emitter : public jit_emitter {
public:
    jit_not_equal_emitter(dnnl::impl::cpu::x64::jit_generator *host, dnnl::impl::cpu::x64::cpu_isa_t host_isa,
                          InferenceEngine::Precision exec_prc = InferenceEngine::Precision::FP32);
    jit_not_equal_emitter(dnnl::impl::cpu::x64::jit_generator *host, dnnl::impl::cpu::x64::cpu_isa_t host_isa, const std::shared_ptr<ov::Node>& n,
                          InferenceEngine::Precision exec_prc = InferenceEngine::Precision::FP32);

    size_t get_inputs_num() const override;

private:
    void emit_impl(const std::vector<size_t> &in_vec_idxs, const std::vector<size_t> &out_vec_idxs,
                  const std::vector<size_t> &pool_vec_idxs, const std::vector<size_t> &pool_gpr_idxs,
                  const emitter_context *emit_context) const override;

    template <dnnl::impl::cpu::x64::cpu_isa_t isa>
    void emit_isa(const std::vector<size_t> &in_vec_idxs, const std::vector<size_t> &out_vec_idxs) const;

    void register_table_entries() override;
    size_t aux_vecs_count() const override;
};


class jit_greater_emitter : public jit_emitter {
public:
    jit_greater_emitter(dnnl::impl::cpu::x64::jit_generator *host, dnnl::impl::cpu::x64::cpu_isa_t host_isa,
                        InferenceEngine::Precision exec_prc = InferenceEngine::Precision::FP32);
    jit_greater_emitter(dnnl::impl::cpu::x64::jit_generator *host, dnnl::impl::cpu::x64::cpu_isa_t host_isa, const std::shared_ptr<ov::Node>& n,
                        InferenceEngine::Precision exec_prc = InferenceEngine::Precision::FP32);

    size_t get_inputs_num() const override;

private:
    void emit_impl(const std::vector<size_t> &in_vec_idxs, const std::vector<size_t> &out_vec_idxs,
                  const std::vector<size_t> &pool_vec_idxs, const std::vector<size_t> &pool_gpr_idxs,
                  const emitter_context *emit_context) const override;

    template <dnnl::impl::cpu::x64::cpu_isa_t isa>
    void emit_isa(const std::vector<size_t> &in_vec_idxs, const std::vector<size_t> &out_vec_idxs) const;

    void register_table_entries() override;
    size_t aux_vecs_count() const override;
};


class jit_greater_equal_emitter : public jit_emitter {
public:
    jit_greater_equal_emitter(dnnl::impl::cpu::x64::jit_generator *host, dnnl::impl::cpu::x64::cpu_isa_t host_isa,
                              InferenceEngine::Precision exec_prc = InferenceEngine::Precision::FP32);
    jit_greater_equal_emitter(dnnl::impl::cpu::x64::jit_generator *host, dnnl::impl::cpu::x64::cpu_isa_t host_isa, const std::shared_ptr<ov::Node>& n,
                              InferenceEngine::Precision exec_prc = InferenceEngine::Precision::FP32);

    size_t get_inputs_num() const override;

private:
    void emit_impl(const std::vector<size_t> &in_vec_idxs, const std::vector<size_t> &out_vec_idxs,
                  const std::vector<size_t> &pool_vec_idxs, const std::vector<size_t> &pool_gpr_idxs,
                  const emitter_context *emit_context) const override;

    template <dnnl::impl::cpu::x64::cpu_isa_t isa>
    void emit_isa(const std::vector<size_t> &in_vec_idxs, const std::vector<size_t> &out_vec_idxs) const;

    void register_table_entries() override;
    size_t aux_vecs_count() const override;
};


class jit_less_emitter : public jit_emitter {
public:
    jit_less_emitter(dnnl::impl::cpu::x64::jit_generator *host, dnnl::impl::cpu::x64::cpu_isa_t host_isa,
                     InferenceEngine::Precision exec_prc = InferenceEngine::Precision::FP32);
    jit_less_emitter(dnnl::impl::cpu::x64::jit_generator *host, dnnl::impl::cpu::x64::cpu_isa_t host_isa, const std::shared_ptr<ov::Node>& n,
                     InferenceEngine::Precision exec_prc = InferenceEngine::Precision::FP32);

    size_t get_inputs_num() const override;

private:
    void emit_impl(const std::vector<size_t> &in_vec_idxs, const std::vector<size_t> &out_vec_idxs,
                  const std::vector<size_t> &pool_vec_idxs, const std::vector<size_t> &pool_gpr_idxs,
                  const emitter_context *emit_context) const override;

    template <dnnl::impl::cpu::x64::cpu_isa_t isa>
    void emit_isa(const std::vector<size_t> &in_vec_idxs, const std::vector<size_t> &out_vec_idxs) const;

    void register_table_entries() override;
    size_t aux_vecs_count() const override;
};


class jit_less_equal_emitter : public jit_emitter {
public:
    jit_less_equal_emitter(dnnl::impl::cpu::x64::jit_generator *host, dnnl::impl::cpu::x64::cpu_isa_t host_isa,
                           InferenceEngine::Precision exec_prc = InferenceEngine::Precision::FP32);

    jit_less_equal_emitter(dnnl::impl::cpu::x64::jit_generator *host, dnnl::impl::cpu::x64::cpu_isa_t host_isa, const std::shared_ptr<ov::Node>& n,
                           InferenceEngine::Precision exec_prc = InferenceEngine::Precision::FP32);

    size_t get_inputs_num() const override;

private:
    void emit_impl(const std::vector<size_t> &in_vec_idxs, const std::vector<size_t> &out_vec_idxs,
                  const std::vector<size_t> &pool_vec_idxs, const std::vector<size_t> &pool_gpr_idxs,
                  const emitter_context *emit_context) const override;

    template <dnnl::impl::cpu::x64::cpu_isa_t isa>
    void emit_isa(const std::vector<size_t> &in_vec_idxs, const std::vector<size_t> &out_vec_idxs) const;

    void register_table_entries() override;
    size_t aux_vecs_count() const override;
};


class jit_logical_and_emitter : public jit_emitter {
public:
    jit_logical_and_emitter(dnnl::impl::cpu::x64::jit_generator *host, dnnl::impl::cpu::x64::cpu_isa_t host_isa,
                            InferenceEngine::Precision exec_prc = InferenceEngine::Precision::FP32);
    jit_logical_and_emitter(dnnl::impl::cpu::x64::jit_generator *host, dnnl::impl::cpu::x64::cpu_isa_t host_isa, const std::shared_ptr<ov::Node>& n,
                            InferenceEngine::Precision exec_prc = InferenceEngine::Precision::FP32);

    size_t get_inputs_num() const override;

private:
    void emit_impl(const std::vector<size_t> &in_vec_idxs, const std::vector<size_t> &out_vec_idxs,
                  const std::vector<size_t> &pool_vec_idxs, const std::vector<size_t> &pool_gpr_idxs,
                  const emitter_context *emit_context) const override;

    template <dnnl::impl::cpu::x64::cpu_isa_t isa>
    void emit_isa(const std::vector<size_t> &in_vec_idxs, const std::vector<size_t> &out_vec_idxs) const;

    void register_table_entries() override;
    size_t aux_vecs_count() const override;
};


class jit_logical_or_emitter : public jit_emitter {
public:
    jit_logical_or_emitter(dnnl::impl::cpu::x64::jit_generator *host, dnnl::impl::cpu::x64::cpu_isa_t host_isa,
                           InferenceEngine::Precision exec_prc = InferenceEngine::Precision::FP32);
    jit_logical_or_emitter(dnnl::impl::cpu::x64::jit_generator *host, dnnl::impl::cpu::x64::cpu_isa_t host_isa, const std::shared_ptr<ov::Node>& n,
                           InferenceEngine::Precision exec_prc = InferenceEngine::Precision::FP32);

    size_t get_inputs_num() const override;

private:
    void emit_impl(const std::vector<size_t> &in_vec_idxs, const std::vector<size_t> &out_vec_idxs,
                  const std::vector<size_t> &pool_vec_idxs, const std::vector<size_t> &pool_gpr_idxs,
                  const emitter_context *emit_context) const override;

    template <dnnl::impl::cpu::x64::cpu_isa_t isa>
    void emit_isa(const std::vector<size_t> &in_vec_idxs, const std::vector<size_t> &out_vec_idxs) const;

    void register_table_entries() override;
    size_t aux_vecs_count() const override;
};


class jit_logical_xor_emitter : public jit_emitter {
public:
    jit_logical_xor_emitter(dnnl::impl::cpu::x64::jit_generator *host, dnnl::impl::cpu::x64::cpu_isa_t host_isa,
                            InferenceEngine::Precision exec_prc = InferenceEngine::Precision::FP32);
    jit_logical_xor_emitter(dnnl::impl::cpu::x64::jit_generator *host, dnnl::impl::cpu::x64::cpu_isa_t host_isa, const std::shared_ptr<ov::Node>& n,
                            InferenceEngine::Precision exec_prc = InferenceEngine::Precision::FP32);

    size_t get_inputs_num() const override;

private:
    void emit_impl(const std::vector<size_t> &in_vec_idxs, const std::vector<size_t> &out_vec_idxs,
                  const std::vector<size_t> &pool_vec_idxs, const std::vector<size_t> &pool_gpr_idxs,
                  const emitter_context *emit_context) const override;

    template <dnnl::impl::cpu::x64::cpu_isa_t isa>
    void emit_isa(const std::vector<size_t> &in_vec_idxs, const std::vector<size_t> &out_vec_idxs) const;

    void register_table_entries() override;
    size_t aux_vecs_count() const override;
};

class jit_logical_not_emitter : public jit_emitter {
public:
    jit_logical_not_emitter(dnnl::impl::cpu::x64::jit_generator *host, dnnl::impl::cpu::x64::cpu_isa_t host_isa,
                            InferenceEngine::Precision exec_prc = InferenceEngine::Precision::FP32);
    jit_logical_not_emitter(dnnl::impl::cpu::x64::jit_generator *host, dnnl::impl::cpu::x64::cpu_isa_t host_isa, const std::shared_ptr<ov::Node>& n,
                            InferenceEngine::Precision exec_prc = InferenceEngine::Precision::FP32);

    size_t get_inputs_num() const override;

private:
    void emit_impl(const std::vector<size_t> &in_vec_idxs, const std::vector<size_t> &out_vec_idxs,
                  const std::vector<size_t> &pool_vec_idxs, const std::vector<size_t> &pool_gpr_idxs,
                  const emitter_context *emit_context) const override;

    template <dnnl::impl::cpu::x64::cpu_isa_t isa>
    void emit_isa(const std::vector<size_t> &in_vec_idxs, const std::vector<size_t> &out_vec_idxs) const;

    void register_table_entries() override;
    size_t aux_vecs_count() const override;
};

class jit_power_static_emitter : public jit_emitter {
public:
    jit_power_static_emitter(dnnl::impl::cpu::x64::jit_generator *host, dnnl::impl::cpu::x64::cpu_isa_t host_isa,
                             float inpPower, float inpScale, float inpShift,
                             InferenceEngine::Precision exec_prc = InferenceEngine::Precision::FP32);
    jit_power_static_emitter(dnnl::impl::cpu::x64::jit_generator *host, dnnl::impl::cpu::x64::cpu_isa_t host_isa, const std::shared_ptr<ov::Node>& n,
                             InferenceEngine::Precision exec_prc = InferenceEngine::Precision::FP32);

    size_t get_inputs_num() const override;

private:
    void emit_impl(const std::vector<size_t> &in_vec_idxs, const std::vector<size_t> &out_vec_idxs,
                  const std::vector<size_t> &pool_vec_idxs, const std::vector<size_t> &pool_gpr_idxs,
                  const emitter_context *emit_context) const override;

    template <dnnl::impl::cpu::x64::cpu_isa_t isa>
    void emit_isa(const std::vector<size_t> &in_vec_idxs, const std::vector<size_t> &out_vec_idxs) const;

    void register_table_entries() override;
    size_t aux_vecs_count() const override;

    float power;
    float scale;
    float shift;
};

class jit_prelu_emitter : public jit_emitter {
public:
    jit_prelu_emitter(dnnl::impl::cpu::x64::jit_generator *host, dnnl::impl::cpu::x64::cpu_isa_t host_isa,
                      InferenceEngine::Precision exec_prc = InferenceEngine::Precision::FP32);
    jit_prelu_emitter(dnnl::impl::cpu::x64::jit_generator *host, dnnl::impl::cpu::x64::cpu_isa_t host_isa, const std::shared_ptr<ov::Node>& n,
                      InferenceEngine::Precision exec_prc = InferenceEngine::Precision::FP32);

    size_t get_inputs_num() const override;

private:
    void emit_impl(const std::vector<size_t> &in_vec_idxs, const std::vector<size_t> &out_vec_idxs,
                  const std::vector<size_t> &pool_vec_idxs, const std::vector<size_t> &pool_gpr_idxs,
                  const emitter_context *emit_context) const override;

    template <dnnl::impl::cpu::x64::cpu_isa_t isa>
    void emit_isa(const std::vector<size_t> &in_vec_idxs, const std::vector<size_t> &out_vec_idxs) const;

    size_t aux_vecs_count() const override;
};

class jit_sqrt_emitter : public jit_emitter {
public:
    jit_sqrt_emitter(dnnl::impl::cpu::x64::jit_generator *host, dnnl::impl::cpu::x64::cpu_isa_t host_isa,
                    InferenceEngine::Precision exec_prc = InferenceEngine::Precision::FP32);
    jit_sqrt_emitter(dnnl::impl::cpu::x64::jit_generator *host, dnnl::impl::cpu::x64::cpu_isa_t host_isa, const std::shared_ptr<ov::Node>& n,
                    InferenceEngine::Precision exec_prc = InferenceEngine::Precision::FP32);

    size_t get_inputs_num() const override;

private:
    void emit_impl(const std::vector<size_t> &in_vec_idxs, const std::vector<size_t> &out_vec_idxs,
                  const std::vector<size_t> &pool_vec_idxs, const std::vector<size_t> &pool_gpr_idxs,
                  const emitter_context *emit_context) const override;

    template <dnnl::impl::cpu::x64::cpu_isa_t isa>
    void emit_isa(const std::vector<size_t> &in_vec_idxs, const std::vector<size_t> &out_vec_idxs) const;
};

class jit_negative_emitter : public jit_emitter {
public:
    jit_negative_emitter(dnnl::impl::cpu::x64::jit_generator *host, dnnl::impl::cpu::x64::cpu_isa_t host_isa, const std::shared_ptr<ov::Node>& n,
                    InferenceEngine::Precision exec_prc = InferenceEngine::Precision::FP32);

    size_t get_inputs_num() const override;

private:
    void emit_impl(const std::vector<size_t>& in, const std::vector<size_t>& out,
                  const std::vector<size_t>& pool, const std::vector<size_t>& gpr,
                  const ov::intel_cpu::emitter_context *emit_context) const override;

    template <dnnl::impl::cpu::x64::cpu_isa_t isa>
    void emit_isa(const std::vector<size_t> &in_vec_idxs, const std::vector<size_t> &out_vec_idxs) const;
};

class jit_erf_emitter : public jit_emitter {
public:
    jit_erf_emitter(dnnl::impl::cpu::x64::jit_generator *host, dnnl::impl::cpu::x64::cpu_isa_t host_isa,
        InferenceEngine::Precision exec_prc = InferenceEngine::Precision::FP32);

    jit_erf_emitter(dnnl::impl::cpu::x64::jit_generator *host, dnnl::impl::cpu::x64::cpu_isa_t host_isa, const std::shared_ptr<ov::Node>& n,
                    InferenceEngine::Precision exec_prc = InferenceEngine::Precision::FP32);

    size_t get_inputs_num() const override;

private:
    void emit_impl(
        const std::vector<size_t> &in_vec_idxs,
        const std::vector<size_t> &out_vec_idxs,
        const std::vector<size_t> &pool_vec_idxs,
        const std::vector<size_t> &pool_gpr_idxs,
        const emitter_context *emit_context) const override;

    template <dnnl::impl::cpu::x64::cpu_isa_t isa>
    void emit_isa(const std::vector<size_t> &in_vec_idxs, const std::vector<size_t> &out_vec_idxs) const;

    void register_table_entries() override;
    size_t aux_vecs_count() const override;
};

class jit_soft_sign_emitter : public jit_emitter {
public:
    jit_soft_sign_emitter(dnnl::impl::cpu::x64::jit_generator *host, dnnl::impl::cpu::x64::cpu_isa_t host_isa,
                          InferenceEngine::Precision exec_prc = InferenceEngine::Precision::FP32);
    jit_soft_sign_emitter(dnnl::impl::cpu::x64::jit_generator *host, dnnl::impl::cpu::x64::cpu_isa_t host_isa, const std::shared_ptr<ov::Node>& n,
                          InferenceEngine::Precision exec_prc = InferenceEngine::Precision::FP32);

    size_t get_inputs_num() const override;

private:
    void emit_impl(const std::vector<size_t> &in_vec_idxs, const std::vector<size_t> &out_vec_idxs,
                  const std::vector<size_t> &pool_vec_idxs, const std::vector<size_t> &pool_gpr_idxs,
                  const emitter_context *emit_context) const override;

    template <dnnl::impl::cpu::x64::cpu_isa_t isa>
    void emit_isa(const std::vector<size_t> &in_vec_idxs, const std::vector<size_t> &out_vec_idxs) const;

    void register_table_entries() override;
};

<<<<<<< HEAD
class jit_select_emitter : public jit_emitter {
public:
    jit_select_emitter(dnnl::impl::cpu::x64::jit_generator *host, dnnl::impl::cpu::x64::cpu_isa_t host_isa,
                       InferenceEngine::Precision exec_prc = InferenceEngine::Precision::FP32);
    jit_select_emitter(dnnl::impl::cpu::x64::jit_generator *host, dnnl::impl::cpu::x64::cpu_isa_t host_isa, const std::shared_ptr<ngraph::Node>& n,
                       InferenceEngine::Precision exec_prc = InferenceEngine::Precision::FP32);

    size_t get_inputs_num() const override;
    size_t aux_vecs_count() const override;

private:
    void emit_impl(const std::vector<size_t> &in_vec_idxs, const std::vector<size_t> &out_vec_idxs,
                  const std::vector<size_t> &pool_vec_idxs, const std::vector<size_t> &pool_gpr_idxs,
                  const emitter_context *emit_context) const override;
=======
class jit_is_finite_emitter : public jit_emitter {
public:
    jit_is_finite_emitter(dnnl::impl::cpu::x64::jit_generator *host, dnnl::impl::cpu::x64::cpu_isa_t hostIsa,
                    InferenceEngine::Precision execPrc = InferenceEngine::Precision::FP32) : jit_emitter(host, hostIsa, execPrc) {
        prepare_table();
    }
    jit_is_finite_emitter(dnnl::impl::cpu::x64::jit_generator *host, dnnl::impl::cpu::x64::cpu_isa_t hostIsa, const std::shared_ptr<ov::Node>& node,
                    InferenceEngine::Precision execPrc = InferenceEngine::Precision::FP32) : jit_emitter(host, hostIsa, node, execPrc) {
        prepare_table();
    }

    size_t get_inputs_num() const override { return 1; };

protected:
    size_t aux_gprs_count() const override { return (entry_map_.empty() ? 0 : 1) + 1; }
    void register_table_entries() override;

private:
    void emit_impl(const std::vector<size_t> &in_vec_idxs, const std::vector<size_t> &out_vec_idxs,
                   const std::vector<size_t> &pool_vec_idxs, const std::vector<size_t> &pool_gpr_idxs,
                   const emitter_context *emitContext) const override;

    template <dnnl::impl::cpu::x64::cpu_isa_t isa>
    void emit_isa(const std::vector<size_t> &in_vec_idxs, const std::vector<size_t> &out_vec_idxs) const;
};

class jit_is_inf_emitter : public jit_emitter {
public:
    jit_is_inf_emitter(dnnl::impl::cpu::x64::jit_generator *host, dnnl::impl::cpu::x64::cpu_isa_t hostIsa,
                       InferenceEngine::Precision execPrc = InferenceEngine::Precision::FP32, bool detect_negative = true, bool detect_positive = true)
            : jit_emitter(host, hostIsa, execPrc), detect_negative(detect_negative), detect_positive(detect_positive) {
        prepare_table();
    }
    jit_is_inf_emitter(dnnl::impl::cpu::x64::jit_generator *host, dnnl::impl::cpu::x64::cpu_isa_t hostIsa, const std::shared_ptr<ov::Node>& node,
                       InferenceEngine::Precision execPrc = InferenceEngine::Precision::FP32): jit_emitter(host, hostIsa, node, execPrc) {
        prepare_table();
    }

    size_t get_inputs_num() const override { return 1; };

protected:
    size_t aux_gprs_count() const override { return (entry_map_.empty() ? 0 : 1) + 1; }
    void register_table_entries() override;

private:
    void emit_impl(const std::vector<size_t> &in_vec_idxs, const std::vector<size_t> &out_vec_idxs,
                   const std::vector<size_t> &pool_vec_idxs, const std::vector<size_t> &pool_gpr_idxs,
                   const emitter_context *emitContext) const override;

    template <dnnl::impl::cpu::x64::cpu_isa_t isa>
    void emit_isa(const std::vector<size_t> &in_vec_idxs, const std::vector<size_t> &out_vec_idxs) const;

    bool detect_negative;
    bool detect_positive;
};

class jit_is_nan_emitter : public jit_emitter {
public:
    jit_is_nan_emitter(dnnl::impl::cpu::x64::jit_generator *host, dnnl::impl::cpu::x64::cpu_isa_t hostIsa,
                       InferenceEngine::Precision execPrc = InferenceEngine::Precision::FP32) : jit_emitter(host, hostIsa, execPrc) {
        prepare_table();
    }
    jit_is_nan_emitter(dnnl::impl::cpu::x64::jit_generator *host, dnnl::impl::cpu::x64::cpu_isa_t hostIsa, const std::shared_ptr<ov::Node>& node,
                       InferenceEngine::Precision execPrc = InferenceEngine::Precision::FP32) : jit_emitter(host, hostIsa, node, execPrc) {
        prepare_table();
    }

    size_t get_inputs_num() const override { return 1; }

protected:
    size_t aux_gprs_count() const override { return (entry_map_.empty() ? 0 : 1) + 1; }
    void register_table_entries() override;

private:
    void emit_impl(const std::vector<size_t> &in_vec_idxs, const std::vector<size_t> &out_vec_idxs,
                   const std::vector<size_t> &pool_vec_idxs, const std::vector<size_t> &pool_gpr_idxs,
                   const emitter_context *emitContext) const override;
>>>>>>> 893da358

    template <dnnl::impl::cpu::x64::cpu_isa_t isa>
    void emit_isa(const std::vector<size_t> &in_vec_idxs, const std::vector<size_t> &out_vec_idxs) const;
};

}   // namespace intel_cpu
}   // namespace ov<|MERGE_RESOLUTION|>--- conflicted
+++ resolved
@@ -610,22 +610,6 @@
     void register_table_entries() override;
 };
 
-<<<<<<< HEAD
-class jit_select_emitter : public jit_emitter {
-public:
-    jit_select_emitter(dnnl::impl::cpu::x64::jit_generator *host, dnnl::impl::cpu::x64::cpu_isa_t host_isa,
-                       InferenceEngine::Precision exec_prc = InferenceEngine::Precision::FP32);
-    jit_select_emitter(dnnl::impl::cpu::x64::jit_generator *host, dnnl::impl::cpu::x64::cpu_isa_t host_isa, const std::shared_ptr<ngraph::Node>& n,
-                       InferenceEngine::Precision exec_prc = InferenceEngine::Precision::FP32);
-
-    size_t get_inputs_num() const override;
-    size_t aux_vecs_count() const override;
-
-private:
-    void emit_impl(const std::vector<size_t> &in_vec_idxs, const std::vector<size_t> &out_vec_idxs,
-                  const std::vector<size_t> &pool_vec_idxs, const std::vector<size_t> &pool_gpr_idxs,
-                  const emitter_context *emit_context) const override;
-=======
 class jit_is_finite_emitter : public jit_emitter {
 public:
     jit_is_finite_emitter(dnnl::impl::cpu::x64::jit_generator *host, dnnl::impl::cpu::x64::cpu_isa_t hostIsa,
@@ -703,11 +687,28 @@
     void emit_impl(const std::vector<size_t> &in_vec_idxs, const std::vector<size_t> &out_vec_idxs,
                    const std::vector<size_t> &pool_vec_idxs, const std::vector<size_t> &pool_gpr_idxs,
                    const emitter_context *emitContext) const override;
->>>>>>> 893da358
-
-    template <dnnl::impl::cpu::x64::cpu_isa_t isa>
-    void emit_isa(const std::vector<size_t> &in_vec_idxs, const std::vector<size_t> &out_vec_idxs) const;
-};
-
+
+    template <dnnl::impl::cpu::x64::cpu_isa_t isa>
+    void emit_isa(const std::vector<size_t> &in_vec_idxs, const std::vector<size_t> &out_vec_idxs) const;
+};
+
+class jit_select_emitter : public jit_emitter {
+public:
+    jit_select_emitter(dnnl::impl::cpu::x64::jit_generator *host, dnnl::impl::cpu::x64::cpu_isa_t host_isa,
+                       InferenceEngine::Precision exec_prc = InferenceEngine::Precision::FP32);
+    jit_select_emitter(dnnl::impl::cpu::x64::jit_generator *host, dnnl::impl::cpu::x64::cpu_isa_t host_isa, const std::shared_ptr<ngraph::Node>& n,
+                       InferenceEngine::Precision exec_prc = InferenceEngine::Precision::FP32);
+
+    size_t get_inputs_num() const override;
+    size_t aux_vecs_count() const override;
+
+private:
+    void emit_impl(const std::vector<size_t> &in_vec_idxs, const std::vector<size_t> &out_vec_idxs,
+                   const std::vector<size_t> &pool_vec_idxs, const std::vector<size_t> &pool_gpr_idxs,
+                   const emitter_context *emit_context) const override;
+
+    template <dnnl::impl::cpu::x64::cpu_isa_t isa>
+    void emit_isa(const std::vector<size_t> &in_vec_idxs, const std::vector<size_t> &out_vec_idxs) const;
+};
 }   // namespace intel_cpu
 }   // namespace ov