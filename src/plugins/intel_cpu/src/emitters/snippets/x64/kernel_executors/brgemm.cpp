--- conflicted
+++ resolved
@@ -122,18 +122,10 @@
         CPUKernelExecutor<BrgemmKernelConfig, BrgemmCompiledKernel>(std::move(kernel_cache), std::move(config)) { }
 
 
-<<<<<<< HEAD
-std::shared_ptr<BrgemmCompiledKernel> BrgemmKernelExecutor::compile_kernel(const std::shared_ptr<const BrgemmKernelConfig>& config) const {
-    OV_CPU_JIT_EMITTER_ASSERT(config, "Invalid config provided for BrgemmKernelDesc::compile_kernel");
-    cpu::x64::brgemm_desc_t desc;
-    auto status = brgemm_desc_init(&desc, config->get_isa(), cpu::x64::brgemm_strd,
-                                   config->get_dt_in0(), config->get_dt_in1(),
-=======
 std::shared_ptr<BrgemmCompiledKernel> BrgemmKernelExecutor::compile_kernel(const BrgemmKernelConfig& config) const {
     cpu::x64::brgemm_t desc;
     auto status = brgemm_desc_init(&desc, config.get_isa(), cpu::x64::brgemm_strd,
                                    config.get_dt_in0(), config.get_dt_in1(),
->>>>>>> 620d2a20
                                    false, false, cpu::x64::brgemm_row_major, 1.f,
                                    config.get_beta(),
                                    config.get_LDA(), config.get_LDB(), config.get_LDC(),
