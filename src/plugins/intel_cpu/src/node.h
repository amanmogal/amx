// Copyright (C) 2018-2024 Intel Corporation
// SPDX-License-Identifier: Apache-2.0
//

#pragma once

#include <common/utils.hpp>
#include <oneapi/dnnl/dnnl.hpp>
#include "cpu_memory.h"
#include "cpu_shape.h"
#include "cpu_types.h"
#include "edge.h"
#include "selective_build.h"
#include "memory_desc/dnnl_memory_desc.h"
#include "onednn/dnnl.h"
#include "onednn/iml_type_mapper.h"
#include <openvino/itt.hpp>
#include "openvino/cc/factory.h"
#include "openvino/core/node.hpp"
#include <nodes/common/blocked_desc_creator.h>
#include "nodes/node_config.h"
#include <shape_inference/shape_inference_cpu.hpp>
#include "perf_count.h"
#include "utils/debug_capabilities.h"
#include "utils/bit_util.hpp"
#include "utils/debug_capabilities.h"

#include "graph_context.h"
#include "nodes/executors/executor.hpp"

#include <memory>
#include <vector>
#include <string>

#define THROW_CPU_NODE_ERR(...) OPENVINO_THROW(getTypeStr(), " node with name '", getName(), "' ", __VA_ARGS__)
#define CPU_NODE_ASSERT(condition, ...) OPENVINO_ASSERT(condition, getTypeStr(), " node with name '", getName(), "' ", __VA_ARGS__)

namespace ov {
namespace intel_cpu {

using NodePtr = std::shared_ptr<Node>;
using NodeConstPtr = std::shared_ptr<const Node>;
using NodeWeakPtr = std::weak_ptr<Node>;

class PortConfigurator {
public:
    PortConfigurator(ov::intel_cpu::LayoutType blockedDescType, ov::element::Type prc, const Shape& shape,
                     bool constant = false, int inPlace = -1) :
            blockedDescCreator(getBlockedDescCreator(blockedDescType)), prc(prc), shape(shape), constant(constant), inPlace(inPlace) {}

    PortConfigurator(ov::intel_cpu::LayoutType blockedDescType, ov::element::Type prc = ov::element::undefined,
                     bool constant = false, int inPlace = -1) :
            blockedDescCreator(getBlockedDescCreator(blockedDescType)), prc(prc), constant(constant), inPlace(inPlace) {}

    ov::intel_cpu::BlockedDescCreator::CreatorConstPtr blockedDescCreator;
    const ov::element::Type prc;
    const Shape shape;
    bool constant = false;
    int inPlace = -1;

private:
    static ov::intel_cpu::BlockedDescCreator::CreatorConstPtr getBlockedDescCreator(ov::intel_cpu::LayoutType blockedDescType) {
        auto& creators = ov::intel_cpu::BlockedDescCreator::getCommonCreators();
        if (creators.find(blockedDescType) == creators.end()) {
            OPENVINO_THROW("Cannot find tensor descriptor creator");
        }
        return creators.at(blockedDescType);
    }
};

class NodeDesc {
public:
    NodeDesc(NodeConfig conf, impl_desc_type type):
        config(std::move(conf)), implementationType(type), executorFactory(nullptr) {}

    NodeDesc(NodeConfig conf, impl_desc_type type, ExecutorFactoryLegacyPtr factory):
        config(std::move(conf)), implementationType(type), executorFactory(factory) {}

    const NodeConfig& getConfig() const {
        return config;
    }

    void setConfig(const NodeConfig& config) {
        this->config = config;
    }

    impl_desc_type getImplementationType() const {
        return implementationType;
    }

    void setImplementationType(impl_desc_type type) {
        implementationType = type;
    }

    ExecutorFactoryLegacyPtr getExecutorFactory() const {
        return executorFactory;
    }

    template <typename T,
            typename std::enable_if<!std::is_pointer<T>::value && !std::is_reference<T>::value, int>::type = 0,
            typename std::enable_if<std::is_base_of<ExecutorFactoryLegacy, T>::value, int>::type = 0>
    std::shared_ptr<T> getExecutorFactoryAs() {
        auto casted = std::dynamic_pointer_cast<T>(executorFactory);
        if (!casted)
            OPENVINO_THROW("Cannot dynamically cast ExecutorFactory");
        return casted;
    }

    void setExecutorFactory(ExecutorFactoryLegacyPtr factory) {
        executorFactory = factory;
    }

private:
    NodeConfig config;
    impl_desc_type implementationType;
    ExecutorFactoryLegacyPtr executorFactory;
};

class Node {
public:
    Node(const Node &) = delete;
    Node & operator = (const Node &) = delete;

    using AttrPtr = std::shared_ptr<dnnl::primitive_attr>;

public:
    template<typename T, int N>
    struct Tag {};

    struct PerfCounters {
        PerfCounters(std::string const& name)
            : execute(openvino::itt::handle(name))
            , getSupportedDescriptors(openvino::itt::handle<Tag<Node, 0>>("Node::getSupportedDescriptors"))
            , initSupportedPrimitiveDescriptors(openvino::itt::handle<Tag<Node, 1>>("Node::initSupportedPrimitiveDescriptors"))
            , filterSupportedPrimitiveDescriptors(openvino::itt::handle<Tag<Node, 2>>("Node::filterSupportedPrimitiveDescriptors"))
            , selectOptimalPrimitiveDescriptor(openvino::itt::handle<Tag<Node, 3>>("Node::selectOptimalPrimitiveDescriptor"))
            , createPrimitive(openvino::itt::handle<Tag<Node, 4>>("Node::createPrimitive"))
            , initOptimalPrimitiveDescriptor(openvino::itt::handle<Tag<Node, 5>>("Node::initOptimalPrimitiveDescriptor"))
        {}

        template<typename NodeType>
        void buildClassCounters(const std::string& type_name) {
            getSupportedDescriptors = openvino::itt::handle<Tag<NodeType, 0>>(type_name + "::getSupportedDescriptors");
            initSupportedPrimitiveDescriptors = openvino::itt::handle<Tag<NodeType, 1>>(type_name + "::initSupportedPrimitiveDescriptors");
            filterSupportedPrimitiveDescriptors = openvino::itt::handle<Tag<NodeType, 2>>(type_name + "::filterSupportedPrimitiveDescriptors");
            selectOptimalPrimitiveDescriptor = openvino::itt::handle<Tag<NodeType, 3>>(type_name + "::selectOptimalPrimitiveDescriptor");
            createPrimitive = openvino::itt::handle<Tag<NodeType, 4>>(type_name + "::createPrimitive");
            initOptimalPrimitiveDescriptor = openvino::itt::handle<Tag<NodeType, 5>>(type_name + "::initOptimalPrimitiveDescriptor");
        }

        openvino::itt::handle_t execute;
        openvino::itt::handle_t getSupportedDescriptors;
        openvino::itt::handle_t initSupportedPrimitiveDescriptors;
        openvino::itt::handle_t filterSupportedPrimitiveDescriptors;
        openvino::itt::handle_t selectOptimalPrimitiveDescriptor;
        openvino::itt::handle_t createPrimitive;
        openvino::itt::handle_t initOptimalPrimitiveDescriptor;
    };

    class NodesFactory;
    static NodesFactory & factory();

    virtual ~Node() = default;

    // @todo the method is used when graph is "preconstructed" before creation of the actual graph object
    // remove, as soon edges are added via Graph interface exclusively
    static void addEdge(const EdgePtr& edge);

    virtual void cleanup();
    void remove();

    void addParentEdge(const EdgePtr& edge) {
        assert(std::none_of(parentEdges.begin(), parentEdges.end(),
                            [&edge](const EdgeWeakPtr& _edge){
                                return _edge.lock()->getOutputNum() == edge->getOutputNum();
                            }));
        parentEdges.insert(std::upper_bound(parentEdges.begin(), parentEdges.end(), edge,
                                            [](const EdgeWeakPtr& lhs, const EdgeWeakPtr& rhs) {
                                                return lhs.lock()->getOutputNum() < rhs.lock()->getOutputNum();
                                            }),
                           edge);
        updateConstantType();
    }

    void addChildEdge(const EdgePtr& edge) {
        childEdges.push_back(edge);
    }

    void removeParentEdge(const EdgePtr edge) {
        removeEdge(edge, parentEdges);
        updateConstantType();
    }

    void removeChildEdge(const EdgePtr edge) {
        removeEdge(edge, childEdges);
    }

    const std::vector<EdgeWeakPtr> &getParentEdges() const noexcept {
        return parentEdges;
    }

    const std::vector<EdgeWeakPtr> &getChildEdges() const noexcept {
        return childEdges;
    }

    EdgePtr getParentEdgeAt(size_t idx) const;

    /**
     * Returns all the child edges by input port number.
     *
     * Safe way of getting all the child edges at port.
     * Does not require a vector of the child edges to be sorted.
     * Allocates a storage (vector) to collect the child edges.
     */
    std::vector<EdgePtr> getChildEdgesAtPort(int inputNum) const;

    /**
     * Returns a child edge by index.
     *
     * @attention !!! Can only be used after Graph::SortTopologically is performed !!!
     * Optimized way of accessing a child edge at port.
     * If node contains multiple child edges at port, a random one is returned.
     * Has less overhead in comparison with calling getChildEdgesAtPort(idx)[0].
     * The main use case is accessing Memory from edge with less overhead.
     */
    EdgePtr getChildEdgeAt(size_t idx) const;

    MemoryPtr getSrcMemoryAtPort(size_t idx) const {
        return getParentEdgeAt(idx)->getMemoryPtr();
    }

    MemoryPtr getDstMemoryAtPort(size_t idx) const {
        return getChildEdgeAt(idx)->getMemoryPtr();
    }

    void* getSrcDataAtPort(size_t idx) const {
        return getSrcMemoryAtPort(idx)->getData();
    }

    template<typename T>
    T* getSrcDataAtPortAs(size_t idx) const {
        return getSrcMemoryAtPort(idx)->getDataAs<T>();
    }

    void* getDstDataAtPort(size_t idx) const {
        return getDstMemoryAtPort(idx)->getData();
    }

    template<typename T>
    T* getDstDataAtPortAs(size_t idx) const {
        return getDstMemoryAtPort(idx)->getDataAs<T>();
    }

    int inPlaceInputPort(int portIdx) const;
    int inPlaceOutPort(int portIdx) const;

    bool isDropped() {
        return (isEdgesEmpty(childEdges) && isEdgesEmpty(parentEdges));
    }

    const dnnl::engine& getEngine() const {
        return engine;
    }

    bool isInPlace() const;

    // must be called only after Graph::ResolveEdgeConflicts()
    virtual bool isExecutable() const {
        return !hasEmptyInputTensors();
    }

    enum class ConstantType {
        Const,          // Node is placed in a constant subgraph
        NoConst,        // Node is placed in a non-constant subgraph
        StrictNoConst,  // Node produces non-constant subgraph: this type can't be changed and it does not depend on the parent nodes' ConstantType.
    };
    ConstantType getConstantType() const;
    void updateConstantType();
    bool isConstant();

    // return type int supports return -1 in overloading when channel axis doesn't exist
    virtual int getFusingAxis() const {
        return 1;
    }

    static void appendPostOpArgs(const dnnl::primitive_attr& attr,
                                 std::unordered_map<int, dnnl::memory>& primArgs,
                                 const std::unordered_map<int, MemoryPtr>& postOpsArgs);

    bool isFusedWith(Type type) const;

    virtual void addFusedNode(const NodePtr &fusingNode);

    virtual void fuseInto(NodePtr& parentNode) {
        // The graph supports fusing only of consecutive nodes and some graph logic requires to know through which input port a node was fused into parent one.
        for (size_t i = 0; i < getParentEdges().size(); i++) {
            if (getParentEdgeAt(i)->getParent().get() == parentNode.get()) {
                setFusingPort(i);
                break;
            }
        }

        auto parentFusedNodes = parentNode->getFusedWith();
        if (getFusingPort() < 0 && !parentFusedNodes.empty()) {
            for (size_t i = 0; i < getParentEdges().size(); i++) {
                if (getParentEdgeAt(i)->getParent().get() == parentFusedNodes[parentFusedNodes.size() - 1].get()) {
                    setFusingPort(i);
                    break;
                }
            }
        }

        if (getFusingPort() == -1) {
            OPENVINO_THROW("Cannot determine fusing port between nodes: ", parentNode->getName(), " and ", getName());
        }

        parentNode->addFusedNode(getParentEdgeAt(getFusingPort())->getChild());
        parentNode->addOriginalLayer(getOriginalLayers());
    }

    void clearFusedWith() {
        fusedWith.clear();
    }

    void mergeWith(const NodePtr &merge) {
        mergedWith.push_back(merge);
    }

    const std::vector <NodePtr> &getMergeWith() {
        return mergedWith;
    }

    const std::vector <NodePtr> &getFusedWith() {
        return fusedWith;
    }

    int getFusingPort() const {
        return fusingPort;
    }

    void setFusingPort(int fusingPort) {
        this->fusingPort = fusingPort;
    }

    const std::string &getName() const {
        return name;
    }

    void addOriginalLayer(const std::string& layerName);

    const std::string &getOriginalLayers() const {
        return originalLayers;
    }

    const std::string &getParallelDomain() const {
        return parallelDomain;
    }

    Type getType() const {
        return type;
    }

    const std::vector<NodeDesc>& getSupportedPrimitiveDescriptors() const {
        return supportedPrimitiveDescriptors;
    }

    inline const NodeDesc* getSelectedPrimitiveDescriptor() const {
        if (selectedPrimitiveDescriptorIndex < 0 ||
            static_cast<size_t>(selectedPrimitiveDescriptorIndex) >= supportedPrimitiveDescriptors.size())
            return nullptr;
        return &supportedPrimitiveDescriptors[selectedPrimitiveDescriptorIndex];
    }

    inline NodeDesc* getSelectedPrimitiveDescriptor() {
        if (selectedPrimitiveDescriptorIndex < 0 ||
            static_cast<size_t>(selectedPrimitiveDescriptorIndex) >= supportedPrimitiveDescriptors.size())
            return nullptr;
        return &supportedPrimitiveDescriptors[selectedPrimitiveDescriptorIndex];
    }

    /**
     * @brief Returns input selected primitive descriptor on the specified port
     * must be used after selectOptimalPrimitiveDescriptor stage
     * @param portNum port number
     * @return pointer to selected primitive descriptor with type MemoryDesc
     */
    MemoryDescPtr getBaseMemDescAtInputPort(size_t portNum) const;

    /**
     * @brief Returns output selected primitive descriptor on the specified port
     * must be used after selectOptimalPrimitiveDescriptor stage
     * @param portNum port number
     * @return pointer to selected primitive descriptor with type MemoryDesc
     */
    MemoryDescPtr getBaseMemDescAtOutputPort(size_t portNum) const;

    /**
     * @brief Returns input selected primitive descriptor on the specified port
     * must be used after selectOptimalPrimitiveDescriptor stage
     * @param portNum port number
     * @return pointer to selected primitive descriptor with type T
     */
    template <typename T,
              typename std::enable_if<!std::is_pointer<T>::value && !std::is_reference<T>::value, int>::type = 0,
              typename std::enable_if<std::is_base_of<MemoryDesc, T>::value, int>::type = 0>
    std::shared_ptr<T> getInputMemDescAtPort(size_t portNum) const;

    /**
     * @brief Returns output selected primitive descriptor on the specified port
     * must be used after selectOptimalPrimitiveDescriptor stage
     * @param portNum port number
     * @return pointer to selected primitive descriptor with type T
     */
    template <typename T,
              typename std::enable_if<!std::is_pointer<T>::value && !std::is_reference<T>::value, int>::type = 0,
              typename std::enable_if<std::is_base_of<MemoryDesc, T>::value, int>::type = 0>
    std::shared_ptr<T> getOutputMemDescAtPort(size_t portNum) const;

    void selectPrimitiveDescriptorByIndex(int index) {
        if (index < 0 || static_cast<size_t>(index) >= supportedPrimitiveDescriptors.size())
            selectedPrimitiveDescriptorIndex = -1;
        else
            selectedPrimitiveDescriptorIndex = index;

        // Each primitive descriptor has its own InPlace status. So after new primitive descriptor selection
        // we should reset InPlace type to definite new status for node using Node::isInPlace()
        inplace = InPlaceType::Unknown;
    }

    virtual std::string getPrimitiveDescriptorType() const;

    PerfCount &PerfCounter() { return perfCounter; }

    virtual void resolveInPlaceEdges(Edge::LOOK look = Edge::LOOK_BOTH);

    // @todo this supposed to be 'execute + executeImpl' instead of 'executeStatic + execute'
    // but this requires changes in all the nodes. Since moving to a numa node right before an execute
    // is a temprorary solution, do it this way for now.
    void executeStatic(const dnnl::stream strm, int numaId = -1);
    void updateShapes();
    void updateDynamicParams();
    void executeDynamic(dnnl::stream strm, int numaId = -1);
    virtual void redefineOutputMemory(const std::vector<VectorDims> &newShapes);
    void redefineOutputMemory(const size_t port, const VectorDims& new_output_shape);
    bool outputShapeDataDependency() const;

    virtual void initSupportedPrimitiveDescriptors();

    /**
     * @brief Filters supportedPrimitiveDescriptors according to the input layouts specified in inputMemoryFormatsFilter
     * and output layouts specified in outputMemoryFormatsFilter
     */
    void filterSupportedPrimitiveDescriptors();

    virtual void createPrimitive();

    virtual void selectOptimalPrimitiveDescriptor();
    virtual void initOptimalPrimitiveDescriptor();
    void resolveInPlaceDirection();

    virtual void getSupportedDescriptors() = 0;
    // TODO [DS]: Should be moved into Node derivative class
    virtual void createDescriptor(const std::vector<MemoryDescPtr>& inputDesc,
                                  const std::vector<MemoryDescPtr>& outputDesc) {}
    virtual void initDescriptor(const NodeConfig& config);
    virtual bool created() const = 0;

    /**
     * @brief Performs Node initialization based on graph context.
     * This is an auxiliary method that allows to use information not available in Node constructor (e.g. connection information with other nodes)
     */
    virtual void init() {}

    int getExecIndex() const {
        return execIndex;
    }

    const std::string & getTypeStr() const {
        return typeStr;
    }

    void setTypeStr(const std::string &typeStr) {
        this->typeStr = typeStr;
    }

    virtual size_t descInputNumbers() {
        return 1;
    }

    virtual size_t descOutputNumbers() {
        return 1;
    }

    const PerfCounters & perfCounters() const {
        return profiling;
    }

    PerfCounters & perfCounters() {
        return profiling;
    }

    /**
     * @brief Returns runtime node precision based on input/output data types or data type used for computations
     * @return Runtime node precision
     */
    virtual ov::element::Type getRuntimePrecision() const;

    const std::vector<ov::element::Type>& getOriginalInputPrecisions() const {
        return originalInputPrecisions;
    }
    const std::vector<ov::element::Type>& getOriginalOutputPrecisions() const {
        return originalOutputPrecisions;
    }

    ov::element::Type getOriginalInputPrecisionAtPort(size_t port) const {
        if (originalInputPrecisions.size() <= port) {
            OPENVINO_THROW("Incorrect input port number for node ", getName());
        }
        return originalInputPrecisions[port];
    }
    ov::element::Type getOriginalOutputPrecisionAtPort(size_t port) const {
        if (originalOutputPrecisions.size() <= port) {
            OPENVINO_THROW("Incorrect output port number for node ", getName());
        }
        return originalOutputPrecisions[port];
    }

    void setOriginalInputPrecisionAtPort(size_t port, ov::element::Type precision) {
        if (originalInputPrecisions.size() <= port) {
            OPENVINO_THROW("Incorrect input port number for node ", getName());
        }
        originalInputPrecisions[port] = precision;
    }

    void setOriginalOutputPrecisionAtPort(size_t port, ov::element::Type precision) {
        if (originalOutputPrecisions.size() <= port) {
            OPENVINO_THROW("Incorrect output port number for node ", getName());
        }
        originalOutputPrecisions[port] = precision;
    }

    void addOriginalInputPrecision(ov::element::Type precision) {
        originalInputPrecisions.push_back(precision);
    }

    void addOriginalOutputPrecision(ov::element::Type precision) {
        originalOutputPrecisions.push_back(precision);
    }

    // TODO: alighn behaviour for original(Input/Output)Precisions and (input/output)Shapes
    /**
     * @brief Returns inputs number which have ngraph nodes.
     * Inputs number compute as size of originalInputPrecisions vector
     * IMPORTANT!!!
     * FuseConvolutionAndBias and FuseMultiplyAndAdd change originalInputPrecisions vector
     * @return original inputs number
     */
    size_t getOriginalInputsNumber() const {
        return originalInputPrecisions.size();
    }

    /**
     * @brief Returns outputs number which have ngraph nodes.
     * Outputs number compute as size of originalOutputPrecisions vector
     * @return original outputs number
     */
    size_t getOriginalOutputsNumber() const {
        return originalOutputPrecisions.size();
    }

    Algorithm getAlgorithm() const {
        return algorithm;
    }

    void setAlgorithm(Algorithm alg) {
        algorithm = alg;
    }

    virtual bool canFuse(const NodePtr& node) const {
        return false;
    }

    bool canBePerformedAsScaleShift(const Node *parentNode = nullptr) const;

    bool isDynamicNode() const {
        return isDynamic;
    }

    const Shape& getInputShapeAtPort(size_t port) const {
        if (inputShapes.size() <= port) {
            OPENVINO_THROW("Incorrect input port number for node ", getName());
        }
        return inputShapes[port];
    }

    const Shape& getOutputShapeAtPort(size_t port) const {
        if (outputShapes.size() <= port) {
            OPENVINO_THROW("Incorrect output port number for node ", getName());
        }
        return outputShapes[port];
    }

    const std::vector<MemoryPtr>& getInternalBlobs() const {
        return internalBlobs;
    }

    /**
    * @brief Return scales and shift if nodes can be executed as ScaleShift, else raise exception
    * If node has only scale or shift value, fill missing value with default values
    * i.e. EltwiseAdd: fill shifts from constant, fill scales with default values = 1.0f
    * @param parentNode
    * node from which data comes
    * @return pair of scales and shifts
    */
    std::pair<std::vector<float>, std::vector<float>> getScalesAndShifts(const Node *parentNode) const;

    void fuseDQScales(const float* scaleData, const size_t scaleSize);
    const std::vector<float>& getDQScales() const {
        return DQScales;
    }
    /**
     * @brief Appends new item into ops list with the information on how the node should be executed as post operation.
     * Seed node should call this routine and pass its post operations list as parameter.
     * @param ops List of fused post operations
     */
    virtual void appendPostOps(dnnl::post_ops& ops, const VectorDims& postOpDims, std::unordered_map<int, MemoryPtr>& postOpsMem, const int channelAxis = 1);
    virtual void appendPostOps(dnnl::post_ops& ops, const VectorDims& postOpDims, std::vector<const void*>& postOpsMem, const int channelAxis = 1);
    virtual bool canBeExecutedInInt8() const {
        OPENVINO_THROW_NOT_IMPLEMENTED("canBeExecutedInInt8 not implemented for node with type ",
                                       NameFromType(getType()));
        return false;
    }
    const bool keepOrigPrecision() const {
        return keepOriginalPrecision;
    }

protected:
    bool canFuseSimpleOperation(const NodePtr& node) const;

    void setType(Type type) {
        this->type = type;
    }

    virtual PortDescBasePtr getConsistentInputDesc(const NodeConfig &config, size_t idx) const;
    virtual PortDescBasePtr getConsistentOutputDesc(const NodeConfig &config, size_t idx) const;
    virtual MemoryDescPtr getSrcMemDesc(const dnnl::primitive_desc &prim_desc, size_t idx) const;
    virtual MemoryDescPtr getDstMemDesc(const dnnl::primitive_desc &prim_desc, size_t idx) const;

    virtual AttrPtr initPrimitiveAttr() { return nullptr; }

    typedef std::function<DnnlMemoryDescPtr (dnnl::primitive_desc& primitive_desc_it, size_t idx)>
            GetPrimitiveMemoryFormatFunc;
    std::vector<GetPrimitiveMemoryFormatFunc> internalBlobDesc;

    std::vector<Shape> inputShapes;
    std::vector<Shape> outputShapes;

    std::vector <NodePtr> fusedWith;
    std::vector <NodePtr> mergedWith;

    std::vector <NodePtr> parallelWith;
    int curNumaNode = -1;

    void toNumaNode(int numaID);
    virtual void toNumaNodeImpl(int numaID);

    std::string primitivesPriority;
    std::vector <impl_desc_type> customImplPriorities;
    std::vector <dnnl::memory::format_tag> inputMemoryFormatsFilter;
    std::vector <dnnl::memory::format_tag> outputMemoryFormatsFilter;
    bool enforceBF16evenForGraphTail = false;
<<<<<<< HEAD
    bool enforceFP32 = false;
=======
    bool keepOriginalPrecision  = false;
>>>>>>> 84c97668

    std::string originalLayers;  // contains names of the original layers separated by comma
    std::string parallelDomain;

    Node(const std::shared_ptr<ov::Node>& op, const GraphContext::CPtr ctx, const ShapeInferFactory& shapeInferFactory);
    Node(const std::string& type,
         std::vector<Shape> inputShapes,
         std::vector<Shape> outputShapes,
         std::vector<ov::element::Type> originalInputPrecisions,
         std::vector<ov::element::Type> originalOutputPrecisions,
         const std::string& name,
         const GraphContext::CPtr ctx);

    int selectedPrimitiveDescriptorIndex = -1;

    enum class InPlaceType {
        Unknown,
        InPlace,
        NoInPlace
    };
    mutable InPlaceType inplace = InPlaceType::Unknown;
    ConstantType constant = ConstantType::NoConst;
    std::vector<MemoryPtr> internalBlobs;
    std::vector<MemoryPtr> internalBlobMemory;
    std::vector<NodeDesc> supportedPrimitiveDescriptors;
    std::unordered_map<int, dnnl::memory> primArgs;
    std::unordered_map<int, MemoryPtr> postOpsArgs;
    std::vector<dnnl::primitive_desc> descs;

    const GraphContext::CPtr context;

    Algorithm algorithm = Algorithm::Default;

    friend class Edge;
    friend class Graph;
    friend class GraphOptimizer;

    void selectPreferPrimitiveDescriptor(const std::vector<impl_desc_type>& priority, bool ignoreConstInputs);
    bool isConfigDefined(const NodeConfig &config) const;
    virtual bool canBeInPlace() const;

    /* returns default implementaion prioirity */
    virtual const std::vector<impl_desc_type>& getDefaultImplPriority();
    /* returns custom implementation priority + default implementation priority appended as a fallback
     * if custom implementaiton priority is not specified, returns default implementation priority */
    const std::vector<impl_desc_type>& getImplPriority();

    virtual std::vector<dnnl::memory::format_tag> getAvailableFormatsForDims(const Shape& dims) const;

    dnnl::memory::format_tag getWeightsFormatTagByDims(const VectorDims& dims) const;

    /**
     * @brief Auxiliary function to get node input precisions
     * @return Vector of precisions based on information from node input edges. Return empty vector in case edges are not initialized yet.
     */
    virtual std::vector<ov::element::Type> getInputPrecisions() const;

    /**
     * @brief Auxiliary function to get node output precisions
     * @return Vector of precisions based on information from node output edges. Return empty vector in case edges are not initialized yet.
     */
    virtual std::vector<ov::element::Type> getOutputPrecisions() const;

    void addSupportedPrimDesc(const std::vector<PortConfigurator>& inPortConfigs,
                              const std::vector<PortConfigurator>& outPortConfigs,
                              impl_desc_type implType);

    void prepareMemory(const std::vector<DnnlMemoryDescPtr>& intDescs);
    void prepareMemory(const DnnlMemoryDescPtr& intDesc, size_t indx);
    void prepareMemory(dnnl::primitive_desc_iterator& itpd);

    MemoryPtr prepareWeightMemory(DnnlMemoryDescPtr dstWeightDesc, DnnlMemoryDescPtr srcWeightDesc = nullptr);

    bool isDynamic = false;

    bool isInputTensorAtPortEmpty(size_t port) const;
    bool isOutputTensorAtPortEmpty(size_t port) const;

    bool hasEmptyInputTensors() const;
    bool hasEmptyOutputTensors() const;

    bool inputShapesDefined() const;
    bool outputShapesDefined() const;
    bool shapesDefined() const;
    void updateLastInputDims();

    bool inputShapesModified() const;
    virtual bool needShapeInfer() const;
    std::vector<VectorDims> shapeInferGeneric(const std::vector<Shape>& inputDims) const;
    virtual IShapeInfer::Result shapeInfer() const;
    virtual void execute(dnnl::stream strm) = 0;
    // TODO [DS] : make pure after all nodes will be support dynamic shapes
    virtual void executeDynamicImpl(dnnl::stream strm) {
        OPENVINO_THROW_NOT_IMPLEMENTED("[DS] executeDynamicImpl not implemented for node with type: ", getTypeStr());
    }

    virtual bool needPrepareParams() const;
    // TODO [mandrono]: add description
    // called after memory allocation/reallocation
    virtual void prepareParams() {
        OPENVINO_THROW_NOT_IMPLEMENTED("[DS] prapareParams not implemented for node with type ",
                                       NameFromType(getType()));
    }

    MemoryPtr getScratchPadMem(const DnnlMemoryDescPtr& desc) {
        if (!scratchpadMem || !scratchpadMem->getDesc().isCompatible(*desc)) {
            scratchpadMem = context->getScratchPad(curNumaNode)->createScratchPadMem(desc);
        }
        return scratchpadMem;
    }

    std::vector<VectorDims> lastInputDims = {};

    std::shared_ptr<IShapeInfer> shapeInference;

    // we cannot rely on per-NUMA weightCache for caching weights because:
    //   1.it may not exist(in single stream configuration)
    //   2.it only holds weak references, the life-cycle of cached item
    //     is still under control of strong references outside of cache.
    // privateWeightCache is for holding strong references to constant weight
    // copies of same content with different layouts.
    std::shared_ptr<std::unordered_map<std::string, MemoryPtr>> privateWeightCache
    = std::make_shared<std::unordered_map<std::string, MemoryPtr>>();

private:
    static void removeEdge(const EdgePtr edge, std::vector<EdgeWeakPtr> &edges) {
        edges.erase(std::remove_if(edges.begin(), edges.end(),
                                   [&edge] (EdgeWeakPtr _edge) {
                                       return _edge.lock() == edge;
                                   }),
                    edges.end());
    }

    bool isEdgesEmpty(const std::vector<EdgeWeakPtr>& edges) const;

    std::vector<EdgeWeakPtr> parentEdges;
    std::vector<EdgeWeakPtr> childEdges;

    std::vector<ov::element::Type> originalInputPrecisions;
    std::vector<ov::element::Type> originalOutputPrecisions;

    int fusingPort;

    const dnnl::engine engine;

    std::string name;
    std::string typeStr;
    Type type;
    int execIndex = -1;

    std::string typeToStr(Type type);

    PerfCount perfCounter;
    PerfCounters profiling;

    MemoryPtr scratchpadMem;

    // Hold output scales
    std::vector<float> DQScales;

    CPU_DEBUG_CAP_ENABLE(friend class Verbose);
};

#ifndef CPU_DEBUG_CAPS
std::ostream& operator<<(std::ostream&, const Node&);

std::ostream& operator<<(std::ostream&, const Node*);
#endif

template <class... T>
constexpr uint64_t PortMask(T... rest) {
    return util::bit::mask(rest...);
}

class Node::NodesFactory : public openvino::cc::Factory<Type,
                                            Node*(const std::shared_ptr<ov::Node>& op,
                                                  const GraphContext::CPtr)> {
public:
    NodesFactory();

    Node* create(const std::shared_ptr<ov::Node>& op, const GraphContext::CPtr context);
};

template<typename NodeType>
struct NodeImpl : public NodeType {
    NodeImpl(const std::shared_ptr<ov::Node>& op, const GraphContext::CPtr context)
        : NodeType(op, context) {
        NodeType::perfCounters().template buildClassCounters<NodeType>(NameFromType(NodeType::getType()));
    }
};

}   // namespace intel_cpu
}   // namespace ov<|MERGE_RESOLUTION|>--- conflicted
+++ resolved
@@ -669,11 +669,8 @@
     std::vector <dnnl::memory::format_tag> inputMemoryFormatsFilter;
     std::vector <dnnl::memory::format_tag> outputMemoryFormatsFilter;
     bool enforceBF16evenForGraphTail = false;
-<<<<<<< HEAD
     bool enforceFP32 = false;
-=======
     bool keepOriginalPrecision  = false;
->>>>>>> 84c97668
 
     std::string originalLayers;  // contains names of the original layers separated by comma
     std::string parallelDomain;
