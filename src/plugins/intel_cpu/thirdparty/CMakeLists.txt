--- conflicted
+++ resolved
@@ -137,14 +137,8 @@
     endif()
 endfunction()
 
-<<<<<<< HEAD
-if(ENABLE_INTEL_CPU)
-    ie_add_onednn()
-endif()
-
 if(ENABLE_MLAS)
     add_subdirectory(mlas)
 endif()
-=======
-ov_add_onednn()
->>>>>>> 1dafb405
+
+ov_add_onednn()