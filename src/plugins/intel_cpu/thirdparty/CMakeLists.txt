--- conflicted
+++ resolved
@@ -65,11 +65,7 @@
             set(DNNL_TARGET_ARCH "ARM" CACHE STRING "" FORCE)
             set(DNNL_AARCH64_USE_ACL OFF CACHE BOOL "" FORCE)
             set(ARM_COMPUTE_TARGET_ARCH_DEFAULT armv7a)
-<<<<<<< HEAD
-            set(ARM_COMPUTE_TARGET_ARCHS armv7a)
-=======
             set(ARM_COMPUTE_TARGET_ARCHS armv7a armv7a-hf)
->>>>>>> 98543702
         else()
             set(DNNL_TARGET_ARCH "AARCH64" CACHE STRING "" FORCE)
             set(DNNL_AARCH64_USE_ACL ON CACHE BOOL "" FORCE)
@@ -80,11 +76,6 @@
             else()
                 set(ARM_COMPUTE_TARGET_ARCH_DEFAULT arm64-v8a)
             endif()
-<<<<<<< HEAD
-            set(ARM_COMPUTE_TARGET_ARCHS arm64-v8a arm64-v8.2-a arm64-v8.2-a-sve arm64-v8.2-a-sve2
-                                        armv8a armv8.2-a armv8.2-a-sve armv8.6-a armv8.6-a-sve armv8.6-a-sve2
-                                        armv8r64)
-=======
             set(ARM_COMPUTE_TARGET_ARCHS arm64-v8a
                                          arm64-v8.2-a arm64-v8.2-a-sve arm64-v8.2-a-sve2
                                          armv8a
@@ -92,7 +83,6 @@
                                          armv8.6-a armv8.6-a-sve armv8.6-a-sve2 armv8.6-a-sve2-sme2
                                          armv8r64 # the same as armv8.4-a
                                          )
->>>>>>> 98543702
         endif()
 
         set(ARM_COMPUTE_TARGET_ARCH "${ARM_COMPUTE_TARGET_ARCH_DEFAULT}" CACHE STRING "Architecture for ARM ComputeLibrary")
