// Copyright (C) 2018-2023 Intel Corporation
// SPDX-License-Identifier: Apache-2.0
//

/**
 * @brief A header file that provides a set minimal required Streams Executor API.
 * @file streams_executor.hpp
 */
#pragma once

#include <mutex>
#include <string>
#include <vector>

#include "dev/threading/parallel_custom_arena.hpp"

namespace ov {

class CPU {
public:
    CPU();
    ~CPU(){};
    int _processors = 0;
    int _numa_nodes = 0;
    int _sockets = 0;
    int _cores = 0;
    std::vector<std::vector<int>> _proc_type_table;
    std::vector<std::vector<int>> _cpu_mapping_table;
    std::mutex _cpu_mutex;
    int _plugin_status = PLUGIN_USED_START;
    int _socket_idx = 0;
    int _num_threads = 0;
};

CPU& cpu_info();

#ifdef __linux__
/**
 * @brief      Parse nodes information to update _sockets, proc_type_table and cpu_mapping_table on Linux
 * @param[in]  node_info_table nodes information for this platform.
 * @param[in]  _numa_nodes total number for nodes in system
 * @param[out] _sockets total number for sockets in system
 * @param[out] _proc_type_table summary table of number of processors per type
 * @param[out] _cpu_mapping_table CPU mapping table for each processor
 * @return
 */
void parse_node_info_linux(const std::vector<std::string> node_info_table,
                           const int& _numa_nodes,
                           int& _sockets,
                           std::vector<std::vector<int>>& _proc_type_table,
                           std::vector<std::vector<int>>& _cpu_mapping_table);

/**
 * @brief      Parse CPU cache infomation on Linux
<<<<<<< HEAD
 * @param[in]  system_info_table cpus information for this platform.
 * @param[in]  node_info_table nodes information for this platform.
 * @param[out] _processors total number for processors in system.
 * @param[out] _numa_nodes total number for nodes in system
=======
 * @param[in]  _system_info_table system information for this platform.
 * @param[out] _processors total number for processors in system.
>>>>>>> e631f65a
 * @param[out] _sockets total number for sockets in system
 * @param[out] _cores total number for physical CPU cores in system
 * @param[out] _proc_type_table summary table of number of processors per type
 * @param[out] _cpu_mapping_table CPU mapping table for each processor
 * @return
 */
void parse_cache_info_linux(const std::vector<std::vector<std::string>> system_info_table,
                            const std::vector<std::string> node_info_table,
                            int& _processors,
                            int& _numa_nodes,
                            int& _sockets,
                            int& _cores,
                            std::vector<std::vector<int>>& _proc_type_table,
                            std::vector<std::vector<int>>& _cpu_mapping_table);

/**
 * @brief      Parse CPU frequency infomation on Linux
<<<<<<< HEAD
 * @param[in]  system_info_table cpus information for this platform.
 * @param[in]  node_info_table nodes information for this platform.
 * @param[out] _processors total number for processors in system.
 * @param[out] _numa_nodes total number for nodes in system
=======
 * @param[in]  _system_info_table system information for this platform.
 * @param[out] _processors total number for processors in system.
>>>>>>> e631f65a
 * @param[out] _sockets total number for sockets in system
 * @param[out] _cores total number for physical CPU cores in system
 * @param[out] _proc_type_table summary table of number of processors per type
 * @param[out] _cpu_mapping_table CPU mapping table for each processor
 * @return
 */
void parse_freq_info_linux(const std::vector<std::vector<std::string>> system_info_table,
                           const std::vector<std::string> node_info_table,
                           int& _processors,
                           int& _numa_nodes,
                           int& _sockets,
                           int& _cores,
                           std::vector<std::vector<int>>& _proc_type_table,
                           std::vector<std::vector<int>>& _cpu_mapping_table);

/**
 * @brief      update proc_type_table and cpu_mapping_table for vaild processors.
 * @param[in]  phy_core_list CPU cores id list for physical core of Intel Performance-cores.
 * @param[out] _sockets total number for sockets in system
 * @param[out] _cores total number for physical CPU cores in system
 * @param[out] _proc_type_table summary table of number of processors per type
 * @param[out] _cpu_mapping_table CPU mapping table for each processor
 * @return
 */
void update_valid_processor_linux(const std::vector<int> phy_core_list,
                                  int& _sockets,
                                  int& _cores,
                                  std::vector<std::vector<int>>& _proc_type_table,
                                  std::vector<std::vector<int>>& _cpu_mapping_table);

/**
 * @brief      Get cpu_mapping_table from the number of processors, cores and numa nodes
 * @param[in]  _processors total number for processors in system.
 * @param[in]  _numa_nodes total number for numa nodes in system
 * @param[in]  _cores total number for physical CPU cores in system
 * @param[out] _proc_type_table summary table of number of processors per type
 * @param[out] _cpu_mapping_table CPU mapping table for each processor
 * @return
 */
void get_cpu_mapping_from_cores(const int _processors,
                                const int _numa_nodes,
                                const int _cores,
                                std::vector<std::vector<int>>& _proc_type_table,
                                std::vector<std::vector<int>>& _cpu_mapping_table);

#endif

#if defined(_WIN32)
/**
 * @brief      Parse processors infomation on Windows
 * @param[in]  base_ptr buffer object pointer of Windows system infomation
 * @param[in]  len buffer object length of Windows system infomation
 * @param[out] _processors total number for processors in system.
 * @param[out] _numa_nodes total number for nodes in system
 * @param[out] _sockets total number for sockets in system
 * @param[out] _cores total number for physical CPU cores in system
 * @param[out] _proc_type_table summary table of number of processors per type
 * @param[out] _cpu_mapping_table CPU mapping table for each processor
 * @return
 */
void parse_processor_info_win(const char* base_ptr,
                              const unsigned long len,
                              int& _processors,
                              int& _numa_nodes,
                              int& _sockets,
                              int& _cores,
                              std::vector<std::vector<int>>& _proc_type_table,
                              std::vector<std::vector<int>>& _cpu_mapping_table);
#endif

#if defined(__APPLE__)
/**
 * @brief      Parse processors infomation on Linux
 * @param[in]  _processors total number for processors in system.
 * @param[out] _numa_nodes total number for sockets in system
 * @param[out] _cores total number for physical CPU cores in system
 * @param[out] _proc_type_table summary table of number of processors per type
 * @return
 */
int parse_processor_info_macos(int& _processors,
                               int& _numa_nodes,
                               int& _cores,
                               std::vector<std::vector<int>>& _proc_type_table);
#endif

}  // namespace ov<|MERGE_RESOLUTION|>--- conflicted
+++ resolved
@@ -52,15 +52,10 @@
 
 /**
  * @brief      Parse CPU cache infomation on Linux
-<<<<<<< HEAD
  * @param[in]  system_info_table cpus information for this platform.
  * @param[in]  node_info_table nodes information for this platform.
  * @param[out] _processors total number for processors in system.
  * @param[out] _numa_nodes total number for nodes in system
-=======
- * @param[in]  _system_info_table system information for this platform.
- * @param[out] _processors total number for processors in system.
->>>>>>> e631f65a
  * @param[out] _sockets total number for sockets in system
  * @param[out] _cores total number for physical CPU cores in system
  * @param[out] _proc_type_table summary table of number of processors per type
@@ -78,15 +73,10 @@
 
 /**
  * @brief      Parse CPU frequency infomation on Linux
-<<<<<<< HEAD
  * @param[in]  system_info_table cpus information for this platform.
  * @param[in]  node_info_table nodes information for this platform.
  * @param[out] _processors total number for processors in system.
  * @param[out] _numa_nodes total number for nodes in system
-=======
- * @param[in]  _system_info_table system information for this platform.
- * @param[out] _processors total number for processors in system.
->>>>>>> e631f65a
  * @param[out] _sockets total number for sockets in system
  * @param[out] _cores total number for physical CPU cores in system
  * @param[out] _proc_type_table summary table of number of processors per type
