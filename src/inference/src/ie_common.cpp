--- conflicted
+++ resolved
@@ -18,19 +18,6 @@
 
 namespace InferenceEngine {
 IE_SUPPRESS_DEPRECATED_START
-<<<<<<< HEAD
-
-//
-// ie_iextension.h
-//
-ILayerImpl::~ILayerImpl() {}
-ILayerExecImpl::~ILayerExecImpl() {}
-std::map<std::string, ov::OpSet> IExtension::getOpSets() {
-    return {};
-}
-
-=======
->>>>>>> b32ad2b9
 namespace details {
 
 void Rethrow() {
