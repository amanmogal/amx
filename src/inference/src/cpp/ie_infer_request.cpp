--- conflicted
+++ resolved
@@ -94,14 +94,6 @@
     return blobPtr;
 }
 
-<<<<<<< HEAD
-void InferRequest::SetBlob(const std::string& name, const Blob::Ptr& data, const PreProcessInfo& info) {
-    normalize_blob(_impl, name, data);
-    INFER_REQ_CALL_STATEMENT(_impl->SetBlob(name, data, info);)
-}
-
-=======
->>>>>>> 008d9a83
 const PreProcessInfo& InferRequest::GetPreProcess(const std::string& name) const {
     INFER_REQ_CALL_STATEMENT(return _impl->GetPreProcess(name);)
 }
