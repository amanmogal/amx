--- conflicted
+++ resolved
@@ -104,104 +104,7 @@
 ExecutableNetwork::operator bool() const noexcept {
     return !!_impl;
 }
-<<<<<<< HEAD
 }  // namespace InferenceEngine
-
-namespace ov {
-
-CompiledModel::~CompiledModel() {
-    _impl = {};
-}
-
-CompiledModel::CompiledModel(const std::shared_ptr<ie::IExecutableNetworkInternal>& impl,
-                             const std::shared_ptr<void>& so)
-    : _impl{impl},
-      _so{so} {
-    OPENVINO_ASSERT(_impl != nullptr, "CompiledModel was not initialized.");
-}
-
-std::shared_ptr<const Model> CompiledModel::get_runtime_model() const {
-    OV_EXEC_NET_CALL_STATEMENT(return std::const_pointer_cast<const Model>(_impl->GetExecGraphInfo()));
-}
-
-std::vector<ov::Output<const ov::Node>> CompiledModel::inputs() const {
-    OV_EXEC_NET_CALL_STATEMENT({
-        std::vector<ov::Output<const ov::Node>> inputs;
-        for (const auto& input : _impl->getInputs()) {
-            inputs.emplace_back(input);
-        }
-        return inputs;
-    });
-}
-
-ov::Output<const ov::Node> CompiledModel::input() const {
-    OV_EXEC_NET_CALL_STATEMENT({
-        const auto inputs = _impl->getInputs();
-        if (inputs.size() != 1) {
-            throw ov::Exception("input() must be called on a function with exactly one parameter.");
-        }
-        return inputs.at(0);
-    });
-}
-
-ov::Output<const ov::Node> CompiledModel::input(size_t i) const {
-    OV_EXEC_NET_CALL_STATEMENT(return _impl->getInputs().at(i));
-}
-
-ov::Output<const ov::Node> CompiledModel::input(const std::string& tensor_name) const {
-    OV_EXEC_NET_CALL_STATEMENT({
-        for (const auto& param : _impl->getInputs()) {
-            if (param->get_output_tensor(0).get_names().count(tensor_name)) {
-                return param;
-            }
-        }
-        throw ov::Exception("Input for tensor name '" + tensor_name + "' is not found.");
-    });
-}
-
-std::vector<ov::Output<const ov::Node>> CompiledModel::outputs() const {
-    OV_EXEC_NET_CALL_STATEMENT({
-        std::vector<ov::Output<const ov::Node>> outputs;
-        for (const auto& output : _impl->getOutputs()) {
-            outputs.emplace_back(output);
-        }
-        return outputs;
-    });
-}
-ov::Output<const ov::Node> CompiledModel::output() const {
-    OV_EXEC_NET_CALL_STATEMENT({
-        const auto outputs = _impl->getOutputs();
-        if (outputs.size() != 1) {
-            throw ov::Exception("output() must be called on a function with exactly one result.");
-        }
-        return outputs.at(0);
-    });
-}
-ov::Output<const ov::Node> CompiledModel::output(size_t i) const {
-    OV_EXEC_NET_CALL_STATEMENT(return _impl->getOutputs().at(i));
-}
-ov::Output<const ov::Node> CompiledModel::output(const std::string& tensor_name) const {
-    OV_EXEC_NET_CALL_STATEMENT({
-        for (const auto& result : _impl->getOutputs()) {
-            if (result->get_output_tensor(0).get_names().count(tensor_name)) {
-                return result;
-            }
-        }
-        throw ov::Exception("Output for tensor name '" + tensor_name + "' is not found.");
-    });
-}
-
-InferRequest CompiledModel::create_infer_request() {
-    OV_EXEC_NET_CALL_STATEMENT(return {_impl->CreateInferRequest(), _so});
-}
-
-void CompiledModel::export_model(std::ostream& networkModel) {
-    OV_EXEC_NET_CALL_STATEMENT(_impl->Export(networkModel));
-}
-
-void CompiledModel::set_property(const AnyMap& config) {
-    OV_EXEC_NET_CALL_STATEMENT(_impl->SetConfig(config));
-}
 
 Any CompiledModel::get_property(const std::string& name, const std::string& target_device) const {
     OV_EXEC_NET_CALL_STATEMENT({
@@ -249,21 +152,4 @@
                 return {_impl->GetConfig(name, target_device), {_so}};
         }
     });
-}
-
-RemoteContext CompiledModel::get_context() const {
-    OV_EXEC_NET_CALL_STATEMENT(return {_impl->GetContext(), {_so}});
-}
-
-bool CompiledModel::operator!() const noexcept {
-    return !_impl;
-}
-
-CompiledModel::operator bool() const noexcept {
-    return !!_impl;
-}
-
-}  // namespace ov
-=======
-}  // namespace InferenceEngine
->>>>>>> 635bfd84
+}