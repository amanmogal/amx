--- conflicted
+++ resolved
@@ -22,91 +22,13 @@
     ov::threading::release_process_mask(mask);
 }
 
-<<<<<<< HEAD
 bool PinThreadToVacantCore(int thrIdx,
                            int hyperthreads,
                            int ncores,
                            const CpuSet& procMask,
                            std::vector<int> cpu_ids,
                            int cpuIdxOffset) {
-    if (procMask == nullptr)
-        return false;
-    const size_t size = CPU_ALLOC_SIZE(ncores);
-    const int num_cpus = CPU_COUNT_S(size, procMask.get());
-    thrIdx %= num_cpus;  // To limit unique number in [; num_cpus-1] range
-
-    int mapped_idx;
-    if (cpu_ids.size() > 0) {
-        mapped_idx = cpu_ids[thrIdx];
-    } else {
-        // Place threads with specified step
-        int cpu_idx = cpuIdxOffset;
-        for (int i = 0, offset = 0; i < thrIdx; ++i) {
-            cpu_idx += hyperthreads;
-            if (cpu_idx >= num_cpus)
-                cpu_idx = ++offset;
-        }
-
-        // Find index of 'cpu_idx'-th bit that equals to 1
-        mapped_idx = cpuIdxOffset - 1;
-        while (cpu_idx >= cpuIdxOffset) {
-            mapped_idx++;
-            if (CPU_ISSET_S(mapped_idx, size, procMask.get()))
-                --cpu_idx;
-        }
-    }
-
-    CpuSet targetMask{CPU_ALLOC(ncores)};
-    CPU_ZERO_S(size, targetMask.get());
-    CPU_SET_S(mapped_idx, size, targetMask.get());
-    bool res = PinCurrentThreadByMask(ncores, targetMask);
-    return res;
-}
-
-bool PinCurrentThreadToSocket(int socket) {
-    const int sockets = InferenceEngine::getAvailableNUMANodes().size();
-    const int cores = InferenceEngine::getNumberOfCPUCores();
-    const int cores_per_socket = cores / sockets;
-
-    int ncpus = 0;
-    CpuSet mask;
-    std::tie(mask, ncpus) = GetProcessMask();
-    CpuSet targetMask{CPU_ALLOC(ncpus)};
-    const size_t size = CPU_ALLOC_SIZE(ncpus);
-    CPU_ZERO_S(size, targetMask.get());
-
-    for (int core = socket * cores_per_socket; core < (socket + 1) * cores_per_socket; core++) {
-        CPU_SET_S(core, size, targetMask.get());
-    }
-    // respect the user-defined mask for the entire process
-    CPU_AND_S(size, targetMask.get(), targetMask.get(), mask.get());
-    bool res = false;
-    if (CPU_COUNT_S(size, targetMask.get())) {  //  if we have non-zero mask to set
-        res = PinCurrentThreadByMask(ncpus, targetMask);
-    }
-    return res;
-}
-#else   // no threads pinning/binding on Win/MacOS
-std::tuple<CpuSet, int> GetProcessMask() {
-    return std::make_tuple(nullptr, 0);
-}
-void ReleaseProcessMask(cpu_set_t*) {}
-
-bool PinThreadToVacantCore(int thrIdx,
-                           int hyperthreads,
-                           int ncores,
-                           const CpuSet& procMask,
-                           std::vector<int> cpu_ids,
-                           int cpuIdxOffset) {
-#    if defined(_WIN32)
-    return 0 != SetThreadAffinityMask(GetCurrentThread(), DWORD_PTR(1) << cpu_ids[thrIdx]);
-#    else
-    return false;
-#    endif
-=======
-bool PinThreadToVacantCore(int thrIdx, int hyperthreads, int ncores, const CpuSet& procMask, int cpuIdxOffset) {
-    return ov::threading::pin_thread_to_vacant_core(thrIdx, hyperthreads, ncores, procMask, cpuIdxOffset);
->>>>>>> 190b64a0
+    return ov::threading::pin_thread_to_vacant_core(thrIdx, hyperthreads, ncores, procMask, cpu_ids, cpuIdxOffset);
 }
 bool PinCurrentThreadByMask(int ncores, const CpuSet& procMask) {
     return ov::threading::pin_current_thread_by_mask(ncores, procMask);
