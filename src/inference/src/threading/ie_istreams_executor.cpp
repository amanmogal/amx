// Copyright (C) 2018-2022 Intel Corporation
// SPDX-License-Identifier: Apache-2.0
//

#include "threading/ie_istreams_executor.hpp"

#include <algorithm>
#include <string>
#include <thread>
#include <vector>

#include "cpp_interfaces/interface/ie_internal_plugin_config.hpp"
#include "ie_parallel.hpp"
#include "ie_parallel_custom_arena.hpp"
#include "ie_parameter.hpp"
#include "ie_plugin_config.hpp"
#include "ie_system_conf.h"
#include "openvino/runtime/properties.hpp"
#include "openvino/util/common_util.hpp"

namespace InferenceEngine {
IStreamsExecutor::~IStreamsExecutor() {}

std::vector<std::string> IStreamsExecutor::Config::SupportedKeys() const {
    return {
        CONFIG_KEY(CPU_THROUGHPUT_STREAMS),
        CONFIG_KEY(CPU_BIND_THREAD),
        CONFIG_KEY(CPU_THREADS_NUM),
        CONFIG_KEY_INTERNAL(CPU_THREADS_PER_STREAM),
        ov::num_streams.name(),
        ov::inference_num_threads.name(),
        ov::affinity.name(),
    };
}
int IStreamsExecutor::Config::GetDefaultNumStreams() {
    const int sockets = static_cast<int>(getAvailableNUMANodes().size());
    // bare minimum of streams (that evenly divides available number of core)
    const int num_cores = sockets == 1 ? std::thread::hardware_concurrency() : getNumberOfCPUCores();
    if (0 == num_cores % 4)
        return std::max(4, num_cores / 4);
    else if (0 == num_cores % 5)
        return std::max(5, num_cores / 5);
    else if (0 == num_cores % 3)
        return std::max(3, num_cores / 3);
    else  // if user disables some cores say in BIOS, so we got weird #cores which is not easy to divide
        return 1;
}

<<<<<<< HEAD
int IStreamsExecutor::Config::GetHybridDefaultNumStreams(const Config& config) {
=======
int IStreamsExecutor::Config::GetHybridNumStreams(const Config& config, const int stream_mode) {
>>>>>>> 82942a12
    const int num_phy_cores = getNumberOfCPUCores();
    const int num_big_cores = getNumberOfCPUCores(true);
    const int num_small_cores = num_phy_cores - num_big_cores;

<<<<<<< HEAD
    // bare minimum of streams (that evenly divides available number of core)
    if (0 == num_big_cores % 4) {
        config._big_core_streams = std::max(4, num_big_cores / 4);
    } else if (0 == num_big_cores % 5) {
        config._big_core_streams = std::max(5, num_big_cores / 5);
    } else if (0 == num_big_cores % 3) {
        config._big_core_streams = std::max(3, num_big_cores / 3);
    } else {  // if user disables some cores say in BIOS, so we got weird #cores which is not easy to divide
        config._big_core_streams = 1;
    }

    config._threads_per_stream_big = num_big_cores / config._big_core_streams;
    config._threads_per_stream_small = config._threads_per_stream_big * 2;
    if (num_small_cores < config._threads_per_stream_small) {
        config._small_core_streams = 1;
        config._threads_per_stream_small = num_small_cores;
        config._threads_per_stream_big = config._threads_per_stream_small / 2;
        config._big_core_streams = num_big_cores / config._threads_per_stream_big;
    } else {
        config._small_core_streams = num_small_cores / config._threads_per_stream_small;
    }
    config._small_core_offset = num_big_cores * 2;
    return config._big_core_streams + config._small_core_streams;
}

int IStreamsExecutor::Config::GetHybridAggressiveNumStreams(const Config& config, const int stream_mode) {
    const int num_phy_cores = getNumberOfCPUCores();
    const int num_big_cores = getNumberOfCPUCores(true);
    const int num_small_cores = num_phy_cores - num_big_cores;

    if (stream_mode == AGGRESSIVE) {
        config._big_core_streams = num_big_cores;
        config._small_core_streams = num_small_cores / 2;
    } else if (stream_mode == LESSAGGRESSIVE) {
        config._big_core_streams = num_big_cores / 2;
        config._small_core_streams = num_small_cores / 4;
    } else {
        IE_THROW() << "Wrong stream mode to get aggressive num of streams: " << stream_mode;
    }
    config._threads_per_stream_big = num_big_cores / config._big_core_streams;
    config._threads_per_stream_small = num_small_cores / config._small_core_streams;
=======
    if (stream_mode == DEFAULT) {
        // bare minimum of streams (that evenly divides available number of core)
        if (0 == num_big_cores % 4) {
            config._big_core_streams = std::max(4, num_big_cores / 4);
        } else if (0 == num_big_cores % 5) {
            config._big_core_streams = std::max(5, num_big_cores / 5);
        } else if (0 == num_big_cores % 3) {
            config._big_core_streams = std::max(3, num_big_cores / 3);
        } else {  // if user disables some cores say in BIOS, so we got weird #cores which is not easy to divide
            config._big_core_streams = 1;
        }

        config._threads_per_stream_big = num_big_cores / config._big_core_streams;
        config._threads_per_stream_small = config._threads_per_stream_big * 2;
        if (num_small_cores == 0) {
            config._big_core_streams = num_big_cores / config._threads_per_stream_big;
            config._threads_per_stream_small = 0;
        } else if (num_small_cores < config._threads_per_stream_small) {
            config._small_core_streams = 1;
            config._threads_per_stream_small = num_small_cores;
            config._threads_per_stream_big = config._threads_per_stream_small / 2;
            config._big_core_streams = num_big_cores / config._threads_per_stream_big;
        } else {
            config._small_core_streams = num_small_cores / config._threads_per_stream_small;
        }
    } else if (stream_mode == AGGRESSIVE) {
        config._big_core_streams = num_big_cores;
        config._small_core_streams = num_small_cores / 2;
        config._threads_per_stream_big = num_big_cores / config._big_core_streams;
        config._threads_per_stream_small = num_small_cores == 0 ? 0 : num_small_cores / config._small_core_streams;
    } else if (stream_mode == LESSAGGRESSIVE) {
        config._big_core_streams = num_big_cores / 2;
        config._small_core_streams = num_small_cores / 4;
        config._threads_per_stream_big = num_big_cores / config._big_core_streams;
        config._threads_per_stream_small = num_small_cores == 0 ? 0 : num_small_cores / config._small_core_streams;
    } else {
        IE_THROW() << "Wrong stream mode to get num of streams: " << stream_mode;
    }
    config._small_core_offset = num_small_cores == 0 ? 0 : num_big_cores * 2;
>>>>>>> 82942a12
    return config._big_core_streams + config._small_core_streams;
}

void IStreamsExecutor::Config::SetConfig(const std::string& key, const std::string& value) {
    if (key == CONFIG_KEY(CPU_BIND_THREAD)) {
        if (value == CONFIG_VALUE(YES) || value == CONFIG_VALUE(NUMA)) {
#if (defined(__APPLE__) || defined(_WIN32))
            _threadBindingType = IStreamsExecutor::ThreadBindingType::NUMA;
#else
            _threadBindingType = (value == CONFIG_VALUE(YES)) ? IStreamsExecutor::ThreadBindingType::CORES
                                                              : IStreamsExecutor::ThreadBindingType::NUMA;
#endif
        } else if (value == CONFIG_VALUE(HYBRID_AWARE)) {
            _threadBindingType = IStreamsExecutor::ThreadBindingType::HYBRID_AWARE;
        } else if (value == CONFIG_VALUE(NO)) {
            _threadBindingType = IStreamsExecutor::ThreadBindingType::NONE;
        } else {
            IE_THROW() << "Wrong value for property key " << CONFIG_KEY(CPU_BIND_THREAD)
                       << ". Expected only YES(binds to cores) / NO(no binding) / NUMA(binds to NUMA nodes) / "
                          "HYBRID_AWARE (let the runtime recognize and use the hybrid cores)";
        }
    } else if (key == ov::affinity) {
        ov::Affinity affinity;
        std::stringstream{value} >> affinity;
        const auto core_type_size = getAvailableCoresTypes().size();
        switch (affinity) {
        case ov::Affinity::NONE:
            _threadBindingType = ThreadBindingType::NONE;
            break;
        case ov::Affinity::CORE: {
#if (defined(__APPLE__) || defined(_WIN32))
            _threadBindingType = ThreadBindingType::NUMA;
#else
            _threadBindingType = core_type_size > 1 ? ThreadBindingType::HYBRID_AWARE : ThreadBindingType::CORES;
#endif
        } break;
        case ov::Affinity::NUMA:
            _threadBindingType = ThreadBindingType::NUMA;
            break;
        case ov::Affinity::HYBRID_AWARE:
            _threadBindingType = core_type_size == 1 ? ThreadBindingType::CORES : ThreadBindingType::HYBRID_AWARE;
            break;
        default:
            OPENVINO_UNREACHABLE("Unsupported affinity type");
        }
    } else if (key == CONFIG_KEY(CPU_THROUGHPUT_STREAMS)) {
        if (value == CONFIG_VALUE(CPU_THROUGHPUT_NUMA)) {
            _streams = static_cast<int>(getAvailableNUMANodes().size());
        } else if (value == CONFIG_VALUE(CPU_THROUGHPUT_AUTO)) {
            // bare minimum of streams (that evenly divides available number of cores)
            _streams = GetDefaultNumStreams();
        } else {
            int val_i;
            try {
                val_i = std::stoi(value);
            } catch (const std::exception&) {
                IE_THROW() << "Wrong value for property key " << CONFIG_KEY(CPU_THROUGHPUT_STREAMS)
                           << ". Expected only positive numbers (#streams) or "
                           << "PluginConfigParams::CPU_THROUGHPUT_NUMA/CPU_THROUGHPUT_AUTO";
            }
            if (val_i < 0) {
                IE_THROW() << "Wrong value for property key " << CONFIG_KEY(CPU_THROUGHPUT_STREAMS)
                           << ". Expected only positive numbers (#streams)";
            }
            _streams = val_i;
        }
    } else if (key == ov::num_streams) {
        auto streams = ov::util::from_string(value, ov::streams::num);
        if (streams == ov::streams::NUMA) {
            _streams = static_cast<int32_t>(getAvailableNUMANodes().size());
        } else if (streams == ov::streams::AUTO) {
            // bare minimum of streams (that evenly divides available number of cores)
            _streams = GetDefaultNumStreams();
        } else if (streams.num >= 0) {
            _streams = streams.num;
        } else {
            OPENVINO_UNREACHABLE("Wrong value for property key ",
                                 ov::num_streams.name(),
                                 ". Expected non negative numbers (#streams) or ",
                                 "ov::streams::NUMA|ov::streams::AUTO, Got: ",
                                 streams);
        }
    } else if (key == CONFIG_KEY(CPU_THREADS_NUM) || key == ov::inference_num_threads) {
        int val_i;
        try {
            val_i = std::stoi(value);
        } catch (const std::exception&) {
            IE_THROW() << "Wrong value for property key " << CONFIG_KEY(CPU_THREADS_NUM)
                       << ". Expected only positive numbers (#threads)";
        }
        if (val_i < 0) {
            IE_THROW() << "Wrong value for property key " << CONFIG_KEY(CPU_THREADS_NUM)
                       << ". Expected only positive numbers (#threads)";
        }
        _threads = val_i;
    } else if (key == CONFIG_KEY_INTERNAL(CPU_THREADS_PER_STREAM)) {
        int val_i;
        try {
            val_i = std::stoi(value);
        } catch (const std::exception&) {
            IE_THROW() << "Wrong value for property key " << CONFIG_KEY_INTERNAL(CPU_THREADS_PER_STREAM)
                       << ". Expected only non negative numbers (#threads)";
        }
        if (val_i < 0) {
            IE_THROW() << "Wrong value for property key " << CONFIG_KEY_INTERNAL(CPU_THREADS_PER_STREAM)
                       << ". Expected only non negative numbers (#threads)";
        }
        _threadsPerStream = val_i;
    } else {
        IE_THROW() << "Wrong value for property key " << key;
    }
}

Parameter IStreamsExecutor::Config::GetConfig(const std::string& key) const {
    if (key == ov::affinity) {
        switch (_threadBindingType) {
        case IStreamsExecutor::ThreadBindingType::NONE:
            return ov::Affinity::NONE;
        case IStreamsExecutor::ThreadBindingType::CORES:
            return ov::Affinity::CORE;
        case IStreamsExecutor::ThreadBindingType::NUMA:
            return ov::Affinity::NUMA;
        case IStreamsExecutor::ThreadBindingType::HYBRID_AWARE:
            return ov::Affinity::HYBRID_AWARE;
        }
    } else if (key == CONFIG_KEY(CPU_BIND_THREAD)) {
        switch (_threadBindingType) {
        case IStreamsExecutor::ThreadBindingType::NONE:
            return {CONFIG_VALUE(NO)};
        case IStreamsExecutor::ThreadBindingType::CORES:
            return {CONFIG_VALUE(YES)};
        case IStreamsExecutor::ThreadBindingType::NUMA:
            return {CONFIG_VALUE(NUMA)};
        case IStreamsExecutor::ThreadBindingType::HYBRID_AWARE:
            return {CONFIG_VALUE(HYBRID_AWARE)};
        }
    } else if (key == CONFIG_KEY(CPU_THROUGHPUT_STREAMS)) {
        return {std::to_string(_streams)};
    } else if (key == ov::num_streams) {
        return decltype(ov::num_streams)::value_type{_streams};
    } else if (key == CONFIG_KEY(CPU_THREADS_NUM)) {
        return {std::to_string(_threads)};
    } else if (key == ov::inference_num_threads) {
        return decltype(ov::inference_num_threads)::value_type{_threads};
    } else if (key == CONFIG_KEY_INTERNAL(CPU_THREADS_PER_STREAM)) {
        return {std::to_string(_threadsPerStream)};
    } else {
        IE_THROW() << "Wrong value for property key " << key;
    }
    return {};
}

IStreamsExecutor::Config IStreamsExecutor::Config::MakeDefaultMultiThreaded(const IStreamsExecutor::Config& initial,
                                                                            const bool fp_intesive) {
    const auto envThreads = parallel_get_env_threads();
    const auto& numaNodes = getAvailableNUMANodes();
    const int numaNodesNum = static_cast<int>(numaNodes.size());
    auto streamExecutorConfig = initial;
    const bool bLatencyCase = streamExecutorConfig._streams <= numaNodesNum;

    // by default, do not use the hyper-threading (to minimize threads synch overheads)
    int num_cores_default = getNumberOfCPUCores();
#if (IE_THREAD == IE_THREAD_TBB || IE_THREAD == IE_THREAD_TBB_AUTO)
    // additional latency-case logic for hybrid processors:
    if (ThreadBindingType::HYBRID_AWARE == streamExecutorConfig._threadBindingType) {
        const auto core_types = custom::info::core_types();
        const auto num_little_cores =
            custom::info::default_concurrency(custom::task_arena::constraints{}.set_core_type(core_types.front()));
        const auto num_big_cores_phys = getNumberOfCPUCores(true);
        const int int8_threshold = 4;  // ~relative efficiency of the VNNI-intensive code for Big vs Little cores;
        const int fp32_threshold = 2;  // ~relative efficiency of the AVX2 fp32 code for Big vs Little cores;
        // by default the latency case uses (faster) Big cores only, depending on the compute ratio
        const bool bLatencyCaseBigOnly =
            num_big_cores_phys > (num_little_cores / (fp_intesive ? fp32_threshold : int8_threshold));
        // selecting the preferred core type
        streamExecutorConfig._threadPreferredCoreType =
            bLatencyCase ? (bLatencyCaseBigOnly ? IStreamsExecutor::Config::PreferredCoreType::BIG
                                                : IStreamsExecutor::Config::PreferredCoreType::ANY)
                         : IStreamsExecutor::Config::PreferredCoreType::ROUND_ROBIN;
        // additionally selecting the #cores to use in the "Big-only" case
        if (bLatencyCaseBigOnly) {
            const int hyper_threading_threshold =
                2;  // min #cores, for which the hyper-threading becomes useful for the latency case
            const auto num_big_cores =
                custom::info::default_concurrency(custom::task_arena::constraints{}.set_core_type(core_types.back()));
            num_cores_default = (num_big_cores_phys <= hyper_threading_threshold) ? num_big_cores : num_big_cores_phys;
        }
    }
#endif
    const auto hwCores = !bLatencyCase && numaNodesNum == 1
                             // throughput case on a single-NUMA node machine uses all available cores
                             ? parallel_get_max_threads()
                             // in the rest of cases:
                             //    multi-node machine
                             //    or
                             //    latency case, single-node yet hybrid case that uses
                             //      all core types
                             //      or
                             //      big-cores only, but the #cores is "enough" (pls see the logic above)
                             // it is usually beneficial not to use the hyper-threading (which is default)
                             : num_cores_default;
    const auto threads =
        streamExecutorConfig._threads ? streamExecutorConfig._threads : (envThreads ? envThreads : hwCores);
    streamExecutorConfig._threadsPerStream =
        streamExecutorConfig._streams ? std::max(1, threads / streamExecutorConfig._streams) : threads;
    return streamExecutorConfig;
}

}  //  namespace InferenceEngine<|MERGE_RESOLUTION|>--- conflicted
+++ resolved
@@ -46,58 +46,11 @@
         return 1;
 }
 
-<<<<<<< HEAD
-int IStreamsExecutor::Config::GetHybridDefaultNumStreams(const Config& config) {
-=======
 int IStreamsExecutor::Config::GetHybridNumStreams(const Config& config, const int stream_mode) {
->>>>>>> 82942a12
     const int num_phy_cores = getNumberOfCPUCores();
     const int num_big_cores = getNumberOfCPUCores(true);
     const int num_small_cores = num_phy_cores - num_big_cores;
 
-<<<<<<< HEAD
-    // bare minimum of streams (that evenly divides available number of core)
-    if (0 == num_big_cores % 4) {
-        config._big_core_streams = std::max(4, num_big_cores / 4);
-    } else if (0 == num_big_cores % 5) {
-        config._big_core_streams = std::max(5, num_big_cores / 5);
-    } else if (0 == num_big_cores % 3) {
-        config._big_core_streams = std::max(3, num_big_cores / 3);
-    } else {  // if user disables some cores say in BIOS, so we got weird #cores which is not easy to divide
-        config._big_core_streams = 1;
-    }
-
-    config._threads_per_stream_big = num_big_cores / config._big_core_streams;
-    config._threads_per_stream_small = config._threads_per_stream_big * 2;
-    if (num_small_cores < config._threads_per_stream_small) {
-        config._small_core_streams = 1;
-        config._threads_per_stream_small = num_small_cores;
-        config._threads_per_stream_big = config._threads_per_stream_small / 2;
-        config._big_core_streams = num_big_cores / config._threads_per_stream_big;
-    } else {
-        config._small_core_streams = num_small_cores / config._threads_per_stream_small;
-    }
-    config._small_core_offset = num_big_cores * 2;
-    return config._big_core_streams + config._small_core_streams;
-}
-
-int IStreamsExecutor::Config::GetHybridAggressiveNumStreams(const Config& config, const int stream_mode) {
-    const int num_phy_cores = getNumberOfCPUCores();
-    const int num_big_cores = getNumberOfCPUCores(true);
-    const int num_small_cores = num_phy_cores - num_big_cores;
-
-    if (stream_mode == AGGRESSIVE) {
-        config._big_core_streams = num_big_cores;
-        config._small_core_streams = num_small_cores / 2;
-    } else if (stream_mode == LESSAGGRESSIVE) {
-        config._big_core_streams = num_big_cores / 2;
-        config._small_core_streams = num_small_cores / 4;
-    } else {
-        IE_THROW() << "Wrong stream mode to get aggressive num of streams: " << stream_mode;
-    }
-    config._threads_per_stream_big = num_big_cores / config._big_core_streams;
-    config._threads_per_stream_small = num_small_cores / config._small_core_streams;
-=======
     if (stream_mode == DEFAULT) {
         // bare minimum of streams (that evenly divides available number of core)
         if (0 == num_big_cores % 4) {
@@ -137,7 +90,6 @@
         IE_THROW() << "Wrong stream mode to get num of streams: " << stream_mode;
     }
     config._small_core_offset = num_small_cores == 0 ? 0 : num_big_cores * 2;
->>>>>>> 82942a12
     return config._big_core_streams + config._small_core_streams;
 }
 
