// Copyright (C) 2018-2022 Intel Corporation
// SPDX-License-Identifier: Apache-2.0
//

#include "threading/ie_istreams_executor.hpp"

#include <algorithm>
#include <openvino/util/log.hpp>
#include <string>
#include <thread>
#include <vector>

#include "cpp_interfaces/interface/ie_internal_plugin_config.hpp"
#include "ie_parallel.hpp"
#include "ie_parallel_custom_arena.hpp"
#include "ie_parameter.hpp"
#include "ie_plugin_config.hpp"
#include "ie_system_conf.h"
#include "openvino/runtime/properties.hpp"
#include "openvino/util/common_util.hpp"

namespace InferenceEngine {
IStreamsExecutor::~IStreamsExecutor() {}

std::vector<std::string> IStreamsExecutor::Config::SupportedKeys() const {
    return {
        CONFIG_KEY(CPU_THROUGHPUT_STREAMS),
        CONFIG_KEY(CPU_BIND_THREAD),
        CONFIG_KEY(CPU_THREADS_NUM),
        CONFIG_KEY_INTERNAL(CPU_THREADS_PER_STREAM),
        CONFIG_KEY_INTERNAL(BIG_CORE_STREAMS),
        CONFIG_KEY_INTERNAL(SMALL_CORE_STREAMS),
        CONFIG_KEY_INTERNAL(THREADS_PER_STREAM_BIG),
        CONFIG_KEY_INTERNAL(THREADS_PER_STREAM_SMALL),
        CONFIG_KEY_INTERNAL(SMALL_CORE_OFFSET),
        CONFIG_KEY_INTERNAL(ENABLE_HYPER_THREAD),
        ov::num_streams.name(),
        ov::inference_num_threads.name(),
        ov::affinity.name(),
    };
}
int IStreamsExecutor::Config::GetDefaultNumStreams(const bool enable_hyper_thread) {
    const int sockets = static_cast<int>(getAvailableNUMANodes().size());
    // bare minimum of streams (that evenly divides available number of core)
    const int num_cores = sockets == 1 ? (enable_hyper_thread ? parallel_get_max_threads() : getNumberOfCPUCores())
                                       : getNumberOfCPUCores();
    if (0 == num_cores % 4)
        return std::max(4, num_cores / 4);
    else if (0 == num_cores % 5)
        return std::max(5, num_cores / 5);
    else if (0 == num_cores % 3)
        return std::max(3, num_cores / 3);
    else  // if user disables some cores say in BIOS, so we got weird #cores which is not easy to divide
        return 1;
}

int IStreamsExecutor::Config::GetHybridNumStreams(std::map<std::string, std::string>& config, const int stream_mode) {
    const int num_cores = parallel_get_max_threads();
    const int num_cores_phy = getNumberOfCPUCores();
    const int num_big_cores_phy = getNumberOfCPUCores(true);
    const int num_small_cores = num_cores_phy - num_big_cores_phy;
    const int num_big_cores = num_cores > num_cores_phy ? num_big_cores_phy * 2 : num_big_cores_phy;
    int big_core_streams = 0;
    int small_core_streams = 0;
    int threads_per_stream_big = 0;
    int threads_per_stream_small = 0;

    if (stream_mode == DEFAULT) {
        // bare minimum of streams (that evenly divides available number of core)
        if (0 == num_big_cores_phy % 4) {
            threads_per_stream_big = 4;
        } else if (0 == num_big_cores_phy % 5) {
            threads_per_stream_big = 5;
        } else if (0 == num_big_cores_phy % 3) {
            threads_per_stream_big = 3;
        } else {  // if user disables some cores say in BIOS, so we got weird #cores which is not easy to divide
            threads_per_stream_big = num_big_cores_phy;
        }

        big_core_streams = num_big_cores / threads_per_stream_big;
        threads_per_stream_small = threads_per_stream_big;
        if (num_small_cores == 0) {
            threads_per_stream_small = 0;
        } else if (num_small_cores < threads_per_stream_small) {
            small_core_streams = 1;
            threads_per_stream_small = num_small_cores;
            threads_per_stream_big = threads_per_stream_small;
            // Balance the computation of physical core and logical core, the number of threads on the physical core and
            // logical core should be equal
            big_core_streams = num_big_cores_phy / threads_per_stream_big * 2;
        } else {
            small_core_streams = num_small_cores / threads_per_stream_small;
        }
    } else if (stream_mode == AGGRESSIVE) {
        big_core_streams = num_big_cores;
        small_core_streams = num_small_cores;
        threads_per_stream_big = num_big_cores / big_core_streams;
        threads_per_stream_small = num_small_cores == 0 ? 0 : num_small_cores / small_core_streams;
    } else if (stream_mode == LESSAGGRESSIVE) {
        big_core_streams = num_big_cores / 2;
        small_core_streams = num_small_cores / 2;
        threads_per_stream_big = num_big_cores / big_core_streams;
        threads_per_stream_small = num_small_cores == 0 ? 0 : num_small_cores / small_core_streams;
    } else {
        IE_THROW() << "Wrong stream mode to get num of streams: " << stream_mode;
    }
    config[CONFIG_KEY_INTERNAL(BIG_CORE_STREAMS)] = std::to_string(big_core_streams);
    config[CONFIG_KEY_INTERNAL(SMALL_CORE_STREAMS)] = std::to_string(small_core_streams);
    config[CONFIG_KEY_INTERNAL(THREADS_PER_STREAM_BIG)] = std::to_string(threads_per_stream_big);
    config[CONFIG_KEY_INTERNAL(THREADS_PER_STREAM_SMALL)] = std::to_string(threads_per_stream_small);
    // This is default setting for specific CPU which Pcore is in front and Ecore is in the back.
    config[CONFIG_KEY_INTERNAL(SMALL_CORE_OFFSET)] = std::to_string(num_small_cores == 0 ? 0 : num_big_cores);
    return big_core_streams + small_core_streams;
}

void IStreamsExecutor::Config::SetConfig(const std::string& key, const std::string& value) {
    if (key == CONFIG_KEY(CPU_BIND_THREAD)) {
        if (value == CONFIG_VALUE(YES) || value == CONFIG_VALUE(NUMA)) {
#if (defined(__APPLE__) || defined(_WIN32))
            _threadBindingType = IStreamsExecutor::ThreadBindingType::NUMA;
#else
            _threadBindingType = (value == CONFIG_VALUE(YES)) ? IStreamsExecutor::ThreadBindingType::CORES
                                                              : IStreamsExecutor::ThreadBindingType::NUMA;
#endif
        } else if (value == CONFIG_VALUE(HYBRID_AWARE)) {
            _threadBindingType = IStreamsExecutor::ThreadBindingType::HYBRID_AWARE;
        } else if (value == CONFIG_VALUE(NO)) {
            _threadBindingType = IStreamsExecutor::ThreadBindingType::NONE;
        } else {
            IE_THROW() << "Wrong value for property key " << CONFIG_KEY(CPU_BIND_THREAD)
                       << ". Expected only YES(binds to cores) / NO(no binding) / NUMA(binds to NUMA nodes) / "
                          "HYBRID_AWARE (let the runtime recognize and use the hybrid cores)";
        }
    } else if (key == ov::affinity) {
        ov::Affinity affinity;
        std::stringstream{value} >> affinity;
        switch (affinity) {
        case ov::Affinity::NONE:
            _threadBindingType = ThreadBindingType::NONE;
            break;
        case ov::Affinity::CORE: {
#if (defined(__APPLE__) || defined(_WIN32))
            _threadBindingType = ThreadBindingType::NUMA;
#else
            _threadBindingType = ThreadBindingType::CORES;
#endif
        } break;
        case ov::Affinity::NUMA:
            _threadBindingType = ThreadBindingType::NUMA;
            break;
        case ov::Affinity::HYBRID_AWARE:
            _threadBindingType = ThreadBindingType::HYBRID_AWARE;
            break;
        default:
            OPENVINO_UNREACHABLE("Unsupported affinity type");
        }
    } else if (key == CONFIG_KEY(CPU_THROUGHPUT_STREAMS)) {
        if (value == CONFIG_VALUE(CPU_THROUGHPUT_NUMA)) {
            _streams = static_cast<int>(getAvailableNUMANodes().size());
        } else if (value == CONFIG_VALUE(CPU_THROUGHPUT_AUTO)) {
            // bare minimum of streams (that evenly divides available number of cores)
            _streams = GetDefaultNumStreams();
        } else {
            int val_i;
            try {
                val_i = std::stoi(value);
            } catch (const std::exception&) {
                IE_THROW() << "Wrong value for property key " << CONFIG_KEY(CPU_THROUGHPUT_STREAMS)
                           << ". Expected only positive numbers (#streams) or "
                           << "PluginConfigParams::CPU_THROUGHPUT_NUMA/CPU_THROUGHPUT_AUTO";
            }
            if (val_i < 0) {
                IE_THROW() << "Wrong value for property key " << CONFIG_KEY(CPU_THROUGHPUT_STREAMS)
                           << ". Expected only positive numbers (#streams)";
            }
            _streams = val_i;
        }
    } else if (key == ov::num_streams) {
        auto streams = ov::util::from_string(value, ov::streams::num);
        if (streams == ov::streams::NUMA) {
            _streams = static_cast<int32_t>(getAvailableNUMANodes().size());
        } else if (streams == ov::streams::AUTO) {
            // bare minimum of streams (that evenly divides available number of cores)
            _streams = GetDefaultNumStreams();
        } else if (streams.num >= 0) {
            _streams = streams.num;
        } else {
            OPENVINO_UNREACHABLE("Wrong value for property key ",
                                 ov::num_streams.name(),
                                 ". Expected non negative numbers (#streams) or ",
                                 "ov::streams::NUMA|ov::streams::AUTO, Got: ",
                                 streams);
        }
    } else if (key == CONFIG_KEY(CPU_THREADS_NUM) || key == ov::inference_num_threads) {
        int val_i;
        try {
            val_i = std::stoi(value);
        } catch (const std::exception&) {
            IE_THROW() << "Wrong value for property key " << CONFIG_KEY(CPU_THREADS_NUM)
                       << ". Expected only positive numbers (#threads)";
        }
        if (val_i < 0) {
            IE_THROW() << "Wrong value for property key " << CONFIG_KEY(CPU_THREADS_NUM)
                       << ". Expected only positive numbers (#threads)";
        }
        _threads = val_i;
    } else if (key == CONFIG_KEY_INTERNAL(CPU_THREADS_PER_STREAM)) {
        int val_i;
        try {
            val_i = std::stoi(value);
        } catch (const std::exception&) {
            IE_THROW() << "Wrong value for property key " << CONFIG_KEY_INTERNAL(CPU_THREADS_PER_STREAM)
                       << ". Expected only non negative numbers (#threads)";
        }
        if (val_i < 0) {
            IE_THROW() << "Wrong value for property key " << CONFIG_KEY_INTERNAL(CPU_THREADS_PER_STREAM)
                       << ". Expected only non negative numbers (#threads)";
        }
        _threadsPerStream = val_i;
    } else if (key == CONFIG_KEY_INTERNAL(BIG_CORE_STREAMS)) {
        int val_i;
        try {
            val_i = std::stoi(value);
        } catch (const std::exception&) {
            IE_THROW() << "Wrong value for HYBRID_AWARE key " << CONFIG_KEY_INTERNAL(BIG_CORE_STREAMS)
                       << ". Expected only non negative numbers (#streams)";
        }
        if (val_i < 0) {
            IE_THROW() << "Wrong value for HYBRID_AWARE key " << CONFIG_KEY_INTERNAL(BIG_CORE_STREAMS)
                       << ". Expected only non negative numbers (#streams)";
        }
        _big_core_streams = val_i;
    } else if (key == CONFIG_KEY_INTERNAL(SMALL_CORE_STREAMS)) {
        int val_i;
        try {
            val_i = std::stoi(value);
        } catch (const std::exception&) {
            IE_THROW() << "Wrong value for HYBRID_AWARE key " << CONFIG_KEY_INTERNAL(SMALL_CORE_STREAMS)
                       << ". Expected only non negative numbers (#streams)";
        }
        if (val_i < 0) {
            IE_THROW() << "Wrong value for HYBRID_AWARE key " << CONFIG_KEY_INTERNAL(SMALL_CORE_STREAMS)
                       << ". Expected only non negative numbers (#streams)";
        }
        _small_core_streams = val_i;
    } else if (key == CONFIG_KEY_INTERNAL(THREADS_PER_STREAM_BIG)) {
        int val_i;
        try {
            val_i = std::stoi(value);
        } catch (const std::exception&) {
            IE_THROW() << "Wrong value for HYBRID_AWARE key " << CONFIG_KEY_INTERNAL(THREADS_PER_STREAM_BIG)
                       << ". Expected only non negative numbers (#threads)";
        }
        if (val_i < 0) {
            IE_THROW() << "Wrong value for HYBRID_AWARE key " << CONFIG_KEY_INTERNAL(THREADS_PER_STREAM_BIG)
                       << ". Expected only non negative numbers (#threads)";
        }
        _threads_per_stream_big = val_i;
    } else if (key == CONFIG_KEY_INTERNAL(THREADS_PER_STREAM_SMALL)) {
        int val_i;
        try {
            val_i = std::stoi(value);
        } catch (const std::exception&) {
            IE_THROW() << "Wrong value for HYBRID_AWARE key " << CONFIG_KEY_INTERNAL(THREADS_PER_STREAM_SMALL)
                       << ". Expected only non negative numbers (#threads)";
        }
        if (val_i < 0) {
            IE_THROW() << "Wrong value for HYBRID_AWARE key " << CONFIG_KEY_INTERNAL(THREADS_PER_STREAM_SMALL)
                       << ". Expected only non negative numbers (#threads)";
        }
        _threads_per_stream_small = val_i;
    } else if (key == CONFIG_KEY_INTERNAL(SMALL_CORE_OFFSET)) {
        int val_i;
        try {
            val_i = std::stoi(value);
        } catch (const std::exception&) {
            IE_THROW() << "Wrong value for HYBRID_AWARE key " << CONFIG_KEY_INTERNAL(SMALL_CORE_OFFSET)
                       << ". Expected only non negative numbers";
        }
        if (val_i < 0) {
            IE_THROW() << "Wrong value for HYBRID_AWARE key " << CONFIG_KEY_INTERNAL(SMALL_CORE_OFFSET)
                       << ". Expected only non negative numbers";
        }
        _small_core_offset = val_i;
    } else if (key == CONFIG_KEY_INTERNAL(ENABLE_HYPER_THREAD)) {
        if (value == CONFIG_VALUE(YES)) {
            _enable_hyper_thread = true;
        } else if (value == CONFIG_VALUE(NO)) {
            _enable_hyper_thread = false;
        } else {
            OPENVINO_UNREACHABLE("Unsupported enable hyper thread type");
        }
    } else {
        IE_THROW() << "Wrong value for property key " << key;
    }
}

Parameter IStreamsExecutor::Config::GetConfig(const std::string& key) const {
    if (key == ov::affinity) {
        switch (_threadBindingType) {
        case IStreamsExecutor::ThreadBindingType::NONE:
            return ov::Affinity::NONE;
        case IStreamsExecutor::ThreadBindingType::CORES:
            return ov::Affinity::CORE;
        case IStreamsExecutor::ThreadBindingType::NUMA:
            return ov::Affinity::NUMA;
        case IStreamsExecutor::ThreadBindingType::HYBRID_AWARE:
            return ov::Affinity::HYBRID_AWARE;
        }
    } else if (key == CONFIG_KEY(CPU_BIND_THREAD)) {
        switch (_threadBindingType) {
        case IStreamsExecutor::ThreadBindingType::NONE:
            return {CONFIG_VALUE(NO)};
        case IStreamsExecutor::ThreadBindingType::CORES:
            return {CONFIG_VALUE(YES)};
        case IStreamsExecutor::ThreadBindingType::NUMA:
            return {CONFIG_VALUE(NUMA)};
        case IStreamsExecutor::ThreadBindingType::HYBRID_AWARE:
            return {CONFIG_VALUE(HYBRID_AWARE)};
        }
    } else if (key == CONFIG_KEY(CPU_THROUGHPUT_STREAMS)) {
        return {std::to_string(_streams)};
    } else if (key == ov::num_streams) {
        return decltype(ov::num_streams)::value_type{_streams};
    } else if (key == CONFIG_KEY(CPU_THREADS_NUM)) {
        return {std::to_string(_threads)};
    } else if (key == ov::inference_num_threads) {
        return decltype(ov::inference_num_threads)::value_type{_threads};
    } else if (key == CONFIG_KEY_INTERNAL(CPU_THREADS_PER_STREAM)) {
        return {std::to_string(_threadsPerStream)};
    } else if (key == CONFIG_KEY_INTERNAL(BIG_CORE_STREAMS)) {
        return {std::to_string(_big_core_streams)};
    } else if (key == CONFIG_KEY_INTERNAL(SMALL_CORE_STREAMS)) {
        return {std::to_string(_small_core_streams)};
    } else if (key == CONFIG_KEY_INTERNAL(THREADS_PER_STREAM_BIG)) {
        return {std::to_string(_threads_per_stream_big)};
    } else if (key == CONFIG_KEY_INTERNAL(THREADS_PER_STREAM_SMALL)) {
        return {std::to_string(_threads_per_stream_small)};
    } else if (key == CONFIG_KEY_INTERNAL(SMALL_CORE_OFFSET)) {
        return {std::to_string(_small_core_offset)};
    } else if (key == CONFIG_KEY_INTERNAL(ENABLE_HYPER_THREAD)) {
        return {_enable_hyper_thread ? CONFIG_VALUE(YES) : CONFIG_VALUE(NO)};
    } else {
        IE_THROW() << "Wrong value for property key " << key;
    }
    return {};
}

void IStreamsExecutor::Config::UpdateHybridCustomThreads(Config& config) {
    const auto num_cores = parallel_get_max_threads();
    const auto num_cores_phys = getNumberOfCPUCores();
    const auto num_big_cores_phys = getNumberOfCPUCores(true);
    const auto num_big_cores = num_cores > num_cores_phys ? num_big_cores_phys * 2 : num_big_cores_phys;
    const auto num_small_cores_phys = num_cores_phys - num_big_cores_phys;
    const auto threads = config._threads ? config._threads : num_cores;
    const auto streams = config._streams > 0 ? config._streams : 1;

    config._small_core_offset = num_big_cores;
    int threads_per_stream = std::max(1, threads / streams);

    if ((num_big_cores_phys / threads_per_stream >= streams) && (1 < threads_per_stream)) {
        config._big_core_streams = streams;
        config._threads_per_stream_big = threads_per_stream;
        config._small_core_streams = 0;
        config._threads_per_stream_small = 0;
    } else if ((num_small_cores_phys / threads_per_stream >= streams) && (num_big_cores_phys < threads_per_stream)) {
        config._big_core_streams = 0;
        config._threads_per_stream_big = 0;
        config._small_core_streams = streams;
        config._threads_per_stream_small = threads_per_stream;
    } else {
        const int threads_per_stream_big = std::min(num_big_cores_phys, threads_per_stream);
        const int threads_per_stream_small = std::min(num_small_cores_phys, threads_per_stream);

        threads_per_stream = std::min(threads_per_stream_big, threads_per_stream_small);
        while (threads_per_stream > 1) {
            const int base_big_streams = num_big_cores_phys / threads_per_stream;
            const int base_small_streams = num_small_cores_phys > 0 ? num_small_cores_phys / threads_per_stream : 0;
            if (base_big_streams + base_small_streams >= streams) {
                config._big_core_streams = base_big_streams;
                config._small_core_streams = streams - base_big_streams;
                break;
            } else if (base_big_streams * 2 + base_small_streams >= streams) {
                config._big_core_streams = streams - base_small_streams;
                config._small_core_streams = base_small_streams;
                break;
            } else {
                threads_per_stream = threads_per_stream > 1 ? threads_per_stream - 1 : 1;
            }
        }

        if (threads_per_stream == 1) {
            const int stream_loops = streams / num_cores;
            const int remain_streams = streams - stream_loops * num_cores;
            if (num_big_cores_phys >= remain_streams) {
                config._big_core_streams = remain_streams + num_big_cores * stream_loops;
                config._small_core_streams = num_small_cores_phys * stream_loops;
            } else if (num_big_cores_phys + num_small_cores_phys >= remain_streams) {
                config._big_core_streams = num_big_cores_phys + num_big_cores * stream_loops;
                config._small_core_streams = remain_streams - num_big_cores_phys + num_small_cores_phys * stream_loops;
            } else {
                config._big_core_streams = remain_streams - num_small_cores_phys + num_big_cores * stream_loops;
                config._small_core_streams = num_small_cores_phys * (stream_loops + 1);
            }
        }

        config._threads_per_stream_big = threads_per_stream;
        config._threads_per_stream_small = threads_per_stream;
    }
}

IStreamsExecutor::Config IStreamsExecutor::Config::MakeDefaultMultiThreaded(const IStreamsExecutor::Config& initial,
                                                                            const bool fp_intesive) {
    const auto envThreads = parallel_get_env_threads();
    const auto& numaNodes = getAvailableNUMANodes();
    const int numaNodesNum = static_cast<int>(numaNodes.size());
    auto streamExecutorConfig = initial;
    const bool bLatencyCase = streamExecutorConfig._streams <= numaNodesNum;

    // by default, do not use the hyper-threading (to minimize threads synch overheads)
    int num_cores_default = getNumberOfCPUCores();
#if (IE_THREAD == IE_THREAD_TBB || IE_THREAD == IE_THREAD_TBB_AUTO)
    // additional latency-case logic for hybrid processors:
    if (ThreadBindingType::HYBRID_AWARE == streamExecutorConfig._threadBindingType) {
        const auto core_types = custom::info::core_types();
        const auto num_little_cores =
            custom::info::default_concurrency(custom::task_arena::constraints{}.set_core_type(core_types.front()));
        const auto num_big_cores_phys = getNumberOfCPUCores(true);
        const int int8_threshold = 4;  // ~relative efficiency of the VNNI-intensive code for Big vs Little cores;
        const int fp32_threshold = 2;  // ~relative efficiency of the AVX2 fp32 code for Big vs Little cores;
        // by default the latency case uses (faster) Big cores only, depending on the compute ratio
        const bool bLatencyCaseBigOnly =
            num_big_cores_phys > (num_little_cores / (fp_intesive ? fp32_threshold : int8_threshold));
        // selecting the preferred core type
        streamExecutorConfig._threadPreferredCoreType =
            bLatencyCase ? (bLatencyCaseBigOnly ? IStreamsExecutor::Config::PreferredCoreType::BIG
                                                : IStreamsExecutor::Config::PreferredCoreType::ANY)
                         : IStreamsExecutor::Config::PreferredCoreType::ROUND_ROBIN;
        // additionally selecting the #cores to use in the "Big-only" case
        if (bLatencyCaseBigOnly) {
            const int hyper_threading_threshold =
                2;  // min #cores, for which the hyper-threading becomes useful for the latency case
            const auto num_big_cores =
                custom::info::default_concurrency(custom::task_arena::constraints{}.set_core_type(core_types.back()));
            num_cores_default = (num_big_cores_phys <= hyper_threading_threshold) ? num_big_cores : num_big_cores_phys;
        }
        // if nstreams or nthreads are set, need to calculate the Hybrid aware parameters here
        if (!bLatencyCase && (streamExecutorConfig._big_core_streams == 0 || streamExecutorConfig._threads)) {
            UpdateHybridCustomThreads(streamExecutorConfig);
        }
        // temporary change for core binding refactor
        if (streamExecutorConfig._big_core_streams * streamExecutorConfig._threads_per_stream_big > num_big_cores_phys) {
            streamExecutorConfig._big_core_streams /= 2;
            streamExecutorConfig._big_core_logic_streams = streamExecutorConfig._big_core_streams;
        }
        std::cout << "[ p_e_core_info ] streams (threads): " << streamExecutorConfig._streams << "("
                       << streamExecutorConfig._threads_per_stream_big * streamExecutorConfig._big_core_streams +
                              streamExecutorConfig._threads_per_stream_small * streamExecutorConfig._small_core_streams
                       << ") -- PCore: " << streamExecutorConfig._big_core_streams << "("
                       << streamExecutorConfig._threads_per_stream_big
                       << ") " << streamExecutorConfig._big_core_logic_streams << "("
                       << streamExecutorConfig._threads_per_stream_big
                       << ")  ECore: " << streamExecutorConfig._small_core_streams << "("
                       << streamExecutorConfig._threads_per_stream_small << ")";
    }
#endif
    const auto hwCores =
        !bLatencyCase && numaNodesNum == 1
            // throughput case on a single-NUMA node machine uses all available cores
            ? (streamExecutorConfig._enable_hyper_thread ? parallel_get_max_threads() : num_cores_default)
            // in the rest of cases:
            //    multi-node machine
            //    or
            //    latency case, single-node yet hybrid case that uses
            //      all core types
            //      or
            //      big-cores only, but the #cores is "enough" (pls see the logic above)
            // it is usually beneficial not to use the hyper-threading (which is default)
            : num_cores_default;
    const auto threads =
        streamExecutorConfig._threads ? streamExecutorConfig._threads : (envThreads ? envThreads : hwCores);
    streamExecutorConfig._threadsPerStream =
        streamExecutorConfig._streams ? std::max(1, threads / streamExecutorConfig._streams) : threads;
    // temporary change for core binding refactor
    if (streamExecutorConfig._big_core_streams == 0) {
        streamExecutorConfig._big_core_streams = streamExecutorConfig._streams;
        streamExecutorConfig._threads_per_stream_big = streamExecutorConfig._threadsPerStream;
        if (streamExecutorConfig._big_core_streams * streamExecutorConfig._threads_per_stream_big > num_cores_default){
            streamExecutorConfig._big_core_streams /= 2;
            streamExecutorConfig._big_core_logic_streams = streamExecutorConfig._big_core_streams;
        }
    }
    if (ThreadBindingType::HYBRID_AWARE == streamExecutorConfig._threadBindingType ||
        ThreadBindingType::CORES == streamExecutorConfig._threadBindingType) {
        streamExecutorConfig._bind_cores = true;
    }
    streamExecutorConfig._threads =
<<<<<<< HEAD
        ThreadBindingType::HYBRID_AWARE == streamExecutorConfig._threadBindingType
            ? (streamExecutorConfig._big_core_streams + streamExecutorConfig._big_core_logic_streams) *
                      streamExecutorConfig._threads_per_stream_big +
=======
        (!bLatencyCase && ThreadBindingType::HYBRID_AWARE == streamExecutorConfig._threadBindingType)
            ? streamExecutorConfig._big_core_streams * streamExecutorConfig._threads_per_stream_big +
>>>>>>> dea5c1b0
                  streamExecutorConfig._small_core_streams * streamExecutorConfig._threads_per_stream_small
            : streamExecutorConfig._threadsPerStream * streamExecutorConfig._streams;
    return streamExecutorConfig;
}

}  //  namespace InferenceEngine<|MERGE_RESOLUTION|>--- conflicted
+++ resolved
@@ -453,7 +453,7 @@
             streamExecutorConfig._big_core_streams /= 2;
             streamExecutorConfig._big_core_logic_streams = streamExecutorConfig._big_core_streams;
         }
-        std::cout << "[ p_e_core_info ] streams (threads): " << streamExecutorConfig._streams << "("
+        OPENVINO_DEBUG << "[ p_e_core_info ] streams (threads): " << streamExecutorConfig._streams << "("
                        << streamExecutorConfig._threads_per_stream_big * streamExecutorConfig._big_core_streams +
                               streamExecutorConfig._threads_per_stream_small * streamExecutorConfig._small_core_streams
                        << ") -- PCore: " << streamExecutorConfig._big_core_streams << "("
@@ -495,14 +495,9 @@
         streamExecutorConfig._bind_cores = true;
     }
     streamExecutorConfig._threads =
-<<<<<<< HEAD
-        ThreadBindingType::HYBRID_AWARE == streamExecutorConfig._threadBindingType
+        (!bLatencyCase && ThreadBindingType::HYBRID_AWARE == streamExecutorConfig._threadBindingType)
             ? (streamExecutorConfig._big_core_streams + streamExecutorConfig._big_core_logic_streams) *
                       streamExecutorConfig._threads_per_stream_big +
-=======
-        (!bLatencyCase && ThreadBindingType::HYBRID_AWARE == streamExecutorConfig._threadBindingType)
-            ? streamExecutorConfig._big_core_streams * streamExecutorConfig._threads_per_stream_big +
->>>>>>> dea5c1b0
                   streamExecutorConfig._small_core_streams * streamExecutorConfig._threads_per_stream_small
             : streamExecutorConfig._threadsPerStream * streamExecutorConfig._streams;
     return streamExecutorConfig;
