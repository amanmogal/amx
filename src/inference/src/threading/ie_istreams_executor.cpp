// Copyright (C) 2018-2022 Intel Corporation
// SPDX-License-Identifier: Apache-2.0
//

#include "threading/ie_istreams_executor.hpp"

#include <algorithm>
#include <openvino/util/log.hpp>
#include <string>
#include <thread>
#include <vector>

#include "cpp_interfaces/interface/ie_internal_plugin_config.hpp"
#include "ie_parallel.hpp"
#include "ie_parallel_custom_arena.hpp"
#include "ie_parameter.hpp"
#include "ie_plugin_config.hpp"
#include "ie_system_conf.h"
#include "openvino/runtime/properties.hpp"
#include "openvino/util/common_util.hpp"

namespace InferenceEngine {
IStreamsExecutor::~IStreamsExecutor() {}

std::vector<std::string> IStreamsExecutor::Config::SupportedKeys() const {
    return {
        CONFIG_KEY(CPU_THROUGHPUT_STREAMS),
        CONFIG_KEY(CPU_BIND_THREAD),
        CONFIG_KEY(CPU_THREADS_NUM),
        CONFIG_KEY_INTERNAL(CPU_THREADS_PER_STREAM),
<<<<<<< HEAD
        CONFIG_KEY_INTERNAL(ENABLE_HYPER_THREAD),
=======
        CONFIG_KEY_INTERNAL(BIG_CORE_STREAMS),
        CONFIG_KEY_INTERNAL(SMALL_CORE_STREAMS),
        CONFIG_KEY_INTERNAL(THREADS_PER_STREAM_BIG),
        CONFIG_KEY_INTERNAL(THREADS_PER_STREAM_SMALL),
        CONFIG_KEY_INTERNAL(SMALL_CORE_OFFSET),
>>>>>>> 7cf727cb
        ov::num_streams.name(),
        ov::inference_num_threads.name(),
        ov::affinity.name(),
    };
}
int IStreamsExecutor::Config::GetDefaultNumStreams(const bool enable_hyper_thread) {
    const int sockets = static_cast<int>(getAvailableNUMANodes().size());
    // bare minimum of streams (that evenly divides available number of core)
    const int num_cores = sockets == 1 ? (enable_hyper_thread ? parallel_get_max_threads() : getNumberOfCPUCores())
                                       : getNumberOfCPUCores();
    if (0 == num_cores % 4)
        return std::max(4, num_cores / 4);
    else if (0 == num_cores % 5)
        return std::max(5, num_cores / 5);
    else if (0 == num_cores % 3)
        return std::max(3, num_cores / 3);
    else  // if user disables some cores say in BIOS, so we got weird #cores which is not easy to divide
        return 1;
}

int IStreamsExecutor::Config::GetHybridNumStreams(std::map<std::string, std::string>& config, const int stream_mode) {
    const int num_cores = parallel_get_max_threads();
    const int num_cores_phy = getNumberOfCPUCores();
    const int num_big_cores_phy = getNumberOfCPUCores(true);
    const int num_small_cores = num_cores_phy - num_big_cores_phy;
    const int num_big_cores = num_cores > num_cores_phy ? num_big_cores_phy * 2 : num_big_cores_phy;
    int big_core_streams = 0;
    int small_core_streams = 0;
    int threads_per_stream_big = 0;
    int threads_per_stream_small = 0;

    if (stream_mode == DEFAULT) {
        // bare minimum of streams (that evenly divides available number of core)
        if (0 == num_big_cores_phy % 4) {
            threads_per_stream_big = 4;
        } else if (0 == num_big_cores_phy % 5) {
            threads_per_stream_big = 5;
        } else if (0 == num_big_cores_phy % 3) {
            threads_per_stream_big = 3;
        } else {  // if user disables some cores say in BIOS, so we got weird #cores which is not easy to divide
            threads_per_stream_big = num_big_cores_phy;
        }

        big_core_streams = num_big_cores / threads_per_stream_big;
        threads_per_stream_small = threads_per_stream_big;
        if (num_small_cores == 0) {
            threads_per_stream_small = 0;
        } else if (num_small_cores < threads_per_stream_small) {
            small_core_streams = 1;
            threads_per_stream_small = num_small_cores;
            threads_per_stream_big = threads_per_stream_small;
            // Balance the computation of physical core and logical core, the number of threads on the physical core and
            // logical core should be equal
            big_core_streams = num_big_cores_phy / threads_per_stream_big * 2;
        } else {
            small_core_streams = num_small_cores / threads_per_stream_small;
        }
    } else if (stream_mode == AGGRESSIVE) {
        big_core_streams = num_big_cores;
        small_core_streams = num_small_cores;
        threads_per_stream_big = num_big_cores / big_core_streams;
        threads_per_stream_small = num_small_cores == 0 ? 0 : num_small_cores / small_core_streams;
    } else if (stream_mode == LESSAGGRESSIVE) {
        big_core_streams = num_big_cores / 2;
        small_core_streams = num_small_cores / 2;
        threads_per_stream_big = num_big_cores / big_core_streams;
        threads_per_stream_small = num_small_cores == 0 ? 0 : num_small_cores / small_core_streams;
    } else {
        IE_THROW() << "Wrong stream mode to get num of streams: " << stream_mode;
    }
    config[CONFIG_KEY_INTERNAL(BIG_CORE_STREAMS)] = std::to_string(big_core_streams);
    config[CONFIG_KEY_INTERNAL(SMALL_CORE_STREAMS)] = std::to_string(small_core_streams);
    config[CONFIG_KEY_INTERNAL(THREADS_PER_STREAM_BIG)] = std::to_string(threads_per_stream_big);
    config[CONFIG_KEY_INTERNAL(THREADS_PER_STREAM_SMALL)] = std::to_string(threads_per_stream_small);
    // This is default setting for specific CPU which Pcore is in front and Ecore is in the back.
    config[CONFIG_KEY_INTERNAL(SMALL_CORE_OFFSET)] = std::to_string(num_small_cores == 0 ? 0 : num_big_cores);
    return big_core_streams + small_core_streams;
}

void IStreamsExecutor::Config::SetConfig(const std::string& key, const std::string& value) {
    if (key == CONFIG_KEY(CPU_BIND_THREAD)) {
        if (value == CONFIG_VALUE(YES) || value == CONFIG_VALUE(NUMA)) {
#if (defined(__APPLE__) || defined(_WIN32))
            _threadBindingType = IStreamsExecutor::ThreadBindingType::NUMA;
#else
            _threadBindingType = (value == CONFIG_VALUE(YES)) ? IStreamsExecutor::ThreadBindingType::CORES
                                                              : IStreamsExecutor::ThreadBindingType::NUMA;
#endif
        } else if (value == CONFIG_VALUE(HYBRID_AWARE)) {
            _threadBindingType = IStreamsExecutor::ThreadBindingType::HYBRID_AWARE;
        } else if (value == CONFIG_VALUE(NO)) {
            _threadBindingType = IStreamsExecutor::ThreadBindingType::NONE;
        } else {
            IE_THROW() << "Wrong value for property key " << CONFIG_KEY(CPU_BIND_THREAD)
                       << ". Expected only YES(binds to cores) / NO(no binding) / NUMA(binds to NUMA nodes) / "
                          "HYBRID_AWARE (let the runtime recognize and use the hybrid cores)";
        }
    } else if (key == ov::affinity) {
        ov::Affinity affinity;
        std::stringstream{value} >> affinity;
        const auto core_type_size = getAvailableCoresTypes().size();
        switch (affinity) {
        case ov::Affinity::NONE:
            _threadBindingType = ThreadBindingType::NONE;
            break;
        case ov::Affinity::CORE: {
#if (defined(__APPLE__) || defined(_WIN32))
            _threadBindingType = ThreadBindingType::NUMA;
#else
            _threadBindingType = ThreadBindingType::CORES;
#endif
        } break;
        case ov::Affinity::NUMA:
            _threadBindingType = ThreadBindingType::NUMA;
            break;
        case ov::Affinity::HYBRID_AWARE:
            _threadBindingType = ThreadBindingType::HYBRID_AWARE;
            break;
        default:
            OPENVINO_UNREACHABLE("Unsupported affinity type");
        }
    } else if (key == CONFIG_KEY(CPU_THROUGHPUT_STREAMS)) {
        if (value == CONFIG_VALUE(CPU_THROUGHPUT_NUMA)) {
            _streams = static_cast<int>(getAvailableNUMANodes().size());
        } else if (value == CONFIG_VALUE(CPU_THROUGHPUT_AUTO)) {
            // bare minimum of streams (that evenly divides available number of cores)
            _streams = GetDefaultNumStreams();
        } else {
            int val_i;
            try {
                val_i = std::stoi(value);
            } catch (const std::exception&) {
                IE_THROW() << "Wrong value for property key " << CONFIG_KEY(CPU_THROUGHPUT_STREAMS)
                           << ". Expected only positive numbers (#streams) or "
                           << "PluginConfigParams::CPU_THROUGHPUT_NUMA/CPU_THROUGHPUT_AUTO";
            }
            if (val_i < 0) {
                IE_THROW() << "Wrong value for property key " << CONFIG_KEY(CPU_THROUGHPUT_STREAMS)
                           << ". Expected only positive numbers (#streams)";
            }
            _streams = val_i;
        }
    } else if (key == ov::num_streams) {
        auto streams = ov::util::from_string(value, ov::streams::num);
        if (streams == ov::streams::NUMA) {
            _streams = static_cast<int32_t>(getAvailableNUMANodes().size());
        } else if (streams == ov::streams::AUTO) {
            // bare minimum of streams (that evenly divides available number of cores)
            _streams = GetDefaultNumStreams();
        } else if (streams.num >= 0) {
            _streams = streams.num;
        } else {
            OPENVINO_UNREACHABLE("Wrong value for property key ",
                                 ov::num_streams.name(),
                                 ". Expected non negative numbers (#streams) or ",
                                 "ov::streams::NUMA|ov::streams::AUTO, Got: ",
                                 streams);
        }
    } else if (key == CONFIG_KEY(CPU_THREADS_NUM) || key == ov::inference_num_threads) {
        int val_i;
        try {
            val_i = std::stoi(value);
        } catch (const std::exception&) {
            IE_THROW() << "Wrong value for property key " << CONFIG_KEY(CPU_THREADS_NUM)
                       << ". Expected only positive numbers (#threads)";
        }
        if (val_i < 0) {
            IE_THROW() << "Wrong value for property key " << CONFIG_KEY(CPU_THREADS_NUM)
                       << ". Expected only positive numbers (#threads)";
        }
        _threads = val_i;
    } else if (key == CONFIG_KEY_INTERNAL(CPU_THREADS_PER_STREAM)) {
        int val_i;
        try {
            val_i = std::stoi(value);
        } catch (const std::exception&) {
            IE_THROW() << "Wrong value for property key " << CONFIG_KEY_INTERNAL(CPU_THREADS_PER_STREAM)
                       << ". Expected only non negative numbers (#threads)";
        }
        if (val_i < 0) {
            IE_THROW() << "Wrong value for property key " << CONFIG_KEY_INTERNAL(CPU_THREADS_PER_STREAM)
                       << ". Expected only non negative numbers (#threads)";
        }
        _threadsPerStream = val_i;
<<<<<<< HEAD
    } else if (key == CONFIG_KEY_INTERNAL(ENABLE_HYPER_THREAD)) {
        int val_i;
        if (value == CONFIG_VALUE_INTERNAL(YES)) {
            val_i = true;
        } else if (value == CONFIG_VALUE_INTERNAL(NO)) {
            val_i = false;
        } else {
            OPENVINO_UNREACHABLE("Unsupported enable hyper thread type");
        }
        _enable_hyper_thread = val_i;
=======
    } else if (key == CONFIG_KEY_INTERNAL(BIG_CORE_STREAMS)) {
        int val_i;
        try {
            val_i = std::stoi(value);
        } catch (const std::exception&) {
            IE_THROW() << "Wrong value for HYBRID_AWARE key " << CONFIG_KEY_INTERNAL(BIG_CORE_STREAMS)
                       << ". Expected only non negative numbers (#streams)";
        }
        if (val_i < 0) {
            IE_THROW() << "Wrong value for HYBRID_AWARE key " << CONFIG_KEY_INTERNAL(BIG_CORE_STREAMS)
                       << ". Expected only non negative numbers (#streams)";
        }
        _big_core_streams = val_i;
    } else if (key == CONFIG_KEY_INTERNAL(SMALL_CORE_STREAMS)) {
        int val_i;
        try {
            val_i = std::stoi(value);
        } catch (const std::exception&) {
            IE_THROW() << "Wrong value for HYBRID_AWARE key " << CONFIG_KEY_INTERNAL(SMALL_CORE_STREAMS)
                       << ". Expected only non negative numbers (#streams)";
        }
        if (val_i < 0) {
            IE_THROW() << "Wrong value for HYBRID_AWARE key " << CONFIG_KEY_INTERNAL(SMALL_CORE_STREAMS)
                       << ". Expected only non negative numbers (#streams)";
        }
        _small_core_streams = val_i;
    } else if (key == CONFIG_KEY_INTERNAL(THREADS_PER_STREAM_BIG)) {
        int val_i;
        try {
            val_i = std::stoi(value);
        } catch (const std::exception&) {
            IE_THROW() << "Wrong value for HYBRID_AWARE key " << CONFIG_KEY_INTERNAL(THREADS_PER_STREAM_BIG)
                       << ". Expected only non negative numbers (#threads)";
        }
        if (val_i < 0) {
            IE_THROW() << "Wrong value for HYBRID_AWARE key " << CONFIG_KEY_INTERNAL(THREADS_PER_STREAM_BIG)
                       << ". Expected only non negative numbers (#threads)";
        }
        _threads_per_stream_big = val_i;
    } else if (key == CONFIG_KEY_INTERNAL(THREADS_PER_STREAM_SMALL)) {
        int val_i;
        try {
            val_i = std::stoi(value);
        } catch (const std::exception&) {
            IE_THROW() << "Wrong value for HYBRID_AWARE key " << CONFIG_KEY_INTERNAL(THREADS_PER_STREAM_SMALL)
                       << ". Expected only non negative numbers (#threads)";
        }
        if (val_i < 0) {
            IE_THROW() << "Wrong value for HYBRID_AWARE key " << CONFIG_KEY_INTERNAL(THREADS_PER_STREAM_SMALL)
                       << ". Expected only non negative numbers (#threads)";
        }
        _threads_per_stream_small = val_i;
    } else if (key == CONFIG_KEY_INTERNAL(SMALL_CORE_OFFSET)) {
        int val_i;
        try {
            val_i = std::stoi(value);
        } catch (const std::exception&) {
            IE_THROW() << "Wrong value for HYBRID_AWARE key " << CONFIG_KEY_INTERNAL(SMALL_CORE_OFFSET)
                       << ". Expected only non negative numbers";
        }
        if (val_i < 0) {
            IE_THROW() << "Wrong value for HYBRID_AWARE key " << CONFIG_KEY_INTERNAL(SMALL_CORE_OFFSET)
                       << ". Expected only non negative numbers";
        }
        _small_core_offset = val_i;
>>>>>>> 7cf727cb
    } else {
        IE_THROW() << "Wrong value for property key " << key;
    }
}

Parameter IStreamsExecutor::Config::GetConfig(const std::string& key) const {
    if (key == ov::affinity) {
        switch (_threadBindingType) {
        case IStreamsExecutor::ThreadBindingType::NONE:
            return ov::Affinity::NONE;
        case IStreamsExecutor::ThreadBindingType::CORES:
            return ov::Affinity::CORE;
        case IStreamsExecutor::ThreadBindingType::NUMA:
            return ov::Affinity::NUMA;
        case IStreamsExecutor::ThreadBindingType::HYBRID_AWARE:
            return ov::Affinity::HYBRID_AWARE;
        }
    } else if (key == CONFIG_KEY(CPU_BIND_THREAD)) {
        switch (_threadBindingType) {
        case IStreamsExecutor::ThreadBindingType::NONE:
            return {CONFIG_VALUE(NO)};
        case IStreamsExecutor::ThreadBindingType::CORES:
            return {CONFIG_VALUE(YES)};
        case IStreamsExecutor::ThreadBindingType::NUMA:
            return {CONFIG_VALUE(NUMA)};
        case IStreamsExecutor::ThreadBindingType::HYBRID_AWARE:
            return {CONFIG_VALUE(HYBRID_AWARE)};
        }
    } else if (key == CONFIG_KEY(CPU_THROUGHPUT_STREAMS)) {
        return {std::to_string(_streams)};
    } else if (key == ov::num_streams) {
        return decltype(ov::num_streams)::value_type{_streams};
    } else if (key == CONFIG_KEY(CPU_THREADS_NUM)) {
        return {std::to_string(_threads)};
    } else if (key == ov::inference_num_threads) {
        return decltype(ov::inference_num_threads)::value_type{_threads};
    } else if (key == CONFIG_KEY_INTERNAL(CPU_THREADS_PER_STREAM)) {
        return {std::to_string(_threadsPerStream)};
<<<<<<< HEAD
    } else if (key == CONFIG_KEY_INTERNAL(ENABLE_HYPER_THREAD)) {
        return {_enable_hyper_thread ? CONFIG_VALUE_INTERNAL(YES) : CONFIG_VALUE_INTERNAL(NO)};
=======
    } else if (key == CONFIG_KEY_INTERNAL(BIG_CORE_STREAMS)) {
        return {std::to_string(_big_core_streams)};
    } else if (key == CONFIG_KEY_INTERNAL(SMALL_CORE_STREAMS)) {
        return {std::to_string(_small_core_streams)};
    } else if (key == CONFIG_KEY_INTERNAL(THREADS_PER_STREAM_BIG)) {
        return {std::to_string(_threads_per_stream_big)};
    } else if (key == CONFIG_KEY_INTERNAL(THREADS_PER_STREAM_SMALL)) {
        return {std::to_string(_threads_per_stream_small)};
    } else if (key == CONFIG_KEY_INTERNAL(SMALL_CORE_OFFSET)) {
        return {std::to_string(_small_core_offset)};
>>>>>>> 7cf727cb
    } else {
        IE_THROW() << "Wrong value for property key " << key;
    }
    return {};
}

IStreamsExecutor::Config IStreamsExecutor::Config::MakeDefaultMultiThreaded(const IStreamsExecutor::Config& initial,
                                                                            const bool fp_intesive) {
    const auto envThreads = parallel_get_env_threads();
    const auto& numaNodes = getAvailableNUMANodes();
    const int numaNodesNum = static_cast<int>(numaNodes.size());
    auto streamExecutorConfig = initial;
    const bool bLatencyCase = streamExecutorConfig._streams <= numaNodesNum;

    // by default, do not use the hyper-threading (to minimize threads synch overheads)
    int num_cores_default = getNumberOfCPUCores();
#if (IE_THREAD == IE_THREAD_TBB || IE_THREAD == IE_THREAD_TBB_AUTO)
    // additional latency-case logic for hybrid processors:
    if (ThreadBindingType::HYBRID_AWARE == streamExecutorConfig._threadBindingType) {
        const auto core_types = custom::info::core_types();
        const auto num_little_cores =
            custom::info::default_concurrency(custom::task_arena::constraints{}.set_core_type(core_types.front()));
        const auto num_big_cores_phys = getNumberOfCPUCores(true);
        const int int8_threshold = 4;  // ~relative efficiency of the VNNI-intensive code for Big vs Little cores;
        const int fp32_threshold = 2;  // ~relative efficiency of the AVX2 fp32 code for Big vs Little cores;
        // by default the latency case uses (faster) Big cores only, depending on the compute ratio
        const bool bLatencyCaseBigOnly =
            num_big_cores_phys > (num_little_cores / (fp_intesive ? fp32_threshold : int8_threshold));
        // selecting the preferred core type
        streamExecutorConfig._threadPreferredCoreType =
            bLatencyCase ? (bLatencyCaseBigOnly ? IStreamsExecutor::Config::PreferredCoreType::BIG
                                                : IStreamsExecutor::Config::PreferredCoreType::ANY)
                         : IStreamsExecutor::Config::PreferredCoreType::ROUND_ROBIN;
        // additionally selecting the #cores to use in the "Big-only" case
        if (bLatencyCaseBigOnly) {
            const int hyper_threading_threshold =
                2;  // min #cores, for which the hyper-threading becomes useful for the latency case
            const auto num_big_cores =
                custom::info::default_concurrency(custom::task_arena::constraints{}.set_core_type(core_types.back()));
            num_cores_default = (num_big_cores_phys <= hyper_threading_threshold) ? num_big_cores : num_big_cores_phys;
        }
        OPENVINO_DEBUG << "[ p_e_core_info ] streams (threads): " << streamExecutorConfig._streams << "("
                       << streamExecutorConfig._threads_per_stream_big * streamExecutorConfig._big_core_streams +
                              streamExecutorConfig._threads_per_stream_small * streamExecutorConfig._small_core_streams
                       << ") -- PCore: " << streamExecutorConfig._big_core_streams << "("
                       << streamExecutorConfig._threads_per_stream_big
                       << ")  ECore: " << streamExecutorConfig._small_core_streams << "("
                       << streamExecutorConfig._threads_per_stream_small << ")";
    }
#endif
    const auto hwCores = !bLatencyCase && numaNodesNum == 1
                             // throughput case on a single-NUMA node machine uses all available cores
                             ? ((ThreadBindingType::NUMA == streamExecutorConfig._threadBindingType &&
                                 !streamExecutorConfig._enable_hyper_thread)
                                    ? num_cores_default
                                    : parallel_get_max_threads())
                             // in the rest of cases:
                             //    multi-node machine
                             //    or
                             //    latency case, single-node yet hybrid case that uses
                             //      all core types
                             //      or
                             //      big-cores only, but the #cores is "enough" (pls see the logic above)
                             // it is usually beneficial not to use the hyper-threading (which is default)
                             : num_cores_default;
    const auto threads =
        streamExecutorConfig._threads ? streamExecutorConfig._threads : (envThreads ? envThreads : hwCores);
    streamExecutorConfig._threadsPerStream =
        streamExecutorConfig._streams ? std::max(1, threads / streamExecutorConfig._streams) : threads;
    streamExecutorConfig._threads =
        ThreadBindingType::HYBRID_AWARE == streamExecutorConfig._threadBindingType
            ? streamExecutorConfig._big_core_streams * streamExecutorConfig._threads_per_stream_big +
                  streamExecutorConfig._small_core_streams * streamExecutorConfig._threads_per_stream_small
            : streamExecutorConfig._threadsPerStream * streamExecutorConfig._streams;
    return streamExecutorConfig;
}

}  //  namespace InferenceEngine<|MERGE_RESOLUTION|>--- conflicted
+++ resolved
@@ -28,15 +28,12 @@
         CONFIG_KEY(CPU_BIND_THREAD),
         CONFIG_KEY(CPU_THREADS_NUM),
         CONFIG_KEY_INTERNAL(CPU_THREADS_PER_STREAM),
-<<<<<<< HEAD
-        CONFIG_KEY_INTERNAL(ENABLE_HYPER_THREAD),
-=======
         CONFIG_KEY_INTERNAL(BIG_CORE_STREAMS),
         CONFIG_KEY_INTERNAL(SMALL_CORE_STREAMS),
         CONFIG_KEY_INTERNAL(THREADS_PER_STREAM_BIG),
         CONFIG_KEY_INTERNAL(THREADS_PER_STREAM_SMALL),
         CONFIG_KEY_INTERNAL(SMALL_CORE_OFFSET),
->>>>>>> 7cf727cb
+        CONFIG_KEY_INTERNAL(ENABLE_HYPER_THREAD),
         ov::num_streams.name(),
         ov::inference_num_threads.name(),
         ov::affinity.name(),
@@ -221,7 +218,71 @@
                        << ". Expected only non negative numbers (#threads)";
         }
         _threadsPerStream = val_i;
-<<<<<<< HEAD
+    } else if (key == CONFIG_KEY_INTERNAL(BIG_CORE_STREAMS)) {
+        int val_i;
+        try {
+            val_i = std::stoi(value);
+        } catch (const std::exception&) {
+            IE_THROW() << "Wrong value for HYBRID_AWARE key " << CONFIG_KEY_INTERNAL(BIG_CORE_STREAMS)
+                       << ". Expected only non negative numbers (#streams)";
+        }
+        if (val_i < 0) {
+            IE_THROW() << "Wrong value for HYBRID_AWARE key " << CONFIG_KEY_INTERNAL(BIG_CORE_STREAMS)
+                       << ". Expected only non negative numbers (#streams)";
+        }
+        _big_core_streams = val_i;
+    } else if (key == CONFIG_KEY_INTERNAL(SMALL_CORE_STREAMS)) {
+        int val_i;
+        try {
+            val_i = std::stoi(value);
+        } catch (const std::exception&) {
+            IE_THROW() << "Wrong value for HYBRID_AWARE key " << CONFIG_KEY_INTERNAL(SMALL_CORE_STREAMS)
+                       << ". Expected only non negative numbers (#streams)";
+        }
+        if (val_i < 0) {
+            IE_THROW() << "Wrong value for HYBRID_AWARE key " << CONFIG_KEY_INTERNAL(SMALL_CORE_STREAMS)
+                       << ". Expected only non negative numbers (#streams)";
+        }
+        _small_core_streams = val_i;
+    } else if (key == CONFIG_KEY_INTERNAL(THREADS_PER_STREAM_BIG)) {
+        int val_i;
+        try {
+            val_i = std::stoi(value);
+        } catch (const std::exception&) {
+            IE_THROW() << "Wrong value for HYBRID_AWARE key " << CONFIG_KEY_INTERNAL(THREADS_PER_STREAM_BIG)
+                       << ". Expected only non negative numbers (#threads)";
+        }
+        if (val_i < 0) {
+            IE_THROW() << "Wrong value for HYBRID_AWARE key " << CONFIG_KEY_INTERNAL(THREADS_PER_STREAM_BIG)
+                       << ". Expected only non negative numbers (#threads)";
+        }
+        _threads_per_stream_big = val_i;
+    } else if (key == CONFIG_KEY_INTERNAL(THREADS_PER_STREAM_SMALL)) {
+        int val_i;
+        try {
+            val_i = std::stoi(value);
+        } catch (const std::exception&) {
+            IE_THROW() << "Wrong value for HYBRID_AWARE key " << CONFIG_KEY_INTERNAL(THREADS_PER_STREAM_SMALL)
+                       << ". Expected only non negative numbers (#threads)";
+        }
+        if (val_i < 0) {
+            IE_THROW() << "Wrong value for HYBRID_AWARE key " << CONFIG_KEY_INTERNAL(THREADS_PER_STREAM_SMALL)
+                       << ". Expected only non negative numbers (#threads)";
+        }
+        _threads_per_stream_small = val_i;
+    } else if (key == CONFIG_KEY_INTERNAL(SMALL_CORE_OFFSET)) {
+        int val_i;
+        try {
+            val_i = std::stoi(value);
+        } catch (const std::exception&) {
+            IE_THROW() << "Wrong value for HYBRID_AWARE key " << CONFIG_KEY_INTERNAL(SMALL_CORE_OFFSET)
+                       << ". Expected only non negative numbers";
+        }
+        if (val_i < 0) {
+            IE_THROW() << "Wrong value for HYBRID_AWARE key " << CONFIG_KEY_INTERNAL(SMALL_CORE_OFFSET)
+                       << ". Expected only non negative numbers";
+        }
+        _small_core_offset = val_i;
     } else if (key == CONFIG_KEY_INTERNAL(ENABLE_HYPER_THREAD)) {
         int val_i;
         if (value == CONFIG_VALUE_INTERNAL(YES)) {
@@ -232,73 +293,6 @@
             OPENVINO_UNREACHABLE("Unsupported enable hyper thread type");
         }
         _enable_hyper_thread = val_i;
-=======
-    } else if (key == CONFIG_KEY_INTERNAL(BIG_CORE_STREAMS)) {
-        int val_i;
-        try {
-            val_i = std::stoi(value);
-        } catch (const std::exception&) {
-            IE_THROW() << "Wrong value for HYBRID_AWARE key " << CONFIG_KEY_INTERNAL(BIG_CORE_STREAMS)
-                       << ". Expected only non negative numbers (#streams)";
-        }
-        if (val_i < 0) {
-            IE_THROW() << "Wrong value for HYBRID_AWARE key " << CONFIG_KEY_INTERNAL(BIG_CORE_STREAMS)
-                       << ". Expected only non negative numbers (#streams)";
-        }
-        _big_core_streams = val_i;
-    } else if (key == CONFIG_KEY_INTERNAL(SMALL_CORE_STREAMS)) {
-        int val_i;
-        try {
-            val_i = std::stoi(value);
-        } catch (const std::exception&) {
-            IE_THROW() << "Wrong value for HYBRID_AWARE key " << CONFIG_KEY_INTERNAL(SMALL_CORE_STREAMS)
-                       << ". Expected only non negative numbers (#streams)";
-        }
-        if (val_i < 0) {
-            IE_THROW() << "Wrong value for HYBRID_AWARE key " << CONFIG_KEY_INTERNAL(SMALL_CORE_STREAMS)
-                       << ". Expected only non negative numbers (#streams)";
-        }
-        _small_core_streams = val_i;
-    } else if (key == CONFIG_KEY_INTERNAL(THREADS_PER_STREAM_BIG)) {
-        int val_i;
-        try {
-            val_i = std::stoi(value);
-        } catch (const std::exception&) {
-            IE_THROW() << "Wrong value for HYBRID_AWARE key " << CONFIG_KEY_INTERNAL(THREADS_PER_STREAM_BIG)
-                       << ". Expected only non negative numbers (#threads)";
-        }
-        if (val_i < 0) {
-            IE_THROW() << "Wrong value for HYBRID_AWARE key " << CONFIG_KEY_INTERNAL(THREADS_PER_STREAM_BIG)
-                       << ". Expected only non negative numbers (#threads)";
-        }
-        _threads_per_stream_big = val_i;
-    } else if (key == CONFIG_KEY_INTERNAL(THREADS_PER_STREAM_SMALL)) {
-        int val_i;
-        try {
-            val_i = std::stoi(value);
-        } catch (const std::exception&) {
-            IE_THROW() << "Wrong value for HYBRID_AWARE key " << CONFIG_KEY_INTERNAL(THREADS_PER_STREAM_SMALL)
-                       << ". Expected only non negative numbers (#threads)";
-        }
-        if (val_i < 0) {
-            IE_THROW() << "Wrong value for HYBRID_AWARE key " << CONFIG_KEY_INTERNAL(THREADS_PER_STREAM_SMALL)
-                       << ". Expected only non negative numbers (#threads)";
-        }
-        _threads_per_stream_small = val_i;
-    } else if (key == CONFIG_KEY_INTERNAL(SMALL_CORE_OFFSET)) {
-        int val_i;
-        try {
-            val_i = std::stoi(value);
-        } catch (const std::exception&) {
-            IE_THROW() << "Wrong value for HYBRID_AWARE key " << CONFIG_KEY_INTERNAL(SMALL_CORE_OFFSET)
-                       << ". Expected only non negative numbers";
-        }
-        if (val_i < 0) {
-            IE_THROW() << "Wrong value for HYBRID_AWARE key " << CONFIG_KEY_INTERNAL(SMALL_CORE_OFFSET)
-                       << ". Expected only non negative numbers";
-        }
-        _small_core_offset = val_i;
->>>>>>> 7cf727cb
     } else {
         IE_THROW() << "Wrong value for property key " << key;
     }
@@ -337,10 +331,6 @@
         return decltype(ov::inference_num_threads)::value_type{_threads};
     } else if (key == CONFIG_KEY_INTERNAL(CPU_THREADS_PER_STREAM)) {
         return {std::to_string(_threadsPerStream)};
-<<<<<<< HEAD
-    } else if (key == CONFIG_KEY_INTERNAL(ENABLE_HYPER_THREAD)) {
-        return {_enable_hyper_thread ? CONFIG_VALUE_INTERNAL(YES) : CONFIG_VALUE_INTERNAL(NO)};
-=======
     } else if (key == CONFIG_KEY_INTERNAL(BIG_CORE_STREAMS)) {
         return {std::to_string(_big_core_streams)};
     } else if (key == CONFIG_KEY_INTERNAL(SMALL_CORE_STREAMS)) {
@@ -351,7 +341,8 @@
         return {std::to_string(_threads_per_stream_small)};
     } else if (key == CONFIG_KEY_INTERNAL(SMALL_CORE_OFFSET)) {
         return {std::to_string(_small_core_offset)};
->>>>>>> 7cf727cb
+    } else if (key == CONFIG_KEY_INTERNAL(ENABLE_HYPER_THREAD)) {
+        return {_enable_hyper_thread ? CONFIG_VALUE_INTERNAL(YES) : CONFIG_VALUE_INTERNAL(NO)};
     } else {
         IE_THROW() << "Wrong value for property key " << key;
     }
