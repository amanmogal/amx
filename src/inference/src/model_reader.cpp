--- conflicted
+++ resolved
@@ -29,21 +29,6 @@
     return legacy_type;
 }
 
-ov::element::Type toLegacyType(const ov::element::Type& ngraph_type, bool input) {
-    if (input) {
-        return ngraph_type == ov::element::f16 ? ov::element::f32 : ngraph_type;
-    } else {
-        if (ngraph_type == ov::element::i64 || ngraph_type == ov::element::u64 || ngraph_type == ov::element::i32 ||
-            ngraph_type == ov::element::u32) {
-            return ov::element::i32;
-        } else if (ngraph_type != ov::element::f32) {
-            return ov::element::f32;
-        }
-    }
-
-    return ngraph_type;
-}
-
 void update_v10_model(std::shared_ptr<ov::Model>& model, bool frontendMode = false) {
     // only for IR cases we need preprocessing or postprocessing steps
     if (model->has_rt_info("version") && model->get_rt_info<int64_t>("version") == 10) {
@@ -55,11 +40,7 @@
         for (size_t i = 0; i < inputs.size(); ++i) {
             if (!frontendMode) {
                 const auto ov_type = inputs[i].get_element_type();
-<<<<<<< HEAD
-                const auto legacy_type = toLegacyType(ov_type, true);
-=======
                 const auto legacy_type = to_legacy_type(ov_type, true);
->>>>>>> 1ad96112
                 prepost.input(i).tensor().set_element_type(legacy_type);
             }
             for (const auto& name : inputs[i].get_names()) {
@@ -74,11 +55,7 @@
         for (size_t i = 0; i < outputs.size(); ++i) {
             if (!frontendMode) {
                 const auto ov_type = outputs[i].get_element_type();
-<<<<<<< HEAD
-                const auto legacy_type = toLegacyType(ov_type, false);
-=======
                 const auto legacy_type = to_legacy_type(ov_type, false);
->>>>>>> 1ad96112
                 prepost.output(i).tensor().set_element_type(legacy_type);
             }
             for (const auto& name : outputs[i].get_names()) {
