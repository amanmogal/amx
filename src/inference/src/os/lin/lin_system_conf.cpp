// Copyright (C) 2018-2023 Intel Corporation
// SPDX-License-Identifier: Apache-2.0
//

#include <sched.h>
#include <string.h>
#include <unistd.h>

#include <fstream>
#include <iostream>
#include <string>
#include <vector>

#include "dev/threading/parallel_custom_arena.hpp"
#include "ie_common.h"
#include "openvino/core/except.hpp"
#include "openvino/runtime/system_conf.hpp"
#include "streams_executor.hpp"

namespace ov {

CPU::CPU() {
    std::vector<std::vector<std::string>> system_info_table;
    std::vector<std::string> node_info_table;

    _num_threads = parallel_get_max_threads();
    auto get_cache_info_linux = [&]() {
        int cpu_index = 0;
        int cache_index = 0;
        int cache_files = 3;

        std::vector<std::string> one_info(cache_files);

        while (1) {
            for (int n = 0; n < cache_files; n++) {
                cache_index = (n == 0) ? n : n + 1;

                std::ifstream cache_file("/sys/devices/system/cpu/cpu" + std::to_string(cpu_index) + "/cache/index" +
                                         std::to_string(cache_index) + "/shared_cpu_list");
                if (!cache_file.is_open()) {
                    cache_index = -1;
                    break;
                }
                std::string cache_info;
                std::getline(cache_file, cache_info);
                one_info[n] = cache_info;
            }

            if (cache_index == -1) {
                if (cpu_index == 0) {
                    return -1;
                } else {
                    return 0;
                }
            } else {
                system_info_table.push_back(one_info);
                cpu_index++;
            }
        }

        return 0;
    };

    auto get_freq_info_linux = [&]() {
        int cpu_index = 0;
        int cache_index = 0;

        std::vector<std::string> file_name = {"/topology/core_cpus_list",
                                              "/topology/physical_package_id",
                                              "/cpufreq/cpuinfo_max_freq"};
        int num_of_files = file_name.size();
        std::vector<std::string> one_info(num_of_files);

        while (1) {
            for (int n = 0; n < num_of_files; n++) {
                cache_index = n;

                std::ifstream cache_file("/sys/devices/system/cpu/cpu" + std::to_string(cpu_index) + file_name[n]);
                if (!cache_file.is_open()) {
                    cache_index = -1;
                    break;
                }
                std::string cache_info;
                std::getline(cache_file, cache_info);
                one_info[n] = cache_info;
            }

            if (cache_index == -1) {
                if (cpu_index == 0) {
                    return -1;
                } else {
                    return 0;
                }
            } else {
                system_info_table.push_back(one_info);
                cpu_index++;
            }
        }

        return 0;
    };

    auto get_node_info_linux = [&]() {
        int node_index = 0;

        while (1) {
            std::ifstream cache_file("/sys/devices/system/node/node" + std::to_string(node_index) + "/cpulist");
            if (!cache_file.is_open()) {
                break;
            }
            std::string cache_info;
            std::getline(cache_file, cache_info);
            node_info_table.push_back(cache_info);
            node_index++;
        }
    };

    auto check_valid_cpu = [&]() {
        cpu_set_t mask;
        CPU_ZERO(&mask);

        if ((_processors == 0) || (sched_getaffinity(0, sizeof(cpu_set_t), &mask) == -1)) {
            return -1;
        }

        int total_proc = 0;
        std::vector<int> cores_list;
        std::vector<int> phy_core_list;
        std::vector<std::vector<int>> valid_cpu_mapping_table;

        for (int i = 0; i < _processors; i++) {
            if (CPU_ISSET(i, &mask)) {
                total_proc++;
                cores_list.emplace_back(_cpu_mapping_table[i][CPU_MAP_CORE_ID]);
                valid_cpu_mapping_table.emplace_back(_cpu_mapping_table[i]);
                if (_cpu_mapping_table[i][CPU_MAP_CORE_TYPE] == MAIN_CORE_PROC) {
                    phy_core_list.emplace_back(_cpu_mapping_table[i][CPU_MAP_GROUP_ID]);
                }
            }
        }

        if (total_proc == 0) {
            return -1;
        } else if (total_proc == _processors) {
            return 0;
        } else {
            _processors = total_proc;
            _cpu_mapping_table.swap(valid_cpu_mapping_table);
            for (auto& row : _proc_type_table) {
                std::fill(row.begin(), row.end(), 0);
            }
            for (auto& row : _cpu_mapping_table) {
                if (row[CPU_MAP_CORE_TYPE] == HYPER_THREADING_PROC) {
                    auto iter = std::find(phy_core_list.begin(), phy_core_list.end(), row[CPU_MAP_GROUP_ID]);
                    if (iter == phy_core_list.end()) {
                        row[CPU_MAP_CORE_TYPE] = MAIN_CORE_PROC;
                    }
                }
                _proc_type_table[0][ALL_PROC]++;
                _proc_type_table[0][row[CPU_MAP_CORE_TYPE]]++;
                if (_proc_type_table.size() > 1) {
                    _proc_type_table[row[CPU_MAP_SOCKET_ID] + 1][ALL_PROC]++;
                    _proc_type_table[row[CPU_MAP_SOCKET_ID] + 1][row[CPU_MAP_CORE_TYPE]]++;
                }
            }

            if (_proc_type_table.size() > 1) {
                size_t n = _proc_type_table.size();

                while (n > 0) {
                    if (0 == _proc_type_table[n - 1][ALL_PROC]) {
                        _proc_type_table.erase(_proc_type_table.begin() + n - 1);
                    }
                    n--;
                }

                if ((_proc_type_table.size() > 1) && (_proc_type_table[0][ALL_PROC] == _proc_type_table[1][ALL_PROC])) {
                    _proc_type_table.pop_back();
                }
            }
            _numa_nodes = _proc_type_table.size() == 1 ? 1 : _proc_type_table.size() - 1;
            std::sort(cores_list.begin(), cores_list.end());
            auto iter = std::unique(cores_list.begin(), cores_list.end());
            cores_list.erase(iter, cores_list.end());
            _cores = cores_list.size();
            return 0;
        }
    };

    get_node_info_linux();

    if (!get_cache_info_linux()) {
        parse_cache_info_linux(system_info_table,
                               node_info_table,
                               _processors,
                               _numa_nodes,
                               _sockets,
                               _cores,
                               _proc_type_table,
                               _cpu_mapping_table);
    }

    if ((_proc_type_table.size() == 0) || (_proc_type_table[0][MAIN_CORE_PROC] == 0)) {
        if (!get_freq_info_linux()) {
            parse_freq_info_linux(system_info_table,
                                  node_info_table,
                                  _processors,
                                  _numa_nodes,
                                  _sockets,
                                  _cores,
                                  _proc_type_table,
                                  _cpu_mapping_table);
        }
    }

    if ((_proc_type_table.size() == 0) || (_proc_type_table[0][MAIN_CORE_PROC] == 0)) {
        /*Previous CPU resource based on calculation*/
        std::ifstream cpuinfo("/proc/cpuinfo");
        std::vector<int> processors;
        std::map<int, int> sockets;
        int socketId = 0;
        _cores = 0;
        while (!cpuinfo.eof()) {
            std::string line;
            std::getline(cpuinfo, line);
            if (line.empty())
                continue;
            auto delimeter = line.find(':');
            auto key = line.substr(0, delimeter);
            auto value = line.substr(delimeter + 1);
            if (0 == key.find("processor")) {
                processors.emplace_back(std::stoi(value));
            }
            if (0 == key.find("physical id")) {
                socketId = std::stoi(value);
            }
            if (0 == key.find("cpu cores")) {
                sockets[socketId] = std::stoi(value);
            }
        }
        _processors = processors.size();
<<<<<<< HEAD
        _numa_nodes = sockets.size();
        _sockets = sockets.size();
=======
        _numa_nodes = sockets.size() == 0 ? 1 : sockets.size();
>>>>>>> 9e8d64bf
        for (auto&& socket : sockets) {
            _cores += socket.second;
        }
        if (_cores == 0) {
            _cores = _processors;
        }
        if (_processors > 0 && _numa_nodes > 0 && _cores > 0) {
            get_cpu_mapping_from_cores(_processors, _numa_nodes, _cores, _proc_type_table, _cpu_mapping_table);
        } else {
            OPENVINO_THROW("Wrong CPU information. processors: ",
                           _processors,
                           ", numa_nodes: ",
                           _numa_nodes,
                           ", cores: ",
                           _cores);
        }
    }

    std::vector<std::vector<std::string>>().swap(system_info_table);

    if (check_valid_cpu() < 0) {
        OPENVINO_THROW("CPU affinity check failed. No CPU is eligible to run inference.");
    };
}

void parse_node_info_linux(const std::vector<std::string> node_info_table,
                           const int& _nodes,
                           int& _sockets,
                           std::vector<std::vector<int>>& _proc_type_table,
                           std::vector<std::vector<int>>& _cpu_mapping_table) {
    std::vector<std::vector<int>> nodes_table;
    int node_index = 0;

    for (auto& one_info : node_info_table) {
        int core_1 = 0;
        int core_2 = 0;
        std::string::size_type pos = 0;
        std::string::size_type endpos = 0;
        std::string sub_str = "";

        if (((endpos = one_info.find('-', pos)) == std::string::npos) &&
            ((endpos = one_info.find(',', pos)) != std::string::npos)) {
            while (endpos != std::string::npos) {
                sub_str = one_info.substr(pos);
                core_1 = std::stoi(sub_str);
                nodes_table.push_back({core_1, core_1, node_index});
                endpos = one_info.find(',', pos);
                pos = endpos + 1;
            }
        } else {
            while (endpos != std::string::npos) {
                if ((endpos = one_info.find('-', pos)) != std::string::npos) {
                    sub_str = one_info.substr(pos, endpos - pos);
                    core_1 = std::stoi(sub_str);
                    sub_str = one_info.substr(endpos + 1);
                    core_2 = std::stoi(sub_str);
                    nodes_table.push_back({core_1, core_2, node_index});
                    pos = one_info.find(',', endpos);
                    if (pos == std::string::npos) {
                        break;
                    } else {
                        pos = pos + 1;
                    }
                }
            }
        }
        node_index++;
    }

    _proc_type_table.assign((node_info_table.size() == 1) ? 1 : node_info_table.size() + 1,
                            std::vector<int>(PROC_TYPE_TABLE_SIZE, 0));

    for (auto& row : nodes_table) {
        for (int i = row[0]; i <= row[1]; i++) {
            _cpu_mapping_table[i][CPU_MAP_NODE_ID] = row[2];
            if (_sockets > _nodes) {
                _cpu_mapping_table[i][CPU_MAP_SOCKET_ID] = row[2];
            }
            _proc_type_table[0][ALL_PROC]++;
            _proc_type_table[0][_cpu_mapping_table[i][CPU_MAP_CORE_TYPE]]++;
            if (node_info_table.size() != 1) {
                _proc_type_table[row[2] + 1][ALL_PROC]++;
                _proc_type_table[row[2] + 1][_cpu_mapping_table[i][CPU_MAP_CORE_TYPE]]++;
            }
        }
    }
    _sockets = (_sockets > _nodes) ? _nodes : _sockets;
}

void parse_cache_info_linux(const std::vector<std::vector<std::string>> system_info_table,
                            const std::vector<std::string> node_info_table,
                            int& _processors,
                            int& _nodes,
                            int& _sockets,
                            int& _cores,
                            std::vector<std::vector<int>>& _proc_type_table,
                            std::vector<std::vector<int>>& _cpu_mapping_table) {
    int n_group = 0;

    _processors = system_info_table.size();
    _cpu_mapping_table.resize(_processors, std::vector<int>(CPU_MAP_TABLE_SIZE, -1));

    auto update_proc_map_info = [&](const int nproc) {
        if (-1 == _cpu_mapping_table[nproc][CPU_MAP_CORE_ID]) {
            int core_1 = 0;
            int core_2 = 0;
            std::string::size_type pos = 0;
            std::string::size_type endpos = 0;
            std::string sub_str = "";

            if (((endpos = system_info_table[nproc][0].find(',', pos)) != std::string::npos) ||
                ((endpos = system_info_table[nproc][0].find('-', pos)) != std::string::npos)) {
                sub_str = system_info_table[nproc][0].substr(pos, endpos - pos);
                core_1 = std::stoi(sub_str);
                sub_str = system_info_table[nproc][0].substr(endpos + 1);
                core_2 = std::stoi(sub_str);

                _cpu_mapping_table[core_1][CPU_MAP_PROCESSOR_ID] = core_1;
                _cpu_mapping_table[core_2][CPU_MAP_PROCESSOR_ID] = core_2;

                _cpu_mapping_table[core_1][CPU_MAP_CORE_ID] = _cores;
                _cpu_mapping_table[core_2][CPU_MAP_CORE_ID] = _cores;

                /**
                 * Processor 0 need to handle system interception on Linux. So use second processor as physical core
                 * and first processor as logic core
                 */
                _cpu_mapping_table[core_1][CPU_MAP_CORE_TYPE] = HYPER_THREADING_PROC;
                _cpu_mapping_table[core_2][CPU_MAP_CORE_TYPE] = MAIN_CORE_PROC;

                _cpu_mapping_table[core_1][CPU_MAP_GROUP_ID] = n_group;
                _cpu_mapping_table[core_2][CPU_MAP_GROUP_ID] = n_group;

                _cores++;
                n_group++;

                _proc_type_table[0][ALL_PROC] += 2;
                _proc_type_table[0][MAIN_CORE_PROC]++;
                _proc_type_table[0][HYPER_THREADING_PROC]++;
            } else if ((endpos = system_info_table[nproc][1].find('-', pos)) != std::string::npos) {
                sub_str = system_info_table[nproc][1].substr(pos, endpos - pos);
                core_1 = std::stoi(sub_str);
                sub_str = system_info_table[nproc][1].substr(endpos + 1);
                core_2 = std::stoi(sub_str);

                for (int m = core_1; m <= core_2; m++) {
                    _cpu_mapping_table[m][CPU_MAP_PROCESSOR_ID] = m;
                    _cpu_mapping_table[m][CPU_MAP_CORE_ID] = _cores;
                    _cpu_mapping_table[m][CPU_MAP_CORE_TYPE] = EFFICIENT_CORE_PROC;
                    _cpu_mapping_table[m][CPU_MAP_GROUP_ID] = n_group;

                    _cores++;

                    _proc_type_table[0][ALL_PROC]++;
                    _proc_type_table[0][EFFICIENT_CORE_PROC]++;
                }

                n_group++;
            } else {
                core_1 = std::stoi(system_info_table[nproc][0]);

                _cpu_mapping_table[core_1][CPU_MAP_PROCESSOR_ID] = core_1;
                _cpu_mapping_table[core_1][CPU_MAP_CORE_ID] = _cores;
                _cpu_mapping_table[core_1][CPU_MAP_CORE_TYPE] = MAIN_CORE_PROC;
                _cpu_mapping_table[core_1][CPU_MAP_GROUP_ID] = n_group;

                _cores++;
                n_group++;

                _proc_type_table[0][ALL_PROC]++;
                _proc_type_table[0][MAIN_CORE_PROC]++;
            }
        }
        return;
    };

    std::vector<int> line_value_0(PROC_TYPE_TABLE_SIZE, 0);

    for (int n = 0; n < _processors; n++) {
        if (-1 == _cpu_mapping_table[n][CPU_MAP_SOCKET_ID]) {
            std::string::size_type pos = 0;
            std::string::size_type endpos = 0;
            std::string sub_str;

            int core_1;
            int core_2;

            if (0 == _sockets) {
                _proc_type_table.push_back(line_value_0);
            } else {
                _proc_type_table.push_back(_proc_type_table[0]);
                _proc_type_table[0] = line_value_0;
            }

            while (1) {
                if ((endpos = system_info_table[n][2].find('-', pos)) != std::string::npos) {
                    sub_str = system_info_table[n][2].substr(pos, endpos - pos);
                    core_1 = std::stoi(sub_str);
                    sub_str = system_info_table[n][2].substr(endpos + 1);
                    core_2 = std::stoi(sub_str);

                    for (int m = core_1; m <= core_2; m++) {
                        _cpu_mapping_table[m][CPU_MAP_SOCKET_ID] = _sockets;
                        _cpu_mapping_table[m][CPU_MAP_NODE_ID] = _cpu_mapping_table[m][CPU_MAP_SOCKET_ID];
                        update_proc_map_info(m);
                    }
                } else if (pos != std::string::npos) {
                    sub_str = system_info_table[n][2].substr(pos);
                    core_1 = std::stoi(sub_str);
                    _cpu_mapping_table[core_1][CPU_MAP_SOCKET_ID] = _sockets;
                    _cpu_mapping_table[core_1][CPU_MAP_NODE_ID] = _cpu_mapping_table[core_1][CPU_MAP_SOCKET_ID];
                    update_proc_map_info(core_1);
                    endpos = pos;
                }

                if ((pos = system_info_table[n][2].find(',', endpos)) != std::string::npos) {
                    pos++;
                } else {
                    break;
                }
            }
            _sockets++;
        }
    }

    if ((node_info_table.size() == 0) || (node_info_table.size() == (unsigned)_sockets)) {
        if (_sockets > 1) {
            _proc_type_table.push_back(_proc_type_table[0]);
            _proc_type_table[0] = line_value_0;

            for (int m = 1; m <= _sockets; m++) {
                for (int n = 0; n < PROC_TYPE_TABLE_SIZE; n++) {
                    _proc_type_table[0][n] += _proc_type_table[m][n];
                }
            }
        }
        _nodes = _sockets;
    } else {
        _nodes = node_info_table.size();
        parse_node_info_linux(node_info_table, _nodes, _sockets, _proc_type_table, _cpu_mapping_table);
    }
};

void get_cpu_mapping_from_cores(const int _processors,
                                const int _numa_nodes,
                                const int _cores,
                                std::vector<std::vector<int>>& _proc_type_table,
                                std::vector<std::vector<int>>& _cpu_mapping_table) {
    const auto hyper_thread = _processors > _cores ? true : false;
    const auto num_big_cores = hyper_thread ? (_processors - _cores) * 2 : _cores;
    int big_phys_cores = hyper_thread ? num_big_cores / 2 : num_big_cores;
    const auto num_small_cores_phys = _processors - num_big_cores;
    const auto socket_offset = big_phys_cores / _numa_nodes;
    const auto threads_per_core = hyper_thread ? 2 : 1;
    const auto step = num_small_cores_phys > 0 ? 2 : 1;
    std::vector<int> pro_all_table;

    _cpu_mapping_table.resize(_processors, std::vector<int>(CPU_MAP_TABLE_SIZE, -1));
    _proc_type_table.assign(_numa_nodes, std::vector<int>(PROC_TYPE_TABLE_SIZE, 0));
    pro_all_table.resize(PROC_TYPE_TABLE_SIZE, 0);

    for (int t = 0; t < threads_per_core; t++) {
        int start = t == 0 ? 0 : (num_small_cores_phys > 0 ? 1 : big_phys_cores);
        for (int i = 0; i < big_phys_cores; i++) {
            int socket_id = _numa_nodes > 1 ? i / socket_offset : 0;
            int cur_id = start + i * step;
            _cpu_mapping_table[cur_id][CPU_MAP_PROCESSOR_ID] = cur_id;
            _cpu_mapping_table[cur_id][CPU_MAP_CORE_ID] = i;
            _cpu_mapping_table[cur_id][CPU_MAP_CORE_TYPE] =
                hyper_thread ? (t == 0 ? HYPER_THREADING_PROC : MAIN_CORE_PROC) : MAIN_CORE_PROC;
            _cpu_mapping_table[cur_id][CPU_MAP_GROUP_ID] = i;
            _cpu_mapping_table[cur_id][CPU_MAP_SOCKET_ID] = socket_id;

            _proc_type_table[socket_id][_cpu_mapping_table[cur_id][CPU_MAP_CORE_TYPE]]++;
            _proc_type_table[socket_id][ALL_PROC]++;
            pro_all_table[_cpu_mapping_table[cur_id][CPU_MAP_CORE_TYPE]]++;
            pro_all_table[ALL_PROC]++;
        }
    }
    if (num_small_cores_phys > 0) {
        for (int j = 0; j < num_small_cores_phys; j++) {
            int cur_id = num_big_cores + j;
            _cpu_mapping_table[cur_id][CPU_MAP_PROCESSOR_ID] = cur_id;
            _cpu_mapping_table[cur_id][CPU_MAP_CORE_ID] = big_phys_cores + j;
            _cpu_mapping_table[cur_id][CPU_MAP_CORE_TYPE] = EFFICIENT_CORE_PROC;
            _cpu_mapping_table[cur_id][CPU_MAP_GROUP_ID] = big_phys_cores + j / 4;
            _cpu_mapping_table[cur_id][CPU_MAP_SOCKET_ID] = 0;

            _proc_type_table[0][_cpu_mapping_table[cur_id][CPU_MAP_CORE_TYPE]]++;
            _proc_type_table[0][ALL_PROC]++;
            pro_all_table[_cpu_mapping_table[cur_id][CPU_MAP_CORE_TYPE]]++;
            pro_all_table[ALL_PROC]++;
        }
    }
    if (_numa_nodes > 1) {
        _proc_type_table.insert(_proc_type_table.begin(), pro_all_table);
    }
}

void parse_freq_info_linux(const std::vector<std::vector<std::string>> system_info_table,
                           const std::vector<std::string> node_info_table,
                           int& _processors,
                           int& _nodes,
                           int& _sockets,
                           int& _cores,
                           std::vector<std::vector<int>>& _proc_type_table,
                           std::vector<std::vector<int>>& _cpu_mapping_table) {
    int freq_max = 0;
    bool ecore_enabled = false;
    bool ht_enabled = false;

    _processors = system_info_table.size();
    _nodes = 0;
    _sockets = 0;
    _cores = 0;
    _cpu_mapping_table.resize(_processors, std::vector<int>(CPU_MAP_TABLE_SIZE, -1));

    std::vector<int> line_value_0(PROC_TYPE_TABLE_SIZE, 0);

    for (int n = 0; n < _processors; n++) {
        if (-1 == _cpu_mapping_table[n][CPU_MAP_SOCKET_ID]) {
            std::string::size_type pos = 0;
            std::string::size_type endpos1 = 0;
            std::string::size_type endpos2 = 0;
            std::string sub_str;

            int core_1 = 0;
            int core_2 = 0;

            if (((endpos1 = system_info_table[n][0].find(',', pos)) != std::string::npos) ||
                ((endpos2 = system_info_table[n][0].find('-', pos)) != std::string::npos)) {
                endpos1 = (endpos1 != std::string::npos) ? endpos1 : endpos2;
                sub_str = system_info_table[n][0].substr(pos, endpos1 - pos);
                core_1 = std::stoi(sub_str);
                sub_str = system_info_table[n][0].substr(endpos1 + 1);
                core_2 = std::stoi(sub_str);

                _cpu_mapping_table[core_1][CPU_MAP_PROCESSOR_ID] = core_1;
                _cpu_mapping_table[core_1][CPU_MAP_SOCKET_ID] = std::stoi(system_info_table[core_1][1]);
                _cpu_mapping_table[core_1][CPU_MAP_NODE_ID] = _cpu_mapping_table[core_1][CPU_MAP_SOCKET_ID];
                _cpu_mapping_table[core_1][CPU_MAP_CORE_ID] = _cores;
                _cpu_mapping_table[core_1][CPU_MAP_CORE_TYPE] = HYPER_THREADING_PROC;
                _cpu_mapping_table[core_1][CPU_MAP_GROUP_ID] = _cores;

                _cpu_mapping_table[core_2][CPU_MAP_PROCESSOR_ID] = core_2;
                _cpu_mapping_table[core_2][CPU_MAP_SOCKET_ID] = _cpu_mapping_table[core_1][CPU_MAP_SOCKET_ID];
                _cpu_mapping_table[core_2][CPU_MAP_NODE_ID] = _cpu_mapping_table[core_1][CPU_MAP_SOCKET_ID];
                _cpu_mapping_table[core_2][CPU_MAP_CORE_ID] = _cpu_mapping_table[core_1][CPU_MAP_CORE_ID];
                _cpu_mapping_table[core_2][CPU_MAP_CORE_TYPE] = MAIN_CORE_PROC;
                _cpu_mapping_table[core_2][CPU_MAP_GROUP_ID] = _cpu_mapping_table[core_1][CPU_MAP_GROUP_ID];

                ht_enabled = true;
                int core_freq = std::stoi(system_info_table[core_1][2]);
                freq_max = std::max(core_freq, freq_max);
            } else if (system_info_table[n][0].size() > 0) {
                core_1 = std::stoi(system_info_table[n][0]);

                _cpu_mapping_table[core_1][CPU_MAP_PROCESSOR_ID] = core_1;
                _cpu_mapping_table[core_1][CPU_MAP_SOCKET_ID] = std::stoi(system_info_table[core_1][1]);
                _cpu_mapping_table[core_1][CPU_MAP_NODE_ID] = _cpu_mapping_table[core_1][CPU_MAP_SOCKET_ID];
                _cpu_mapping_table[core_1][CPU_MAP_CORE_ID] = _cores;

                int core_freq = std::stoi(system_info_table[core_1][2]);
                if (((0 == freq_max) || (core_freq >= freq_max * 0.95)) && (!ht_enabled)) {
                    freq_max = std::max(core_freq, freq_max);
                    _cpu_mapping_table[core_1][CPU_MAP_CORE_TYPE] = MAIN_CORE_PROC;
                } else {
                    _cpu_mapping_table[core_1][CPU_MAP_CORE_TYPE] = EFFICIENT_CORE_PROC;
                    ecore_enabled = true;
                }

                _cpu_mapping_table[core_1][CPU_MAP_GROUP_ID] = _cores;
            }
            _sockets = std::max(_sockets, _cpu_mapping_table[core_1][CPU_MAP_SOCKET_ID]);
            _cores++;
        }
    }

    _sockets = (_sockets > 0) ? _sockets + 1 : 1;

    if (node_info_table.size() == 0) {
        if ((_sockets > 1) && (ecore_enabled)) {
            _sockets = 1;
        }
        if (_sockets > 1) {
            _proc_type_table.resize(_sockets + 1, std::vector<int>(PROC_TYPE_TABLE_SIZE, 0));
            for (int n = 0; n < _processors; n++) {
                _proc_type_table[0][ALL_PROC]++;
                _proc_type_table[_cpu_mapping_table[n][CPU_MAP_SOCKET_ID] + 1][ALL_PROC]++;

                _proc_type_table[0][_cpu_mapping_table[n][CPU_MAP_CORE_TYPE]]++;
                _proc_type_table[_cpu_mapping_table[n][CPU_MAP_SOCKET_ID] + 1]
                                [_cpu_mapping_table[n][CPU_MAP_CORE_TYPE]]++;
            }
        } else {
            _proc_type_table.resize(1, std::vector<int>(PROC_TYPE_TABLE_SIZE, 0));
            for (int n = 0; n < _processors; n++) {
                _proc_type_table[0][ALL_PROC]++;
                _proc_type_table[0][_cpu_mapping_table[n][CPU_MAP_CORE_TYPE]]++;
                _cpu_mapping_table[n][CPU_MAP_NODE_ID] = 0;
                _cpu_mapping_table[n][CPU_MAP_SOCKET_ID] = 0;
            }
        }
        _nodes = _sockets;
    } else {
        _nodes = node_info_table.size();
        parse_node_info_linux(node_info_table, _nodes, _sockets, _proc_type_table, _cpu_mapping_table);
    }
};

}  // namespace ov<|MERGE_RESOLUTION|>--- conflicted
+++ resolved
@@ -239,12 +239,10 @@
             }
         }
         _processors = processors.size();
-<<<<<<< HEAD
-        _numa_nodes = sockets.size();
-        _sockets = sockets.size();
-=======
+
         _numa_nodes = sockets.size() == 0 ? 1 : sockets.size();
->>>>>>> 9e8d64bf
+        _sockets = _numa_nodes;
+
         for (auto&& socket : sockets) {
             _cores += socket.second;
         }
