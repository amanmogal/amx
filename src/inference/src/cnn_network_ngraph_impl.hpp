--- conflicted
+++ resolved
@@ -37,13 +37,8 @@
  */
 class INFERENCE_ENGINE_API_CLASS(CNNNetworkNGraphImpl) final : public ICNNNetwork {
 public:
-<<<<<<< HEAD
-    CNNNetworkNGraphImpl(const std::shared_ptr<::ngraph::Function>& nGraph, bool newAPI = false);
-=======
-    CNNNetworkNGraphImpl(const std::shared_ptr<::ov::Model>& nGraph,
-                         const std::vector<IExtensionPtr>& exts = {},
-                         bool newAPI = false);
->>>>>>> 637920ce
+    CNNNetworkNGraphImpl(const std::shared_ptr<::ov::Model>& nGraph, bool newAPI = false);
+
     CNNNetworkNGraphImpl(const CNNNetwork& nGraph);
 
     void getOutputsInfo(std::map<std::string, DataPtr>& out) const noexcept override;
