// Copyright (C) 2018-2023 Intel Corporation
// SPDX-License-Identifier: Apache-2.0
//

#include "cnn_network_ngraph_impl.hpp"

#include <cassert>
#include <cmath>
#include <map>
#include <memory>
#include <set>
#include <string>
#include <unordered_set>
#include <vector>

#include "blob_factory.hpp"
#include "cpp/ie_cnn_network.h"
#include "ie_common.h"
#include "ie_ngraph_utils.hpp"
#include "itt.hpp"
#include "openvino/cc/pass/itt.hpp"
#include "openvino/core/except.hpp"
#include "openvino/op/util/op_types.hpp"
#include "openvino/pass/manager.hpp"
#include "openvino/pass/serialize.hpp"
#include "transformations/common_optimizations/fold_subgraph_empty_inputs.hpp"
#include "transformations/common_optimizations/nop_elimination.hpp"
#include "transformations/common_optimizations/remove_concat_zero_dim_input.hpp"
#include "transformations/common_optimizations/remove_multi_subgraph_op_dangling_params.hpp"
#include "transformations/smart_reshape/set_batch_size.hpp"
#include "transformations/smart_reshape/smart_reshape.hpp"
#include "transformations/utils/utils.hpp"

using namespace std;
using namespace InferenceEngine;
using details::CNNNetworkNGraphImpl;
using InferenceEngine::details::CNNNetworkNGraphImpl;
using ngraph::Function;

void CNNNetworkNGraphImpl::createDataForResult(const ::ngraph::Output<::ngraph::Node>& output,
                                               const std::string& outName,
                                               DataPtr& ptr) {
    const auto isCompatible = [](int64_t size, const Layout& l) -> bool {
        switch (size) {
        case -1:
            return l == Layout::BLOCKED;
        case 0:
            return l == Layout::SCALAR;
        case 1:
            return l == Layout::C;
        case 2:
            return l == Layout::CN || l == Layout::HW || l == Layout::NC;
        case 3:
            return l == Layout::CHW || l == Layout::HWC;
        case 4:
            return l == Layout::NCHW || l == Layout::NHWC;
        case 5:
            return l == Layout::NCDHW || l == Layout::NDHWC;
        default:
            return false;
        }
    };
    auto shape = output.get_partial_shape();
    SizeVector dims(1, 0);
    if (shape.rank().is_static()) {
        dims.resize(shape.size(), 0);
        for (size_t i = 0; i < shape.size(); ++i) {
            if (shape[i].get_max_length() != -1)  // dimension has an estimation
                dims[i] = shape[i].get_max_length();
        }
    }
    // query shape from ngraph::Parameter output shape and check there are no zeros in it
    for (const auto& dim : shape) {
        if (dim.is_static() && dim.get_length() == 0)
            IE_THROW() << outName << " has zero dimension which is not allowed";
    }

    auto rank = shape.rank().is_static() ? shape.rank().get_length() : -1;
    const Layout rankLayout = rank < 0 ? Layout::BLOCKED : TensorDesc::getLayoutByRank(rank);
    if (ptr) {
        const auto origLayout = ptr->getTensorDesc().getLayout();
        const auto layout = isCompatible(rank, origLayout) ? origLayout : rankLayout;
        ptr->reshape(dims, layout);
    } else {
        const auto precision = details::convertPrecision(output.get_element_type());
        ptr.reset(new Data(outName, {precision, dims, rankLayout}));
    }
}

void CNNNetworkNGraphImpl::validateFunctionNames() const {
    // nGraph function parameters and pre-Results operations should have unique names
    std::unordered_map<std::string, std::shared_ptr<ngraph::Node>> unique_names;
    for (const auto& param : _ngraph_function->get_parameters()) {
        if (unique_names.count(param->get_friendly_name())) {
            IE_THROW() << "Function contains several inputs with one friendly name!";
        }
        unique_names.insert({param->get_friendly_name(), param});
    }
    for (const auto& result : _ngraph_function->get_results()) {
        const auto& parent = result->get_input_node_shared_ptr(0);
        auto name = parent->get_friendly_name();
        if (parent->get_output_size() > 1) {
            name += "." + std::to_string(result->get_input_source_output(0).get_index());
        }
        if (unique_names.count(name) && !ov::op::util::is_parameter(parent) && parent != unique_names.at(name)) {
            IE_THROW() << "Function contains several inputs and outputs with one friendly name: " << name;
        }
        unique_names.insert({name, parent});
    }
}

ngraph::element::Type details::toLegacyType(const ngraph::element::Type& ngraph_type, bool input) {
    if (input) {
        return ngraph_type == ngraph::element::f16 ? ngraph::element::f32 : ngraph_type;
    } else {
        if (ngraph_type == ngraph::element::i64 || ngraph_type == ngraph::element::u64 ||
            ngraph_type == ngraph::element::i32 || ngraph_type == ngraph::element::u32) {
            return ngraph::element::i32;
        } else if (ngraph_type != ngraph::element::f32) {
            return ngraph::element::f32;
        }
    }

    return ngraph_type;
}

CNNNetworkNGraphImpl::CNNNetworkNGraphImpl(const std::shared_ptr<Function>& nGraph, bool newAPI)
    : _ngraph_function(nGraph),
      _new_api(newAPI) {
    {
        ov::pass::Manager m;
        using namespace ov::pass;
        REGISTER_PASS(m, EliminateScatterUpdate)
        REGISTER_PASS(m, RemoveConcatZeroDimInput)
        REGISTER_PASS(m, RemoveMultiSubGraphOpDanglingParamsResults)
        REGISTER_PASS(m, FoldSubgraphEmptyInputs)
        m.run_passes(_ngraph_function);
    }
    // Restore usual attributes for CNNNetwork
    auto keep_input_info = [=](CNNNetworkNGraphImpl& network, const DataPtr& inData) {
        InputInfo::Ptr info(new InputInfo());
        info->setInputData(inData);

        if (!_new_api) {
            Precision prc = info->getPrecision();

            // Convert precision into native format (keep element size)
            prc = prc == Precision::Q78
                      ? Precision::I16
                      : prc == Precision::FP16 ? Precision::FP32 : static_cast<Precision::ePrecision>(prc);

            info->setPrecision(details::convertPrecision(toLegacyType(details::convertPrecision(prc), true)));
        }

        network.setInputInfo(info);
    };

    validateFunctionNames();

    reshape();
    for (const auto& layer : _ngraph_function->get_parameters()) {
        std::string outName = layer->get_friendly_name();
        IE_ASSERT(layer->get_output_size() == 1);  // Parameter as only singly output port

        // map original names to OpenVINO name
        for (const auto& name : layer->get_output_tensor(0).get_names()) {
            _tensorNames[name] = outName;
        }

        DataPtr& ptr = _data[outName];
        IE_ASSERT(ptr);  // Data must be allocated after the reshape method

        keep_input_info(*this, ptr);
    }

    if (!_new_api) {
        for (auto& output : _outputData) {
            // Convert precision into native format. Be consistent with possible conversion to CNNNetwork later.
            output.second->setPrecision(details::convertPrecision(
                toLegacyType(details::convertPrecision(output.second->getPrecision()), false)));
        }
    }
}

CNNNetworkNGraphImpl::CNNNetworkNGraphImpl(const CNNNetwork& network) {
    IE_SUPPRESS_DEPRECATED_START
    const ICNNNetwork& iNetwork = network;
    IE_SUPPRESS_DEPRECATED_END
    const auto net = dynamic_cast<const CNNNetworkNGraphImpl*>(&iNetwork);
    if (network.getFunction() == nullptr || !net) {
        IE_THROW() << "Cannot create CNNNetwork with nGraph from legacy network format!";
    }

    _ngraph_function = ngraph::clone_function(*network.getFunction());
    validateFunctionNames();
    InputsDataMap inputs = network.getInputsInfo();
    OutputsDataMap outputs = network.getOutputsInfo();

    _tensorNames = net->_tensorNames;

    for (const auto& outputInfo : outputs) {
        const auto& name = outputInfo.second->getName();
        DataPtr output = std::make_shared<Data>(name, outputInfo.second->getTensorDesc());
        _outputData[name] = output;
        _data[name] = output;
    }
    for (const auto& inputInfo : inputs) {
        InputInfo::Ptr info = std::make_shared<InputInfo>();
        const auto& name = inputInfo.second->getInputData()->getName();
        const auto& inData = inputInfo.second->getInputData();
        DataPtr input = std::make_shared<Data>(name, inData->getTensorDesc());
        _data[name] = input;
        info->setInputData(input);
        info->setPrecision(inputInfo.second->getPrecision());
        info->setLayout(inputInfo.second->getLayout());
        _inputData[name] = info;
    }
}

void CNNNetworkNGraphImpl::setInputInfo(InputInfo::Ptr data) {
    _inputData[data->name()] = data;
}

const std::string& CNNNetworkNGraphImpl::getName() const noexcept {
    return _ngraph_function->get_friendly_name();
}

InputInfo::Ptr CNNNetworkNGraphImpl::getInput(const std::string& inputName) const noexcept {
    auto it = _inputData.find(inputName);
    if (it == _inputData.end()) {
        return nullptr;
    }
    return it->second;
}

void CNNNetworkNGraphImpl::getOutputsInfo(OutputsDataMap& out) const noexcept {
    out = _outputData;
}

void CNNNetworkNGraphImpl::getInputsInfo(InputsDataMap& inputs) const noexcept {
    inputs = _inputData;
}

size_t CNNNetworkNGraphImpl::layerCount() const {
    return _ngraph_function->get_ops().size();
}

void CNNNetworkNGraphImpl::validate(int version) {
    _ngraph_function->validate_nodes_and_infer_types();
}

StatusCode CNNNetworkNGraphImpl::addOutput(const std::string& layerName,
                                           size_t outputIndex,
                                           ResponseDesc* resp) noexcept {
    OV_ITT_SCOPED_TASK(ov::itt::domains::OV, "CNNNetworkNGraphImpl::addOutput");

    try {
        for (const auto& layer : _ngraph_function->get_ops()) {
            // Result can have the same name as previous operation
            if (layer->get_friendly_name() == layerName && !std::dynamic_pointer_cast<ov::op::v0::Result>(layer)) {
                // Check that output port exists
                if (layer->outputs().size() <= outputIndex) {
                    return DescriptionBuffer(OUT_OF_BOUNDS, resp)
                           << "port index " << outputIndex << " exceeds the number of layer outputs "
                           << layer->outputs().size();
                }
                std::string outputName = layerName;
                if (layer->outputs().size() != 1) {
                    outputName += "." + std::to_string(outputIndex);
                }

                // Check that we don't have a result for the output port
                for (const auto& port : layer->output(outputIndex).get_target_inputs()) {
                    if (dynamic_cast<ov::op::v0::Result*>(port.get_node()))
                        return OK;
                }
                auto result = make_shared<::ov::op::v0::Result>(layer->output(outputIndex));
                result->set_friendly_name(outputName);
                _ngraph_function->add_results({result});
                // Check that we cannot add Result to layer with non unique friendly name
                try {
                    validateFunctionNames();
                } catch (...) {
                    _ngraph_function->remove_result(result);
                    throw;
                }

                if (_outputData.count(outputName) == 0) {
                    reshape();
                }
                return OK;
            }
        }
    } catch (...) {
        return GENERAL_ERROR;
    }
    return DescriptionBuffer(NOT_FOUND, resp) << "Cannot add output! Layer " << layerName << " wasn't found!";
}

void CNNNetworkNGraphImpl::addOutput(const ::ngraph::Output<::ngraph::Node>& output) {
    auto dataName = ov::op::util::create_ie_output_name(output);
    DataPtr data;
    if (_data.count(dataName))
        data = _data[dataName];
    createDataForResult(output, dataName, data);
    _data[dataName] = data;
    _outputData[dataName] = data;

    // Save original framework names
    for (const auto& name : output.get_tensor().get_names()) {
        _tensorNames[name] = dataName;
    }
}

size_t CNNNetworkNGraphImpl::getBatchSize() const {
    // TODO Provide adequate implementation.
    // The original code from CNNNetworkImpl just gets the first input and returns the first dimension.
    // This is not correct in general. We can follow the same semantics, but order of inputs should be
    // guaranteed to be the same.
    auto params = _ngraph_function->get_parameters();
    sort(params.begin(), params.end(), [](std::shared_ptr<ngraph::Node> lhs, std::shared_ptr<ngraph::Node> rhs) {
        return lhs->get_friendly_name() < rhs->get_friendly_name();
    });

    for (const auto& param : params) {
        if (param->get_output_partial_shape(0).rank().is_dynamic())
            continue;
        auto pshape = param->get_output_partial_shape(0);
        auto rank = pshape.rank().get_length();
        // WA: for speech recognition and scalar layouts (copy-past from CNNNetwork)
        if ((rank == 2 || rank > 3) && pshape[0].is_static()) {
            return pshape[0].get_length();
        }
    }
    return 1;
}

void CNNNetworkNGraphImpl::reshape() {
    reshape({});
}

StatusCode CNNNetworkNGraphImpl::reshape(const std::map<std::string, ngraph::PartialShape>& inputShapes,
                                         ResponseDesc* responseDesc) noexcept {
    try {
        if (inputShapes.empty())
            return OK;

        const auto& params = _ngraph_function->get_parameters();

        // Check that we need to do reshape only if input shapes will be changed
        bool needReshape = false;
        for (const auto& param : params) {
            const auto it = inputShapes.find(param->get_friendly_name());
            if (it == inputShapes.end()) {
                continue;
            }
            if (param->get_output_partial_shape(0).is_dynamic() || param->get_output_partial_shape(0) != it->second) {
                needReshape = true;
                break;
            }
        }

        if (!needReshape)
            return OK;

        // save original parameters shape
        std::map<std::string, ngraph::PartialShape> originalInputShapes;
        for (const auto& param : params) {
            originalInputShapes[param->get_friendly_name()] = param->get_output_partial_shape(0);
        }

        try {
            ov::pass::Manager ssr_manager;
            using namespace ov::pass;
            REGISTER_PASS(ssr_manager, SmartReshape)
            ssr_manager.run_passes(_ngraph_function);

            reshape(inputShapes);
        } catch (std::exception& ex) {
            reshape(originalInputShapes);
            return DescriptionBuffer(GENERAL_ERROR, responseDesc) << ex.what();
        }

        return OK;
    } catch (const InferenceEngine::GeneralError& ex) {
        return DescriptionBuffer(GENERAL_ERROR, responseDesc) << ex.what();
    } catch (const ov::Exception& ex) {
        return DescriptionBuffer(GENERAL_ERROR, responseDesc) << ex.what();
    } catch (const std::runtime_error& ex) {
        return DescriptionBuffer(GENERAL_ERROR, responseDesc) << ex.what();
    } catch (const std::out_of_range& ex) {
        return DescriptionBuffer(OUT_OF_BOUNDS, responseDesc) << ex.what();
    } catch (...) {
        return GENERAL_ERROR;
    }
}

StatusCode CNNNetworkNGraphImpl::reshape(const std::map<std::string, SizeVector>& inputShapes,
                                         ResponseDesc* responseDesc) noexcept {
    std::map<std::string, ngraph::PartialShape> shapes;
    for (const auto& shape : inputShapes)
        shapes[shape.first] = ngraph::PartialShape(shape.second);
    return reshape(shapes, responseDesc);
}

#if 0
namespace {
void collect_dynamism_signature(const std::shared_ptr<ov::Model>& ov_model,
                                std::map<std::string, std::map<std::string, size_t>>& signatures,
                                bool obfuscate) {
    for (const auto& op : ov_model->get_ordered_ops()) {
        const auto& type_name = string(op->get_type_info().name) + "_" + op->get_type_info().version_id;

        std::stringstream shape_representation;
        for (const auto& input : op->input_values()) {
            bool first = true;
            shape_representation << "{";
            for (const auto& dimension : input.get_partial_shape()) {
                if (!first)
                    shape_representation << ",";
                first = false;

                if (obfuscate)
                    shape_representation << (dimension.is_dynamic() ? "D" : "S");
                else
                    shape_representation << dimension;
            }
            shape_representation << "} ";
        }
        shape_representation << "-> ";
        for (const auto& output : op->outputs()) {
            bool first = true;
            shape_representation << "{";
            for (const auto& dimension : output.get_partial_shape()) {
                if (!first)
                    shape_representation << ",";
                first = false;

                if (obfuscate)
                    shape_representation << (dimension.is_dynamic() ? "D" : "S");
                else
                    shape_representation << dimension;
            }
            shape_representation << "} ";
        }
        signatures[type_name][shape_representation.str()]++;

        // collect dynamism signature for sub-graphs of multi-subgraph operation
        if (const auto multi_sub_graph_op = ov::as_type_ptr<ov::op::util::MultiSubGraphOp>(op)) {
            int num_subgraphs = static_cast<int>(multi_sub_graph_op->get_internal_subgraphs_size());
            for (int i = 0; i < num_subgraphs; i++)
                collect_dynamism_signature(multi_sub_graph_op->get_function(i), signatures, obfuscate);
        }
    }
}
}  // namespace
#endif

void CNNNetworkNGraphImpl::reshape(const std::map<std::string, ngraph::PartialShape>& inputShapes) {
    OV_ITT_SCOPED_TASK(ov::itt::domains::OV, "CNNNetworkNGraphImpl::reshape");

    auto params = _ngraph_function->get_parameters();

    bool parameter_replaced = false;
    for (auto& param : params) {
        if (inputShapes.find(param->get_friendly_name()) == inputShapes.end())
            continue;
        param->set_partial_shape(inputShapes.at(param->get_friendly_name()));
        parameter_replaced = true;
    }
    if (parameter_replaced)
        _ngraph_function->validate_nodes_and_infer_types();

#if 0
        bool obfuscate = true;  // set to false to get exact dimensions
        std::map<std::string, std::map<std::string, size_t>> signatures;

        collect_dynamism_signature(_ngraph_function, signatures, obfuscate);

        for (const auto& item : signatures)
            for (const auto& shape_to_count : item.second)
                std::cout << item.first << " " << shape_to_count.second << "x " << shape_to_count.first << std::endl;
#endif

    std::unordered_set<std::string> opName;
    for (const auto& result : _ngraph_function->get_results()) {
        addOutput(result->input_value(0));
    }

    for (const auto& parameter : _ngraph_function->get_parameters()) {
        const auto& outName = parameter->get_friendly_name();
        if (opName.find(outName) != opName.end()) {
            IE_THROW() << "All operations in nGraph function should have unique friendly names!";
        }
        opName.insert(outName);
        createDataForResult(parameter, outName, _data[outName]);
    }
}

StatusCode CNNNetworkNGraphImpl::serialize(const std::string& xmlPath,
                                           const std::string& binPath,
                                           ResponseDesc* resp) const noexcept {
    try {
        std::map<std::string, ngraph::OpSet> custom_opsets;
<<<<<<< HEAD
        ngraph::pass::Manager manager;
=======
        for (const auto& extension : _ie_extensions) {
            auto opset = extension->getOpSets();
            custom_opsets.insert(begin(opset), end(opset));
        }
        ov::pass::Manager manager;
>>>>>>> 637920ce
        using namespace ov::pass;
        REGISTER_PASS(manager, Serialize, xmlPath, binPath, custom_opsets, ov::pass::Serialize::Version::IR_V10)
        manager.run_passes(_ngraph_function);
    } catch (const Exception& e) {
        return DescriptionBuffer(GENERAL_ERROR, resp) << e.what();
    } catch (const std::exception& e) {
        return DescriptionBuffer(UNEXPECTED, resp) << e.what();
    } catch (...) {
        return DescriptionBuffer(UNEXPECTED, resp);
    }
    return OK;
}

StatusCode CNNNetworkNGraphImpl::serialize(std::ostream& xmlBuf, std::ostream& binBuf, ResponseDesc* resp) const
    noexcept {
    try {
        std::map<std::string, ngraph::OpSet> custom_opsets;
<<<<<<< HEAD
        ngraph::pass::Manager manager;
=======
        for (const auto& extension : _ie_extensions) {
            auto opset = extension->getOpSets();
            custom_opsets.insert(begin(opset), end(opset));
        }
        ov::pass::Manager manager;
>>>>>>> 637920ce
        using namespace ov::pass;
        REGISTER_PASS(manager, Serialize, xmlBuf, binBuf, custom_opsets, ov::pass::Serialize::Version::IR_V10)
        manager.run_passes(_ngraph_function);
    } catch (const Exception& e) {
        return DescriptionBuffer(GENERAL_ERROR, resp) << e.what();
    } catch (const std::exception& e) {
        return DescriptionBuffer(UNEXPECTED, resp) << e.what();
    } catch (...) {
        return DescriptionBuffer(UNEXPECTED, resp);
    }
    return OK;
}

StatusCode CNNNetworkNGraphImpl::serialize(std::ostream& xmlBuf, Blob::Ptr& binBlob, ResponseDesc* resp) const
    noexcept {
    try {
        std::map<std::string, ngraph::OpSet> custom_opsets;
        std::stringstream binBuf;
        ov::pass::Manager manager;
        using namespace ov::pass;
        REGISTER_PASS(manager, Serialize, xmlBuf, binBuf, custom_opsets, ov::pass::Serialize::Version::IR_V10)
        manager.run_passes(_ngraph_function);

        std::streambuf* pbuf = binBuf.rdbuf();
        unsigned long bufSize = static_cast<unsigned long>(binBuf.tellp());

        TensorDesc tensorDesc(Precision::U8, {bufSize}, Layout::C);
        binBlob = make_shared_blob<uint8_t>(tensorDesc);
        binBlob->allocate();
        pbuf->sgetn(binBlob->buffer(), bufSize);
    } catch (const Exception& e) {
        return DescriptionBuffer(GENERAL_ERROR, resp) << e.what();
    } catch (const std::exception& e) {
        return DescriptionBuffer(UNEXPECTED, resp) << e.what();
    } catch (...) {
        return DescriptionBuffer(UNEXPECTED, resp);
    }
    return OK;
}

StatusCode CNNNetworkNGraphImpl::getOVNameForTensor(std::string& ov_name,
                                                    const std::string& orig_name,
                                                    ResponseDesc* resp) const noexcept {
    if (_tensorNames.find(orig_name) == _tensorNames.end())
        return DescriptionBuffer(NOT_FOUND, resp)
               << "Framework tensor with name \"" << orig_name << "\" was not mapped to OpenVINO data!";
    ov_name = _tensorNames.at(orig_name);
    return OK;
}

StatusCode CNNNetworkNGraphImpl::setBatchSize(size_t size, ResponseDesc* responseDesc) noexcept {
    try {
        if (getBatchSize() == size)
            return OK;
        auto original_parameters = _ngraph_function->get_parameters();
        if (original_parameters.empty())
            return DescriptionBuffer(GENERAL_ERROR, responseDesc)
                   << "Cannot set batch! Function doesn't contain parameters!";

        stringstream ss;
        ss << " Please use reshape method instead. Original parameter shapes are: ";
        for (size_t i = 0; i < original_parameters.size(); ++i) {
            if (i)
                ss << ", ";
            ss << "\"" << original_parameters[i]->get_friendly_name()
               << "\": " << original_parameters[i]->get_output_partial_shape(0);
        }

        // ill-formed logic from the past setBatchSize (we keep it for backward-compatibility)
        const auto first_parameter =
            *std::min_element(original_parameters.begin(),
                              original_parameters.end(),
                              [](std::shared_ptr<ngraph::Node> lhs, std::shared_ptr<ngraph::Node> rhs) {
                                  return lhs->get_friendly_name() < rhs->get_friendly_name();
                              });
        const auto first_parameter_pshape = first_parameter->get_output_partial_shape(0);
        if (first_parameter_pshape.is_dynamic())
            return DescriptionBuffer(PARAMETER_MISMATCH, responseDesc)
                   << "Cannot set batch! Function contains parameter with partially defined shape!" << ss.str();
        const auto first_parameter_rank = first_parameter_pshape.rank().get_length();
        if (first_parameter_rank == 0 || first_parameter_rank == 1 || first_parameter_rank == 3)
            return DescriptionBuffer(PARAMETER_MISMATCH, responseDesc)
                   << "Cannot set batch! Function contains 0D/1D/3D parameter with unknown batch dimension placement."
                   << ss.str();

        std::map<std::string, std::vector<size_t>> inShapes;
        for (const auto& parameter : original_parameters) {
            const auto& pshape = parameter->get_output_partial_shape(0);
            if (pshape.is_dynamic())
                return DescriptionBuffer(PARAMETER_MISMATCH, responseDesc)
                       << "Cannot set batch! Function contains parameter with partially defined shape!" << ss.str();
            const auto& rank = pshape.rank().get_length();
            if (rank == 0)
                return DescriptionBuffer(PARAMETER_MISMATCH, responseDesc)
                       << "Cannot set batch! Function contains 0D/1D/3D parameter with unknown batch dimension "
                          "placement."
                       << ss.str();
            auto shape = parameter->get_shape();
            shape[0] = {static_cast<size_t>(
                std::ceil(size * static_cast<float>(shape[0]) / static_cast<float>(getBatchSize())))};
            inShapes[parameter->get_friendly_name()] = shape;
        }
        ov::pass::Manager ssr_manager;
        using namespace ov::pass;
        REGISTER_PASS(ssr_manager, SetBatchSize)
        ssr_manager.run_passes(_ngraph_function);

        return reshape(inShapes, responseDesc);
    } catch (std::exception& ex) {
        return DescriptionBuffer(GENERAL_ERROR, responseDesc) << ex.what();
    }
}<|MERGE_RESOLUTION|>--- conflicted
+++ resolved
@@ -502,15 +502,7 @@
                                            ResponseDesc* resp) const noexcept {
     try {
         std::map<std::string, ngraph::OpSet> custom_opsets;
-<<<<<<< HEAD
-        ngraph::pass::Manager manager;
-=======
-        for (const auto& extension : _ie_extensions) {
-            auto opset = extension->getOpSets();
-            custom_opsets.insert(begin(opset), end(opset));
-        }
         ov::pass::Manager manager;
->>>>>>> 637920ce
         using namespace ov::pass;
         REGISTER_PASS(manager, Serialize, xmlPath, binPath, custom_opsets, ov::pass::Serialize::Version::IR_V10)
         manager.run_passes(_ngraph_function);
@@ -528,15 +520,7 @@
     noexcept {
     try {
         std::map<std::string, ngraph::OpSet> custom_opsets;
-<<<<<<< HEAD
-        ngraph::pass::Manager manager;
-=======
-        for (const auto& extension : _ie_extensions) {
-            auto opset = extension->getOpSets();
-            custom_opsets.insert(begin(opset), end(opset));
-        }
         ov::pass::Manager manager;
->>>>>>> 637920ce
         using namespace ov::pass;
         REGISTER_PASS(manager, Serialize, xmlBuf, binBuf, custom_opsets, ov::pass::Serialize::Version::IR_V10)
         manager.run_passes(_ngraph_function);
