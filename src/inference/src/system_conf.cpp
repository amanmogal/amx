// Copyright (C) 2018-2023 Intel Corporation
// SPDX-License-Identifier: Apache-2.0
//

#include "openvino/runtime/system_conf.hpp"

#include <cstdlib>
#include <cstring>
#include <fstream>
#include <iostream>
#include <map>
#include <mutex>
#include <numeric>
#include <vector>

#include "dev/threading/parallel_custom_arena.hpp"
#include "ie_common.h"
#include "openvino/core/visibility.hpp"
#include "streams_executor.hpp"

#define XBYAK_NO_OP_NAMES
#define XBYAK_UNDEF_JNL
#include <xbyak/xbyak_util.h>

namespace ov {

#if defined(OPENVINO_ARCH_X86) || defined(OPENVINO_ARCH_X86_64)

// note: MSVC 2022 (17.4) is not able to compile the next line for ARM and ARM64
// so, we disable this code since for non-x86 platforms it returns 'false' anyway

static Xbyak::util::Cpu& get_cpu_info() {
    static Xbyak::util::Cpu cpu;
    return cpu;
}

bool with_cpu_x86_sse42() {
    return get_cpu_info().has(Xbyak::util::Cpu::tSSE42);
}

bool with_cpu_x86_avx() {
    return get_cpu_info().has(Xbyak::util::Cpu::tAVX);
}

bool with_cpu_x86_avx2() {
    return get_cpu_info().has(Xbyak::util::Cpu::tAVX2);
}

bool with_cpu_x86_avx512f() {
    return get_cpu_info().has(Xbyak::util::Cpu::tAVX512F);
}

bool with_cpu_x86_avx512_core() {
    return get_cpu_info().has(Xbyak::util::Cpu::tAVX512F | Xbyak::util::Cpu::tAVX512DQ | Xbyak::util::Cpu::tAVX512BW);
}

bool with_cpu_x86_avx512_core_vnni() {
    return with_cpu_x86_avx512_core() && get_cpu_info().has(Xbyak::util::Cpu::tAVX512_VNNI);
}

bool with_cpu_x86_bfloat16() {
    return get_cpu_info().has(Xbyak::util::Cpu::tAVX512_BF16);
}

bool with_cpu_x86_avx512_core_amx_int8() {
    return get_cpu_info().has(Xbyak::util::Cpu::tAMX_INT8);
}

bool with_cpu_x86_avx512_core_amx_bf16() {
    return get_cpu_info().has(Xbyak::util::Cpu::tAMX_BF16);
}

bool with_cpu_x86_avx512_core_amx() {
    return with_cpu_x86_avx512_core_amx_int8() || with_cpu_x86_avx512_core_amx_bf16();
}

#else  // OPENVINO_ARCH_X86 || OPENVINO_ARCH_X86_64

bool with_cpu_x86_sse42() {
    return false;
}
bool with_cpu_x86_avx() {
    return false;
}
bool with_cpu_x86_avx2() {
    return false;
}
bool with_cpu_x86_avx512f() {
    return false;
}
bool with_cpu_x86_avx512_core() {
    return false;
}
bool with_cpu_x86_avx512_core_vnni() {
    return false;
}
bool with_cpu_x86_bfloat16() {
    return false;
}
bool with_cpu_x86_avx512_core_amx_int8() {
    return false;
}
bool with_cpu_x86_avx512_core_amx_bf16() {
    return false;
}
bool with_cpu_x86_avx512_core_amx() {
    return false;
}

#endif  // OPENVINO_ARCH_X86 || OPENVINO_ARCH_X86_64

bool check_open_mp_env_vars(bool include_omp_num_threads) {
    for (auto&& var : {"GOMP_CPU_AFFINITY",
                       "GOMP_DEBUG"
                       "GOMP_RTEMS_THREAD_POOLS",
                       "GOMP_SPINCOUNT"
                       "GOMP_STACKSIZE"
                       "KMP_AFFINITY"
                       "KMP_NUM_THREADS"
                       "MIC_KMP_AFFINITY",
                       "MIC_OMP_NUM_THREADS"
                       "MIC_OMP_PROC_BIND"
                       "MKL_DOMAIN_NUM_THREADS"
                       "MKL_DYNAMIC"
                       "MKL_NUM_THREADS",
                       "OMP_CANCELLATION"
                       "OMP_DEFAULT_DEVICE"
                       "OMP_DISPLAY_ENV"
                       "OMP_DYNAMIC",
                       "OMP_MAX_ACTIVE_LEVELS"
                       "OMP_MAX_TASK_PRIORITY"
                       "OMP_NESTED",
                       "OMP_NUM_THREADS"
                       "OMP_PLACES"
                       "OMP_PROC_BIND"
                       "OMP_SCHEDULE"
                       "OMP_STACKSIZE",
                       "OMP_THREAD_LIMIT"
                       "OMP_WAIT_POLICY"
                       "PHI_KMP_AFFINITY",
                       "PHI_KMP_PLACE_THREADS"
                       "PHI_OMP_NUM_THREADS"}) {
        if (getenv(var)) {
            if (0 != strcmp(var, "OMP_NUM_THREADS") || include_omp_num_threads)
                return true;
        }
    }
    return false;
}

#if defined(__APPLE__) || defined(__EMSCRIPTEN__)
// for Linux and Windows the getNumberOfCPUCores (that accounts only for physical cores) implementation is OS-specific
// (see cpp files in corresponding folders), for __APPLE__ it is default :
int get_number_of_cpu_cores(bool) {
    return parallel_get_max_threads();
}
#    if !((OV_THREAD == OV_THREAD_TBB) || (OV_THREAD == OV_THREAD_TBB_AUTO))
std::vector<int> get_available_numa_nodes() {
    return {-1};
}
#    endif
int get_number_of_logical_cpu_cores(bool) {
    return parallel_get_max_threads();
}
std::vector<std::vector<int>> get_num_available_cpu_cores() {
    return {{-1}};
}
bool is_cpu_map_available() {
    return false;
}
std::vector<int> reserve_available_cpus(const ColumnOfProcessorTypeTable core_type,
                                        const int num_cpus,
                                        const int seek_status,
                                        const int reset_status,
                                        const bool reserve_logic_core) {
    return {};
}
std::vector<int> get_logic_cores(const std::vector<int> cpu_ids) {
    return {};
}
void set_cpu_used(std::vector<int>& cpu_ids, int used) {}

#else

static CPU cpu;

#    ifndef _WIN32
int get_number_of_cpu_cores(bool bigCoresOnly) {
    unsigned numberOfProcessors = cpu._processors;
    unsigned totalNumberOfCpuCores = cpu._cores;
    IE_ASSERT(totalNumberOfCpuCores != 0);
    cpu_set_t usedCoreSet, currentCoreSet, currentCpuSet;
    CPU_ZERO(&currentCpuSet);
    CPU_ZERO(&usedCoreSet);
    CPU_ZERO(&currentCoreSet);

    sched_getaffinity(0, sizeof(currentCpuSet), &currentCpuSet);

    for (unsigned processorId = 0u; processorId < numberOfProcessors; processorId++) {
        if (CPU_ISSET(processorId, &currentCpuSet)) {
            unsigned coreId = processorId % totalNumberOfCpuCores;
            if (!CPU_ISSET(coreId, &usedCoreSet)) {
                CPU_SET(coreId, &usedCoreSet);
                CPU_SET(processorId, &currentCoreSet);
            }
        }
    }
    int phys_cores = CPU_COUNT(&currentCoreSet);
#        if (OV_THREAD == OV_THREAD_TBB || OV_THREAD == OV_THREAD_TBB_AUTO)
    auto core_types = custom::info::core_types();
    if (bigCoresOnly && core_types.size() > 1) /*Hybrid CPU*/ {
        phys_cores = custom::info::default_concurrency(
            custom::task_arena::constraints{}.set_core_type(core_types.back()).set_max_threads_per_core(1));
    }
#        endif
    return phys_cores;
}

#        if !((OV_THREAD == OV_THREAD_TBB || OV_THREAD == OV_THREAD_TBB_AUTO))
std::vector<int> get_available_numa_nodes() {
    std::vector<int> nodes((0 == cpu._sockets) ? 1 : cpu._sockets);
    std::iota(std::begin(nodes), std::end(nodes), 0);
    return nodes;
}
#        endif
#    endif

std::vector<std::vector<int>> get_num_available_cpu_cores() {
    return cpu._proc_type_table;
}
void set_map_enable() {
    cpu._map_enable = false;
}

bool is_cpu_map_available() {
<<<<<<< HEAD
    return cpu._map_enable && cpu._cpu_mapping_table.size() > 0;
=======
    std::cout << "cpu._cpu_mapping_table.size(): " << cpu._cpu_mapping_table.size() << "\n";
    return cpu._cpu_mapping_table.size() > 0;
>>>>>>> 1a476455
}

std::vector<int> reserve_available_cpus(const ColumnOfProcessorTypeTable core_type,
                                        const int num_cpus,
                                        const int seek_status,
                                        const int reset_status,
                                        const bool reserve_logic_core) {
    std::lock_guard<std::mutex> lock{cpu._cpu_mutex};
    std::vector<int> cpu_ids;
    int socket = -1;
    if (reset_status >= PLUGIN_USED_START && cpu._sockets > 1) {
        socket = cpu._socket_idx;
        cpu._socket_idx = (cpu._socket_idx + 1) % cpu._sockets;
    }
    if (core_type < PROC_TYPE_TABLE_SIZE && core_type >= ALL_PROC) {
        for (int i = 0; i < cpu._processors; i++) {
            if (cpu._cpu_mapping_table[i][CPU_MAP_CORE_TYPE] == core_type &&
                cpu._cpu_mapping_table[i][CPU_MAP_USED_FLAG] == seek_status &&
                (socket < 0 || (socket >= 0 && cpu._cpu_mapping_table[i][CPU_MAP_SOCKET_ID] == socket))) {
                cpu_ids.push_back(cpu._cpu_mapping_table[i][CPU_MAP_PROCESSOR_ID]);
            }
            if (static_cast<int>(cpu_ids.size()) == num_cpus) {
                break;
            }
        }
        if (reserve_logic_core) {
            auto logic_ids = get_logic_cores(cpu_ids);
            cpu_ids.insert(cpu_ids.end(), logic_ids.begin(), logic_ids.end());
        }
        set_cpu_used(cpu_ids, reset_status);
    } else {
        IE_THROW() << "Wrong value for core_type " << core_type;
    }
    return cpu_ids;
}

std::vector<int> get_logic_cores(const std::vector<int> cpu_ids) {
    std::vector<int> logic_cores;
    if (cpu._proc_type_table[0][HYPER_THREADING_PROC] > 0) {
        int cpu_size = static_cast<int>(cpu_ids.size());
        for (int i = 0; i < cpu._processors; i++) {
            for (int j = 0; j < cpu_size; j++) {
                if (cpu._cpu_mapping_table[i][CPU_MAP_CORE_ID] == cpu._cpu_mapping_table[cpu_ids[j]][CPU_MAP_CORE_ID] &&
                    cpu._cpu_mapping_table[i][CPU_MAP_CORE_TYPE] == HYPER_THREADING_PROC) {
                    logic_cores.push_back(cpu._cpu_mapping_table[i][CPU_MAP_PROCESSOR_ID]);
                }
            }
            if (cpu_ids.size() == logic_cores.size()) {
                break;
            }
        }
    }

    return logic_cores;
}

void set_cpu_used(std::vector<int>& cpu_ids, int used) {
    const auto cpu_size = static_cast<int>(cpu_ids.size());
    for (int i = 0; i < cpu_size; i++) {
        if (cpu_ids[i] < cpu._processors) {
            cpu._cpu_mapping_table[cpu_ids[i]][CPU_MAP_USED_FLAG] = used;
        }
    }
    // update _proc_type_table
    if (used == NOT_USED || used >= PLUGIN_USED_START) {
        std::vector<int> all_table;
        int start = cpu._sockets > 1 ? 1 : 0;
        if (is_cpu_map_available()) {
            cpu._proc_type_table.assign(cpu._proc_type_table.size(), std::vector<int>(PROC_TYPE_TABLE_SIZE, 0));
            all_table.resize(PROC_TYPE_TABLE_SIZE, 0);
            for (int i = 0; i < cpu._processors; i++) {
                if (cpu._cpu_mapping_table[i][CPU_MAP_USED_FLAG] < PLUGIN_USED_START &&
                    cpu._cpu_mapping_table[i][CPU_MAP_PROCESSOR_ID] >= 0) {
                    cpu._proc_type_table[cpu._cpu_mapping_table[i][CPU_MAP_SOCKET_ID] + start]
                                        [cpu._cpu_mapping_table[i][CPU_MAP_CORE_TYPE]]++;
                    cpu._proc_type_table[cpu._cpu_mapping_table[i][CPU_MAP_SOCKET_ID] + start][ALL_PROC]++;
                    all_table[cpu._cpu_mapping_table[i][CPU_MAP_CORE_TYPE]]++;
                    all_table[ALL_PROC]++;
                }
            }
            if (cpu._sockets > 1) {
                cpu._proc_type_table[0] = all_table;
            }
        }
    }
}

int get_number_of_logical_cpu_cores(bool bigCoresOnly) {
    int logical_cores = parallel_get_max_threads();
#    if (OV_THREAD == OV_THREAD_TBB || OV_THREAD == OV_THREAD_TBB_AUTO)
    auto core_types = custom::info::core_types();
    if (bigCoresOnly && core_types.size() > 1) /*Hybrid CPU*/ {
        logical_cores = custom::info::default_concurrency(
            custom::task_arena::constraints{}.set_core_type(core_types.back()).set_max_threads_per_core(-1));
    }
#    endif
    return logical_cores;
}
#endif

#if ((OV_THREAD == OV_THREAD_TBB) || (OV_THREAD == OV_THREAD_TBB_AUTO))
std::vector<int> get_available_numa_nodes() {
    return custom::info::numa_nodes();
}
// this is impl only with the TBB
std::vector<int> get_available_cores_types() {
    return custom::info::core_types();
}
#else
// as the core types support exists only with the TBB, the fallback is same for any other threading API
std::vector<int> get_available_cores_types() {
    return {-1};
}
#endif

}  // namespace ov<|MERGE_RESOLUTION|>--- conflicted
+++ resolved
@@ -233,12 +233,7 @@
 }
 
 bool is_cpu_map_available() {
-<<<<<<< HEAD
     return cpu._map_enable && cpu._cpu_mapping_table.size() > 0;
-=======
-    std::cout << "cpu._cpu_mapping_table.size(): " << cpu._cpu_mapping_table.size() << "\n";
-    return cpu._cpu_mapping_table.size() > 0;
->>>>>>> 1a476455
 }
 
 std::vector<int> reserve_available_cpus(const ColumnOfProcessorTypeTable core_type,
