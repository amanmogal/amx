// Copyright (C) 2018-2023 Intel Corporation
// SPDX-License-Identifier: Apache-2.0
//

#include "ie_core.hpp"

#include <sys/stat.h>

#include <map>
#include <memory>
#include <mutex>
#include <string>
#include <threading/ie_executor_manager.hpp>
#include <vector>

#include "any_copy.hpp"
#include "cache_guard.hpp"
#include "check_network_batchable.hpp"
#include "cnn_network_ngraph_impl.hpp"
#include "compilation_context.hpp"
#include "cpp/ie_cnn_network.h"
#include "cpp_interfaces/interface/ie_iexecutable_network_internal.hpp"
#include "cpp_interfaces/interface/ie_internal_plugin_config.hpp"
#include "dev/converter_utils.hpp"
#include "dev/core_impl.hpp"
#include "file_utils.h"
#include "ie_cache_manager.hpp"
#include "ie_icore.hpp"
#include "ie_itt.hpp"
#include "ie_network_reader.hpp"
#include "ie_ngraph_utils.hpp"
#include "ie_plugin_config.hpp"
#include "ie_remote_context.hpp"
#include "ngraph/graph_util.hpp"
#include "ngraph/ngraph.hpp"
#include "ngraph/opsets/opset.hpp"
#include "ngraph/pass/constant_folding.hpp"
#include "openvino/core/except.hpp"
#include "openvino/op/parameter.hpp"
#include "openvino/op/result.hpp"
#include "openvino/runtime/compiled_model.hpp"
#include "openvino/runtime/core.hpp"
#include "openvino/util/common_util.hpp"
#include "openvino/util/file_util.hpp"
#include "openvino/util/shared_object.hpp"
#include "so_extension.hpp"
#include "xml_parse_utils.h"

#ifdef OPENVINO_STATIC_LIBRARY
#    include "ie_plugins.hpp"
#endif

using namespace InferenceEngine::PluginConfigParams;
using namespace InferenceEngine;
using namespace std::placeholders;

namespace {

std::tuple<bool, std::string> CheckStatic(const InferenceEngine::CNNNetwork& network) {
    bool res = true;
    std::stringstream errMsg;
    auto model = network.getFunction();
    if (model) {
        for (const auto& input : model->inputs()) {
            if (input.get_partial_shape().is_dynamic()) {
                errMsg << "{ input:'";
                for (const auto& name : input.get_names()) {
                    errMsg << name << ",";
                }
                if (auto node = input.get_node_shared_ptr()) {
                    errMsg << node->get_friendly_name();
                }
                errMsg << "', shape=" << input.get_partial_shape() << "} ";
                res = false;
            }
        }
    }
    return {res, errMsg.str()};
}

}  // namespace

namespace InferenceEngine {

class Core::Impl : public ov::CoreImpl {
public:
    Impl() : ov::CoreImpl(false) {}
};

Core::Core(const std::string& xmlConfigFile) {
    _impl = std::make_shared<Impl>();

#ifdef OPENVINO_STATIC_LIBRARY
    _impl->register_plugins_in_registry(::getStaticPluginsRegistry());
#else
    // If XML is default, load default plugins by absolute paths
    auto loadByAbsPath = xmlConfigFile.empty();
    _impl->register_plugins_in_registry(ov::findPluginXML(xmlConfigFile), loadByAbsPath);
#endif
}

std::map<std::string, Version> Core::GetVersions(const std::string& deviceName) const {
    return _impl->GetVersions(deviceName);
}

#ifdef OPENVINO_ENABLE_UNICODE_PATH_SUPPORT

CNNNetwork Core::ReadNetwork(const std::wstring& modelPath, const std::wstring& binPath) const {
    return ReadNetwork(ov::util::wstring_to_string(modelPath), ov::util::wstring_to_string(binPath));
}

#endif

CNNNetwork Core::ReadNetwork(const std::string& modelPath, const std::string& binPath) const {
    return _impl->ReadNetwork(modelPath, binPath);
}

CNNNetwork Core::ReadNetwork(const std::string& model, const Blob::CPtr& weights) const {
    return _impl->ReadNetwork(model, weights);
}

ExecutableNetwork Core::LoadNetwork(const CNNNetwork& network, const std::map<std::string, std::string>& config) {
    return LoadNetwork(network, ov::DEFAULT_DEVICE_NAME, config);
}

ExecutableNetwork Core::LoadNetwork(const CNNNetwork& network,
                                    const std::string& deviceName,
                                    const std::map<std::string, std::string>& config) {
    auto valid = ::CheckStatic(network);
    OPENVINO_ASSERT(std::get<0>(valid),
                    "InferenceEngine::Core::LoadNetwork doesn't support inputs having dynamic shapes. ",
                    "Use ov::Core::compile_model API instead. Dynamic inputs are :",
                    std::get<1>(valid));
    auto exec = _impl->LoadNetwork(network, deviceName, config);
    return {exec._ptr, exec._so};
}

ExecutableNetwork Core::LoadNetwork(const CNNNetwork& network,
                                    RemoteContext::Ptr context,
                                    const std::map<std::string, std::string>& config) {
    auto valid = ::CheckStatic(network);
    OPENVINO_ASSERT(std::get<0>(valid),
                    "InferenceEngine::Core::LoadNetwork doesn't support inputs having dynamic shapes. ",
                    "Use ov::Core::compile_model API instead. Dynamic inputs are :",
                    std::get<1>(valid));
    auto exec = _impl->LoadNetwork(network, std::dynamic_pointer_cast<RemoteContext>(context), config);
    return {exec._ptr, exec._so};
}

ExecutableNetwork Core::LoadNetwork(const std::string& modelPath,
                                    const std::string& deviceName,
                                    const std::map<std::string, std::string>& config) {
    auto exec = _impl->LoadNetwork(modelPath, deviceName, config, [](const CNNNetwork& network) {
        auto valid = ::CheckStatic(network);
        OPENVINO_ASSERT(std::get<0>(valid),
                        "InferenceEngine::Core::LoadNetwork doesn't support inputs having dynamic shapes. ",
                        "Use ov::Core::compile_model API instead. Dynamic inputs are :",
                        std::get<1>(valid));
    });
    return {exec._ptr, exec._so};
}

ExecutableNetwork Core::LoadNetwork(const std::string& modelPath, const std::map<std::string, std::string>& config) {
    return LoadNetwork(modelPath, ov::DEFAULT_DEVICE_NAME, config);
}

RemoteContext::Ptr Core::CreateContext(const std::string& deviceName, const ParamMap& params) {
    return _impl->CreateContext(deviceName, params);
}

RemoteContext::Ptr Core::GetDefaultContext(const std::string& deviceName) {
    if (deviceName.find("HETERO") == 0) {
        IE_THROW() << "HETERO device does not support remote context";
    }
    if (deviceName.find("MULTI") == 0) {
        IE_THROW() << "MULTI device does not support remote context";
    }
    if (deviceName.find("AUTO") == 0) {
        IE_THROW() << "AUTO device does not support remote context";
    }
    return _impl->GetDefaultContext(deviceName);
}

void Core::AddExtension(IExtensionPtr extension, const std::string& deviceName_) {
    if (deviceName_.find("HETERO") == 0) {
        IE_THROW() << "HETERO device does not support extensions. Please, set extensions directly to fallback devices";
    }
    if (deviceName_.find("MULTI") == 0) {
        IE_THROW() << "MULTI device does not support extensions. Please, set extensions directly to fallback devices";
    }
    if (deviceName_.find("AUTO") == 0) {
        IE_THROW() << "AUTO device does not support extensions. Please, set extensions directly to fallback devices";
    }

    _impl->AddExtension(extension);
}

void Core::AddExtension(const IExtensionPtr& extension) {
    _impl->AddExtension(extension);
}

ExecutableNetwork Core::ImportNetwork(const std::string& modelFileName,
                                      const std::string& deviceName,
                                      const std::map<std::string, std::string>& config) {
    OV_ITT_SCOPED_TASK(ov::itt::domains::IE, "Core::ImportNetwork");
    auto parsed = ov::parseDeviceNameIntoConfig(deviceName, ov::any_copy(config));
    std::ifstream modelStream(modelFileName, std::ios::binary);
    if (!modelStream.is_open())
        IE_THROW(NetworkNotRead) << "Model file " << modelFileName << " cannot be opened!";
    auto exec = _impl->get_plugin(parsed._deviceName).import_model(modelStream, parsed._config);
    return {ov::legacy_convert::convert_compiled_model(exec._ptr), exec._so};
}

ExecutableNetwork Core::ImportNetwork(std::istream& networkModel,
                                      const std::string& deviceName,
                                      const std::map<std::string, std::string>& config) {
    OV_ITT_SCOPED_TASK(ov::itt::domains::IE, "Core::ImportNetwork");
    auto exec = _impl->ImportNetwork(networkModel, deviceName, config);
    return {exec._ptr, exec._so};
}

ExecutableNetwork Core::ImportNetwork(std::istream& networkModel) {
    OV_ITT_SCOPED_TASK(ov::itt::domains::IE, "Core::ImportNetwork");

    using ExportMagic = std::array<char, 4>;
    constexpr static const ExportMagic exportMagic = {{0x1, 0xE, 0xE, 0x1}};

    std::string deviceName;
    ExportMagic magic = {};
    auto currentPos = networkModel.tellg();
    networkModel.read(magic.data(), magic.size());
    if (exportMagic == magic) {
        std::getline(networkModel, deviceName);
    } else {
        IE_THROW() << "Passed compiled stream does not contain device name. "
                      "Please, provide device name manually";
    }
    networkModel.seekg(currentPos, networkModel.beg);

    auto exec = _impl->get_plugin(deviceName).import_model(networkModel, {});
    return {ov::legacy_convert::convert_compiled_model(exec._ptr), exec._so};
}

ExecutableNetwork Core::ImportNetwork(std::istream& networkModel,
                                      const RemoteContext::Ptr& context,
                                      const std::map<std::string, std::string>& config) {
    OV_ITT_SCOPED_TASK(ov::itt::domains::IE, "Core::ImportNetwork");

    if (context == nullptr) {
        IE_THROW() << "Remote context is null";
    }

    std::string deviceName_ = context->getDeviceName();
    DeviceIDParser device(deviceName_);
    std::string deviceName = device.getDeviceName();

    auto parsed = ov::parseDeviceNameIntoConfig(deviceName, ov::any_copy(config));
    auto exec = _impl->get_plugin(deviceName)
                    .import_model(networkModel,
<<<<<<< HEAD
                                  ov::RemoteContext{std::dynamic_pointer_cast<RemoteContext>(context), {}},
                                  parsed._config);
=======
                                  ov::RemoteContext{ov::legacy_convert::convert_remote_context(context), {}},
                                  ov::any_copy(parsed._config));
>>>>>>> 3f06a9b6
    return {ov::legacy_convert::convert_compiled_model(exec._ptr), exec._so};
}

QueryNetworkResult Core::QueryNetwork(const CNNNetwork& network,
                                      const std::string& deviceName,
                                      const std::map<std::string, std::string>& config) const {
    auto valid = ::CheckStatic(network);
    OPENVINO_ASSERT(std::get<0>(valid),
                    "InferenceEngine::Core::QueryNetwork doesn't support inputs having dynamic shapes. ",
                    "Use ov::Core::compile_model API instead. Dynamic inputs are :",
                    std::get<1>(valid));

    return _impl->QueryNetwork(network, deviceName, config);
}

void Core::SetConfig(const std::map<std::string, std::string>& config, const std::string& deviceName) {
    // HETERO case
    if (deviceName.find("HETERO:") == 0) {
        IE_THROW() << "SetConfig is supported only for HETERO itself (without devices). "
                      "You can configure the devices with SetConfig before creating the HETERO on top.";
    }

    // MULTI case
    if (deviceName.find("MULTI:") == 0) {
        IE_THROW() << "SetConfig is supported only for MULTI itself (without devices). "
                      "You can configure the devices with SetConfig before creating the MULTI on top.";
    }

    // AUTO case
    if (deviceName.find("AUTO:") == 0) {
        IE_THROW() << "SetConfig is supported only for AUTO itself (without devices). "
                      "You can configure the devices with SetConfig before creating the AUTO on top.";
    }

    ov::AnyMap conf = ov::any_copy(config);
    if (deviceName.empty()) {
        _impl->set_property_for_device(conf, std::string());
    } else {
        _impl->set_property_for_device(conf, deviceName);
    }
}

Parameter Core::GetConfig(const std::string& deviceName, const std::string& name) const {
    // HETERO case
    {
        if (deviceName.find("HETERO:") == 0) {
            IE_THROW() << "You can only GetConfig of the HETERO itself (without devices). "
                          "GetConfig is also possible for the individual devices before creating the HETERO on top.";
        }
    }
    // MULTI case
    {
        if (deviceName.find("MULTI:") == 0) {
            IE_THROW() << "You can only GetConfig of the MULTI itself (without devices). "
                          "GetConfig is also possible for the individual devices before creating the MULTI on top.";
        }
    }
    // AUTO case
    {
        if (deviceName.find("AUTO:") == 0) {
            IE_THROW() << "You can only GetConfig of the AUTO itself (without devices). "
                          "GetConfig is also possible for the individual devices before creating the AUTO on top.";
        }
    }

    if (name == CONFIG_KEY(FORCE_TBB_TERMINATE)) {
        const auto flag = executorManager()->getTbbFlag();
        return flag ? CONFIG_VALUE(YES) : CONFIG_VALUE(NO);
    }

    auto parsed = ov::parseDeviceNameIntoConfig(deviceName);
    return _impl->get_plugin(parsed._deviceName).get_property(name, parsed._config);
}

Parameter Core::GetMetric(const std::string& deviceName, const std::string& name, const ParamMap& options) const {
    return _impl->GetMetric(deviceName, name, options);
}

std::vector<std::string> Core::GetAvailableDevices() const {
    return _impl->GetAvailableDevices();
}

void Core::RegisterPlugin(const std::string& pluginName, const std::string& deviceName) {
    _impl->register_plugin(pluginName, deviceName);
}

void Core::RegisterPlugins(const std::string& xmlConfigFile) {
    _impl->register_plugins_in_registry(xmlConfigFile);
}

void Core::UnregisterPlugin(const std::string& deviceName_) {
    DeviceIDParser parser(deviceName_);
    std::string deviceName = parser.getDeviceName();

    _impl->unload_plugin(deviceName);
}

}  // namespace InferenceEngine<|MERGE_RESOLUTION|>--- conflicted
+++ resolved
@@ -257,13 +257,8 @@
     auto parsed = ov::parseDeviceNameIntoConfig(deviceName, ov::any_copy(config));
     auto exec = _impl->get_plugin(deviceName)
                     .import_model(networkModel,
-<<<<<<< HEAD
-                                  ov::RemoteContext{std::dynamic_pointer_cast<RemoteContext>(context), {}},
+                                  ov::RemoteContext{ov::legacy_convert::convert_remote_context(context), {}},
                                   parsed._config);
-=======
-                                  ov::RemoteContext{ov::legacy_convert::convert_remote_context(context), {}},
-                                  ov::any_copy(parsed._config));
->>>>>>> 3f06a9b6
     return {ov::legacy_convert::convert_compiled_model(exec._ptr), exec._so};
 }
 
