// Copyright (C) 2018-2022 Intel Corporation
// SPDX-License-Identifier: Apache-2.0
//

#include "ie_core.hpp"

#include <sys/stat.h>

#include <map>
#include <memory>
#include <mutex>
#include <regex>
#include <string>
#include <threading/ie_executor_manager.hpp>
#include <vector>

#include "any_copy.hpp"
#include "check_network_batchable.hpp"
#include "cnn_network_ngraph_impl.hpp"
#include "compilation_context.hpp"
#include "cpp/ie_cnn_network.h"
#include "cpp/ie_plugin.hpp"
#include "cpp_interfaces/interface/ie_iexecutable_network_internal.hpp"
#include "cpp_interfaces/interface/ie_internal_plugin_config.hpp"
#include "file_utils.h"
#include "ie_cache_guard.hpp"
#include "ie_cache_manager.hpp"
#include "ie_icore.hpp"
#include "ie_itt.hpp"
#include "ie_network_reader.hpp"
#include "ie_ngraph_utils.hpp"
#include "ie_plugin_config.hpp"
#include "ie_remote_context.hpp"
#include "ngraph/graph_util.hpp"
#include "ngraph/ngraph.hpp"
#include "ngraph/opsets/opset.hpp"
#include "ngraph/pass/constant_folding.hpp"
#include "openvino/core/except.hpp"
#include "openvino/op/parameter.hpp"
#include "openvino/op/result.hpp"
#include "openvino/runtime/compiled_model.hpp"
#include "openvino/runtime/core.hpp"
#include "openvino/util/common_util.hpp"
#include "openvino/util/file_util.hpp"
#include "openvino/util/shared_object.hpp"
#include "proxy_plugin.hpp"
#include "so_extension.hpp"
#include "xml_parse_utils.h"

#ifdef OPENVINO_STATIC_LIBRARY
#    include "ie_plugins.hpp"
#endif

using namespace InferenceEngine::PluginConfigParams;
using namespace InferenceEngine;
using namespace std::placeholders;

namespace ov {

// Specify the default device when no device name is provided.
const std::string DEFAULT_DEVICE_NAME = "DEFAULT_DEVICE";

template <typename T>
struct Parsed {
    std::string _deviceName;
    std::map<std::string, T> _config;
};

namespace {

#ifndef OPENVINO_STATIC_LIBRARY

std::string findPluginXML(const std::string& xmlFile) {
    std::string xmlConfigFile_ = xmlFile;
    if (xmlConfigFile_.empty()) {
        const auto ielibraryDir = ie::getInferenceEngineLibraryPath();

        // plugins.xml can be found in either:

        // 1. openvino-X.Y.Z relative to libopenvino.so folder
        std::ostringstream str;
        str << "openvino-" << OPENVINO_VERSION_MAJOR << "." << OPENVINO_VERSION_MINOR << "." << OPENVINO_VERSION_PATCH;
        const auto subFolder = ov::util::to_file_path(str.str());

        // register plugins from default openvino-<openvino version>/plugins.xml config
        ov::util::FilePath xmlConfigFileDefault =
            FileUtils::makePath(FileUtils::makePath(ielibraryDir, subFolder), ov::util::to_file_path("plugins.xml"));
        if (FileUtils::fileExist(xmlConfigFileDefault))
            return xmlConfigFile_ = ov::util::from_file_path(xmlConfigFileDefault);

        // 2. in folder with libopenvino.so
        xmlConfigFileDefault = FileUtils::makePath(ielibraryDir, ov::util::to_file_path("plugins.xml"));
        if (FileUtils::fileExist(xmlConfigFileDefault))
            return xmlConfigFile_ = ov::util::from_file_path(xmlConfigFileDefault);

        throw ov::Exception("Failed to find plugins.xml file");
    }
    return xmlConfigFile_;
}

#endif

ov::util::FilePath getPluginPath(const std::string& pluginName, bool needAddSuffixes = false) {
    const auto ieLibraryPath = ie::getInferenceEngineLibraryPath();

    auto pluginPath = ov::util::to_file_path(pluginName.c_str());

    // 0. user can provide a full path
    if (FileUtils::fileExist(pluginPath))
        return pluginPath;

    if (needAddSuffixes)
        pluginPath = FileUtils::makePluginLibraryName({}, pluginPath);

    // plugin can be found either:

    // 1. in openvino-X.Y.Z folder relative to libopenvino.so
    std::ostringstream str;
    str << "openvino-" << OPENVINO_VERSION_MAJOR << "." << OPENVINO_VERSION_MINOR << "." << OPENVINO_VERSION_PATCH;
    const auto subFolder = ov::util::to_file_path(str.str());

    ov::util::FilePath absFilePath = FileUtils::makePath(FileUtils::makePath(ieLibraryPath, subFolder), pluginPath);
    if (FileUtils::fileExist(absFilePath))
        return absFilePath;

    // 2. in the openvino.so location
    absFilePath = FileUtils::makePath(ieLibraryPath, pluginPath);
    if (FileUtils::fileExist(absFilePath))
        return absFilePath;

    // 3. in LD_LIBRARY_PATH on Linux / PATH on Windows
    return pluginPath;
}

template <typename T = ie::Parameter>
Parsed<T> parseDeviceNameIntoConfig(const std::string& deviceName, const std::map<std::string, T>& config = {}) {
    auto config_ = config;
    auto deviceName_ = deviceName;
    if (deviceName_.find("HETERO:") == 0) {
        deviceName_ = "HETERO";
        config_["TARGET_FALLBACK"] = deviceName.substr(7);
    } else if (deviceName_.find("MULTI:") == 0) {
        deviceName_ = "MULTI";
        config_[ie::MultiDeviceConfigParams::KEY_MULTI_DEVICE_PRIORITIES] = deviceName.substr(6);
    } else if (deviceName == "AUTO" || deviceName.find("AUTO:") == 0) {
        deviceName_ = "AUTO";
        if (deviceName.find("AUTO:") == 0) {
            config_[ie::MultiDeviceConfigParams::KEY_MULTI_DEVICE_PRIORITIES] =
                deviceName.substr(std::string("AUTO:").size());
        }
    } else if (deviceName_.find("BATCH:") == 0) {
        deviceName_ = "BATCH";
        config_[CONFIG_KEY(AUTO_BATCH_DEVICE_CONFIG)] = deviceName.substr(6);
    } else {
        ie::DeviceIDParser parser(deviceName_);
        deviceName_ = parser.getDeviceName();
        std::string deviceIDLocal = parser.getDeviceID();

        if (!deviceIDLocal.empty()) {
            config_[KEY_DEVICE_ID] = deviceIDLocal;
        }
    }
    return {deviceName_, config_};
}

template <typename F>
void allowNotImplemented(F&& f) {
    try {
        f();
    } catch (const ie::NotImplemented&) {
    }
}

ov::AnyMap flatten_sub_properties(const std::string& device, const ov::AnyMap& properties) {
    ov::AnyMap result = properties;
    for (auto item = result.begin(); item != result.end();) {
        auto parsed = parseDeviceNameIntoConfig(item->first);
        if (!item->second.is<ov::AnyMap>()) {
            item++;
            continue;
        }
        if (device.find(parsed._deviceName) != std::string::npos) {
            // 1. flatten the scondary property for target device
            for (auto&& sub_property : item->second.as<ov::AnyMap>()) {
                // 1.1 1st level property overides 2nd level property
                if (result.find(sub_property.first) != result.end())
                    continue;
                result[sub_property.first] = sub_property.second;
            }
            item = result.erase(item);
        } else if (device != "AUTO" && device != "MULTI" && device != "HETERO") {
            // 2. remove the secondary property setting for other hard ware device
            item = result.erase(item);
        } else {
            // 3. keep the secondary property for the other virtual devices
            item++;
        }
    }
    return result;
}

void stripDeviceName(std::string& device, const std::string& substr) {
    auto pos = device.find(substr);
    if (pos == 0) {
        device.erase(pos, substr.length());
    }
}
}  // namespace

class CoreImpl : public ie::ICore, public std::enable_shared_from_this<ie::ICore> {
    mutable std::map<std::string, ov::InferencePlugin> plugins;
    // Mutex is needed to prevent changes of dev mutexes map from different threads
    mutable std::mutex global_mutex;
    // Global mutex "" locks parallel access to pluginRegistry and plugins
    // Plugin mutexes "plugin_name" lock access to code which changes configuration of particular plugin
    mutable std::unordered_map<std::string, std::mutex> dev_mutexes;
    std::mutex& get_mutex(const std::string& dev_name = "") const {
        std::lock_guard<std::mutex> lock(global_mutex);
        try {
            return dev_mutexes.at(dev_name);
        } catch (const std::out_of_range& ex) {
            throw ov::Exception("Cannot get mutex for device: " + dev_name);
        }
    }
    void add_mutex(const std::string& dev_name) {
        std::lock_guard<std::mutex> lock(global_mutex);
        dev_mutexes[dev_name];
    }

    class CoreConfig final {
    public:
        struct CacheConfig {
            std::string _cacheDir;
            std::shared_ptr<ie::ICacheManager> _cacheManager;
        };

        void setAndUpdate(std::map<std::string, std::string>& config) {
            auto it = config.find(CONFIG_KEY(CACHE_DIR));
            if (it != config.end()) {
                std::lock_guard<std::mutex> lock(_cacheConfigMutex);
                fillConfig(_cacheConfig, it->second);
                for (auto& deviceCfg : _cacheConfigPerDevice) {
                    fillConfig(deviceCfg.second, it->second);
                }
                config.erase(it);
            }

            it = config.find(ov::force_tbb_terminate.name());
            if (it != config.end()) {
                auto flag = it->second == CONFIG_VALUE(YES) ? true : false;
                executorManager()->setTbbFlag(flag);
                config.erase(it);
            }
        }

        void setCacheForDevice(const std::string& dir, const std::string& name) {
            std::lock_guard<std::mutex> lock(_cacheConfigMutex);
            fillConfig(_cacheConfigPerDevice[name], dir);
        }

        std::string get_cache_dir() const {
            std::lock_guard<std::mutex> lock(_cacheConfigMutex);
            return _cacheConfig._cacheDir;
        }

        // Creating thread-safe copy of config including shared_ptr to ICacheManager
        // Passing empty or not-existing name will return global cache config
        CacheConfig getCacheConfigForDevice(const std::string& device_name,
                                            bool deviceSupportsCacheDir,
                                            std::map<std::string, std::string>& parsedConfig) const {
            if (parsedConfig.count(CONFIG_KEY(CACHE_DIR))) {
                CoreConfig::CacheConfig tempConfig;
                CoreConfig::fillConfig(tempConfig, parsedConfig.at(CONFIG_KEY(CACHE_DIR)));
                if (!deviceSupportsCacheDir) {
                    parsedConfig.erase(CONFIG_KEY(CACHE_DIR));
                }
                return tempConfig;
            } else {
                std::lock_guard<std::mutex> lock(_cacheConfigMutex);
                if (_cacheConfigPerDevice.count(device_name) > 0) {
                    return _cacheConfigPerDevice.at(device_name);
                } else {
                    return _cacheConfig;
                }
            }
        }

        CacheConfig getCacheConfigForDevice(const std::string& device_name) const {
            std::lock_guard<std::mutex> lock(_cacheConfigMutex);
            if (_cacheConfigPerDevice.count(device_name) > 0) {
                return _cacheConfigPerDevice.at(device_name);
            } else {
                return _cacheConfig;
            }
        }

    private:
        static void fillConfig(CacheConfig& config, const std::string& dir) {
            config._cacheDir = dir;
            if (!dir.empty()) {
                FileUtils::createDirectoryRecursive(dir);
                config._cacheManager = std::make_shared<ie::FileStorageCacheManager>(dir);
            } else {
                config._cacheManager = nullptr;
            }
        }

    private:
        mutable std::mutex _cacheConfigMutex;
        CacheConfig _cacheConfig;
        std::map<std::string, CacheConfig> _cacheConfigPerDevice;
    };

    struct CacheContent {
        explicit CacheContent(const std::shared_ptr<ie::ICacheManager>& cache_manager,
                              const std::string model_path = {})
            : cacheManager(cache_manager),
              modelPath(model_path) {}
        std::shared_ptr<ie::ICacheManager> cacheManager;
        std::string blobId = {};
        std::string modelPath = {};
    };

    // Core settings (cache config, etc)
    CoreConfig coreConfig;

    ie::CacheGuard cacheGuard;

    struct PluginDescriptor {
        ov::util::FilePath libraryLocation;
        std::map<std::string, std::string> defaultConfig;
        std::vector<ov::util::FilePath> listOfExtentions;
        InferenceEngine::CreatePluginEngineFunc* pluginCreateFunc = nullptr;
        InferenceEngine::CreateExtensionFunc* extensionCreateFunc = nullptr;

        PluginDescriptor() = default;

        PluginDescriptor(const ov::util::FilePath& libraryLocation,
                         const std::map<std::string, std::string>& defaultConfig = {},
                         const std::vector<ov::util::FilePath>& listOfExtentions = {}) {
            this->libraryLocation = libraryLocation;
            this->defaultConfig = defaultConfig;
            this->listOfExtentions = listOfExtentions;
        }

        PluginDescriptor(InferenceEngine::CreatePluginEngineFunc* pluginCreateFunc,
                         const std::map<std::string, std::string>& defaultConfig = {},
                         InferenceEngine::CreateExtensionFunc* extensionCreateFunc = nullptr) {
            this->pluginCreateFunc = pluginCreateFunc;
            this->defaultConfig = defaultConfig;
            this->extensionCreateFunc = extensionCreateFunc;
        }
    };

    ExecutorManager::Ptr executorManagerPtr;
    mutable std::unordered_set<std::string> opsetNames;
    // TODO: make extensions to be optional with conditional compilation
    mutable std::vector<ie::IExtensionPtr> extensions;
    std::vector<ov::Extension::Ptr> ov_extensions;

    std::map<std::string, PluginDescriptor> pluginRegistry;

    const bool newAPI;

    bool IsHiddenDevice(const std::string& deviceName) const {
        std::lock_guard<std::mutex> lock(get_mutex());
        const auto& plugin = pluginRegistry.at(deviceName);
        auto it = plugin.defaultConfig.find("PRIMARY_DEVICE");
        if (it != plugin.defaultConfig.end() && it->second == "YES")
            return false;
        for (auto&& it : pluginRegistry) {
            auto it_priority = it.second.defaultConfig.find("FALLBACK_PRIORITY");
            if (it.first == deviceName || it_priority == it.second.defaultConfig.end())
                continue;
            std::string devices = it_priority->second;
            std::regex reg("^.*\\b" + deviceName + "\\b.*$");
            if (std::regex_match(devices, reg))
                return true;
        }
        return false;
    }

    bool DeviceSupportsImportExport(const std::string& deviceName) const override {
        auto parsed = parseDeviceNameIntoConfig(deviceName);
        auto plugin = GetCPPPluginByName(parsed._deviceName);
        return DeviceSupportsImportExport(plugin);
    }

    bool DeviceSupportsConfigKey(const ov::InferencePlugin& plugin, const std::string& key) const {
        return util::contains(plugin.get_property(ov::supported_properties), key);
    }

    bool DeviceSupportsImportExport(const ov::InferencePlugin& plugin) const {
        auto supportedMetricKeys = plugin.get_metric(METRIC_KEY(SUPPORTED_METRICS), {}).as<std::vector<std::string>>();
        auto it = std::find(supportedMetricKeys.begin(), supportedMetricKeys.end(), METRIC_KEY(IMPORT_EXPORT_SUPPORT));
        auto supported =
            (it != supportedMetricKeys.end()) && plugin.get_metric(METRIC_KEY(IMPORT_EXPORT_SUPPORT), {}).as<bool>();
        if (!supported) {
            if (DeviceSupportsConfigKey(plugin, ov::device::capabilities.name())) {
                supported = util::contains(plugin.get_property(ov::device::capabilities),
                                           ov::device::capability::EXPORT_IMPORT);
            }
        }
        return supported;
    }

    bool DeviceSupportsCacheDir(const ov::InferencePlugin& plugin) const {
        return util::contains(plugin.get_property(ov::supported_properties), ov::cache_dir);
    }

    ov::SoPtr<ie::IExecutableNetworkInternal> compile_model_impl(const InferenceEngine::CNNNetwork& network,
                                                                 ov::InferencePlugin& plugin,
                                                                 const std::map<std::string, std::string>& parsedConfig,
                                                                 const ie::RemoteContext::Ptr& context,
                                                                 const CacheContent& cacheContent,
                                                                 bool forceDisableCache = false) {
        OV_ITT_SCOPED_TASK(ov::itt::domains::IE, "CoreImpl::compile_model_impl");
        ov::SoPtr<ie::IExecutableNetworkInternal> execNetwork;
        execNetwork = context ? plugin.compile_model(network, context, parsedConfig)
                              : plugin.compile_model(network, parsedConfig);
        if (!forceDisableCache && cacheContent.cacheManager && DeviceSupportsImportExport(plugin)) {
            try {
                // need to export network for further import from "cache"
                OV_ITT_SCOPE(FIRST_INFERENCE, ie::itt::domains::IE_LT, "Core::LoadNetwork::Export");
                cacheContent.cacheManager->writeCacheEntry(cacheContent.blobId, [&](std::ostream& networkStream) {
                    networkStream << ie::CompiledBlobHeader(
                        ie::GetInferenceEngineVersion()->buildNumber,
                        ie::NetworkCompilationContext::calculateFileInfo(cacheContent.modelPath));
                    execNetwork->Export(networkStream);
                });
            } catch (...) {
                cacheContent.cacheManager->removeCacheEntry(cacheContent.blobId);
                throw;
            }
        }
        return execNetwork;
    }

    static ov::SoPtr<ie::IExecutableNetworkInternal> LoadNetworkFromCache(
        const CacheContent& cacheContent,
        ov::InferencePlugin& plugin,
        const std::map<std::string, std::string>& config,
        const std::shared_ptr<ie::RemoteContext>& context,
        bool& networkIsImported) {
        ov::SoPtr<ie::IExecutableNetworkInternal> execNetwork;
        struct HeaderException {};

        OPENVINO_ASSERT(cacheContent.cacheManager != nullptr);
        try {
            cacheContent.cacheManager->readCacheEntry(cacheContent.blobId, [&](std::istream& networkStream) {
                OV_ITT_SCOPE(FIRST_INFERENCE,
                             ie::itt::domains::IE_LT,
                             "Core::LoadNetworkFromCache::ReadStreamAndImport");
                try {
                    ie::CompiledBlobHeader header;
                    networkStream >> header;
                    if (header.getIeVersion() != ie::GetInferenceEngineVersion()->buildNumber) {
                        // Build number mismatch, don't use this cache
                        throw ie::NetworkNotRead("Version does not match");
                    }
                    if (header.getFileInfo() !=
                        ie::NetworkCompilationContext::calculateFileInfo(cacheContent.modelPath)) {
                        // Original file is changed, don't use cache
                        throw ie::NetworkNotRead("Original model file is changed");
                    }
                } catch (...) {
                    throw HeaderException();
                }

                execNetwork = context ? plugin.import_model(networkStream, context, config)
                                      : plugin.import_model(networkStream, config);
                networkIsImported = true;
            });
        } catch (const HeaderException&) {
            // For these exceptions just remove old cache and set that import didn't work
            cacheContent.cacheManager->removeCacheEntry(cacheContent.blobId);
            networkIsImported = false;
        } catch (...) {
            cacheContent.cacheManager->removeCacheEntry(cacheContent.blobId);
            networkIsImported = false;
            // TODO: temporary disabled by #54335. In future don't throw only for new 'blob_outdated' exception
            // throw;
        }
        return execNetwork;
    }

    std::map<std::string, std::string> CreateCompileConfig(const ov::InferencePlugin& plugin,
                                                           const std::string& deviceFamily,
                                                           const std::map<std::string, std::string>& origConfig) const {
        std::map<std::string, Any> getMetricConfig;
        auto compileConfig = origConfig;

        // 0. Remove TARGET_FALLBACK key, move it to getMetricConfig
        auto targetFallbackIt = compileConfig.find("TARGET_FALLBACK");
        if (targetFallbackIt == compileConfig.end()) {
            targetFallbackIt = compileConfig.find(ov::device::priorities.name());
        }
        if (targetFallbackIt != compileConfig.end()) {
            getMetricConfig[targetFallbackIt->first] = targetFallbackIt->second;
            compileConfig.erase(targetFallbackIt);
        }

        // 1. remove DEVICE_ID key
        auto deviceIt = compileConfig.find(ov::device::id.name());
        if (deviceIt != compileConfig.end()) {
            getMetricConfig[deviceIt->first] = deviceIt->second;
            compileConfig.erase(deviceIt);
        }

        // 2. replace it with DEVICE_ARCHITECTURE value
        if (DeviceSupportsConfigKey(plugin, ov::device::architecture.name())) {
            compileConfig[ov::device::architecture.name()] =
                plugin.get_property(ov::device::architecture, getMetricConfig);
        } else {
            // Take device name if device does not support DEVICE_ARCHITECTURE metric
            compileConfig[ov::device::architecture.name()] = deviceFamily;
        }
        return compileConfig;
    }

    std::string CalculateNetworkHash(const ie::CNNNetwork& network,
                                     const std::string& deviceFamily,
                                     const ov::InferencePlugin& plugin,
                                     const std::map<std::string, std::string>& config) const {
        auto compileConfig = CreateCompileConfig(plugin, deviceFamily, config);
        return ie::NetworkCompilationContext::computeHash(network, compileConfig);
    }

    std::string CalculateFileHash(const std::string& modelName,
                                  const std::string& deviceFamily,
                                  const ov::InferencePlugin& plugin,
                                  const std::map<std::string, std::string>& config) const {
        auto compileConfig = CreateCompileConfig(plugin, deviceFamily, config);
        return ie::NetworkCompilationContext::computeHash(modelName, compileConfig);
    }

public:
    CoreImpl(bool _newAPI) : newAPI(_newAPI) {
        add_mutex("");  // Register global mutex
        executorManagerPtr = executorManager();
        opsetNames.insert("opset1");
        opsetNames.insert("opset2");
        opsetNames.insert("opset3");
        opsetNames.insert("opset4");
        opsetNames.insert("opset5");
        opsetNames.insert("opset6");
        opsetNames.insert("opset7");
        opsetNames.insert("opset8");
    }

    ~CoreImpl() override = default;

    /**
     * @brief Register plugins for devices which are located in .xml configuration file.
     * @note The function supports UNICODE path
     * @param xmlConfigFile An .xml configuraion with device / plugin information
     */
    void RegisterPluginsInRegistry(const std::string& xmlConfigFile) {
        std::lock_guard<std::mutex> lock(get_mutex());

        auto parse_result = ParseXml(xmlConfigFile.c_str());
        if (!parse_result.error_msg.empty()) {
            IE_THROW() << parse_result.error_msg;
        }

        pugi::xml_document& xmlDoc = *parse_result.xml;

        using namespace XMLParseUtils;
        pugi::xml_node ieNode = xmlDoc.document_element();
        pugi::xml_node devicesNode = ieNode.child("plugins");

        FOREACH_CHILD (pluginNode, devicesNode, "plugin") {
            std::string deviceName = GetStrAttr(pluginNode, "name");
<<<<<<< HEAD
            std::string pluginLocation = GetStrAttr(pluginNode, "location");
            ov::util::FilePath pluginPath;
            if (!pluginLocation.empty())
                pluginPath = ov::util::to_file_path(GetStrAttr(pluginNode, "location").c_str());
=======
            ov::util::FilePath pluginPath = getPluginPath(GetStrAttr(pluginNode, "location"));
>>>>>>> 3e648f27

            if (deviceName.find('.') != std::string::npos) {
                IE_THROW() << "Device name must not contain dot '.' symbol";
            }

<<<<<<< HEAD
            // append IR library path for default IE plugins
            if (!pluginPath.empty()) {
                ov::util::FilePath absFilePath = FileUtils::makePath(ie::getInferenceEngineLibraryPath(), pluginPath);
                if (FileUtils::fileExist(absFilePath))
                    pluginPath = absFilePath;
            }

=======
>>>>>>> 3e648f27
            // check properties
            auto propertiesNode = pluginNode.child("properties");
            std::map<std::string, std::string> config;

            if (propertiesNode) {
                FOREACH_CHILD (propertyNode, propertiesNode, "property") {
                    std::string key = GetStrAttr(propertyNode, "key");
                    std::string value = GetStrAttr(propertyNode, "value");
                    config[key] = value;
                }
            }

            // check extensions
            auto extensionsNode = pluginNode.child("extensions");
            std::vector<ov::util::FilePath> listOfExtentions;

            if (extensionsNode) {
                FOREACH_CHILD (extensionNode, extensionsNode, "extension") {
                    ov::util::FilePath extensionLocation =
                        ov::util::to_file_path(GetStrAttr(extensionNode, "location").c_str());
                    listOfExtentions.push_back(extensionLocation);
                }
            }

            // fill value in plugin registry for later lazy initialization
            {
                PluginDescriptor desc;
                if (pluginPath.empty()) {
                    // Register proxy plugin
                    desc = PluginDescriptor(ov::proxy::create_plugin, config);
                } else {
                    desc = PluginDescriptor(pluginPath, config, listOfExtentions);
                }
                pluginRegistry[deviceName] = desc;
                add_mutex(deviceName);
            }
        }
    }

#ifdef OPENVINO_STATIC_LIBRARY

    /**
     * @brief Register plugins for devices using statically defined configuration
     * @note The function supports UNICODE path
     * @param static_registry a statically defined configuration with device / plugin information
     */
    void RegisterPluginsInRegistry(const decltype(::getStaticPluginsRegistry())& static_registry) {
        std::lock_guard<std::mutex> lock(get_mutex());

        for (const auto& plugin : static_registry) {
            const auto& deviceName = plugin.first;
            if (deviceName.find('.') != std::string::npos) {
                IE_THROW() << "Device name must not contain dot '.' symbol";
            }
            const auto& value = plugin.second;
            PluginDescriptor desc{value.m_create_plugin_func, value.m_default_config, value.m_create_extension_func};
            if (value.m_default_config.find("PROXY_NAME") != value.m_default_config.end()) {
                desc.proxy_name = value.m_default_config.at("PROXY_NAME");
                if (value.m_default_config.find("PROXY_PRIORITY") != value.m_default_config.end()) {
                    desc.proxy_priority = string_to_size_t(value.m_default_config.at("PROXY_PRIORITY"));
                }
                RegisterProxyPlugin(desc.proxy_name);
            }
            pluginRegistry[deviceName] = desc;
            add_mutex(deviceName);
        }
    }

#endif

    //
    // ICore public API
    //

    ie::CNNNetwork ReadNetwork(const std::string& modelPath, const std::string& binPath) const override {
        OV_ITT_SCOPE(FIRST_INFERENCE, ov::itt::domains::IE_RT, "CoreImpl::ReadNetwork from file");
        return InferenceEngine::details::ReadNetwork(modelPath, binPath, extensions, ov_extensions, newAPI);
    }

    ie::CNNNetwork ReadNetwork(const std::string& model,
                               const ie::Blob::CPtr& weights,
                               bool frontendMode = false) const override {
        OV_ITT_SCOPE(FIRST_INFERENCE, ov::itt::domains::IE_RT, "CoreImpl::ReadNetwork from memory");
        return InferenceEngine::details::ReadNetwork(model, weights, extensions, ov_extensions, newAPI, frontendMode);
    }

    bool isNewAPI() const override {
        return newAPI;
    }

    static std::tuple<bool, std::string> CheckStatic(const ie::CNNNetwork& network) {
        bool res = true;
        std::stringstream errMsg;
        auto model = network.getFunction();
        if (model) {
            for (const auto& input : model->inputs()) {
                if (input.get_partial_shape().is_dynamic()) {
                    errMsg << "{ input:'";
                    for (const auto& name : input.get_names()) {
                        errMsg << name << ",";
                    }
                    if (auto node = input.get_node_shared_ptr()) {
                        errMsg << node->get_friendly_name();
                    }
                    errMsg << "', shape=" << input.get_partial_shape() << "} ";
                    res = false;
                }
            }
        }
        return {res, errMsg.str()};
    }

    ie::RemoteContext::Ptr GetDefaultContext(const std::string& deviceName) override {
        auto parsed = ov::parseDeviceNameIntoConfig(deviceName, ParamMap{});
        return GetCPPPluginByName(parsed._deviceName).get_default_context(parsed._config)._ptr;
    }

    ov::SoPtr<ie::IExecutableNetworkInternal> LoadNetwork(const ie::CNNNetwork& network,
                                                          const std::shared_ptr<ie::RemoteContext>& context,
                                                          const std::map<std::string, std::string>& config) override {
        OV_ITT_SCOPE(FIRST_INFERENCE, ie::itt::domains::IE_LT, "Core::LoadNetwork::RemoteContext");
        if (context == nullptr) {
            IE_THROW() << "Remote context is null";
        }
        // have to deduce the device name/config from the context first
        auto parsed = parseDeviceNameIntoConfig(context->getDeviceName(), config);
        std::string& deviceName = parsed._deviceName;
        std::map<std::string, std::string>& config_with_batch = parsed._config;
        // if auto-batching is applicable, the below function will patch the device name and config accordingly:
        ApplyAutoBatching(network, deviceName, config_with_batch);
        CleanUpProperties(deviceName, config_with_batch);
        parsed = parseDeviceNameIntoConfig(deviceName, config_with_batch);

        auto plugin = GetCPPPluginByName(parsed._deviceName);
        ov::SoPtr<ie::IExecutableNetworkInternal> res;
        auto cacheManager =
            coreConfig.getCacheConfigForDevice(parsed._deviceName, DeviceSupportsCacheDir(plugin), parsed._config)
                ._cacheManager;
        auto cacheContent = CacheContent{cacheManager};
        if (cacheManager && DeviceSupportsImportExport(plugin)) {
            cacheContent.blobId = CalculateNetworkHash(network, parsed._deviceName, plugin, parsed._config);
            bool loadedFromCache = false;
            auto lock = cacheGuard.getHashLock(cacheContent.blobId);
            res = LoadNetworkFromCache(cacheContent, plugin, parsed._config, context, loadedFromCache);
            if (!loadedFromCache) {
                res = compile_model_impl(network, plugin, parsed._config, context, cacheContent);
            } else {
                // Temporary workaround until all plugins support caching of original model inputs
                InferenceEngine::SetExeNetworkInfo(res._ptr, network.getFunction(), isNewAPI());
            }
        } else {
            res = compile_model_impl(network, plugin, parsed._config, context, cacheContent);
        }
        return res;
    }

    void ApplyAutoBatching(const ie::CNNNetwork& network,
                           std::string& deviceName,
                           std::map<std::string, std::string>& config) {
        std::string deviceNameWithBatchSize, deviceNameWithoutBatch;
        // fully strict dims tracking by default (Auto-Batching is enabled implicitly)
        bool strictly_check_dims = true;
        if (deviceName.find("BATCH") != std::string::npos) {
            // explicitly enabled Auto-Batching
            auto pos = deviceName.find_first_of(":");
            if (pos == std::string::npos)
                return;  // BATCH device is already configured via the config
            deviceNameWithBatchSize = deviceName.substr(pos + 1);
            deviceNameWithoutBatch = DeviceIDParser::getBatchDevice(deviceNameWithBatchSize);
            // when user sets the BATCH device explicitly, we may check the dims less strictly
            // as the result is being checked by the user
            strictly_check_dims = false;
        } else {
            // check whether the Auto-Batching is disabled explicitly
            const auto& batch_mode = config.find(ov::hint::allow_auto_batching.name());
            if (batch_mode != config.end()) {
                const auto disabled = batch_mode->second == CONFIG_VALUE(NO);
                // virtual plugins like AUTO/MULTI will need the config
                // e.g to deduce the #requests correctly
                // otherwise, no need for this config key in the rest of loading
                if (deviceName.find("AUTO") == std::string::npos && deviceName.find("MULTI") == std::string::npos)
                    config.erase(batch_mode);
                if (disabled)
                    return;
            }
            // check whether if the Auto-Batching is applicable to the device
            auto device = ov::parseDeviceNameIntoConfig(deviceName);
            deviceNameWithoutBatch = deviceName;
            auto d = device._deviceName;
            std::vector<std::string> metrics = GetCPPPluginByName(d).get_metric(METRIC_KEY(SUPPORTED_METRICS), {});
            auto it = std::find(metrics.begin(), metrics.end(), METRIC_KEY(OPTIMAL_BATCH_SIZE));
            if (metrics.end() == it)
                return;
            // if applicable, the Auto-Batching is implicitly enabled via the performance hints
            bool bTputInPlg = GetConfig(d, CONFIG_KEY(PERFORMANCE_HINT)).as<std::string>() == CONFIG_VALUE(THROUGHPUT);
            const auto& mode = config.find(CONFIG_KEY(PERFORMANCE_HINT));
            bool bTputInLoadCfg = (mode != config.end() && mode->second == CONFIG_VALUE(THROUGHPUT));
            const auto& excl = config.find(CONFIG_KEY(EXCLUSIVE_ASYNC_REQUESTS));
            bool bExclReqsEnabled = (excl != config.end() && excl->second == CONFIG_VALUE(YES));
            if (bExclReqsEnabled || (!bTputInPlg && !bTputInLoadCfg))
                return;
        }
        auto batchConfig = deviceNameWithBatchSize.empty() ? deviceNameWithoutBatch : deviceNameWithBatchSize;
        auto res = InferenceEngine::details::isNetworkBatchable(network, deviceNameWithoutBatch, strictly_check_dims);
        switch (res) {
        case InferenceEngine::details::NetworkBatchAbility::NO:
            return;
        case InferenceEngine::details::NetworkBatchAbility::AS_IS:
            deviceName = "BATCH:" + batchConfig;
            break;
        case InferenceEngine::details::NetworkBatchAbility::WITH_HETERO:
            deviceName = "HETERO:BATCH," + deviceNameWithoutBatch;
            config[CONFIG_KEY(AUTO_BATCH_DEVICE_CONFIG)] = batchConfig;
            break;
        }
    }

    void CleanUpProperties(std::string& deviceName, std::map<std::string, std::string>& config) {
        // auto-batching is not applicable, if there is auto_batch_timeout, delete it
        if (deviceName.find("BATCH") == std::string::npos) {
            const auto& batch_timeout_mode = config.find(ov::auto_batch_timeout.name());
            if (batch_timeout_mode != config.end()) {
                if (deviceName.find("AUTO") == std::string::npos && deviceName.find("MULTI") == std::string::npos)
                    config.erase(batch_timeout_mode);
            }
        }
    }

    ie::SoExecutableNetworkInternal LoadNetwork(const ie::CNNNetwork& network,
                                                const std::string& deviceNameOrig,
                                                const std::map<std::string, std::string>& config) override {
        OV_ITT_SCOPE(FIRST_INFERENCE, ie::itt::domains::IE_LT, "Core::LoadNetwork::CNN");
        std::string deviceName = deviceNameOrig;
        std::map<std::string, std::string> config_with_batch = config;
        // if auto-batching is applicable, the below function will patch the device name and config accordingly:
        ApplyAutoBatching(network, deviceName, config_with_batch);
        CleanUpProperties(deviceName, config_with_batch);

        auto parsed = parseDeviceNameIntoConfig(deviceName, config_with_batch);
        bool forceDisableCache = config_with_batch.count(CONFIG_KEY_INTERNAL(FORCE_DISABLE_CACHE)) > 0 ||
                                 (pluginRegistry.find(parsed._deviceName) != pluginRegistry.end() &&
                                  pluginRegistry.at(parsed._deviceName).pluginCreateFunc == ov::proxy::create_plugin);
        if (forceDisableCache) {
            // remove this config key from parsed as plugins can throw unsupported exception
            parsed._config.erase(CONFIG_KEY_INTERNAL(FORCE_DISABLE_CACHE));
        }
        auto plugin = GetCPPPluginByName(parsed._deviceName);
        ov::SoPtr<ie::IExecutableNetworkInternal> res;
        auto cacheManager =
            coreConfig.getCacheConfigForDevice(parsed._deviceName, DeviceSupportsCacheDir(plugin), parsed._config)
                ._cacheManager;
        auto cacheContent = CacheContent{cacheManager};
        if (!forceDisableCache && cacheManager && DeviceSupportsImportExport(plugin)) {
            cacheContent.blobId = CalculateNetworkHash(network, parsed._deviceName, plugin, parsed._config);
            bool loadedFromCache = false;
            auto lock = cacheGuard.getHashLock(cacheContent.blobId);
            res = LoadNetworkFromCache(cacheContent, plugin, parsed._config, nullptr, loadedFromCache);
            if (!loadedFromCache) {
                res = compile_model_impl(network, plugin, parsed._config, nullptr, cacheContent, forceDisableCache);
            } else {
                // Temporary workaround until all plugins support caching of original model inputs
                InferenceEngine::SetExeNetworkInfo(res._ptr, network.getFunction(), isNewAPI());
            }
        } else {
            res = compile_model_impl(network, plugin, parsed._config, nullptr, cacheContent, forceDisableCache);
        }
        return {res._ptr, res._so};
    }

    ie::SoExecutableNetworkInternal LoadNetwork(const std::string& modelPath,
                                                const std::string& deviceName,
                                                const std::map<std::string, std::string>& config,
                                                const std::function<void(const CNNNetwork&)>& val = nullptr) override {
        OV_ITT_SCOPE(FIRST_INFERENCE, ie::itt::domains::IE_LT, "Core::LoadNetwork::Path");
        auto parsed = parseDeviceNameIntoConfig(deviceName, config);
        auto plugin = GetCPPPluginByName(parsed._deviceName);
        ov::SoPtr<ie::IExecutableNetworkInternal> res;
        auto cacheManager =
            coreConfig.getCacheConfigForDevice(parsed._deviceName, DeviceSupportsCacheDir(plugin), parsed._config)
                ._cacheManager;
        auto cacheContent = CacheContent{cacheManager, modelPath};
        if (cacheManager && DeviceSupportsImportExport(plugin)) {
            bool loadedFromCache = false;
            cacheContent.blobId = CalculateFileHash(modelPath, parsed._deviceName, plugin, parsed._config);
            auto lock = cacheGuard.getHashLock(cacheContent.blobId);
            res = LoadNetworkFromCache(cacheContent, plugin, parsed._config, nullptr, loadedFromCache);
            if (!loadedFromCache) {
                auto cnnNetwork = ReadNetwork(modelPath, std::string());
                if (val) {
                    val(cnnNetwork);
                }
                res = compile_model_impl(cnnNetwork, plugin, parsed._config, nullptr, cacheContent);
            }
        } else if (cacheManager) {
            // TODO: 'validation' for dynamic API doesn't work for this case, as it affects a lot of plugin API
            res = plugin.compile_model(modelPath, parsed._config);
        } else {
            auto cnnNetwork = ReadNetwork(modelPath, std::string());
            if (val) {
                val(cnnNetwork);
            }
            res = compile_model_impl(cnnNetwork, plugin, parsed._config, nullptr, cacheContent);
        }
        return {res._ptr, res._so};
    }

    ie::SoExecutableNetworkInternal ImportNetwork(std::istream& networkModel,
                                                  const std::string& deviceName,
                                                  const std::map<std::string, std::string>& config) override {
        auto parsed = parseDeviceNameIntoConfig(deviceName, config);
        auto exec = GetCPPPluginByName(parsed._deviceName).import_model(networkModel, parsed._config);

        return {exec._ptr, exec._so};
    }

    ie::QueryNetworkResult QueryNetwork(const ie::CNNNetwork& network,
                                        const std::string& deviceName,
                                        const std::map<std::string, std::string>& config) const override {
        OV_ITT_SCOPED_TASK(ov::itt::domains::IE, "Core::QueryNetwork");
        auto parsed = parseDeviceNameIntoConfig(deviceName, config);
        auto res = GetCPPPluginByName(parsed._deviceName).query_model(network, parsed._config);
        if (!network.getFunction() || res.supportedLayersMap.empty())
            return res;

        const auto& func = network.getFunction();
        auto specialized_function = ngraph::clone_function(*func);

        std::string defDevice = res.supportedLayersMap.begin()->second;
        ngraph::pass::ConstantFolding().run_on_model(specialized_function);
        std::unordered_set<std::string> opNames;

        for (const auto& op : specialized_function->get_ops())
            opNames.emplace(op->get_friendly_name());

        for (const auto& op : func->get_ops()) {
            if (opNames.find(op->get_friendly_name()) == opNames.end()) {
                res.supportedLayersMap[op->get_friendly_name()] = defDevice;
            }
        }

        for (const auto& op : func->get_ops()) {
            if (!res.supportedLayersMap.count(op->get_friendly_name()) &&
                std::dynamic_pointer_cast<ngraph::op::Constant>(op)) {
                bool are_all_users_supported = true;
                for (const auto& user : op->output(0).get_target_inputs()) {
                    if (!res.supportedLayersMap.count(user.get_node()->get_friendly_name())) {
                        are_all_users_supported = false;
                        break;
                    }
                }
                if (are_all_users_supported) {
                    res.supportedLayersMap[op->get_friendly_name()] = defDevice;
                }
            }
        }
        return res;
    }

    Any GetMetric(const std::string& deviceName, const std::string& name, const AnyMap& options = {}) const override {
        // HETERO case
        {
            if (deviceName.find("HETERO:") == 0) {
                IE_THROW()
                    << "You can get specific metrics with the GetMetric only for the HETERO itself (without devices). "
                       "To get individual devices's metrics call GetMetric for each device separately";
            }
        }

        // MULTI case
        {
            if (deviceName.find("MULTI:") == 0) {
                IE_THROW()
                    << "You can get specific metrics with the GetMetric only for the MULTI itself (without devices). "
                       "To get individual devices's metrics call GetMetric for each device separately";
            }
        }

        // AUTO case
        {
            if (deviceName.find("AUTO:") == 0) {
                IE_THROW()
                    << "You can get specific metrics with the GetMetric only for the AUTO itself (without devices). "
                       "To get individual devices's metrics call GetMetric for each device separately";
            }
        }

        // BATCH case
        {
            if (deviceName.find("BATCH:") == 0) {
                IE_THROW()
                    << "You can get specific metrics with the GetMetric only for the BATCH itself (without devices). "
                       "To get individual devices's metrics call GetMetric for each device separately";
            }
        }

        auto parsed = parseDeviceNameIntoConfig(deviceName);
        for (auto o : options) {
            parsed._config.insert(o);
        }

        return GetCPPPluginByName(parsed._deviceName).get_metric(name, parsed._config);
    }

    void set_property(const std::string& device_name, const AnyMap& properties) override {
        OPENVINO_ASSERT(device_name.find("HETERO:") != 0,
                        "set_property is supported only for HETERO itself (without devices). "
                        "You can configure the devices with set_property before creating the HETERO on top.");
        OPENVINO_ASSERT(device_name.find("MULTI:") != 0,
                        "set_property is supported only for MULTI itself (without devices). "
                        "You can configure the devices with set_property before creating the MULTI on top.");
        OPENVINO_ASSERT(device_name.find("AUTO:") != 0,
                        "set_property is supported only for AUTO itself (without devices). "
                        "You can configure the devices with set_property before creating the AUTO on top.");
        OPENVINO_ASSERT(device_name.find("BATCH:") != 0,
                        "set_property is supported only for BATCH itself (without devices). "
                        "You can configure the devices with set_property before creating the BATCH on top.");

        ExtractAndSetDeviceConfig(properties);
        SetConfigForPlugins(any_copy(properties), device_name);
    }

    Any get_property_for_core(const std::string& name) const {
        if (name == ov::force_tbb_terminate.name()) {
            const auto flag = executorManager()->getTbbFlag();
            return decltype(ov::force_tbb_terminate)::value_type(flag);
        } else if (name == ov::cache_dir.name()) {
            return ov::Any(coreConfig.get_cache_dir());
        }

        IE_THROW() << "Exception is thrown while trying to call get_property with unsupported property: '" << name
                   << "'";
    }

    Any get_property(const std::string& device_name, const std::string& name, const AnyMap& arguments) const override {
        OPENVINO_ASSERT(device_name.find("HETERO:") != 0,
                        "You can only get_property of the HETERO itself (without devices). "
                        "get_property is also possible for the individual devices before creating the HETERO on top.");
        OPENVINO_ASSERT(device_name.find("MULTI:") != 0,
                        "You can only get_property of the MULTI itself (without devices). "
                        "get_property is also possible for the individual devices before creating the MULTI on top.");
        OPENVINO_ASSERT(device_name.find("AUTO:") != 0,
                        "You can only get_property of the AUTO itself (without devices). "
                        "get_property is also possible for the individual devices before creating the AUTO on top.");
        OPENVINO_ASSERT(device_name.find("BATCH:") != 0,
                        "You can only get_property of the BATCH itself (without devices). "
                        "get_property is also possible for the individual devices before creating the BATCH on top.");

        if (device_name.empty()) {
            return get_property_for_core(name);
        }

        auto parsed = parseDeviceNameIntoConfig(device_name, arguments);
        return GetCPPPluginByName(parsed._deviceName).get_property(name, parsed._config);
    }

    Any GetConfig(const std::string& deviceName, const std::string& name) const override {
        auto parsed = parseDeviceNameIntoConfig(deviceName);
        return GetCPPPluginByName(parsed._deviceName).get_config(name, parsed._config);
    }

    /**
     * @brief Returns devices available for neural networks inference
     *
     * @return A vector of devices. The devices are returned as { CPU, GPU.0, GPU.1, MYRIAD }
     * If there more than one device of specific type, they are enumerated with .# suffix.
     */
    std::vector<std::string> GetAvailableDevices() const override {
        std::vector<std::string> devices;
        const std::string propertyName = METRIC_KEY(AVAILABLE_DEVICES);

        for (auto&& deviceName : GetListOfDevicesInRegistry()) {
            // Skip hidden devices
            if (IsHiddenDevice(deviceName))
                continue;
            std::vector<std::string> devicesIDs;
            try {
                const ie::Parameter p = GetMetric(deviceName, propertyName);
                devicesIDs = p.as<std::vector<std::string>>();
            } catch (const ie::Exception&) {
                // plugin is not created by e.g. invalid env
            } catch (const ov::Exception&) {
                // plugin is not created by e.g. invalid env
            } catch (const std::runtime_error&) {
                // plugin is not created by e.g. invalid env
            } catch (const std::exception& ex) {
                IE_THROW() << "An exception is thrown while trying to create the " << deviceName
                           << " device and call GetMetric: " << ex.what();
            } catch (...) {
                IE_THROW() << "Unknown exception is thrown while trying to create the " << deviceName
                           << " device and call GetMetric";
            }

            if (devicesIDs.size() > 1) {
                for (auto&& deviceID : devicesIDs) {
                    devices.push_back(deviceName + '.' + deviceID);
                }
            } else if (!devicesIDs.empty()) {
                devices.push_back(deviceName);
            }
        }

        return devices;
    }

    /**
     * @brief Create a new shared context object on specified accelerator device
     * using specified plugin-specific low level device API parameters (device handle, pointer, etc.)
     * @param deviceName Name of a device to create new shared context on.
     * @param params Map of device-specific shared context parameters.
     * @return A shared pointer to a created remote context.
     */
    InferenceEngine::RemoteContext::Ptr CreateContext(const std::string& deviceName,
                                                      const InferenceEngine::ParamMap& params) override {
        auto parsed = ov::parseDeviceNameIntoConfig(deviceName, params);
        return GetCPPPluginByName(parsed._deviceName).create_context(parsed._config)._ptr;
    }

    /**
     * @brief Returns reference to CPP plugin wrapper by a device name
     * @param deviceName A name of device
     * @return Reference to a CPP plugin wrapper
     */
    ov::InferencePlugin GetCPPPluginByName(const std::string& pluginName) const {
        OV_ITT_SCOPE(FIRST_INFERENCE, ie::itt::domains::IE_LT, "CoreImpl::GetCPPPluginByName");

        auto deviceName = pluginName;
        if (deviceName == ov::DEFAULT_DEVICE_NAME)
            deviceName = "AUTO";
        stripDeviceName(deviceName, "-");
        std::map<std::string, PluginDescriptor>::const_iterator it;
        {
            // Global lock to find plugin.
            // Always use global mutex if iterate over plugins or pluginRegistry
            std::lock_guard<std::mutex> g_lock(get_mutex());

            // Plugin is not created, check that plugin is registered
            it = pluginRegistry.find(deviceName);
            if (it == pluginRegistry.end()) {
                if (pluginName == ov::DEFAULT_DEVICE_NAME)
                    IE_THROW() << "No device is provided, so AUTO device is used by default, which failed loading.";
                else
                    IE_THROW() << "Device with \"" << deviceName << "\" name is not registered in the OpenVINO Runtime";
            }
        }
        std::lock_guard<std::mutex> lock(get_mutex(deviceName));

        PluginDescriptor desc;
        {
            // Global lock to find plugin.
            // Always use global mutex if iterate over plugins or pluginRegistry
            std::lock_guard<std::mutex> g_lock(get_mutex());
            auto it_plugin = plugins.find(deviceName);
            if (it_plugin != plugins.end())
                return it_plugin->second;

            desc = it->second;
        }
        // Plugin is in registry, but not created, let's create
        std::shared_ptr<void> so;
        try {
            ov::InferencePlugin plugin;

            if (desc.pluginCreateFunc) {  // static OpenVINO case
                std::shared_ptr<ie::IInferencePlugin> plugin_impl;
                desc.pluginCreateFunc(plugin_impl);
                plugin = InferencePlugin{plugin_impl, {}};
            } else {
                so = ov::util::load_shared_object(desc.libraryLocation.c_str());
                std::shared_ptr<ie::IInferencePlugin> plugin_impl;
                reinterpret_cast<InferenceEngine::CreatePluginEngineFunc*>(
                    ov::util::get_symbol(so, InferenceEngine::create_plugin_function))(plugin_impl);
                plugin = InferencePlugin{plugin_impl, so};
            }

            {
                plugin.set_name(deviceName);

                // Set Core class reference to plugins
                std::weak_ptr<ie::ICore> mutableCore = std::const_pointer_cast<ie::ICore>(shared_from_this());
                plugin.set_core(mutableCore);
            }

            // Add registered extensions to new plugin
            allowNotImplemented([&]() {
                for (const auto& ext : extensions) {
                    plugin.add_extension(ext);
                }
            });

            // configuring
            {
                if (desc.defaultConfig.find("DEVICE_ORDER") != desc.defaultConfig.end() ||
                    desc.defaultConfig.find("FALLBACK_PRIORITY") != desc.defaultConfig.end()) {
                    std::map<std::string, std::string> initial_config;
                    auto it = desc.defaultConfig.find("DEVICE_ORDER");
                    if (it != desc.defaultConfig.end()) {
                        initial_config[it->first] = it->second;
                    }
                    it = desc.defaultConfig.find("FALLBACK_PRIORITY");
                    if (it != desc.defaultConfig.end()) {
                        initial_config[it->first] = it->second;
                    }
                    plugin.set_config(initial_config);
                }
                if (DeviceSupportsCacheDir(plugin)) {
                    auto cacheConfig = coreConfig.getCacheConfigForDevice(deviceName);
                    if (cacheConfig._cacheManager) {
                        desc.defaultConfig[CONFIG_KEY(CACHE_DIR)] = cacheConfig._cacheDir;
                    }
                } else if (desc.defaultConfig.count(CONFIG_KEY(CACHE_DIR)) > 0) {
                    // Remove "CACHE_DIR" from config if it is not supported by plugin
                    desc.defaultConfig.erase(CONFIG_KEY(CACHE_DIR));
                }
                allowNotImplemented([&]() {
                    // Add device specific value to support device_name.device_id cases
                    std::vector<std::string> supportedConfigKeys =
                        plugin.get_metric(METRIC_KEY(SUPPORTED_CONFIG_KEYS), {});
                    auto config_iter = std::find(supportedConfigKeys.begin(),
                                                 supportedConfigKeys.end(),
                                                 CONFIG_KEY_INTERNAL(CONFIG_DEVICE_ID));
                    const bool supportsConfigDeviceID = config_iter != supportedConfigKeys.end();
                    const std::string deviceKey =
                        supportsConfigDeviceID ? CONFIG_KEY_INTERNAL(CONFIG_DEVICE_ID) : CONFIG_KEY(DEVICE_ID);

                    for (auto pluginDesc : pluginRegistry) {
                        InferenceEngine::DeviceIDParser parser(pluginDesc.first);
                        if (pluginDesc.first.find(deviceName) != std::string::npos && !parser.getDeviceID().empty()) {
                            pluginDesc.second.defaultConfig[deviceKey] = parser.getDeviceID();
                            plugin.set_config(pluginDesc.second.defaultConfig);
                        }
                    }
                    plugin.set_config(desc.defaultConfig);
                });

                allowNotImplemented([&]() {
                    for (auto&& extensionLocation : desc.listOfExtentions) {
                        plugin.add_extension(std::make_shared<ie::Extension>(extensionLocation));
                    }
                });
            }

            std::lock_guard<std::mutex> g_lock(get_mutex());
            // add plugin as extension itself
            if (desc.extensionCreateFunc) {  // static OpenVINO case
                try {
                    ie::IExtensionPtr ext;
                    desc.extensionCreateFunc(ext);
                    AddExtensionUnsafe(ext);
                } catch (const ie::GeneralError&) {
                    // the same extension can be registered multiple times - ignore it!
                }
            } else {
                TryToRegisterLibraryAsExtensionUnsafe(desc.libraryLocation);
            }

            return plugins.emplace(deviceName, plugin).first->second;
        } catch (const ie::Exception& ex) {
            IE_THROW() << "Failed to create plugin " << ov::util::from_file_path(desc.libraryLocation) << " for device "
                       << deviceName << "\n"
                       << "Please, check your environment\n"
                       << ex.what() << "\n";
        }
    }

    /**
     * @brief Unload plugin for specified device, but plugin meta-data is still in plugin registry
     * @param deviceName A name of device
     */
    void UnloadPluginByName(const std::string& deviceName) {
        std::lock_guard<std::mutex> lock(get_mutex());
        auto it = plugins.find(deviceName);
        if (it == plugins.end()) {
            IE_THROW() << "Device with \"" << deviceName << "\" name is not registered in the OpenVINO Runtime";
        }

        plugins.erase(deviceName);
    }

    /**
     * @brief Registers plugin meta-data in registry for specified device
     * @param deviceName A name of device
     */
    void RegisterPluginByName(const std::string& pluginName,
                              const std::string& deviceName,
                              const std::map<std::string, std::string>& config) {
        std::lock_guard<std::mutex> lock(get_mutex());

        auto it = pluginRegistry.find(deviceName);
        if (it != pluginRegistry.end()) {
            IE_THROW() << "Device with \"" << deviceName << "\"  is already registered in the OpenVINO Runtime";
        }

        if (deviceName.find('.') != std::string::npos) {
            IE_THROW() << "Device name must not contain dot '.' symbol";
        }

<<<<<<< HEAD
        // append IR library path for default IE plugins
        ov::util::FilePath pluginPath;
        if (pluginName != "PROXY" && !pluginName.empty()) {
            pluginPath = FileUtils::makePluginLibraryName({}, ov::util::to_file_path(pluginName.c_str()));

            ov::util::FilePath absFilePath = FileUtils::makePath(ie::getInferenceEngineLibraryPath(), pluginPath);
            if (FileUtils::fileExist(absFilePath))
                pluginPath = absFilePath;
        }

        PluginDescriptor desc{pluginPath};
        if (pluginPath.empty()) {
            // Register proxy plugin
            desc = PluginDescriptor(ov::proxy::create_plugin, config);
        } else {
            desc = PluginDescriptor(pluginPath, config);
        }
=======
        PluginDescriptor desc{getPluginPath(pluginName, true)};
>>>>>>> 3e648f27
        pluginRegistry[deviceName] = desc;
        add_mutex(deviceName);
    }

    /**
     * @brief Provides a list of plugin names in registry; physically such plugins may not be created
     * @return A list of plugin names
     */
    std::vector<std::string> GetListOfDevicesInRegistry() const {
        std::lock_guard<std::mutex> lock(get_mutex());

        std::vector<std::string> listOfDevices;
        for (auto&& pluginDesc : pluginRegistry) {
            listOfDevices.push_back(pluginDesc.first);
        }

        return listOfDevices;
    }

    /**
     * @brief Sets config values for a plugin or set of plugins
     * @param deviceName A device name to set config to
     *        If empty, config is set for all the plugins / plugin's meta-data
     * @note  `deviceName` is not allowed in form of MULTI:CPU, HETERO:GPU,CPU, AUTO:CPU
     *        just simple forms like CPU, GPU, MULTI, GPU.0, etc
     */
    void SetConfigForPlugins(const std::map<std::string, std::string>& configMap, const std::string& deviceName) {
        auto config = configMap;
        if (config.empty()) {
            return;
        }

        InferenceEngine::DeviceIDParser parser(deviceName);
        std::string clearDeviceName = parser.getDeviceName();

        std::vector<std::pair<std::string, ov::InferencePlugin>> created_plugins;
        {
            std::lock_guard<std::mutex> lock(get_mutex());
            created_plugins.reserve(plugins.size());

            if (deviceName.empty()) {
                coreConfig.setAndUpdate(config);
            } else {
                auto cache_it = config.find(CONFIG_KEY(CACHE_DIR));
                if (cache_it != config.end()) {
                    coreConfig.setCacheForDevice(cache_it->second, clearDeviceName);
                }
            }

            auto base_desc = pluginRegistry.find(clearDeviceName);
            if (pluginRegistry.find(deviceName) == pluginRegistry.end() && base_desc != pluginRegistry.end()) {
                PluginDescriptor desc{base_desc->second.libraryLocation, config, base_desc->second.listOfExtentions};
                pluginRegistry[deviceName] = desc;
            }

            // set config for plugins in registry
            bool configIsSet = false;
            for (auto& desc : pluginRegistry) {
                if (deviceName.empty() || deviceName == desc.first) {
                    for (auto&& conf : config) {
                        desc.second.defaultConfig[conf.first] = conf.second;
                    }
                    configIsSet = true;
                }
            }

            if (!configIsSet && !deviceName.empty()) {
                IE_THROW() << "Device with \"" << deviceName << "\" name is not registered in the OpenVINO Runtime";
            }

            // set config for already created plugins
            for (auto& plugin : plugins) {
                if (deviceName.empty() || clearDeviceName == plugin.first) {
                    created_plugins.emplace_back(
                        std::pair<std::string, ov::InferencePlugin>{plugin.first, plugin.second});
                }
            }
        }
        for (auto& plugin : created_plugins) {
            allowNotImplemented([&]() {
                std::lock_guard<std::mutex> lock(get_mutex(plugin.first));
                auto configCopy = config;
                if (DeviceSupportsCacheDir(plugin.second)) {
                    auto cacheConfig = coreConfig.getCacheConfigForDevice(deviceName);
                    if (cacheConfig._cacheManager) {
                        configCopy[CONFIG_KEY(CACHE_DIR)] = cacheConfig._cacheDir;
                    }
                } else if (configCopy.count(CONFIG_KEY(CACHE_DIR)) > 0) {
                    // Remove "CACHE_DIR" from config if it is not supported by plugin
                    configCopy.erase(CONFIG_KEY(CACHE_DIR));
                }
                // Add device specific value to support device_name.device_id cases
                std::vector<std::string> supportedConfigKeys =
                    plugin.second.get_metric(METRIC_KEY(SUPPORTED_CONFIG_KEYS), {});
                auto config_iter = std::find(supportedConfigKeys.begin(),
                                             supportedConfigKeys.end(),
                                             CONFIG_KEY_INTERNAL(CONFIG_DEVICE_ID));
                const bool supportsConfigDeviceID = config_iter != supportedConfigKeys.end();
                const std::string deviceKey =
                    supportsConfigDeviceID ? CONFIG_KEY_INTERNAL(CONFIG_DEVICE_ID) : CONFIG_KEY(DEVICE_ID);

                if (!parser.getDeviceID().empty()) {
                    configCopy[deviceKey] = parser.getDeviceID();
                }
                plugin.second.set_config(configCopy);
            });
        }
    }

    /**
     * @brief Get device config it is passed as pair of device_name and `AnyMap`
     * @param configs All set of configs
     * @note  `device_name` is not allowed in form of MULTI:CPU, HETERO:GPU,CPU, AUTO:CPU
     *        just simple forms like CPU, GPU, MULTI, GPU.0, etc
     */
    void ExtractAndSetDeviceConfig(const ov::AnyMap& configs) {
        for (auto&& config : configs) {
            auto parsed = parseDeviceNameIntoConfig(config.first);
            auto devices = GetListOfDevicesInRegistry();
            auto config_is_device_name_in_regestry =
                std::any_of(devices.begin(), devices.end(), [&](const std::string& device) {
                    return device == parsed._deviceName;
                });
            if (config_is_device_name_in_regestry) {
                SetConfigForPlugins(any_copy(config.second.as<ov::AnyMap>()), config.first);
            }
        }
    }

    std::map<std::string, std::string> GetSupportedConfig(const std::string& deviceName,
                                                          const std::map<std::string, std::string>& configs) override {
        std::vector<std::string> supportedConfigKeys;
        try {
            supportedConfigKeys =
                GetMetric(deviceName, METRIC_KEY(SUPPORTED_CONFIG_KEYS)).as<std::vector<std::string>>();
        } catch (ov::Exception&) {
        }
        try {
            for (auto&& property : ICore::get_property(deviceName, ov::supported_properties)) {
                if (property.is_mutable()) {
                    supportedConfigKeys.emplace_back(std::move(property));
                }
            }
        } catch (ov::Exception&) {
        }
        std::map<std::string, std::string> supportedConfig;
        for (auto&& key : supportedConfigKeys) {
            auto itKey = configs.find(key);
            if (configs.end() != itKey) {
                supportedConfig[key] = itKey->second;
            }
        }
        for (auto&& config : configs) {
            auto parsed = parseDeviceNameIntoConfig(config.first);
            if (deviceName.find(parsed._deviceName) != std::string::npos) {
                std::stringstream strm(config.second);
                std::map<std::string, std::string> device_configs;
                util::Read<std::map<std::string, std::string>>{}(strm, device_configs);
                for (auto&& device_config : device_configs) {
                    if (util::contains(supportedConfigKeys, device_config.first)) {
                        supportedConfig[device_config.first] = device_config.second;
                    }
                }
                for (auto&& config : parsed._config) {
                    supportedConfig[config.first] = config.second.as<std::string>();
                }
            }
        }
        return supportedConfig;
    }

    /**
     * @brief Registers the extension in a Core object
     *        Such extensions can be used for both CNNNetwork readers and device plugins
     */
    void AddExtension(const ie::IExtensionPtr& extension) {
        std::lock_guard<std::mutex> lock(get_mutex());
        AddExtensionUnsafe(extension);
    }

    void AddOVExtensions(const std::vector<ov::Extension::Ptr>& extensions) {
        std::lock_guard<std::mutex> lock(get_mutex());
        for (const auto& ext : extensions) {
            ov_extensions.emplace_back(ext);
            if (auto op_base_ext = std::dynamic_pointer_cast<BaseOpExtension>(ext)) {
                for (const auto& attached_ext : op_base_ext->get_attached_extensions()) {
                    ov_extensions.emplace_back(attached_ext);
                }
            }
            for (auto& plugin : plugins) {
                try {
                    plugin.second.add_extension(ext);
                } catch (...) {
                }
            }
        }
    }

    /**
     * @brief Provides a list of extensions
     * @return A list of registered extensions
     */
    const std::vector<ie::IExtensionPtr>& GetExtensions() const {
        return extensions;
    }

    const std::vector<ov::Extension::Ptr>& GetOVExtensions() const {
        return ov_extensions;
    }

    std::map<std::string, ie::Version> GetVersions(const std::string& deviceName) const {
        std::map<std::string, ie::Version> versions;
        std::vector<std::string> deviceNames;

        {
            // for compatibility with samples / demo
            if (deviceName.find("HETERO") == 0) {
                auto pos = deviceName.find_first_of(":");
                if (pos != std::string::npos) {
                    deviceNames = ie::DeviceIDParser::getHeteroDevices(deviceName.substr(pos + 1));
                }
                deviceNames.push_back("HETERO");
            } else if (deviceName.find("MULTI") == 0) {
                auto pos = deviceName.find_first_of(":");
                if (pos != std::string::npos) {
                    deviceNames = ie::DeviceIDParser::getMultiDevices(deviceName.substr(pos + 1));
                }
                deviceNames.push_back("MULTI");
            } else if (deviceName.find("AUTO") == 0) {
                auto pos = deviceName.find_first_of(":");
                if (pos != std::string::npos) {
                    deviceNames = ie::DeviceIDParser::getMultiDevices(deviceName.substr(pos + 1));
                }
                deviceNames.emplace_back("AUTO");
            } else if (deviceName.find("BATCH") == 0) {
                auto pos = deviceName.find_first_of(":");
                if (pos != std::string::npos) {
                    deviceNames = {ie::DeviceIDParser::getBatchDevice(deviceName.substr(pos + 1))};
                }
                deviceNames.push_back("BATCH");
            } else {
                deviceNames.push_back(deviceName);
            }
        }

        for (auto&& deviceName_ : deviceNames) {
            ie::DeviceIDParser parser(deviceName_);
            std::string deviceNameLocal = parser.getDeviceName();

            ov::InferencePlugin cppPlugin = GetCPPPluginByName(deviceNameLocal);
            const ie::Version version = cppPlugin.get_version();
            versions[deviceNameLocal] = version;
        }

        return versions;
    }

private:
    void AddExtensionUnsafe(const ie::IExtensionPtr& extension) const {
        std::map<std::string, ngraph::OpSet> opsets = extension->getOpSets();
        for (const auto& it : opsets) {
            if (opsetNames.find(it.first) != opsetNames.end())
                IE_THROW() << "Cannot add opset with name: " << it.first
                           << ". Opset with the same name already exists.";
            opsetNames.insert(it.first);
        }

        // add extensions for already created plugins
        for (auto& plugin : plugins) {
            try {
                plugin.second.add_extension(extension);
            } catch (...) {
            }
        }
        extensions.emplace_back(extension);
    }

    template <typename C, typename = FileUtils::enableIfSupportedChar<C>>
    void TryToRegisterLibraryAsExtensionUnsafe(const std::basic_string<C>& path) const {
        try {
            const auto extension_ptr = std::make_shared<InferenceEngine::Extension>(path);
            AddExtensionUnsafe(extension_ptr);
        } catch (const InferenceEngine::GeneralError&) {
            // in case of shared library is not opened
        }
    }
};

}  // namespace ov

namespace InferenceEngine {

DeviceIDParser::DeviceIDParser(const std::string& deviceNameWithID) {
    deviceName = deviceNameWithID;

    auto pos = deviceName.find('.');
    if (pos != std::string::npos) {
        deviceName = deviceNameWithID.substr(0, pos);
        deviceID = deviceNameWithID.substr(pos + 1, deviceNameWithID.size());
    }
}

std::string DeviceIDParser::getDeviceID() const {
    return deviceID;
}

std::string DeviceIDParser::getDeviceName() const {
    return deviceName;
}

std::vector<std::string> DeviceIDParser::getHeteroDevices(std::string fallbackDevice) {
    std::vector<std::string> deviceNames;

    std::string cdevice;
    char delimiter = ',';
    size_t pos = 0;

    while ((pos = fallbackDevice.find(delimiter)) != std::string::npos) {
        deviceNames.push_back(fallbackDevice.substr(0, pos));
        fallbackDevice.erase(0, pos + 1);
    }

    if (!fallbackDevice.empty())
        deviceNames.push_back(fallbackDevice);

    return deviceNames;
}

std::vector<std::string> DeviceIDParser::getMultiDevices(std::string devicesList) {
    std::set<std::string> deviceNames;
    auto trim_request_info = [](const std::string& device_with_requests) {
        auto opening_bracket = device_with_requests.find_first_of('(');
        return device_with_requests.substr(0, opening_bracket);
    };
    std::string device;
    char delimiter = ',';
    size_t pos = 0;
    // in addition to the list of devices, every device can have a #requests in the brackets e.g. "CPU(100)"
    // we skip the #requests info here
    while ((pos = devicesList.find(delimiter)) != std::string::npos) {
        auto d = devicesList.substr(0, pos);
        if (d.find("BATCH") == 0) {
            deviceNames.insert("BATCH");
            auto p = d.find_first_of(":");
            if (p != std::string::npos)
                deviceNames.insert(DeviceIDParser::getBatchDevice(d.substr(p + 1)));
        } else {
            deviceNames.insert(trim_request_info(d));
        }
        devicesList.erase(0, pos + 1);
    }

    if (!devicesList.empty()) {
        if (devicesList.find("BATCH") == 0) {
            deviceNames.insert("BATCH");
            auto p = devicesList.find_first_of(":");
            if (p != std::string::npos)
                deviceNames.insert(DeviceIDParser::getBatchDevice(devicesList.substr(p + 1)));
        } else {
            deviceNames.insert(trim_request_info(devicesList));
        }
    }
    return std::vector<std::string>(deviceNames.begin(), deviceNames.end());
}

std::string DeviceIDParser::getBatchDevice(std::string device) {
    auto trim_request_info = [](const std::string& device_with_requests) {
        auto opening_bracket = device_with_requests.find_first_of('(');
        return device_with_requests.substr(0, opening_bracket);
    };
    return trim_request_info(device);
}

class Core::Impl : public ov::CoreImpl {
public:
    Impl() : ov::CoreImpl(false) {}
};

Core::Core(const std::string& xmlConfigFile) {
    _impl = std::make_shared<Impl>();

#ifdef OPENVINO_STATIC_LIBRARY
    _impl->RegisterPluginsInRegistry(::getStaticPluginsRegistry());
#else
    RegisterPlugins(ov::findPluginXML(xmlConfigFile));
#endif
}

std::map<std::string, Version> Core::GetVersions(const std::string& deviceName) const {
    return _impl->GetVersions(deviceName);
}

#ifdef OPENVINO_ENABLE_UNICODE_PATH_SUPPORT

CNNNetwork Core::ReadNetwork(const std::wstring& modelPath, const std::wstring& binPath) const {
    return ReadNetwork(ov::util::wstring_to_string(modelPath), ov::util::wstring_to_string(binPath));
}

#endif

CNNNetwork Core::ReadNetwork(const std::string& modelPath, const std::string& binPath) const {
    return _impl->ReadNetwork(modelPath, binPath);
}

CNNNetwork Core::ReadNetwork(const std::string& model, const Blob::CPtr& weights) const {
    return _impl->ReadNetwork(model, weights);
}

ExecutableNetwork Core::LoadNetwork(const CNNNetwork& network, const std::map<std::string, std::string>& config) {
    return LoadNetwork(network, ov::DEFAULT_DEVICE_NAME, config);
}

ExecutableNetwork Core::LoadNetwork(const CNNNetwork& network,
                                    const std::string& deviceName,
                                    const std::map<std::string, std::string>& config) {
    auto valid = ov::CoreImpl::CheckStatic(network);
    OPENVINO_ASSERT(std::get<0>(valid),
                    "InferenceEngine::Core::LoadNetwork doesn't support inputs having dynamic shapes. ",
                    "Use ov::Core::compile_model API instead. Dynamic inputs are :",
                    std::get<1>(valid));
    auto exec = _impl->LoadNetwork(network, deviceName, config);
    return {exec._ptr, exec._so};
}

ExecutableNetwork Core::LoadNetwork(const CNNNetwork& network,
                                    RemoteContext::Ptr context,
                                    const std::map<std::string, std::string>& config) {
    auto valid = ov::CoreImpl::CheckStatic(network);
    OPENVINO_ASSERT(std::get<0>(valid),
                    "InferenceEngine::Core::LoadNetwork doesn't support inputs having dynamic shapes. ",
                    "Use ov::Core::compile_model API instead. Dynamic inputs are :",
                    std::get<1>(valid));
    auto exec = _impl->LoadNetwork(network, std::dynamic_pointer_cast<RemoteContext>(context), config);
    return {exec._ptr, exec._so};
}

ExecutableNetwork Core::LoadNetwork(const std::string& modelPath,
                                    const std::string& deviceName,
                                    const std::map<std::string, std::string>& config) {
    auto exec = _impl->LoadNetwork(modelPath, deviceName, config, [](const CNNNetwork& network) {
        auto valid = ov::CoreImpl::CheckStatic(network);
        OPENVINO_ASSERT(std::get<0>(valid),
                        "InferenceEngine::Core::LoadNetwork doesn't support inputs having dynamic shapes. ",
                        "Use ov::Core::compile_model API instead. Dynamic inputs are :",
                        std::get<1>(valid));
    });
    return {exec._ptr, exec._so};
}

ExecutableNetwork Core::LoadNetwork(const std::string& modelPath, const std::map<std::string, std::string>& config) {
    return LoadNetwork(modelPath, ov::DEFAULT_DEVICE_NAME, config);
}

RemoteContext::Ptr Core::CreateContext(const std::string& deviceName, const ParamMap& params) {
    return _impl->CreateContext(deviceName, params);
}

RemoteContext::Ptr Core::GetDefaultContext(const std::string& deviceName) {
    if (deviceName.find("HETERO") == 0) {
        IE_THROW() << "HETERO device does not support remote context";
    }
    if (deviceName.find("MULTI") == 0) {
        IE_THROW() << "MULTI device does not support remote context";
    }
    if (deviceName.find("AUTO") == 0) {
        IE_THROW() << "AUTO device does not support remote context";
    }
    return _impl->GetDefaultContext(deviceName);
}

void Core::AddExtension(IExtensionPtr extension, const std::string& deviceName_) {
    if (deviceName_.find("HETERO") == 0) {
        IE_THROW() << "HETERO device does not support extensions. Please, set extensions directly to fallback devices";
    }
    if (deviceName_.find("MULTI") == 0) {
        IE_THROW() << "MULTI device does not support extensions. Please, set extensions directly to fallback devices";
    }
    if (deviceName_.find("AUTO") == 0) {
        IE_THROW() << "AUTO device does not support extensions. Please, set extensions directly to fallback devices";
    }

    _impl->AddExtension(extension);
}

void Core::AddExtension(const IExtensionPtr& extension) {
    _impl->AddExtension(extension);
}

ExecutableNetwork Core::ImportNetwork(const std::string& modelFileName,
                                      const std::string& deviceName,
                                      const std::map<std::string, std::string>& config) {
    OV_ITT_SCOPED_TASK(ov::itt::domains::IE, "Core::ImportNetwork");
    auto parsed = ov::parseDeviceNameIntoConfig(deviceName, config);
    auto exec = _impl->GetCPPPluginByName(parsed._deviceName).import_model(modelFileName, parsed._config);
    return {exec._ptr, exec._so};
}

ExecutableNetwork Core::ImportNetwork(std::istream& networkModel,
                                      const std::string& deviceName,
                                      const std::map<std::string, std::string>& config) {
    OV_ITT_SCOPED_TASK(ov::itt::domains::IE, "Core::ImportNetwork");
    auto exec = _impl->ImportNetwork(networkModel, deviceName, config);
    return {exec._ptr, exec._so};
}

ExecutableNetwork Core::ImportNetwork(std::istream& networkModel) {
    OV_ITT_SCOPED_TASK(ov::itt::domains::IE, "Core::ImportNetwork");

    using ExportMagic = std::array<char, 4>;
    constexpr static const ExportMagic exportMagic = {{0x1, 0xE, 0xE, 0x1}};

    std::string deviceName;
    ExportMagic magic = {};
    auto currentPos = networkModel.tellg();
    networkModel.read(magic.data(), magic.size());
    if (exportMagic == magic) {
        std::getline(networkModel, deviceName);
    } else {
        IE_THROW() << "Passed compiled stream does not contain device name. "
                      "Please, provide device name manually";
    }
    networkModel.seekg(currentPos, networkModel.beg);

    auto exec = _impl->GetCPPPluginByName(deviceName).import_model(networkModel, {});
    return {exec._ptr, exec._so};
}

ExecutableNetwork Core::ImportNetwork(std::istream& networkModel,
                                      const RemoteContext::Ptr& context,
                                      const std::map<std::string, std::string>& config) {
    OV_ITT_SCOPED_TASK(ov::itt::domains::IE, "Core::ImportNetwork");

    if (context == nullptr) {
        IE_THROW() << "Remote context is null";
    }

    std::string deviceName_ = context->getDeviceName();
    DeviceIDParser device(deviceName_);
    std::string deviceName = device.getDeviceName();

    auto parsed = ov::parseDeviceNameIntoConfig(deviceName, config);
    auto exec = _impl->GetCPPPluginByName(deviceName)
                    .import_model(networkModel, std::dynamic_pointer_cast<RemoteContext>(context), parsed._config);
    return {exec._ptr, exec._so};
}

QueryNetworkResult Core::QueryNetwork(const CNNNetwork& network,
                                      const std::string& deviceName,
                                      const std::map<std::string, std::string>& config) const {
    auto valid = ov::CoreImpl::CheckStatic(network);
    OPENVINO_ASSERT(std::get<0>(valid),
                    "InferenceEngine::Core::QueryNetwork doesn't support inputs having dynamic shapes. ",
                    "Use ov::Core::compile_model API instead. Dynamic inputs are :",
                    std::get<1>(valid));

    return _impl->QueryNetwork(network, deviceName, config);
}

void Core::SetConfig(const std::map<std::string, std::string>& config, const std::string& deviceName) {
    // HETERO case
    if (deviceName.find("HETERO:") == 0) {
        IE_THROW() << "SetConfig is supported only for HETERO itself (without devices). "
                      "You can configure the devices with SetConfig before creating the HETERO on top.";
    }

    // MULTI case
    if (deviceName.find("MULTI:") == 0) {
        IE_THROW() << "SetConfig is supported only for MULTI itself (without devices). "
                      "You can configure the devices with SetConfig before creating the MULTI on top.";
    }

    // AUTO case
    if (deviceName.find("AUTO:") == 0) {
        IE_THROW() << "SetConfig is supported only for AUTO itself (without devices). "
                      "You can configure the devices with SetConfig before creating the AUTO on top.";
    }

    if (deviceName.empty()) {
        _impl->SetConfigForPlugins(config, std::string());
    } else {
        _impl->SetConfigForPlugins(config, deviceName);
    }
}

Parameter Core::GetConfig(const std::string& deviceName, const std::string& name) const {
    // HETERO case
    {
        if (deviceName.find("HETERO:") == 0) {
            IE_THROW() << "You can only GetConfig of the HETERO itself (without devices). "
                          "GetConfig is also possible for the individual devices before creating the HETERO on top.";
        }
    }
    // MULTI case
    {
        if (deviceName.find("MULTI:") == 0) {
            IE_THROW() << "You can only GetConfig of the MULTI itself (without devices). "
                          "GetConfig is also possible for the individual devices before creating the MULTI on top.";
        }
    }
    // AUTO case
    {
        if (deviceName.find("AUTO:") == 0) {
            IE_THROW() << "You can only GetConfig of the AUTO itself (without devices). "
                          "GetConfig is also possible for the individual devices before creating the AUTO on top.";
        }
    }

    if (name == CONFIG_KEY(FORCE_TBB_TERMINATE)) {
        const auto flag = executorManager()->getTbbFlag();
        return flag ? CONFIG_VALUE(YES) : CONFIG_VALUE(NO);
    }

    auto parsed = ov::parseDeviceNameIntoConfig(deviceName);
    return _impl->GetCPPPluginByName(parsed._deviceName).get_config(name, parsed._config);
}

Parameter Core::GetMetric(const std::string& deviceName, const std::string& name, const ParamMap& options) const {
    return _impl->GetMetric(deviceName, name, options);
}

std::vector<std::string> Core::GetAvailableDevices() const {
    return _impl->GetAvailableDevices();
}

void Core::RegisterPlugin(const std::string& pluginName, const std::string& deviceName) {
    _impl->RegisterPluginByName(pluginName, deviceName, {});
}

void Core::RegisterPlugins(const std::string& xmlConfigFile) {
    _impl->RegisterPluginsInRegistry(xmlConfigFile);
}

void Core::UnregisterPlugin(const std::string& deviceName_) {
    DeviceIDParser parser(deviceName_);
    std::string deviceName = parser.getDeviceName();

    _impl->UnloadPluginByName(deviceName);
}

}  // namespace InferenceEngine

namespace ov {

#define OV_CORE_CALL_STATEMENT(...)                     \
    try {                                               \
        __VA_ARGS__;                                    \
    } catch (const std::exception& ex) {                \
        throw ov::Exception(ex.what());                 \
    } catch (...) {                                     \
        OPENVINO_ASSERT(false, "Unexpected exception"); \
    }

class Core::Impl : public CoreImpl {
public:
    Impl() : ov::CoreImpl(true) {}
};

Core::Core(const std::string& xmlConfigFile) {
    _impl = std::make_shared<Impl>();

#ifdef OPENVINO_STATIC_LIBRARY
    _impl->RegisterPluginsInRegistry(::getStaticPluginsRegistry());
#else
    register_plugins(findPluginXML(xmlConfigFile));
#endif
}

std::map<std::string, Version> Core::get_versions(const std::string& deviceName) const {
    OV_CORE_CALL_STATEMENT({
        std::map<std::string, Version> versions;
        for (auto&& kvp : _impl->GetVersions(deviceName)) {
            versions[kvp.first] = Version{kvp.second.buildNumber, kvp.second.description};
        }
        return versions;
    })
}
#ifdef OPENVINO_ENABLE_UNICODE_PATH_SUPPORT
std::shared_ptr<ov::Model> Core::read_model(const std::wstring& modelPath, const std::wstring& binPath) const {
    OV_CORE_CALL_STATEMENT(
        return _impl->ReadNetwork(ov::util::wstring_to_string(modelPath), ov::util::wstring_to_string(binPath))
            .getFunction(););
}
#endif

std::shared_ptr<ov::Model> Core::read_model(const std::string& modelPath, const std::string& binPath) const {
    OV_CORE_CALL_STATEMENT(return _impl->ReadNetwork(modelPath, binPath).getFunction(););
}

std::shared_ptr<ov::Model> Core::read_model(const std::string& model, const ov::Tensor& weights) const {
    InferenceEngine::Blob::Ptr blob;
    if (weights) {
        blob = weights._impl;
    }
    OV_CORE_CALL_STATEMENT(return _impl->ReadNetwork(model, blob).getFunction(););
}

namespace {

ie::CNNNetwork toCNN(const std::shared_ptr<const ngraph::Function>& model) {
    return ie::CNNNetwork(
        std::make_shared<ie::details::CNNNetworkNGraphImpl>(std::const_pointer_cast<ngraph::Function>(model),
                                                            std::vector<ie::IExtensionPtr>{},
                                                            true));
}

}  // namespace

CompiledModel Core::compile_model(const std::shared_ptr<const ov::Model>& model, const AnyMap& config) {
    return compile_model(model, ov::DEFAULT_DEVICE_NAME, config);
}

CompiledModel Core::compile_model(const std::shared_ptr<const ov::Model>& model,
                                  const std::string& deviceName,
                                  const AnyMap& config) {
    OV_CORE_CALL_STATEMENT({
        auto exec = _impl->LoadNetwork(toCNN(model), deviceName, any_copy(flatten_sub_properties(deviceName, config)));
        return {exec._ptr, exec._so};
    });
}

CompiledModel Core::compile_model(const std::string& modelPath, const AnyMap& config) {
    return compile_model(modelPath, ov::DEFAULT_DEVICE_NAME, config);
}

CompiledModel Core::compile_model(const std::string& modelPath, const std::string& deviceName, const AnyMap& config) {
    OV_CORE_CALL_STATEMENT({
        auto exec = _impl->LoadNetwork(modelPath, deviceName, any_copy(flatten_sub_properties(deviceName, config)));
        return {exec._ptr, exec._so};
    });
}

CompiledModel Core::compile_model(const std::shared_ptr<const ov::Model>& model,
                                  const RemoteContext& context,
                                  const AnyMap& config) {
    OV_CORE_CALL_STATEMENT({
        auto exec = _impl->LoadNetwork(toCNN(model),
                                       context._impl,
                                       any_copy(flatten_sub_properties(context.get_device_name(), config)));
        return {exec._ptr, exec._so};
    });
}

void Core::add_extension(const ie::IExtensionPtr& extension) {
    OV_CORE_CALL_STATEMENT(_impl->AddExtension(extension););
}

void Core::add_extension(const std::string& library_path) {
    add_extension(ov::detail::load_extensions(library_path));
}
#ifdef OPENVINO_ENABLE_UNICODE_PATH_SUPPORT
void Core::add_extension(const std::wstring& library_path) {
    add_extension(ov::detail::load_extensions(library_path));
}
#endif

void Core::add_extension(const std::shared_ptr<ov::Extension>& extension) {
    add_extension(std::vector<std::shared_ptr<ov::Extension>>{extension});
}
void Core::add_extension(const std::vector<std::shared_ptr<ov::Extension>>& extensions) {
    OV_CORE_CALL_STATEMENT({ _impl->AddOVExtensions(extensions); });
}

CompiledModel Core::import_model(std::istream& modelStream, const std::string& deviceName, const AnyMap& config) {
    OV_ITT_SCOPED_TASK(ov::itt::domains::IE, "Core::import_model");
    OV_CORE_CALL_STATEMENT({
        auto exec = _impl->ImportNetwork(modelStream, deviceName, any_copy(flatten_sub_properties(deviceName, config)));
        return {exec._ptr, exec._so};
    });
}

CompiledModel Core::import_model(std::istream& modelStream, const RemoteContext& context, const AnyMap& config) {
    OV_ITT_SCOPED_TASK(ov::itt::domains::IE, "Core::import_model");

    using ExportMagic = std::array<char, 4>;
    constexpr static const ExportMagic exportMagic = {{0x1, 0xE, 0xE, 0x1}};

    std::string deviceName;
    ExportMagic magic = {};
    auto currentPos = modelStream.tellg();
    modelStream.read(magic.data(), magic.size());
    if (exportMagic == magic) {
        std::getline(modelStream, deviceName);
    } else {
        OPENVINO_ASSERT(false,
                        "Passed compiled stream does not contain device name. "
                        "Please, provide device name manually");
    }
    modelStream.seekg(currentPos, modelStream.beg);

    OV_CORE_CALL_STATEMENT({
        auto exec = _impl->GetCPPPluginByName(deviceName).import_model(modelStream, {});
        return {exec._ptr, exec._so};
    });
}

SupportedOpsMap Core::query_model(const std::shared_ptr<const ov::Model>& model,
                                  const std::string& deviceName,
                                  const AnyMap& config) const {
    OV_CORE_CALL_STATEMENT({
        auto qnResult =
            _impl->QueryNetwork(toCNN(model), deviceName, any_copy(flatten_sub_properties(deviceName, config)));
        return qnResult.supportedLayersMap;
    });
}

void Core::set_property(const AnyMap& properties) {
    OV_CORE_CALL_STATEMENT(return _impl->set_property({}, properties););
}

void Core::set_property(const std::string& device_name, const AnyMap& properties) {
    OV_CORE_CALL_STATEMENT(return _impl->set_property(device_name, properties););
}

Any Core::get_property(const std::string& deviceName, const std::string& name) const {
    OV_CORE_CALL_STATEMENT(return _impl->get_property(deviceName, name, {}););
}

Any Core::get_property(const std::string& deviceName, const std::string& name, const AnyMap& arguments) const {
    OV_CORE_CALL_STATEMENT(return _impl->get_property(deviceName, name, arguments););
}

std::vector<std::string> Core::get_available_devices() const {
    OV_CORE_CALL_STATEMENT(return _impl->GetAvailableDevices(););
}

void Core::register_plugin(const std::string& pluginName,
                           const std::string& deviceName,
                           const std::map<std::string, std::string>& config) {
    OV_CORE_CALL_STATEMENT(_impl->RegisterPluginByName(pluginName, deviceName, config););
}

void Core::unload_plugin(const std::string& deviceName) {
    OV_CORE_CALL_STATEMENT({
        ie::DeviceIDParser parser(deviceName);
        std::string devName = parser.getDeviceName();

        _impl->UnloadPluginByName(devName);
    });
}

void Core::register_plugins(const std::string& xmlConfigFile) {
    OV_CORE_CALL_STATEMENT(_impl->RegisterPluginsInRegistry(xmlConfigFile););
}

RemoteContext Core::create_context(const std::string& deviceName, const AnyMap& params) {
    OPENVINO_ASSERT(deviceName.find("HETERO") != 0, "HETERO device does not support remote context");
    OPENVINO_ASSERT(deviceName.find("MULTI") != 0, "MULTI device does not support remote context");
    OPENVINO_ASSERT(deviceName.find("AUTO") != 0, "AUTO device does not support remote context");
    OPENVINO_ASSERT(deviceName.find("BATCH") != 0, "BATCH device does not support remote context");

    OV_CORE_CALL_STATEMENT({
        auto parsed = parseDeviceNameIntoConfig(deviceName, flatten_sub_properties(deviceName, params));
        auto remoteContext = _impl->GetCPPPluginByName(parsed._deviceName).create_context(parsed._config);
        return {remoteContext._ptr, {remoteContext._so}};
    });
}

RemoteContext Core::get_default_context(const std::string& deviceName) {
    OPENVINO_ASSERT(deviceName.find("HETERO") != 0, "HETERO device does not support default remote context");
    OPENVINO_ASSERT(deviceName.find("MULTI") != 0, "MULTI device does not support default remote context");
    OPENVINO_ASSERT(deviceName.find("AUTO") != 0, "AUTO device does not support default remote context");
    OPENVINO_ASSERT(deviceName.find("BATCH") != 0, "BATCH device does not support default remote context");

    OV_CORE_CALL_STATEMENT({
        auto parsed = parseDeviceNameIntoConfig(deviceName, AnyMap{});
        auto remoteContext = _impl->GetCPPPluginByName(parsed._deviceName).get_default_context(parsed._config);
        return {remoteContext._ptr, {remoteContext._so}};
    });
}

}  // namespace ov<|MERGE_RESOLUTION|>--- conflicted
+++ resolved
@@ -571,29 +571,12 @@
 
         FOREACH_CHILD (pluginNode, devicesNode, "plugin") {
             std::string deviceName = GetStrAttr(pluginNode, "name");
-<<<<<<< HEAD
-            std::string pluginLocation = GetStrAttr(pluginNode, "location");
-            ov::util::FilePath pluginPath;
-            if (!pluginLocation.empty())
-                pluginPath = ov::util::to_file_path(GetStrAttr(pluginNode, "location").c_str());
-=======
             ov::util::FilePath pluginPath = getPluginPath(GetStrAttr(pluginNode, "location"));
->>>>>>> 3e648f27
 
             if (deviceName.find('.') != std::string::npos) {
                 IE_THROW() << "Device name must not contain dot '.' symbol";
             }
 
-<<<<<<< HEAD
-            // append IR library path for default IE plugins
-            if (!pluginPath.empty()) {
-                ov::util::FilePath absFilePath = FileUtils::makePath(ie::getInferenceEngineLibraryPath(), pluginPath);
-                if (FileUtils::fileExist(absFilePath))
-                    pluginPath = absFilePath;
-            }
-
-=======
->>>>>>> 3e648f27
             // check properties
             auto propertiesNode = pluginNode.child("properties");
             std::map<std::string, std::string> config;
@@ -1290,27 +1273,7 @@
             IE_THROW() << "Device name must not contain dot '.' symbol";
         }
 
-<<<<<<< HEAD
-        // append IR library path for default IE plugins
-        ov::util::FilePath pluginPath;
-        if (pluginName != "PROXY" && !pluginName.empty()) {
-            pluginPath = FileUtils::makePluginLibraryName({}, ov::util::to_file_path(pluginName.c_str()));
-
-            ov::util::FilePath absFilePath = FileUtils::makePath(ie::getInferenceEngineLibraryPath(), pluginPath);
-            if (FileUtils::fileExist(absFilePath))
-                pluginPath = absFilePath;
-        }
-
-        PluginDescriptor desc{pluginPath};
-        if (pluginPath.empty()) {
-            // Register proxy plugin
-            desc = PluginDescriptor(ov::proxy::create_plugin, config);
-        } else {
-            desc = PluginDescriptor(pluginPath, config);
-        }
-=======
         PluginDescriptor desc{getPluginPath(pluginName, true)};
->>>>>>> 3e648f27
         pluginRegistry[deviceName] = desc;
         add_mutex(deviceName);
     }
