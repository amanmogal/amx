--- conflicted
+++ resolved
@@ -719,20 +719,9 @@
                 IE_THROW() << "Device name must not contain dot '.' symbol";
             }
             const auto& value = plugin.second;
-<<<<<<< HEAD
-            ov::AnyMap config;
-            for (const auto& it : value.m_default_config) {
-                config[it.first] = it.second;
-            }
-
+            ov::AnyMap config = any_copy(value.m_default_config);
             PluginDescriptor desc{value.m_create_plugin_func, config, value.m_create_extension_func};
             RegisterPluginInRegistryUnsafe(deviceName, desc);
-=======
-            ov::AnyMap config = any_copy(value.m_default_config);
-            PluginDescriptor desc{value.m_create_plugin_func, config, value.m_create_extension_func};
-            pluginRegistry[deviceName] = desc;
-            add_mutex(deviceName);
->>>>>>> 6c4cc814
         }
     }
 
@@ -1948,13 +1937,7 @@
                       "You can configure the devices with SetConfig before creating the AUTO on top.";
     }
 
-<<<<<<< HEAD
-    ov::AnyMap conf;
-    for (const auto& it : config)
-        conf[it.first] = it.second;
-=======
     ov::AnyMap conf = ov::any_copy(config);
->>>>>>> 6c4cc814
     if (deviceName.empty()) {
         _impl->SetConfigForPlugins(conf, std::string());
     } else {
