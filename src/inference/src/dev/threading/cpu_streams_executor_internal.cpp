// Copyright (C) 2018-2024 Intel Corporation
// SPDX-License-Identifier: Apache-2.0
//

#include "openvino/runtime/threading/cpu_streams_executor_internal.hpp"

#include <algorithm>
#include <vector>

#include "openvino/runtime/system_conf.hpp"
#include "openvino/runtime/threading/cpu_streams_info.hpp"

namespace ov {
namespace threading {

void get_cur_stream_info(const int stream_id,
                         const bool cpu_reservation,
                         const std::vector<std::vector<int>> proc_type_table,
                         const std::vector<std::vector<int>> streams_info_table,
                         StreamCreateType& stream_type,
                         int& concurrency,
                         int& core_type,
                         int& numa_node_id,
                         int& max_threads_per_core) {
    int stream_total = 0;
    size_t stream_info_id = 0;
    bool cpu_reserve = cpu_reservation;
    bool ecore_used = false;
    for (size_t i = 0; i < streams_info_table.size(); i++) {
        stream_total += std::abs(streams_info_table[i][NUMBER_OF_STREAMS]);
        if (stream_id < stream_total) {
            stream_info_id = i;
            break;
        }
    }
    concurrency = streams_info_table[stream_info_id][THREADS_PER_STREAM];
    core_type = streams_info_table[stream_info_id][PROC_TYPE];
    numa_node_id = streams_info_table[stream_info_id][STREAM_NUMA_NODE_ID];
    max_threads_per_core = 1;
    if (core_type == ALL_PROC) {
        for (size_t i = stream_info_id + 1; i < streams_info_table.size(); i++) {
            if (streams_info_table[i][NUMBER_OF_STREAMS] == 0) {
                if (streams_info_table[i][PROC_TYPE] == EFFICIENT_CORE_PROC) {
                    ecore_used = true;
                } else if (streams_info_table[i][PROC_TYPE] == HYPER_THREADING_PROC) {
                    max_threads_per_core = 2;
                }
            } else {
                break;
            }
        }
    } else if (core_type == HYPER_THREADING_PROC) {
        max_threads_per_core = 2;
    }

#if defined(__APPLE__)
    cpu_reserve = false;
#elif defined(_WIN32)
    if (proc_type_table.size() > 1) {
        cpu_reserve = false;
    }
#endif
    if (cpu_reserve) {
        stream_type = STREAM_WITH_OBSERVE;
    } else {
        stream_type = STREAM_WITHOUT_PARAM;
        // Pcore only or Ecore only with no cpu binding in hybrid cores machine
        if (proc_type_table[0][EFFICIENT_CORE_PROC] > 0 && core_type != ALL_PROC) {
            stream_type = STREAM_WITH_CORE_TYPE;
        } else if (proc_type_table[0][EFFICIENT_CORE_PROC] > 0 && core_type == ALL_PROC &&
                   !ecore_used) {  // Latency mode and enable hyper threading in hybrid cores machine
            stream_type = STREAM_WITH_CORE_TYPE;
            core_type = MAIN_CORE_PROC;
        } else if (proc_type_table.size() > 1 && numa_node_id >= 0) {
            stream_type = STREAM_WITH_NUMA_ID;
        }
    }
}

void reserve_cpu_by_streams_info(const std::vector<std::vector<int>> _streams_info_table,
                                 const int _numa_nodes,
                                 std::vector<std::vector<int>>& _cpu_mapping_table,
                                 std::vector<std::vector<int>>& _proc_type_table,
                                 std::vector<std::vector<int>>& _stream_processors,
                                 const int _cpu_status) {
    std::vector<std::vector<int>> streams_table;
    std::vector<std::vector<std::pair<std::string, int>>> stream_conditions;
    std::vector<std::vector<int>> threads_status;  // used to count the number of threads
    std::vector<int> stream_pos;
    std::vector<int> stream_num;
    int num_streams = 0;
    int num_conditions = 0;
    int condition_idx = 0;
    bool last_all_proc = false;
    bool sub_stream_enable = false;

    for (size_t i = 0; i < _streams_info_table.size(); i++) {
        if (i > 0 && _streams_info_table[i][NUMBER_OF_STREAMS] < 0 &&
            _streams_info_table[i - 1][NUMBER_OF_STREAMS] > 0) {
            stream_pos.clear();
            num_streams = 0;
            sub_stream_enable = true;
        }
        if (_streams_info_table[i][NUMBER_OF_STREAMS] != 0) {
            stream_pos.push_back(num_streams);
        }
        num_streams += std::abs(_streams_info_table[i][NUMBER_OF_STREAMS]);
    }
    num_conditions = static_cast<int>(stream_pos.size());
    _stream_processors.assign(num_streams, std::vector<int>());
    stream_conditions.assign(num_conditions, std::vector<std::pair<std::string, int>>());
    threads_status.assign(num_conditions, std::vector<int>());
    stream_num.assign(num_conditions, 0);

    for (size_t i = 0; i < _streams_info_table.size(); i++) {
<<<<<<< HEAD
        std::vector<std::string> proc_types;
        std::vector<std::string> numa_nodes;
        std::vector<std::string> sockets;
        if ((_streams_info_table[i][NUMBER_OF_STREAMS] > 0 && !sub_stream_enable) ||
            (_streams_info_table[i][NUMBER_OF_STREAMS] < 0 && sub_stream_enable)) {
=======
        std::string proc_type = "";
        std::string numa_node = "";
        std::string socket = "";
        if (_streams_info_table[i][NUMBER_OF_STREAMS] != 0) {
>>>>>>> 7ca4f07a
            streams_table.push_back(_streams_info_table[i]);
            if (_streams_info_table[i][NUMBER_OF_STREAMS] < 0) {
                streams_table[streams_table.size() - 1][NUMBER_OF_STREAMS] =
                    std::abs(_streams_info_table[i][NUMBER_OF_STREAMS]);
            }
        } else {
            continue;
        }
        if (last_all_proc && _streams_info_table[i][NUMBER_OF_STREAMS] != 0) {
            last_all_proc = false;
            condition_idx++;
        }
        if (_streams_info_table[i][PROC_TYPE] > ALL_PROC) {
            proc_type = std::to_string(_streams_info_table[i][PROC_TYPE]);
        } else {
            last_all_proc = true;
        }
        if (_streams_info_table[i][STREAM_NUMA_NODE_ID] >= 0) {
            numa_node = std::to_string(_streams_info_table[i][STREAM_NUMA_NODE_ID]);
        }
        if (_streams_info_table[i][STREAM_SOCKET_ID] >= 0) {
            socket = std::to_string(_streams_info_table[i][STREAM_SOCKET_ID]);
        }
        if (proc_type != "") {
            stream_conditions[condition_idx].push_back(
                std::make_pair(proc_type + numa_node + socket, _streams_info_table[i][THREADS_PER_STREAM]));
            threads_status[condition_idx].push_back(0);
        }
        if (_streams_info_table[i][PROC_TYPE] > ALL_PROC && _streams_info_table[i][NUMBER_OF_STREAMS] != 0) {
            condition_idx++;
        }
    }

    for (size_t i = 0; i < _cpu_mapping_table.size(); i++) {
        if (_cpu_mapping_table[i][CPU_MAP_USED_FLAG] == NOT_USED) {
            std::string cpu_string = std::to_string(_cpu_mapping_table[i][CPU_MAP_CORE_TYPE]) +
                                     std::to_string(_cpu_mapping_table[i][CPU_MAP_NUMA_NODE_ID]) +
                                     std::to_string(_cpu_mapping_table[i][CPU_MAP_SOCKET_ID]);
            for (size_t j = 0; j < stream_conditions.size(); j++) {
                auto iter = std::find_if(stream_conditions[j].begin(),
                                         stream_conditions[j].end(),
                                         [&](std::pair<std::string, int> item) {
                                             return cpu_string == item.first;
                                         });
                if (iter != stream_conditions[j].end()) {
                    // process the situation of proc_type = ALL_PROC
                    if (stream_conditions[j].size() > 1) {
                        size_t idx = iter - stream_conditions[j].begin();
                        threads_status[j][idx]++;
                        if (threads_status[j][idx] >= stream_conditions[j][idx].second) {
                            stream_conditions[j][idx] = std::make_pair("", 0);
                        }
                    }
                    _stream_processors[stream_pos[j]].push_back(_cpu_mapping_table[i][CPU_MAP_PROCESSOR_ID]);
                    _cpu_mapping_table[i][CPU_MAP_USED_FLAG] = _cpu_status;
                    if (static_cast<int>(_stream_processors[stream_pos[j]].size()) ==
                        streams_table[j][THREADS_PER_STREAM]) {
                        stream_pos[j]++;
                        stream_num[j]++;
                    }
                    if (stream_num[j] >= streams_table[j][NUMBER_OF_STREAMS]) {
                        stream_conditions[j].clear();
                    }
                    break;
                }
            }
        }
    }

    if (_cpu_status > NOT_USED) {
        update_proc_type_table(_cpu_mapping_table, _numa_nodes, _proc_type_table);
    }
}

void update_proc_type_table(const std::vector<std::vector<int>> _cpu_mapping_table,
                            const int _numa_nodes,
                            std::vector<std::vector<int>>& _proc_type_table) {
    std::vector<int> all_table;
    std::map<int, int> numa_node_map;

    _proc_type_table.assign((_numa_nodes == 1) ? 1 : _numa_nodes + 1, std::vector<int>({0, 0, 0, 0, -1, -1}));
    if (_numa_nodes > 1) {
        for (int i = 0; i < _numa_nodes; i++) {
            _proc_type_table[i + 1][PROC_NUMA_NODE_ID] = i;
        }
    } else {
        _proc_type_table[0][PROC_NUMA_NODE_ID] = 0;
    }
    if (_numa_nodes > 1) {
        for (int i = 1; i < static_cast<int>(_proc_type_table.size()); i++) {
            numa_node_map.insert(std::pair<int, int>(_proc_type_table[i][PROC_NUMA_NODE_ID], i));
        }
    } else {
        numa_node_map.insert(std::pair<int, int>(_proc_type_table[0][PROC_NUMA_NODE_ID], 0));
    }
    all_table = {0, 0, 0, 0, -1, -1};
    for (size_t i = 0; i < _cpu_mapping_table.size(); i++) {
        if (_cpu_mapping_table[i][CPU_MAP_USED_FLAG] == NOT_USED && _cpu_mapping_table[i][CPU_MAP_NUMA_NODE_ID] >= 0 &&
            _cpu_mapping_table[i][CPU_MAP_CORE_TYPE] >= ALL_PROC) {
            _proc_type_table[numa_node_map.at(_cpu_mapping_table[i][CPU_MAP_NUMA_NODE_ID])]
                            [_cpu_mapping_table[i][CPU_MAP_CORE_TYPE]]++;
            _proc_type_table[numa_node_map.at(_cpu_mapping_table[i][CPU_MAP_NUMA_NODE_ID])][ALL_PROC]++;
            _proc_type_table[numa_node_map.at(_cpu_mapping_table[i][CPU_MAP_NUMA_NODE_ID])][PROC_SOCKET_ID] =
                _cpu_mapping_table[i][CPU_MAP_SOCKET_ID];
            all_table[_cpu_mapping_table[i][CPU_MAP_CORE_TYPE]]++;
            all_table[ALL_PROC]++;
        }
    }
    if (_numa_nodes > 1) {
        _proc_type_table[0] = all_table;
    }

    if (_proc_type_table.size() > 1) {
        size_t n = _proc_type_table.size();

        while (n > 0) {
            if (0 == _proc_type_table[n - 1][ALL_PROC]) {
                _proc_type_table.erase(_proc_type_table.begin() + n - 1);
            }
            n--;
        }

        if ((_proc_type_table.size() > 1) && (_proc_type_table[0][ALL_PROC] == _proc_type_table[1][ALL_PROC])) {
            _proc_type_table.erase(_proc_type_table.begin());
        }
    }
}

}  // namespace threading
}  // namespace ov<|MERGE_RESOLUTION|>--- conflicted
+++ resolved
@@ -113,18 +113,11 @@
     stream_num.assign(num_conditions, 0);
 
     for (size_t i = 0; i < _streams_info_table.size(); i++) {
-<<<<<<< HEAD
-        std::vector<std::string> proc_types;
-        std::vector<std::string> numa_nodes;
-        std::vector<std::string> sockets;
-        if ((_streams_info_table[i][NUMBER_OF_STREAMS] > 0 && !sub_stream_enable) ||
-            (_streams_info_table[i][NUMBER_OF_STREAMS] < 0 && sub_stream_enable)) {
-=======
         std::string proc_type = "";
         std::string numa_node = "";
         std::string socket = "";
-        if (_streams_info_table[i][NUMBER_OF_STREAMS] != 0) {
->>>>>>> 7ca4f07a
+        if ((_streams_info_table[i][NUMBER_OF_STREAMS] > 0 && !sub_stream_enable) ||
+            (_streams_info_table[i][NUMBER_OF_STREAMS] < 0 && sub_stream_enable)) {
             streams_table.push_back(_streams_info_table[i]);
             if (_streams_info_table[i][NUMBER_OF_STREAMS] < 0) {
                 streams_table[streams_table.size() - 1][NUMBER_OF_STREAMS] =
