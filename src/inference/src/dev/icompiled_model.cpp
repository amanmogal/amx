--- conflicted
+++ resolved
@@ -69,17 +69,7 @@
             if (tensor_map.count(old_tensor)) {
                 new_param->output(0).set_tensor_ptr(tensor_map[old_tensor]);
             } else {
-<<<<<<< HEAD
-                auto tensor_desc =
-                    std::make_shared<ov::descriptor::Tensor>(param->get_output_element_type(0),
-                                                             param->get_output_partial_shape(0),
-                                                             new_param->output(0).get_tensor().get_names());
-                tensor_desc->clone_from(param->output(0).get_tensor());
-                new_param->output(0).set_tensor_ptr(tensor_desc);
-                tensor_map[old_tensor] = tensor_desc;
-=======
                 tensor_map[old_tensor] = new_param->output(0).get_tensor_ptr();
->>>>>>> 69fe5c8c
             }
             new_param->validate_and_infer_types();
             m_inputs.emplace_back(new_param->output(0));
@@ -105,25 +95,11 @@
             auto r = std::dynamic_pointer_cast<ov::op::v0::Result>(new_result);
             r->set_layout(result->get_layout());
             new_result->output(0).get_rt_info() = result->output(0).get_rt_info();
-<<<<<<< HEAD
-
-=======
->>>>>>> 69fe5c8c
             auto old_tensor = result->output(0).get_tensor_ptr();
             if (tensor_map.count(old_tensor)) {
                 new_result->output(0).set_tensor_ptr(tensor_map[old_tensor]);
             } else {
-<<<<<<< HEAD
-                auto tensor_desc =
-                    std::make_shared<ov::descriptor::Tensor>(result->get_output_element_type(0),
-                                                             result->get_output_partial_shape(0),
-                                                             new_result->output(0).get_tensor().get_names());
-                tensor_desc->clone_from(result->output(0).get_tensor());
-                new_result->output(0).set_tensor_ptr(tensor_desc);
-                tensor_map[old_tensor] = tensor_desc;
-=======
                 tensor_map[old_tensor] = new_result->output(0).get_tensor_ptr();
->>>>>>> 69fe5c8c
             }
             m_outputs.emplace_back(new_result->output(0));
         }
