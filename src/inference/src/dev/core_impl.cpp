--- conflicted
+++ resolved
@@ -395,10 +395,7 @@
     const std::shared_ptr<const ov::Model>& model,
     const ov::RemoteContext& context,
     const ov::AnyMap& config) const {
-<<<<<<< HEAD
     std::shared_ptr<const ov::Model> prepared_model = model;
-=======
->>>>>>> 033368ca
     ov::SoPtr<InferenceEngine::IExecutableNetworkInternal> compiled_model;
 
     if (!is_new_api() && !std::dynamic_pointer_cast<InferenceEngine::IPluginWrapper>(plugin.m_ptr)) {
@@ -411,15 +408,9 @@
     }
 
     if (!context._impl) {
-<<<<<<< HEAD
         compiled_model = plugin.compile_model(prepared_model, config);
     } else {
         compiled_model = plugin.compile_model(prepared_model, context, config);
-=======
-        compiled_model = plugin.compile_model(model, config);
-    } else {
-        compiled_model = plugin.compile_model(model, context, config);
->>>>>>> 033368ca
     }
     return compiled_model;
 }
