// Copyright (C) 2018-2023 Intel Corporation
// SPDX-License-Identifier: Apache-2.0
//

#include "core_impl.hpp"

#include <memory>

#include "any_copy.hpp"
#include "check_network_batchable.hpp"
#include "compilation_context.hpp"
#include "cpp_interfaces/interface/ie_iexecutable_network_internal.hpp"
#include "cpp_interfaces/interface/ie_internal_plugin_config.hpp"
#include "cpp_interfaces/interface/ie_iplugin_internal.hpp"
#include "dev/converter_utils.hpp"
#include "dev/icompiled_model_wrapper.hpp"
#include "file_utils.h"
#include "ie_itt.hpp"
#include "ie_network_reader.hpp"
#include "ie_ngraph_utils.hpp"
#include "iplugin_wrapper.hpp"
#include "ngraph/op/constant.hpp"
#include "ngraph/pass/constant_folding.hpp"
#include "openvino/core/any.hpp"
#include "openvino/core/except.hpp"
#include "openvino/core/op_extension.hpp"
#include "openvino/core/preprocess/pre_post_process.hpp"
#include "openvino/core/so_extension.hpp"
#include "openvino/core/version.hpp"
#include "openvino/pass/manager.hpp"
#include "openvino/runtime/device_id_parser.hpp"
#include "openvino/runtime/icompiled_model.hpp"
#include "openvino/runtime/itensor.hpp"
#include "openvino/runtime/make_tensor.hpp"
#include "openvino/runtime/remote_context.hpp"
#include "openvino/runtime/threading/executor_manager.hpp"
#include "openvino/util/common_util.hpp"
#include "openvino/util/file_util.hpp"
#include "openvino/util/shared_object.hpp"
#include "ov_plugins.hpp"
#include "preprocessing/preprocessing.hpp"
#ifdef PROXY_PLUGIN_ENABLED
#    include "openvino/proxy/plugin.hpp"
#    include "openvino/proxy/properties.hpp"
#endif
#include "xml_parse_utils.h"

ov::ICore::~ICore() = default;

namespace {

#ifdef PROXY_PLUGIN_ENABLED
static constexpr const char* internal_plugin_suffix = "_ov_internal";
#endif

template <typename F>
void allowNotImplemented(F&& f) {
    try {
        f();
    } catch (const InferenceEngine::NotImplemented&) {
    } catch (const ov::NotImplemented&) {
    }
}

void stripDeviceName(std::string& device, const std::string& substr) {
    auto pos = device.find(substr);
    if (pos == 0) {
        device.erase(pos, substr.length());
    }
}

bool is_virtual_device(const std::string& device_name) {
    return (device_name.find("AUTO") != std::string::npos || device_name.find("MULTI") != std::string::npos ||
            device_name.find("HETERO") != std::string::npos || device_name.find("BATCH") != std::string::npos);
};

/**
 * @brief Converts / flattens ov::device::properties from
 * @code
 * core.compile_model(model, "GPU", ov::device::properties("GPU", ov::cache_dir("/tmp")));
 * // or
 * core.compile_model(model, "GPU", ov::device::properties({
 *   { "GPU", ov::cache_dir("/tmp") },
 *   { "CPU", ov::cache_dir("") }
 * }));
 * @endcode
 * To the form:
 * @code
 * core.compile_model(model, "GPU", ov::cache_dir("/tmp"));
 * @endcode
 *
 * @param user_device_name A device name for which properties flattening is performed
 * @param user_properties Original set of properties
 * @return ov::AnyMap Flattened ov::AnyMap with properties
 */
ov::AnyMap flatten_sub_properties(const std::string& user_device_name, const ov::AnyMap& user_properties) {
    ov::AnyMap result_properties = user_properties;

    // puts sub-property to result_properties if it's not there yet
    auto update_result_properties = [&result_properties](const ov::AnyMap& sub_properties) -> void {
        for (auto&& sub_property : sub_properties)
            result_properties[sub_property.first] = sub_property.second;
    };

    // First search for ov::device::properties(DEVICE, ...), which has higher
    for (auto secondary_property = result_properties.begin(); secondary_property != result_properties.end();) {
        auto subprop_device_name_pos = secondary_property->first.find(ov::device::properties.name() + std::string("_"));
        if (subprop_device_name_pos == std::string::npos) {
            // 1. Skip non-matching properties
            secondary_property++;
            continue;
        }

        // 2. device properties DEVICE_PROPERTIES_<device_name_with_id> are found
        auto subprop_device_name =
            secondary_property->first.substr(subprop_device_name_pos + std::strlen(ov::device::properties.name()) + 1);
        // flattening is performed only when config is applicable (see docs for ov::is_config_applicable)
        if (ov::is_config_applicable(user_device_name, subprop_device_name) || is_virtual_device(user_device_name)) {
            // 2.1. keep the secondary property for the other virtual devices, but repack them
            auto device_properties = result_properties.find(ov::device::properties.name());
            if (device_properties == result_properties.end()) {
                result_properties[ov::device::properties.name()] = ov::AnyMap{};
            } else if (device_properties->second.is<std::string>()) {  // because of legacy API 1.0
                device_properties->second = device_properties->second.as<ov::AnyMap>();
            }
            auto& secondary_properties = result_properties[ov::device::properties.name()].as<ov::AnyMap>();
            auto secondary_properties_it = secondary_properties.find(subprop_device_name);
            if (secondary_properties_it == secondary_properties.end()) {
                // 2.1.1. No device name in map yet, insert all config as is
                secondary_properties[subprop_device_name] = secondary_property->second;
            } else {
                if (secondary_properties_it->second.is<std::string>()) {  // because of legacy API 1.0
                    secondary_properties_it->second = secondary_properties_it->second.as<ov::AnyMap>();
                }
                // 2.1.2. Device name is present in config file, merge properties according to:
                // ov::device::properties(<device_name>) overrides ov::device::properties(ov::AnyMap{})
                auto& secondary_device_properties = secondary_properties_it->second.as<ov::AnyMap>();
                for (auto& item : secondary_property->second.as<ov::AnyMap>()) {
                    secondary_device_properties[item.first] = item.second;
                }
            }
        }

        // 3. since the sub-property is flattened, we need to drop it
        secondary_property = result_properties.erase(secondary_property);
    }

    // Second search for ov::device::properties(ov::AnyMap{...})
    for (auto property = result_properties.begin(); property != result_properties.end();) {
        if (property->first != ov::device::properties.name()) {
            // 1. Skip non-matching properties
            property++;
            continue;
        }

        // 2. device properties DEVICE_PROPERTIES are found
        if (property->second.is<std::string>()) {  // because of legacy API 1.0
            property->second = property->second.as<ov::AnyMap>();
        }
        auto& secondary_properties = property->second.as<ov::AnyMap>();

        for (auto secondary_property = secondary_properties.begin();
             secondary_property != secondary_properties.end();) {
            // flattening is performed only when config is applicable (see docs for ov::is_config_applicable)
            if (ov::is_config_applicable(user_device_name, secondary_property->first)) {
                // 2.1. flatten the secondary property for target device
                // example: core.compile_model("GPU", ov::device::properties("GPU", ov::prop1));
                // example: core.compile_model("GPU.1", ov::device::properties("GPU", ov::prop1));
                update_result_properties(secondary_property->second.as<ov::AnyMap>());
                secondary_property = secondary_properties.erase(secondary_property);
            } else if (is_virtual_device(user_device_name)) {
                // 2.2. keep the secondary property for the other virtual devices
                secondary_property++;
                continue;
            } else {
                // 2.3. remove the secondary property setting for other hardware device
                // example: core.compile_model("GPU", ov::device::properties("CPU", ov::prop1));
                secondary_property = secondary_properties.erase(secondary_property);
            }
        }

        // 3. go to the next property
        if (secondary_properties.empty()) {
            // 3.1. since the sub-property is flattened, we need to drop it
            property = result_properties.erase(property);
        } else {
            // 3.2. some properties are still in ov::device::properties(ov::AnyMap{}), abort loop
            break;
        }
    }

    return result_properties;
}

enum class MatchType { EXACT = 0, SUBSTR };

struct DevicePriority {
    std::string prop_name;
    MatchType match_type;
};

DevicePriority get_device_priority_property(const std::string& device_name) {
    return is_virtual_device(device_name)
               ? DevicePriority{ov::device::priorities.name(), MatchType::EXACT}
               :
               // ov::device::properties(GPU.0) can be applied for GPU tile identified by GPU.0.0
               DevicePriority{ov::device::id.name(), MatchType::SUBSTR};
}

void clean_batch_properties(const std::string& deviceName, ov::AnyMap& config, const ov::PropertyName& property_name) {
    // auto-batching is not applicable, if there is auto_batch_timeout, delete it
    if (deviceName.find("BATCH") == std::string::npos) {
        const auto& batch_timeout_mode = config.find(property_name);
        if (batch_timeout_mode != config.end()) {
            if (!is_virtual_device(deviceName))
                config.erase(batch_timeout_mode);
        }
    }
}

}  // namespace

bool ov::is_config_applicable(const std::string& user_device_name, const std::string& subprop_device_name) {
    // full match
    if (user_device_name == subprop_device_name)
        return true;

    auto parsed_user_device_name = ov::parseDeviceNameIntoConfig(user_device_name);
    auto parsed_subprop_device_name = ov::parseDeviceNameIntoConfig(subprop_device_name);

    // if device name is matched, check additional condition
    auto is_matched = [&](const std::string& key, MatchType match_type) -> bool {
        auto user_value =
            parsed_user_device_name._config.count(key) ? parsed_user_device_name._config.at(key).as<std::string>() : "";
        auto subprop_value = parsed_subprop_device_name._config.count(key)
                                 ? parsed_subprop_device_name._config.at(key).as<std::string>()
                                 : "";

        if (!user_value.empty() && subprop_value.empty()) {
            // property without additional limitation can be applied
            return true;
        }
        return match_type == MatchType::EXACT ? (user_value == subprop_value) : (user_value.find(subprop_value) == 0);
        return false;
    };

    if (parsed_user_device_name._deviceName == parsed_subprop_device_name._deviceName) {
        auto device_priority = get_device_priority_property(parsed_user_device_name._deviceName);
        return is_matched(device_priority.prop_name, device_priority.match_type);
    }

    return false;
}

ov::Parsed ov::parseDeviceNameIntoConfig(const std::string& deviceName,
                                         const AnyMap& config,
                                         const bool keep_core_property) {
    auto updated_config = config;
    auto updated_device_name = deviceName;

    /** Note: auto-batching is already applied by this time, so the call:
     * core.compile_model("GPU", ov::device::properties("BATCH", ov::auto_batch_timeout(400)));
     * is transformed and we have here:
     * ov::parseDeviceNameIntoConfig("BATCH", ov::device::priorities("GPU"),
     *                                        ov::device::properties("BATCH",
     *                                        ov::auto_batch_timeout(400)));
     * so, after 'flatten_sub_properties' we will have:
     * core.compile_model("BATCH", ov::auto_batch_timeout(400),
     *                             ov::device::priorities("GPU"));
     *
     * So, if one day, we want to add more options in form of ov::allow_<hetero, etc>, we need to apply it before
     * 'flatten_sub_properties' call to have proper behavior
     */

    updated_config = flatten_sub_properties(deviceName, updated_config);
    std::string parsed_device_priority;

    // try to find ':' to extract name of virtual device
    auto pos = deviceName.find_first_of(':');
    if (pos != std::string::npos) {
        updated_device_name = deviceName.substr(0, pos);
        parsed_device_priority = deviceName.substr(pos + 1);
    } else {
        ov::DeviceIDParser parser(deviceName);
        updated_device_name = parser.get_device_name();
        parsed_device_priority = parser.get_device_id();
    }

    // checks and updates device priority
    if (!parsed_device_priority.empty()) {
        const auto priority_prop_name = get_device_priority_property(updated_device_name).prop_name;
        const auto it = updated_config.find(priority_prop_name);
        if (it == updated_config.end())
            updated_config[priority_prop_name] = parsed_device_priority;
        else if (it->second == parsed_device_priority) {
            // do nothing
        } else {
            IE_THROW() << "Device priority / ID mismatch: " << parsed_device_priority << " (from " << deviceName
                       << ") vs " << it->second.as<std::string>() << " (from config)";
        }
    };

    // keep batch property only when called from query_supported_property
    if (!keep_core_property) {
        clean_batch_properties(updated_device_name, updated_config, ov::hint::allow_auto_batching);
        clean_batch_properties(updated_device_name, updated_config, ov::auto_batch_timeout);
    }

    return {updated_device_name, updated_config};
}

ov::CoreImpl::CoreImpl(bool _newAPI) : m_new_api(_newAPI) {
    add_mutex("");  // Register global mutex
    m_executor_manager = ov::threading::executor_manager();
    for (const auto& it : ov::get_available_opsets()) {
        opsetNames.insert(it.first);
    }
}

bool ov::CoreImpl::is_proxy_device(const ov::Plugin& plugin) const {
    return is_proxy_device(plugin.get_name());
}
bool ov::CoreImpl::is_proxy_device(const std::string& dev_name) const {
#ifdef PROXY_PLUGIN_ENABLED
    return pluginRegistry.find(dev_name) != pluginRegistry.end() &&
           pluginRegistry.at(dev_name).pluginCreateFunc == ov::proxy::create_plugin;
#else
    return false;
#endif
}

void ov::CoreImpl::register_plugin_in_registry_unsafe(const std::string& device_name, PluginDescriptor& desc) {
#ifdef PROXY_PLUGIN_ENABLED
    // Update proxy plugin config
    const auto& fill_config = [](ov::AnyMap& defaultConfig, const ov::AnyMap& config, const std::string& dev_name) {
        // Configure aliases for proxy plugin
        auto it = config.find(ov::proxy::configuration::alias.name());
        std::string alias;
        if (it != config.end()) {
            alias = it->second.as<std::string>();
            if (defaultConfig.find(ov::proxy::alias_for.name()) == defaultConfig.end()) {
                defaultConfig[ov::proxy::alias_for.name()] = std::vector<std::string>();
            }
            defaultConfig[ov::proxy::alias_for.name()].as<std::vector<std::string>>().emplace_back(dev_name);
        }

        // Configure device order for proxy_plugin
        it = config.find(ov::proxy::configuration::priority.name());
        if (it != config.end()) {
            if (defaultConfig.find(ov::proxy::device_priorities.name()) == defaultConfig.end()) {
                defaultConfig[ov::proxy::device_priorities.name()] = std::vector<std::string>();
            }
            defaultConfig[ov::proxy::device_priorities.name()].as<std::vector<std::string>>().emplace_back(
                dev_name + ":" + it->second.as<std::string>());
        }

        // Configure devices fallback order for proxy_plugin
        // Can use substring to configure the order
        // CUDA iGPU : CUDA iGPU      // just create a new elememnt
        // CPU iGPU : CUDA CPU iGPU   // use substring to find the right place
        it = config.find(ov::proxy::configuration::fallback.name());
        if (it != config.end()) {
            auto fallback = it->second.as<std::string>();
            // Change fallback name if fallback is configured to the HW plugin under the proxy with the same name
            if (alias == fallback)
                fallback += internal_plugin_suffix;
            if (defaultConfig.find(ov::device::priorities.name()) == defaultConfig.end()) {
                defaultConfig[ov::device::priorities.name()] = std::vector<std::string>{dev_name, fallback};
            } else {
                auto dev_order = defaultConfig[ov::device::priorities.name()].as<std::vector<std::string>>();
                auto begin_it = std::find(dev_order.begin(), dev_order.end(), dev_name);
                auto end_it = std::find(dev_order.begin(), dev_order.end(), fallback);
                OPENVINO_ASSERT(begin_it == dev_order.end() && end_it == dev_order.end(),
                                "Cannot restore the fallback order for proxy plugin.");
                if (begin_it != dev_order.end() && end_it != dev_order.end()) {
                    // Nothing to do. Just check that devices have the right order
                    OPENVINO_ASSERT(std::distance(begin_it, end_it) > 0,
                                    "Incorrect order of proxy plugin fallback priority.");
                } else if (begin_it != dev_order.end()) {
                    // Insert fallback device after the primary device
                    dev_order.insert(begin_it + 1, fallback);
                } else if (end_it != dev_order.end()) {
                    // Insert primary device before the fallback device
                    dev_order.insert(end_it, dev_name);
                }
                defaultConfig[ov::device::priorities.name()] = dev_order;
            }
        }
    };
#endif

    std::string dev_name = device_name;
#ifdef PROXY_PLUGIN_ENABLED
<<<<<<< HEAD
=======
    auto&& config = desc.defaultConfig;
>>>>>>> b1e25075
    // Register proxy plugin
    if (config.find(ov::proxy::configuration::alias.name()) != config.end()) {
        // Create proxy plugin for alias
        auto alias = config.at(ov::proxy::configuration::alias.name()).as<std::string>();
        if (alias == device_name)
            dev_name += internal_plugin_suffix;
        // Alias can be registered by several plugins
        if (pluginRegistry.find(alias) == pluginRegistry.end()) {
            // Register new plugin
            PluginDescriptor desc = PluginDescriptor(ov::proxy::create_plugin);
            fill_config(desc.defaultConfig, config, dev_name);
            pluginRegistry[alias] = desc;
            add_mutex(alias);
        } else {
            // Update registered plugin
            auto& plugin = pluginRegistry.at(alias);
            // Error if we have an alias for HW plugin
            OPENVINO_ASSERT(plugin.pluginCreateFunc == ov::proxy::create_plugin,
                            "Cannot register plugin for ",
                            dev_name,
                            " plugin with the same name already registered!");
            fill_config(plugin.defaultConfig, config, dev_name);
        }
    } else if (config.find(ov::proxy::configuration::fallback.name()) != config.end()) {
        // Fallback without alias means that we need to replace original plugin to proxy
        dev_name += internal_plugin_suffix;
        PluginDescriptor desc = PluginDescriptor(ov::proxy::create_plugin);
        fill_config(desc.defaultConfig, config, dev_name);
        pluginRegistry[device_name] = desc;
        add_mutex(device_name);
    }

    const static std::vector<ov::PropertyName> proxy_conf_properties = {ov::proxy::configuration::alias,
                                                                        ov::proxy::configuration::fallback,
                                                                        ov::proxy::configuration::priority};

    // Register real plugin
    for (const auto& proxy_prop : proxy_conf_properties) {
        auto it = desc.defaultConfig.find(proxy_prop);
        if (it != desc.defaultConfig.end()) {
            desc.defaultConfig.erase(it);
        }
    }
#endif

    pluginRegistry[dev_name] = desc;
    add_mutex(dev_name);
}

void ov::CoreImpl::register_compile_time_plugins() {
    std::lock_guard<std::mutex> lock(get_mutex());

    const decltype(::getCompiledPluginsRegistry())& plugins = getCompiledPluginsRegistry();
    for (const auto& plugin : plugins) {
        const auto& deviceName = plugin.first;
        if (deviceName.find('.') != std::string::npos) {
            OPENVINO_THROW("Device name must not contain dot '.' symbol");
        }
#ifdef OPENVINO_STATIC_LIBRARY
        if (pluginRegistry.find(deviceName) == pluginRegistry.end()) {
            const auto& value = plugin.second;
            ov::AnyMap config = any_copy(value.m_default_config);
            PluginDescriptor desc{value.m_create_plugin_func, config, value.m_create_extension_func};
            register_plugin_in_registry_unsafe(deviceName, desc);
        }
#else
        const auto& pluginPath = ov::util::get_compiled_plugin_path(plugin.second.m_plugin_path);
        if (pluginRegistry.find(deviceName) == pluginRegistry.end() && ov::util::file_exists(pluginPath)) {
            ov::AnyMap config = any_copy(plugin.second.m_default_config);
            PluginDescriptor desc{pluginPath, config};
            register_plugin_in_registry_unsafe(deviceName, desc);
        }
#endif
    }
}

void ov::CoreImpl::register_plugins_in_registry(const std::string& xml_config_file, const bool& by_abs_path) {
    std::lock_guard<std::mutex> lock(get_mutex());

    auto parse_result = ParseXml(xml_config_file.c_str());
    if (!parse_result.error_msg.empty()) {
        IE_THROW() << parse_result.error_msg;
    }

    pugi::xml_document& xmlDoc = *parse_result.xml;

    using namespace pugixml::utils;
    pugi::xml_node ieNode = xmlDoc.document_element();
    pugi::xml_node devicesNode = ieNode.child("plugins");

    FOREACH_CHILD (pluginNode, devicesNode, "plugin") {
        std::string deviceName = GetStrAttr(pluginNode, "name");
        if (pluginRegistry.find(deviceName) != pluginRegistry.end()) {
            IE_THROW() << "Device with \"" << deviceName << "\"  is already registered in the OpenVINO Runtime";
        }
        if (deviceName.find('.') != std::string::npos) {
            IE_THROW() << "Device name must not contain dot '.' symbol";
        }

        ov::util::FilePath pluginPath =
            ov::util::get_plugin_path(GetStrAttr(pluginNode, "location"), xml_config_file, by_abs_path);

        // check properties
        auto propertiesNode = pluginNode.child("properties");
        ov::AnyMap config;

        if (propertiesNode) {
            FOREACH_CHILD (propertyNode, propertiesNode, "property") {
                std::string key = GetStrAttr(propertyNode, "key");
                std::string value = GetStrAttr(propertyNode, "value");
                config[key] = value;
            }
        }

        // check extensions
        auto extensionsNode = pluginNode.child("extensions");
        std::vector<ov::util::FilePath> listOfExtentions;

        if (extensionsNode) {
            FOREACH_CHILD (extensionNode, extensionsNode, "extension") {
                ov::util::FilePath extensionLocation =
                    ov::util::to_file_path(GetStrAttr(extensionNode, "location").c_str());
                listOfExtentions.push_back(extensionLocation);
            }
        }

        // fill value in plugin registry for later lazy initialization
        {
            PluginDescriptor desc{pluginPath, config, listOfExtentions};
            register_plugin_in_registry_unsafe(deviceName, desc);
        }
    }
}

ov::Plugin ov::CoreImpl::get_plugin(const std::string& pluginName) const {
    OV_ITT_SCOPE(FIRST_INFERENCE, InferenceEngine::itt::domains::IE_LT, "CoreImpl::get_plugin");

    auto deviceName = pluginName;
    if (deviceName == ov::DEFAULT_DEVICE_NAME)
        deviceName = "AUTO";
    stripDeviceName(deviceName, "-");
    std::map<std::string, PluginDescriptor>::const_iterator it;
    {
        // Global lock to find plugin.
        // Always use global mutex if iterate over plugins or pluginRegistry
        std::lock_guard<std::mutex> g_lock(get_mutex());

        // Plugin is not created, check that plugin is registered
        it = pluginRegistry.find(deviceName);
        if (it == pluginRegistry.end()) {
            if (pluginName == ov::DEFAULT_DEVICE_NAME)
                IE_THROW() << "No device is provided, so AUTO device is used by default, which failed loading.";
            else
                IE_THROW() << "Device with \"" << deviceName << "\" name is not registered in the OpenVINO Runtime";
        }
    }
    std::lock_guard<std::mutex> lock(get_mutex(deviceName));

    PluginDescriptor desc;
    {
        // Global lock to find plugin.
        // Always use global mutex if iterate over plugins or pluginRegistry
        std::lock_guard<std::mutex> g_lock(get_mutex());
        auto it_plugin = plugins.find(deviceName);
        if (it_plugin != plugins.end())
            return it_plugin->second;

        desc = it->second;
    }
    // Plugin is in registry, but not created, let's create
    std::shared_ptr<void> so;
    try {
        ov::Plugin plugin;

        if (desc.pluginCreateFunc) {  // static OpenVINO case or proxy plugin
            std::shared_ptr<ov::IPlugin> plugin_impl;
            desc.pluginCreateFunc(plugin_impl);
            plugin = Plugin{plugin_impl, {}};
        } else {
            so = ov::util::load_shared_object(desc.libraryLocation.c_str());
            std::shared_ptr<ov::IPlugin> plugin_impl;
            reinterpret_cast<ov::CreatePluginFunc*>(ov::util::get_symbol(so, ov::create_plugin_function))(plugin_impl);
            plugin = Plugin{plugin_impl, so};
        }

        {
            plugin.set_name(deviceName);

            // Set Core class reference to plugins
            std::weak_ptr<ov::ICore> mutableCore =
                std::const_pointer_cast<ov::ICore>(std::dynamic_pointer_cast<const ov::ICore>(shared_from_this()));
            plugin.set_core(mutableCore);
        }

        // Add registered extensions to new plugin
        allowNotImplemented([&]() {
            for (const auto& ext : extensions) {
                plugin.add_extension(ext);
            }
        });

        // configuring
        {
#ifdef PROXY_PLUGIN_ENABLED
            // Initial setup for proxy plugin.
            // It is needed for future initialization to initialize low level plugin
            if (desc.pluginCreateFunc == ov::proxy::create_plugin) {
                ov::AnyMap initial_config;
                auto it = desc.defaultConfig.find(ov::proxy::alias_for.name());
                if (it != desc.defaultConfig.end()) {
                    initial_config[it->first] = it->second;
                }
                it = desc.defaultConfig.find(ov::proxy::device_priorities.name());
                if (it != desc.defaultConfig.end()) {
                    initial_config[it->first] = it->second;
                }
                it = desc.defaultConfig.find(ov::device::priorities.name());
                if (it != desc.defaultConfig.end()) {
                    initial_config[ov::device::priorities.name()] = it->second;
                }
                plugin.set_property(initial_config);
            }
#endif
            // TODO: remove this block of code once GPU removes support of ov::cache_dir
            // also, remove device_supports_cache_dir at all
            {
                OPENVINO_SUPPRESS_DEPRECATED_START
                if (device_supports_cache_dir(plugin)) {
                    ov::AnyMap empty_map;
                    auto cacheConfig = coreConfig.get_cache_config_for_device(plugin, empty_map);
                    if (cacheConfig._cacheManager) {
                        desc.defaultConfig[CONFIG_KEY(CACHE_DIR)] = cacheConfig._cacheDir;
                    }
                } else if (desc.defaultConfig.count(CONFIG_KEY(CACHE_DIR)) > 0) {
                    // Remove "CACHE_DIR" from config if it is not supported by plugin
                    desc.defaultConfig.erase(CONFIG_KEY(CACHE_DIR));
                }
                OPENVINO_SUPPRESS_DEPRECATED_END
            }

            allowNotImplemented([&]() {
                // Add device specific value to support device_name.device_id cases
                {
                    auto supportedConfigKeys =
                        plugin.get_property(METRIC_KEY(SUPPORTED_CONFIG_KEYS), {}).as<std::vector<std::string>>();
                    const bool supportsConfigDeviceID =
                        ov::util::contains(supportedConfigKeys, CONFIG_KEY_INTERNAL(CONFIG_DEVICE_ID));
                    const std::string deviceKey =
                        supportsConfigDeviceID ? CONFIG_KEY_INTERNAL(CONFIG_DEVICE_ID) : CONFIG_KEY(DEVICE_ID);

                    // here we can store values like GPU.0, GPU.1 and we need to set properties to plugin
                    // for each such .0, .1, .# device to make sure plugin can handle different settings for different
                    // device IDs
                    for (auto pluginDesc : pluginRegistry) {
                        ov::DeviceIDParser parser(pluginDesc.first);
                        if (pluginDesc.first.find(deviceName) != std::string::npos && !parser.get_device_id().empty()) {
                            pluginDesc.second.defaultConfig[deviceKey] = parser.get_device_id();
                            plugin.set_property(pluginDesc.second.defaultConfig);
                        }
                    }
                }

                // set global device-id independent settings to plugin
                plugin.set_property(desc.defaultConfig);
            });

            allowNotImplemented([&]() {
                for (auto&& extensionLocation : desc.listOfExtentions) {
                    plugin.add_extension(std::make_shared<InferenceEngine::Extension>(extensionLocation));
                }
            });
        }

        std::lock_guard<std::mutex> g_lock(get_mutex());
        // add plugin as extension itself
        if (desc.extensionCreateFunc) {  // static OpenVINO case
            try {
                InferenceEngine::IExtensionPtr ext;
                desc.extensionCreateFunc(ext);
                AddExtensionUnsafe(ext);
            } catch (const InferenceEngine::GeneralError&) {
                // the same extension can be registered multiple times - ignore it!
            }
        } else {
            TryToRegisterLibraryAsExtensionUnsafe(desc.libraryLocation);
            try_to_register_plugin_extensions(desc.libraryLocation);
        }

        return plugins.emplace(deviceName, plugin).first->second;
    } catch (const InferenceEngine::Exception& ex) {
        IE_THROW() << "Failed to create plugin " << ov::util::from_file_path(desc.libraryLocation) << " for device "
                   << deviceName << "\n"
                   << "Please, check your environment\n"
                   << ex.what() << "\n";
    }
}

ov::SoPtr<ov::ICompiledModel> ov::CoreImpl::compile_model(const std::shared_ptr<const ov::Model>& model_,
                                                          const std::string& device_name,
                                                          const ov::AnyMap& config) const {
    OV_ITT_SCOPE(FIRST_INFERENCE, ie::itt::domains::IE_LT, "Core::compile_model::model");
    std::string deviceName = device_name;
    ov::AnyMap config_with_batch = config;
    // if auto-batching is applicable, the below function will patch the device name and config accordingly:
    auto model = apply_auto_batching(model_, deviceName, config_with_batch);

    auto parsed = parseDeviceNameIntoConfig(deviceName, config_with_batch);
    auto plugin = get_plugin(parsed._deviceName);
    ov::SoPtr<ov::ICompiledModel> res;
    auto cacheManager = coreConfig.get_cache_config_for_device(plugin, parsed._config)._cacheManager;
    if (cacheManager && device_supports_model_caching(plugin)) {
        CacheContent cacheContent{cacheManager};
        cacheContent.blobId = ov::ModelCache::compute_hash(model, create_compile_config(plugin, parsed._config));
        std::unique_ptr<CacheGuardEntry> lock;
        // Proxy plugin fallback to lowlevel device
        if (!is_proxy_device(plugin))
            lock = cacheGuard.get_hash_lock(cacheContent.blobId);
        res = load_model_from_cache(cacheContent, plugin, parsed._config, ov::SoPtr<ov::IRemoteContext>{}, [&]() {
            return compile_model_and_cache(model,
                                           plugin,
                                           parsed._config,
                                           ov::SoPtr<ov::IRemoteContext>{},
                                           cacheContent);
        });
    } else {
        res = compile_model_with_preprocess(plugin, model, ov::SoPtr<ov::IRemoteContext>{}, parsed._config);
    }
    return res;
}

ov::SoPtr<ov::ICompiledModel> ov::CoreImpl::compile_model(const std::shared_ptr<const ov::Model>& model_,
                                                          const ov::SoPtr<ov::IRemoteContext>& context,
                                                          const ov::AnyMap& config) const {
    OV_ITT_SCOPE(FIRST_INFERENCE, ie::itt::domains::IE_LT, "Core::compile_model::RemoteContext");
    if (!context) {
        IE_THROW() << "Remote context is null";
    }
    std::string deviceName = context->get_device_name();
    ov::AnyMap config_with_batch = config;
    // if auto-batching is applicable, the below function will patch the device name and config accordingly:
    auto model = apply_auto_batching(model_, deviceName, config_with_batch);

    auto parsed = parseDeviceNameIntoConfig(deviceName, config_with_batch);
    auto plugin = get_plugin(parsed._deviceName);
    ov::SoPtr<ov::ICompiledModel> res;
    auto cacheManager = coreConfig.get_cache_config_for_device(plugin, parsed._config)._cacheManager;
    if (cacheManager && device_supports_model_caching(plugin)) {
        CacheContent cacheContent{cacheManager};
        cacheContent.blobId = ov::ModelCache::compute_hash(model, create_compile_config(plugin, parsed._config));
        std::unique_ptr<CacheGuardEntry> lock;
        // Proxy plugin fallback to lowlevel device
        if (!is_proxy_device(plugin))
            lock = cacheGuard.get_hash_lock(cacheContent.blobId);
        res = load_model_from_cache(cacheContent, plugin, parsed._config, context, [&]() {
            return compile_model_and_cache(model, plugin, parsed._config, context, cacheContent);
        });
    } else {
        res = compile_model_with_preprocess(plugin, model, context, parsed._config);
    }
    return res;
}

ov::SoPtr<ov::ICompiledModel> ov::CoreImpl::compile_model_with_preprocess(ov::Plugin& plugin,
                                                                          const std::shared_ptr<const ov::Model>& model,
                                                                          const ov::SoPtr<ov::IRemoteContext>& context,
                                                                          const ov::AnyMap& config) const {
    std::shared_ptr<const ov::Model> preprocessed_model = model;

    // Disable conversion for proxy plugin and virtual devices to add pre-processing based on API of internal plugins
    if (!is_new_api() && !std::dynamic_pointer_cast<InferenceEngine::IPluginWrapper>(plugin.m_ptr) &&
        !is_virtual_device(plugin.get_name()) && !is_proxy_device(plugin)) {
        ov::pass::Manager manager;
        manager.register_pass<ov::pass::AddPreprocessing>();

        auto cloned_model = model->clone();
        manager.run_passes(cloned_model);
        preprocessed_model = cloned_model;
    }

    return context ? plugin.compile_model(preprocessed_model, context, config)
                   : plugin.compile_model(preprocessed_model, config);
}

ov::SoPtr<ov::ICompiledModel> ov::CoreImpl::compile_model(const std::string& model_path,
                                                          const std::string& device_name,
                                                          const ov::AnyMap& config) const {
    OV_ITT_SCOPE(FIRST_INFERENCE, ie::itt::domains::IE_LT, "Core::compile_model::Path");
    auto parsed = parseDeviceNameIntoConfig(device_name, config);
    // in case of compile_model(file_name), we need to clear-up core-level properties
    auto plugin = get_plugin(parsed._deviceName);
    ov::SoPtr<ov::ICompiledModel> compiled_model;

    auto cacheManager = coreConfig.get_cache_config_for_device(plugin, parsed._config)._cacheManager;
    if (cacheManager && device_supports_model_caching(plugin)) {
        CacheContent cacheContent{cacheManager, model_path};
        cacheContent.blobId = ov::ModelCache::compute_hash(model_path, create_compile_config(plugin, parsed._config));
        std::unique_ptr<CacheGuardEntry> lock;
        // Proxy plugin fallback to lowlevel device
        if (!is_proxy_device(plugin))
            lock = cacheGuard.get_hash_lock(cacheContent.blobId);
        compiled_model =
            load_model_from_cache(cacheContent, plugin, parsed._config, ov::SoPtr<ov::IRemoteContext>{}, [&]() {
                auto cnnNetwork = ReadNetwork(model_path, std::string());
                return compile_model_and_cache(cnnNetwork.getFunction(), plugin, parsed._config, {}, cacheContent);
            });
    } else if (cacheManager) {
        // this code path is enabled for AUTO / MULTI / BATCH devices which don't support
        // import / export explicitly, but can redirect this functionality to actual HW plugin
        compiled_model = plugin.compile_model(model_path, parsed._config);
    } else {
        auto cnnNetwork = ReadNetwork(model_path, std::string());
        compiled_model = compile_model_with_preprocess(plugin,
                                                       cnnNetwork.getFunction(),
                                                       ov::SoPtr<ov::IRemoteContext>{},
                                                       parsed._config);
    }
    return compiled_model;
}

ov::SoPtr<ov::ICompiledModel> ov::CoreImpl::compile_model(const std::string& model_str,
                                                          const ov::Tensor& weights,
                                                          const std::string& device_name,
                                                          const ov::AnyMap& config) const {
    OV_ITT_SCOPED_TASK(ov::itt::domains::IE, "Core::compile_model::from_memory");
    auto parsed = parseDeviceNameIntoConfig(device_name, config);
    // in case of compile_model(file_name), we need to clear-up core-level properties
    auto plugin = get_plugin(parsed._deviceName);
    ov::SoPtr<ov::ICompiledModel> compiled_model;

    auto cacheManager = coreConfig.get_cache_config_for_device(plugin, parsed._config)._cacheManager;
    if (cacheManager && device_supports_model_caching(plugin)) {
        CacheContent cacheContent{cacheManager};
        cacheContent.blobId =
            ov::ModelCache::compute_hash(model_str, weights, create_compile_config(plugin, parsed._config));
        std::unique_ptr<CacheGuardEntry> lock;
        // Proxy plugin fallback to lowlevel device
        if (!is_proxy_device(plugin))
            lock = cacheGuard.get_hash_lock(cacheContent.blobId);
        compiled_model =
            load_model_from_cache(cacheContent, plugin, parsed._config, ov::SoPtr<ov::IRemoteContext>{}, [&]() {
                auto cnnNetwork = read_model(model_str, weights);
                return compile_model_and_cache(cnnNetwork,
                                               plugin,
                                               parsed._config,
                                               ov::SoPtr<ov::IRemoteContext>{},
                                               cacheContent);
            });
    } else {
        auto model = read_model(model_str, weights);
        compiled_model = compile_model_with_preprocess(plugin, model, ov::SoPtr<ov::IRemoteContext>{}, parsed._config);
    }
    return compiled_model;
}

ov::SoPtr<ov::ICompiledModel> ov::CoreImpl::import_model(std::istream& model,
                                                         const std::string& device_name,
                                                         const ov::AnyMap& config) const {
    OV_ITT_SCOPED_TASK(ov::itt::domains::IE, "Core::import_model");
    auto parsed = parseDeviceNameIntoConfig(device_name, config);
    auto compiled_model = get_plugin(parsed._deviceName).import_model(model, parsed._config);
    if (auto wrapper = std::dynamic_pointer_cast<InferenceEngine::ICompiledModelWrapper>(compiled_model._ptr)) {
        wrapper->get_executable_network()->loadedFromCache();
    }

    return compiled_model;
}

ov::SoPtr<ov::ICompiledModel> ov::CoreImpl::import_model(std::istream& modelStream,
                                                         const ov::SoPtr<ov::IRemoteContext>& context,
                                                         const ov::AnyMap& config) const {
    OV_ITT_SCOPED_TASK(ov::itt::domains::IE, "Core::import_model");
    auto parsed = parseDeviceNameIntoConfig(context->get_device_name(), config);
    auto compiled_model = get_plugin(parsed._deviceName).import_model(modelStream, context, parsed._config);
    if (auto wrapper = std::dynamic_pointer_cast<InferenceEngine::ICompiledModelWrapper>(compiled_model._ptr)) {
        wrapper->get_executable_network()->loadedFromCache();
    }

    return compiled_model;
}

ov::SupportedOpsMap ov::CoreImpl::query_model(const std::shared_ptr<const ov::Model>& model,
                                              const std::string& device_name,
                                              const ov::AnyMap& config) const {
    OV_ITT_SCOPED_TASK(ov::itt::domains::IE, "Core::query_model");
    auto parsed = parseDeviceNameIntoConfig(device_name, config);
    return get_plugin(parsed._deviceName).query_model(model, parsed._config);
}

bool ov::CoreImpl::is_hidden_device(const std::string& device_name) const {
#ifdef PROXY_PLUGIN_ENABLED
    std::lock_guard<std::mutex> lock(get_mutex());
    if (device_name.find(internal_plugin_suffix) != std::string::npos)
        return true;

    // Alias hides the device
    for (auto&& it : pluginRegistry) {
        auto it_priority = it.second.defaultConfig.find(ov::proxy::alias_for.name());
        if (it.first == device_name || it_priority == it.second.defaultConfig.end())
            continue;
        auto devices = it_priority->second.as<std::vector<std::string>>();
        for (const auto& dev : devices) {
            if (dev == device_name)
                return true;
        }
    }
#endif
    return false;
}

std::vector<std::string> ov::CoreImpl::get_available_devices() const {
    std::vector<std::string> devices;
    const std::string propertyName = METRIC_KEY(AVAILABLE_DEVICES);

    for (auto&& deviceName : get_registered_devices()) {
        std::vector<std::string> devicesIDs;
        // Skip hidden devices
        if (is_hidden_device(deviceName))
            continue;
        try {
            const ie::Parameter p = GetMetric(deviceName, propertyName);
            devicesIDs = p.as<std::vector<std::string>>();
        } catch (const ie::Exception&) {
            // plugin is not created by e.g. invalid env
        } catch (const ov::Exception&) {
            // plugin is not created by e.g. invalid env
        } catch (const std::runtime_error&) {
            // plugin is not created by e.g. invalid env
        } catch (const std::exception& ex) {
            IE_THROW() << "An exception is thrown while trying to create the " << deviceName
                       << " device and call GetMetric: " << ex.what();
        } catch (...) {
            IE_THROW() << "Unknown exception is thrown while trying to create the " << deviceName
                       << " device and call GetMetric";
        }

        if (devicesIDs.size() > 1) {
            for (auto&& deviceID : devicesIDs) {
                devices.push_back(deviceName + '.' + deviceID);
            }
        } else if (!devicesIDs.empty()) {
            devices.push_back(deviceName);
        }
    }

    return devices;
}

ov::SoPtr<ov::IRemoteContext> ov::CoreImpl::create_context(const std::string& device_name, const AnyMap& params) const {
    auto parsed = ov::parseDeviceNameIntoConfig(device_name, params);
    return get_plugin(parsed._deviceName).create_context(parsed._config);
}

ov::AnyMap ov::CoreImpl::get_supported_property(const std::string& full_device_name,
                                                const ov::AnyMap& user_properties) const {
    if (is_virtual_device(full_device_name)) {
        // Considerations:
        // 1. in case of virtual devices all the magic will happen on the level when
        // virtual device calls ICore::get_supported_property for real HW devices
        // so, for now we can return user properties almost as is without any
        // filtering / flattening
        // 2. The only exception here: while common properties like ov::num::streams or
        // ov::hint::performance_mode are shared across all the devices, the
        // ov::device::priority cannot be shared, because it's specific for current virtual
        // plugin. So, we need to remove ov::device::priorities from the list, because it's
        // supposed to be set for current virtual plugin and cannot be propagated down
        ov::AnyMap return_properties = user_properties;
        auto device_priorities_it = return_properties.find(ov::device::priorities.name());
        if (device_priorities_it != return_properties.end()) {
            return_properties.erase(device_priorities_it);
        }

        return return_properties;
    }

    static const std::vector<std::string> core_level_properties = {
        ov::cache_dir.name(),
        ov::force_tbb_terminate.name(),
        // auto-batch properties are also treated as core-level
        ov::auto_batch_timeout.name(),
        ov::hint::allow_auto_batching.name(),
    };

    const auto flattened = ov::parseDeviceNameIntoConfig(full_device_name, user_properties, true);
    const std::string& device_name = flattened._deviceName;
    const auto& flattened_config = flattened._config;

    // virtual plugins should bypass core-level properties to HW plugins
    // so, we need to report them as supported
    std::vector<std::string> supported_config_keys = core_level_properties;

    // try to search against IE API 1.0' SUPPORTED_CONFIG_KEYS
    try {
        const auto supported_keys =
            GetMetric(device_name, METRIC_KEY(SUPPORTED_CONFIG_KEYS), {}).as<std::vector<std::string>>();
        for (auto&& config_key : supported_keys) {
            supported_config_keys.emplace_back(config_key);
        }
    } catch (ov::Exception&) {
    }

    // try to search against OV API 2.0' mutable supported_properties
    try {
        for (auto&& property : ICore::get_property(device_name, ov::supported_properties, {})) {
            if (property.is_mutable()) {
                supported_config_keys.emplace_back(std::move(property));
            }
        }
    } catch (ov::Exception&) {
    }

    // collect supported properties for HW device
    AnyMap supported_config;
    for (auto&& kvp : flattened_config) {
        if (util::contains(supported_config_keys, kvp.first)) {
            supported_config[kvp.first] = kvp.second;
        }
    }

    return supported_config;
}

bool ov::CoreImpl::is_new_api() const {
    return m_new_api;
}

ov::SoPtr<ov::IRemoteContext> ov::CoreImpl::get_default_context(const std::string& device_name) const {
    auto parsed = ov::parseDeviceNameIntoConfig(device_name);
    return get_plugin(parsed._deviceName).get_default_context(parsed._config);
}

std::shared_ptr<const ov::Model> ov::CoreImpl::apply_auto_batching(const std::shared_ptr<const ov::Model>& model,
                                                                   std::string& deviceName,
                                                                   ov::AnyMap& config) const {
    std::string deviceNameWithBatchSize, deviceNameWithoutBatch;
    // fully strict dims tracking by default (Auto-Batching is enabled implicitly)
    bool strictly_check_dims = true;
    if (deviceName.find("BATCH") != std::string::npos) {
        // explicitly enabled Auto-Batching
        auto pos = deviceName.find_first_of(":");
        if (pos == std::string::npos)
            return model;  // BATCH device is already configured via the config
        deviceNameWithBatchSize = deviceName.substr(pos + 1);
        deviceNameWithoutBatch = ov::DeviceIDParser::get_batch_device(deviceNameWithBatchSize);
        // when user sets the BATCH device explicitly, we may check the dims less strictly
        // as the result is being checked by the user
        strictly_check_dims = false;
    } else {
        // check if Auto-Batch plugin registered
        try {
            get_plugin("BATCH");
        } catch (const std::runtime_error&) {
            return model;
        }

        // check whether the Auto-Batching is disabled explicitly
        const auto& batch_mode = config.find(ov::hint::allow_auto_batching.name());
        if (batch_mode != config.end()) {
            const auto disabled = batch_mode->second.as<std::string>() == CONFIG_VALUE(NO);
            // virtual plugins like AUTO/MULTI will need the config
            // e.g. to deduce the #requests correctly
            // otherwise, no need for this config key in the rest of loading
            if (!is_virtual_device(deviceName))
                config.erase(batch_mode);
            if (disabled)
                return model;
        }

        // check whether if the Auto-Batching is applicable to the device
        auto parsed = ov::parseDeviceNameIntoConfig(deviceName);
        // Do not apply auto batch for proxy device
        if (is_proxy_device(parsed._deviceName))
            return model;
        deviceNameWithoutBatch = deviceName;
        std::vector<std::string> metrics = get_plugin(parsed._deviceName)
                                               .get_property(METRIC_KEY(SUPPORTED_METRICS), parsed._config)
                                               .as<std::vector<std::string>>();
        auto it = std::find(metrics.begin(), metrics.end(), METRIC_KEY(OPTIMAL_BATCH_SIZE));
        if (metrics.end() == it)
            return model;

        // if applicable, the Auto-Batching is implicitly enabled via the performance hints
        bool bTputInPlg =
            GetConfig(parsed._deviceName, CONFIG_KEY(PERFORMANCE_HINT)).as<std::string>() == CONFIG_VALUE(THROUGHPUT);
        const auto& mode = config.find(CONFIG_KEY(PERFORMANCE_HINT));
        bool bTputInLoadCfg = (mode != config.end() && mode->second.as<std::string>() == CONFIG_VALUE(THROUGHPUT));
        const auto& excl = config.find(CONFIG_KEY(EXCLUSIVE_ASYNC_REQUESTS));
        bool bExclReqsEnabled = (excl != config.end() && excl->second.as<std::string>() == CONFIG_VALUE(YES));
        if (bExclReqsEnabled || (!bTputInPlg && !bTputInLoadCfg))
            return model;
    }
    auto batchConfig = deviceNameWithBatchSize.empty() ? deviceNameWithoutBatch : deviceNameWithBatchSize;
    auto res = ov::details::is_model_batchable(model, deviceNameWithoutBatch, strictly_check_dims);
    switch (res) {
    case ov::details::NetworkBatchAbility::NO:
        return model;
    case ov::details::NetworkBatchAbility::AS_IS:
        deviceName = "BATCH:" + batchConfig;
        break;
    case ov::details::NetworkBatchAbility::WITH_HETERO:
        deviceName = "HETERO:BATCH," + deviceNameWithoutBatch;
        config[CONFIG_KEY(AUTO_BATCH_DEVICE_CONFIG)] = batchConfig;
        break;
    }
    return ov::details::apply_batch_affinity(model, deviceNameWithoutBatch);
}

void ov::CoreImpl::set_property(const std::string& device_name, const AnyMap& properties) {
    OPENVINO_ASSERT(device_name.find("HETERO:") != 0,
                    "set_property is supported only for HETERO itself (without devices). "
                    "You can configure the devices with set_property before creating the HETERO on top.");
    OPENVINO_ASSERT(device_name.find("MULTI:") != 0,
                    "set_property is supported only for MULTI itself (without devices). "
                    "You can configure the devices with set_property before creating the MULTI on top.");
    OPENVINO_ASSERT(device_name.find("AUTO:") != 0,
                    "set_property is supported only for AUTO itself (without devices). "
                    "You can configure the devices with set_property before creating the AUTO on top.");
    OPENVINO_ASSERT(device_name.find("BATCH:") != 0,
                    "set_property is supported only for BATCH itself (without devices). "
                    "You can configure the devices with set_property before creating the BATCH on top.");

    // unsupport to set ov::device::properties to HW device through this function
    auto devices = get_registered_devices();
    for (auto&& config : properties) {
        const auto is_secondary_property = config.first.find(ov::device::properties.name()) != std::string::npos;
        // It is valid change for proxy plugin, proxy plugin allows to set properties for low level fallback devices
        const auto is_proxy = is_proxy_device(ov::parseDeviceNameIntoConfig(device_name)._deviceName);
        OPENVINO_ASSERT(!is_secondary_property || is_proxy,
                        "set_property do not support ov::device::propreties. "
                        "You can configure the devices through the compile_model()/query_model() API.");
    }
    set_property_for_device(properties, device_name);
}

ov::Any ov::CoreImpl::get_property_for_core(const std::string& name) const {
    if (name == ov::force_tbb_terminate.name()) {
        const auto flag = ov::threading::executor_manager()->get_property(name).as<bool>();
        return decltype(ov::force_tbb_terminate)::value_type(flag);
    } else if (name == ov::cache_dir.name()) {
        return ov::Any(coreConfig.get_cache_dir());
    } else if (name == ov::enable_mmap.name()) {
        const auto flag = coreConfig.get_enable_mmap();
        return decltype(ov::enable_mmap)::value_type(flag);
    }

    OPENVINO_THROW("Exception is thrown while trying to call get_property with unsupported property: '", name, "'");
}

ov::Any ov::CoreImpl::get_property(const std::string& device_name,
                                   const std::string& name,
                                   const AnyMap& options) const {
    OPENVINO_ASSERT(device_name.find("HETERO:") != 0,
                    "You can only get_property of the HETERO itself (without devices). "
                    "get_property is also possible for the individual devices before creating the HETERO on top.");
    OPENVINO_ASSERT(device_name.find("MULTI:") != 0,
                    "You can only get_property of the MULTI itself (without devices). "
                    "get_property is also possible for the individual devices before creating the MULTI on top.");
    OPENVINO_ASSERT(device_name.find("AUTO:") != 0,
                    "You can only get_property of the AUTO itself (without devices). "
                    "get_property is also possible for the individual devices before creating the AUTO on top.");
    OPENVINO_ASSERT(device_name.find("BATCH:") != 0,
                    "You can only get_property of the BATCH itself (without devices). "
                    "get_property is also possible for the individual devices before creating the BATCH on top.");

    auto parsed = parseDeviceNameIntoConfig(device_name, options);

    if (parsed._deviceName.empty()) {
        return get_property_for_core(name);
    } else if (name == ov::cache_dir.name()) {
        ov::AnyMap empty_map;
        return coreConfig.get_cache_config_for_device(get_plugin(parsed._deviceName), empty_map)._cacheDir;
    }

    return get_plugin(parsed._deviceName).get_property(name, parsed._config);
}

void ov::CoreImpl::unload_plugin(const std::string& deviceName) {
    std::lock_guard<std::mutex> lock(get_mutex());
    auto it = plugins.find(deviceName);
    if (it == plugins.end()) {
        IE_THROW() << "Device with \"" << deviceName << "\" name is not registered in the OpenVINO Runtime";
    }

    plugins.erase(deviceName);
}

void ov::CoreImpl::register_plugin(const std::string& plugin,
                                   const std::string& device_name,
                                   const ov::AnyMap& properties) {
    std::lock_guard<std::mutex> lock(get_mutex());

    auto it = pluginRegistry.find(device_name);
    if (it != pluginRegistry.end()) {
        IE_THROW() << "Device with \"" << device_name << "\"  is already registered in the OpenVINO Runtime";
    }

    if (device_name.find('.') != std::string::npos) {
        IE_THROW() << "Device name must not contain dot '.' symbol";
    }

    PluginDescriptor desc{ov::util::get_plugin_path(plugin), properties};
    register_plugin_in_registry_unsafe(device_name, desc);
}

/**
 * @brief Provides a list of plugin names in registry; physically such plugins may not be created
 * @return A list of plugin names
 */
std::vector<std::string> ov::CoreImpl::get_registered_devices() const {
    std::lock_guard<std::mutex> lock(get_mutex());

    std::vector<std::string> listOfDevices;
    for (auto&& pluginDesc : pluginRegistry) {
        listOfDevices.push_back(pluginDesc.first);
    }

    return listOfDevices;
}

/**
 * @brief Sets property values for a plugin or set of plugins
 * @param deviceName A device name to set config to
 *        If empty, config is set for all the plugins / plugin's meta-data
 * @note  `deviceName` is not allowed in form of MULTI:CPU, HETERO:GPU,CPU, AUTO:CPU
 *        just simple forms like CPU, GPU, MULTI, GPU.0, etc
 */
void ov::CoreImpl::set_property_for_device(const ov::AnyMap& configMap, const std::string& deviceName) {
    auto config = configMap;
    if (config.empty()) {
        return;
    }

    ov::DeviceIDParser parser(deviceName);
    std::string clearDeviceName = parser.get_device_name();

    std::vector<std::pair<std::string, ov::Plugin>> created_plugins;
    {
        std::lock_guard<std::mutex> lock(get_mutex());
        created_plugins.reserve(plugins.size());

        // TODO: keep only:
        //    coreConfig.set_and_update(config);
        // once GPU remove support of ov::cache_dir
        // CoreConfg::set_and_update will drop CACHE_DIR from config map
        // and updates core config with new ov::cache_dir
        if (deviceName.empty()) {
            coreConfig.set_and_update(config);
        } else {
            OPENVINO_SUPPRESS_DEPRECATED_START
            auto cache_it = config.find(CONFIG_KEY(CACHE_DIR));
            if (cache_it != config.end()) {
                coreConfig.set_cache_dir_for_device((cache_it->second).as<std::string>(), clearDeviceName);
            }
            OPENVINO_SUPPRESS_DEPRECATED_END
        }

        auto base_desc = pluginRegistry.find(clearDeviceName);
        if (pluginRegistry.find(deviceName) == pluginRegistry.end() && base_desc != pluginRegistry.end()) {
            PluginDescriptor desc{base_desc->second.libraryLocation, config, base_desc->second.listOfExtentions};
            pluginRegistry[deviceName] = desc;
        }

        // set config for plugins in registry
        bool configIsSet = false;
        for (auto& desc : pluginRegistry) {
            if (deviceName.empty() || deviceName == desc.first) {
                for (auto&& conf : config) {
                    desc.second.defaultConfig[conf.first] = conf.second;
                }
                configIsSet = true;
            }
        }

        if (!configIsSet && !deviceName.empty()) {
            IE_THROW() << "Device with \"" << deviceName << "\" name is not registered in the OpenVINO Runtime";
        }

        // set config for already created plugins
        for (auto& plugin : plugins) {
            if (deviceName.empty() || clearDeviceName == plugin.first) {
                created_plugins.emplace_back(std::pair<std::string, ov::Plugin>{plugin.first, plugin.second});
            }
        }
    }

    for (auto& plugin : created_plugins) {
        allowNotImplemented([&]() {
            std::lock_guard<std::mutex> lock(get_mutex(plugin.first));
            auto configCopy = config;
            // TODO: remove once GPU remove explicit support of ov::cache_dir
            {
                OPENVINO_SUPPRESS_DEPRECATED_START
                if (device_supports_cache_dir(plugin.second)) {
                    ov::AnyMap empty_map;
                    auto cacheConfig = coreConfig.get_cache_config_for_device(plugin.second, empty_map);
                    if (cacheConfig._cacheManager) {
                        configCopy[CONFIG_KEY(CACHE_DIR)] = cacheConfig._cacheDir;
                    }
                } else if (configCopy.count(CONFIG_KEY(CACHE_DIR)) > 0) {
                    // Remove "CACHE_DIR" from config if it is not supported by plugin
                    configCopy.erase(CONFIG_KEY(CACHE_DIR));
                }
                OPENVINO_SUPPRESS_DEPRECATED_END
            }
            // Add device specific value to support device_name.device_id cases
            {
                if (!parser.get_device_id().empty()) {
                    const std::string deviceKey =
                        device_supports_property(plugin.second, CONFIG_KEY_INTERNAL(CONFIG_DEVICE_ID))
                            ? CONFIG_KEY_INTERNAL(CONFIG_DEVICE_ID)
                            : CONFIG_KEY(DEVICE_ID);
                    configCopy[deviceKey] = parser.get_device_id();
                }
            }
            plugin.second.set_property(configCopy);
        });
    }
}
void ov::CoreImpl::add_extensions_unsafe(const std::vector<ov::Extension::Ptr>& extensions) const {
    for (const auto& ext : extensions) {
        ov_extensions.emplace_back(ext);
        auto ext_obj = ext;
        if (auto so_ext = std::dynamic_pointer_cast<ov::detail::SOExtension>(ext_obj))
            ext_obj = so_ext->extension();
        if (auto op_base_ext = std::dynamic_pointer_cast<ov::BaseOpExtension>(ext_obj)) {
            for (const auto& attached_ext : op_base_ext->get_attached_extensions()) {
                ov_extensions.emplace_back(attached_ext);
            }
        }
    }
}

void ov::CoreImpl::add_extension(const std::vector<ov::Extension::Ptr>& extensions) {
    std::lock_guard<std::mutex> lock(get_mutex());
    add_extensions_unsafe(extensions);
}

const std::vector<InferenceEngine::IExtensionPtr>& ov::CoreImpl::GetExtensions() const {
    return extensions;
}

bool ov::CoreImpl::device_supports_model_caching(const std::string& deviceName) const {
    auto parsed = parseDeviceNameIntoConfig(deviceName);
    return device_supports_model_caching(get_plugin(parsed._deviceName));
}

bool ov::CoreImpl::device_supports_property(const ov::Plugin& plugin, const ov::PropertyName& key) const {
    return util::contains(plugin.get_property(ov::supported_properties), key);
}

bool ov::CoreImpl::device_supports_model_caching(const ov::Plugin& plugin) const {
    auto supportedMetricKeys = plugin.get_property(METRIC_KEY(SUPPORTED_METRICS), {}).as<std::vector<std::string>>();
    auto supported = util::contains(supportedMetricKeys, METRIC_KEY(IMPORT_EXPORT_SUPPORT)) &&
                     plugin.get_property(METRIC_KEY(IMPORT_EXPORT_SUPPORT), {}).as<bool>();
    if (!supported) {
        supported =
            device_supports_property(plugin, ov::device::capabilities) &&
            util::contains(plugin.get_property(ov::device::capabilities), ov::device::capability::EXPORT_IMPORT);
    }
    if (supported) {
        supported = device_supports_property(plugin, ov::caching_properties);
    }
    return supported;
}

bool ov::CoreImpl::device_supports_cache_dir(const ov::Plugin& plugin) const {
    try {
        return util::contains(plugin.get_property(ov::supported_properties), ov::cache_dir);
    } catch (const InferenceEngine::NotImplemented&) {
        return false;
    } catch (const ov::NotImplemented&) {
        return false;
    }
}

ov::SoPtr<ov::ICompiledModel> ov::CoreImpl::compile_model_and_cache(const std::shared_ptr<const ov::Model>& model,
                                                                    ov::Plugin& plugin,
                                                                    const ov::AnyMap& parsedConfig,
                                                                    const ov::SoPtr<ov::IRemoteContext>& context,
                                                                    const CacheContent& cacheContent) const {
    OV_ITT_SCOPED_TASK(ov::itt::domains::IE, "CoreImpl::compile_model_and_cache");
    ov::SoPtr<ov::ICompiledModel> execNetwork;
    execNetwork = compile_model_with_preprocess(plugin, model, context, parsedConfig);
    if (cacheContent.cacheManager && device_supports_model_caching(plugin)) {
        try {
            // need to export network for further import from "cache"
            OV_ITT_SCOPE(FIRST_INFERENCE, InferenceEngine::itt::domains::IE_LT, "Core::compile_model::Export");
            cacheContent.cacheManager->write_cache_entry(cacheContent.blobId, [&](std::ostream& networkStream) {
                networkStream << ov::CompiledBlobHeader(InferenceEngine::GetInferenceEngineVersion()->buildNumber,
                                                        ov::ModelCache::calculate_file_info(cacheContent.modelPath));
                execNetwork->export_model(networkStream);
            });
        } catch (...) {
            cacheContent.cacheManager->remove_cache_entry(cacheContent.blobId);
            throw;
        }
    }
    return execNetwork;
}

ov::SoPtr<ov::ICompiledModel> ov::CoreImpl::load_model_from_cache(
    const CacheContent& cacheContent,
    ov::Plugin& plugin,
    const ov::AnyMap& config,
    const ov::SoPtr<ov::IRemoteContext>& context,
    std::function<ov::SoPtr<ov::ICompiledModel>()> compile_model_lambda) {
    ov::SoPtr<ov::ICompiledModel> compiled_model;
    struct HeaderException {};

    OPENVINO_ASSERT(cacheContent.cacheManager != nullptr);
    try {
        cacheContent.cacheManager->read_cache_entry(cacheContent.blobId, [&](std::istream& networkStream) {
            OV_ITT_SCOPE(FIRST_INFERENCE,
                         InferenceEngine::itt::domains::IE_LT,
                         "Core::load_model_from_cache::ReadStreamAndImport");
            try {
                ov::CompiledBlobHeader header;
                networkStream >> header;
                if (header.getIeVersion() != InferenceEngine::GetInferenceEngineVersion()->buildNumber) {
                    // Build number mismatch, don't use this cache
                    throw InferenceEngine::NetworkNotRead("Version does not match");
                }
                if (header.getFileInfo() != ov::ModelCache::calculate_file_info(cacheContent.modelPath)) {
                    // Original file is changed, don't use cache
                    throw InferenceEngine::NetworkNotRead("Original model file is changed");
                }
            } catch (...) {
                throw HeaderException();
            }

            compiled_model = context ? plugin.import_model(networkStream, context, config)
                                     : plugin.import_model(networkStream, config);
            if (auto wrapper = std::dynamic_pointer_cast<InferenceEngine::ICompiledModelWrapper>(compiled_model._ptr)) {
                wrapper->get_executable_network()->loadedFromCache();
            }
        });
    } catch (const HeaderException&) {
        // For these exceptions just remove old cache and set that import didn't work
        cacheContent.cacheManager->remove_cache_entry(cacheContent.blobId);
    } catch (...) {
        cacheContent.cacheManager->remove_cache_entry(cacheContent.blobId);
        // TODO: temporary disabled by #54335. In future don't throw only for new 'blob_outdated' exception
        // throw;
    }

    // fallback scenario
    if (!compiled_model)
        compiled_model = compile_model_lambda();

    return compiled_model;
}

ov::AnyMap ov::CoreImpl::create_compile_config(const ov::Plugin& plugin, const ov::AnyMap& user_config) const {
    ov::AnyMap property_config;

    // 0. Move ov::device::priorities / TARGET_FALLBACK key to property_config
    auto device_priorities_it = user_config.find("TARGET_FALLBACK");
    if (device_priorities_it == user_config.end()) {
        device_priorities_it = user_config.find(ov::device::priorities.name());
    }
    if (device_priorities_it != user_config.end()) {
        property_config[device_priorities_it->first] = device_priorities_it->second.as<std::string>();
    }

    // 1. Move DEVICE_ID key to property_config
    const bool supports_device_id = device_supports_property(plugin, ov::device::id);
    auto deviceIt = user_config.find(ov::device::id.name());
    if (deviceIt != user_config.end()) {
        property_config[deviceIt->first] = deviceIt->second.as<std::string>();
    } else if (supports_device_id) {
        property_config[ov::device::id.name()] = plugin.get_property(ov::device::id, {});
    }

    // 2. Extract config keys which affect compilation process
    auto caching_props = plugin.get_property(ov::caching_properties, property_config);
    OPENVINO_ASSERT(!caching_props.empty(), "ov::caching_properties returned by ", plugin.get_name(), " are empty");

    ov::AnyMap compile_config;
    for (const auto& prop : caching_props) {
        // user_config values have higher priority than plugin parameters
        auto it = user_config.find(prop);
        compile_config[prop] = it == user_config.end() ? plugin.get_property(prop, property_config) : it->second;
    }

    return compile_config;
}

void ov::CoreImpl::AddExtensionUnsafe(const InferenceEngine::IExtensionPtr& extension) const {
    std::map<std::string, ngraph::OpSet> opsets = extension->getOpSets();
    for (const auto& it : opsets) {
        if (opsetNames.find(it.first) != opsetNames.end())
            IE_THROW() << "Cannot add opset with name: " << it.first << ". Opset with the same name already exists.";
        opsetNames.insert(it.first);
    }

    // add extensions for already created plugins
    for (auto& plugin : plugins) {
        allowNotImplemented([&]() {
            plugin.second.add_extension(extension);
        });
    }
    extensions.emplace_back(extension);
}

void ov::CoreImpl::CoreConfig::set_and_update(ov::AnyMap& config) {
    auto it = config.find(CONFIG_KEY(CACHE_DIR));
    if (it != config.end()) {
        std::lock_guard<std::mutex> lock(_cacheConfigMutex);
        // fill global cache config
        _cacheConfig = CoreConfig::CacheConfig::create(it->second.as<std::string>());
        // sets cache config per-device if it's not set explicitly before
        for (auto& deviceCfg : _cacheConfigPerDevice) {
            deviceCfg.second = CoreConfig::CacheConfig::create(it->second.as<std::string>());
        }
        config.erase(it);
    }

    it = config.find(ov::force_tbb_terminate.name());
    if (it != config.end()) {
        auto flag = it->second.as<std::string>() == CONFIG_VALUE(YES) ? true : false;
        ov::threading::executor_manager()->set_property({{it->first, flag}});
        config.erase(it);
    }

    it = config.find(ov::enable_mmap.name());
    if (it != config.end()) {
        auto flag = it->second.as<bool>();
        _flag_enable_mmap = flag;
        config.erase(it);
    }
}

void ov::CoreImpl::CoreConfig::set_cache_dir_for_device(const std::string& dir, const std::string& name) {
    std::lock_guard<std::mutex> lock(_cacheConfigMutex);
    _cacheConfigPerDevice[name] = CoreConfig::CacheConfig::create(dir);
}

std::string ov::CoreImpl::CoreConfig::get_cache_dir() const {
    std::lock_guard<std::mutex> lock(_cacheConfigMutex);
    return _cacheConfig._cacheDir;
}

bool ov::CoreImpl::CoreConfig::get_enable_mmap() const {
    return _flag_enable_mmap;
}

// Creating thread-safe copy of config including shared_ptr to ICacheManager
// Passing empty or not-existing name will return global cache config
ov::CoreImpl::CoreConfig::CacheConfig ov::CoreImpl::CoreConfig::get_cache_config_for_device(
    const ov::Plugin& plugin,
    ov::AnyMap& parsedConfig) const {
    // cache_dir is enabled locally in compile_model only
    if (parsedConfig.count(ov::cache_dir.name())) {
        auto cache_dir_val = parsedConfig.at(ov::cache_dir.name()).as<std::string>();
        auto tempConfig = CoreConfig::CacheConfig::create(cache_dir_val);
        // if plugin does not explicitly support cache_dir, and if plugin is not virtual, we need to remove
        // it from config
        if (!util::contains(plugin.get_property(ov::supported_properties), ov::cache_dir) &&
            !is_virtual_device(plugin.get_name())) {
            parsedConfig.erase(ov::cache_dir.name());
        }
        return tempConfig;
    } else {  // cache_dir is set to Core globally or for the specific device
        std::lock_guard<std::mutex> lock(_cacheConfigMutex);
        if (_cacheConfigPerDevice.count(plugin.get_name()) > 0) {
            return _cacheConfigPerDevice.at(plugin.get_name());
        } else {
            return _cacheConfig;
        }
    }
}

ov::CoreImpl::CoreConfig::CacheConfig ov::CoreImpl::CoreConfig::CacheConfig::create(const std::string& dir) {
    std::shared_ptr<ov::ICacheManager> cache_manager = nullptr;

    if (!dir.empty()) {
        FileUtils::createDirectoryRecursive(dir);
        cache_manager = std::make_shared<ov::FileStorageCacheManager>(dir);
    }

    return {dir, cache_manager};
}

std::mutex& ov::CoreImpl::get_mutex(const std::string& dev_name) const {
    std::lock_guard<std::mutex> lock(global_mutex);
    try {
        return dev_mutexes.at(dev_name);
    } catch (const std::out_of_range&) {
        OPENVINO_THROW("Cannot get mutex for device: ", dev_name);
    }
}

void ov::CoreImpl::add_mutex(const std::string& dev_name) {
    std::lock_guard<std::mutex> lock(global_mutex);
    dev_mutexes[dev_name];
}

std::shared_ptr<ov::Model> ov::CoreImpl::read_model(const std::string& modelPath, const std::string& binPath) const {
    OV_ITT_SCOPE(FIRST_INFERENCE, ov::itt::domains::IE_RT, "CoreImpl::read_model from file");
    return ReadNetwork(modelPath, binPath).getFunction();
}

std::shared_ptr<ov::Model> ov::CoreImpl::read_model(const std::string& model,
                                                    const ov::Tensor& weights,
                                                    bool frontendMode) const {
    InferenceEngine::Blob::Ptr blob;
    if (weights) {
        blob = tensor_to_blob(get_tensor_impl(weights));
    }
    OV_ITT_SCOPE(FIRST_INFERENCE, ov::itt::domains::IE_RT, "CoreImpl::read_model from memory");
    return ReadNetwork(model, blob, frontendMode).getFunction();
}<|MERGE_RESOLUTION|>--- conflicted
+++ resolved
@@ -391,10 +391,7 @@
 
     std::string dev_name = device_name;
 #ifdef PROXY_PLUGIN_ENABLED
-<<<<<<< HEAD
-=======
     auto&& config = desc.defaultConfig;
->>>>>>> b1e25075
     // Register proxy plugin
     if (config.find(ov::proxy::configuration::alias.name()) != config.end()) {
         // Create proxy plugin for alias
