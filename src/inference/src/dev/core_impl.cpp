// Copyright (C) 2018-2023 Intel Corporation
// SPDX-License-Identifier: Apache-2.0
//

#include "core_impl.hpp"

#include <memory>

#include "any_copy.hpp"
#include "check_network_batchable.hpp"
#include "compilation_context.hpp"
#include "cpp_interfaces/interface/ie_iexecutable_network_internal.hpp"
#include "cpp_interfaces/interface/ie_internal_plugin_config.hpp"
#include "cpp_interfaces/interface/ie_iplugin_internal.hpp"
#include "dev/converter_utils.hpp"
#include "file_utils.h"
#include "ie_itt.hpp"
#include "ie_network_reader.hpp"
#include "ie_ngraph_utils.hpp"
#include "iplugin_wrapper.hpp"
#include "ngraph/op/constant.hpp"
#include "ngraph/pass/constant_folding.hpp"
#include "openvino/core/any.hpp"
#include "openvino/core/except.hpp"
#include "openvino/core/op_extension.hpp"
#include "openvino/core/preprocess/pre_post_process.hpp"
#include "openvino/core/version.hpp"
#include "openvino/pass/manager.hpp"
#include "openvino/runtime/icompiled_model.hpp"
#include "openvino/runtime/remote_context.hpp"
#include "openvino/runtime/threading/executor_manager.hpp"
#include "openvino/util/common_util.hpp"
#include "openvino/util/shared_object.hpp"
#include "preprocessing/preprocessing.hpp"
#include "xml_parse_utils.h"

ov::ICore::~ICore() = default;

namespace {

template <typename F>
void allowNotImplemented(F&& f) {
    try {
        f();
    } catch (const InferenceEngine::NotImplemented&) {
    } catch (const ov::NotImplemented&) {
    }
}

void stripDeviceName(std::string& device, const std::string& substr) {
    auto pos = device.find(substr);
    if (pos == 0) {
        device.erase(pos, substr.length());
    }
}

}  // namespace

ov::CoreImpl::CoreImpl(bool _newAPI) : m_new_api(_newAPI) {
    add_mutex("");  // Register global mutex
    m_executor_manager = ov::threading::executor_manager();
    for (const auto& it : ov::get_available_opsets()) {
        opsetNames.insert(it.first);
    }
}

void ov::CoreImpl::register_plugins_in_registry(const std::string& xml_config_file, const bool& by_abs_path) {
    std::lock_guard<std::mutex> lock(get_mutex());

    auto parse_result = ParseXml(xml_config_file.c_str());
    if (!parse_result.error_msg.empty()) {
        IE_THROW() << parse_result.error_msg;
    }

    pugi::xml_document& xmlDoc = *parse_result.xml;

    using namespace XMLParseUtils;
    pugi::xml_node ieNode = xmlDoc.document_element();
    pugi::xml_node devicesNode = ieNode.child("plugins");

    FOREACH_CHILD (pluginNode, devicesNode, "plugin") {
        std::string deviceName = GetStrAttr(pluginNode, "name");
        if (pluginRegistry.find(deviceName) != pluginRegistry.end()) {
            IE_THROW() << "Device with \"" << deviceName << "\"  is already registered in the OpenVINO Runtime";
        }
        if (deviceName.find('.') != std::string::npos) {
            IE_THROW() << "Device name must not contain dot '.' symbol";
        }

        ov::util::FilePath pluginPath =
            ov::util::get_plugin_path(GetStrAttr(pluginNode, "location"), xml_config_file, by_abs_path);

        // check properties
        auto propertiesNode = pluginNode.child("properties");
        ov::AnyMap config;

        if (propertiesNode) {
            FOREACH_CHILD (propertyNode, propertiesNode, "property") {
                std::string key = GetStrAttr(propertyNode, "key");
                std::string value = GetStrAttr(propertyNode, "value");
                config[key] = value;
            }
        }

        // check extensions
        auto extensionsNode = pluginNode.child("extensions");
        std::vector<ov::util::FilePath> listOfExtentions;

        if (extensionsNode) {
            FOREACH_CHILD (extensionNode, extensionsNode, "extension") {
                ov::util::FilePath extensionLocation =
                    ov::util::to_file_path(GetStrAttr(extensionNode, "location").c_str());
                listOfExtentions.push_back(extensionLocation);
            }
        }

        // fill value in plugin registry for later lazy initialization
        {
            PluginDescriptor desc{pluginPath, config, listOfExtentions};
            pluginRegistry[deviceName] = desc;
            add_mutex(deviceName);
        }
    }
}

ov::Plugin ov::CoreImpl::get_plugin(const std::string& pluginName) const {
    OV_ITT_SCOPE(FIRST_INFERENCE, InferenceEngine::itt::domains::IE_LT, "CoreImpl::get_plugin");

    auto deviceName = pluginName;
    if (deviceName == ov::DEFAULT_DEVICE_NAME)
        deviceName = "AUTO";
    stripDeviceName(deviceName, "-");
    std::map<std::string, PluginDescriptor>::const_iterator it;
    {
        // Global lock to find plugin.
        // Always use global mutex if iterate over plugins or pluginRegistry
        std::lock_guard<std::mutex> g_lock(get_mutex());

        // Plugin is not created, check that plugin is registered
        it = pluginRegistry.find(deviceName);
        if (it == pluginRegistry.end()) {
            if (pluginName == ov::DEFAULT_DEVICE_NAME)
                IE_THROW() << "No device is provided, so AUTO device is used by default, which failed loading.";
            else
                IE_THROW() << "Device with \"" << deviceName << "\" name is not registered in the OpenVINO Runtime";
        }
    }
    std::lock_guard<std::mutex> lock(get_mutex(deviceName));

    PluginDescriptor desc;
    {
        // Global lock to find plugin.
        // Always use global mutex if iterate over plugins or pluginRegistry
        std::lock_guard<std::mutex> g_lock(get_mutex());
        auto it_plugin = plugins.find(deviceName);
        if (it_plugin != plugins.end())
            return it_plugin->second;

        desc = it->second;
    }
    // Plugin is in registry, but not created, let's create
    std::shared_ptr<void> so;
    try {
        ov::Plugin plugin;

        if (desc.pluginCreateFunc) {  // static OpenVINO case
            std::shared_ptr<ov::IPlugin> plugin_impl;
            desc.pluginCreateFunc(plugin_impl);
            plugin = Plugin{plugin_impl, {}};
        } else {
            so = ov::util::load_shared_object(desc.libraryLocation.c_str());
            std::shared_ptr<ov::IPlugin> plugin_impl;
            reinterpret_cast<InferenceEngine::CreatePluginEngineFunc*>(
                ov::util::get_symbol(so, InferenceEngine::create_plugin_function))(plugin_impl);
            plugin = Plugin{plugin_impl, so};
        }

        {
            plugin.set_name(deviceName);

            // Set Core class reference to plugins
            std::weak_ptr<InferenceEngine::ICore> mutableCore =
                std::const_pointer_cast<InferenceEngine::ICore>(shared_from_this());
            plugin.set_core(mutableCore);
        }

        // Add registered extensions to new plugin
        allowNotImplemented([&]() {
            for (const auto& ext : extensions) {
                plugin.add_extension(ext);
            }
        });

        // configuring
        {
            desc.defaultConfig = property_manager.exclude_property(desc.defaultConfig);
            allowNotImplemented([&]() {
                // Add device specific value to support device_name.device_id cases
                auto supportedConfigKeys =
                    plugin.get_property(METRIC_KEY(SUPPORTED_CONFIG_KEYS), {}).as<std::vector<std::string>>();
                auto config_iter = std::find(supportedConfigKeys.begin(),
                                             supportedConfigKeys.end(),
                                             CONFIG_KEY_INTERNAL(CONFIG_DEVICE_ID));
                const bool supportsConfigDeviceID = config_iter != supportedConfigKeys.end();
                const std::string deviceKey =
                    supportsConfigDeviceID ? CONFIG_KEY_INTERNAL(CONFIG_DEVICE_ID) : CONFIG_KEY(DEVICE_ID);

                for (auto pluginDesc : pluginRegistry) {
                    InferenceEngine::DeviceIDParser parser(pluginDesc.first);
                    if (pluginDesc.first.find(deviceName) != std::string::npos && !parser.getDeviceID().empty()) {
                        pluginDesc.second.defaultConfig[deviceKey] = parser.getDeviceID();
                        plugin.set_property(pluginDesc.second.defaultConfig);
                    }
                }
                plugin.set_property(desc.defaultConfig);
            });

            allowNotImplemented([&]() {
                for (auto&& extensionLocation : desc.listOfExtentions) {
                    plugin.add_extension(std::make_shared<InferenceEngine::Extension>(extensionLocation));
                }
            });
        }

        std::lock_guard<std::mutex> g_lock(get_mutex());
        // add plugin as extension itself
        if (desc.extensionCreateFunc) {  // static OpenVINO case
            try {
                InferenceEngine::IExtensionPtr ext;
                desc.extensionCreateFunc(ext);
                AddExtensionUnsafe(ext);
            } catch (const InferenceEngine::GeneralError&) {
                // the same extension can be registered multiple times - ignore it!
            }
        } else {
            TryToRegisterLibraryAsExtensionUnsafe(desc.libraryLocation);
        }

        return plugins.emplace(deviceName, plugin).first->second;
    } catch (const InferenceEngine::Exception& ex) {
        IE_THROW() << "Failed to create plugin " << ov::util::from_file_path(desc.libraryLocation) << " for device "
                   << deviceName << "\n"
                   << "Please, check your environment\n"
                   << ex.what() << "\n";
    }
}

ov::SoPtr<ov::ICompiledModel> ov::CoreImpl::compile_model(const std::shared_ptr<const ov::Model>& model,
                                                          const std::string& device_name,
                                                          const ov::AnyMap& config) const {
    OV_ITT_SCOPE(FIRST_INFERENCE, ie::itt::domains::IE_LT, "Core::compile_model::model");
    std::string deviceName = device_name;
    ov::AnyMap config_with_batch = config;
    // if auto-batching is applicable, the below function will patch the device name and config accordingly:
    apply_auto_batching(model, deviceName, config_with_batch);

    bool forceDisableCache = config_with_batch.count(CONFIG_KEY_INTERNAL(FORCE_DISABLE_CACHE)) > 0;
    auto parsed = parseDeviceNameIntoConfig(deviceName, config_with_batch);
    if (forceDisableCache) {
        // remove this config key from parsed as plugins can throw unsupported exception
        parsed._config.erase(CONFIG_KEY_INTERNAL(FORCE_DISABLE_CACHE));
    }
    auto plugin = get_plugin(parsed._deviceName);
    ov::SoPtr<ov::ICompiledModel> res;
    property_manager.merge_property(parsed._config, plugin.get_name());
    auto cacheManager = property_manager.get_property(ov::cache_manager.name(), plugin.get_name())
                            .as<std::shared_ptr<ov::ICacheManager>>();
    auto cacheContent = CacheContent{cacheManager};
    ov::AnyMap _config = property_manager.exclude_property(parsed._config);
    if (!forceDisableCache && cacheManager && device_supports_import_export(plugin)) {
        cacheContent.blobId =
            ov::NetworkCompilationContext::compute_hash(model,
                                                        create_compile_config(plugin, parsed._deviceName, _config));
        bool loadedFromCache = false;
        auto lock = cacheGuard.get_hash_lock(cacheContent.blobId);
        res = load_model_from_cache(cacheContent, plugin, _config, {}, loadedFromCache);
        if (!loadedFromCache) {
            res = compile_model_impl(model, plugin, _config, {}, cacheContent, forceDisableCache);
        }
    } else {
        res = compile_model_impl(model, plugin, _config, {}, cacheContent, forceDisableCache);
    }
    return {res._ptr, res._so};
}

ov::SoPtr<ov::ICompiledModel> ov::CoreImpl::compile_model(const std::shared_ptr<const ov::Model>& model,
                                                          const ov::RemoteContext& context,
                                                          const ov::AnyMap& config) const {
    OV_ITT_SCOPE(FIRST_INFERENCE, ie::itt::domains::IE_LT, "Core::compile_model::RemoteContext");
    if (context._impl == nullptr) {
        IE_THROW() << "Remote context is null";
    }
    // have to deduce the device name/config from the context first
    auto parsed = parseDeviceNameIntoConfig(context.get_device_name(), config);
    std::string& deviceName = parsed._deviceName;
    auto& config_with_batch = parsed._config;
    // if auto-batching is applicable, the below function will patch the device name and config accordingly:
    apply_auto_batching(model, deviceName, config_with_batch);
    parsed = parseDeviceNameIntoConfig(deviceName, config_with_batch);

    auto plugin = get_plugin(parsed._deviceName);
    ov::SoPtr<ov::ICompiledModel> res;
    property_manager.merge_property(parsed._config, plugin.get_name());
    auto cacheManager = property_manager.get_property(ov::cache_manager.name(), plugin.get_name())
                            .as<std::shared_ptr<ov::ICacheManager>>();
    auto cacheContent = CacheContent{cacheManager};
    ov::AnyMap _config = property_manager.exclude_property(parsed._config);
    if (cacheManager && device_supports_import_export(plugin)) {
        cacheContent.blobId =
            ov::NetworkCompilationContext::compute_hash(model,
                                                        create_compile_config(plugin, parsed._deviceName, _config));
        bool loadedFromCache = false;
        auto lock = cacheGuard.get_hash_lock(cacheContent.blobId);
        res = load_model_from_cache(cacheContent, plugin, _config, context, loadedFromCache);
        if (!loadedFromCache) {
            res = compile_model_impl(model, plugin, _config, context, cacheContent);
        }
    } else {
        res = compile_model_impl(model, plugin, _config, context, cacheContent);
    }
    return res;
}
ov::SoPtr<ov::ICompiledModel> ov::CoreImpl::compile_model(ov::Plugin& plugin,
                                                          const std::shared_ptr<const ov::Model>& model,
                                                          const ov::RemoteContext& context,
                                                          const ov::AnyMap& config) const {
    std::shared_ptr<const ov::Model> prepared_model = model;
    ov::SoPtr<ov::ICompiledModel> compiled_model;

    if (!is_new_api() && !std::dynamic_pointer_cast<InferenceEngine::IPluginWrapper>(plugin.m_ptr)) {
        ov::pass::Manager manager;
        manager.register_pass<ov::pass::AddPreprocessing>();

        auto cloned_model = model->clone();
        manager.run_passes(cloned_model);
        prepared_model = cloned_model;
    }

    property_manager.merge_property(config, plugin.get_name());
    ov::AnyMap _config = property_manager.exclude_property(config);
    if (!context._impl) {
        compiled_model = plugin.compile_model(prepared_model, _config);
    } else {
        compiled_model = plugin.compile_model(prepared_model, context, _config);
    }
    return compiled_model;
}

ov::SoPtr<ov::ICompiledModel> ov::CoreImpl::compile_model(const std::string& model_path,
                                                          const std::string& device_name,
                                                          const ov::AnyMap& config) const {
    OV_ITT_SCOPE(FIRST_INFERENCE, ie::itt::domains::IE_LT, "Core::compile_model::Path");
    auto parsed = parseDeviceNameIntoConfig(device_name, config);
    auto plugin = get_plugin(parsed._deviceName);
    ov::SoPtr<ov::ICompiledModel> res;
    property_manager.merge_property(parsed._config, plugin.get_name());
    auto cacheManager = property_manager.get_property(ov::cache_manager.name(), plugin.get_name())
                            .as<std::shared_ptr<ov::ICacheManager>>();
    auto cacheContent = CacheContent{cacheManager, model_path};
    ov::AnyMap _config = property_manager.exclude_property(parsed._config);
    if (cacheManager && device_supports_import_export(plugin)) {
        bool loadedFromCache = false;
        cacheContent.blobId =
            ov::NetworkCompilationContext::compute_hash(model_path,
                                                        create_compile_config(plugin, parsed._deviceName, _config));
        auto lock = cacheGuard.get_hash_lock(cacheContent.blobId);
        res = load_model_from_cache(cacheContent, plugin, _config, {}, loadedFromCache);
        if (!loadedFromCache) {
            auto cnnNetwork = ReadNetwork(model_path, std::string());
            res = compile_model_impl(cnnNetwork.getFunction(), plugin, _config, {}, cacheContent);
        }
    } else if (cacheManager) {
        res = plugin.compile_model(model_path, _config);
    } else {
        auto cnnNetwork = ReadNetwork(model_path, std::string());
        res = compile_model_impl(cnnNetwork.getFunction(), plugin, _config, {}, cacheContent);
    }
    return {res._ptr, res._so};
}

ov::SoPtr<ov::ICompiledModel> ov::CoreImpl::compile_model(const std::string& model_str,
                                                          const ov::Tensor& weights,
                                                          const std::string& device_name,
                                                          const ov::AnyMap& config) const {
    auto parsed = parseDeviceNameIntoConfig(device_name, config);
    auto plugin = get_plugin(parsed._deviceName);
    ov::SoPtr<ov::ICompiledModel> res;

    property_manager.merge_property(parsed._config, plugin.get_name());
    auto cacheManager = property_manager.get_property(ov::cache_manager.name(), plugin.get_name())
                            .as<std::shared_ptr<ov::ICacheManager>>();
    auto cacheContent = CacheContent{cacheManager};
    ov::AnyMap _config = property_manager.exclude_property(parsed._config);
    if (cacheManager && device_supports_import_export(plugin)) {
        bool loadedFromCache = false;
        cacheContent.blobId =
            ov::NetworkCompilationContext::compute_hash(model_str,
                                                        weights,
                                                        create_compile_config(plugin, parsed._deviceName, _config));
        auto lock = cacheGuard.get_hash_lock(cacheContent.blobId);
        res = load_model_from_cache(cacheContent, plugin, _config, {}, loadedFromCache);
        if (!loadedFromCache) {
            auto cnnNetwork = read_model(model_str, weights);
            res = compile_model_impl(cnnNetwork, plugin, _config, {}, cacheContent);
        }
    } else {
        auto cnnNetwork = read_model(model_str, weights);
        res = compile_model_impl(cnnNetwork, plugin, _config, {}, cacheContent);
    }
    return {res._ptr, res._so};
}

ov::SoPtr<ov::ICompiledModel> ov::CoreImpl::import_model(std::istream& model,
                                                         const std::string& device_name,
                                                         const ov::AnyMap& config) const {
    auto parsed = parseDeviceNameIntoConfig(device_name, config);
    auto exec = get_plugin(parsed._deviceName).import_model(model, config);

    return {exec._ptr, exec._so};
}

ov::SupportedOpsMap ov::CoreImpl::query_model(const std::shared_ptr<const ov::Model>& model,
                                              const std::string& device_name,
                                              const ov::AnyMap& config) const {
    OV_ITT_SCOPED_TASK(ov::itt::domains::IE, "Core::query_model");
    auto parsed = parseDeviceNameIntoConfig(device_name, config);
    auto ret = get_plugin(parsed._deviceName).query_model(model, parsed._config);
    return ret;
}

std::vector<std::string> ov::CoreImpl::get_available_devices() const {
    std::vector<std::string> devices;
    const std::string propertyName = METRIC_KEY(AVAILABLE_DEVICES);

    for (auto&& deviceName : get_registered_devices()) {
        std::vector<std::string> devicesIDs;
        try {
            const ie::Parameter p = GetMetric(deviceName, propertyName);
            devicesIDs = p.as<std::vector<std::string>>();
        } catch (const ie::Exception&) {
            // plugin is not created by e.g. invalid env
        } catch (const ov::Exception&) {
            // plugin is not created by e.g. invalid env
        } catch (const std::runtime_error&) {
            // plugin is not created by e.g. invalid env
        } catch (const std::exception& ex) {
            IE_THROW() << "An exception is thrown while trying to create the " << deviceName
                       << " device and call GetMetric: " << ex.what();
        } catch (...) {
            IE_THROW() << "Unknown exception is thrown while trying to create the " << deviceName
                       << " device and call GetMetric";
        }

        if (devicesIDs.size() > 1) {
            for (auto&& deviceID : devicesIDs) {
                devices.push_back(deviceName + '.' + deviceID);
            }
        } else if (!devicesIDs.empty()) {
            devices.push_back(deviceName);
        }
    }

    return devices;
}

ov::RemoteContext ov::CoreImpl::create_context(const std::string& device_name, const AnyMap& args) const {
    auto parsed = ov::parseDeviceNameIntoConfig(device_name, args);
    return get_plugin(parsed._deviceName).create_context(parsed._config);
}

ov::AnyMap ov::CoreImpl::get_supported_property(const std::string& device_name, const ov::AnyMap& config) const {
    std::vector<std::string> supportedConfigKeys;
    try {
        supportedConfigKeys = GetMetric(device_name, METRIC_KEY(SUPPORTED_CONFIG_KEYS)).as<std::vector<std::string>>();
    } catch (ov::Exception&) {
    }
    try {
        for (auto&& property : ICore::get_property(device_name, ov::supported_properties)) {
            if (property.is_mutable()) {
                supportedConfigKeys.emplace_back(std::move(property));
            }
        }
    } catch (ov::Exception&) {
    }
    ov::AnyMap supportedConfig;
    for (auto&& key : supportedConfigKeys) {
        auto itKey = config.find(key);
        if (config.end() != itKey) {
            supportedConfig[key] = itKey->second;
        }
    }
    for (auto&& config : config) {
        auto parsed = parseDeviceNameIntoConfig(config.first);
        if (device_name.find(parsed._deviceName) != std::string::npos) {
            std::stringstream strm(config.second.as<std::string>());
            std::map<std::string, std::string> device_configs;
            util::Read<std::map<std::string, std::string>>{}(strm, device_configs);
            for (auto&& device_config : device_configs) {
                if (util::contains(supportedConfigKeys, device_config.first)) {
                    supportedConfig[device_config.first] = device_config.second;
                }
            }
            for (auto&& config : parsed._config) {
                supportedConfig[config.first] = config.second.as<std::string>();
            }
        }
    }
    return supportedConfig;
}

bool ov::CoreImpl::is_new_api() const {
    return m_new_api;
}

ov::RemoteContext ov::CoreImpl::get_default_context(const std::string& device_name) const {
    auto parsed = ov::parseDeviceNameIntoConfig(device_name, ov::AnyMap{});
    return get_plugin(parsed._deviceName).get_default_context(parsed._config);
}

void ov::CoreImpl::apply_auto_batching(const std::shared_ptr<const ov::Model>& model,
                                       std::string& deviceName,
                                       ov::AnyMap& config) const {
    std::string deviceNameWithBatchSize, deviceNameWithoutBatch;
    // fully strict dims tracking by default (Auto-Batching is enabled implicitly)
    bool strictly_check_dims = true;
    if (deviceName.find("BATCH") != std::string::npos) {
        // explicitly enabled Auto-Batching
        auto pos = deviceName.find_first_of(":");
        if (pos == std::string::npos)
            return;  // BATCH device is already configured via the config
        deviceNameWithBatchSize = deviceName.substr(pos + 1);
        deviceNameWithoutBatch = InferenceEngine::DeviceIDParser::getBatchDevice(deviceNameWithBatchSize);
        // when user sets the BATCH device explicitly, we may check the dims less strictly
        // as the result is being checked by the user
        strictly_check_dims = false;
    } else {
        // check if Auto-Batch plugin registered
        try {
            get_plugin("BATCH");
        } catch (const std::runtime_error&) {
            return;
        }
        // check whether the Auto-Batching is disabled explicitly
        const auto& batch_mode = config.find(ov::hint::allow_auto_batching.name());
        if (batch_mode != config.end()) {
            const auto disabled = batch_mode->second.as<std::string>() == CONFIG_VALUE(NO);
            // virtual plugins like AUTO/MULTI will need the config
            // e.g to deduce the #requests correctly
            // otherwise, no need for this config key in the rest of loading
            if (deviceName.find("AUTO") == std::string::npos && deviceName.find("MULTI") == std::string::npos)
                config.erase(batch_mode);
            if (disabled)
                return;
        } else if (!property_manager.get_property(ov::hint::allow_auto_batching.name()).as<bool>()) {
            return;
        }
        // check whether if the Auto-Batching is applicable to the device
        auto device = ov::parseDeviceNameIntoConfig(deviceName);
        deviceNameWithoutBatch = deviceName;
        auto d = device._deviceName;
        std::vector<std::string> metrics =
            get_plugin(d).get_property(METRIC_KEY(SUPPORTED_METRICS), {}).as<std::vector<std::string>>();
        auto it = std::find(metrics.begin(), metrics.end(), METRIC_KEY(OPTIMAL_BATCH_SIZE));
        if (metrics.end() == it)
            return;
        // if applicable, the Auto-Batching is implicitly enabled via the performance hints
        bool bTputInPlg = GetConfig(d, CONFIG_KEY(PERFORMANCE_HINT)).as<std::string>() == CONFIG_VALUE(THROUGHPUT);
        const auto& mode = config.find(CONFIG_KEY(PERFORMANCE_HINT));
        bool bTputInLoadCfg = (mode != config.end() && mode->second.as<std::string>() == CONFIG_VALUE(THROUGHPUT));
        const auto& excl = config.find(CONFIG_KEY(EXCLUSIVE_ASYNC_REQUESTS));
        bool bExclReqsEnabled = (excl != config.end() && excl->second.as<std::string>() == CONFIG_VALUE(YES));
        if (bExclReqsEnabled || (!bTputInPlg && !bTputInLoadCfg))
            return;
    }
    auto batchConfig = deviceNameWithBatchSize.empty() ? deviceNameWithoutBatch : deviceNameWithBatchSize;
    auto res = ov::details::is_model_batchable(model, deviceNameWithoutBatch, strictly_check_dims);
    switch (res) {
    case ov::details::NetworkBatchAbility::NO:
        return;
    case ov::details::NetworkBatchAbility::AS_IS:
        deviceName = "BATCH:" + batchConfig;
        break;
    case ov::details::NetworkBatchAbility::WITH_HETERO:
        deviceName = "HETERO:BATCH," + deviceNameWithoutBatch;
        config[CONFIG_KEY(AUTO_BATCH_DEVICE_CONFIG)] = batchConfig;
        break;
    }
}

void ov::CoreImpl::set_property(const std::string& device_name, const AnyMap& properties) {
    OPENVINO_ASSERT(device_name.find("HETERO:") != 0,
                    "set_property is supported only for HETERO itself (without devices). "
                    "You can configure the devices with set_property before creating the HETERO on top.");
    OPENVINO_ASSERT(device_name.find("MULTI:") != 0,
                    "set_property is supported only for MULTI itself (without devices). "
                    "You can configure the devices with set_property before creating the MULTI on top.");
    OPENVINO_ASSERT(device_name.find("AUTO:") != 0,
                    "set_property is supported only for AUTO itself (without devices). "
                    "You can configure the devices with set_property before creating the AUTO on top.");
    OPENVINO_ASSERT(device_name.find("BATCH:") != 0,
                    "set_property is supported only for BATCH itself (without devices). "
                    "You can configure the devices with set_property before creating the BATCH on top.");

    // unsupport to set ov::device::properties to HW device through this function
    auto devices = get_registered_devices();
    for (auto&& config : properties) {
        auto parsed = parseDeviceNameIntoConfig(config.first);
        auto is_secondary_config_for_hw_device =
            std::any_of(devices.begin(), devices.end(), [&](const std::string& device) {
                return device == parsed._deviceName;
            });
        OPENVINO_ASSERT(!is_secondary_config_for_hw_device,
                        "set_property do not support ov::device::propreties. "
                        "You can configure the devices through the compile_model()/loadNetwork() API.");
    }
    set_property_for_device(properties, device_name);
}

ov::Any ov::CoreImpl::get_property(const std::string& device_name,
                                   const std::string& name,
                                   const AnyMap& arguments) const {
    OPENVINO_ASSERT(device_name.find("HETERO:") != 0,
                    "You can only get_property of the HETERO itself (without devices). "
                    "get_property is also possible for the individual devices before creating the HETERO on top.");
    OPENVINO_ASSERT(device_name.find("MULTI:") != 0,
                    "You can only get_property of the MULTI itself (without devices). "
                    "get_property is also possible for the individual devices before creating the MULTI on top.");
    OPENVINO_ASSERT(device_name.find("AUTO:") != 0,
                    "You can only get_property of the AUTO itself (without devices). "
                    "get_property is also possible for the individual devices before creating the AUTO on top.");
    OPENVINO_ASSERT(device_name.find("BATCH:") != 0,
                    "You can only get_property of the BATCH itself (without devices). "
                    "get_property is also possible for the individual devices before creating the BATCH on top.");

    if (device_name.empty() || property_manager.is_core_property(name)) {
        return property_manager.get_property(name, device_name);
    }

    auto parsed = parseDeviceNameIntoConfig(device_name, arguments);
    return get_plugin(parsed._deviceName).get_property(name, parsed._config);
}

void ov::CoreImpl::unload_plugin(const std::string& deviceName) {
    std::lock_guard<std::mutex> lock(get_mutex());
    auto it = plugins.find(deviceName);
    if (it == plugins.end()) {
        IE_THROW() << "Device with \"" << deviceName << "\" name is not registered in the OpenVINO Runtime";
    }

    plugins.erase(deviceName);
}

void ov::CoreImpl::register_plugin(const std::string& plugin, const std::string& device_name) {
    std::lock_guard<std::mutex> lock(get_mutex());

    auto it = pluginRegistry.find(device_name);
    if (it != pluginRegistry.end()) {
        IE_THROW() << "Device with \"" << device_name << "\"  is already registered in the OpenVINO Runtime";
    }

    if (device_name.find('.') != std::string::npos) {
        IE_THROW() << "Device name must not contain dot '.' symbol";
    }

    PluginDescriptor desc{ov::util::get_plugin_path(plugin)};
    pluginRegistry[device_name] = desc;
    add_mutex(device_name);
}

/**
 * @brief Provides a list of plugin names in registry; physically such plugins may not be created
 * @return A list of plugin names
 */
std::vector<std::string> ov::CoreImpl::get_registered_devices() const {
    std::lock_guard<std::mutex> lock(get_mutex());

    std::vector<std::string> listOfDevices;
    for (auto&& pluginDesc : pluginRegistry) {
        listOfDevices.push_back(pluginDesc.first);
    }

    return listOfDevices;
}

/**
 * @brief Sets config values for a plugin or set of plugins
 * @param deviceName A device name to set config to
 *        If empty, config is set for all the plugins / plugin's meta-data
 * @note  `deviceName` is not allowed in form of MULTI:CPU, HETERO:GPU,CPU, AUTO:CPU
 *        just simple forms like CPU, GPU, MULTI, GPU.0, etc
 */
void ov::CoreImpl::set_property_for_device(const ov::AnyMap& configMap, const std::string& deviceName) {
    auto config = configMap;
    if (config.empty()) {
        return;
    }

    InferenceEngine::DeviceIDParser parser(deviceName);
    std::string clearDeviceName = parser.getDeviceName();

    std::vector<std::pair<std::string, ov::Plugin>> created_plugins;
    {
        std::lock_guard<std::mutex> lock(get_mutex());
        created_plugins.reserve(plugins.size());

<<<<<<< HEAD
        property_manager.merge_property(config, clearDeviceName);
=======
        if (deviceName.empty()) {
            coreConfig.set_and_update(config);
        } else {
            auto cache_it = config.find(CONFIG_KEY(CACHE_DIR));
            if (cache_it != config.end()) {
                coreConfig.set_cache_dir_for_device((cache_it->second).as<std::string>(), clearDeviceName);
            }
        }

>>>>>>> 9b972359
        auto base_desc = pluginRegistry.find(clearDeviceName);
        if (pluginRegistry.find(deviceName) == pluginRegistry.end() && base_desc != pluginRegistry.end()) {
            PluginDescriptor desc{base_desc->second.libraryLocation, config, base_desc->second.listOfExtentions};
            pluginRegistry[deviceName] = desc;
        }

        // set config for plugins in registry
        bool configIsSet = false;
        for (auto& desc : pluginRegistry) {
            if (deviceName.empty() || deviceName == desc.first) {
                for (auto&& conf : config) {
                    desc.second.defaultConfig[conf.first] = conf.second;
                }
                configIsSet = true;
            }
        }

        if (!configIsSet && !deviceName.empty()) {
            IE_THROW() << "Device with \"" << deviceName << "\" name is not registered in the OpenVINO Runtime";
        }

        // set config for already created plugins
        for (auto& plugin : plugins) {
            if (deviceName.empty() || clearDeviceName == plugin.first) {
                created_plugins.emplace_back(std::pair<std::string, ov::Plugin>{plugin.first, plugin.second});
            }
        }
    }
    for (auto& plugin : created_plugins) {
        allowNotImplemented([&]() {
            std::lock_guard<std::mutex> lock(get_mutex(plugin.first));
            property_manager.merge_property(config, plugin.second.get_name());
            auto configCopy = property_manager.exclude_property(config);

            // Add device specific value to support device_name.device_id cases
            auto supportedConfigKeys =
                plugin.second.get_property(METRIC_KEY(SUPPORTED_CONFIG_KEYS), {}).as<std::vector<std::string>>();
            auto config_iter = std::find(supportedConfigKeys.begin(),
                                         supportedConfigKeys.end(),
                                         CONFIG_KEY_INTERNAL(CONFIG_DEVICE_ID));
            const bool supportsConfigDeviceID = config_iter != supportedConfigKeys.end();
            const std::string deviceKey =
                supportsConfigDeviceID ? CONFIG_KEY_INTERNAL(CONFIG_DEVICE_ID) : CONFIG_KEY(DEVICE_ID);

            if (!parser.getDeviceID().empty()) {
                configCopy[deviceKey] = parser.getDeviceID();
            }
            plugin.second.set_property(configCopy);
        });
    }
}

void ov::CoreImpl::add_extension(const std::vector<ov::Extension::Ptr>& extensions) {
    std::lock_guard<std::mutex> lock(get_mutex());
    for (const auto& ext : extensions) {
        ov_extensions.emplace_back(ext);
        if (auto op_base_ext = std::dynamic_pointer_cast<ov::BaseOpExtension>(ext)) {
            for (const auto& attached_ext : op_base_ext->get_attached_extensions()) {
                ov_extensions.emplace_back(attached_ext);
            }
        }
    }
}

const std::vector<InferenceEngine::IExtensionPtr>& ov::CoreImpl::GetExtensions() const {
    return extensions;
}

bool ov::CoreImpl::device_supports_import_export(const std::string& deviceName) const {
    auto parsed = parseDeviceNameIntoConfig(deviceName);
    auto plugin = get_plugin(parsed._deviceName);
    return device_supports_import_export(plugin);
}

bool ov::CoreImpl::device_supports_property(const ov::Plugin& plugin, const std::string& key) const {
    return util::contains(plugin.get_property(ov::supported_properties), key);
}

bool ov::CoreImpl::device_supports_import_export(const ov::Plugin& plugin) const {
    auto supportedMetricKeys = plugin.get_property(METRIC_KEY(SUPPORTED_METRICS), {}).as<std::vector<std::string>>();
    auto it = std::find(supportedMetricKeys.begin(), supportedMetricKeys.end(), METRIC_KEY(IMPORT_EXPORT_SUPPORT));
    auto supported =
        (it != supportedMetricKeys.end()) && plugin.get_property(METRIC_KEY(IMPORT_EXPORT_SUPPORT), {}).as<bool>();
    if (!supported) {
        if (device_supports_property(plugin, ov::device::capabilities.name())) {
            supported =
                util::contains(plugin.get_property(ov::device::capabilities), ov::device::capability::EXPORT_IMPORT);
        }
    }
    return supported;
}

ov::SoPtr<ov::ICompiledModel> ov::CoreImpl::compile_model_impl(const std::shared_ptr<const ov::Model>& model,
                                                               ov::Plugin& plugin,
                                                               const ov::AnyMap& parsedConfig,
                                                               const ov::RemoteContext& context,
                                                               const CacheContent& cacheContent,
                                                               bool forceDisableCache) const {
    OV_ITT_SCOPED_TASK(ov::itt::domains::IE, "CoreImpl::compile_model_impl");
    ov::SoPtr<ov::ICompiledModel> execNetwork;
    execNetwork = compile_model(plugin, model, context, parsedConfig);
    if (!forceDisableCache && cacheContent.cacheManager && device_supports_import_export(plugin)) {
        try {
            // need to export network for further import from "cache"
            OV_ITT_SCOPE(FIRST_INFERENCE, InferenceEngine::itt::domains::IE_LT, "Core::compile_model::Export");
            cacheContent.cacheManager->write_cache_entry(cacheContent.blobId, [&](std::ostream& networkStream) {
                networkStream << ov::CompiledBlobHeader(
                    InferenceEngine::GetInferenceEngineVersion()->buildNumber,
                    ov::NetworkCompilationContext::calculate_file_info(cacheContent.modelPath));
                execNetwork->export_model(networkStream);
            });
        } catch (...) {
            cacheContent.cacheManager->remove_cache_entry(cacheContent.blobId);
            throw;
        }
    }
    return execNetwork;
}

ov::SoPtr<ov::ICompiledModel> ov::CoreImpl::load_model_from_cache(const CacheContent& cacheContent,
                                                                  ov::Plugin& plugin,
                                                                  const ov::AnyMap& config,
                                                                  const ov::RemoteContext& context,
                                                                  bool& networkIsImported) {
    ov::SoPtr<ov::ICompiledModel> execNetwork;
    struct HeaderException {};

    OPENVINO_ASSERT(cacheContent.cacheManager != nullptr);
    try {
        cacheContent.cacheManager->read_cache_entry(cacheContent.blobId, [&](std::istream& networkStream) {
            OV_ITT_SCOPE(FIRST_INFERENCE,
                         InferenceEngine::itt::domains::IE_LT,
                         "Core::LoadNetworkFromCache::ReadStreamAndImport");
            try {
                ov::CompiledBlobHeader header;
                networkStream >> header;
                if (header.getIeVersion() != InferenceEngine::GetInferenceEngineVersion()->buildNumber) {
                    // Build number mismatch, don't use this cache
                    throw InferenceEngine::NetworkNotRead("Version does not match");
                }
                if (header.getFileInfo() !=
                    ov::NetworkCompilationContext::calculate_file_info(cacheContent.modelPath)) {
                    // Original file is changed, don't use cache
                    throw InferenceEngine::NetworkNotRead("Original model file is changed");
                }
            } catch (...) {
                throw HeaderException();
            }

            execNetwork = context._impl ? plugin.import_model(networkStream, context, config)
                                        : plugin.import_model(networkStream, config);
            networkIsImported = true;
            execNetwork->loaded_from_cache();
        });
    } catch (const HeaderException&) {
        // For these exceptions just remove old cache and set that import didn't work
        cacheContent.cacheManager->remove_cache_entry(cacheContent.blobId);
        networkIsImported = false;
    } catch (...) {
        cacheContent.cacheManager->remove_cache_entry(cacheContent.blobId);
        networkIsImported = false;
        // TODO: temporary disabled by #54335. In future don't throw only for new 'blob_outdated' exception
        // throw;
    }
    return execNetwork;
}

ov::AnyMap ov::CoreImpl::create_compile_config(const ov::Plugin& plugin,
                                               const std::string& deviceFamily,
                                               const ov::AnyMap& origConfig) const {
    ov::AnyMap getMetricConfig;
    ov::AnyMap compileConfig;

    // 0. Move TARGET_FALLBACK key to getMetricConfig
    auto targetFallbackIt = origConfig.find("TARGET_FALLBACK");
    if (targetFallbackIt == origConfig.end()) {
        targetFallbackIt = origConfig.find(ov::device::priorities.name());
    }
    if (targetFallbackIt != origConfig.end()) {
        getMetricConfig[targetFallbackIt->first] = targetFallbackIt->second.as<std::string>();
    }

    // 1. Move DEVICE_ID key to getMetricConfig
    auto deviceIt = origConfig.find(ov::device::id.name());
    if (deviceIt != origConfig.end()) {
        getMetricConfig[deviceIt->first] = deviceIt->second.as<std::string>();
    }

    // 2. Replace it with DEVICE_ARCHITECTURE value
    if (device_supports_property(plugin, ov::device::architecture.name())) {
        compileConfig[ov::device::architecture.name()] = plugin.get_property(ov::device::architecture, getMetricConfig);
    } else {
        // Take device name if device does not support DEVICE_ARCHITECTURE metric
        compileConfig[ov::device::architecture.name()] = deviceFamily;
    }

    // 3. Extract config keys which affect compile config
    if (device_supports_property(plugin, ov::caching_properties.name())) {
        auto cachingProps = plugin.get_property(ov::caching_properties);
        for (const auto& prop : cachingProps) {
            // origConfig values have higher priority than plugin parameters
            auto it = origConfig.find(prop);
            compileConfig[prop] = it == origConfig.end() ? plugin.get_property(prop, {}) : it->second;
        }
    }
    return compileConfig;
}

void ov::CoreImpl::AddExtensionUnsafe(const InferenceEngine::IExtensionPtr& extension) const {
    std::map<std::string, ngraph::OpSet> opsets = extension->getOpSets();
    for (const auto& it : opsets) {
        if (opsetNames.find(it.first) != opsetNames.end())
            IE_THROW() << "Cannot add opset with name: " << it.first << ". Opset with the same name already exists.";
        opsetNames.insert(it.first);
    }

    // add extensions for already created plugins
    for (auto& plugin : plugins) {
        try {
            plugin.second.add_extension(extension);
        } catch (...) {
        }
    }
    extensions.emplace_back(extension);
}

<<<<<<< HEAD
=======
void ov::CoreImpl::CoreConfig::set_and_update(ov::AnyMap& config) {
    auto it = config.find(CONFIG_KEY(CACHE_DIR));
    if (it != config.end()) {
        std::lock_guard<std::mutex> lock(_cacheConfigMutex);
        fill_config(_cacheConfig, it->second.as<std::string>());
        for (auto& deviceCfg : _cacheConfigPerDevice) {
            fill_config(deviceCfg.second, it->second.as<std::string>());
        }
        config.erase(it);
    }

    it = config.find(ov::force_tbb_terminate.name());
    if (it != config.end()) {
        auto flag = it->second.as<std::string>() == CONFIG_VALUE(YES) ? true : false;
        ov::threading::executor_manager()->set_property({{it->first, flag}});
        config.erase(it);
    }

    it = config.find(ov::hint::allow_auto_batching.name());
    if (it != config.end()) {
        auto flag = it->second.as<bool>();
        flag_allow_auto_batching = flag;
        config.erase(it);
    }
}

void ov::CoreImpl::CoreConfig::set_cache_dir_for_device(const std::string& dir, const std::string& name) {
    std::lock_guard<std::mutex> lock(_cacheConfigMutex);
    fill_config(_cacheConfigPerDevice[name], dir);
}

std::string ov::CoreImpl::CoreConfig::get_cache_dir() const {
    std::lock_guard<std::mutex> lock(_cacheConfigMutex);
    return _cacheConfig._cacheDir;
}

// Creating thread-safe copy of config including shared_ptr to ICacheManager
// Passing empty or not-existing name will return global cache config
ov::CoreImpl::CoreConfig::CacheConfig ov::CoreImpl::CoreConfig::get_cache_config_for_device(
    const std::string& device_name,
    bool device_supports_cache_dir,
    ov::AnyMap& parsedConfig) const {
    if (parsedConfig.count(CONFIG_KEY(CACHE_DIR))) {
        CoreConfig::CacheConfig tempConfig;
        CoreConfig::fill_config(tempConfig, parsedConfig.at(CONFIG_KEY(CACHE_DIR)).as<std::string>());
        if (!device_supports_cache_dir) {
            parsedConfig.erase(CONFIG_KEY(CACHE_DIR));
        }
        return tempConfig;
    } else {
        std::lock_guard<std::mutex> lock(_cacheConfigMutex);
        if (_cacheConfigPerDevice.count(device_name) > 0) {
            return _cacheConfigPerDevice.at(device_name);
        } else {
            return _cacheConfig;
        }
    }
}

ov::CoreImpl::CoreConfig::CacheConfig ov::CoreImpl::CoreConfig::get_cache_config_for_device(
    const std::string& device_name) const {
    std::lock_guard<std::mutex> lock(_cacheConfigMutex);
    if (_cacheConfigPerDevice.count(device_name) > 0) {
        return _cacheConfigPerDevice.at(device_name);
    } else {
        return _cacheConfig;
    }
}

void ov::CoreImpl::CoreConfig::fill_config(CacheConfig& config, const std::string& dir) {
    config._cacheDir = dir;
    if (!dir.empty()) {
        FileUtils::createDirectoryRecursive(dir);
        config._cacheManager = std::make_shared<ov::FileStorageCacheManager>(dir);
    } else {
        config._cacheManager = nullptr;
    }
}
>>>>>>> 9b972359
std::mutex& ov::CoreImpl::get_mutex(const std::string& dev_name) const {
    std::lock_guard<std::mutex> lock(global_mutex);
    try {
        return dev_mutexes.at(dev_name);
    } catch (const std::out_of_range&) {
        throw ov::Exception("Cannot get mutex for device: " + dev_name);
    }
}
void ov::CoreImpl::add_mutex(const std::string& dev_name) {
    std::lock_guard<std::mutex> lock(global_mutex);
    dev_mutexes[dev_name];
}

std::tuple<bool, std::string> ov::CoreImpl::CheckStatic(const InferenceEngine::CNNNetwork& network) {
    bool res = true;
    std::stringstream errMsg;
    auto model = network.getFunction();
    if (model) {
        for (const auto& input : model->inputs()) {
            if (input.get_partial_shape().is_dynamic()) {
                errMsg << "{ input:'";
                for (const auto& name : input.get_names()) {
                    errMsg << name << ",";
                }
                if (auto node = input.get_node_shared_ptr()) {
                    errMsg << node->get_friendly_name();
                }
                errMsg << "', shape=" << input.get_partial_shape() << "} ";
                res = false;
            }
        }
    }
    return {res, errMsg.str()};
}

#ifndef OPENVINO_STATIC_LIBRARY

std::string ov::findPluginXML(const std::string& xmlFile) {
    std::string xmlConfigFile_ = xmlFile;
    if (xmlConfigFile_.empty()) {
        const auto ielibraryDir = ie::getInferenceEngineLibraryPath();

        // plugins.xml can be found in either:

        // 1. openvino-X.Y.Z relative to libopenvino.so folder
        std::ostringstream str;
        str << "openvino-" << OPENVINO_VERSION_MAJOR << "." << OPENVINO_VERSION_MINOR << "." << OPENVINO_VERSION_PATCH;
        const auto subFolder = ov::util::to_file_path(str.str());

        // register plugins from default openvino-<openvino version>/plugins.xml config
        ov::util::FilePath xmlConfigFileDefault =
            FileUtils::makePath(FileUtils::makePath(ielibraryDir, subFolder), ov::util::to_file_path("plugins.xml"));
        if (FileUtils::fileExist(xmlConfigFileDefault))
            return xmlConfigFile_ = ov::util::from_file_path(xmlConfigFileDefault);

        // 2. in folder with libopenvino.so
        xmlConfigFileDefault = FileUtils::makePath(ielibraryDir, ov::util::to_file_path("plugins.xml"));
        if (FileUtils::fileExist(xmlConfigFileDefault))
            return xmlConfigFile_ = ov::util::from_file_path(xmlConfigFileDefault);

        throw ov::Exception("Failed to find plugins.xml file");
    }
    return xmlConfigFile_;
}

#endif

ov::AnyMap ov::flatten_sub_properties(const std::string& device, const ov::AnyMap& properties) {
    ov::AnyMap result = properties;
    bool isVirtualDev = device.find("AUTO") != std::string::npos || device.find("MULTI") != std::string::npos ||
                        device.find("HETERO") != std::string::npos;
    for (auto item = result.begin(); item != result.end();) {
        auto parsed = parseDeviceNameIntoConfig(item->first);
        if (!item->second.is<ov::AnyMap>()) {
            item++;
            continue;
        }
        if (device == parsed._deviceName) {
            // 1. flatten the scondary property for target device
            for (auto&& sub_property : item->second.as<ov::AnyMap>()) {
                // 1.1 1st level property overides 2nd level property
                if (result.find(sub_property.first) != result.end())
                    continue;
                result[sub_property.first] = sub_property.second;
            }
            item = result.erase(item);
        } else if (isVirtualDev) {
            // 2. keep the secondary property for the other virtual devices
            item++;
        } else {
            // 3. remove the secondary property setting for other hardware device
            item = result.erase(item);
        }
    }
    return result;
}

std::shared_ptr<ov::Model> ov::CoreImpl::read_model(const std::string& modelPath, const std::string& binPath) const {
    OV_ITT_SCOPE(FIRST_INFERENCE, ov::itt::domains::IE_RT, "CoreImpl::read_model from file");
    return ReadNetwork(modelPath, binPath).getFunction();
}

std::shared_ptr<ov::Model> ov::CoreImpl::read_model(const std::string& model,
                                                    const ov::Tensor& weights,
                                                    bool frontendMode) const {
    InferenceEngine::Blob::Ptr blob;
    if (weights) {
        blob = weights._impl;
    }
    OV_ITT_SCOPE(FIRST_INFERENCE, ov::itt::domains::IE_RT, "CoreImpl::read_model from memory");
    return ReadNetwork(model, blob, frontendMode).getFunction();
}<|MERGE_RESOLUTION|>--- conflicted
+++ resolved
@@ -702,20 +702,7 @@
     {
         std::lock_guard<std::mutex> lock(get_mutex());
         created_plugins.reserve(plugins.size());
-
-<<<<<<< HEAD
         property_manager.merge_property(config, clearDeviceName);
-=======
-        if (deviceName.empty()) {
-            coreConfig.set_and_update(config);
-        } else {
-            auto cache_it = config.find(CONFIG_KEY(CACHE_DIR));
-            if (cache_it != config.end()) {
-                coreConfig.set_cache_dir_for_device((cache_it->second).as<std::string>(), clearDeviceName);
-            }
-        }
-
->>>>>>> 9b972359
         auto base_desc = pluginRegistry.find(clearDeviceName);
         if (pluginRegistry.find(deviceName) == pluginRegistry.end() && base_desc != pluginRegistry.end()) {
             PluginDescriptor desc{base_desc->second.libraryLocation, config, base_desc->second.listOfExtentions};
@@ -942,87 +929,6 @@
     extensions.emplace_back(extension);
 }
 
-<<<<<<< HEAD
-=======
-void ov::CoreImpl::CoreConfig::set_and_update(ov::AnyMap& config) {
-    auto it = config.find(CONFIG_KEY(CACHE_DIR));
-    if (it != config.end()) {
-        std::lock_guard<std::mutex> lock(_cacheConfigMutex);
-        fill_config(_cacheConfig, it->second.as<std::string>());
-        for (auto& deviceCfg : _cacheConfigPerDevice) {
-            fill_config(deviceCfg.second, it->second.as<std::string>());
-        }
-        config.erase(it);
-    }
-
-    it = config.find(ov::force_tbb_terminate.name());
-    if (it != config.end()) {
-        auto flag = it->second.as<std::string>() == CONFIG_VALUE(YES) ? true : false;
-        ov::threading::executor_manager()->set_property({{it->first, flag}});
-        config.erase(it);
-    }
-
-    it = config.find(ov::hint::allow_auto_batching.name());
-    if (it != config.end()) {
-        auto flag = it->second.as<bool>();
-        flag_allow_auto_batching = flag;
-        config.erase(it);
-    }
-}
-
-void ov::CoreImpl::CoreConfig::set_cache_dir_for_device(const std::string& dir, const std::string& name) {
-    std::lock_guard<std::mutex> lock(_cacheConfigMutex);
-    fill_config(_cacheConfigPerDevice[name], dir);
-}
-
-std::string ov::CoreImpl::CoreConfig::get_cache_dir() const {
-    std::lock_guard<std::mutex> lock(_cacheConfigMutex);
-    return _cacheConfig._cacheDir;
-}
-
-// Creating thread-safe copy of config including shared_ptr to ICacheManager
-// Passing empty or not-existing name will return global cache config
-ov::CoreImpl::CoreConfig::CacheConfig ov::CoreImpl::CoreConfig::get_cache_config_for_device(
-    const std::string& device_name,
-    bool device_supports_cache_dir,
-    ov::AnyMap& parsedConfig) const {
-    if (parsedConfig.count(CONFIG_KEY(CACHE_DIR))) {
-        CoreConfig::CacheConfig tempConfig;
-        CoreConfig::fill_config(tempConfig, parsedConfig.at(CONFIG_KEY(CACHE_DIR)).as<std::string>());
-        if (!device_supports_cache_dir) {
-            parsedConfig.erase(CONFIG_KEY(CACHE_DIR));
-        }
-        return tempConfig;
-    } else {
-        std::lock_guard<std::mutex> lock(_cacheConfigMutex);
-        if (_cacheConfigPerDevice.count(device_name) > 0) {
-            return _cacheConfigPerDevice.at(device_name);
-        } else {
-            return _cacheConfig;
-        }
-    }
-}
-
-ov::CoreImpl::CoreConfig::CacheConfig ov::CoreImpl::CoreConfig::get_cache_config_for_device(
-    const std::string& device_name) const {
-    std::lock_guard<std::mutex> lock(_cacheConfigMutex);
-    if (_cacheConfigPerDevice.count(device_name) > 0) {
-        return _cacheConfigPerDevice.at(device_name);
-    } else {
-        return _cacheConfig;
-    }
-}
-
-void ov::CoreImpl::CoreConfig::fill_config(CacheConfig& config, const std::string& dir) {
-    config._cacheDir = dir;
-    if (!dir.empty()) {
-        FileUtils::createDirectoryRecursive(dir);
-        config._cacheManager = std::make_shared<ov::FileStorageCacheManager>(dir);
-    } else {
-        config._cacheManager = nullptr;
-    }
-}
->>>>>>> 9b972359
 std::mutex& ov::CoreImpl::get_mutex(const std::string& dev_name) const {
     std::lock_guard<std::mutex> lock(global_mutex);
     try {
