--- conflicted
+++ resolved
@@ -522,15 +522,14 @@
             } catch (const InferenceEngine::GeneralError&) {
                 // the same extension can be registered multiple times - ignore it!
             }
-        } else {
-<<<<<<< HEAD
-            // FIXME: Revert registration back
-            // TryToRegisterLibraryAsExtensionUnsafe(desc.libraryLocation);
-=======
+        }
+        // FIXME: Revert registration back
+        /*
+        else {
             TryToRegisterLibraryAsExtensionUnsafe(desc.libraryLocation);
             try_to_register_plugin_extensions(desc.libraryLocation);
->>>>>>> 25573279
-        }
+        }
+        */
 
         return plugins.emplace(deviceName, plugin).first->second;
     } catch (const InferenceEngine::Exception& ex) {
@@ -548,12 +547,8 @@
     std::string deviceName = device_name;
     ov::AnyMap config_with_batch = config;
     // if auto-batching is applicable, the below function will patch the device name and config accordingly:
-<<<<<<< HEAD
     // FIXME: Revert apply_auto_batching back
-    // apply_auto_batching(model, deviceName, config_with_batch);
-=======
-    auto model = apply_auto_batching(model_, deviceName, config_with_batch);
->>>>>>> 25573279
+    // auto model = apply_auto_batching(model_, deviceName, config_with_batch);
 
     auto parsed = parseDeviceNameIntoConfig(deviceName, config_with_batch);
     auto plugin = get_plugin(parsed._deviceName);
@@ -561,13 +556,13 @@
     auto cacheManager = coreConfig.get_cache_config_for_device(plugin, parsed._config)._cacheManager;
     if (cacheManager && device_supports_model_caching(plugin)) {
         CacheContent cacheContent{cacheManager};
-        cacheContent.blobId = ov::ModelCache::compute_hash(model, create_compile_config(plugin, parsed._config));
+        cacheContent.blobId = ov::ModelCache::compute_hash(model_, create_compile_config(plugin, parsed._config));
         auto lock = cacheGuard.get_hash_lock(cacheContent.blobId);
         res = load_model_from_cache(cacheContent, plugin, parsed._config, ov::RemoteContext{}, [&]() {
-            return compile_model_and_cache(model, plugin, parsed._config, ov::RemoteContext{}, cacheContent);
+            return compile_model_and_cache(model_, plugin, parsed._config, ov::RemoteContext{}, cacheContent);
         });
     } else {
-        res = compile_model_with_preprocess(plugin, model, ov::RemoteContext{}, parsed._config);
+        res = compile_model_with_preprocess(plugin, model_, ov::RemoteContext{}, parsed._config);
     }
     return res;
 }
@@ -582,12 +577,9 @@
     std::string deviceName = context.get_device_name();
     ov::AnyMap config_with_batch = config;
     // if auto-batching is applicable, the below function will patch the device name and config accordingly:
-<<<<<<< HEAD
     // FIXME: Revert apply_auto_batching back
-    // apply_auto_batching(model, deviceName, config_with_batch);
-=======
-    auto model = apply_auto_batching(model_, deviceName, config_with_batch);
->>>>>>> 25573279
+    // auto model = apply_auto_batching(model_, deviceName, config_with_batch);
+    auto model = model_;
 
     auto parsed = parseDeviceNameIntoConfig(deviceName, config_with_batch);
     auto plugin = get_plugin(parsed._deviceName);
@@ -595,7 +587,7 @@
     auto cacheManager = coreConfig.get_cache_config_for_device(plugin, parsed._config)._cacheManager;
     if (cacheManager && device_supports_model_caching(plugin)) {
         CacheContent cacheContent{cacheManager};
-        cacheContent.blobId = ov::ModelCache::compute_hash(model, create_compile_config(plugin, parsed._config));
+        cacheContent.blobId = ov::ModelCache::compute_hash(model_, create_compile_config(plugin, parsed._config));
         auto lock = cacheGuard.get_hash_lock(cacheContent.blobId);
         res = load_model_from_cache(cacheContent, plugin, parsed._config, context, [&]() {
             return compile_model_and_cache(model, plugin, parsed._config, context, cacheContent);
