--- conflicted
+++ resolved
@@ -261,7 +261,8 @@
     std::string deviceName = device_name;
     ov::AnyMap config_with_batch = config;
     // if auto-batching is applicable, the below function will patch the device name and config accordingly:
-    apply_auto_batching(model, deviceName, config_with_batch);
+    // FIXME: Revert apply_auto_batching back
+    // apply_auto_batching(model, deviceName, config_with_batch);
     clean_properties(deviceName, config_with_batch, ov::auto_batch_timeout);
 
     bool forceDisableCache = config_with_batch.count(CONFIG_KEY_INTERNAL(FORCE_DISABLE_CACHE)) > 0;
@@ -304,14 +305,9 @@
     std::string& deviceName = parsed._deviceName;
     auto& config_with_batch = parsed._config;
     // if auto-batching is applicable, the below function will patch the device name and config accordingly:
-<<<<<<< HEAD
-    // FIXME: Revert ApplyAutoBatching back
-    // ApplyAutoBatching(network, deviceName, config_with_batch);
-    CleanUpProperties(deviceName, config_with_batch, ov::auto_batch_timeout);
-=======
-    apply_auto_batching(model, deviceName, config_with_batch);
+    // FIXME: Revert apply_auto_batching back
+    // apply_auto_batching(model, deviceName, config_with_batch);
     clean_properties(deviceName, config_with_batch, ov::auto_batch_timeout);
->>>>>>> 7aaf9660
     parsed = parseDeviceNameIntoConfig(deviceName, config_with_batch);
 
     auto plugin = get_plugin(parsed._deviceName);
@@ -335,26 +331,12 @@
     }
     return res;
 }
-<<<<<<< HEAD
-InferenceEngine::SoExecutableNetworkInternal ov::CoreImpl::LoadNetwork(
-    const InferenceEngine::CNNNetwork& network,
-    const std::string& deviceNameOrig,
-    const std::map<std::string, std::string>& config) {
-    OV_ITT_SCOPE(FIRST_INFERENCE, InferenceEngine::itt::domains::IE_LT, "Core::LoadNetwork::CNN");
-    std::string deviceName = deviceNameOrig;
-    std::map<std::string, std::string> config_with_batch = config;
-    // if auto-batching is applicable, the below function will patch the device name and config accordingly:
-    // FIXME: Revert ApplyAutoBatching back
-    // ApplyAutoBatching(network, deviceName, config_with_batch);
-    CleanUpProperties(deviceName, config_with_batch, ov::auto_batch_timeout);
-=======
 ov::SoPtr<ov::ICompiledModel> ov::CoreImpl::compile_model(ov::Plugin& plugin,
                                                           const std::shared_ptr<const ov::Model>& model,
                                                           const ov::RemoteContext& context,
                                                           const ov::AnyMap& config) const {
     std::shared_ptr<const ov::Model> prepared_model = model;
     ov::SoPtr<ov::ICompiledModel> compiled_model;
->>>>>>> 7aaf9660
 
     if (!is_new_api() && !std::dynamic_pointer_cast<InferenceEngine::IPluginWrapper>(plugin.m_ptr)) {
         ov::pass::Manager manager;
@@ -561,12 +543,8 @@
     } else {
         // check if Auto-Batch plugin registered
         try {
-<<<<<<< HEAD
             // FIXME: Revert Batching back
-            // GetCPPPluginByName("BATCH");
-=======
-            get_plugin("BATCH");
->>>>>>> 7aaf9660
+            // get_plugin("BATCH");
         } catch (const std::runtime_error&) {
             return;
         }
