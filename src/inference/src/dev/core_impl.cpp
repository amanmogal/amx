--- conflicted
+++ resolved
@@ -575,13 +575,8 @@
                                                           const ov::RemoteContext& context,
                                                           const ov::AnyMap& config) const {
     OV_ITT_SCOPE(FIRST_INFERENCE, ie::itt::domains::IE_LT, "Core::compile_model::RemoteContext");
-<<<<<<< HEAD
-    if (context._impl == nullptr) {
+    if (!context) {
         IE_THROW_G("Remote context is null");
-=======
-    if (!context) {
-        IE_THROW() << "Remote context is null";
->>>>>>> 15e69c28
     }
     std::string deviceName = context.get_device_name();
     ov::AnyMap config_with_batch = config;
