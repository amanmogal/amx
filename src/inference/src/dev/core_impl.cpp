--- conflicted
+++ resolved
@@ -1126,15 +1126,6 @@
 
 bool ov::CoreImpl::device_supports_model_caching(const ov::Plugin& plugin) const {
     auto supportedMetricKeys = plugin.get_property(METRIC_KEY(SUPPORTED_METRICS), {}).as<std::vector<std::string>>();
-<<<<<<< HEAD
-    auto supported = ov::util::contains(supportedMetricKeys, METRIC_KEY(IMPORT_EXPORT_SUPPORT)) &&
-                     plugin.get_property(METRIC_KEY(IMPORT_EXPORT_SUPPORT), {}).as<bool>();
-    if (!supported) {
-        if (device_supports_property(plugin, ov::device::capabilities)) {
-            supported =
-                util::contains(plugin.get_property(ov::device::capabilities), ov::device::capability::EXPORT_IMPORT);
-        }
-=======
     auto supported = util::contains(supportedMetricKeys, METRIC_KEY(IMPORT_EXPORT_SUPPORT)) &&
                      plugin.get_property(METRIC_KEY(IMPORT_EXPORT_SUPPORT), {}).as<bool>();
     if (!supported) {
@@ -1144,7 +1135,6 @@
     }
     if (supported) {
         supported = device_supports_property(plugin, ov::caching_properties);
->>>>>>> 6ca44a21
     }
     return supported;
 }
@@ -1251,28 +1241,6 @@
         property_config[ov::device::id.name()] = plugin.get_property(ov::device::id, {});
     }
 
-<<<<<<< HEAD
-    // 2. Replace DEVICE_ID with DEVICE_ARCHITECTURE value to identify device
-    if (device_supports_property(plugin, ov::device::architecture)) {
-        compile_config[ov::device::architecture.name()] =
-            plugin.get_property(ov::device::architecture, property_config);
-    } else {
-        // Take full device name if device does not support DEVICE_ARCHITECTURE metric
-        std::string full_device_name = plugin.get_name();
-        if (supports_device_id)
-            full_device_name += "." + property_config[ov::device::id.name()].as<std::string>();
-        compile_config[ov::device::architecture.name()] = full_device_name;
-    }
-
-    // 3. Extract config keys which affect compilation process
-    if (device_supports_property(plugin, ov::caching_properties)) {
-        auto cachingProps = plugin.get_property(ov::caching_properties);
-        for (const auto& prop : cachingProps) {
-            // user_config values have higher priority than plugin parameters
-            auto it = user_config.find(prop);
-            compile_config[prop] = it == user_config.end() ? plugin.get_property(prop, property_config) : it->second;
-        }
-=======
     // 2. Extract config keys which affect compilation process
     auto caching_props = plugin.get_property(ov::caching_properties);
     OPENVINO_ASSERT(!caching_props.empty(), "ov::caching_properties returned by ", plugin.get_name(), " are empty");
@@ -1282,7 +1250,6 @@
         // user_config values have higher priority than plugin parameters
         auto it = user_config.find(prop);
         compile_config[prop] = it == user_config.end() ? plugin.get_property(prop, property_config) : it->second;
->>>>>>> 6ca44a21
     }
 
     return compile_config;
