--- conflicted
+++ resolved
@@ -1346,87 +1346,6 @@
     dev_mutexes[dev_name];
 }
 
-<<<<<<< HEAD
-std::tuple<bool, std::string> ov::CoreImpl::CheckStatic(const InferenceEngine::CNNNetwork& network) {
-    bool res = true;
-    std::stringstream errMsg;
-    auto model = network.getFunction();
-    if (model) {
-        for (const auto& input : model->inputs()) {
-            if (input.get_partial_shape().is_dynamic()) {
-                errMsg << "{ input:'";
-                for (const auto& name : input.get_names()) {
-                    errMsg << name << ",";
-                }
-                if (auto node = input.get_node_shared_ptr()) {
-                    errMsg << node->get_friendly_name();
-                }
-                errMsg << "', shape=" << input.get_partial_shape() << "} ";
-                res = false;
-            }
-        }
-    }
-    return {res, errMsg.str()};
-}
-
-std::string ov::findPluginXML(const std::string& xmlFile) {
-    std::string xmlConfigFile_ = xmlFile;
-    if (xmlConfigFile_.empty()) {
-        const auto ielibraryDir = ie::getInferenceEngineLibraryPath();
-
-        // plugins.xml can be found in either:
-
-        // 1. openvino-X.Y.Z relative to libopenvino.so folder
-        std::ostringstream str;
-        str << "openvino-" << OPENVINO_VERSION_MAJOR << "." << OPENVINO_VERSION_MINOR << "." << OPENVINO_VERSION_PATCH;
-        const auto subFolder = ov::util::to_file_path(str.str());
-
-        // register plugins from default openvino-<openvino version>/plugins.xml config
-        ov::util::FilePath xmlConfigFileDefault =
-            FileUtils::makePath(FileUtils::makePath(ielibraryDir, subFolder), ov::util::to_file_path("plugins.xml"));
-        if (FileUtils::fileExist(xmlConfigFileDefault))
-            return xmlConfigFile_ = ov::util::from_file_path(xmlConfigFileDefault);
-
-        // 2. in folder with libopenvino.so
-        xmlConfigFileDefault = FileUtils::makePath(ielibraryDir, ov::util::to_file_path("plugins.xml"));
-        if (FileUtils::fileExist(xmlConfigFileDefault))
-            return xmlConfigFile_ = ov::util::from_file_path(xmlConfigFileDefault);
-    }
-    return xmlConfigFile_;
-}
-
-ov::AnyMap ov::flatten_sub_properties(const std::string& device, const ov::AnyMap& properties) {
-    ov::AnyMap result = properties;
-    bool isVirtualDev = device.find("AUTO") != std::string::npos || device.find("MULTI") != std::string::npos ||
-                        device.find("HETERO") != std::string::npos;
-    for (auto item = result.begin(); item != result.end();) {
-        auto parsed = parseDeviceNameIntoConfig(item->first);
-        if (!item->second.is<ov::AnyMap>()) {
-            item++;
-            continue;
-        }
-        if (device == parsed._deviceName) {
-            // 1. flatten the scondary property for target device
-            for (auto&& sub_property : item->second.as<ov::AnyMap>()) {
-                // 1.1 1st level property overides 2nd level property
-                if (result.find(sub_property.first) != result.end())
-                    continue;
-                result[sub_property.first] = sub_property.second;
-            }
-            item = result.erase(item);
-        } else if (isVirtualDev) {
-            // 2. keep the secondary property for the other virtual devices
-            item++;
-        } else {
-            // 3. remove the secondary property setting for other hardware device
-            item = result.erase(item);
-        }
-    }
-    return result;
-}
-
-=======
->>>>>>> 6cfea099
 std::shared_ptr<ov::Model> ov::CoreImpl::read_model(const std::string& modelPath, const std::string& binPath) const {
     OV_ITT_SCOPE(FIRST_INFERENCE, ov::itt::domains::IE_RT, "CoreImpl::read_model from file");
     return ReadNetwork(modelPath, binPath).getFunction();
