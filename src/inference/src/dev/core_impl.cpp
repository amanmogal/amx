// Copyright (C) 2018-2023 Intel Corporation
// SPDX-License-Identifier: Apache-2.0
//

#include "core_impl.hpp"

#include <memory>

#include "check_network_batchable.hpp"
#include "compilation_context.hpp"
#include "itt.hpp"
#include "model_reader.hpp"
#include "openvino/core/any.hpp"
#include "openvino/core/except.hpp"
#include "openvino/core/op_extension.hpp"
#include "openvino/core/preprocess/pre_post_process.hpp"
#include "openvino/core/so_extension.hpp"
#include "openvino/core/version.hpp"
#include "openvino/opsets/opset.hpp"
#include "openvino/pass/manager.hpp"
#include "openvino/runtime/device_id_parser.hpp"
#include "openvino/runtime/icompiled_model.hpp"
#include "openvino/runtime/internal_properties.hpp"
#include "openvino/runtime/itensor.hpp"
#include "openvino/runtime/make_tensor.hpp"
#include "openvino/runtime/remote_context.hpp"
#include "openvino/runtime/threading/executor_manager.hpp"
#include "openvino/util/common_util.hpp"
#include "openvino/util/file_util.hpp"
#include "openvino/util/shared_object.hpp"
#include "openvino/util/xml_parse_utils.hpp"
#include "ov_plugins.hpp"
#ifdef PROXY_PLUGIN_ENABLED
#    include "openvino/proxy/plugin.hpp"
#    include "openvino/proxy/properties.hpp"
#endif

ov::ICore::~ICore() = default;

namespace {

#ifdef PROXY_PLUGIN_ENABLED
std::string get_internal_plugin_name(const std::string& device_name, const ov::AnyMap& properties) {
    static constexpr const char* internal_plugin_suffix = "_ov_internal";
    auto it = properties.find(ov::proxy::configuration::internal_name.name());
    if (it != properties.end())
        return it->second.as<std::string>();
    return device_name + internal_plugin_suffix;
}
#endif

template <typename F>
void allowNotImplemented(F&& f) {
    try {
        f();
    } catch (const ov::NotImplemented&) {
    }
}

void stripDeviceName(std::string& device, const std::string& substr) {
    auto pos = device.find(substr);
    if (pos == 0) {
        device.erase(pos, substr.length());
    }
}

bool is_virtual_device(const std::string& device_name) {
    return (device_name.find("AUTO") != std::string::npos || device_name.find("MULTI") != std::string::npos ||
            device_name.find("HETERO") != std::string::npos || device_name.find("BATCH") != std::string::npos);
};

/**
 * @brief Converts / flattens ov::device::properties from
 * @code
 * core.compile_model(model, "GPU", ov::device::properties("GPU", ov::cache_dir("/tmp")));
 * // or
 * core.compile_model(model, "GPU", ov::device::properties({
 *   { "GPU", ov::cache_dir("/tmp") },
 *   { "CPU", ov::cache_dir("") }
 * }));
 * @endcode
 * To the form:
 * @code
 * core.compile_model(model, "GPU", ov::cache_dir("/tmp"));
 * @endcode
 *
 * @param user_device_name A device name for which properties flattening is performed
 * @param user_properties Original set of properties
 * @return ov::AnyMap Flattened ov::AnyMap with properties
 */
ov::AnyMap flatten_sub_properties(const std::string& user_device_name, const ov::AnyMap& user_properties) {
    ov::AnyMap result_properties = user_properties;

    // puts sub-property to result_properties if it's not there yet
    auto update_result_properties = [&result_properties](const ov::AnyMap& sub_properties) -> void {
        for (auto&& sub_property : sub_properties)
            result_properties[sub_property.first] = sub_property.second;
    };

    // First search for ov::device::properties(DEVICE, ...), which has higher
    for (auto secondary_property = result_properties.begin(); secondary_property != result_properties.end();) {
        auto subprop_device_name_pos = secondary_property->first.find(ov::device::properties.name() + std::string("_"));
        if (subprop_device_name_pos == std::string::npos) {
            // 1. Skip non-matching properties
            secondary_property++;
            continue;
        }

        // 2. device properties DEVICE_PROPERTIES_<device_name_with_id> are found
        auto subprop_device_name =
            secondary_property->first.substr(subprop_device_name_pos + std::strlen(ov::device::properties.name()) + 1);
        // flattening is performed only when config is applicable (see docs for ov::is_config_applicable)
        if (ov::is_config_applicable(user_device_name, subprop_device_name) || is_virtual_device(user_device_name)) {
            // 2.1. keep the secondary property for the other virtual devices, but repack them
            auto device_properties = result_properties.find(ov::device::properties.name());
            if (device_properties == result_properties.end()) {
                result_properties[ov::device::properties.name()] = ov::AnyMap{};
            } else if (device_properties->second.is<std::string>()) {  // because of legacy API 1.0
                device_properties->second = device_properties->second.as<ov::AnyMap>();
            }
            auto& secondary_properties = result_properties[ov::device::properties.name()].as<ov::AnyMap>();
            auto secondary_properties_it = secondary_properties.find(subprop_device_name);
            if (secondary_properties_it == secondary_properties.end()) {
                // 2.1.1. No device name in map yet, insert all config as is
                secondary_properties[subprop_device_name] = secondary_property->second;
            } else {
                if (secondary_properties_it->second.is<std::string>()) {  // because of legacy API 1.0
                    secondary_properties_it->second = secondary_properties_it->second.as<ov::AnyMap>();
                }
                // 2.1.2. Device name is present in config file, merge properties according to:
                // ov::device::properties(<device_name>) overrides ov::device::properties(ov::AnyMap{})
                auto& secondary_device_properties = secondary_properties_it->second.as<ov::AnyMap>();
                for (auto& item : secondary_property->second.as<ov::AnyMap>()) {
                    secondary_device_properties[item.first] = item.second;
                }
            }
        }

        // 3. since the sub-property is flattened, we need to drop it
        secondary_property = result_properties.erase(secondary_property);
    }

    // Second search for ov::device::properties(ov::AnyMap{...})
    for (auto property = result_properties.begin(); property != result_properties.end();) {
        if (property->first != ov::device::properties.name()) {
            // 1. Skip non-matching properties
            property++;
            continue;
        }

        // 2. device properties DEVICE_PROPERTIES are found
        if (property->second.is<std::string>()) {  // because of legacy API 1.0
            property->second = property->second.as<ov::AnyMap>();
        }
        auto& secondary_properties = property->second.as<ov::AnyMap>();

        for (auto secondary_property = secondary_properties.begin();
             secondary_property != secondary_properties.end();) {
            // flattening is performed only when config is applicable (see docs for ov::is_config_applicable)
            if (ov::is_config_applicable(user_device_name, secondary_property->first)) {
                // 2.1. flatten the secondary property for target device
                // example: core.compile_model("GPU", ov::device::properties("GPU", ov::prop1));
                // example: core.compile_model("GPU.1", ov::device::properties("GPU", ov::prop1));
                update_result_properties(secondary_property->second.as<ov::AnyMap>());
                secondary_property = secondary_properties.erase(secondary_property);
            } else if (is_virtual_device(user_device_name)) {
                // 2.2. keep the secondary property for the other virtual devices
                secondary_property++;
                continue;
            } else {
                // 2.3. remove the secondary property setting for other hardware device
                // example: core.compile_model("GPU", ov::device::properties("CPU", ov::prop1));
                secondary_property = secondary_properties.erase(secondary_property);
            }
        }

        // 3. go to the next property
        if (secondary_properties.empty()) {
            // 3.1. since the sub-property is flattened, we need to drop it
            property = result_properties.erase(property);
        } else {
            // 3.2. some properties are still in ov::device::properties(ov::AnyMap{}), abort loop
            break;
        }
    }

    return result_properties;
}

enum class MatchType { EXACT = 0, SUBSTR };

struct DevicePriority {
    std::string prop_name;
    MatchType match_type;
};

DevicePriority get_device_priority_property(const std::string& device_name) {
    return is_virtual_device(device_name)
               ? DevicePriority{ov::device::priorities.name(), MatchType::EXACT}
               :
               // ov::device::properties(GPU.0) can be applied for GPU tile identified by GPU.0.0
               DevicePriority{ov::device::id.name(), MatchType::SUBSTR};
}

void clean_batch_properties(const std::string& deviceName, ov::AnyMap& config, const ov::PropertyName& property_name) {
    // auto-batching is not applicable, if there is auto_batch_timeout, delete it
    if (deviceName.find("BATCH") == std::string::npos) {
        const auto& batch_timeout_mode = config.find(property_name);
        if (batch_timeout_mode != config.end()) {
            if (!is_virtual_device(deviceName))
                config.erase(batch_timeout_mode);
        }
    }
}
}  // namespace

bool ov::is_config_applicable(const std::string& user_device_name, const std::string& subprop_device_name) {
    // full match
    if (user_device_name == subprop_device_name)
        return true;

    auto parsed_user_device_name = ov::parseDeviceNameIntoConfig(user_device_name);
    auto parsed_subprop_device_name = ov::parseDeviceNameIntoConfig(subprop_device_name);

    // if device name is matched, check additional condition
    auto is_matched = [&](const std::string& key, MatchType match_type) -> bool {
        auto user_value =
            parsed_user_device_name._config.count(key) ? parsed_user_device_name._config.at(key).as<std::string>() : "";
        auto subprop_value = parsed_subprop_device_name._config.count(key)
                                 ? parsed_subprop_device_name._config.at(key).as<std::string>()
                                 : "";

        if (!user_value.empty() && subprop_value.empty()) {
            // property without additional limitation can be applied
            return true;
        }
        return match_type == MatchType::EXACT ? (user_value == subprop_value) : (user_value.find(subprop_value) == 0);
        return false;
    };

    if (parsed_user_device_name._deviceName == parsed_subprop_device_name._deviceName) {
        auto device_priority = get_device_priority_property(parsed_user_device_name._deviceName);
        return is_matched(device_priority.prop_name, device_priority.match_type);
    }

    return false;
}

ov::Parsed ov::parseDeviceNameIntoConfig(const std::string& deviceName,
                                         const AnyMap& config,
                                         const bool keep_core_property) {
    auto updated_config = config;
    auto updated_device_name = deviceName;

    /** Note: auto-batching is already applied by this time, so the call:
     * core.compile_model("GPU", ov::device::properties("BATCH", ov::auto_batch_timeout(400)));
     * is transformed and we have here:
     * ov::parseDeviceNameIntoConfig("BATCH", ov::device::priorities("GPU"),
     *                                        ov::device::properties("BATCH",
     *                                        ov::auto_batch_timeout(400)));
     * so, after 'flatten_sub_properties' we will have:
     * core.compile_model("BATCH", ov::auto_batch_timeout(400),
     *                             ov::device::priorities("GPU"));
     *
     * So, if one day, we want to add more options in form of ov::allow_<hetero, etc>, we need to apply it before
     * 'flatten_sub_properties' call to have proper behavior
     */

    updated_config = flatten_sub_properties(deviceName, updated_config);
    std::string parsed_device_priority;

    // try to find ':' to extract name of virtual device
    auto pos = deviceName.find_first_of(':');
    if (pos != std::string::npos) {
        updated_device_name = deviceName.substr(0, pos);
        parsed_device_priority = deviceName.substr(pos + 1);
    } else {
        ov::DeviceIDParser parser(deviceName);
        updated_device_name = parser.get_device_name();
        parsed_device_priority = parser.get_device_id();
    }

    // checks and updates device priority
    if (!parsed_device_priority.empty()) {
        const auto priority_prop_name = get_device_priority_property(updated_device_name).prop_name;
        const auto it = updated_config.find(priority_prop_name);
        if (it == updated_config.end())
            updated_config[priority_prop_name] = parsed_device_priority;
        else if (it->second == parsed_device_priority) {
            // do nothing
        } else {
            OPENVINO_THROW("Device priority / ID mismatch: ",
                           parsed_device_priority,
                           " (from ",
                           deviceName,
                           ") vs ",
                           it->second.as<std::string>(),
                           " (from config)");
        }
    };

    // keep batch property only when called from query_supported_property
    if (!keep_core_property) {
        clean_batch_properties(updated_device_name, updated_config, ov::hint::allow_auto_batching);
        clean_batch_properties(updated_device_name, updated_config, ov::auto_batch_timeout);
    }

    return {updated_device_name, updated_config};
}

ov::CoreImpl::CoreImpl() {
    add_mutex("");  // Register global mutex
    m_executor_manager = ov::threading::executor_manager();
    for (const auto& it : ov::get_available_opsets()) {
        opsetNames.insert(it.first);
    }
}

bool ov::CoreImpl::is_proxy_device(const ov::Plugin& plugin) const {
    return is_proxy_device(plugin.get_name());
}
bool ov::CoreImpl::is_proxy_device(const std::string& dev_name) const {
#ifdef PROXY_PLUGIN_ENABLED
    std::string real_name = ov::parseDeviceNameIntoConfig(dev_name)._deviceName;
    return pluginRegistry.find(real_name) != pluginRegistry.end() &&
           pluginRegistry.at(real_name).pluginCreateFunc == ov::proxy::create_plugin;
#else
    return false;
#endif
}

void ov::CoreImpl::register_plugin_in_registry_unsafe(const std::string& device_name, PluginDescriptor& desc) {
#ifdef PROXY_PLUGIN_ENABLED
    // Update proxy plugin config
    const auto& fill_config = [](ov::AnyMap& defaultConfig, const ov::AnyMap& config, const std::string& dev_name) {
        // Configure aliases for proxy plugin
        auto it = config.find(ov::proxy::configuration::alias.name());
        std::string alias;
        if (it != config.end()) {
            alias = it->second.as<std::string>();
            if (defaultConfig.find(ov::proxy::alias_for.name()) == defaultConfig.end()) {
                defaultConfig[ov::proxy::alias_for.name()] = std::vector<std::string>();
            }
            defaultConfig[ov::proxy::alias_for.name()].as<std::vector<std::string>>().emplace_back(dev_name);
        }

        // Configure device order for proxy_plugin
        it = config.find(ov::proxy::configuration::priority.name());
        if (it != config.end()) {
            if (defaultConfig.find(ov::proxy::device_priorities.name()) == defaultConfig.end()) {
                defaultConfig[ov::proxy::device_priorities.name()] = std::vector<std::string>();
            }
            defaultConfig[ov::proxy::device_priorities.name()].as<std::vector<std::string>>().emplace_back(
                dev_name + ":" + it->second.as<std::string>());
        }

        // Configure devices fallback order for proxy_plugin
        // Can use substring to configure the order
        // CUDA iGPU : CUDA iGPU      // just create a new elememnt
        // CPU iGPU : CUDA CPU iGPU   // use substring to find the right place
        it = config.find(ov::proxy::configuration::fallback.name());
        if (it != config.end()) {
            auto fallback = it->second.as<std::string>();
            // Change fallback name if fallback is configured to the HW plugin under the proxy with the same name
            if (defaultConfig.find(ov::device::priorities.name()) == defaultConfig.end()) {
                defaultConfig[ov::device::priorities.name()] = std::vector<std::string>{dev_name, std::move(fallback)};
            } else {
                auto dev_order = defaultConfig[ov::device::priorities.name()].as<std::vector<std::string>>();
                auto begin_it = std::find(dev_order.begin(), dev_order.end(), dev_name);
                auto end_it = std::find(dev_order.begin(), dev_order.end(), fallback);
                OPENVINO_ASSERT(begin_it == dev_order.end() && end_it == dev_order.end(),
                                "Cannot restore the fallback order for proxy plugin.");
                if (begin_it != dev_order.end() && end_it != dev_order.end()) {
                    // Nothing to do. Just check that devices have the right order
                    OPENVINO_ASSERT(std::distance(begin_it, end_it) > 0,
                                    "Incorrect order of proxy plugin fallback priority.");
                } else if (begin_it != dev_order.end()) {
                    // Insert fallback device after the primary device
                    dev_order.insert(begin_it + 1, fallback);
                } else if (end_it != dev_order.end()) {
                    // Insert primary device before the fallback device
                    dev_order.insert(end_it, dev_name);
                }
                defaultConfig[ov::device::priorities.name()] = dev_order;
            }
        }
    };
#endif

    std::string dev_name = device_name;
#ifdef PROXY_PLUGIN_ENABLED
    auto&& config = desc.defaultConfig;
    // Register proxy plugin
    if (config.find(ov::proxy::configuration::alias.name()) != config.end()) {
        // Create proxy plugin for alias
        auto alias = config.at(ov::proxy::configuration::alias.name()).as<std::string>();
        if (alias == device_name)
            dev_name = get_internal_plugin_name(dev_name, config);
        // Alias can be registered by several plugins
        if (pluginRegistry.find(alias) == pluginRegistry.end()) {
            // Register new plugin
            PluginDescriptor desc = PluginDescriptor(ov::proxy::create_plugin);
            // Add internal name for proxy in order to modify fallback order before the initialization
            if (alias == device_name)
                desc.defaultConfig[ov::proxy::configuration::internal_name.name()] = dev_name;

            fill_config(desc.defaultConfig, config, dev_name);
            pluginRegistry[alias] = desc;
            add_mutex(alias);
        } else {
            // Update registered plugin
            auto& plugin = pluginRegistry.at(alias);
            // Error if we have an alias for HW plugin
            OPENVINO_ASSERT(plugin.pluginCreateFunc == ov::proxy::create_plugin,
                            "Cannot register plugin for ",
                            dev_name,
                            " plugin with the same name already registered!");
            // Add internal name for proxy in order to modify fallback order before the initialization
            if (alias == device_name)
                plugin.defaultConfig[ov::proxy::configuration::internal_name.name()] = dev_name;
            fill_config(plugin.defaultConfig, config, dev_name);
        }
    } else if (config.find(ov::proxy::configuration::fallback.name()) != config.end()) {
        // Fallback without alias means that we need to replace original plugin to proxy
        dev_name = get_internal_plugin_name(dev_name, config);
        PluginDescriptor desc = PluginDescriptor(ov::proxy::create_plugin);
        desc.defaultConfig[ov::proxy::configuration::internal_name.name()] = dev_name;
        fill_config(desc.defaultConfig, config, dev_name);
        pluginRegistry[device_name] = desc;
        add_mutex(device_name);
    }

    const static std::vector<ov::PropertyName> proxy_conf_properties = {ov::proxy::configuration::alias,
                                                                        ov::proxy::configuration::fallback,
                                                                        ov::proxy::configuration::internal_name,
                                                                        ov::proxy::configuration::priority};

    // Register real plugin
    for (const auto& proxy_prop : proxy_conf_properties) {
        auto it = desc.defaultConfig.find(proxy_prop);
        if (it != desc.defaultConfig.end()) {
            desc.defaultConfig.erase(it);
        }
    }
#endif

    pluginRegistry[dev_name] = desc;
    add_mutex(dev_name);
}

void ov::CoreImpl::register_compile_time_plugins() {
    std::lock_guard<std::mutex> lock(get_mutex());

<<<<<<< HEAD
    const decltype(::get_compiled_plugins_registry())& plugins = get_compiled_plugins_registry();
=======
    auto any_copy = [](const std::map<std::string, std::string>& params) -> ov::AnyMap {
        ov::AnyMap result;
        for (auto&& value : params) {
            result.emplace(value.first, value.second);
        }
        return result;
    };

    const decltype(::getCompiledPluginsRegistry())& plugins = getCompiledPluginsRegistry();
>>>>>>> c66c02fa
    for (const auto& plugin : plugins) {
        const auto& deviceName = plugin.first;
        if (deviceName.find('.') != std::string::npos) {
            OPENVINO_THROW("Device name must not contain dot '.' symbol");
        }
#ifdef OPENVINO_STATIC_LIBRARY
        if (pluginRegistry.find(deviceName) == pluginRegistry.end()) {
            const auto& value = plugin.second;
            ov::AnyMap config = any_copy(value.m_default_config);
            PluginDescriptor desc{value.m_create_plugin_func, config, value.m_create_extensions_func};
            register_plugin_in_registry_unsafe(deviceName, desc);
        }
#else
        const auto& pluginPath = ov::util::get_compiled_plugin_path(plugin.second.m_plugin_path);
        if (pluginRegistry.find(deviceName) == pluginRegistry.end() && ov::util::file_exists(pluginPath)) {
            ov::AnyMap config = any_copy(plugin.second.m_default_config);
            PluginDescriptor desc{pluginPath, config};
            register_plugin_in_registry_unsafe(deviceName, desc);
        }
#endif
    }
}

void ov::CoreImpl::register_plugins_in_registry(const std::string& xml_config_file, const bool& by_abs_path) {
    std::lock_guard<std::mutex> lock(get_mutex());

    using namespace ov::util;
    auto parse_result = pugixml::parse_xml(xml_config_file.c_str());
    if (!parse_result.error_msg.empty()) {
        OPENVINO_THROW(parse_result.error_msg);
    }

    pugi::xml_document& xmlDoc = *parse_result.xml;

    pugi::xml_node ieNode = xmlDoc.document_element();
    pugi::xml_node devicesNode = ieNode.child("plugins");

    FOREACH_CHILD (pluginNode, devicesNode, "plugin") {
        std::string deviceName = pugixml::get_str_attr(pluginNode, "name");
        if (pluginRegistry.find(deviceName) != pluginRegistry.end()) {
            OPENVINO_THROW("Device with \"", deviceName, "\"  is already registered in the OpenVINO Runtime");
        }
        if (deviceName.find('.') != std::string::npos) {
            OPENVINO_THROW("Device name must not contain dot '.' symbol");
        }

        ov::util::FilePath pluginPath =
            ov::util::get_plugin_path(pugixml::get_str_attr(pluginNode, "location"), xml_config_file, by_abs_path);

        // check properties
        auto propertiesNode = pluginNode.child("properties");
        ov::AnyMap config;

        if (propertiesNode) {
            FOREACH_CHILD (propertyNode, propertiesNode, "property") {
                std::string key = pugixml::get_str_attr(propertyNode, "key");
                std::string value = pugixml::get_str_attr(propertyNode, "value");
                config[key] = value;
            }
        }

        // check extensions
        auto extensionsNode = pluginNode.child("extensions");
        std::vector<ov::util::FilePath> listOfExtentions;

        if (extensionsNode) {
            FOREACH_CHILD (extensionNode, extensionsNode, "extension") {
                ov::util::FilePath extensionLocation =
                    ov::util::to_file_path(pugixml::get_str_attr(extensionNode, "location").c_str());
                listOfExtentions.push_back(extensionLocation);
            }
        }

        // fill value in plugin registry for later lazy initialization
        {
            PluginDescriptor desc{pluginPath, config, listOfExtentions};
            register_plugin_in_registry_unsafe(deviceName, desc);
        }
    }
}

ov::Plugin ov::CoreImpl::get_plugin(const std::string& pluginName) const {
    OV_ITT_SCOPE(FIRST_INFERENCE, ov::itt::domains::LoadTime, "CoreImpl::get_plugin");

    auto deviceName = pluginName;
    if (deviceName == ov::DEFAULT_DEVICE_NAME)
        deviceName = "AUTO";
    stripDeviceName(deviceName, "-");
    std::map<std::string, PluginDescriptor>::const_iterator it;
    {
        // Global lock to find plugin.
        // Always use global mutex if iterate over plugins or pluginRegistry
        std::lock_guard<std::mutex> g_lock(get_mutex());

        // Plugin is not created, check that plugin is registered
        it = pluginRegistry.find(deviceName);
        if (it == pluginRegistry.end()) {
            if (pluginName == ov::DEFAULT_DEVICE_NAME)
                OPENVINO_THROW("No device is provided, so AUTO device is used by default, which is not registered in "
                               "the OpenVINO Runtime.");
            else
                OPENVINO_THROW("Device with \"", deviceName, "\" name is not registered in the OpenVINO Runtime");
        }
    }
    std::lock_guard<std::mutex> lock(get_mutex(deviceName));

    PluginDescriptor desc;
    {
        // Global lock to find plugin.
        // Always use global mutex if iterate over plugins or pluginRegistry
        std::lock_guard<std::mutex> g_lock(get_mutex());
        auto it_plugin = plugins.find(deviceName);
        if (it_plugin != plugins.end())
            return it_plugin->second;

        desc = it->second;
    }
    // Plugin is in registry, but not created, let's create
    std::shared_ptr<void> so;
    try {
        ov::Plugin plugin;

        if (desc.pluginCreateFunc) {  // static OpenVINO case or proxy plugin
            std::shared_ptr<ov::IPlugin> plugin_impl;
            desc.pluginCreateFunc(plugin_impl);
            plugin = Plugin{plugin_impl, {}};
        } else {
            so = ov::util::load_shared_object(desc.libraryLocation.c_str());
            std::shared_ptr<ov::IPlugin> plugin_impl;
            reinterpret_cast<ov::CreatePluginFunc*>(ov::util::get_symbol(so, ov::create_plugin_function))(plugin_impl);
            plugin = Plugin{plugin_impl, so};
        }

        {
            plugin.set_name(deviceName);

            // Set Core class reference to plugins
            std::weak_ptr<ov::ICore> mutableCore =
                std::const_pointer_cast<ov::ICore>(std::dynamic_pointer_cast<const ov::ICore>(shared_from_this()));
            plugin.set_core(mutableCore);
        }

        // configuring
        {
#ifdef PROXY_PLUGIN_ENABLED
            // Initial setup for proxy plugin.
            // It is needed for future initialization to initialize low level plugin
            if (desc.pluginCreateFunc == ov::proxy::create_plugin) {
                ov::AnyMap initial_config;
                auto it = desc.defaultConfig.find(ov::proxy::alias_for.name());
                if (it != desc.defaultConfig.end()) {
                    initial_config[it->first] = it->second;
                }
                it = desc.defaultConfig.find(ov::proxy::device_priorities.name());
                if (it != desc.defaultConfig.end()) {
                    initial_config[it->first] = it->second;
                }
                it = desc.defaultConfig.find(ov::device::priorities.name());
                if (it != desc.defaultConfig.end()) {
                    // Fix fallback names in case if proxy plugin got a conflict in the process of plugins registration
                    auto priorities = it->second.as<std::vector<std::string>>();
                    auto internal_name = desc.defaultConfig.find(ov::proxy::configuration::internal_name.name());
                    for (auto&& priority : priorities) {
                        if (priority == deviceName) {
                            OPENVINO_ASSERT(internal_name != desc.defaultConfig.end(),
                                            "Cannot create proxy device ",
                                            deviceName,
                                            ". Device has incorrect configuration.");
                            priority = internal_name->second.as<std::string>();
                        }
                    }
                    initial_config[ov::device::priorities.name()] = priorities;
                }
                plugin.set_property(initial_config);
                try {
                    plugin.get_property(ov::available_devices);
                } catch (const ov::Exception& ex) {
                    OPENVINO_THROW("Failed to create plugin for device ",
                                   deviceName,
                                   "\nPlease, check your environment\n",
                                   ex.what());
                }
            }
#endif
            // TODO: remove this block of code once GPU removes support of ov::cache_dir
            // also, remove device_supports_cache_dir at all
            {
                OPENVINO_SUPPRESS_DEPRECATED_START
                if (device_supports_cache_dir(plugin)) {
                    ov::AnyMap empty_map;
                    auto cacheConfig = coreConfig.get_cache_config_for_device(plugin, empty_map);
                    if (cacheConfig._cacheManager) {
                        desc.defaultConfig[ov::cache_dir.name()] = cacheConfig._cacheDir;
                    }
                } else if (desc.defaultConfig.count(ov::cache_dir.name()) > 0) {
                    // Remove "CACHE_DIR" from config if it is not supported by plugin
                    desc.defaultConfig.erase(ov::cache_dir.name());
                }
                OPENVINO_SUPPRESS_DEPRECATED_END
            }

            allowNotImplemented([&]() {
                // Add device specific value to support device_name.device_id cases
                {
                    const std::string deviceKey =
                        device_supports_internal_property(plugin, ov::internal::config_device_id.name())
                            ? ov::internal::config_device_id.name()
                            : ov::device::id.name();

                    // here we can store values like GPU.0, GPU.1 and we need to set properties to plugin
                    // for each such .0, .1, .# device to make sure plugin can handle different settings for different
                    // device IDs
                    for (auto pluginDesc : pluginRegistry) {
                        ov::DeviceIDParser parser(pluginDesc.first);
                        if (pluginDesc.first.find(deviceName) != std::string::npos && !parser.get_device_id().empty()) {
                            pluginDesc.second.defaultConfig[deviceKey] = parser.get_device_id();
                            plugin.set_property(pluginDesc.second.defaultConfig);
                        }
                    }
                }

                // set global device-id independent settings to plugin
                plugin.set_property(desc.defaultConfig);
            });
        }

        // add plugin as extension itself
        std::lock_guard<std::mutex> g_lock(get_mutex());

        if (desc.extensionCreateFunc) {  // static OpenVINO case
            try {
                std::vector<ov::Extension::Ptr> ext;
                desc.extensionCreateFunc(ext);
                add_extensions_unsafe(ext);
            } catch (const ov::Exception&) {
                // the same extension can be registered multiple times - ignore it!
            }
        } else {
            try_to_register_plugin_extensions(desc.libraryLocation);
        }

        return plugins.emplace(deviceName, plugin).first->second;
    } catch (const ov::Exception& ex) {
        OPENVINO_THROW("Failed to create plugin ",
                       ov::util::from_file_path(desc.libraryLocation),
                       " for device ",
                       deviceName,
                       "\n",
                       "Please, check your environment\n",
                       ex.what(),
                       "\n");
    }
}

ov::SoPtr<ov::ICompiledModel> ov::CoreImpl::compile_model(const std::shared_ptr<const ov::Model>& model_,
                                                          const std::string& device_name,
                                                          const ov::AnyMap& config) const {
    OV_ITT_SCOPE(FIRST_INFERENCE, ov::itt::domains::LoadTime, "Core::compile_model::model");
    std::string deviceName = device_name;
    ov::AnyMap config_with_batch = config;
    // if auto-batching is applicable, the below function will patch the device name and config accordingly:
    auto model = apply_auto_batching(model_, deviceName, config_with_batch);

    auto parsed = parseDeviceNameIntoConfig(deviceName, config_with_batch, is_proxy_device(device_name));
    auto plugin = get_plugin(parsed._deviceName);
    ov::SoPtr<ov::ICompiledModel> res;
    auto cacheManager = coreConfig.get_cache_config_for_device(plugin, parsed._config)._cacheManager;
    // Skip caching for proxy plugin. HW plugin will load network from the cache
    if (cacheManager && device_supports_model_caching(plugin) && !is_proxy_device(plugin)) {
        CacheContent cacheContent{cacheManager};
        cacheContent.blobId = ov::ModelCache::compute_hash(model, create_compile_config(plugin, parsed._config));
        std::unique_ptr<CacheGuardEntry> lock = cacheGuard.get_hash_lock(cacheContent.blobId);
        res = load_model_from_cache(cacheContent, plugin, parsed._config, ov::SoPtr<ov::IRemoteContext>{}, [&]() {
            return compile_model_and_cache(plugin,
                                           model,
                                           parsed._config,
                                           ov::SoPtr<ov::IRemoteContext>{},
                                           cacheContent);
        });
    } else {
        res = plugin.compile_model(model, parsed._config);
    }
    return res;
}

ov::SoPtr<ov::ICompiledModel> ov::CoreImpl::compile_model(const std::shared_ptr<const ov::Model>& model_,
                                                          const ov::SoPtr<ov::IRemoteContext>& context,
                                                          const ov::AnyMap& config) const {
    OV_ITT_SCOPE(FIRST_INFERENCE, ov::itt::domains::LoadTime, "Core::compile_model::RemoteContext");
    if (!context)
        OPENVINO_THROW("Remote context is null");
    std::string deviceName = context->get_device_name();
    ov::AnyMap config_with_batch = config;
    // if auto-batching is applicable, the below function will patch the device name and config accordingly:
    auto model = apply_auto_batching(model_, deviceName, config_with_batch);

    auto parsed = parseDeviceNameIntoConfig(deviceName, config_with_batch, is_proxy_device(deviceName));
    auto plugin = get_plugin(parsed._deviceName);
    ov::SoPtr<ov::ICompiledModel> res;
    auto cacheManager = coreConfig.get_cache_config_for_device(plugin, parsed._config)._cacheManager;
    // Skip caching for proxy plugin. HW plugin will load network from the cache
    if (cacheManager && device_supports_model_caching(plugin) && !is_proxy_device(plugin)) {
        CacheContent cacheContent{cacheManager};
        cacheContent.blobId = ov::ModelCache::compute_hash(model, create_compile_config(plugin, parsed._config));
        std::unique_ptr<CacheGuardEntry> lock = cacheGuard.get_hash_lock(cacheContent.blobId);
        res = load_model_from_cache(cacheContent, plugin, parsed._config, context, [&]() {
            return compile_model_and_cache(plugin, model, parsed._config, context, cacheContent);
        });
    } else {
        res = plugin.compile_model(model, context, parsed._config);
    }
    return res;
}

ov::SoPtr<ov::ICompiledModel> ov::CoreImpl::compile_model(const std::string& model_path,
                                                          const std::string& device_name,
                                                          const ov::AnyMap& config) const {
    OV_ITT_SCOPE(FIRST_INFERENCE, ov::itt::domains::LoadTime, "Core::compile_model::Path");
    auto parsed = parseDeviceNameIntoConfig(device_name, config);
    // in case of compile_model(file_name), we need to clear-up core-level properties
    auto plugin = get_plugin(parsed._deviceName);
    ov::SoPtr<ov::ICompiledModel> compiled_model;

    auto cacheManager = coreConfig.get_cache_config_for_device(plugin, parsed._config)._cacheManager;
    // Skip caching for proxy plugin. HW plugin will load network from the cache
    if (cacheManager && device_supports_model_caching(plugin) && !is_proxy_device(plugin)) {
        CacheContent cacheContent{cacheManager, model_path};
        cacheContent.blobId = ov::ModelCache::compute_hash(model_path, create_compile_config(plugin, parsed._config));
        std::unique_ptr<CacheGuardEntry> lock = cacheGuard.get_hash_lock(cacheContent.blobId);
        compiled_model =
            load_model_from_cache(cacheContent, plugin, parsed._config, ov::SoPtr<ov::IRemoteContext>{}, [&]() {
                auto model = read_model(model_path, std::string{});
                return compile_model_and_cache(plugin, model, parsed._config, {}, cacheContent);
            });
    } else if (cacheManager) {
        // this code path is enabled for AUTO / MULTI / BATCH / PROXY devices which don't support
        // import / export explicitly, but can redirect this functionality to actual HW plugin
        compiled_model = plugin.compile_model(model_path, parsed._config);
    } else {
        auto model = read_model(model_path, std::string());
        compiled_model = plugin.compile_model(model, parsed._config);
    }
    return compiled_model;
}

ov::SoPtr<ov::ICompiledModel> ov::CoreImpl::compile_model(const std::string& model_str,
                                                          const ov::Tensor& weights,
                                                          const std::string& device_name,
                                                          const ov::AnyMap& config) const {
    OV_ITT_SCOPED_TASK(ov::itt::domains::OV, "Core::compile_model::from_memory");
    auto parsed = parseDeviceNameIntoConfig(device_name, config);
    // in case of compile_model(file_name), we need to clear-up core-level properties
    auto plugin = get_plugin(parsed._deviceName);
    ov::SoPtr<ov::ICompiledModel> compiled_model;

    auto cacheManager = coreConfig.get_cache_config_for_device(plugin, parsed._config)._cacheManager;
    // Skip caching for proxy plugin. HW plugin will load network from the cache
    if (cacheManager && device_supports_model_caching(plugin) && !is_proxy_device(plugin)) {
        CacheContent cacheContent{cacheManager};
        cacheContent.blobId =
            ov::ModelCache::compute_hash(model_str, weights, create_compile_config(plugin, parsed._config));
        std::unique_ptr<CacheGuardEntry> lock = cacheGuard.get_hash_lock(cacheContent.blobId);
        compiled_model =
            load_model_from_cache(cacheContent, plugin, parsed._config, ov::SoPtr<ov::IRemoteContext>{}, [&]() {
                auto model = read_model(model_str, weights);
                return compile_model_and_cache(plugin,
                                               model,
                                               parsed._config,
                                               ov::SoPtr<ov::IRemoteContext>{},
                                               cacheContent);
            });
    } else {
        auto model = read_model(model_str, weights);
        compiled_model = plugin.compile_model(model, parsed._config);
    }
    return compiled_model;
}

ov::SoPtr<ov::ICompiledModel> ov::CoreImpl::import_model(std::istream& model,
                                                         const std::string& device_name,
                                                         const ov::AnyMap& config) const {
    OV_ITT_SCOPED_TASK(ov::itt::domains::OV, "Core::import_model");
    auto parsed = parseDeviceNameIntoConfig(device_name, config);
    return get_plugin(parsed._deviceName).import_model(model, parsed._config);
}

ov::SoPtr<ov::ICompiledModel> ov::CoreImpl::import_model(std::istream& modelStream,
                                                         const ov::SoPtr<ov::IRemoteContext>& context,
                                                         const ov::AnyMap& config) const {
    OV_ITT_SCOPED_TASK(ov::itt::domains::OV, "Core::import_model");
    auto parsed = parseDeviceNameIntoConfig(context->get_device_name(), config);
    return get_plugin(parsed._deviceName).import_model(modelStream, context, parsed._config);
}

ov::SupportedOpsMap ov::CoreImpl::query_model(const std::shared_ptr<const ov::Model>& model,
                                              const std::string& device_name,
                                              const ov::AnyMap& config) const {
    OV_ITT_SCOPED_TASK(ov::itt::domains::OV, "Core::query_model");
    auto parsed = parseDeviceNameIntoConfig(device_name, config);
    return get_plugin(parsed._deviceName).query_model(model, parsed._config);
}

bool ov::CoreImpl::is_hidden_device(const std::string& device_name) const {
#ifdef PROXY_PLUGIN_ENABLED
    std::lock_guard<std::mutex> lock(get_mutex());
    // Alias hides the device
    for (auto&& it : pluginRegistry) {
        auto it_priority = it.second.defaultConfig.find(ov::proxy::alias_for.name());
        if (it.first == device_name || it_priority == it.second.defaultConfig.end())
            continue;
        auto devices = it_priority->second.as<std::vector<std::string>>();
        for (const auto& dev : devices) {
            if (dev == device_name)
                return true;
        }
    }
#endif
    return false;
}

std::vector<std::string> ov::CoreImpl::get_available_devices() const {
    std::vector<std::string> devices;
    const std::string propertyName = ov::available_devices.name();

    for (auto&& deviceName : get_registered_devices()) {
        std::vector<std::string> devicesIDs;
        // Skip hidden devices
        if (is_hidden_device(deviceName))
            continue;
        try {
            devicesIDs = get_property(deviceName, ov::available_devices.name(), {}).as<std::vector<std::string>>();
        } catch (const ov::Exception&) {
            // plugin is not created by e.g. invalid env
        } catch (const std::runtime_error&) {
            // plugin is not created by e.g. invalid env
        } catch (const std::exception& ex) {
            OPENVINO_THROW("An exception is thrown while trying to create the ",
                           deviceName,
                           " device and call GetMetric: ",
                           ex.what());
        } catch (...) {
            OPENVINO_THROW("Unknown exception is thrown while trying to create the ",
                           deviceName,
                           " device and call GetMetric");
        }

        if (devicesIDs.size() > 1) {
            for (auto&& deviceID : devicesIDs) {
                devices.push_back(deviceName + '.' + deviceID);
            }
        } else if (!devicesIDs.empty()) {
            devices.push_back(deviceName);
        }
    }

    return devices;
}

ov::SoPtr<ov::IRemoteContext> ov::CoreImpl::create_context(const std::string& device_name, const AnyMap& params) const {
    auto parsed = ov::parseDeviceNameIntoConfig(device_name, params);
    return get_plugin(parsed._deviceName).create_context(parsed._config);
}

ov::AnyMap ov::CoreImpl::get_supported_property(const std::string& full_device_name,
                                                const ov::AnyMap& user_properties,
                                                const bool keep_core_property) const {
    if (is_virtual_device(full_device_name)) {
        // Considerations:
        // 1. in case of virtual devices all the magic will happen on the level when
        // virtual device calls ICore::get_supported_property for real HW devices
        // so, for now we can return user properties almost as is without any
        // filtering / flattening
        // 2. The only exception here: while common properties like ov::num::streams or
        // ov::hint::performance_mode are shared across all the devices, the
        // ov::device::priority cannot be shared, because it's specific for current virtual
        // plugin. So, we need to remove ov::device::priorities from the list, because it's
        // supposed to be set for current virtual plugin and cannot be propagated down
        ov::AnyMap return_properties = user_properties;
        auto device_priorities_it = return_properties.find(ov::device::priorities.name());
        if (device_priorities_it != return_properties.end()) {
            return_properties.erase(device_priorities_it);
        }

        return return_properties;
    }

    static const std::vector<std::string> core_level_properties = {
        ov::cache_dir.name(),
        ov::force_tbb_terminate.name(),
        // auto-batch properties are also treated as core-level
        ov::auto_batch_timeout.name(),
        ov::hint::allow_auto_batching.name(),
    };

    const auto flattened = ov::parseDeviceNameIntoConfig(full_device_name, user_properties, true);
    const std::string& device_name = flattened._deviceName;
    const auto& flattened_config = flattened._config;

    // virtual plugins should bypass core-level properties to HW plugins
    // so, we need to report them as supported
    std::vector<std::string> supported_config_keys;
    if (keep_core_property) {
        supported_config_keys = core_level_properties;
    }

    // try to search against OV API 2.0' mutable supported_properties
    try {
        for (auto&& property : ICore::get_property(device_name, ov::supported_properties, {})) {
            if (property.is_mutable()) {
                supported_config_keys.emplace_back(std::move(property));
            }
        }
    } catch (ov::Exception&) {
    }

    // try to search against internal supported_properties
    try {
        for (auto&& property : ICore::get_property(device_name, ov::internal::supported_properties, {})) {
            if (property.is_mutable()) {
                supported_config_keys.emplace_back(std::move(property));
            }
        }
    } catch (ov::Exception&) {
    }

    // collect supported properties for HW device
    AnyMap supported_config;
    for (auto&& kvp : flattened_config) {
        if (util::contains(supported_config_keys, kvp.first)) {
            supported_config[kvp.first] = kvp.second;
        }
    }

    return supported_config;
}

ov::SoPtr<ov::IRemoteContext> ov::CoreImpl::get_default_context(const std::string& device_name) const {
    auto parsed = ov::parseDeviceNameIntoConfig(device_name);
    return get_plugin(parsed._deviceName).get_default_context(parsed._config);
}

std::shared_ptr<const ov::Model> ov::CoreImpl::apply_auto_batching(const std::shared_ptr<const ov::Model>& model,
                                                                   std::string& deviceName,
                                                                   ov::AnyMap& config) const {
    std::string deviceNameWithBatchSize, deviceNameWithoutBatch;
    // fully strict dims tracking by default (Auto-Batching is enabled implicitly)
    bool strictly_check_dims = true;
    if (deviceName.find("BATCH") != std::string::npos) {
        // explicitly enabled Auto-Batching
        auto pos = deviceName.find_first_of(":");
        if (pos == std::string::npos)
            return model;  // BATCH device is already configured via the config

        deviceNameWithBatchSize = deviceName.substr(pos + 1);
        deviceNameWithoutBatch = ov::DeviceIDParser::get_batch_device(deviceNameWithBatchSize);
        if (deviceName.find("(") == std::string::npos) {
            auto supported_properties = ICore::get_property(deviceNameWithoutBatch, ov::supported_properties, {});
            if (std::find(supported_properties.begin(), supported_properties.end(), ov::optimal_batch_size) ==
                supported_properties.end())
                return model;
        }
        // when user sets the BATCH device explicitly, we may check the dims less strictly
        // as the result is being checked by the user
        strictly_check_dims = false;
    } else {
        // check if Auto-Batch plugin registered
        try {
            get_plugin("BATCH");
        } catch (const std::runtime_error&) {
            return model;
        }

        // check whether the Auto-Batching is disabled explicitly
        const auto& batch_mode = config.find(ov::hint::allow_auto_batching.name());
        if (batch_mode != config.end()) {
            const auto disabled = !batch_mode->second.as<bool>();
            // virtual plugins like AUTO/MULTI will need the config
            // e.g. to deduce the #requests correctly
            // proxy plugin should also keep the config
            // otherwise, no need for this config key in the rest of loading
            if (!is_virtual_device(deviceName) && !is_proxy_device(deviceName))
                config.erase(batch_mode);
            if (disabled)
                return model;
        }

        // check whether if the Auto-Batching is applicable to the device
        auto parsed = ov::parseDeviceNameIntoConfig(deviceName);
        // Do not apply auto batch for proxy device
        if (is_proxy_device(parsed._deviceName))
            return model;
        deviceNameWithoutBatch = deviceName;
        auto metrics = get_plugin(parsed._deviceName)
                           .get_property(ov::supported_properties.name(), parsed._config)
                           .as<std::vector<ov::PropertyName>>();
        auto it = std::find(metrics.begin(), metrics.end(), ov::optimal_batch_size.name());
        if (metrics.end() == it)
            return model;

        // if applicable, the Auto-Batching is implicitly enabled via the performance hints
        bool bTputInPlg = get_plugin(parsed._deviceName)
                              .get_property(ov::hint::performance_mode.name(), parsed._config)
                              .as<ov::hint::PerformanceMode>() == ov::hint::PerformanceMode::THROUGHPUT;
        const auto& mode = config.find(ov::hint::performance_mode.name());
        bool bTputInLoadCfg = (mode != config.end() &&
                               mode->second.as<ov::hint::PerformanceMode>() == ov::hint::PerformanceMode::THROUGHPUT);
        const auto& excl = config.find(ov::internal::exclusive_async_requests.name());
        bool bExclReqsEnabled = (excl != config.end() && excl->second.as<bool>() == true);
        if (bExclReqsEnabled || (!bTputInPlg && !bTputInLoadCfg))
            return model;
    }
    auto batchConfig = deviceNameWithBatchSize.empty() ? deviceNameWithoutBatch : deviceNameWithBatchSize;
    auto res = ov::details::is_model_batchable(model, deviceNameWithoutBatch, strictly_check_dims);
    switch (res) {
    case ov::details::NetworkBatchAbility::NO:
        return model;
    case ov::details::NetworkBatchAbility::AS_IS:
        deviceName = "BATCH:" + batchConfig;
        break;
    case ov::details::NetworkBatchAbility::WITH_HETERO:
        deviceName = "HETERO:BATCH," + deviceNameWithoutBatch;
        config.insert(ov::device::properties("BATCH", ov::device::priorities(batchConfig)));
        break;
    }
    return ov::details::apply_batch_affinity(model, deviceNameWithoutBatch);
}

void ov::CoreImpl::set_property(const std::string& device_name, const AnyMap& properties) {
    OPENVINO_ASSERT(device_name.find("HETERO:") != 0,
                    "set_property is supported only for HETERO itself (without devices). "
                    "You can configure the devices with set_property before creating the HETERO on top.");
    OPENVINO_ASSERT(device_name.find("MULTI:") != 0,
                    "set_property is supported only for MULTI itself (without devices). "
                    "You can configure the devices with set_property before creating the MULTI on top.");
    OPENVINO_ASSERT(device_name.find("AUTO:") != 0,
                    "set_property is supported only for AUTO itself (without devices). "
                    "You can configure the devices with set_property before creating the AUTO on top.");
    OPENVINO_ASSERT(device_name.find("BATCH:") != 0,
                    "set_property is supported only for BATCH itself (without devices). "
                    "You can configure the devices with set_property before creating the BATCH on top.");

    // unsupport to set ov::device::properties to HW device through this function
    auto devices = get_registered_devices();
    for (auto&& config : properties) {
        const auto is_secondary_property = config.first.find(ov::device::properties.name()) != std::string::npos;
        // It is valid change for proxy plugin, proxy plugin allows to set properties for low level fallback devices
        const auto is_proxy = is_proxy_device(ov::parseDeviceNameIntoConfig(device_name)._deviceName);
        OPENVINO_ASSERT(!is_secondary_property || is_proxy,
                        "set_property do not support ov::device::propreties. "
                        "You can configure the devices through the compile_model()/query_model() API.");
    }
    set_property_for_device(properties, device_name);
}

ov::Any ov::CoreImpl::get_property_for_core(const std::string& name) const {
    if (name == ov::force_tbb_terminate.name()) {
        const auto flag = ov::threading::executor_manager()->get_property(name).as<bool>();
        return decltype(ov::force_tbb_terminate)::value_type(flag);
    } else if (name == ov::cache_dir.name()) {
        return ov::Any(coreConfig.get_cache_dir());
    } else if (name == ov::enable_mmap.name()) {
        const auto flag = coreConfig.get_enable_mmap();
        return decltype(ov::enable_mmap)::value_type(flag);
    }

    OPENVINO_THROW("Exception is thrown while trying to call get_property with unsupported property: '", name, "'");
}

ov::Any ov::CoreImpl::get_property(const std::string& device_name,
                                   const std::string& name,
                                   const AnyMap& options) const {
    OPENVINO_ASSERT(device_name.find("HETERO:") != 0,
                    "You can only get_property of the HETERO itself (without devices). "
                    "get_property is also possible for the individual devices before creating the HETERO on top.");
    OPENVINO_ASSERT(device_name.find("MULTI:") != 0,
                    "You can only get_property of the MULTI itself (without devices). "
                    "get_property is also possible for the individual devices before creating the MULTI on top.");
    OPENVINO_ASSERT(device_name.find("AUTO:") != 0,
                    "You can only get_property of the AUTO itself (without devices). "
                    "get_property is also possible for the individual devices before creating the AUTO on top.");
    OPENVINO_ASSERT(device_name.find("BATCH:") != 0,
                    "You can only get_property of the BATCH itself (without devices). "
                    "get_property is also possible for the individual devices before creating the BATCH on top.");

    auto parsed = parseDeviceNameIntoConfig(device_name, options);

    if (parsed._deviceName.empty()) {
        return get_property_for_core(name);
    } else if (name == ov::cache_dir.name()) {
        ov::AnyMap empty_map;
        return coreConfig.get_cache_config_for_device(get_plugin(parsed._deviceName), empty_map)._cacheDir;
    }
    return get_plugin(parsed._deviceName).get_property(name, parsed._config);
}

void ov::CoreImpl::unload_plugin(const std::string& deviceName) {
    std::lock_guard<std::mutex> lock(get_mutex());
    auto it = plugins.find(deviceName);
    if (it == plugins.end()) {
        OPENVINO_THROW("Device with \"", deviceName, "\" name is not registered in the OpenVINO Runtime");
    }

    plugins.erase(deviceName);
}

void ov::CoreImpl::register_plugin(const std::string& plugin,
                                   const std::string& device_name,
                                   const ov::AnyMap& properties) {
    std::lock_guard<std::mutex> lock(get_mutex());

    auto it = pluginRegistry.find(device_name);
    // Proxy plugins can be configured in the runtime
    if (it != pluginRegistry.end() && !is_proxy_device(device_name)) {
        OPENVINO_THROW("Device with \"", device_name, "\"  is already registered in the OpenVINO Runtime");
    }

    if (device_name.find('.') != std::string::npos) {
        OPENVINO_THROW("Device name must not contain dot '.' symbol");
    }

    PluginDescriptor desc{ov::util::get_plugin_path(plugin), properties};
    register_plugin_in_registry_unsafe(device_name, desc);
}

/**
 * @brief Provides a list of plugin names in registry; physically such plugins may not be created
 * @return A list of plugin names
 */
std::vector<std::string> ov::CoreImpl::get_registered_devices() const {
    std::lock_guard<std::mutex> lock(get_mutex());

    std::vector<std::string> listOfDevices;
    for (auto&& pluginDesc : pluginRegistry) {
        listOfDevices.push_back(pluginDesc.first);
    }

    return listOfDevices;
}

/**
 * @brief Sets property values for a plugin or set of plugins
 * @param deviceName A device name to set config to
 *        If empty, config is set for all the plugins / plugin's meta-data
 * @note  `deviceName` is not allowed in form of MULTI:CPU, HETERO:GPU,CPU, AUTO:CPU
 *        just simple forms like CPU, GPU, MULTI, GPU.0, etc
 */
void ov::CoreImpl::set_property_for_device(const ov::AnyMap& configMap, const std::string& deviceName) {
    auto config = configMap;
    if (config.empty()) {
        return;
    }

    ov::DeviceIDParser parser(deviceName);
    std::string clearDeviceName = parser.get_device_name();

    std::vector<std::pair<std::string, ov::Plugin>> created_plugins;
    {
        std::lock_guard<std::mutex> lock(get_mutex());
        created_plugins.reserve(plugins.size());

        // TODO: keep only:
        //    coreConfig.set_and_update(config);
        // once GPU remove support of ov::cache_dir
        // CoreConfg::set_and_update will drop CACHE_DIR from config map
        // and updates core config with new ov::cache_dir
        if (deviceName.empty()) {
            coreConfig.set_and_update(config);
        } else {
            OPENVINO_SUPPRESS_DEPRECATED_START
            auto cache_it = config.find(ov::cache_dir.name());
            if (cache_it != config.end()) {
                coreConfig.set_cache_dir_for_device((cache_it->second).as<std::string>(), clearDeviceName);
                config.erase(cache_it);
            }
            OPENVINO_SUPPRESS_DEPRECATED_END
            // apply and remove core properties
            auto it = config.find(ov::force_tbb_terminate.name());
            if (it != config.end()) {
                auto flag = it->second.as<bool>();
                ov::threading::executor_manager()->set_property({{it->first, flag}});
                config.erase(it);
            }

            it = config.find(ov::enable_mmap.name());
            if (it != config.end()) {
                config.erase(it);
            }
        }

        if (!config.empty()) {
            auto base_desc = pluginRegistry.find(clearDeviceName);
            if (pluginRegistry.find(deviceName) == pluginRegistry.end() && base_desc != pluginRegistry.end()) {
                PluginDescriptor desc{base_desc->second.libraryLocation, config, base_desc->second.listOfExtentions};
                pluginRegistry[deviceName] = desc;
            }

            // set config for plugins in registry
            bool configIsSet = false;
            for (auto& desc : pluginRegistry) {
                if (deviceName.empty() || deviceName == desc.first) {
                    for (auto&& conf : config) {
                        desc.second.defaultConfig[conf.first] = conf.second;
                    }
                    configIsSet = true;
                }
            }

            if (!configIsSet && !deviceName.empty()) {
                OPENVINO_THROW("Device with \"", deviceName, "\" name is not registered in the OpenVINO Runtime");
            }
        }

        // set config for already created plugins
        for (auto& plugin : plugins) {
            if (deviceName.empty() || clearDeviceName == plugin.first) {
                created_plugins.emplace_back(std::pair<std::string, ov::Plugin>{plugin.first, plugin.second});
            }
        }
    }

    for (auto& plugin : created_plugins) {
        allowNotImplemented([&]() {
            std::lock_guard<std::mutex> lock(get_mutex(plugin.first));
            auto configCopy = config;
            // TODO: remove once GPU remove explicit support of ov::cache_dir
            {
                OPENVINO_SUPPRESS_DEPRECATED_START
                if (device_supports_cache_dir(plugin.second)) {
                    ov::AnyMap empty_map;
                    auto cacheConfig = coreConfig.get_cache_config_for_device(plugin.second, empty_map);
                    if (cacheConfig._cacheManager) {
                        configCopy[ov::cache_dir.name()] = cacheConfig._cacheDir;
                    }
                } else if (configCopy.count(ov::cache_dir.name()) > 0) {
                    // Remove "CACHE_DIR" from config if it is not supported by plugin
                    configCopy.erase(ov::cache_dir.name());
                }
                OPENVINO_SUPPRESS_DEPRECATED_END
            }
            // Add device specific value to support device_name.device_id cases
            {
                if (!parser.get_device_id().empty()) {
                    const std::string deviceKey =
                        device_supports_internal_property(plugin.second, ov::internal::config_device_id.name())
                            ? ov::internal::config_device_id.name()
                            : ov::device::id.name();
                    configCopy[deviceKey] = parser.get_device_id();
                }
            }
            plugin.second.set_property(configCopy);
        });
    }
}
void ov::CoreImpl::add_extensions_unsafe(const std::vector<ov::Extension::Ptr>& exts) const {
    for (const auto& ext : exts) {
        extensions.emplace_back(ext);
        auto ext_obj = ext;
        if (auto so_ext = std::dynamic_pointer_cast<ov::detail::SOExtension>(ext_obj))
            ext_obj = so_ext->extension();
        if (auto op_base_ext = std::dynamic_pointer_cast<ov::BaseOpExtension>(ext_obj)) {
            for (const auto& attached_ext : op_base_ext->get_attached_extensions()) {
                extensions.emplace_back(attached_ext);
            }
        }
    }
}

void ov::CoreImpl::add_extension(const std::vector<ov::Extension::Ptr>& extensions) {
    std::lock_guard<std::mutex> lock(get_mutex());
    add_extensions_unsafe(extensions);
}

bool ov::CoreImpl::device_supports_model_caching(const std::string& device_name) const {
    auto parsed = parseDeviceNameIntoConfig(device_name);
    return device_supports_model_caching(get_plugin(parsed._deviceName));
}

bool ov::CoreImpl::device_supports_property(const ov::Plugin& plugin, const ov::PropertyName& key) const {
    return util::contains(plugin.get_property(ov::supported_properties), key);
}

bool ov::CoreImpl::device_supports_internal_property(const ov::Plugin& plugin, const ov::PropertyName& key) const {
    return util::contains(plugin.get_property(ov::internal::supported_properties), key);
}

bool ov::CoreImpl::device_supports_model_caching(const ov::Plugin& plugin) const {
    return plugin.supports_model_caching();
}

bool ov::CoreImpl::device_supports_cache_dir(const ov::Plugin& plugin) const {
    try {
        return util::contains(plugin.get_property(ov::supported_properties), ov::cache_dir);
    } catch (const ov::NotImplemented&) {
        return false;
    }
}

ov::SoPtr<ov::ICompiledModel> ov::CoreImpl::compile_model_and_cache(ov::Plugin& plugin,
                                                                    const std::shared_ptr<const ov::Model>& model,
                                                                    const ov::AnyMap& parsedConfig,
                                                                    const ov::SoPtr<ov::IRemoteContext>& context,
                                                                    const CacheContent& cacheContent) const {
    OV_ITT_SCOPED_TASK(ov::itt::domains::OV, "CoreImpl::compile_model_and_cache");
    ov::SoPtr<ov::ICompiledModel> compiled_model =
        context ? plugin.compile_model(model, context, parsedConfig) : plugin.compile_model(model, parsedConfig);
    if (cacheContent.cacheManager && device_supports_model_caching(plugin)) {
        try {
            // need to export network for further import from "cache"
            OV_ITT_SCOPE(FIRST_INFERENCE, ov::itt::domains::LoadTime, "Core::compile_model::Export");
            std::string compiled_model_runtime_properties;
            if (device_supports_internal_property(plugin, ov::internal::compiled_model_runtime_properties.name())) {
                compiled_model_runtime_properties =
                    plugin.get_property(ov::internal::compiled_model_runtime_properties.name(), {}).as<std::string>();
            }
            cacheContent.cacheManager->write_cache_entry(cacheContent.blobId, [&](std::ostream& networkStream) {
                networkStream << ov::CompiledBlobHeader(ov::get_openvino_version().buildNumber,
                                                        ov::ModelCache::calculate_file_info(cacheContent.modelPath),
                                                        compiled_model_runtime_properties);
                compiled_model->export_model(networkStream);
            });
        } catch (...) {
            cacheContent.cacheManager->remove_cache_entry(cacheContent.blobId);
            throw;
        }
    }
    return compiled_model;
}

ov::SoPtr<ov::ICompiledModel> ov::CoreImpl::load_model_from_cache(
    const CacheContent& cacheContent,
    ov::Plugin& plugin,
    const ov::AnyMap& config,
    const ov::SoPtr<ov::IRemoteContext>& context,
    std::function<ov::SoPtr<ov::ICompiledModel>()> compile_model_lambda) {
    ov::SoPtr<ov::ICompiledModel> compiled_model;
    struct HeaderException {};

    OPENVINO_ASSERT(cacheContent.cacheManager != nullptr);
    try {
        cacheContent.cacheManager->read_cache_entry(cacheContent.blobId, [&](std::istream& networkStream) {
            OV_ITT_SCOPE(FIRST_INFERENCE,
                         ov::itt::domains::LoadTime,
                         "Core::load_model_from_cache::ReadStreamAndImport");
            try {
                ov::CompiledBlobHeader header;
                networkStream >> header;
                if (header.getFileInfo() != ov::ModelCache::calculate_file_info(cacheContent.modelPath)) {
                    // Original file is changed, don't use cache
                    OPENVINO_THROW("Original model file is changed");
                }
                if (util::contains(plugin.get_property(ov::internal::supported_properties),
                                   ov::internal::compiled_model_runtime_properties_supported.name())) {
                    ov::AnyMap compiled_model_runtime_properties = {
                        {ov::internal::compiled_model_runtime_properties.name(), std::string(header.getRuntimeInfo())}};
                    auto res = plugin.get_property(ov::internal::compiled_model_runtime_properties_supported.name(),
                                                   compiled_model_runtime_properties);
                    if (!res.as<bool>()) {
                        OPENVINO_THROW("Original model runtime properties have been changed, not supported anymore!");
                    }
                } else {
                    if (header.getIeVersion() != ov::get_openvino_version().buildNumber) {
                        // Build number mismatch, don't use this cache
                        OPENVINO_THROW("Version does not match");
                    }
                }
            } catch (...) {
                throw HeaderException();
            }

            ov::AnyMap update_config = config;
            update_config[ov::loaded_from_cache.name()] = true;
            compiled_model = context ? plugin.import_model(networkStream, context, update_config)
                                     : plugin.import_model(networkStream, update_config);
        });
    } catch (const HeaderException&) {
        // For these exceptions just remove old cache and set that import didn't work
        cacheContent.cacheManager->remove_cache_entry(cacheContent.blobId);
    } catch (...) {
        cacheContent.cacheManager->remove_cache_entry(cacheContent.blobId);
        // TODO: temporary disabled by #54335. In future don't throw only for new 'blob_outdated' exception
        // throw;
    }

    // fallback scenario
    if (!compiled_model)
        compiled_model = compile_model_lambda();

    return compiled_model;
}

ov::AnyMap ov::CoreImpl::create_compile_config(const ov::Plugin& plugin, const ov::AnyMap& user_config) const {
    ov::AnyMap property_config;

    // 0. Move ov::device::priorities key to property_config
    auto device_priorities_it = user_config.find(ov::device::priorities.name());
    if (device_priorities_it != user_config.end()) {
        property_config[device_priorities_it->first] = device_priorities_it->second.as<std::string>();
    }

    // 1. Move DEVICE_ID key to property_config
    const bool supports_device_id = device_supports_property(plugin, ov::device::id);
    auto deviceIt = user_config.find(ov::device::id.name());
    if (deviceIt != user_config.end()) {
        property_config[deviceIt->first] = deviceIt->second.as<std::string>();
    } else if (supports_device_id) {
        property_config[ov::device::id.name()] = plugin.get_property(ov::device::id, {});
    }

    // 2. Extract config keys which affect compilation process
    auto caching_props = plugin.get_property(ov::internal::caching_properties, property_config);
    OPENVINO_ASSERT(!caching_props.empty(),
                    "ov::internal::caching_properties returned by ",
                    plugin.get_name(),
                    " are empty");

    ov::AnyMap compile_config;
    for (const auto& prop : caching_props) {
        // user_config values have higher priority than plugin parameters
        auto it = user_config.find(prop);
        compile_config[prop] = it == user_config.end() ? plugin.get_property(prop, property_config) : it->second;
    }

    return compile_config;
}

void ov::CoreImpl::CoreConfig::set_and_update(ov::AnyMap& config) {
    auto it = config.find(ov::cache_dir.name());
    if (it != config.end()) {
        std::lock_guard<std::mutex> lock(_cacheConfigMutex);
        // fill global cache config
        _cacheConfig = CoreConfig::CacheConfig::create(it->second.as<std::string>());
        // sets cache config per-device if it's not set explicitly before
        for (auto& deviceCfg : _cacheConfigPerDevice) {
            deviceCfg.second = CoreConfig::CacheConfig::create(it->second.as<std::string>());
        }
        config.erase(it);
    }

    it = config.find(ov::force_tbb_terminate.name());
    if (it != config.end()) {
        auto flag = it->second.as<bool>();
        ov::threading::executor_manager()->set_property({{it->first, flag}});
        config.erase(it);
    }

    it = config.find(ov::enable_mmap.name());
    if (it != config.end()) {
        auto flag = it->second.as<bool>();
        _flag_enable_mmap = flag;
        config.erase(it);
    }
}

void ov::CoreImpl::CoreConfig::set_cache_dir_for_device(const std::string& dir, const std::string& name) {
    std::lock_guard<std::mutex> lock(_cacheConfigMutex);
    _cacheConfigPerDevice[name] = CoreConfig::CacheConfig::create(dir);
}

std::string ov::CoreImpl::CoreConfig::get_cache_dir() const {
    std::lock_guard<std::mutex> lock(_cacheConfigMutex);
    return _cacheConfig._cacheDir;
}

bool ov::CoreImpl::CoreConfig::get_enable_mmap() const {
    return _flag_enable_mmap;
}

// Creating thread-safe copy of config including shared_ptr to ICacheManager
// Passing empty or not-existing name will return global cache config
ov::CoreImpl::CoreConfig::CacheConfig ov::CoreImpl::CoreConfig::get_cache_config_for_device(
    const ov::Plugin& plugin,
    ov::AnyMap& parsedConfig) const {
    // cache_dir is enabled locally in compile_model only
    if (parsedConfig.count(ov::cache_dir.name())) {
        auto cache_dir_val = parsedConfig.at(ov::cache_dir.name()).as<std::string>();
        auto tempConfig = CoreConfig::CacheConfig::create(cache_dir_val);
        // if plugin does not explicitly support cache_dir, and if plugin is not virtual, we need to remove
        // it from config
        if (!util::contains(plugin.get_property(ov::supported_properties), ov::cache_dir) &&
            !is_virtual_device(plugin.get_name())) {
            parsedConfig.erase(ov::cache_dir.name());
        }
        return tempConfig;
    } else {  // cache_dir is set to Core globally or for the specific device
        std::lock_guard<std::mutex> lock(_cacheConfigMutex);
        if (_cacheConfigPerDevice.count(plugin.get_name()) > 0) {
            return _cacheConfigPerDevice.at(plugin.get_name());
        } else {
            return _cacheConfig;
        }
    }
}

ov::CoreImpl::CoreConfig::CacheConfig ov::CoreImpl::CoreConfig::CacheConfig::create(const std::string& dir) {
    std::shared_ptr<ov::ICacheManager> cache_manager = nullptr;

    if (!dir.empty()) {
        ov::util::create_directory_recursive(dir);
        cache_manager = std::make_shared<ov::FileStorageCacheManager>(dir);
    }

    return {dir, cache_manager};
}

std::mutex& ov::CoreImpl::get_mutex(const std::string& dev_name) const {
    std::lock_guard<std::mutex> lock(global_mutex);
    try {
        return dev_mutexes.at(dev_name);
    } catch (const std::out_of_range&) {
        OPENVINO_THROW("Cannot get mutex for device: ", dev_name);
    }
}

void ov::CoreImpl::add_mutex(const std::string& dev_name) {
    std::lock_guard<std::mutex> lock(global_mutex);
    dev_mutexes[dev_name];
}

std::shared_ptr<ov::Model> ov::CoreImpl::read_model(const std::string& modelPath, const std::string& binPath) const {
    OV_ITT_SCOPE(FIRST_INFERENCE, ov::itt::domains::ReadTime, "CoreImpl::read_model from file");
    return ov::util::read_model(modelPath, binPath, extensions, coreConfig.get_enable_mmap());
}

std::shared_ptr<ov::Model> ov::CoreImpl::read_model(const std::string& model,
                                                    const ov::Tensor& weights,
                                                    bool frontendMode) const {
    OV_ITT_SCOPE(FIRST_INFERENCE, ov::itt::domains::ReadTime, "CoreImpl::read_model from memory");
    return ov::util::read_model(model, weights, extensions, frontendMode);
}

std::map<std::string, ov::Version> ov::CoreImpl::get_versions(const std::string& deviceName) const {
    std::map<std::string, ov::Version> versions;
    std::vector<std::string> deviceNames;

    {
        // for compatibility with samples / demo
        if (deviceName.find("HETERO") == 0) {
            auto pos = deviceName.find_first_of(":");
            if (pos != std::string::npos) {
                deviceNames = ov::DeviceIDParser::get_hetero_devices(deviceName.substr(pos + 1));
            }
            deviceNames.push_back("HETERO");
        } else if (deviceName.find("MULTI") == 0) {
            auto pos = deviceName.find_first_of(":");
            if (pos != std::string::npos) {
                deviceNames = ov::DeviceIDParser::get_multi_devices(deviceName.substr(pos + 1));
            }
            deviceNames.push_back("MULTI");
        } else if (deviceName.find("AUTO") == 0) {
            auto pos = deviceName.find_first_of(":");
            if (pos != std::string::npos) {
                deviceNames = ov::DeviceIDParser::get_multi_devices(deviceName.substr(pos + 1));
            }
            deviceNames.emplace_back("AUTO");
        } else if (deviceName.find("BATCH") == 0) {
            auto pos = deviceName.find_first_of(":");
            if (pos != std::string::npos) {
                deviceNames = {ov::DeviceIDParser::get_batch_device(deviceName.substr(pos + 1))};
            }
            deviceNames.push_back("BATCH");
        } else {
            deviceNames.push_back(deviceName);
        }
    }

    for (auto&& deviceName_ : deviceNames) {
        ov::DeviceIDParser parser(deviceName_);
        std::string deviceNameLocal = parser.get_device_name();

        try {
            ov::Plugin plugin = get_plugin(deviceNameLocal);
            versions[deviceNameLocal] = plugin.get_version();
        } catch (const ov::Exception& ex) {
            std::string exception(ex.what());
            if (exception.find("not registered in the OpenVINO Runtime") == std::string::npos) {
                throw;
            }
        }
    }

    return versions;
}<|MERGE_RESOLUTION|>--- conflicted
+++ resolved
@@ -451,9 +451,6 @@
 void ov::CoreImpl::register_compile_time_plugins() {
     std::lock_guard<std::mutex> lock(get_mutex());
 
-<<<<<<< HEAD
-    const decltype(::get_compiled_plugins_registry())& plugins = get_compiled_plugins_registry();
-=======
     auto any_copy = [](const std::map<std::string, std::string>& params) -> ov::AnyMap {
         ov::AnyMap result;
         for (auto&& value : params) {
@@ -462,8 +459,7 @@
         return result;
     };
 
-    const decltype(::getCompiledPluginsRegistry())& plugins = getCompiledPluginsRegistry();
->>>>>>> c66c02fa
+    const decltype(::get_compiled_plugins_registry())& plugins = get_compiled_plugins_registry();
     for (const auto& plugin : plugins) {
         const auto& deviceName = plugin.first;
         if (deviceName.find('.') != std::string::npos) {
