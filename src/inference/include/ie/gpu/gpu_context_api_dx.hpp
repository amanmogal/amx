// Copyright (C) 2018-2023 Intel Corporation
// SPDX-License-Identifier: Apache-2.0
//

/**
 * @brief a header that defines wrappers for internal GPU plugin-specific
 * shared Video Acceleration device contexts
 * and shared memory blobs which contain Video Acceleration surfaces
 *
 * @file gpu_context_api_dx.hpp
 */
#pragma once

#if !defined(IN_OV_COMPONENT) && !defined(IE_LEGACY_HEADER_INCLUDED)
#    define IE_LEGACY_HEADER_INCLUDED
#    ifdef _MSC_VER
#        pragma message( \
            "The Inference Engine API is deprecated and will be removed in the 2024.0 release. For instructions on transitioning to the new API, please refer to https://docs.openvino.ai/latest/openvino_2_0_transition_guide.html")
#    else
#        warning("The Inference Engine API is deprecated and will be removed in the 2024.0 release. For instructions on transitioning to the new API, please refer to https://docs.openvino.ai/latest/openvino_2_0_transition_guide.html")
#    endif
#endif

#include <d3d11.h>

#include <memory>
#include <string>

#include "gpu/gpu_context_api_ocl.hpp"

namespace InferenceEngine {

namespace gpu {
/**
 * @brief This class represents an abstraction for GPU plugin remote context
 * which is shared with Direct3D 11 device.
 * The plugin object derived from this class can be obtained either with
 * GetContext() method of Executable network or using CreateContext() Core call.
 * @note User can also obtain OpenCL context handle from this class.
 */
class INFERENCE_ENGINE_1_0_DEPRECATED D3DContext : public ClContext {
public:
    /**
     * @brief A smart pointer to the D3DContext object
     */
    using Ptr = std::shared_ptr<D3DContext>;

    /**
     * @brief ID3D11Device conversion operator for the D3DContext object.
     * @return Pointer to underlying ID3D11Device interface
     */
    operator ID3D11Device*() {
        return _ObjFromParams<ID3D11Device*, gpu_handle_param>(getParams(),
                                                               GPU_PARAM_KEY(VA_DEVICE),
                                                               GPU_PARAM_KEY(CONTEXT_TYPE),
                                                               GPU_PARAM_VALUE(VA_SHARED));
    }
};

/**
 * @brief This class represents an abstraction for GPU plugin remote blob
 * which is shared with Direct3D 11 buffer.
 * The plugin object derived from this class can be obtained with CreateBlob() call.
 * @note User can also obtain OpenCL buffer handle from this class.
 */
class INFERENCE_ENGINE_1_0_DEPRECATED D3DBufferBlob : public ClBufferBlob {
public:
    /**
     * @brief A smart pointer to the D3DBufferBlob object
     */
    using Ptr = std::shared_ptr<D3DBufferBlob>;

    /**
     * @brief Creates a D3DBufferBlob object with the specified dimensions and layout.
     * @param tensorDesc Tensor description
     */
    explicit D3DBufferBlob(const TensorDesc& tensorDesc) : ClBufferBlob(tensorDesc) {}

    /**
     * @brief ID3D11Buffer conversion operator for the D3DContext object.
     * @return Pointer to underlying ID3D11Buffer interface
     */
    operator ID3D11Buffer*() {
        return _ObjFromParams<ID3D11Buffer*, gpu_handle_param>(getParams(),
                                                               GPU_PARAM_KEY(DEV_OBJECT_HANDLE),
                                                               GPU_PARAM_KEY(SHARED_MEM_TYPE),
                                                               GPU_PARAM_VALUE(DX_BUFFER));
    }
};

/**
 * @brief This class represents an abstraction for GPU plugin remote blob
 * which is shared with Direct3D 11 2D texture.
 * The plugin object derived from this class can be obtained with CreateBlob() call.
 * @note User can also obtain OpenCL 2D image handle from this class.
 */
class INFERENCE_ENGINE_1_0_DEPRECATED D3DSurface2DBlob : public ClImage2DBlob {
public:
    /**
     * @brief A smart pointer to the D3DSurface2DBlob object
     */
    using Ptr = std::shared_ptr<D3DSurface2DBlob>;

    /**
     * @brief Creates a D3DSurface2DBlob object with the specified dimensions and layout.
     * @param tensorDesc Tensor description
     */
    explicit D3DSurface2DBlob(const TensorDesc& tensorDesc) : ClImage2DBlob(tensorDesc) {}

    /**
     * @brief ID3D11Texture2D conversion operator for the D3DContext object.
     * @return Pointer to underlying ID3D11Texture2D interface
     */
    operator ID3D11Texture2D*() {
        return _ObjFromParams<ID3D11Texture2D*, gpu_handle_param>(getParams(),
                                                                  GPU_PARAM_KEY(DEV_OBJECT_HANDLE),
                                                                  GPU_PARAM_KEY(SHARED_MEM_TYPE),
                                                                  GPU_PARAM_VALUE(VA_SURFACE));
    }

    /**
     * @brief Returns plane ID of underlying video decoder surface, or 0 if no video surface was shared.
     * @return Plane ID
     */
    uint32_t plane() {
        return _ObjFromParams<uint32_t, uint32_t>(getParams(),
                                                  GPU_PARAM_KEY(VA_PLANE),
                                                  GPU_PARAM_KEY(SHARED_MEM_TYPE),
                                                  GPU_PARAM_VALUE(VA_SURFACE));
    }
};

/**
 * @brief This function is used to obtain a NV12 compound blob object from NV12 DXGI video decoder output.
 * The resulting compound contains two remote blobs for Y and UV planes of the surface.
 * @param height Height of Y plane
 * @param width Widht of Y plane
 * @param ctx A pointer to remote context
 * @param nv12_surf A ID3D11Texture2D instance to create NV12 blob from
 * @return NV12 remote blob
 */
OPENVINO_DEPRECATED("This function is deprecated and will be removed in 2023.1 release")
static inline Blob::Ptr make_shared_blob_nv12(size_t height,
                                              size_t width,
                                              RemoteContext::Ptr ctx,
                                              ID3D11Texture2D* nv12_surf) {
    // despite of layout, blob dimensions always follow in N,C,H,W order
    TensorDesc desc(Precision::U8, {1, 1, height, width}, Layout::NHWC);

    ParamMap blobParams = {{GPU_PARAM_KEY(SHARED_MEM_TYPE), GPU_PARAM_VALUE(VA_SURFACE)},
                           {GPU_PARAM_KEY(DEV_OBJECT_HANDLE), static_cast<gpu_handle_param>(nv12_surf)},
                           {GPU_PARAM_KEY(VA_PLANE), uint32_t(0)}};
    Blob::Ptr y_blob = std::dynamic_pointer_cast<Blob>(ctx->CreateBlob(desc, blobParams));

    TensorDesc uvdesc(Precision::U8, {1, 2, height / 2, width / 2}, Layout::NHWC);
    blobParams[GPU_PARAM_KEY(MEM_HANDLE)] = static_cast<gpu_handle_param>(nv12_surf);
    blobParams[GPU_PARAM_KEY(VA_PLANE)] = uint32_t(1);
    Blob::Ptr uv_blob = std::dynamic_pointer_cast<Blob>(ctx->CreateBlob(uvdesc, blobParams));

    return InferenceEngine::make_shared_blob<NV12Blob>(y_blob, uv_blob);
}

/**
 * @brief This function is used to obtain remote context object from ID3D11Device
 * @param core Inference Engine Core object instance
 * @param deviceName A name of to create a remote context for
 * @param device A pointer to ID3D11Device to be used to create a remote context
 * @param target_tile_id Desired tile id within given context for multi-tile system. Default value (-1) means that root
 * device should be used
 * @return A shared remote context instance
 */
INFERENCE_ENGINE_1_0_DEPRECATED static inline D3DContext::Ptr make_shared_context(Core& core,
                                                                                  std::string deviceName,
                                                                                  ID3D11Device* device,
                                                                                  int target_tile_id = -1) {
    // clang-format off
    ParamMap contextParams = {
        {GPU_PARAM_KEY(CONTEXT_TYPE), GPU_PARAM_VALUE(VA_SHARED)},
        {GPU_PARAM_KEY(VA_DEVICE), static_cast<gpu_handle_param>(device)},
        {GPU_PARAM_KEY(TILE_ID), target_tile_id}
    };
    // clang-format on
    return std::dynamic_pointer_cast<D3DContext>(core.CreateContext(deviceName, contextParams)->GetHardwareContext());
}

/**
 * @brief This function is used to obtain remote blob object from ID3D11Buffer
 * @param desc A tensor description which describes blob configuration
 * @param ctx A shared pointer to a remote context
 * @param buffer A pointer to ID3D11Buffer instance to create remote blob based on
 * @return A remote blob instance
 */
<<<<<<< HEAD
static inline Blob::Ptr make_shared_blob(const TensorDesc& desc, RemoteContext::Ptr ctx, ID3D11Buffer* buffer) {
    auto casted = ctx->as<D3DContext>();
=======
INFERENCE_ENGINE_1_0_DEPRECATED static inline Blob::Ptr make_shared_blob(const TensorDesc& desc,
                                                                         RemoteContext::Ptr ctx,
                                                                         ID3D11Buffer* buffer) {
    auto casted = std::dynamic_pointer_cast<D3DContext>(ctx);
>>>>>>> c4138258
    if (nullptr == casted) {
        IE_THROW() << "Invalid remote context passed";
    }

    ParamMap params = {{GPU_PARAM_KEY(SHARED_MEM_TYPE), GPU_PARAM_VALUE(DX_BUFFER)},
                       {GPU_PARAM_KEY(DEV_OBJECT_HANDLE), static_cast<gpu_handle_param>(buffer)}};
    return std::dynamic_pointer_cast<D3DBufferBlob>(casted->CreateBlob(desc, params));
}

/**
 * @brief This function is used to obtain remote blob object from ID3D11Texture2D
 * @param desc Tensor description
 * @param ctx the RemoteContext object whuch owns context for the blob to be created
 * @param surface Pointer to ID3D11Texture2D interface of the objects that owns NV12 texture
 * @param plane ID of the plane to be shared (0 or 1)
 * @return Smart pointer to created RemoteBlob object cast to base class
 * @note The underlying ID3D11Texture2D can also be a plane of output surface of DXGI video decoder
 */
<<<<<<< HEAD
static inline Blob::Ptr make_shared_blob(const TensorDesc& desc,
                                         RemoteContext::Ptr ctx,
                                         ID3D11Texture2D* surface,
                                         uint32_t plane = 0) {
    auto casted = ctx->as<D3DContext>();
=======
INFERENCE_ENGINE_1_0_DEPRECATED static inline Blob::Ptr make_shared_blob(const TensorDesc& desc,
                                                                         RemoteContext::Ptr ctx,
                                                                         ID3D11Texture2D* surface,
                                                                         uint32_t plane = 0) {
    auto casted = std::dynamic_pointer_cast<D3DContext>(ctx);
>>>>>>> c4138258
    if (nullptr == casted) {
        IE_THROW() << "Invalid remote context passed";
    }
    ParamMap params = {{GPU_PARAM_KEY(SHARED_MEM_TYPE), GPU_PARAM_VALUE(VA_SURFACE)},
                       {GPU_PARAM_KEY(DEV_OBJECT_HANDLE), static_cast<gpu_handle_param>(surface)},
                       {GPU_PARAM_KEY(VA_PLANE), plane}};
    return std::dynamic_pointer_cast<D3DSurface2DBlob>(casted->CreateBlob(desc, params));
}

}  // namespace gpu
}  // namespace InferenceEngine<|MERGE_RESOLUTION|>--- conflicted
+++ resolved
@@ -190,15 +190,10 @@
  * @param buffer A pointer to ID3D11Buffer instance to create remote blob based on
  * @return A remote blob instance
  */
-<<<<<<< HEAD
-static inline Blob::Ptr make_shared_blob(const TensorDesc& desc, RemoteContext::Ptr ctx, ID3D11Buffer* buffer) {
-    auto casted = ctx->as<D3DContext>();
-=======
 INFERENCE_ENGINE_1_0_DEPRECATED static inline Blob::Ptr make_shared_blob(const TensorDesc& desc,
                                                                          RemoteContext::Ptr ctx,
                                                                          ID3D11Buffer* buffer) {
-    auto casted = std::dynamic_pointer_cast<D3DContext>(ctx);
->>>>>>> c4138258
+    auto casted = ctx->as<D3DContext>();
     if (nullptr == casted) {
         IE_THROW() << "Invalid remote context passed";
     }
@@ -217,19 +212,11 @@
  * @return Smart pointer to created RemoteBlob object cast to base class
  * @note The underlying ID3D11Texture2D can also be a plane of output surface of DXGI video decoder
  */
-<<<<<<< HEAD
-static inline Blob::Ptr make_shared_blob(const TensorDesc& desc,
-                                         RemoteContext::Ptr ctx,
-                                         ID3D11Texture2D* surface,
-                                         uint32_t plane = 0) {
-    auto casted = ctx->as<D3DContext>();
-=======
 INFERENCE_ENGINE_1_0_DEPRECATED static inline Blob::Ptr make_shared_blob(const TensorDesc& desc,
                                                                          RemoteContext::Ptr ctx,
                                                                          ID3D11Texture2D* surface,
                                                                          uint32_t plane = 0) {
-    auto casted = std::dynamic_pointer_cast<D3DContext>(ctx);
->>>>>>> c4138258
+    auto casted = ctx->as<D3DContext>();
     if (nullptr == casted) {
         IE_THROW() << "Invalid remote context passed";
     }
