// Copyright (C) 2018-2023 Intel Corporation
// SPDX-License-Identifier: Apache-2.0
//

/**
 * @brief a header that defines wrappers for internal GPU plugin-specific
 * OpenCL context and OpenCL shared memory blobs
 *
 * @file gpu_context_api_ocl.hpp
 */
#pragma once

// TODO: Remove after migration to new API in the benchmark app
#ifndef IN_OV_COMPONENT
#    define IN_OV_COMPONENT
#    define WAS_OV_LIBRARY_DEFINED
#endif

#if !defined(IN_OV_COMPONENT) && !defined(IE_LEGACY_HEADER_INCLUDED)
#    define IE_LEGACY_HEADER_INCLUDED
#    ifdef _MSC_VER
#        pragma message( \
            "The Inference Engine API is deprecated and will be removed in the 2024.0 release. For instructions on transitioning to the new API, please refer to https://docs.openvino.ai/latest/openvino_2_0_transition_guide.html")
#    else
#        warning("The Inference Engine API is deprecated and will be removed in the 2024.0 release. For instructions on transitioning to the new API, please refer to https://docs.openvino.ai/latest/openvino_2_0_transition_guide.html")
#    endif
#endif

#include <ie_remote_context.hpp>
#include <memory>
#include <string>

#include "gpu/details/gpu_context_helpers.hpp"
#include "gpu/gpu_ocl_wrapper.hpp"
#include "gpu/gpu_params.hpp"
#include "ie_compound_blob.h"
#include "ie_core.hpp"

namespace InferenceEngine {

namespace gpu {
/**
 * @brief This class represents an abstraction for GPU plugin remote context
 * which is shared with OpenCL context object.
 * The plugin object derived from this class can be obtained either with
 * GetContext() method of Executable network or using CreateContext() Core call.
 */
class INFERENCE_ENGINE_1_0_DEPRECATED ClContext : public RemoteContext, public details::param_map_obj_getter {
public:
    /**
     * @brief A smart pointer to the ClContext object
     */
    using Ptr = std::shared_ptr<ClContext>;

    /**
     * @brief Returns the underlying OpenCL context handle.
     * @return `cl_context`
     */
    cl_context get() {
        return _ObjFromParams<cl_context, gpu_handle_param>(getParams(),
                                                            GPU_PARAM_KEY(OCL_CONTEXT),
                                                            GPU_PARAM_KEY(CONTEXT_TYPE),
                                                            GPU_PARAM_VALUE(OCL),
                                                            GPU_PARAM_VALUE(VA_SHARED));
    }

    /**
     * @brief OpenCL context handle conversion operator for the ClContext object.
     * @return `cl_context`
     */
    operator cl_context() {
        return get();
    }

    /**
     * @brief Standard Khronos cl::Context wrapper conversion operator for the ClContext object.
     * @return `cl::Context` object
     */
    operator cl::Context() {
        return cl::Context(get(), true);
    }
};

/**
 * @brief The basic class for all GPU plugin remote blob objects.
 * The OpenCL memory object handle (cl_mem) can be obtained from this class object.
 */
class INFERENCE_ENGINE_1_0_DEPRECATED ClBlob : public RemoteBlob {
public:
    /**
     * @brief A smart pointer to the ClBlob object
     */
    using Ptr = std::shared_ptr<ClBlob>;

    /**
     * @brief Creates a ClBlob object with the specified dimensions and layout.
     * @param tensorDesc Tensor description
     */
    explicit ClBlob(const TensorDesc& tensorDesc) : RemoteBlob(tensorDesc) {}
};

/**
 * @brief This class represents an abstraction for GPU plugin remote blob
 * which can be shared with user-supplied OpenCL buffer.
 * The plugin object derived from this class can be obtained with CreateBlob() call.
 * @note User can obtain OpenCL buffer handle from this class.
 */
class INFERENCE_ENGINE_1_0_DEPRECATED ClBufferBlob : public ClBlob, public details::param_map_obj_getter {
public:
    /**
     * @brief A smart pointer to the ClBufferBlob object
     */
    using Ptr = std::shared_ptr<ClBufferBlob>;

    /**
     * @brief Creates a ClBufferBlob object with the specified dimensions and layout.
     * @param tensorDesc Tensor description
     */
    explicit ClBufferBlob(const TensorDesc& tensorDesc) : ClBlob(tensorDesc) {}

    /**
     * @brief Returns the underlying OpenCL memory object handle.
     * @return underlying OpenCL memory object handle
     */
    cl_mem get() {
        return _ObjFromParams<cl_mem, gpu_handle_param>(getParams(),
                                                        GPU_PARAM_KEY(MEM_HANDLE),
                                                        GPU_PARAM_KEY(SHARED_MEM_TYPE),
                                                        GPU_PARAM_VALUE(OCL_BUFFER),
                                                        GPU_PARAM_VALUE(DX_BUFFER));
    }

    /**
     * @brief OpenCL memory handle conversion operator.
     * @return `cl_mem`
     */
    operator cl_mem() {
        return get();
    }

    /**
     * @brief Standard Khronos cl::Buffer wrapper conversion operator.
     * @return `cl::Buffer` object
     */
    operator cl::Buffer() {
        return cl::Buffer(get(), true);
    }
};

/**
 * @brief This class represents an abstraction for GPU plugin remote blob
 * which can be shared with user-supplied USM pointer.
 * The plugin object derived from this class can be obtained with CreateBlob() call.
 * @note User can obtain USM pointer from this class.
 */
class INFERENCE_ENGINE_1_0_DEPRECATED USMBlob : public ClBlob, public details::param_map_obj_getter {
public:
    /**
     * @brief A smart pointer to the ClBufferBlob object
     */
    using Ptr = std::shared_ptr<USMBlob>;

    /**
     * @brief Creates a ClBufferBlob object with the specified dimensions and layout.
     * @param tensorDesc Tensor description
     */
    explicit USMBlob(const TensorDesc& tensorDesc) : ClBlob(tensorDesc) {}

    /**
     * @brief Returns the underlying OpenCL memory object handle.
     * @return underlying OpenCL memory object handle
     */
    void* get() {
        const auto& params = getParams();
        auto itrType = params.find(GPU_PARAM_KEY(SHARED_MEM_TYPE));
        if (itrType == params.end())
            IE_THROW() << "Parameter of type " << GPU_PARAM_KEY(SHARED_MEM_TYPE) << " not found";

        auto mem_type = itrType->second.as<std::string>();
        if (mem_type != GPU_PARAM_VALUE(USM_USER_BUFFER) && mem_type != GPU_PARAM_VALUE(USM_HOST_BUFFER) &&
            mem_type != GPU_PARAM_VALUE(USM_DEVICE_BUFFER))
            IE_THROW() << "Unexpected USM blob type: " << mem_type;

        auto itrHandle = params.find(GPU_PARAM_KEY(MEM_HANDLE));
        if (itrHandle == params.end()) {
            IE_THROW() << "No parameter " << GPU_PARAM_KEY(MEM_HANDLE) << " found";
        }

        return itrHandle->second.as<gpu_handle_param>();
    }
};

/**
 * @brief This class represents an abstraction for GPU plugin remote blob
 * which can be shared with user-supplied OpenCL 2D Image.
 * The plugin object derived from this class can be obtained with CreateBlob() call.
 * @note User can obtain OpenCL image handle from this class.
 */
class INFERENCE_ENGINE_1_0_DEPRECATED ClImage2DBlob : public ClBlob, public details::param_map_obj_getter {
public:
    /**
     * @brief A smart pointer to the ClImage2DBlob object
     */
    using Ptr = std::shared_ptr<ClImage2DBlob>;

    /**
     * @brief Creates a ClImage2DBlob object with the specified dimensions and layout.
     * @param tensorDesc Tensor description
     */
    explicit ClImage2DBlob(const TensorDesc& tensorDesc) : ClBlob(tensorDesc) {}

    /**
     * @brief Returns the underlying OpenCL memory object handle.
     * @return `cl_mem`
     */
    cl_mem get() {
        return _ObjFromParams<cl_mem, gpu_handle_param>(getParams(),
                                                        GPU_PARAM_KEY(MEM_HANDLE),
                                                        GPU_PARAM_KEY(SHARED_MEM_TYPE),
                                                        GPU_PARAM_VALUE(OCL_IMAGE2D),
                                                        GPU_PARAM_VALUE(VA_SURFACE));
    }

    /**
     * @brief OpenCL memory handle conversion operator.
     * @return `cl_mem`
     */
    operator cl_mem() {
        return get();
    }

    /**
     * @brief Standard Khronos cl::Image2D wrapper conversion operator for the ClContext object.
     * @return `cl::Image2D` object
     */
    operator cl::Image2D() {
        return cl::Image2D(get(), true);
    }
};

/**
 * @brief This function is used to construct a NV12 compound blob object from two cl::Image2D wrapper objects.
 * The resulting compound contains two remote blobs for Y and UV planes of the surface.
 * @param ctx RemoteContext plugin object derived from ClContext class.
 * @param nv12_image_plane_y cl::Image2D object containing Y plane data.
 * @param nv12_image_plane_uv cl::Image2D object containing UV plane data.
 * @return A shared remote blob instance
 */
OPENVINO_DEPRECATED("This function is deprecated and will be removed in 2023.1 release")
static inline Blob::Ptr make_shared_blob_nv12(RemoteContext::Ptr ctx,
                                              cl::Image2D& nv12_image_plane_y,
                                              cl::Image2D& nv12_image_plane_uv) {
    auto casted = ctx->as<ClContext>();
    if (nullptr == casted) {
        IE_THROW() << "Invalid remote context passed";
    }

    size_t width = nv12_image_plane_y.getImageInfo<CL_IMAGE_WIDTH>();
    size_t height = nv12_image_plane_y.getImageInfo<CL_IMAGE_HEIGHT>();

    // despite of layout, blob dimensions always follow in N,C,H,W order
    TensorDesc ydesc(Precision::U8, {1, 1, height, width}, Layout::NHWC);

    ParamMap blobParams = {{GPU_PARAM_KEY(SHARED_MEM_TYPE), GPU_PARAM_VALUE(OCL_IMAGE2D)},
                           {GPU_PARAM_KEY(MEM_HANDLE), static_cast<gpu_handle_param>(nv12_image_plane_y.get())}};
    Blob::Ptr y_blob = std::dynamic_pointer_cast<Blob>(casted->CreateBlob(ydesc, blobParams));

    TensorDesc uvdesc(Precision::U8, {1, 2, height / 2, width / 2}, Layout::NHWC);
    blobParams[GPU_PARAM_KEY(MEM_HANDLE)] = static_cast<gpu_handle_param>(nv12_image_plane_uv.get());
    Blob::Ptr uv_blob = std::dynamic_pointer_cast<Blob>(casted->CreateBlob(uvdesc, blobParams));

    Blob::Ptr res = make_shared_blob<NV12Blob>(y_blob, uv_blob);
    return res;
}

/**
 * @brief This function is used to obtain remote context object from user-supplied OpenCL context handle
 * @param core A reference to Inference Engine Core object
 * @param deviceName A name of device to create a remote context for
 * @param ctx A OpenCL context to be used to create shared remote context
 * @param target_tile_id Desired tile id within given context for multi-tile system. Default value (-1) means that root
 * device should be used
 * @return A shared remote context instance
 */
INFERENCE_ENGINE_1_0_DEPRECATED static inline RemoteContext::Ptr make_shared_context(Core& core,
                                                                                     std::string deviceName,
                                                                                     cl_context ctx,
                                                                                     int target_tile_id = -1) {
    ParamMap contextParams = {{GPU_PARAM_KEY(CONTEXT_TYPE), GPU_PARAM_VALUE(OCL)},
                              {GPU_PARAM_KEY(OCL_CONTEXT), static_cast<gpu_handle_param>(ctx)},
                              {GPU_PARAM_KEY(TILE_ID), target_tile_id}};
    return core.CreateContext(deviceName, contextParams);
}

/**
 * @brief This function is used to obtain remote context object from user-supplied OpenCL context handle
 * @param core A reference to Inference Engine Core object
 * @param deviceName A name of device to create a remote context for
 * @param queue An OpenCL queue to be used to create shared remote context. Queue will be reused inside the plugin.
 * @note Only latency mode is supported for such context sharing case.
 * @return A shared remote context instance
 */
INFERENCE_ENGINE_1_0_DEPRECATED static inline RemoteContext::Ptr make_shared_context(Core& core,
                                                                                     std::string deviceName,
                                                                                     cl_command_queue queue) {
    cl_context ctx;
    auto res = clGetCommandQueueInfo(queue, CL_QUEUE_CONTEXT, sizeof(cl_context), &ctx, nullptr);
    if (res != CL_SUCCESS)
        IE_THROW() << "Can't get context from given opencl queue";
    ParamMap contextParams = {{GPU_PARAM_KEY(CONTEXT_TYPE), GPU_PARAM_VALUE(OCL)},
                              {GPU_PARAM_KEY(OCL_CONTEXT), static_cast<gpu_handle_param>(ctx)},
                              {GPU_PARAM_KEY(OCL_QUEUE), static_cast<gpu_handle_param>(queue)}};
    return core.CreateContext(deviceName, contextParams);
}

/**
 * @brief This function is used to create remote blob object within default GPU plugin OpenCL context
 * @param desc A tensor descriptor object representing remote blob configuration
 * @param ctx A remote context used to create remote blob
 * @return A remote blob instance
 */
INFERENCE_ENGINE_1_0_DEPRECATED static inline Blob::Ptr make_shared_blob(const TensorDesc& desc, ClContext::Ptr ctx) {
    return std::dynamic_pointer_cast<Blob>(ctx->CreateBlob(desc));
}

/**
 * @brief This function is used to obtain remote blob object from user-supplied cl::Buffer wrapper object
 * @param desc A tensor descriptor object representing remote blob configuration
 * @param ctx A remote context used to create remote blob
 * @param buffer A cl::Buffer object wrapped by a remote blob
 * @return A remote blob instance
 */
<<<<<<< HEAD
static inline Blob::Ptr make_shared_blob(const TensorDesc& desc, RemoteContext::Ptr ctx, cl::Buffer& buffer) {
    auto casted = ctx->as<ClContext>();
=======
INFERENCE_ENGINE_1_0_DEPRECATED static inline Blob::Ptr make_shared_blob(const TensorDesc& desc,
                                                                         RemoteContext::Ptr ctx,
                                                                         cl::Buffer& buffer) {
    auto casted = std::dynamic_pointer_cast<ClContext>(ctx);
>>>>>>> c4138258
    if (nullptr == casted) {
        IE_THROW() << "Invalid remote context passed";
    }

    ParamMap params = {{GPU_PARAM_KEY(SHARED_MEM_TYPE), GPU_PARAM_VALUE(OCL_BUFFER)},
                       {GPU_PARAM_KEY(MEM_HANDLE), static_cast<gpu_handle_param>(buffer.get())}};
    return std::dynamic_pointer_cast<Blob>(casted->CreateBlob(desc, params));
}

/**
 * @brief This function is used to obtain remote blob object from user-supplied OpenCL buffer handle
 * @param desc A tensor descriptor object representing remote blob configuration
 * @param ctx A remote context used to create remote blob
 * @param buffer A cl_mem object wrapped by a remote blob
 * @return A remote blob instance
 */
<<<<<<< HEAD
static inline Blob::Ptr make_shared_blob(const TensorDesc& desc, RemoteContext::Ptr ctx, cl_mem buffer) {
    auto casted = ctx->as<ClContext>();
=======
INFERENCE_ENGINE_1_0_DEPRECATED static inline Blob::Ptr make_shared_blob(const TensorDesc& desc,
                                                                         RemoteContext::Ptr ctx,
                                                                         cl_mem buffer) {
    auto casted = std::dynamic_pointer_cast<ClContext>(ctx);
>>>>>>> c4138258
    if (nullptr == casted) {
        IE_THROW() << "Invalid remote context passed";
    }

    ParamMap params = {{GPU_PARAM_KEY(SHARED_MEM_TYPE), GPU_PARAM_VALUE(OCL_BUFFER)},
                       {GPU_PARAM_KEY(MEM_HANDLE), static_cast<gpu_handle_param>(buffer)}};
    return std::dynamic_pointer_cast<Blob>(casted->CreateBlob(desc, params));
}

/**
 * @brief This function is used to obtain remote blob object from user-supplied cl::Image2D wrapper object
 * @param desc A tensor descriptor object representing remote blob configuration
 * @param ctx A remote context used to create remote blob
 * @param image A cl::Image2D object wrapped by a remote blob
 * @return A remote blob instance
 */
<<<<<<< HEAD
static inline Blob::Ptr make_shared_blob(const TensorDesc& desc, RemoteContext::Ptr ctx, cl::Image2D& image) {
    auto casted = ctx->as<ClContext>();
=======
INFERENCE_ENGINE_1_0_DEPRECATED static inline Blob::Ptr make_shared_blob(const TensorDesc& desc,
                                                                         RemoteContext::Ptr ctx,
                                                                         cl::Image2D& image) {
    auto casted = std::dynamic_pointer_cast<ClContext>(ctx);
>>>>>>> c4138258
    if (nullptr == casted) {
        IE_THROW() << "Invalid remote context passed";
    }

    ParamMap params = {{GPU_PARAM_KEY(SHARED_MEM_TYPE), GPU_PARAM_VALUE(OCL_IMAGE2D)},
                       {GPU_PARAM_KEY(MEM_HANDLE), static_cast<gpu_handle_param>(image.get())}};
    return std::dynamic_pointer_cast<Blob>(casted->CreateBlob(desc, params));
}

}  // namespace gpu

}  // namespace InferenceEngine

#ifdef WAS_OV_LIBRARY_DEFINED
#    undef IN_OV_COMPONENT
#    undef WAS_OV_LIBRARY_DEFINED
#endif<|MERGE_RESOLUTION|>--- conflicted
+++ resolved
@@ -330,15 +330,10 @@
  * @param buffer A cl::Buffer object wrapped by a remote blob
  * @return A remote blob instance
  */
-<<<<<<< HEAD
-static inline Blob::Ptr make_shared_blob(const TensorDesc& desc, RemoteContext::Ptr ctx, cl::Buffer& buffer) {
-    auto casted = ctx->as<ClContext>();
-=======
 INFERENCE_ENGINE_1_0_DEPRECATED static inline Blob::Ptr make_shared_blob(const TensorDesc& desc,
                                                                          RemoteContext::Ptr ctx,
                                                                          cl::Buffer& buffer) {
-    auto casted = std::dynamic_pointer_cast<ClContext>(ctx);
->>>>>>> c4138258
+    auto casted = ctx->as<ClContext>();
     if (nullptr == casted) {
         IE_THROW() << "Invalid remote context passed";
     }
@@ -355,15 +350,10 @@
  * @param buffer A cl_mem object wrapped by a remote blob
  * @return A remote blob instance
  */
-<<<<<<< HEAD
-static inline Blob::Ptr make_shared_blob(const TensorDesc& desc, RemoteContext::Ptr ctx, cl_mem buffer) {
-    auto casted = ctx->as<ClContext>();
-=======
 INFERENCE_ENGINE_1_0_DEPRECATED static inline Blob::Ptr make_shared_blob(const TensorDesc& desc,
                                                                          RemoteContext::Ptr ctx,
                                                                          cl_mem buffer) {
-    auto casted = std::dynamic_pointer_cast<ClContext>(ctx);
->>>>>>> c4138258
+    auto casted = ctx->as<ClContext>();
     if (nullptr == casted) {
         IE_THROW() << "Invalid remote context passed";
     }
@@ -380,15 +370,10 @@
  * @param image A cl::Image2D object wrapped by a remote blob
  * @return A remote blob instance
  */
-<<<<<<< HEAD
-static inline Blob::Ptr make_shared_blob(const TensorDesc& desc, RemoteContext::Ptr ctx, cl::Image2D& image) {
-    auto casted = ctx->as<ClContext>();
-=======
 INFERENCE_ENGINE_1_0_DEPRECATED static inline Blob::Ptr make_shared_blob(const TensorDesc& desc,
                                                                          RemoteContext::Ptr ctx,
                                                                          cl::Image2D& image) {
-    auto casted = std::dynamic_pointer_cast<ClContext>(ctx);
->>>>>>> c4138258
+    auto casted = ctx->as<ClContext>();
     if (nullptr == casted) {
         IE_THROW() << "Invalid remote context passed";
     }
