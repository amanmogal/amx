// Copyright (C) 2018-2022 Intel Corporation
// SPDX-License-Identifier: Apache-2.0
//

/**
 * @brief A header file that provides CompiledModel class
 *
 * @file openvino/runtime/compiled_model.hpp
 */

#pragma once

#include <map>
#include <memory>
#include <ostream>
#include <string>
#include <vector>

#include "openvino/core/model.hpp"
#include "openvino/runtime/infer_request.hpp"
#include "openvino/runtime/parameter.hpp"
#include "openvino/runtime/remote_context.hpp"

namespace InferenceEngine {
class IExecutableNetworkInternal;
}  // namespace InferenceEngine

namespace ov {

class Core;
class InferRequest;

/**
 * @brief This class represents compiled model
 * Model is compiled by a specific device by applying multiple optimization
 * transformations, then mapping to compute kernels.
 */
class OPENVINO_RUNTIME_API CompiledModel {
    std::shared_ptr<InferenceEngine::IExecutableNetworkInternal> _impl;
    std::shared_ptr<void> _so;

    /**
     * @brief Constructs CompiledModel from the initialized std::shared_ptr
     * @param impl Initialized shared pointer
     * @param so Plugin to use. This is required to ensure that CompiledModel can work properly even if plugin
     * object is destroyed.
     */
    CompiledModel(const std::shared_ptr<InferenceEngine::IExecutableNetworkInternal>& impl,
                  const std::shared_ptr<void>& so);
    friend class ov::Core;
    friend class ov::InferRequest;

public:
    /**
     * @brief A default constructor.
     */
    CompiledModel() = default;

    /**
<<<<<<< HEAD
     * @brief Destructor preserves unload order of implementation object and reference to library
=======
     * @brief Destructor preserves unloading order of implementation object and reference to library
>>>>>>> a8b59458
     */
    ~CompiledModel();

    /**
     * @brief Get executable model information from a device
     * This object represents the internal device specific model which is optimized for particular
     * accelerator. It contains device specific nodes, runtime information and can be used only
     * to understand how the source model is optimized and which kernels, element types and layouts
     * are selected for optimal inference.
     *
     * @return Model containing Executable Graph Info
     */
    std::shared_ptr<const Model> get_runtime_model() const;

    /**
     * @brief Gets all inputs of a compiled model
     * Inputs are represented as a vector of outputs of ov::op::v0::Parameter operations.
     * They contain information about input tensors such as tensor shape, names and element type
     * @return std::vector of model inputs
     */
    std::vector<ov::Output<const ov::Node>> inputs() const;

    /**
     * @brief Gets a single input of a compiled model
     * An input is represented as an output of ov::op::v0::Parameter operation.
     * An input contain information about input tensor such as tensor shape, names and element type
     * @return A compiled model input
     * @note If a model has more than one input, this method throws an ov::Exception
     */
    ov::Output<const ov::Node> input() const;

    /**
     * @brief Gets input of a compiled model identified by an @p i
     * An input contains information about input tensor such as tensor shape, names and element type
     * @param i An input index
     * @return A compiled model input
     * @note The method throws ov::Exception if input with specified index @p i is not found
     */
    ov::Output<const ov::Node> input(size_t i) const;

    /**
     * @brief Gets input of a compiled model identified by a @p tensor_name
     * An input contain information about input tensor such as tensor shape, names and element type
     * @param tensor_name The input tensor name
     * @return A compiled model input
     * @note The method throws ov::Exception if input with specified tensor name @p tensor_name is not found
     */
    ov::Output<const ov::Node> input(const std::string& tensor_name) const;

    /**
     * @brief Get all outputs of a compiled model
     * Outputs are represented as a vector of output from ov::op::v0::Result operations.
     * Outputs contain information about output tensors such as tensor shape, names and element type
     * @return std::vector of model outputs
     */
    std::vector<ov::Output<const ov::Node>> outputs() const;

    /**
     * @brief Gets a single output of a compiled model
     * An output is represented as an output from ov::op::v0::Result operation.
     * An output contain information about output tensor such as tensor shape, names and element type
     * @return A compiled model output
     * @note If a model has more than one output, this method throws an ov::Exception
     */
    ov::Output<const ov::Node> output() const;

    /**
     * @brief Gets output of a compiled model identified by an @p index
     * An output contain information about output tensor such as tensor shape, names and element type
     * @param i An output index
     * @return A compiled model output
     * @note The method throws ov::Exception if output with specified index @p index is not found
     */
    ov::Output<const ov::Node> output(size_t i) const;

    /**
     * @brief Gets output of a compiled model identified by a @p tensor_name
     * An output contain information about output tensor such as tensor shape, names and element type
     * @param tensor_name The output tensor name
     * @return A compiled model output
     * @note The method throws ov::Exception if output with specified tensor name @p tensor_name is not found
     */
    ov::Output<const ov::Node> output(const std::string& tensor_name) const;

    /**
     * @brief Creates an inference request object used to infer the compiled model.
     * The created request has allocated input and output tensors (that can be changed later).
     *
     * @return InferRequest object
     */
    InferRequest create_infer_request();

    /**
     * @brief Exports the current compiled model to an output stream `std::ostream`.
     * The exported model can also be imported via ov::Core::import_model method
     * @see ov::Core::import_model
     * @param model_stream Output stream to store the model to
     */
    void export_model(std::ostream& model_stream);

    /**
     * @brief Sets configuration for current compiled model
     * @param config Map of pairs: (config parameter name, config parameter value)
     */
    void set_config(const ParamMap& config);

    /** @brief Gets configuration for a compiled model.
     *
     * The method is responsible to extract information
     * which affects compiled model inference. The list of supported configuration values can be extracted via
     * CompiledModel::get_metric with the SUPPORTED_CONFIG_KEYS key, but some of these keys cannot be changed
     * dynamically, e.g. DEVICE_ID cannot changed if a compiled model has already been compiled for particular
     * device.
     *
     * @param key_name config key, can be found in ie_plugin_config.hpp
     * @return Configuration parameter value
     */
    Any get_config(const std::string& key_name) const;

    /**
     * @brief Gets general runtime metric for a compiled model.
     *
     * It can be model name, actual device ID on
     * which compiled model is running or all other properties which cannot be changed dynamically.
     *
     * @param metric_name metric name to request
     * @return Metric parameter value
     */
    Any get_metric(const std::string& metric_name) const;

    /**
     * @brief Returns pointer to device-specific shared context
     * on remote accelerator device that was used to create this CompiledModel
     * @return A context
     */
    RemoteContext get_context() const;

    /**
     * @brief Checks if current CompiledModel object is not initialized
     * @return `true` if current CompiledModel object is not initialized, `false` - otherwise
     */
    bool operator!() const noexcept;

    /**
     * @brief Checks if current CompiledModel object is initialized
     * @return `true` if current CompiledModel object is initialized, `false` - otherwise
     */
    explicit operator bool() const noexcept;
};

namespace runtime {
using ov::CompiledModel;
}  // namespace runtime

}  // namespace ov<|MERGE_RESOLUTION|>--- conflicted
+++ resolved
@@ -57,11 +57,7 @@
     CompiledModel() = default;
 
     /**
-<<<<<<< HEAD
-     * @brief Destructor preserves unload order of implementation object and reference to library
-=======
      * @brief Destructor preserves unloading order of implementation object and reference to library
->>>>>>> a8b59458
      */
     ~CompiledModel();
 
