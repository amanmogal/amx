// Copyright (C) 2018-2022 Intel Corporation
// SPDX-License-Identifier: Apache-2.0
//

/**
 * @brief This is a header file for the OpenVINO Runtime common aliases and data types
 *
 * @file openvino/runtime/common.hpp
 */
#pragma once

#include <map>
#include <string>

#include "openvino/core/any.hpp"
#include "openvino/core/visibility.hpp"

#if defined(OPENVINO_STATIC_LIBRARY) || defined(USE_STATIC_IE)
#    define OPENVINO_RUNTIME_API_C(...) OPENVINO_EXTERN_C __VA_ARGS__
#    define OPENVINO_RUNTIME_API
#else
#    ifdef IMPLEMENT_INFERENCE_ENGINE_API  // defined if we are building the OpenVINO runtime DLL (instead of using it)
#        define OPENVINO_RUNTIME_API_C(...) OPENVINO_EXTERN_C OPENVINO_CORE_EXPORTS __VA_ARGS__ OPENVINO_CDECL
#        define OPENVINO_RUNTIME_API        OPENVINO_CORE_EXPORTS
#    else
#        define OPENVINO_RUNTIME_API_C(...) OPENVINO_EXTERN_C OPENVINO_CORE_IMPORTS __VA_ARGS__ OPENVINO_CDECL
#        define OPENVINO_RUNTIME_API        OPENVINO_CORE_IMPORTS
#    endif  // IMPLEMENT_INFERENCE_ENGINE_API
#endif      // OPENVINO_STATIC_LIBRARY || USE_STATIC_IE

/**
 * @def OPENVINO_PLUGIN_API
 * @brief Defines OpenVINO Runtime Plugin API method
 */

#ifdef IMPLEMENT_INFERENCE_ENGINE_PLUGIN
#    define OPENVINO_PLUGIN_API OPENVINO_EXTERN_C OPENVINO_CORE_EXPORTS
#else
#    define OPENVINO_PLUGIN_API OPENVINO_EXTERN_C
#endif

namespace InferenceEngine {}

namespace ov {
namespace ie = InferenceEngine;
<<<<<<< HEAD
namespace runtime {
=======
/**
 * @brief This type of map is commonly used to pass set of device configuration parameters
 */
using ConfigMap = std::map<std::string, std::string>;
>>>>>>> ae648614

/**
 * @brief This type of map is used for result of Core::query_model
 *   - `key` means operation name
 *   - `value` means device name supporting this operation
 */
using SupportedOpsMap = std::map<std::string, std::string>;

namespace runtime {
using ov::ConfigMap;
using ov::SupportedOpsMap;
}  // namespace runtime

}  // namespace ov<|MERGE_RESOLUTION|>--- conflicted
+++ resolved
@@ -43,14 +43,6 @@
 
 namespace ov {
 namespace ie = InferenceEngine;
-<<<<<<< HEAD
-namespace runtime {
-=======
-/**
- * @brief This type of map is commonly used to pass set of device configuration parameters
- */
-using ConfigMap = std::map<std::string, std::string>;
->>>>>>> ae648614
 
 /**
  * @brief This type of map is used for result of Core::query_model
