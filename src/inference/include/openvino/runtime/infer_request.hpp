--- conflicted
+++ resolved
@@ -296,8 +296,7 @@
     bool wait_for(const std::chrono::milliseconds timeout);
 
     /**
-<<<<<<< HEAD
-     * @brief Sets a callback std::function that will be called on success or failure of asynchronous request
+     * @brief Sets a callback std::function that is called on success or failure of an asynchronous request.
      * @param callback callback object which will be called on when inference finish.
      * @warning Do not capture strong references to OpenVINO runtime objects into callback.
      * Following objects should not be captured like:
@@ -307,10 +306,6 @@
      * As specified objects implement shared reference concept do not capture this objects by value.
      * It can lead to memory leaks or undefined behaviour!
      * Try to use weak references or pointers.
-=======
-     * @brief Sets a callback std::function that is called on success or failure of an asynchronous request.
-     * @param callback Callback object that is called when inference is completed.
->>>>>>> 510e5fb7
      */
     void set_callback(std::function<void(std::exception_ptr)> callback);
 
