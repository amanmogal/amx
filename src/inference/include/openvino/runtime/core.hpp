// Copyright (C) 2018-2023 Intel Corporation
// SPDX-License-Identifier: Apache-2.0
//

/**
 * @brief A header file for the OpenVINO Runtime Core class C++ API.
 *
 * @file openvino/runtime/core.hpp
 */
#pragma once

#include <istream>
#include <map>
#include <memory>
#include <string>
#include <vector>

#include "openvino/core/extension.hpp"
#include "openvino/core/model.hpp"
#include "openvino/core/op_extension.hpp"
#include "openvino/core/version.hpp"
#include "openvino/op/op.hpp"
#include "openvino/runtime/common.hpp"
#include "openvino/runtime/compiled_model.hpp"
#include "openvino/runtime/remote_context.hpp"
#include "openvino/runtime/tensor.hpp"

namespace InferenceEngine {
class IExtension;
}  // namespace InferenceEngine

namespace ov {

/**
 * @brief This class represents an OpenVINO runtime Core entity.
 * @ingroup ov_runtime_cpp_api
 * User applications can create several Core class instances, but in this case the underlying plugins
 * are created multiple times and not shared between several Core instances. The recommended way is to have
 * a single Core instance per application.
 */
class OPENVINO_RUNTIME_API Core {
    class Impl;
    std::shared_ptr<Impl> _impl;

public:
    /** @brief Constructs an OpenVINO Core instance with devices
     * and their plugins description.
     *
     * There are two ways how to configure device plugins:
     * 1. (default) Use XML configuration file in case of dynamic libraries build;
     * 2. Use strictly defined configuration in case of static libraries build.
     *
     * @param xml_config_file Path to the .xml file with plugins to load from. If the XML configuration file is not
     * specified, default OpenVINO Runtime plugins are loaded from:
     * 1. (dynamic build) default `plugins.xml` file located in the same folder as OpenVINO runtime shared library;
     * 2. (static build) statically defined configuration. In this case path to the .xml file is ignored.
     */
    explicit Core(const std::string& xml_config_file = {});

    /**
     * @brief Returns device plugins version information.
     * Device name can be complex and identify multiple devices at once like `HETERO:CPU,GPU`;
     * in this case, std::map contains multiple entries, each per device.
     *
     * @param device_name Device name to identify a plugin.
     * @return A vector of versions.
     */
    std::map<std::string, Version> get_versions(const std::string& device_name) const;

#ifdef OPENVINO_ENABLE_UNICODE_PATH_SUPPORT
    /**
     * @brief Reads models from IR/ONNX/PDPD formats.
     * @param model_path Path to a model.
     * @param bin_path Path to a data file.
     * For IR format (*.bin):
     *  * if path is empty, will try to read a bin file with the same name as xml and
     *  * if the bin file with the same name is not found, will load IR without weights.
     * For ONNX format (*.onnx):
     *  * the bin_path parameter is not used.
     * For PDPD format (*.pdmodel)
     *  * the bin_path parameter is not used.
     * @return A model.
     */
    std::shared_ptr<ov::Model> read_model(const std::wstring& model_path, const std::wstring& bin_path = {}) const;
#endif

    /**
     * @brief Reads models from IR/ONNX/PDPD formats.
     * @param model_path Path to a model.
     * @param bin_path Path to a data file.
     * For IR format (*.bin):
     *  * if path is empty, will try to read a bin file with the same name as xml and
     *  * if the bin file with the same name is not found, will load IR without weights.
     * For ONNX format (*.onnx):
     *  * the bin_path parameter is not used.
     * For PDPD format (*.pdmodel)
     *  * the bin_path parameter is not used.
     * @return A model.
     */
    std::shared_ptr<ov::Model> read_model(const std::string& model_path, const std::string& bin_path = {}) const;

    /**
     * @brief Reads models from IR/ONNX/PDPD formats.
     * @param model String with a model in IR/ONNX/PDPD format.
     * @param weights Shared pointer to a constant tensor with weights.
     * Reading ONNX/PDPD models does not support loading weights from the @p weights tensors.
     * @note Created model object shares the weights with the @p weights object.
     * Thus, do not create @p weights on temporary data that can be freed later, since the model
     * constant data will point to an invalid memory.
     * @return A model.
     */
    std::shared_ptr<ov::Model> read_model(const std::string& model, const Tensor& weights) const;

    /**
     * @brief Creates and loads a compiled model from a source model to the default OpenVINO device selected by the AUTO
     * plugin.
     *
     * Users can create as many compiled models as they need and use
     * them simultaneously (up to the limitation of the hardware resources).
     *
     * @param model Model object acquired from Core::read_model.
     * @param properties Optional map of pairs: (property name, property value) relevant only for this load
     * operation.
     * @return A compiled model.
     */
    CompiledModel compile_model(const std::shared_ptr<const ov::Model>& model, const AnyMap& properties = {});

    /**
     * @brief Creates and loads a compiled model from a source model to the default OpenVINO device selected by AUTO
     * plugin.
     *
     * Users can create as many compiled models as they need and use
     * them simultaneously (up to the limitation of the hardware resources)
     *
     * @tparam Properties Should be the pack of `std::pair<std::string, ov::Any>` types
     * @param model Model object acquired from Core::read_model
     * @param properties Optional pack of pairs: (property name, property value) relevant only for this
     * load operation
     *
     * @return A compiled model
     */
    template <typename... Properties>
    util::EnableIfAllStringAny<CompiledModel, Properties...> compile_model(
        const std::shared_ptr<const ov::Model>& model,
        Properties&&... properties) {
        return compile_model(model, AnyMap{std::forward<Properties>(properties)...});
    }

    /**
     * @brief Creates a compiled model from a source model object.
     *
     * Users can create as many compiled models as they need and use
     * them simultaneously (up to the limitation of the hardware resources).
     *
     * @param model Model object acquired from Core::read_model.
     * @param device_name Name of a device to load a model to.
     * @param properties Optional map of pairs: (property name, property value) relevant only for this load
     * operation.
     * @return A compiled model.
     */
    CompiledModel compile_model(const std::shared_ptr<const ov::Model>& model,
                                const std::string& device_name,
                                const AnyMap& properties = {});

    /**
     * @brief Creates a compiled model from a source model object.
     *
     * Users can create as many compiled models as they need and use
     * them simultaneously (up to the limitation of the hardware resources)
     * @tparam Properties Should be the pack of `std::pair<std::string, ov::Any>` types
     * @param model Model object acquired from Core::read_model
     * @param device_name Name of device to load model to
     * @param properties Optional pack of pairs: (property name, property value) relevant only for this
     * load operation
     * @return A compiled model
     */
    template <typename... Properties>
    util::EnableIfAllStringAny<CompiledModel, Properties...> compile_model(
        const std::shared_ptr<const ov::Model>& model,
        const std::string& device_name,
        Properties&&... properties) {
        return compile_model(model, device_name, AnyMap{std::forward<Properties>(properties)...});
    }

    /**
     * @brief Reads and loads a compiled model from the IR/ONNX/PDPD file to the default OpenVINO device selected by the
     * AUTO plugin.
     *
     * This can be more efficient than using the Core::read_model + Core::compile_model(model_in_memory_object) flow,
     * especially for cases when caching is enabled and a cached model is available.
     *
     * @param model_path Path to a model.
     * @param properties Optional map of pairs: (property name, property value) relevant only for this load
     * operation.
     *
     * @return A compiled model.
     */
    CompiledModel compile_model(const std::string& model_path, const AnyMap& properties = {});

    /**
     * @brief Reads and loads a compiled model from IR / ONNX / PDPD file to the default OpenVINI device selected by
     * AUTO plugin.
     *
     * This can be more efficient than using read_model + compile_model(Model) flow
     * especially for cases when caching is enabled and cached model is available
     *
     * @tparam Properties Should be the pack of `std::pair<std::string, ov::Any>` types
     * @param model_path path to model
     * @param properties Optional pack of pairs: (property name, property value) relevant only for this
     * load operation
     *
     * @return A compiled model
     */
    template <typename... Properties>
    util::EnableIfAllStringAny<CompiledModel, Properties...> compile_model(const std::string& model_path,
                                                                           Properties&&... properties) {
        return compile_model(model_path, AnyMap{std::forward<Properties>(properties)...});
    }

    /**
     * @brief Reads a model and creates a compiled model from the IR/ONNX/PDPD file.
     *
     * This can be more efficient than using the Core::read_model + Core::compile_model(model_in_memory_object) flow,
     * especially for cases when caching is enabled and a cached model is available.
     *
     * @param model_path Path to a model.
     * @param device_name Name of a device to load a model to.
     * @param properties Optional map of pairs: (property name, property value) relevant only for this load
     * operation.
     *
     * @return A compiled model.
     */
    CompiledModel compile_model(const std::string& model_path,
                                const std::string& device_name,
                                const AnyMap& properties = {});

    /**
     * @brief Reads a model and creates a compiled model from the IR/ONNX/PDPD file.
     *
     * This can be more efficient than using read_model + compile_model(Model) flow
     * especially for cases when caching is enabled and cached model is available.
     *
     * @tparam Properties Should be a pack of `std::pair<std::string, ov::Any>` types.
     * @param model_path Path to a model.
     * @param device_name Name of a device to load a model to.
     * @param properties Optional pack of pairs: (property name, property value) relevant only for this
     * load operation.
     *
     * @return A compiled model.
     */
    template <typename... Properties>
    util::EnableIfAllStringAny<CompiledModel, Properties...> compile_model(const std::string& model_path,
                                                                           const std::string& device_name,
                                                                           Properties&&... properties) {
        return compile_model(model_path, device_name, AnyMap{std::forward<Properties>(properties)...});
    }

    /**
     * @brief Reads a model and creates a compiled model from the IR/ONNX/PDPD memory.
     * @param model String with a model in IR/ONNX/PDPD format.
     * @param weights Shared pointer to a constant tensor with weights.
     * Reading ONNX/PDPD models does not support loading weights from the @p weights tensors.
     * @param device_name Name of a device to load a model to.
     * @param properties Optional map of pairs: (property name, property value) relevant only for this load
     * operation.
     * @note Created model object shares the weights with the @p weights object.
     * Thus, do not create @p weights on temporary data that can be freed later, since the model
     * constant data will point to an invalid memory.
     * @return A compiled model.
     */
    CompiledModel compile_model(const std::string& model,
                                const ov::Tensor& weights,
                                const std::string& device_name,
                                const AnyMap& properties = {});

    /**
     * @brief Reads a model and creates a compiled model from the IR/ONNX/PDPD memory.
     * @param model String with a model in IR/ONNX/PDPD format.
     * @param weights Shared pointer to a constant tensor with weights.
     * Reading ONNX/PDPD models does not support loading weights from the @p weights tensors.
     * @param device_name Name of a device to load a model to.
     * @tparam Properties Should be a pack of `std::pair<std::string, ov::Any>` types.
     * @note Created model object shares the weights with the @p weights object.
     * Thus, do not create @p weights on temporary data that can be freed later, since the model
     * constant data will point to an invalid memory.
     * @return A compiled model.
     */
    template <typename... Properties>
    util::EnableIfAllStringAny<CompiledModel, Properties...> compile_model(const std::string& model,
                                                                           const ov::Tensor& weights,
                                                                           const std::string& device_name,
                                                                           Properties&&... properties) {
        return compile_model(model, weights, device_name, AnyMap{std::forward<Properties>(properties)...});
    }

    /**
     * @brief Creates a compiled model from a source model within a specified remote context.
     * @param model Model object acquired from Core::read_model.
     * @param context A reference to a RemoteContext object.
     * @param properties Optional map of pairs: (property name, property value) relevant only for this load
     * operation.
     * @return A compiled model object.
     */
    CompiledModel compile_model(const std::shared_ptr<const ov::Model>& model,
                                const RemoteContext& context,
                                const AnyMap& properties = {});

    /**
     * @brief Creates a compiled model from a source model within a specified remote context.
     * @tparam Properties Should be the pack of `std::pair<std::string, ov::Any>` types
     * @param model Model object acquired from Core::read_model
     * @param context Pointer to RemoteContext object
     * @param properties Optional pack of pairs: (property name, property value) relevant only for this
     * load operation
     * @return A compiled model object
     */
    template <typename... Properties>
    util::EnableIfAllStringAny<CompiledModel, Properties...> compile_model(
        const std::shared_ptr<const ov::Model>& model,
        const RemoteContext& context,
        Properties&&... properties) {
        return compile_model(model, context, AnyMap{std::forward<Properties>(properties)...});
    }

    /**
     * @deprecated This method is deprecated. Please use other Core::add_extension methods.
     * @brief Registers OpenVINO 1.0 extension to a Core object.
     * @param extension Pointer to the already loaded extension.
     */
    OPENVINO_DEPRECATED("Please use add_extension(ov::Extension) or add_extension(path_to_library) instead.")
    void add_extension(const std::shared_ptr<InferenceEngine::IExtension>& extension);

    /**
     * @brief Registers an extension to a Core object.
     * @param library_path Path to the library with ov::Extension.
     */
    void add_extension(const std::string& library_path);

#ifdef OPENVINO_ENABLE_UNICODE_PATH_SUPPORT
    /**
     * @brief Registers an extension to a Core object.
     * @param library_path Unicode path to the library with ov::Extension.
     */
    void add_extension(const std::wstring& library_path);
#endif

    /**
     * @brief Registers an extension to a Core object.
     * @param extension Pointer to the extension.
     */
    void add_extension(const std::shared_ptr<ov::Extension>& extension);

    /**
     * @brief Registers extensions to a Core object.
     * @param extensions Vector of loaded extensions.
     */
    void add_extension(const std::vector<std::shared_ptr<ov::Extension>>& extensions);

    /**
     * @brief Registers an extension to a Core object.
     * @param extension Extension class that is inherited from the ov::Extension class.
     */
    template <class T, typename std::enable_if<std::is_base_of<ov::Extension, T>::value, bool>::type = true>
    void add_extension(const T& extension) {
        std::shared_ptr<ov::Extension> ext = std::make_shared<T>(extension);
        add_extension(ext);
    }

    /**
     * @brief Registers extensions to a Core object.
     * @param extension Extension class that is inherited from the ov::Extension class.
     * @param args A list of extensions.
     */
    template <class T,
              class... Targs,
              typename std::enable_if<std::is_base_of<ov::Extension, T>::value, bool>::type = true>
    void add_extension(const T& extension, Targs... args) {
        std::shared_ptr<ov::Extension> ext = std::make_shared<T>(extension);
        add_extension(ext);
        add_extension(args...);
    }

    /**
     * @brief Registers a custom operation inherited from ov::op::Op.
     */
    template <class T, typename std::enable_if<std::is_base_of<ov::op::Op, T>::value, bool>::type = true>
    void add_extension() {
        std::shared_ptr<ov::Extension> ext = std::make_shared<ov::OpExtension<T>>();
        add_extension(ext);
    }

    /**
     * @brief Registers custom operations inherited from ov::op::Op.
     */
    template <class T,
              class... Targs,
              typename std::enable_if<std::is_base_of<ov::op::Op, T>::value && sizeof...(Targs), bool>::type = true>
    void add_extension() {
        std::shared_ptr<ov::Extension> ext = std::make_shared<ov::OpExtension<T>>();
        add_extension(ext);
        if (sizeof...(Targs) > 0)
            add_extension<Targs...>();
    }

    /**
     * @brief Imports a compiled model from the previously exported one.
     * @param model_stream std::istream input stream containing a model previously exported using the
     * ov::CompiledModel::export_model method.
     * @param device_name Name of a device to import a compiled model for. Note, if @p device_name device was not used
     * to compile the original mode, an exception is thrown.
     * @param properties Optional map of pairs: (property name, property value) relevant only for this load
     * operation.
     * @return A compiled model.
     */
    CompiledModel import_model(std::istream& model_stream,
                               const std::string& device_name,
                               const AnyMap& properties = {});

    /**
     * @brief Imports a compiled model from the previously exported one.
     * @tparam Properties Should be the pack of `std::pair<std::string, ov::Any>` types.
     * @param model_stream Model stream.
     * @param device_name Name of a device to import a compiled model for. Note, if @p device_name device was not used
     * to compile the original mode, an exception is thrown.
     * @param properties Optional pack of pairs: (property name, property value) relevant only for this
     * load operation.
     * @return A compiled model.
     */
    template <typename... Properties>
    util::EnableIfAllStringAny<CompiledModel, Properties...> import_model(std::istream& model_stream,
                                                                          const std::string& device_name,
                                                                          Properties&&... properties) {
        return import_model(model_stream, device_name, AnyMap{std::forward<Properties>(properties)...});
    }

    /**
     * @brief Imports a compiled model from the previously exported one with the specified remote context.
     * @param model_stream std::istream input stream containing a model previously exported from
     * ov::CompiledModel::export_model
     * @param context A reference to a RemoteContext object. Note, if the device from @p context was not used to compile
     * the original mode, an exception is thrown.
     * @param properties Optional map of pairs: (property name, property value) relevant only for this load
     * operation.
     * @return A compiled model.
     */
    CompiledModel import_model(std::istream& model_stream, const RemoteContext& context, const AnyMap& properties = {});

    /**
     * @brief Imports a compiled model from the previously exported one with the specified remote context.
     * @tparam Properties Should be the pack of `std::pair<std::string, ov::Any>` types.
     * @param model_stream Model stream.
     * @param context Pointer to a RemoteContext object.
     * @param properties Optional pack of pairs: (property name, property value) relevant only for this
     * load operation.
     * @return A compiled model.
     */
    template <typename... Properties>
    util::EnableIfAllStringAny<CompiledModel, Properties...> import_model(std::istream& model_stream,
                                                                          const RemoteContext& context,
                                                                          Properties&&... properties) {
        return import_model(model_stream, context, AnyMap{std::forward<Properties>(properties)...});
    }

    /**
     * @brief Query device if it supports the specified model with specified properties.
     *
     * @param device_name Name of a device to query.
     * @param model Model object to query.
     * @param properties Optional map of pairs: (property name, property value).
     * @return An object containing a map of pairs an operation name -> a device name supporting this operation.
     */
    SupportedOpsMap query_model(const std::shared_ptr<const ov::Model>& model,
                                const std::string& device_name,
                                const AnyMap& properties = {}) const;

    /**
     * @brief Queries a device if it supports the specified model with specified properties.
     *
     * @tparam Properties Should be the pack of `std::pair<std::string, ov::Any>` types.
     * @param device_name Name of a device to query.
     * @param model Model object to query.
     * @param properties Optional pack of pairs: (property name, property value) relevant only for this
     * query operation.
     * @return An object containing a map of pairs an operation name -> a device name supporting this operation.
     */
    template <typename... Properties>
    util::EnableIfAllStringAny<SupportedOpsMap, Properties...> query_model(
        const std::shared_ptr<const ov::Model>& model,
        const std::string& device_name,
        Properties&&... properties) const {
        return query_model(model, device_name, AnyMap{std::forward<Properties>(properties)...});
    }

    /**
     * @brief Sets properties for all the
     * registered devices, acceptable keys can be found in openvino/runtime/properties.hpp.
     *
     * @param properties Map of pairs: (property name, property value).
     */
    void set_property(const AnyMap& properties);

    /**
     * @brief Sets properties for all the
     * registered devices, acceptable keys can be found in openvino/runtime/properties.hpp.
     *
     * @tparam Properties Should be a pack of `std::pair<std::string, ov::Any>` types.
     * @param properties Optional pack of pairs: property name, property value.
     */
    template <typename... Properties>
    util::EnableIfAllStringAny<void, Properties...> set_property(Properties&&... properties) {
        set_property(AnyMap{std::forward<Properties>(properties)...});
    }

    /**
     * @brief Sets properties for a device, acceptable keys can be found in openvino/runtime/properties.hpp.
     *
     * @param device_name Name of a device.
     *
     * @param properties Map of pairs: (property name, property value).
     */
    void set_property(const std::string& device_name, const AnyMap& properties);

    /**
     * @brief Sets properties for a device, acceptable keys can be found in openvino/runtime/properties.hpp.
     *
     * @tparam Properties Should be the pack of `std::pair<std::string, ov::Any>` types.
     * @param device_name Name of a device.
     * @param properties Optional pack of pairs: (property name, property value).
     */
    template <typename... Properties>
    util::EnableIfAllStringAny<void, Properties...> set_property(const std::string& device_name,
                                                                 Properties&&... properties) {
        set_property(device_name, AnyMap{std::forward<Properties>(properties)...});
    }

    /**
     * @brief Gets properties related to device behaviour.
     *
     * The method extracts information that can be set via the set_property method.
     *
     * @param device_name  Name of a device to get a property value.
     * @param name  Property name.
     * @return Value of a property corresponding to the property name.
     */
    Any get_property(const std::string& device_name, const std::string& name) const;

    /**
     * @brief Gets properties related to device behaviour.
     *
     * The method extracts information that can be set via the set_property method.
     *
     * @param device_name  Name of a device to get a property value.
     * @param name  Property name.
     * @param arguments  Additional arguments to get a property.
     * @return Value of a property corresponding to the property name.
     */
    Any get_property(const std::string& device_name, const std::string& name, const AnyMap& arguments) const;

    /**
     * @brief Gets properties related to core behaviour.
     *
     * The method extracts information that can be set via the set_property method.
     *
     * @param name  Property name.
     * @return Value of a property corresponding to the property name.
     */
    Any get_property(const std::string& name) const {
        return get_property(std::string(), name);
    }

    /**
     * @brief Gets properties related to device behaviour.
     *
     * The method is needed to request common device or system properties.
     * It can be device name, temperature, and other devices-specific values.
     *
     * @tparam T Type of a returned value.
     * @tparam M Property mutability.
     * @param device_name  Name of a device to get a property value.
     * @param property  Property object.
     * @return Property value.
     */
    template <typename T, PropertyMutability M>
    T get_property(const std::string& device_name, const ov::Property<T, M>& property) const {
        return get_property(device_name, property.name(), {}).template as<T>();
    }

    /**
     * @brief Gets properties related to device behaviour.
     *
     * The method is needed to request common device or system properties.
     * It can be device name, temperature, other devices-specific values.
     *
     * @tparam T Type of a returned value.
     * @tparam M Property mutability.
     * @param device_name  Name of a device to get a property value.
     * @param property  Property object.
     * @param arguments  Additional arguments to get a property.
     * @return Property value.
     */
    template <typename T, PropertyMutability M>
    T get_property(const std::string& device_name, const ov::Property<T, M>& property, const AnyMap& arguments) const {
        return get_property(device_name, property.name(), arguments).template as<T>();
    }

    /**
     * @brief Gets properties related to device behaviour.
     *
     * The method is needed to request common device or system properties.
     * It can be device name, temperature, other devices-specific values.
     *
     * @tparam T Type of a returned value.
     * @tparam M Property mutability.
     * @tparam Args Set of additional arguments ended with property object variable.
     * @param device_name  Name of a device to get a property value.
     * @param property  Property object.
     * @param args Optional pack of pairs: (argument name, argument value) ended with property object.
     * @return Property value.
     */
    template <typename T, PropertyMutability M, typename... Args>
    util::EnableIfAllStringAny<T, Args...> get_property(const std::string& device_name,
                                                        const ov::Property<T, M>& property,
                                                        Args&&... args) const {
        return get_property(device_name, property.name(), AnyMap{std::forward<Args>(args)...}).template as<T>();
    }

    /**
     * @brief Returns devices available for inference.
     * Core objects go over all registered plugins and ask about available devices.
     *
     * @return A vector of devices. The devices are returned as { CPU, GPU.0, GPU.1, GNA }.
     * If there is more than one device of a specific type, they are enumerated with the .# suffix.
     * Such enumerated device can later be used as a device name in all Core methods like Core::compile_model,
     * Core::query_model, Core::set_property and so on.
     */
    std::vector<std::string> get_available_devices() const;

    /**
     * @brief Register a new device and plugin that enables this device inside OpenVINO Runtime.
     *
     * @param plugin Path (absolute or relative) or name of a plugin. Depending on platform, `plugin` is wrapped with
     * shared library suffix and prefix to identify library full name.
     * For example, on Linux platform, plugin name specified as `plugin_name` will be wrapped as `libplugin_name.so`.
     * Plugin search algorithm:
     * - If `plugin` points to an exact library path (absolute or relative), it will be used.
     * - If `plugin` specifies file name (`libplugin_name.so`) or plugin name (`plugin_name`), it will be searched by
     *   file name (`libplugin_name.so`) in CWD or in paths pointed by PATH/LD_LIBRARY_PATH/DYLD_LIBRARY_PATH
     *   environment variables depending on the platform.
     * @note For security purposes it suggested to specify absolute path to register plugin.
     *
     * @param device_name Hardware device name to register a plugin for.
     * @param config Plugin configuration ontions
     */
<<<<<<< HEAD
    void register_plugin(const std::string& plugin_name, const std::string& device_name, const ov::AnyMap& config = {});
=======
    void register_plugin(const std::string& plugin, const std::string& device_name);
>>>>>>> d73ee9e5

    /**
     * @brief Unloads the previously loaded plugin identified by @p device_name from OpenVINO Runtime.
     * The method is needed to remove loaded plugin instance and free its resources. If plugin for a
     * specified device has not been created before, the method throws an exception.
     * @note This method does not remove plugin from the plugins known to OpenVINO Core object.
     * @param device_name Device name identifying plugin to remove from OpenVINO Runtime.
     */
    void unload_plugin(const std::string& device_name);

    /** @brief Registers a device plugin to the OpenVINO Runtime Core instance using an XML configuration file with
     * plugins description.
     *
     *  The XML file has the following structure:
     *
     * ```xml
     * <ie>
     *     <plugins>
     *         <plugin name="" location="">
     *             <extensions>
     *                 <extension location=""/>
     *             </extensions>
     *             <properties>
     *                 <property key="" value=""/>
     *             </properties>
     *         </plugin>
     *     </plugins>
     * </ie>
     * ```
     *
     * - `name` identifies name of a device enabled by a plugin.
     * - `location` specifies absolute path to dynamic library with a plugin.
     *    The path can also be relative to XML file directory. It allows having common config
     *    for different systems with different configurations.
     * - `properties` are set to a plugin via the ov::Core::set_property method.
     * - `extensions` are set to a plugin via the ov::Core::add_extension method.
     * @note For security purposes it suggested to specify absolute path to register plugin.
     *
     * @param xml_config_file A path to .xml file with plugins to register.
     */
    void register_plugins(const std::string& xml_config_file);

    /**
     * @brief Creates a new remote shared context object on the specified accelerator device
     * using specified plugin-specific low-level device API parameters (device handle, pointer, context, etc.).
     * @param device_name Name of a device to create a new shared context on.
     * @param remote_properties Map of device-specific shared context remote properties.
     * @return Reference to a created remote context.
     */
    RemoteContext create_context(const std::string& device_name, const AnyMap& remote_properties);

    /**
     * @brief Creates a new shared context object on specified accelerator device
     * using specified plugin-specific low level device API properties (device handle, pointer, etc.)
     * @tparam Properties Should be the pack of `std::pair<std::string, ov::Any>` types
     * @param device_name Name of a device to create new shared context on.
     * @param remote_properties Pack of device-specific shared context remote properties.
     * @return A shared pointer to a created remote context.
     */
    template <typename... Properties>
    util::EnableIfAllStringAny<RemoteContext, Properties...> create_context(const std::string& device_name,
                                                                            Properties&&... remote_properties) {
        return create_context(device_name, AnyMap{std::forward<Properties>(remote_properties)...});
    }

    /**
     * @brief Gets a pointer to default (plugin-supplied) shared context object for the specified accelerator device.
     * @param device_name Name of a device to get a default shared context from.
     * @return Reference to a default remote context.
     */
    RemoteContext get_default_context(const std::string& device_name);
};

/**
 * @brief Shut down the OpenVINO by deleting all static-duration objects allocated by the library and releasing
 * dependent resources
 *
 * @note This function should be used by advanced user to control unload the resources.
 *
 * You might want to use this function if you are developing a dynamically-loaded library which should clean up all
 * resources after itself when the library is unloaded.
 */
void OPENVINO_RUNTIME_API shutdown();

}  // namespace ov<|MERGE_RESOLUTION|>--- conflicted
+++ resolved
@@ -651,11 +651,7 @@
      * @param device_name Hardware device name to register a plugin for.
      * @param config Plugin configuration ontions
      */
-<<<<<<< HEAD
-    void register_plugin(const std::string& plugin_name, const std::string& device_name, const ov::AnyMap& config = {});
-=======
-    void register_plugin(const std::string& plugin, const std::string& device_name);
->>>>>>> d73ee9e5
+    void register_plugin(const std::string& plugin, const std::string& device_name, const ov::AnyMap& config = {});
 
     /**
      * @brief Unloads the previously loaded plugin identified by @p device_name from OpenVINO Runtime.
