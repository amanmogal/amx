--- conflicted
+++ resolved
@@ -113,15 +113,9 @@
      * operation
      * @return An executable network reference
      */
-<<<<<<< HEAD
-    CompiledModel compile_model(const std::shared_ptr<const ov::Function>& model,
-                                const std::string& device_name,
-                                const ConfigMap& config = {});
-=======
-    ExecutableNetwork compile_model(const std::shared_ptr<const ov::Model>& model,
+    CompiledModel compile_model(const std::shared_ptr<const ov::Model>& model,
                                     const std::string& device_name,
                                     const ConfigMap& config = {});
->>>>>>> ec6f5787
 
     /**
      * @brief Reads model and creates an executable network from IR or ONNX file
@@ -148,15 +142,9 @@
      * operation
      * @return An executable network object
      */
-<<<<<<< HEAD
-    CompiledModel compile_model(const std::shared_ptr<const ov::Function>& model,
-                                const RemoteContext& context,
-                                const ConfigMap& config = {});
-=======
-    ExecutableNetwork compile_model(const std::shared_ptr<const ov::Model>& model,
+    CompiledModel compile_model(const std::shared_ptr<const ov::Model>& model,
                                     const RemoteContext& context,
                                     const ConfigMap& config = {});
->>>>>>> ec6f5787
 
     /**
      * @brief Registers extension
