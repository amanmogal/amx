// Copyright (C) 2018-2021 Intel Corporation
// SPDX-License-Identifier: Apache-2.0
//

/**
 * @brief This is a header file for the OpenVINO Runtime Core class C++ API
 *
 * @file openvino/runtime/core.hpp
 */
#pragma once

#include <istream>
#include <map>
#include <memory>
#include <string>
#include <vector>

#include "ie_plugin_config.hpp"
#include "openvino/core/extension.hpp"
#include "openvino/core/model.hpp"
#include "openvino/core/op_extension.hpp"
#include "openvino/core/version.hpp"
#include "openvino/op/op.hpp"
#include "openvino/runtime/common.hpp"
#include "openvino/runtime/compiled_model.hpp"
#include "openvino/runtime/remote_context.hpp"
#include "openvino/runtime/tensor.hpp"

namespace InferenceEngine {
class IExtension;
}  // namespace InferenceEngine

namespace ov {

namespace runtime {

/**
 * @brief This class represents OpenVINO runtime Core entity.
 *
 * It can throw exceptions safely for the application, where it is properly handled.
 */
class OPENVINO_RUNTIME_API Core {
    class Impl;
    std::shared_ptr<Impl> _impl;

public:
    /** @brief Constructs OpenVINO Core instance using XML configuration file with
     * devices and their plugins description.
     *
     * See register_plugins for more details.
     *
     * @param xml_config_file A path to .xml file with plugins to load from. If XML configuration file is not specified,
     * then default OpenVINO Runtime plugins are loaded from the default `plugin.xml` file.
     */
    explicit Core(const std::string& xml_config_file = {});

    /**
     * @brief Returns device plugins version information
     *
     * @param device_name Device name to identify a plugin
     * @return A vector of versions
     */
    std::map<std::string, Version> get_versions(const std::string& device_name) const;

#ifdef OPENVINO_ENABLE_UNICODE_PATH_SUPPORT
    /**
     * @brief Reads models from IR and ONNX formats
     * @param model_path path to model
     * @param bin_path path to data file
     * For IR format (*.bin):
     *  * if path is empty, will try to read bin file with the same name as xml and
     *  * if bin file with the same name was not found, will load IR without weights.
     * For ONNX format (*.onnx):
     *  * bin_path parameter is not used.
     * @return Model
     */
    std::shared_ptr<ov::Model> read_model(const std::wstring& model_path, const std::wstring& bin_path = {}) const;
#endif

    /**
     * @brief Reads models from IR and ONNX formats
     * @param model_path path to model
     * @param bin_path path to data file
     * For IR format (*.bin):
     *  * if path is empty, will try to read bin file with the same name as xml and
     *  * if bin file with the same name was not found, will load IR without weights.
     * For ONNX format (*.onnx):
     *  * bin_path parameter is not used.
     * @return Model
     */
    std::shared_ptr<ov::Model> read_model(const std::string& model_path, const std::string& bin_path = {}) const;
    /**
     * @brief Reads models from IR and ONNX formats
     * @param model string with model in IR or ONNX format
     * @param weights shared pointer to constant tensor with weights
     * Reading ONNX models doesn't support loading weights from data tensors.
     * @note Created model object shares the weights with `weights` object.
     * So, do not create `weights` on temporary data which can be later freed, since the model
     * constant data becomes to point to invalid memory.
     * @return Model
     */
    std::shared_ptr<ov::Model> read_model(const std::string& model, const Tensor& weights) const;

    /**
<<<<<<< HEAD
     * @brief Creates a compiled model from a source model object.
=======
     * @brief Creates an executable network from a model object and loads model to default device.
     *
     * Users can create as many executable networks as they need and use
     * them simultaneously (up to the limitation of the hardware resources)
     *
     * @param model Model object acquired from Core::read_model
     * @param config Optional map of pairs: (config parameter name, config parameter value) relevant only for this load
     * operation
     * @return An executable network reference
     */
    CompiledModel compile_model(const std::shared_ptr<const ov::Model>& model, const ConfigMap& config = {});

    /**
     * @brief Creates an executable network from a model object.
>>>>>>> acdbbf43
     *
     * Users can create as many compiled models as they need and use
     * them simultaneously (up to the limitation of the hardware resources)
     *
     * @param model Model object acquired from Core::read_model
     * @param device_name Name of device to load model to
     * @param config Optional map of pairs: (config parameter name, config parameter value) relevant only for this load
     * operation
     * @return A compiled model
     */
    CompiledModel compile_model(const std::shared_ptr<const ov::Model>& model,
                                const std::string& device_name,
                                const ConfigMap& config = {});

    /**
<<<<<<< HEAD
     * @brief Reads model and creates a compiled model from IR or ONNX file
=======
     * @brief Reads model and creates an executable network from IR or ONNX file and load model to default device.
     *
     * This can be more efficient than using read_model + compile_model(Model) flow
     * especially for cases when caching is enabled and cached model is available
     *
     * @param model_path path to model
     * @param config Optional map of pairs: (config parameter name, config parameter value) relevant only for this load
     * operation/
     *
     * @return An executable network reference
     */
    CompiledModel compile_model(const std::string& model_path, const ConfigMap& config = {});

    /**
     * @brief Reads model and creates an executable network from IR or ONNX file
>>>>>>> acdbbf43
     *
     * This can be more efficient than using read_model + compile_model(Model) flow
     * especially for cases when caching is enabled and cached model is available
     *
     * @param model_path Path to a model
     * @param device_name Name of device to load a model to
     * @param config Optional map of pairs: (config parameter name, config parameter value) relevant only for this load
     * operation/
     *
     * @return A compiled model
     */
    CompiledModel compile_model(const std::string& model_path,
                                const std::string& device_name,
                                const ConfigMap& config = {});

    /**
     * @brief Creates a compiled model from a source model within a specified remote context.
     * @param model Model object acquired from Core::read_model
     * @param context A reference to a RemoteContext object
     * @param config Optional map of pairs: (config parameter name, config parameter value) relevant only for this load
     * operation
     * @return A compiled model object
     */
    CompiledModel compile_model(const std::shared_ptr<const ov::Model>& model,
                                const RemoteContext& context,
                                const ConfigMap& config = {});

    /**
     * @deprecated This method is deprecated. Please use other add_extension methods
     * @brief Registers OpenVINO 1.0 extension to a Core object
     * @param extension Pointer to already loaded extension
     */
    OPENVINO_DEPRECATED("Please use add_extension(ov::Extension) or add_extension(path_to_library) instead.")
    void add_extension(const std::shared_ptr<InferenceEngine::IExtension>& extension);

    /**
     * @brief Registers an extension to a Core object
     * @param library_path Path to library with ov::Extension
     */
    void add_extension(const std::string& library_path);

#ifdef OPENVINO_ENABLE_UNICODE_PATH_SUPPORT
    /**
     * @brief Registers an extension to a Core object
     * @param library_path Unicode path to library with ov::Extension
     */
    void add_extension(const std::wstring& library_path);
#endif

    /**
     * @brief Registers an extension to a Core object
     * @param extension Pointer to extension
     */
    void add_extension(const std::shared_ptr<ov::Extension>& extension);

    /**
     * @brief Registers extensions to a Core object
     * @param extensions Vector of loaded extensions
     */
    void add_extension(const std::vector<std::shared_ptr<ov::Extension>>& extensions);

    /**
     * @brief Registers an extension to a Core object
     * @param extension Extension class which is inherited from ov::Extension class
     */
    template <class T, typename std::enable_if<std::is_base_of<ov::Extension, T>::value, bool>::type = true>
    void add_extension(const T& extension) {
        std::shared_ptr<ov::Extension> ext = std::make_shared<T>(extension);
        add_extension(ext);
    }

    /**
     * @brief Registers extensions to a Core object
     * @param extension Extension class which is inherited from ov::Extension class
     * @param args A list of extensions
     */
    template <class T,
              class... Targs,
              typename std::enable_if<std::is_base_of<ov::Extension, T>::value, bool>::type = true>
    void add_extension(const T& extension, Targs... args) {
        std::shared_ptr<ov::Extension> ext = std::make_shared<T>(extension);
        add_extension(ext);
        add_extension(args...);
    }

    /**
     * @brief Registers a custom operation inherited from ov::op::Op
     */
    template <class T, typename std::enable_if<std::is_base_of<ov::op::Op, T>::value, bool>::type = true>
    void add_extension() {
        std::shared_ptr<ov::Extension> ext = std::make_shared<ov::OpExtension<T>>();
        add_extension(ext);
    }

    /**
     * @brief Registers custom operations inherited from ov::op::Op
     */
    template <class T,
              class... Targs,
              typename std::enable_if<std::is_base_of<ov::op::Op, T>::value && sizeof...(Targs), bool>::type = true>
    void add_extension() {
        std::shared_ptr<ov::Extension> ext = std::make_shared<ov::OpExtension<T>>();
        add_extension(ext);
        if (sizeof...(Targs) > 0)
            add_extension<Targs...>();
    }

    /**
     * @brief Creates a compiled model from a previously exported one
     * @param model_stream std::istream input stream containing a model previously exported from
     * ov::runtime::CompiledModel::export_model
     * @param device_name Name of device to import compiled model for. Note, if @p device_name device was not used to
     * compile the original mode, an exception is thrown
     * @param config Optional map of pairs: (config parameter name, config parameter value) relevant only for this load
     * operation*
     * @return A compiled model
     */
    CompiledModel import_model(std::istream& model_stream,
                               const std::string& device_name,
                               const ConfigMap& config = {});

    /**
     * @brief Creates a compiled model from a previously exported one with a specified remote context.
     * @param model_stream std::istream input stream containing a model previously exported from
     * ov::runtime::CompiledModel::export_model
     * @param context A reference to a RemoteContext object. Note, if the device from @p context was not used to compile
     * the original mode, an exception is thrown
     * @param config Optional map of pairs: (config parameter name, config parameter value) relevant only for this load
     * operation
     * @return A compiled model
     */
    CompiledModel import_model(std::istream& model_stream, const RemoteContext& context, const ConfigMap& config = {});

    /**
     * @brief Query device if it supports specified model with specified configuration
     *
     * @param device_name A name of a device to query
     * @param model Model object to query
     * @param config Optional map of pairs: (config parameter name, config parameter value)
     * @return An object containing a map of pairs a operation name -> a device name supporting this operation.
     */
    SupportedOpsMap query_model(const std::shared_ptr<const ov::Model>& model,
                                const std::string& device_name,
                                const ConfigMap& config = {}) const;

    /**
     * @brief Sets configuration for device, acceptable keys can be found in ie_plugin_config.hpp
     *
     * @param device_name An optional name of a device. If device name is not specified, the config is set for all the
     * registered devices.
     *
     * @param config Map of pairs: (config parameter name, config parameter value)
     */
    void set_config(const ConfigMap& config, const std::string& device_name = {});

    /**
     * @brief Gets configuration dedicated to device behaviour.
     *
     * The method is targeted to extract information which can be set via set_config method.
     *
     * @param device_name  - A name of a device to get a configuration value.
     * @param name  - config key.
     * @return Value of config corresponding to config key.
     */
    Any get_config(const std::string& device_name, const std::string& name) const;

    /**
     * @brief Gets general runtime metric for dedicated hardware.
     *
     * The method is needed to request common device properties.
     * It can be device name, temperature, other devices-specific values.
     *
     * @param device_name - A name of a device to get a metric value.
     * @param name - metric name to request.
     * @return Metric value corresponding to metric key.
     */
    Any get_metric(const std::string& device_name, const std::string& name) const;

    /**
     * @brief Returns devices available for inference
     *
     * @return A vector of devices. The devices are returned as { CPU, GPU.0, GPU.1, MYRIAD }
     * If there more than one device of specific type, they are enumerated with .# suffix.
     */
    std::vector<std::string> get_available_devices() const;

    /**
     * @brief Register new device and plugin which implement this device inside OpenVINO Runtime.
     *
     * @param plugin_name A name of plugin. Depending on platform `plugin_name` is wrapped with shared library suffix
     * and prefix to identify library full name
     *
     * @param device_name A device name to register plugin for. If device name is not specified, then it's taken from
     * plugin itself.
     */
    void register_plugin(const std::string& plugin_name, const std::string& device_name);

    /**
     * @brief Unloads the previously loaded plugin identified by @p device_name from OpenVINO Runtime
     * The method is needed to remove plugin instance and free its resources. If plugin for a
     * specified device has not been created before, the method throws an exception.
     *
     * @param device_name Device name identifying plugin to remove from OpenVINO Runtime
     */
    void unload_plugin(const std::string& device_name);

    /** @brief Registers a device plugin to OpenVINO Runtime Core instance using XML configuration file with
     * plugins description.
     *
     *  XML file has the following structure:
     *
     * ```xml
     * <ie>
     *     <plugins>
     *         <plugin name="" location="">
     *             <extensions>
     *                 <extension location=""/>
     *             </extensions>
     *             <properties>
     *                 <property key="" value=""/>
     *             </properties>
     *         </plugin>
     *     </plugins>
     * </ie>
     * ```
     *
     * - `name` identifies name of device enabled by a plugin
     * - `location` specifies absolute path to dynamic library with a plugin. A path can also be relative to inference
     * engine shared library. It allows to have common config for different systems with different configurations.
     * - `properties` are set to a plugin via the ov::runtime::Core::set_config method.
     * - `extensions` are set to a plugin via the ov::runtime::Core::add_extension method.
     *
     * @param xml_config_file A path to .xml file with plugins to register.
     */
    void register_plugins(const std::string& xml_config_file);

    /**
     * @brief Create a new remote shared context object on specified accelerator device
     * using specified plugin-specific low level device API parameters (device handle, pointer, etc.)
     * @param device_name Name of a device to create new shared context on.
     * @param params Map of device-specific shared context parameters.
     * @return A reference to a created remote context.
     */
    RemoteContext create_context(const std::string& device_name, const ParamMap& params);

    /**
     * @brief Get a pointer to default (plugin-supplied) shared context object for specified accelerator device.
     * @param device_name  - A name of a device to get create shared context from.
     * @return A reference to a default remote context.
     */
    RemoteContext get_default_context(const std::string& device_name);
};
}  // namespace runtime
}  // namespace ov<|MERGE_RESOLUTION|>--- conflicted
+++ resolved
@@ -102,24 +102,20 @@
     std::shared_ptr<ov::Model> read_model(const std::string& model, const Tensor& weights) const;
 
     /**
-<<<<<<< HEAD
+     * @brief Creates a compiled model from a source model and loads to the default device.
+     *
+     * Users can create as many compiled models as they need and use
+     * them simultaneously (up to the limitation of the hardware resources)
+     *
+     * @param model Model object acquired from Core::read_model
+     * @param config Optional map of pairs: (config parameter name, config parameter value) relevant only for this load
+     * operation
+     * @return A compiled model
+     */
+    CompiledModel compile_model(const std::shared_ptr<const ov::Model>& model, const ConfigMap& config = {});
+
+    /**
      * @brief Creates a compiled model from a source model object.
-=======
-     * @brief Creates an executable network from a model object and loads model to default device.
-     *
-     * Users can create as many executable networks as they need and use
-     * them simultaneously (up to the limitation of the hardware resources)
-     *
-     * @param model Model object acquired from Core::read_model
-     * @param config Optional map of pairs: (config parameter name, config parameter value) relevant only for this load
-     * operation
-     * @return An executable network reference
-     */
-    CompiledModel compile_model(const std::shared_ptr<const ov::Model>& model, const ConfigMap& config = {});
-
-    /**
-     * @brief Creates an executable network from a model object.
->>>>>>> acdbbf43
      *
      * Users can create as many compiled models as they need and use
      * them simultaneously (up to the limitation of the hardware resources)
@@ -135,27 +131,23 @@
                                 const ConfigMap& config = {});
 
     /**
-<<<<<<< HEAD
-     * @brief Reads model and creates a compiled model from IR or ONNX file
-=======
-     * @brief Reads model and creates an executable network from IR or ONNX file and load model to default device.
-     *
-     * This can be more efficient than using read_model + compile_model(Model) flow
+     * @brief Reads model and creates an compiled model from IR / ONNX / PDPD file and load model to the default device.
+     *
+     * This can be more efficient than using read_model + compile_model(model_in_memory_object) flow
      * especially for cases when caching is enabled and cached model is available
      *
      * @param model_path path to model
      * @param config Optional map of pairs: (config parameter name, config parameter value) relevant only for this load
      * operation/
      *
-     * @return An executable network reference
+     * @return A compiled model
      */
     CompiledModel compile_model(const std::string& model_path, const ConfigMap& config = {});
 
     /**
-     * @brief Reads model and creates an executable network from IR or ONNX file
->>>>>>> acdbbf43
-     *
-     * This can be more efficient than using read_model + compile_model(Model) flow
+     * @brief Reads model and creates a compiled model from IR / ONNX / PDPD file
+     *
+     * This can be more efficient than using read_model + compile_model(model_in_memory_object) flow
      * especially for cases when caching is enabled and cached model is available
      *
      * @param model_path Path to a model
