// Copyright (C) 2018-2023 Intel Corporation
// SPDX-License-Identifier: Apache-2.0
//

/**
 * @brief A header file for the OpenVINO Runtime RemoteContext class.
 * @file openvino/runtime/remote_context.hpp
 */
#pragma once

#include <map>
#include <memory>
#include <string>

#include "openvino/core/shape.hpp"
#include "openvino/core/type/element_type.hpp"
#include "openvino/runtime/common.hpp"
#include "openvino/runtime/properties.hpp"
#include "openvino/runtime/remote_tensor.hpp"

namespace InferenceEngine {
class IPluginWrapper;
class ICompiledModelWrapper;
class Core;
}  // namespace InferenceEngine

namespace ov {

namespace autobatch_plugin {
class RemoteContext;
}

class Core;
class CoreImpl;
class Plugin;
class IPlugin;
class IRemoteContext;
class ISyncInferRequest;
class IInferencePluginWrapper;
class IExecutableNetworkWrapper;
class ICompiledModel;
class CompiledModel;

namespace proxy {
class RemoteContext;
}

/**
 * @brief This class represents an abstraction
 * @ingroup ov_runtime_cpp_api
 * for remote (non-CPU) accelerator device-specific inference context.
 * Such context represents a scope on the device within which compiled
 * models and remote memory tensors can exist, function, and exchange data.
 */
class OPENVINO_RUNTIME_API RemoteContext {
protected:
    std::shared_ptr<IRemoteContext> _impl;   //!< Pointer to the remote context implementation.
    std::vector<std::shared_ptr<void>> _so;  //!< Reference to the shared object that loaded implementation.

    /**
     * @brief Constructs RemoteContext from the initialized std::shared_ptr.
     * @param impl Initialized shared pointer.
     * @param so Plugin to use. This is required to ensure that RemoteContext can work properly even if a plugin
     * object is destroyed.
     */
    RemoteContext(const std::shared_ptr<IRemoteContext>& impl, const std::vector<std::shared_ptr<void>>& so);
    friend class InferenceEngine::Core;
    friend class InferenceEngine::IPluginWrapper;
    friend class InferenceEngine::ICompiledModelWrapper;
    friend class ov::Core;
    friend class ov::CoreImpl;
    friend class ov::Plugin;
    friend class ov::IPlugin;
    friend class ov::ISyncInferRequest;
    friend class ov::IInferencePluginWrapper;
    friend class ov::IExecutableNetworkWrapper;
    friend class ov::ICompiledModel;
    friend class ov::CompiledModel;
<<<<<<< HEAD
    friend class ov::autobatch_plugin::RemoteContext;
=======
    friend class ov::proxy::RemoteContext;
>>>>>>> 8f529df7

public:
    /**
     * @brief Default constructor.
     */
    RemoteContext() = default;

    /**
     * @brief Default copy constructor.
     * @param other Another RemoteContext object.
     */
    RemoteContext(const RemoteContext& other) = default;

    /**
     * @brief Default copy assignment operator.
     * @param other Another RemoteContext object.
     * @return Reference to the current object.
     */
    RemoteContext& operator=(const RemoteContext& other) = default;

    /**
     * @brief Default move constructor.
     * @param other Another RemoteContext object.
     */
    RemoteContext(RemoteContext&& other) = default;

    /**
     * @brief Default move assignment operator.
     * @param other Another RemoteContext object.
     * @return Reference to the current object.
     */
    RemoteContext& operator=(RemoteContext&& other) = default;

    /**
     * @brief Checks if current RemoteContext object is initialized
     * @return `true` if current RemoteContext object is initialized, `false` - otherwise
     */
    operator bool() const noexcept;

    /**
     * @brief Destructor that preserves unloading order of implementation object and reference to the library.
     */
    ~RemoteContext();

    /**
     * @brief Internal method: checks remote type.
     * @param remote_context Remote context which type is checked.
     * @param type_info Map with remote object runtime info.
     * @throw Exception if type check with the specified parameters failed.
     */
    static void type_check(const RemoteContext& remote_context,
                           const std::map<std::string, std::vector<std::string>>& type_info = {});

    /**
     * @brief Checks if the RemoteContext object can be cast to the type T.
     *
     * @tparam T Type to be checked. Must represent a class derived from RemoteContext.
     * @return True if this object can be dynamically cast to the type T*; false, otherwise.
     */
    template <typename T>
    bool is() const noexcept {
        static_assert(std::is_base_of<RemoteContext, T>::value,
                      "Could not check type that is not inherited from RemoteContext");
        try {
            T::type_check(*this);
        } catch (...) {
            return false;
        }
        return true;
    }

    /**
     * @brief Casts this RemoteContext object to the type T.
     *
     * @tparam T Type to cast to. Must represent a class derived from RemoteContext.
     * @return T Object.
     */
    template <typename T>
    const T as() const {
        static_assert(std::is_base_of<RemoteContext, T>::value,
                      "Could not check type that is not inherited from RemoteContext");
        T::type_check(*this);
        return *static_cast<const T*>(this);
    }

    /**
     * @brief Returns name of a device on which underlying object is allocated.
     * Abstract method.
     * @return A device name string in fully specified format `<device_name>[.<device_id>[.<tile_id>]]` (e.g. GPU.0.1).
     */
    std::string get_device_name() const;

    /**
     * @brief Allocates memory tensor in device memory or wraps user-supplied memory handle
     * using the specified tensor description and low-level device-specific parameters.
     * Returns a pointer to the object that implements the RemoteTensor interface.
     * @param type Defines the element type of the tensor.
     * @param shape Defines the shape of the tensor.
     * @param params Map of the low-level tensor object parameters.
     * @return Pointer to a plugin object that implements the RemoteTensor interface.
     */
    RemoteTensor create_tensor(const element::Type& type, const Shape& shape, const AnyMap& params = {});

    /**
     * @brief Returns a map of device-specific parameters required for low-level
     * operations with the underlying object.
     * Parameters include device/context handles, access flags,
     * etc. Content of the returned map depends on a remote execution context that is
     * currently set on the device (working scenario).
     * Abstract method.
     * @return A map of name/parameter elements.
     */
    AnyMap get_params() const;

    /**
     * @brief This method is used to create a host tensor object friendly for the device in current context.
     * For example, GPU context may allocate USM host memory (if corresponding extension is available),
     * which could be more efficient than regular host memory.
     * @param type Tensor element type.
     * @param shape Tensor shape.
     * @return A tensor instance with device friendly memory.
     */
    Tensor create_host_tensor(const element::Type type, const Shape& shape);
};

}  // namespace ov<|MERGE_RESOLUTION|>--- conflicted
+++ resolved
@@ -76,11 +76,8 @@
     friend class ov::IExecutableNetworkWrapper;
     friend class ov::ICompiledModel;
     friend class ov::CompiledModel;
-<<<<<<< HEAD
     friend class ov::autobatch_plugin::RemoteContext;
-=======
     friend class ov::proxy::RemoteContext;
->>>>>>> 8f529df7
 
 public:
     /**
