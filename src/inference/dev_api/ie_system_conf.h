--- conflicted
+++ resolved
@@ -133,7 +133,6 @@
 INFERENCE_ENGINE_API_CPP(bool) with_cpu_x86_avx512_core_amx();
 
 /**
-<<<<<<< HEAD
  * @brief      Checks whether CPU mapping Available
  * @ingroup    ie_dev_api_system_conf
  * @return     `True` is CPU mapping is available, `false` otherwise
@@ -149,10 +148,6 @@
 INFERENCE_ENGINE_API_CPP(void) setCpuUsed(std::vector<int> cpu_ids, int used);
 
 /**
- * @enum cpu_core_type_of_processor
- * @brief This enum contains defination of processor based on specific cpu core types.
- * Will extend to support other CPU core type like ARM.
-=======
  * @enum       column_of_processor_type_table
  * @brief      This enum contains defination of each columns in processor type table which bases on cpu core types. Will
  * extend to support other CPU core type like ARM.
@@ -169,7 +164,6 @@
  *
  *  ALL_PROC | MAIN_CORE_PROC | EFFICIENT_CORE_PROC | HYPER_THREADING_PROC
  *     32            8                 16                       8           // Total number of one socket
->>>>>>> 5cc1c2c5
  */
 typedef enum {
     ALL_PROC = 0,              //!< All processors, regardless of backend cpu
@@ -180,7 +174,6 @@
 } column_of_processor_type_table;
 
 /**
-<<<<<<< HEAD
  * @brief      Returns available cpu ids
  * @ingroup    ie_dev_api_system_conf
  * @param[in]  core_type core type.
@@ -188,15 +181,11 @@
  * @return     Array of available cpu ids.
  */
 INFERENCE_ENGINE_API_CPP(std::vector<int>)
-getAvailableCPUs(const cpu_core_type_of_processor core_type, const int num_cpus);
-
-/**
- * @enum column_of_cpu_mapping_table
- * @brief This enum contains defination of each columns in CPU mapping table which use processor id as index.
-=======
+getAvailableCPUs(const column_of_processor_type_table core_type, const int num_cpus);
+
+/**
  * @enum       column_of_cpu_mapping_table
  * @brief      This enum contains defination of each columns in CPU mapping table which use processor id as index.
->>>>>>> 5cc1c2c5
  *
  * GROUP_ID is generated according to the following rules.
  *  1. If one MAIN_CORE_PROC and one HYPER_THREADING_PROC are based on same Performance-cores, they are in one group.
