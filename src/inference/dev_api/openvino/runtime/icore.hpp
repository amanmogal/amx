--- conflicted
+++ resolved
@@ -61,11 +61,7 @@
      * @param device_name Name of device to load model to
      * @param config Optional map of pairs: (config parameter name, config parameter value) relevant only for this load
      * operation
-<<<<<<< HEAD
-     * @return A compiled model reference
-=======
-     * @return A pointer to compiled model
->>>>>>> c8e33100
+     * @return A pointer to compiled model
      */
     virtual ov::SoPtr<ov::ICompiledModel> compile_model(const std::shared_ptr<const ov::Model>& model,
                                                         const std::string& device_name,
@@ -81,11 +77,7 @@
      * @param context  "Remote" (non-CPU) accelerator device-specific execution context to use
      * @param config Optional map of pairs: (config parameter name, config parameter value) relevant only for this load
      * operation
-<<<<<<< HEAD
-     * @return A compiled model reference
-=======
-     * @return A pointer to compiled model
->>>>>>> c8e33100
+     * @return A pointer to compiled model
      */
     virtual ov::SoPtr<ov::ICompiledModel> compile_model(const std::shared_ptr<const ov::Model>& model,
                                                         const ov::RemoteContext& context,
@@ -101,11 +93,7 @@
      * @param device_name Name of device to load model to
      * @param config Optional map of pairs: (config parameter name, config parameter value) relevant only for this load
      * operation
-<<<<<<< HEAD
-     * @return A compiled model reference
-=======
-     * @return A pointer to compiled model
->>>>>>> c8e33100
+     * @return A pointer to compiled model
      */
     virtual ov::SoPtr<ov::ICompiledModel> compile_model(const std::string& model_path,
                                                         const std::string& device_name,
@@ -122,11 +110,7 @@
      * @param device_name Name of device to load model to
      * @param config Optional map of pairs: (config parameter name, config parameter value) relevant only for this load
      * operation
-<<<<<<< HEAD
-     * @return A compiled model reference
-=======
-     * @return A pointer to compiled model
->>>>>>> c8e33100
+     * @return A pointer to compiled model
      */
     virtual ov::SoPtr<ov::ICompiledModel> compile_model(const std::string& model_str,
                                                         const ov::Tensor& weights,
@@ -139,31 +123,19 @@
      * @param device_name Name of device load executable model on
      * @param config Optional map of pairs: (config parameter name, config parameter value) relevant only for this load
      * operation*
-<<<<<<< HEAD
-     * @return A compiled model reference
-=======
-     * @return A pointer to compiled model
->>>>>>> c8e33100
+     * @return A pointer to compiled model
      */
     virtual ov::SoPtr<ov::ICompiledModel> import_model(std::istream& model,
                                                        const std::string& device_name,
                                                        const ov::AnyMap& config = {}) const = 0;
 
     /**
-<<<<<<< HEAD
-     * @brief Creates an executable network from a previously exported network
-=======
      * @brief Creates a compiled model from a previously exported model
->>>>>>> c8e33100
      * @param model model stream
      * @param context Remote context
      * @param config Optional map of pairs: (config parameter name, config parameter value) relevant only for this load
      * operation*
-<<<<<<< HEAD
-     * @return A compiled model reference
-=======
-     * @return A pointer to compiled model
->>>>>>> c8e33100
+     * @return A pointer to compiled model
      */
     virtual ov::SoPtr<ov::ICompiledModel> import_model(std::istream& modelStream,
                                                        const ov::RemoteContext& context,
