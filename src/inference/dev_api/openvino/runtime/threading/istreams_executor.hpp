// Copyright (C) 2018-2023 Intel Corporation
// SPDX-License-Identifier: Apache-2.0
//

/**
 * @file openvino/runtime/threading/istreams_executor.hpp
 * @brief A header file for OpenVINO Streams-based Executor Interface
 */

#pragma once

#include <memory>
#include <string>
#include <vector>

#include "openvino/runtime/common.hpp"
#include "openvino/runtime/properties.hpp"
#include "openvino/runtime/system_conf.hpp"
#include "openvino/runtime/threading/itask_executor.hpp"

namespace ov {
namespace threading {

/**
 * @interface IStreamsExecutor
 * @ingroup ov_dev_api_threading
 * @brief Interface for Streams Task Executor. This executor groups worker threads into so-called `streams`.
 * @par CPU
 *        The executor executes all parallel tasks using threads from one stream.
 *        With proper pinning settings it should reduce cache misses for memory bound workloads.
 * @par NUMA
 *        On NUMA hosts GetNumaNodeId() method can be used to define the NUMA node of current stream
 */
class OPENVINO_RUNTIME_API IStreamsExecutor : virtual public ITaskExecutor {
public:
    /**
     * A shared pointer to IStreamsExecutor interface
     */
    using Ptr = std::shared_ptr<IStreamsExecutor>;

    /**
     * @brief Defines inference thread binding type
     */
    enum ThreadBindingType : std::uint8_t {
        NONE,   //!< Don't bind the inference threads
        CORES,  //!< Bind inference threads to the CPU cores (round-robin)
        // the following modes are implemented only for the TBB code-path:
        NUMA,  //!< Bind to the NUMA nodes (default mode for the non-hybrid CPUs on the Win/MacOS, where the 'CORES' is
               //!< not implemeneted)
        HYBRID_AWARE  //!< Let the runtime bind the inference threads depending on the cores type (default mode for the
                      //!< hybrid CPUs)
    };

    /**
     * @brief Defines IStreamsExecutor configuration
     */
    struct OPENVINO_RUNTIME_API Config {
<<<<<<< HEAD
        /**
         * @brief Sets configuration
         * @param properties map of properties
         */
        void set_property(const ov::AnyMap& properties);

        /**
         * @brief Sets configuration
         * @param key property name
         * @param value property value
         */
        void set_property(const std::string& key, const ov::Any& value);

        /**
         * @brief Return configuration value
         * @param key configuration key
         * @return configuration value wrapped into ov::Any
         */
        ov::Any get_property(const std::string& key) const;

        /**
         * @brief Create appropriate multithreaded configuration
         *        filing unconfigured values from initial configuration using hardware properties
         * @param initial Inital configuration
         * @param fp_intesive additional hint for the the (Hybrid) core-types selection logic
         *       whether the executor should be configured for floating point intensive work (as opposite to int8
         * intensive)
         * @return configured values
         */
        static Config make_default_multi_threaded(const Config& initial, const bool fp_intesive = true);
        static int get_default_num_streams(
            const bool enable_hyper_thread = true);  // no network specifics considered (only CPU's caps);
        static int get_hybrid_num_streams(std::map<std::string, std::string>& config, const int stream_mode);
        static void update_hybrid_custom_threads(Config& config);

        /**
         * @brief Get and reserve cpu ids based on configuration and hardware information
         *        streams_info_table must be present in the configuration
         * @param initial Inital configuration
         * @return configured values
         */
        static Config reserve_cpu_threads(const Config& initial);

        std::string _name;            //!< Used by `ITT` to name executor threads
        int _streams = 1;             //!< Number of streams.
        int _threads_per_stream = 0;  //!< Number of threads per stream that executes `ov_parallel` calls
        ThreadBindingType _threadBindingType = ThreadBindingType::NONE;  //!< Thread binding to hardware resource type.
                                                                         //!< No binding by default
        int _threadBindingStep = 1;                                      //!< In case of @ref CORES binding offset type
                                                                         //!< thread binded to cores with defined step
        int _threadBindingOffset = 0;       //!< In case of @ref CORES binding offset type thread binded to cores
                                            //!< starting from offset
        int _threads = 0;                   //!< Number of threads distributed between streams.
                                            //!< Reserved. Should not be used.
        int _big_core_streams = 0;          //!< Number of streams in Performance-core(big core)
        int _small_core_streams = 0;        //!< Number of streams in Efficient-core(small core)
        int _threads_per_stream_big = 0;    //!< Threads per stream in big cores
        int _threads_per_stream_small = 0;  //!< Threads per stream in small cores
        int _small_core_offset = 0;         //!< Calculate small core start offset when binding cpu cores
        bool _enable_hyper_thread = true;   //!< enable hyper thread
        int _plugin_task = NOT_USED;
        enum StreamMode { DEFAULT, AGGRESSIVE, LESSAGGRESSIVE };
=======
    public:
>>>>>>> 6145490a
        enum PreferredCoreType {
            ANY,
            LITTLE,
            BIG,
            ROUND_ROBIN  // used w/multiple streams to populate the Big cores first, then the Little, then wrap around
                         // (for large #streams)
<<<<<<< HEAD
        } _thread_preferred_core_type =
            PreferredCoreType::ANY;  //!< LITTLE and BIG are valid in hybrid core machine, ANY is valid in all machines.
                                     //!< Core type priority: physical PCore, ECore, logical PCore
        bool _cpu_reservation = false;  //!< Reserve the CPU that cannot be used by other executors
        std::vector<std::vector<int>> _streams_info_table =
            {};  //!< streams information table {NUMBER_OF_STREAMS, PROC_TYPE, THREADS_PER_STREAM, STREAM_NUMA_NODE_ID,
                 //!< STREAM_SOCKET_ID}, for example:
                 //!< NUMBER_OF_STREAMS | PROC_TYPE | THREADS_PER_STREAM | STREAM_NUMA_NODE_ID | STREAM_SOCKET_ID
                 //!<        2               1                4                    0                    0
                 //!<        4               2                4                    0                    0
                 //!<        2               3                4                    0                    0
        std::vector<std::vector<int>> _stream_processor_ids;  //!< stream processor ids
        bool _streams_changed = false;
=======
        };

    private:
        std::string _name;            //!< Used by `ITT` to name executor threads
        int _streams = 1;             //!< Number of streams.
        int _threads_per_stream = 0;  //!< Number of threads per stream that executes `ov_parallel` calls
        ThreadBindingType _threadBindingType = ThreadBindingType::NONE;  //!< Thread binding to hardware resource type.
                                                                         //!< No binding by default
        int _threadBindingStep = 1;                                      //!< In case of @ref CORES binding offset type
                                                                         //!< thread binded to cores with defined step
        int _threadBindingOffset = 0;  //!< In case of @ref CORES binding offset type thread binded to cores
                                       //!< starting from offset
        int _threads = 0;              //!< Number of threads distributed between streams.
                                       //!< Reserved. Should not be used.
        PreferredCoreType _thread_preferred_core_type =
            PreferredCoreType::ANY;  //!< LITTLE and BIG are valid in hybrid core machine, ANY is valid in all machines.
                                     //!< Core type priority: physical PCore, ECore, logical PCore
        std::vector<std::vector<int>> _streams_info_table = {};
        std::vector<std::vector<int>> _stream_processor_ids;
        bool _cpu_reservation = false;
>>>>>>> 6145490a

        /**
         * @brief Get and reserve cpu ids based on configuration and hardware information,
         *        streams_info_table must be present in the configuration
         */
        void reserve_cpu_threads();

         /**
         * @brief Modify _streams_info_table and related configuration according to configuration
         */
        void update_executor_config();

        /**
         * @brief Set _streams_info_table and _cpu_reservation in cpu streams executor config when nstreams = 0,
         *        that is, only create one thread with TBB
         */
        void set_config_zero_stream();

    public:
        /**
         * @brief      A constructor with arguments
         *
<<<<<<< HEAD
         * @param[in]  name                         The executor name
         * @param[in]  streams                      @copybrief Config::_streams
         * @param[in]  threads_per_stream           @copybrief Config::_threads_per_stream
         * @param[in]  thread_preferred_core_type   @copybrief Config::_thread_preferred_core_type
         * @param[in]  cpu_reservation              @copybrief Config::_cpu_reservation
         * @param[in]  streams_info_table           @copybrief Config::_streams_info_table
=======
         * @param[in]  name                     The executor name
         * @param[in]  streams                  @copybrief Config::_streams
         * @param[in]  threadsPerStream         @copybrief Config::_threads_per_stream
         * @param[in]  threadBindingType        @copybrief Config::_threadBindingType
         * @param[in]  threadBindingStep        @copybrief Config::_threadBindingStep
         * @param[in]  threadBindingOffset      @copybrief Config::_threadBindingOffset
         * @param[in]  threads                  @copybrief Config::_threads
         * @param[in]  threadPreferredCoreType  @copybrief Config::_thread_preferred_core_type
         * @param[in]  streamsInfoTable         @copybrief Config::_streams_info_table
         * @param[in]  cpuReservation           @copybrief Config::_cpu_reservation
>>>>>>> 6145490a
         */
        Config(std::string name = "StreamsExecutor",
               int streams = 1,
               int threads_per_stream = 0,
               PreferredCoreType thread_preferred_core_type = PreferredCoreType::ANY,
               bool cpu_reservation = false,
               std::vector<std::vector<int>> streams_info_table = {})
            : _name{name},
              _streams{streams},
<<<<<<< HEAD
              _threads_per_stream{threads_per_stream},
              _thread_preferred_core_type(thread_preferred_core_type),
              _cpu_reservation{cpu_reservation},
              _streams_info_table{streams_info_table} {
=======
              _threads_per_stream{threadsPerStream},
              _threadBindingType{threadBindingType},
              _threadBindingStep{threadBindingStep},
              _threadBindingOffset{threadBindingOffset},
              _threads{threads},
              _thread_preferred_core_type(threadPreferredCoreType),
              _streams_info_table{streamsInfoTable},
              _cpu_reservation{cpuReservation} {
>>>>>>> 6145490a
            update_executor_config();
        }

        // These APIs which includes set_property and get_property can not be removed until they will never be called by
        // other plugins such as NV plugin.
        /**
<<<<<<< HEAD
         * @brief Modify _streams_info_table and related configuration according to configuration
         */
        void update_executor_config();
=======
         * @brief Sets configuration
         * @param properties map of properties
         */
        void set_property(const ov::AnyMap& properties);
>>>>>>> 6145490a

        /**
         * @brief Sets configuration
         * @param key property name
         * @param value property value
         */
        void set_property(const std::string& key, const ov::Any& value);

        /**
         * @brief Return configuration value
         * @param key configuration key
         * @return configuration value wrapped into ov::Any
         */
        ov::Any get_property(const std::string& key) const;

        std::string get_name() const {
            return _name;
        }
        int get_streams() const {
            return _streams;
        }
        int get_threads() const {
            return _threads;
        }
        int get_threads_per_stream() const {
            return _threads_per_stream;
        }
        bool get_cpu_reservation() const {
            return _cpu_reservation;
        }
        std::vector<std::vector<int>> get_streams_info_table() const {
            return _streams_info_table;
        }
        std::vector<std::vector<int>> get_stream_processor_ids() const {
            return _stream_processor_ids;
        }
        ThreadBindingType get_thread_binding_type() const {
            return _threadBindingType;
        }
        int get_thread_binding_step() const {
            return _threadBindingStep;
        }
        int get_thread_binding_offset() const {
            return _threadBindingOffset;
        }
        bool operator==(const Config& config) {
            if (_name == config._name && _streams == config._streams &&
                _threads_per_stream == config._threads_per_stream && _threadBindingType == config._threadBindingType &&
                _thread_preferred_core_type == config._thread_preferred_core_type) {
                return true;
            } else {
                return false;
            }
        }

        /**
         * @brief Create appropriate multithreaded configuration
         *        filing unconfigured values from initial configuration using hardware properties
         * @param initial Inital configuration
         * @return configured values
         */
        static Config make_default_multi_threaded(const Config& initial);

        static int get_default_num_streams();  // no network specifics considered (only CPU's caps);

        /**
         * @brief Get and reserve cpu ids based on configuration and hardware information
         *        streams_info_table must be present in the configuration
         * @param initial Inital configuration
         * @return configured values
         */
        // It will be removed when other plugins will no longer call it.
        static Config reserve_cpu_threads(const Config& initial);
    };

    /**
     * @brief A virtual destructor
     */
    ~IStreamsExecutor() override;

    /**
     * @brief Return the index of current stream
     * @return An index of current stream. Or throw exceptions if called not from stream thread
     */
    virtual int get_stream_id() = 0;

    /**
     * @brief Return the id of current NUMA Node
     *        Return 0 when current stream cross some NUMA Nodes
     * @return `ID` of current NUMA Node, or throws exceptions if called not from stream thread
     */
    virtual int get_numa_node_id() = 0;

    /**
     * @brief Return the id of current socket
     *        Return 0 when current stream cross some sockets
     * @return `ID` of current socket, or throws exceptions if called not from stream thread
     */
    virtual int get_socket_id() = 0;

    /**
     * @brief Execute the task in the current thread using streams executor configuration and constraints
     * @param task A task to start
     */
    virtual void execute(Task task) = 0;
};

}  // namespace threading
}  // namespace ov<|MERGE_RESOLUTION|>--- conflicted
+++ resolved
@@ -55,93 +55,13 @@
      * @brief Defines IStreamsExecutor configuration
      */
     struct OPENVINO_RUNTIME_API Config {
-<<<<<<< HEAD
-        /**
-         * @brief Sets configuration
-         * @param properties map of properties
-         */
-        void set_property(const ov::AnyMap& properties);
-
-        /**
-         * @brief Sets configuration
-         * @param key property name
-         * @param value property value
-         */
-        void set_property(const std::string& key, const ov::Any& value);
-
-        /**
-         * @brief Return configuration value
-         * @param key configuration key
-         * @return configuration value wrapped into ov::Any
-         */
-        ov::Any get_property(const std::string& key) const;
-
-        /**
-         * @brief Create appropriate multithreaded configuration
-         *        filing unconfigured values from initial configuration using hardware properties
-         * @param initial Inital configuration
-         * @param fp_intesive additional hint for the the (Hybrid) core-types selection logic
-         *       whether the executor should be configured for floating point intensive work (as opposite to int8
-         * intensive)
-         * @return configured values
-         */
-        static Config make_default_multi_threaded(const Config& initial, const bool fp_intesive = true);
-        static int get_default_num_streams(
-            const bool enable_hyper_thread = true);  // no network specifics considered (only CPU's caps);
-        static int get_hybrid_num_streams(std::map<std::string, std::string>& config, const int stream_mode);
-        static void update_hybrid_custom_threads(Config& config);
-
-        /**
-         * @brief Get and reserve cpu ids based on configuration and hardware information
-         *        streams_info_table must be present in the configuration
-         * @param initial Inital configuration
-         * @return configured values
-         */
-        static Config reserve_cpu_threads(const Config& initial);
-
-        std::string _name;            //!< Used by `ITT` to name executor threads
-        int _streams = 1;             //!< Number of streams.
-        int _threads_per_stream = 0;  //!< Number of threads per stream that executes `ov_parallel` calls
-        ThreadBindingType _threadBindingType = ThreadBindingType::NONE;  //!< Thread binding to hardware resource type.
-                                                                         //!< No binding by default
-        int _threadBindingStep = 1;                                      //!< In case of @ref CORES binding offset type
-                                                                         //!< thread binded to cores with defined step
-        int _threadBindingOffset = 0;       //!< In case of @ref CORES binding offset type thread binded to cores
-                                            //!< starting from offset
-        int _threads = 0;                   //!< Number of threads distributed between streams.
-                                            //!< Reserved. Should not be used.
-        int _big_core_streams = 0;          //!< Number of streams in Performance-core(big core)
-        int _small_core_streams = 0;        //!< Number of streams in Efficient-core(small core)
-        int _threads_per_stream_big = 0;    //!< Threads per stream in big cores
-        int _threads_per_stream_small = 0;  //!< Threads per stream in small cores
-        int _small_core_offset = 0;         //!< Calculate small core start offset when binding cpu cores
-        bool _enable_hyper_thread = true;   //!< enable hyper thread
-        int _plugin_task = NOT_USED;
-        enum StreamMode { DEFAULT, AGGRESSIVE, LESSAGGRESSIVE };
-=======
     public:
->>>>>>> 6145490a
         enum PreferredCoreType {
             ANY,
             LITTLE,
             BIG,
             ROUND_ROBIN  // used w/multiple streams to populate the Big cores first, then the Little, then wrap around
                          // (for large #streams)
-<<<<<<< HEAD
-        } _thread_preferred_core_type =
-            PreferredCoreType::ANY;  //!< LITTLE and BIG are valid in hybrid core machine, ANY is valid in all machines.
-                                     //!< Core type priority: physical PCore, ECore, logical PCore
-        bool _cpu_reservation = false;  //!< Reserve the CPU that cannot be used by other executors
-        std::vector<std::vector<int>> _streams_info_table =
-            {};  //!< streams information table {NUMBER_OF_STREAMS, PROC_TYPE, THREADS_PER_STREAM, STREAM_NUMA_NODE_ID,
-                 //!< STREAM_SOCKET_ID}, for example:
-                 //!< NUMBER_OF_STREAMS | PROC_TYPE | THREADS_PER_STREAM | STREAM_NUMA_NODE_ID | STREAM_SOCKET_ID
-                 //!<        2               1                4                    0                    0
-                 //!<        4               2                4                    0                    0
-                 //!<        2               3                4                    0                    0
-        std::vector<std::vector<int>> _stream_processor_ids;  //!< stream processor ids
-        bool _streams_changed = false;
-=======
         };
 
     private:
@@ -159,10 +79,9 @@
         PreferredCoreType _thread_preferred_core_type =
             PreferredCoreType::ANY;  //!< LITTLE and BIG are valid in hybrid core machine, ANY is valid in all machines.
                                      //!< Core type priority: physical PCore, ECore, logical PCore
+        bool _cpu_reservation = false;
         std::vector<std::vector<int>> _streams_info_table = {};
         std::vector<std::vector<int>> _stream_processor_ids;
-        bool _cpu_reservation = false;
->>>>>>> 6145490a
 
         /**
          * @brief Get and reserve cpu ids based on configuration and hardware information,
@@ -185,25 +104,12 @@
         /**
          * @brief      A constructor with arguments
          *
-<<<<<<< HEAD
          * @param[in]  name                         The executor name
          * @param[in]  streams                      @copybrief Config::_streams
          * @param[in]  threads_per_stream           @copybrief Config::_threads_per_stream
          * @param[in]  thread_preferred_core_type   @copybrief Config::_thread_preferred_core_type
          * @param[in]  cpu_reservation              @copybrief Config::_cpu_reservation
          * @param[in]  streams_info_table           @copybrief Config::_streams_info_table
-=======
-         * @param[in]  name                     The executor name
-         * @param[in]  streams                  @copybrief Config::_streams
-         * @param[in]  threadsPerStream         @copybrief Config::_threads_per_stream
-         * @param[in]  threadBindingType        @copybrief Config::_threadBindingType
-         * @param[in]  threadBindingStep        @copybrief Config::_threadBindingStep
-         * @param[in]  threadBindingOffset      @copybrief Config::_threadBindingOffset
-         * @param[in]  threads                  @copybrief Config::_threads
-         * @param[in]  threadPreferredCoreType  @copybrief Config::_thread_preferred_core_type
-         * @param[in]  streamsInfoTable         @copybrief Config::_streams_info_table
-         * @param[in]  cpuReservation           @copybrief Config::_cpu_reservation
->>>>>>> 6145490a
          */
         Config(std::string name = "StreamsExecutor",
                int streams = 1,
@@ -213,37 +119,20 @@
                std::vector<std::vector<int>> streams_info_table = {})
             : _name{name},
               _streams{streams},
-<<<<<<< HEAD
               _threads_per_stream{threads_per_stream},
               _thread_preferred_core_type(thread_preferred_core_type),
               _cpu_reservation{cpu_reservation},
               _streams_info_table{streams_info_table} {
-=======
-              _threads_per_stream{threadsPerStream},
-              _threadBindingType{threadBindingType},
-              _threadBindingStep{threadBindingStep},
-              _threadBindingOffset{threadBindingOffset},
-              _threads{threads},
-              _thread_preferred_core_type(threadPreferredCoreType),
-              _streams_info_table{streamsInfoTable},
-              _cpu_reservation{cpuReservation} {
->>>>>>> 6145490a
             update_executor_config();
         }
 
         // These APIs which includes set_property and get_property can not be removed until they will never be called by
         // other plugins such as NV plugin.
         /**
-<<<<<<< HEAD
-         * @brief Modify _streams_info_table and related configuration according to configuration
-         */
-        void update_executor_config();
-=======
          * @brief Sets configuration
          * @param properties map of properties
          */
         void set_property(const ov::AnyMap& properties);
->>>>>>> 6145490a
 
         /**
          * @brief Sets configuration
