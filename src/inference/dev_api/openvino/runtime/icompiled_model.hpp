// Copyright (C) 2018-2023 Intel Corporation
// SPDX-License-Identifier: Apache-2.0
//

/**
 * @brief OpenVINO Runtime CompiledModel interface
 * @file openvino/runtime/icompiled_model.hpp
 */

#pragma once

#include <memory>
#include <ostream>
#include <vector>

#include "openvino/core/node_output.hpp"
#include "openvino/runtime/common.hpp"
#include "openvino/runtime/iremote_context.hpp"
#include "openvino/runtime/isync_infer_request.hpp"
#include "openvino/runtime/remote_context.hpp"
#include "openvino/runtime/so_ptr.hpp"
#include "openvino/runtime/threading/cpu_streams_executor.hpp"
#include "openvino/runtime/threading/itask_executor.hpp"

namespace InferenceEngine {
class ICompiledModelWrapper;
}  // namespace InferenceEngine

namespace ov {

class CoreImpl;
class IPlugin;
class IExecutableNetworkWrapper;
class IAsyncInferRequest;

/**
 * @brief OpenVINO ICompiledModel interface
 * @ingroup ov_dev_api_compiled_model_api
 */
class OPENVINO_RUNTIME_API ICompiledModel : public std::enable_shared_from_this<ICompiledModel> {
public:
    /**
     * @brief Constructor for ICompiledModel interface
     *
     * @param model OpenVINO model representation
     *
     * @param plugin Pointer to plugin
     *
     * @param task_executor Task executor (CPUStreamsExecutor by default)
     *
     * @param callback_executor Callback executor (CPUStreamsExecutor by default)
     */
    ICompiledModel(
        const std::shared_ptr<const ov::Model>& model,
        const std::shared_ptr<const ov::IPlugin>& plugin,
        const std::shared_ptr<ov::threading::ITaskExecutor>& task_executor =
            std::make_shared<ov::threading::CPUStreamsExecutor>(ov::threading::IStreamsExecutor::Config{"Default"}),
        const std::shared_ptr<ov::threading::ITaskExecutor>& callback_executor =
            std::make_shared<ov::threading::CPUStreamsExecutor>(ov::threading::IStreamsExecutor::Config{"Callback"}));

    /**
     * @brief Constructor for ICompiledModel interface with remote context
     *
     * @param model OpenVINO model representation
     *
     * @param plugin Pointer to plugin
     *
     * @param context Remote context
     *
     * @param task_executor Task executor (CPUStreamsExecutor by default)
     *
     * @param callback_executor Callback executor (CPUStreamsExecutor by default)
     */
    ICompiledModel(
        const std::shared_ptr<const ov::Model>& model,
        const std::shared_ptr<const ov::IPlugin>& plugin,
        const ov::SoPtr<ov::IRemoteContext>& context,
        const std::shared_ptr<ov::threading::ITaskExecutor>& task_executor =
            std::make_shared<ov::threading::CPUStreamsExecutor>(ov::threading::IStreamsExecutor::Config{"Default"}),
        const std::shared_ptr<ov::threading::ITaskExecutor>& callback_executor =
            std::make_shared<ov::threading::CPUStreamsExecutor>(ov::threading::IStreamsExecutor::Config{"Callback"}));

    /**
     * @brief Gets all outputs from compiled model
     *
     * @return model outputs
     */
    virtual const std::vector<ov::Output<const ov::Node>>& outputs() const;

    /**
     * @brief Gets all inputs from compiled model
     *
     * @return model inputs
     */
    virtual const std::vector<ov::Output<const ov::Node>>& inputs() const;

    /**
     * @brief Create infer request
     *
     * @return Asynchronous infer request interface
     */
    virtual std::shared_ptr<ov::IAsyncInferRequest> create_infer_request() const;

    /**
     * @brief Export compiled model to stream
     *
     * @param model output stream
     */
    virtual void export_model(std::ostream& model) const = 0;

    /**
     * @brief Returns runtime model
     *
     * @return OpenVINO Model which represents runtime graph
     */
    virtual std::shared_ptr<const ov::Model> get_runtime_model() const = 0;

    /**
     * @brief Allows to set property
     *
     * @param properties new plugin properties
     */
    virtual void set_property(const ov::AnyMap& properties) = 0;

    /**
     * @brief Returns property
     *
     * @param name Property name
     *
     * @return Property value
     */
    virtual ov::Any get_property(const std::string& name) const = 0;

    /**
     * @brief Creates device specific remote context
     *
     * @return OpenVINO RemoteContext
     */
<<<<<<< HEAD
    virtual std::shared_ptr<ov::IRemoteContext> get_context() const;
=======
    ov::SoPtr<ov::IRemoteContext> get_context() const;
>>>>>>> 31f86c83

    virtual ~ICompiledModel() = default;

private:
    std::shared_ptr<const ov::IPlugin> m_plugin;
    std::vector<ov::Output<const ov::Node>> m_inputs;
    std::vector<ov::Output<const ov::Node>> m_outputs;
    ov::SoPtr<IRemoteContext> m_context;

    std::shared_ptr<ov::threading::ITaskExecutor> m_task_executor = nullptr;      //!< Holds a task executor
    std::shared_ptr<ov::threading::ITaskExecutor> m_callback_executor = nullptr;  //!< Holds a callback executor

    friend ov::CoreImpl;
    friend ov::IExecutableNetworkWrapper;
    friend InferenceEngine::ICompiledModelWrapper;

    // FIXME: Remove after removing IE API
    std::vector<std::shared_ptr<const ov::Node>> _parameters;
    std::vector<std::shared_ptr<const ov::Node>> _results;

protected:
    /**
     * @brief Method creates infer request implementation
     *
     * @return Sync infer request
     */
    virtual std::shared_ptr<ov::ISyncInferRequest> create_sync_infer_request() const = 0;

    /**
     * @brief Default implementation of create async inter request method
     *
     * @tparam AsyncInferRequestType Async infer request type. ov::IAsyncInferRequest by
     * default
     *
     * @return Asynchronous infer request
     */
    template <typename AsyncInferRequestType = ov::IAsyncInferRequest>
    std::shared_ptr<ov::IAsyncInferRequest> create_async_infer_request() const {
        auto syncRequestImpl = create_sync_infer_request();
        return std::make_shared<AsyncInferRequestType>(syncRequestImpl, m_task_executor, m_callback_executor);
    }

    /**
     * @brief Returns pointer to the plugin
     *
     * @return OpenVINO Plugin interface
     */
    const std::shared_ptr<const ov::IPlugin>& get_plugin() const;
    const std::shared_ptr<ov::threading::ITaskExecutor> get_task_executor() const;
    const std::shared_ptr<ov::threading::ITaskExecutor> get_callback_executor() const;
    void set_task_executor(const std::shared_ptr<ov::threading::ITaskExecutor> task_executor);
    void set_callback_executor(const std::shared_ptr<ov::threading::ITaskExecutor> callback_executor);
};

}  // namespace ov<|MERGE_RESOLUTION|>--- conflicted
+++ resolved
@@ -136,11 +136,7 @@
      *
      * @return OpenVINO RemoteContext
      */
-<<<<<<< HEAD
-    virtual std::shared_ptr<ov::IRemoteContext> get_context() const;
-=======
     ov::SoPtr<ov::IRemoteContext> get_context() const;
->>>>>>> 31f86c83
 
     virtual ~ICompiledModel() = default;
 
