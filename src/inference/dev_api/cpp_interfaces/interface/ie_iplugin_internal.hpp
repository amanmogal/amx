--- conflicted
+++ resolved
@@ -23,14 +23,6 @@
 #include "openvino/util/pp.hpp"
 #include "so_ptr.hpp"
 
-<<<<<<< HEAD
-namespace ov {
-class Function;
-class ICore;
-class Extension;
-}  // namespace ov
-=======
->>>>>>> d73ee9e5
 namespace InferenceEngine {
 
 class ExecutorManager;
@@ -321,12 +313,6 @@
      */
     virtual QueryNetworkResult QueryNetwork(const CNNNetwork& network,
                                             const std::map<std::string, std::string>& config) const;
-
-    /**
-     * @brief Registers OpenVINO extension within plugin
-     * @param extension - pointer to already loaded extension
-     */
-    virtual void AddExtension(const std::shared_ptr<ov::Extension>& extension);
 
 protected:
     IInferencePlugin();
