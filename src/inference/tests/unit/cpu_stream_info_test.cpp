// Copyright (C) 2018-2023 Intel Corporation
// SPDX-License-Identifier: Apache-2.0
//

#include <gtest/gtest.h>

#include <common_test_utils/test_common.hpp>

#include "ie_system_conf.h"
#include "openvino/runtime/threading/cpu_streams_executor_internal.hpp"
#include "os/cpu_map_info.hpp"

using namespace testing;
using namespace ov;
using namespace threading;

namespace {

#if defined(__linux__) || defined(_WIN32)

#    define NUMA_ALL -1

struct LinuxCpuStreamTypeCase {
    bool _cpu_reservation;
    int _numa_nodes;
    std::vector<std::vector<int>> _cpu_mapping_table;
    std::vector<std::vector<int>> _proc_type_table;
    std::vector<std::vector<int>> _streams_info_table;
    std::vector<StreamCreateType> _stream_type;
    std::vector<int> _concurrency;
    std::vector<int> _core_type;
    std::vector<int> _numa_node_id;
    std::vector<int> _max_threads_per_core;
};

class LinuxCpuStreamTypeTests : public ov::test::TestsCommon,
                                public testing::WithParamInterface<std::tuple<LinuxCpuStreamTypeCase>> {
public:
    void SetUp() override {
        auto test_data = std::get<0>(GetParam());

        std::vector<std::vector<int>> stream_processor_ids;
        std::vector<StreamCreateType> test_stream_types;
        std::vector<int> test_concurrencys;
        std::vector<int> test_core_types;
        std::vector<int> test_numa_node_ids;
        std::vector<int> test_max_threads_per_cores;
        int streams = 0;

        for (size_t i = 0; i < test_data._streams_info_table.size(); i++) {
            streams += test_data._streams_info_table[i][NUMBER_OF_STREAMS];
        }

        ov::threading::reserve_cpu_by_streams_info(test_data._streams_info_table,
                                                   test_data._numa_nodes,
                                                   test_data._cpu_mapping_table,
                                                   test_data._proc_type_table,
                                                   stream_processor_ids,
                                                   NOT_USED);

        for (auto i = 0; i < streams; i++) {
            StreamCreateType test_stream_type;
            int test_concurrency;
            int test_core_type;
            int test_numa_node_id;
            int test_max_threads_per_core;
            get_cur_stream_info(i,
                                test_data._cpu_reservation,
                                test_data._proc_type_table,
                                test_data._streams_info_table,
                                test_stream_type,
                                test_concurrency,
                                test_core_type,
                                test_numa_node_id,
                                test_max_threads_per_core);
            test_stream_types.push_back(test_stream_type);
            test_concurrencys.push_back(test_concurrency);
            test_core_types.push_back(test_core_type);
            test_numa_node_ids.push_back(test_numa_node_id);
            test_max_threads_per_cores.push_back(test_max_threads_per_core);
        }

        ASSERT_EQ(test_data._stream_type, test_stream_types);
        ASSERT_EQ(test_data._concurrency, test_concurrencys);
        ASSERT_EQ(test_data._core_type, test_core_types);
        ASSERT_EQ(test_data._numa_node_id, test_numa_node_ids);
        ASSERT_EQ(test_data._max_threads_per_core, test_max_threads_per_cores);
    }
};

LinuxCpuStreamTypeCase _2sockets_72cores_nobinding_36streams = {
    false,  // param[in]: cpu_reservation
    2,      // param[in]: number of numa nodes
    // param[in]: cpu_mapping_table, {PROCESSOR_ID, SOCKET_ID, CORE_ID, CORE_TYPE, GROUP_ID, Used}
    {
        {0, 0, 0, 0, HYPER_THREADING_PROC, 0, -1},    {1, 0, 0, 1, HYPER_THREADING_PROC, 1, -1},
        {2, 0, 0, 2, HYPER_THREADING_PROC, 2, -1},    {3, 0, 0, 3, HYPER_THREADING_PROC, 3, -1},
        {4, 0, 0, 4, HYPER_THREADING_PROC, 4, -1},    {5, 0, 0, 5, HYPER_THREADING_PROC, 5, -1},
        {6, 0, 0, 6, HYPER_THREADING_PROC, 6, -1},    {7, 0, 0, 7, HYPER_THREADING_PROC, 7, -1},
        {8, 0, 0, 8, HYPER_THREADING_PROC, 8, -1},    {9, 0, 0, 9, HYPER_THREADING_PROC, 9, -1},
        {10, 0, 0, 10, HYPER_THREADING_PROC, 10, -1}, {11, 0, 0, 11, HYPER_THREADING_PROC, 11, -1},
        {12, 0, 0, 12, HYPER_THREADING_PROC, 12, -1}, {13, 0, 0, 13, HYPER_THREADING_PROC, 13, -1},
        {14, 0, 0, 14, HYPER_THREADING_PROC, 14, -1}, {15, 0, 0, 15, HYPER_THREADING_PROC, 15, -1},
        {16, 0, 0, 16, HYPER_THREADING_PROC, 16, -1}, {17, 0, 0, 17, HYPER_THREADING_PROC, 17, -1},
        {18, 1, 1, 18, HYPER_THREADING_PROC, 18, -1}, {19, 1, 1, 19, HYPER_THREADING_PROC, 19, -1},
        {20, 1, 1, 20, HYPER_THREADING_PROC, 20, -1}, {21, 1, 1, 21, HYPER_THREADING_PROC, 21, -1},
        {22, 1, 1, 22, HYPER_THREADING_PROC, 22, -1}, {23, 1, 1, 23, HYPER_THREADING_PROC, 23, -1},
        {24, 1, 1, 24, HYPER_THREADING_PROC, 24, -1}, {25, 1, 1, 25, HYPER_THREADING_PROC, 25, -1},
        {26, 1, 1, 26, HYPER_THREADING_PROC, 26, -1}, {27, 1, 1, 27, HYPER_THREADING_PROC, 27, -1},
        {28, 1, 1, 28, HYPER_THREADING_PROC, 28, -1}, {29, 1, 1, 29, HYPER_THREADING_PROC, 29, -1},
        {30, 1, 1, 30, HYPER_THREADING_PROC, 30, -1}, {31, 1, 1, 31, HYPER_THREADING_PROC, 31, -1},
        {32, 1, 1, 32, HYPER_THREADING_PROC, 32, -1}, {33, 1, 1, 33, HYPER_THREADING_PROC, 33, -1},
        {34, 1, 1, 34, HYPER_THREADING_PROC, 34, -1}, {35, 1, 1, 35, HYPER_THREADING_PROC, 35, -1},
        {36, 0, 0, 36, MAIN_CORE_PROC, 36, -1},       {37, 0, 0, 37, MAIN_CORE_PROC, 37, -1},
        {38, 0, 0, 38, MAIN_CORE_PROC, 38, -1},       {39, 0, 0, 39, MAIN_CORE_PROC, 39, -1},
        {40, 0, 0, 40, MAIN_CORE_PROC, 40, -1},       {41, 0, 0, 41, MAIN_CORE_PROC, 41, -1},
        {42, 0, 0, 42, MAIN_CORE_PROC, 42, -1},       {43, 0, 0, 43, MAIN_CORE_PROC, 43, -1},
        {44, 0, 0, 44, MAIN_CORE_PROC, 44, -1},       {45, 0, 0, 45, MAIN_CORE_PROC, 45, -1},
        {46, 0, 0, 46, MAIN_CORE_PROC, 46, -1},       {47, 0, 0, 47, MAIN_CORE_PROC, 47, -1},
        {48, 0, 0, 48, MAIN_CORE_PROC, 48, -1},       {49, 0, 0, 49, MAIN_CORE_PROC, 49, -1},
        {50, 0, 0, 50, MAIN_CORE_PROC, 50, -1},       {51, 0, 0, 51, MAIN_CORE_PROC, 51, -1},
        {52, 0, 0, 52, MAIN_CORE_PROC, 52, -1},       {53, 0, 0, 53, MAIN_CORE_PROC, 53, -1},
        {54, 1, 1, 54, MAIN_CORE_PROC, 54, -1},       {55, 1, 1, 55, MAIN_CORE_PROC, 55, -1},
        {56, 1, 1, 56, MAIN_CORE_PROC, 56, -1},       {57, 1, 1, 57, MAIN_CORE_PROC, 57, -1},
        {58, 1, 1, 58, MAIN_CORE_PROC, 58, -1},       {59, 1, 1, 59, MAIN_CORE_PROC, 59, -1},
        {60, 1, 1, 60, MAIN_CORE_PROC, 60, -1},       {61, 1, 1, 61, MAIN_CORE_PROC, 61, -1},
        {62, 1, 1, 62, MAIN_CORE_PROC, 62, -1},       {63, 1, 1, 63, MAIN_CORE_PROC, 63, -1},
        {64, 1, 1, 64, MAIN_CORE_PROC, 64, -1},       {65, 1, 1, 65, MAIN_CORE_PROC, 65, -1},
        {66, 1, 1, 66, MAIN_CORE_PROC, 66, -1},       {67, 1, 1, 67, MAIN_CORE_PROC, 67, -1},
        {68, 1, 1, 68, MAIN_CORE_PROC, 68, -1},       {69, 1, 1, 69, MAIN_CORE_PROC, 69, -1},
        {70, 1, 1, 70, MAIN_CORE_PROC, 70, -1},       {71, 1, 1, 71, MAIN_CORE_PROC, 71, -1},
    },
    // param[in]: proc_type_table,
    {{72, 36, 0, 36, -1, -1}, {36, 18, 0, 18, 0, 0}, {36, 18, 0, 18, 1, 1}},
    // param[in]: streams_info_table, {NUMBER_OF_STREAMS, PROC_TYPE, THREADS_PER_STREAM}
    {{18, MAIN_CORE_PROC, 1, 0, 0}, {18, MAIN_CORE_PROC, 1, 1, 1}},
    // param[out]: stream_type per stream used in new task_arena
    {
        STREAM_WITH_NUMA_ID, STREAM_WITH_NUMA_ID, STREAM_WITH_NUMA_ID, STREAM_WITH_NUMA_ID, STREAM_WITH_NUMA_ID,
        STREAM_WITH_NUMA_ID, STREAM_WITH_NUMA_ID, STREAM_WITH_NUMA_ID, STREAM_WITH_NUMA_ID, STREAM_WITH_NUMA_ID,
        STREAM_WITH_NUMA_ID, STREAM_WITH_NUMA_ID, STREAM_WITH_NUMA_ID, STREAM_WITH_NUMA_ID, STREAM_WITH_NUMA_ID,
        STREAM_WITH_NUMA_ID, STREAM_WITH_NUMA_ID, STREAM_WITH_NUMA_ID, STREAM_WITH_NUMA_ID, STREAM_WITH_NUMA_ID,
        STREAM_WITH_NUMA_ID, STREAM_WITH_NUMA_ID, STREAM_WITH_NUMA_ID, STREAM_WITH_NUMA_ID, STREAM_WITH_NUMA_ID,
        STREAM_WITH_NUMA_ID, STREAM_WITH_NUMA_ID, STREAM_WITH_NUMA_ID, STREAM_WITH_NUMA_ID, STREAM_WITH_NUMA_ID,
        STREAM_WITH_NUMA_ID, STREAM_WITH_NUMA_ID, STREAM_WITH_NUMA_ID, STREAM_WITH_NUMA_ID, STREAM_WITH_NUMA_ID,
        STREAM_WITH_NUMA_ID,
    },
    // param[out]: concurrency per stream used in new task_arena
    {1, 1, 1, 1, 1, 1, 1, 1, 1, 1, 1, 1, 1, 1, 1, 1, 1, 1, 1, 1, 1, 1, 1, 1, 1, 1, 1, 1, 1, 1, 1, 1, 1, 1, 1, 1},
    // param[out]: core_type per stream used in new task_arena
    {
        MAIN_CORE_PROC, MAIN_CORE_PROC, MAIN_CORE_PROC, MAIN_CORE_PROC, MAIN_CORE_PROC, MAIN_CORE_PROC,
        MAIN_CORE_PROC, MAIN_CORE_PROC, MAIN_CORE_PROC, MAIN_CORE_PROC, MAIN_CORE_PROC, MAIN_CORE_PROC,
        MAIN_CORE_PROC, MAIN_CORE_PROC, MAIN_CORE_PROC, MAIN_CORE_PROC, MAIN_CORE_PROC, MAIN_CORE_PROC,
        MAIN_CORE_PROC, MAIN_CORE_PROC, MAIN_CORE_PROC, MAIN_CORE_PROC, MAIN_CORE_PROC, MAIN_CORE_PROC,
        MAIN_CORE_PROC, MAIN_CORE_PROC, MAIN_CORE_PROC, MAIN_CORE_PROC, MAIN_CORE_PROC, MAIN_CORE_PROC,
        MAIN_CORE_PROC, MAIN_CORE_PROC, MAIN_CORE_PROC, MAIN_CORE_PROC, MAIN_CORE_PROC, MAIN_CORE_PROC,
    },
    // param[out]: numa_node_id per stream used in new task_arena
    {0, 0, 0, 0, 0, 0, 0, 0, 0, 0, 0, 0, 0, 0, 0, 0, 0, 0, 1, 1, 1, 1, 1, 1, 1, 1, 1, 1, 1, 1, 1, 1, 1, 1, 1, 1},
    // param[out]: max_threads_per_core per stream used in new task_arena
    {1, 1, 1, 1, 1, 1, 1, 1, 1, 1, 1, 1, 1, 1, 1, 1, 1, 1, 1, 1, 1, 1, 1, 1, 1, 1, 1, 1, 1, 1, 1, 1, 1, 1, 1, 1},
};
LinuxCpuStreamTypeCase _2sockets_72cores_nobinding_9streams = {
    false,
    2,
    {
        {0, 0, 0, 0, HYPER_THREADING_PROC, 0, -1},    {1, 0, 0, 1, HYPER_THREADING_PROC, 1, -1},
        {2, 0, 0, 2, HYPER_THREADING_PROC, 2, -1},    {3, 0, 0, 3, HYPER_THREADING_PROC, 3, -1},
        {4, 0, 0, 4, HYPER_THREADING_PROC, 4, -1},    {5, 0, 0, 5, HYPER_THREADING_PROC, 5, -1},
        {6, 0, 0, 6, HYPER_THREADING_PROC, 6, -1},    {7, 0, 0, 7, HYPER_THREADING_PROC, 7, -1},
        {8, 0, 0, 8, HYPER_THREADING_PROC, 8, -1},    {9, 0, 0, 9, HYPER_THREADING_PROC, 9, -1},
        {10, 0, 0, 10, HYPER_THREADING_PROC, 10, -1}, {11, 0, 0, 11, HYPER_THREADING_PROC, 11, -1},
        {12, 0, 0, 12, HYPER_THREADING_PROC, 12, -1}, {13, 0, 0, 13, HYPER_THREADING_PROC, 13, -1},
        {14, 0, 0, 14, HYPER_THREADING_PROC, 14, -1}, {15, 0, 0, 15, HYPER_THREADING_PROC, 15, -1},
        {16, 0, 0, 16, HYPER_THREADING_PROC, 16, -1}, {17, 0, 0, 17, HYPER_THREADING_PROC, 17, -1},
        {18, 1, 1, 18, HYPER_THREADING_PROC, 18, -1}, {19, 1, 1, 19, HYPER_THREADING_PROC, 19, -1},
        {20, 1, 1, 20, HYPER_THREADING_PROC, 20, -1}, {21, 1, 1, 21, HYPER_THREADING_PROC, 21, -1},
        {22, 1, 1, 22, HYPER_THREADING_PROC, 22, -1}, {23, 1, 1, 23, HYPER_THREADING_PROC, 23, -1},
        {24, 1, 1, 24, HYPER_THREADING_PROC, 24, -1}, {25, 1, 1, 25, HYPER_THREADING_PROC, 25, -1},
        {26, 1, 1, 26, HYPER_THREADING_PROC, 26, -1}, {27, 1, 1, 27, HYPER_THREADING_PROC, 27, -1},
        {28, 1, 1, 28, HYPER_THREADING_PROC, 28, -1}, {29, 1, 1, 29, HYPER_THREADING_PROC, 29, -1},
        {30, 1, 1, 30, HYPER_THREADING_PROC, 30, -1}, {31, 1, 1, 31, HYPER_THREADING_PROC, 31, -1},
        {32, 1, 1, 32, HYPER_THREADING_PROC, 32, -1}, {33, 1, 1, 33, HYPER_THREADING_PROC, 33, -1},
        {34, 1, 1, 34, HYPER_THREADING_PROC, 34, -1}, {35, 1, 1, 35, HYPER_THREADING_PROC, 35, -1},
        {36, 0, 0, 36, MAIN_CORE_PROC, 36, -1},       {37, 0, 0, 37, MAIN_CORE_PROC, 37, -1},
        {38, 0, 0, 38, MAIN_CORE_PROC, 38, -1},       {39, 0, 0, 39, MAIN_CORE_PROC, 39, -1},
        {40, 0, 0, 40, MAIN_CORE_PROC, 40, -1},       {41, 0, 0, 41, MAIN_CORE_PROC, 41, -1},
        {42, 0, 0, 42, MAIN_CORE_PROC, 42, -1},       {43, 0, 0, 43, MAIN_CORE_PROC, 43, -1},
        {44, 0, 0, 44, MAIN_CORE_PROC, 44, -1},       {45, 0, 0, 45, MAIN_CORE_PROC, 45, -1},
        {46, 0, 0, 46, MAIN_CORE_PROC, 46, -1},       {47, 0, 0, 47, MAIN_CORE_PROC, 47, -1},
        {48, 0, 0, 48, MAIN_CORE_PROC, 48, -1},       {49, 0, 0, 49, MAIN_CORE_PROC, 49, -1},
        {50, 0, 0, 50, MAIN_CORE_PROC, 50, -1},       {51, 0, 0, 51, MAIN_CORE_PROC, 51, -1},
        {52, 0, 0, 52, MAIN_CORE_PROC, 52, -1},       {53, 0, 0, 53, MAIN_CORE_PROC, 53, -1},
        {54, 1, 1, 54, MAIN_CORE_PROC, 54, -1},       {55, 1, 1, 55, MAIN_CORE_PROC, 55, -1},
        {56, 1, 1, 56, MAIN_CORE_PROC, 56, -1},       {57, 1, 1, 57, MAIN_CORE_PROC, 57, -1},
        {58, 1, 1, 58, MAIN_CORE_PROC, 58, -1},       {59, 1, 1, 59, MAIN_CORE_PROC, 59, -1},
        {60, 1, 1, 60, MAIN_CORE_PROC, 60, -1},       {61, 1, 1, 61, MAIN_CORE_PROC, 61, -1},
        {62, 1, 1, 62, MAIN_CORE_PROC, 62, -1},       {63, 1, 1, 63, MAIN_CORE_PROC, 63, -1},
        {64, 1, 1, 64, MAIN_CORE_PROC, 64, -1},       {65, 1, 1, 65, MAIN_CORE_PROC, 65, -1},
        {66, 1, 1, 66, MAIN_CORE_PROC, 66, -1},       {67, 1, 1, 67, MAIN_CORE_PROC, 67, -1},
        {68, 1, 1, 68, MAIN_CORE_PROC, 68, -1},       {69, 1, 1, 69, MAIN_CORE_PROC, 69, -1},
        {70, 1, 1, 70, MAIN_CORE_PROC, 70, -1},       {71, 1, 1, 71, MAIN_CORE_PROC, 71, -1},
    },
    {{72, 36, 0, 36, -1, -1}, {36, 18, 0, 18, 0, 0}, {36, 18, 0, 18, 1, 1}},
    {{4, MAIN_CORE_PROC, 4, 0, 0},
     {4, MAIN_CORE_PROC, 4, 1, 1},
     {1, ALL_PROC, 4, -1, -1},
     {0, MAIN_CORE_PROC, 2, 0, 0},
     {0, MAIN_CORE_PROC, 2, 1, 1}},
    {
        STREAM_WITH_NUMA_ID,
        STREAM_WITH_NUMA_ID,
        STREAM_WITH_NUMA_ID,
        STREAM_WITH_NUMA_ID,
        STREAM_WITH_NUMA_ID,
        STREAM_WITH_NUMA_ID,
        STREAM_WITH_NUMA_ID,
        STREAM_WITH_NUMA_ID,
        STREAM_WITHOUT_PARAM,
    },
    {4, 4, 4, 4, 4, 4, 4, 4, 4},
    {
        MAIN_CORE_PROC,
        MAIN_CORE_PROC,
        MAIN_CORE_PROC,
        MAIN_CORE_PROC,
        MAIN_CORE_PROC,
        MAIN_CORE_PROC,
        MAIN_CORE_PROC,
        MAIN_CORE_PROC,
        ALL_PROC,
    },
    {0, 0, 0, 0, 1, 1, 1, 1, NUMA_ALL},
    {1, 1, 1, 1, 1, 1, 1, 1, 1},
};
LinuxCpuStreamTypeCase _2sockets_72cores_binding_9streams = {
    true,
    2,
    {
        {0, 0, 0, 0, HYPER_THREADING_PROC, 0, -1},    {1, 0, 0, 1, HYPER_THREADING_PROC, 1, -1},
        {2, 0, 0, 2, HYPER_THREADING_PROC, 2, -1},    {3, 0, 0, 3, HYPER_THREADING_PROC, 3, -1},
        {4, 0, 0, 4, HYPER_THREADING_PROC, 4, -1},    {5, 0, 0, 5, HYPER_THREADING_PROC, 5, -1},
        {6, 0, 0, 6, HYPER_THREADING_PROC, 6, -1},    {7, 0, 0, 7, HYPER_THREADING_PROC, 7, -1},
        {8, 0, 0, 8, HYPER_THREADING_PROC, 8, -1},    {9, 0, 0, 9, HYPER_THREADING_PROC, 9, -1},
        {10, 0, 0, 10, HYPER_THREADING_PROC, 10, -1}, {11, 0, 0, 11, HYPER_THREADING_PROC, 11, -1},
        {12, 0, 0, 12, HYPER_THREADING_PROC, 12, -1}, {13, 0, 0, 13, HYPER_THREADING_PROC, 13, -1},
        {14, 0, 0, 14, HYPER_THREADING_PROC, 14, -1}, {15, 0, 0, 15, HYPER_THREADING_PROC, 15, -1},
        {16, 0, 0, 16, HYPER_THREADING_PROC, 16, -1}, {17, 0, 0, 17, HYPER_THREADING_PROC, 17, -1},
        {18, 1, 1, 18, HYPER_THREADING_PROC, 18, -1}, {19, 1, 1, 19, HYPER_THREADING_PROC, 19, -1},
        {20, 1, 1, 20, HYPER_THREADING_PROC, 20, -1}, {21, 1, 1, 21, HYPER_THREADING_PROC, 21, -1},
        {22, 1, 1, 22, HYPER_THREADING_PROC, 22, -1}, {23, 1, 1, 23, HYPER_THREADING_PROC, 23, -1},
        {24, 1, 1, 24, HYPER_THREADING_PROC, 24, -1}, {25, 1, 1, 25, HYPER_THREADING_PROC, 25, -1},
        {26, 1, 1, 26, HYPER_THREADING_PROC, 26, -1}, {27, 1, 1, 27, HYPER_THREADING_PROC, 27, -1},
        {28, 1, 1, 28, HYPER_THREADING_PROC, 28, -1}, {29, 1, 1, 29, HYPER_THREADING_PROC, 29, -1},
        {30, 1, 1, 30, HYPER_THREADING_PROC, 30, -1}, {31, 1, 1, 31, HYPER_THREADING_PROC, 31, -1},
        {32, 1, 1, 32, HYPER_THREADING_PROC, 32, -1}, {33, 1, 1, 33, HYPER_THREADING_PROC, 33, -1},
        {34, 1, 1, 34, HYPER_THREADING_PROC, 34, -1}, {35, 1, 1, 35, HYPER_THREADING_PROC, 35, -1},
        {36, 0, 0, 36, MAIN_CORE_PROC, 36, -1},       {37, 0, 0, 37, MAIN_CORE_PROC, 37, -1},
        {38, 0, 0, 38, MAIN_CORE_PROC, 38, -1},       {39, 0, 0, 39, MAIN_CORE_PROC, 39, -1},
        {40, 0, 0, 40, MAIN_CORE_PROC, 40, -1},       {41, 0, 0, 41, MAIN_CORE_PROC, 41, -1},
        {42, 0, 0, 42, MAIN_CORE_PROC, 42, -1},       {43, 0, 0, 43, MAIN_CORE_PROC, 43, -1},
        {44, 0, 0, 44, MAIN_CORE_PROC, 44, -1},       {45, 0, 0, 45, MAIN_CORE_PROC, 45, -1},
        {46, 0, 0, 46, MAIN_CORE_PROC, 46, -1},       {47, 0, 0, 47, MAIN_CORE_PROC, 47, -1},
        {48, 0, 0, 48, MAIN_CORE_PROC, 48, -1},       {49, 0, 0, 49, MAIN_CORE_PROC, 49, -1},
        {50, 0, 0, 50, MAIN_CORE_PROC, 50, -1},       {51, 0, 0, 51, MAIN_CORE_PROC, 51, -1},
        {52, 0, 0, 52, MAIN_CORE_PROC, 52, -1},       {53, 0, 0, 53, MAIN_CORE_PROC, 53, -1},
        {54, 1, 1, 54, MAIN_CORE_PROC, 54, -1},       {55, 1, 1, 55, MAIN_CORE_PROC, 55, -1},
        {56, 1, 1, 56, MAIN_CORE_PROC, 56, -1},       {57, 1, 1, 57, MAIN_CORE_PROC, 57, -1},
        {58, 1, 1, 58, MAIN_CORE_PROC, 58, -1},       {59, 1, 1, 59, MAIN_CORE_PROC, 59, -1},
        {60, 1, 1, 60, MAIN_CORE_PROC, 60, -1},       {61, 1, 1, 61, MAIN_CORE_PROC, 61, -1},
        {62, 1, 1, 62, MAIN_CORE_PROC, 62, -1},       {63, 1, 1, 63, MAIN_CORE_PROC, 63, -1},
        {64, 1, 1, 64, MAIN_CORE_PROC, 64, -1},       {65, 1, 1, 65, MAIN_CORE_PROC, 65, -1},
        {66, 1, 1, 66, MAIN_CORE_PROC, 66, -1},       {67, 1, 1, 67, MAIN_CORE_PROC, 67, -1},
        {68, 1, 1, 68, MAIN_CORE_PROC, 68, -1},       {69, 1, 1, 69, MAIN_CORE_PROC, 69, -1},
        {70, 1, 1, 70, MAIN_CORE_PROC, 70, -1},       {71, 1, 1, 71, MAIN_CORE_PROC, 71, -1},
    },
    {{72, 36, 0, 36, -1, -1}, {36, 18, 0, 18, 0, 0}, {36, 18, 0, 18, 1, 1}},
    {{4, MAIN_CORE_PROC, 4, 0, 0},
     {4, MAIN_CORE_PROC, 4, 1, 1},
     {1, ALL_PROC, 4, -1, -1},
     {0, MAIN_CORE_PROC, 2, 0, 0},
     {0, MAIN_CORE_PROC, 2, 1, 1}},
#    if defined(__linux__)
    {
        STREAM_WITH_OBSERVE,
        STREAM_WITH_OBSERVE,
        STREAM_WITH_OBSERVE,
        STREAM_WITH_OBSERVE,
        STREAM_WITH_OBSERVE,
        STREAM_WITH_OBSERVE,
        STREAM_WITH_OBSERVE,
        STREAM_WITH_OBSERVE,
        STREAM_WITH_OBSERVE,
    },
#    else
    {
        STREAM_WITH_NUMA_ID,
        STREAM_WITH_NUMA_ID,
        STREAM_WITH_NUMA_ID,
        STREAM_WITH_NUMA_ID,
        STREAM_WITH_NUMA_ID,
        STREAM_WITH_NUMA_ID,
        STREAM_WITH_NUMA_ID,
        STREAM_WITH_NUMA_ID,
        STREAM_WITHOUT_PARAM,
    },
#    endif
    {4, 4, 4, 4, 4, 4, 4, 4, 4},
    {
        MAIN_CORE_PROC,
        MAIN_CORE_PROC,
        MAIN_CORE_PROC,
        MAIN_CORE_PROC,
        MAIN_CORE_PROC,
        MAIN_CORE_PROC,
        MAIN_CORE_PROC,
        MAIN_CORE_PROC,
        ALL_PROC,
    },
    {0, 0, 0, 0, 1, 1, 1, 1, NUMA_ALL},
    {1, 1, 1, 1, 1, 1, 1, 1, 1},
};
LinuxCpuStreamTypeCase _1sockets_4cores_nobinding = {
    false,
    1,
    {
        {0, 0, 0, 0, HYPER_THREADING_PROC, 0, -1},
        {1, 0, 0, 1, HYPER_THREADING_PROC, 1, -1},
        {2, 0, 0, 2, HYPER_THREADING_PROC, 2, -1},
        {3, 0, 0, 3, HYPER_THREADING_PROC, 3, -1},
        {4, 0, 0, 0, MAIN_CORE_PROC, 0, -1},
        {5, 0, 0, 1, MAIN_CORE_PROC, 1, -1},
        {6, 0, 0, 2, MAIN_CORE_PROC, 2, -1},
        {7, 0, 0, 3, MAIN_CORE_PROC, 3, -1},
    },
    {{8, 4, 0, 4, 0, 0}},
<<<<<<< HEAD
    {{1, ALL_PROC, 8, 0, 0}, {0, HYPER_THREADING_PROC, 4, 0, 0}, {0, MAIN_CORE_PROC, 4, 0, 0}},
=======
    {{1, ALL_PROC, 8, 0, 0}, {0, MAIN_CORE_PROC, 4, 0, 0}, {0, HYPER_THREADING_PROC, 4, 0, 0}},
>>>>>>> 5dd44e97
    {STREAM_WITHOUT_PARAM},
    {8},
    {ALL_PROC},
    {0},
    {2},
};
LinuxCpuStreamTypeCase _1sockets_4cores_binding = {
    true,
    1,
    {
        {0, 0, 0, 0, HYPER_THREADING_PROC, 0, -1},
        {1, 0, 0, 1, HYPER_THREADING_PROC, 1, -1},
        {2, 0, 0, 2, HYPER_THREADING_PROC, 2, -1},
        {3, 0, 0, 3, HYPER_THREADING_PROC, 3, -1},
        {4, 0, 0, 0, MAIN_CORE_PROC, 0, -1},
        {5, 0, 0, 1, MAIN_CORE_PROC, 1, -1},
        {6, 0, 0, 2, MAIN_CORE_PROC, 2, -1},
        {7, 0, 0, 3, MAIN_CORE_PROC, 3, -1},
    },
    {{8, 4, 0, 4, 0, 0}},
    {{4, MAIN_CORE_PROC, 1, 0, 0}},
#    if defined(__linux__)
    {
        STREAM_WITH_OBSERVE,
        STREAM_WITH_OBSERVE,
        STREAM_WITH_OBSERVE,
        STREAM_WITH_OBSERVE,
    },
#    else
    {
        STREAM_WITHOUT_PARAM,
        STREAM_WITHOUT_PARAM,
        STREAM_WITHOUT_PARAM,
        STREAM_WITHOUT_PARAM,
    },
#    endif
    {1, 1, 1, 1},
    {
        MAIN_CORE_PROC,
        MAIN_CORE_PROC,
        MAIN_CORE_PROC,
        MAIN_CORE_PROC,
    },
    {0, 0, 0, 0},
    {1, 1, 1, 1},
};

LinuxCpuStreamTypeCase _1sockets_12cores_pcore_nobinding = {
    false,
    1,
    {
        {0, 0, 0, 0, HYPER_THREADING_PROC, 0, -1},  {1, 0, 0, 0, MAIN_CORE_PROC, 0, -1},
        {2, 0, 0, 1, HYPER_THREADING_PROC, 1, -1},  {3, 0, 0, 1, MAIN_CORE_PROC, 1, -1},
        {4, 0, 0, 2, HYPER_THREADING_PROC, 2, -1},  {5, 0, 0, 2, MAIN_CORE_PROC, 2, -1},
        {6, 0, 0, 3, HYPER_THREADING_PROC, 3, -1},  {7, 0, 0, 3, MAIN_CORE_PROC, 3, -1},
        {8, 0, 0, 4, HYPER_THREADING_PROC, 4, -1},  {9, 0, 0, 4, MAIN_CORE_PROC, 4, -1},
        {10, 0, 0, 5, HYPER_THREADING_PROC, 5, -1}, {11, 0, 0, 5, MAIN_CORE_PROC, 5, -1},
        {12, 0, 0, 6, HYPER_THREADING_PROC, 6, -1}, {13, 0, 0, 6, MAIN_CORE_PROC, 6, -1},
        {14, 0, 0, 7, HYPER_THREADING_PROC, 7, -1}, {15, 0, 0, 7, MAIN_CORE_PROC, 7, -1},
        {16, 0, 0, 8, EFFICIENT_CORE_PROC, 8, -1},  {17, 0, 0, 9, EFFICIENT_CORE_PROC, 8, -1},
        {18, 0, 0, 10, EFFICIENT_CORE_PROC, 8, -1}, {19, 0, 0, 11, EFFICIENT_CORE_PROC, 8, -1},
    },
    {{20, 8, 4, 8, 0, 0}},
    {{1, MAIN_CORE_PROC, 8, 0, 0}},
    {STREAM_WITH_CORE_TYPE},
    {8},
    {MAIN_CORE_PROC},
    {0},
    {1},
};
LinuxCpuStreamTypeCase _1sockets_12cores_pcore_binding = {
    true,
    1,
    {
        {0, 0, 0, 0, HYPER_THREADING_PROC, 0, -1},  {1, 0, 0, 0, MAIN_CORE_PROC, 0, -1},
        {2, 0, 0, 1, HYPER_THREADING_PROC, 1, -1},  {3, 0, 0, 1, MAIN_CORE_PROC, 1, -1},
        {4, 0, 0, 2, HYPER_THREADING_PROC, 2, -1},  {5, 0, 0, 2, MAIN_CORE_PROC, 2, -1},
        {6, 0, 0, 3, HYPER_THREADING_PROC, 3, -1},  {7, 0, 0, 3, MAIN_CORE_PROC, 3, -1},
        {8, 0, 0, 4, HYPER_THREADING_PROC, 4, -1},  {9, 0, 0, 4, MAIN_CORE_PROC, 4, -1},
        {10, 0, 0, 5, HYPER_THREADING_PROC, 5, -1}, {11, 0, 0, 5, MAIN_CORE_PROC, 5, -1},
        {12, 0, 0, 6, HYPER_THREADING_PROC, 6, -1}, {13, 0, 0, 6, MAIN_CORE_PROC, 6, -1},
        {14, 0, 0, 7, HYPER_THREADING_PROC, 7, -1}, {15, 0, 0, 7, MAIN_CORE_PROC, 7, -1},
        {16, 0, 0, 8, EFFICIENT_CORE_PROC, 8, -1},  {17, 0, 0, 9, EFFICIENT_CORE_PROC, 8, -1},
        {18, 0, 0, 10, EFFICIENT_CORE_PROC, 8, -1}, {19, 0, 0, 11, EFFICIENT_CORE_PROC, 8, -1},
    },
    {{20, 8, 4, 8, 0, 0}},
    {{2, MAIN_CORE_PROC, 4, 0, 0}},
#    if defined(__linux__)
    {
        STREAM_WITH_OBSERVE,
        STREAM_WITH_OBSERVE,
    },
#    else
    {
        STREAM_WITH_CORE_TYPE,
        STREAM_WITH_CORE_TYPE,
    },
#    endif
    {4, 4},
    {
        MAIN_CORE_PROC,
        MAIN_CORE_PROC,
    },
    {0, 0},
    {1, 1},
};
LinuxCpuStreamTypeCase _1sockets_12cores_ecore_nobinding = {
    false,
    1,
    {
        {0, 0, 0, 0, HYPER_THREADING_PROC, 0, -1},  {1, 0, 0, 0, MAIN_CORE_PROC, 0, -1},
        {2, 0, 0, 1, HYPER_THREADING_PROC, 1, -1},  {3, 0, 0, 1, MAIN_CORE_PROC, 1, -1},
        {4, 0, 0, 2, HYPER_THREADING_PROC, 2, -1},  {5, 0, 0, 2, MAIN_CORE_PROC, 2, -1},
        {6, 0, 0, 3, HYPER_THREADING_PROC, 3, -1},  {7, 0, 0, 3, MAIN_CORE_PROC, 3, -1},
        {8, 0, 0, 4, HYPER_THREADING_PROC, 4, -1},  {9, 0, 0, 4, MAIN_CORE_PROC, 4, -1},
        {10, 0, 0, 5, HYPER_THREADING_PROC, 5, -1}, {11, 0, 0, 5, MAIN_CORE_PROC, 5, -1},
        {12, 0, 0, 6, HYPER_THREADING_PROC, 6, -1}, {13, 0, 0, 6, MAIN_CORE_PROC, 6, -1},
        {14, 0, 0, 7, HYPER_THREADING_PROC, 7, -1}, {15, 0, 0, 7, MAIN_CORE_PROC, 7, -1},
        {16, 0, 0, 8, EFFICIENT_CORE_PROC, 8, -1},  {17, 0, 0, 9, EFFICIENT_CORE_PROC, 8, -1},
        {18, 0, 0, 10, EFFICIENT_CORE_PROC, 8, -1}, {19, 0, 0, 11, EFFICIENT_CORE_PROC, 8, -1},
    },
    {{20, 8, 4, 8, 0, 0}},
    {{2, EFFICIENT_CORE_PROC, 2, 0, 0}},
    {
        STREAM_WITH_CORE_TYPE,
        STREAM_WITH_CORE_TYPE,
    },
    {2, 2},
    {
        EFFICIENT_CORE_PROC,
        EFFICIENT_CORE_PROC,
    },
    {0, 0},
    {1, 1},
};
LinuxCpuStreamTypeCase _1sockets_12cores_ecore_binding = {
    true,
    1,
    {
        {0, 0, 0, 0, HYPER_THREADING_PROC, 0, -1},  {1, 0, 0, 0, MAIN_CORE_PROC, 0, -1},
        {2, 0, 0, 1, HYPER_THREADING_PROC, 1, -1},  {3, 0, 0, 1, MAIN_CORE_PROC, 1, -1},
        {4, 0, 0, 2, HYPER_THREADING_PROC, 2, -1},  {5, 0, 0, 2, MAIN_CORE_PROC, 2, -1},
        {6, 0, 0, 3, HYPER_THREADING_PROC, 3, -1},  {7, 0, 0, 3, MAIN_CORE_PROC, 3, -1},
        {8, 0, 0, 4, HYPER_THREADING_PROC, 4, -1},  {9, 0, 0, 4, MAIN_CORE_PROC, 4, -1},
        {10, 0, 0, 5, HYPER_THREADING_PROC, 5, -1}, {11, 0, 0, 5, MAIN_CORE_PROC, 5, -1},
        {12, 0, 0, 6, HYPER_THREADING_PROC, 6, -1}, {13, 0, 0, 6, MAIN_CORE_PROC, 6, -1},
        {14, 0, 0, 7, HYPER_THREADING_PROC, 7, -1}, {15, 0, 0, 7, MAIN_CORE_PROC, 7, -1},
        {16, 0, 0, 8, EFFICIENT_CORE_PROC, 8, -1},  {17, 0, 0, 9, EFFICIENT_CORE_PROC, 8, -1},
        {18, 0, 0, 10, EFFICIENT_CORE_PROC, 8, -1}, {19, 0, 0, 11, EFFICIENT_CORE_PROC, 8, -1},
    },
    {{20, 8, 4, 8, 0, 0}},
    {{4, EFFICIENT_CORE_PROC, 1, 0, 0}},
#    if defined(__linux__)
    {
        STREAM_WITH_OBSERVE,
        STREAM_WITH_OBSERVE,
        STREAM_WITH_OBSERVE,
        STREAM_WITH_OBSERVE,
    },
#    else
    {
        STREAM_WITH_CORE_TYPE,
        STREAM_WITH_CORE_TYPE,
        STREAM_WITH_CORE_TYPE,
        STREAM_WITH_CORE_TYPE,
    },
#    endif
    {1, 1, 1, 1},
    {
        EFFICIENT_CORE_PROC,
        EFFICIENT_CORE_PROC,
        EFFICIENT_CORE_PROC,
        EFFICIENT_CORE_PROC,
    },
    {0, 0, 0, 0},
    {1, 1, 1, 1},
};
LinuxCpuStreamTypeCase _1sockets_24cores_all_proc = {
    false,
    1,
    {
        {0, 0, 0, 0, HYPER_THREADING_PROC, 0, -1},   {1, 0, 0, 0, MAIN_CORE_PROC, 0, -1},
        {2, 0, 0, 1, HYPER_THREADING_PROC, 1, -1},   {3, 0, 0, 1, MAIN_CORE_PROC, 1, -1},
        {4, 0, 0, 2, HYPER_THREADING_PROC, 2, -1},   {5, 0, 0, 2, MAIN_CORE_PROC, 2, -1},
        {6, 0, 0, 3, HYPER_THREADING_PROC, 3, -1},   {7, 0, 0, 3, MAIN_CORE_PROC, 3, -1},
        {8, 0, 0, 4, HYPER_THREADING_PROC, 4, -1},   {9, 0, 0, 4, MAIN_CORE_PROC, 4, -1},
        {10, 0, 0, 5, HYPER_THREADING_PROC, 5, -1},  {11, 0, 0, 5, MAIN_CORE_PROC, 5, -1},
        {12, 0, 0, 6, HYPER_THREADING_PROC, 6, -1},  {13, 0, 0, 6, MAIN_CORE_PROC, 6, -1},
        {14, 0, 0, 7, HYPER_THREADING_PROC, 7, -1},  {15, 0, 0, 7, MAIN_CORE_PROC, 7, -1},
        {16, 0, 0, 8, EFFICIENT_CORE_PROC, 8, -1},   {17, 0, 0, 9, EFFICIENT_CORE_PROC, 8, -1},
        {18, 0, 0, 10, EFFICIENT_CORE_PROC, 8, -1},  {19, 0, 0, 11, EFFICIENT_CORE_PROC, 8, -1},
        {20, 0, 0, 12, EFFICIENT_CORE_PROC, 9, -1},  {21, 0, 0, 13, EFFICIENT_CORE_PROC, 9, -1},
        {22, 0, 0, 14, EFFICIENT_CORE_PROC, 9, -1},  {23, 0, 0, 15, EFFICIENT_CORE_PROC, 9, -1},
        {24, 0, 0, 16, EFFICIENT_CORE_PROC, 10, -1}, {25, 0, 0, 17, EFFICIENT_CORE_PROC, 10, -1},
        {26, 0, 0, 18, EFFICIENT_CORE_PROC, 10, -1}, {27, 0, 0, 19, EFFICIENT_CORE_PROC, 10, -1},
        {28, 0, 0, 20, EFFICIENT_CORE_PROC, 11, -1}, {29, 0, 0, 21, EFFICIENT_CORE_PROC, 11, -1},
        {30, 0, 0, 22, EFFICIENT_CORE_PROC, 11, -1}, {31, 0, 0, 23, EFFICIENT_CORE_PROC, 11, -1},
    },
    {{32, 8, 16, 8, 0, 0}},
    {{1, ALL_PROC, 24, 0, 0}, {0, MAIN_CORE_PROC, 8, 0, 0}, {0, EFFICIENT_CORE_PROC, 16, 0, 0}},
    {STREAM_WITHOUT_PARAM},
    {24},
    {ALL_PROC},
    {0},
    {1},
};

TEST_P(LinuxCpuStreamTypeTests, LinuxCpuStreamType) {}

INSTANTIATE_TEST_SUITE_P(CpuStreamType,
                         LinuxCpuStreamTypeTests,
                         testing::Values(_2sockets_72cores_nobinding_36streams,
                                         _2sockets_72cores_nobinding_9streams,
                                         _2sockets_72cores_binding_9streams,
                                         _1sockets_4cores_nobinding,
                                         _1sockets_4cores_binding,
                                         _1sockets_12cores_pcore_nobinding,
                                         _1sockets_12cores_pcore_binding,
                                         _1sockets_12cores_ecore_nobinding,
                                         _1sockets_12cores_ecore_binding,
                                         _1sockets_24cores_all_proc));
#endif
}  // namespace<|MERGE_RESOLUTION|>--- conflicted
+++ resolved
@@ -335,11 +335,7 @@
         {7, 0, 0, 3, MAIN_CORE_PROC, 3, -1},
     },
     {{8, 4, 0, 4, 0, 0}},
-<<<<<<< HEAD
-    {{1, ALL_PROC, 8, 0, 0}, {0, HYPER_THREADING_PROC, 4, 0, 0}, {0, MAIN_CORE_PROC, 4, 0, 0}},
-=======
     {{1, ALL_PROC, 8, 0, 0}, {0, MAIN_CORE_PROC, 4, 0, 0}, {0, HYPER_THREADING_PROC, 4, 0, 0}},
->>>>>>> 5dd44e97
     {STREAM_WITHOUT_PARAM},
     {8},
     {ALL_PROC},
