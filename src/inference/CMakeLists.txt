# Copyright (C) 2018-2021 Intel Corporation
# SPDX-License-Identifier: Apache-2.0
#

set (TARGET_NAME "inference_engine")

file (GLOB LIBRARY_SRC
        ${CMAKE_CURRENT_SOURCE_DIR}/src/*.cpp
        ${CMAKE_CURRENT_SOURCE_DIR}/src/cpp/*.cpp
        ${CMAKE_CURRENT_SOURCE_DIR}/src/threading/*.cpp
        ${CMAKE_CURRENT_SOURCE_DIR}/src/cpp/*.cpp
        ${CMAKE_CURRENT_SOURCE_DIR}/src/cpp_interfaces/interface/*.cpp
      )

# Add include path to so_extension.hpp
set_property(SOURCE ${CMAKE_CURRENT_SOURCE_DIR}/src/ie_core.cpp
                    APPEND PROPERTY INCLUDE_DIRECTORIES "${OpenVINO_SOURCE_DIR}/src/core/src/")

# TODO: WA for OneHot pass usage in reshape
set(LEGACY_SRC_ROOT "${OpenVINO_SOURCE_DIR}/src/common/legacy/src")
set(LEGACY_LIBRARY_SHARED_SRCS
    "${LEGACY_SRC_ROOT}/transformations/convert_opset1_to_legacy/convert_one_hot_to_one_hot_ie.cpp"
    "${LEGACY_SRC_ROOT}/transformations/convert_opset1_to_legacy/convert_nms_5_to_legacy.cpp"
    "${LEGACY_SRC_ROOT}/ngraph_ops/nms_ie.cpp"
    "${LEGACY_SRC_ROOT}/ngraph_ops/onehot_ie.cpp")

set_source_files_properties(${LEGACY_LIBRARY_SHARED_SRCS} PROPERTIES
    COMPILE_DEFINITIONS "USE_STATIC_IE")

set(IE_STATIC_DEPENDENT_FILES ${CMAKE_CURRENT_SOURCE_DIR}/src/file_utils.cpp)
list(REMOVE_ITEM LIBRARY_SRC ${IE_STATIC_DEPENDENT_FILES})

if(ENABLE_IR_V7_READER)
    set_source_files_properties(${CMAKE_CURRENT_SOURCE_DIR}/src/ie_network_reader.cpp PROPERTIES
        COMPILE_DEFINITIONS "ENABLE_IR_V7_READER")
endif()

file (GLOB LIBRARY_HEADERS
       ${CMAKE_CURRENT_SOURCE_DIR}/src/*.h
       ${CMAKE_CURRENT_SOURCE_DIR}/src/*.hpp
      )

if (LINUX)
    file (GLOB LIBRARY_SRC
          ${LIBRARY_SRC}
          ${CMAKE_CURRENT_SOURCE_DIR}/src/os/lin/*.cpp)
    file (GLOB LIBRARY_HEADERS
         ${LIBRARY_HEADERS}
         ${CMAKE_CURRENT_SOURCE_DIR}/src/os/lin/*.hpp)
endif()

if (WIN32)
    file (GLOB LIBRARY_SRC
         ${LIBRARY_SRC}
         ${CMAKE_CURRENT_SOURCE_DIR}/src/os/win/*.cpp)
    file (GLOB LIBRARY_HEADERS
         ${LIBRARY_HEADERS}
         ${CMAKE_CURRENT_SOURCE_DIR}/src/os/win/*.hpp)
endif()

if(ENABLE_SSE42)
    file(GLOB SSE_SRC ${CMAKE_CURRENT_SOURCE_DIR}/src/cpu_x86_sse42/*.cpp)
    file(GLOB SSE_HEADERS ${CMAKE_CURRENT_SOURCE_DIR}/src/cpu_x86_sse42/*.hpp)

    list(APPEND LIBRARY_HEADERS ${SSE_HEADERS})
    list(APPEND LIBRARY_SRC ${SSE_SRC})

    ie_sse42_optimization_flags(sse4_2_flags)
    set_source_files_properties(${SSE_SRC} PROPERTIES COMPILE_OPTIONS "${sse4_2_flags}")
    add_definitions(-DHAVE_SSE=1)

    if(CMAKE_VERSION VERSION_GREATER_EQUAL "3.16")
        set_source_files_properties(${SSE_SRC} PROPERTIES SKIP_PRECOMPILE_HEADERS ON)
    endif()
endif()

addVersionDefines(src/ie_version.cpp CI_BUILD_NUMBER)

set (PUBLIC_HEADERS_DIR "${CMAKE_CURRENT_SOURCE_DIR}/include")

file (GLOB_RECURSE PUBLIC_HEADERS
       ${PUBLIC_HEADERS_DIR}/*.hpp
       ${PUBLIC_HEADERS_DIR}/*.h
      )

# Create named folders for the sources within the .vcproj
# Empty name lists them directly under the .vcproj

source_group("src" FILES ${LIBRARY_SRC})
source_group("include" FILES ${LIBRARY_HEADERS} ${PUBLIC_HEADERS})

# Plugin API library

add_library(${TARGET_NAME}_plugin_api INTERFACE)

target_include_directories(${TARGET_NAME}_plugin_api INTERFACE
    $<TARGET_PROPERTY:${TARGET_NAME}_preproc,INTERFACE_INCLUDE_DIRECTORIES>
    $<BUILD_INTERFACE:${CMAKE_CURRENT_SOURCE_DIR}/dev_api>
    $<BUILD_INTERFACE:${PUBLIC_HEADERS_DIR}>
    $<BUILD_INTERFACE:${PUBLIC_HEADERS_DIR}/ie>)

target_compile_definitions(${TARGET_NAME}_plugin_api INTERFACE
    $<TARGET_PROPERTY:${TARGET_NAME}_preproc,INTERFACE_COMPILE_DEFINITIONS>)

target_link_libraries(${TARGET_NAME}_plugin_api INTERFACE pugixml::static openvino::itt openvino::util)

set_ie_threading_interface_for(${TARGET_NAME}_plugin_api)

file(GLOB_RECURSE plugin_api_src "${CMAKE_CURRENT_SOURCE_DIR}/dev_api/*.hpp"
                                 "${CMAKE_CURRENT_SOURCE_DIR}/dev_api/*.h")

add_clang_format_target(${TARGET_NAME}_plugin_api_clang FOR_SOURCES ${plugin_api_src})

# Create object library

add_library(${TARGET_NAME}_obj OBJECT
            ${IE_STATIC_DEPENDENT_FILES}
            ${LEGACY_LIBRARY_SHARED_SRCS}
            ${LIBRARY_SRC}
            ${LIBRARY_HEADERS}
            ${PUBLIC_HEADERS})

ie_faster_build(${TARGET_NAME}_obj
    UNITY PCH PRIVATE "src/precomp.hpp"
)

target_compile_definitions(${TARGET_NAME}_obj PRIVATE IMPLEMENT_INFERENCE_ENGINE_API
                                                      $<TARGET_PROPERTY:ngraph,INTERFACE_COMPILE_DEFINITIONS>
                                                      $<TARGET_PROPERTY:frontend_common::static,INTERFACE_COMPILE_DEFINITIONS>
                                                      $<TARGET_PROPERTY:${TARGET_NAME}_preproc,INTERFACE_COMPILE_DEFINITIONS>)

target_include_directories(${TARGET_NAME}_obj SYSTEM PRIVATE $<TARGET_PROPERTY:ngraph,INTERFACE_INCLUDE_DIRECTORIES>
                                                             $<TARGET_PROPERTY:pugixml::static,INTERFACE_INCLUDE_DIRECTORIES>
                                                             $<TARGET_PROPERTY:frontend_common::static,INTERFACE_INCLUDE_DIRECTORIES>
                                                             $<TARGET_PROPERTY:xbyak,INTERFACE_INCLUDE_DIRECTORIES>)

target_include_directories(${TARGET_NAME}_obj PRIVATE "${CMAKE_CURRENT_SOURCE_DIR}/src"
                                                      "${CMAKE_CURRENT_BINARY_DIR}" # for static ie_plugins.hpp
                                                      $<$<TARGET_EXISTS:inference_engine_ir_v7_reader>:$<TARGET_PROPERTY:inference_engine_ir_v7_reader,SOURCE_DIR>> # for ie_ir_version.hpp
                                                      $<TARGET_PROPERTY:${TARGET_NAME}_legacy,INTERFACE_INCLUDE_DIRECTORIES>
                                                      $<TARGET_PROPERTY:${TARGET_NAME}_transformations,INTERFACE_INCLUDE_DIRECTORIES>
                                                      $<TARGET_PROPERTY:${TARGET_NAME}_plugin_api,INTERFACE_INCLUDE_DIRECTORIES>)

target_link_libraries(${TARGET_NAME}_obj PRIVATE openvino::itt openvino::util)

set_ie_threading_interface_for(${TARGET_NAME}_obj)
if (TBBBIND_2_5_FOUND)
    target_link_libraries(${TARGET_NAME}_obj PRIVATE ${TBBBIND_2_5_IMPORTED_TARGETS})
endif()

# Create library file from object library

add_library(${TARGET_NAME} INTERFACE)
target_link_libraries(${TARGET_NAME} INTERFACE openvino::runtime)
target_include_directories(${TARGET_NAME} INTERFACE $<BUILD_INTERFACE:${PUBLIC_HEADERS_DIR}>
                                                    $<BUILD_INTERFACE:${PUBLIC_HEADERS_DIR}/ie>)

add_clang_format_target(${TARGET_NAME}_clang FOR_SOURCES ${IE_STATIC_DEPENDENT_FILES} ${LIBRARY_SRC} ${LIBRARY_HEADERS} ${PUBLIC_HEADERS})

ov_ncc_naming_style(FOR_TARGET ${TARGET_NAME}
                    INCLUDE_DIRECTORY "${CMAKE_CURRENT_SOURCE_DIR}/include/openvino"
                    ADDITIONAL_INCLUDE_DIRECTORIES $<TARGET_PROPERTY:ngraph,INTERFACE_INCLUDE_DIRECTORIES>)

# Static library used for unit tests which are always built

add_library(${TARGET_NAME}_s STATIC EXCLUDE_FROM_ALL
            $<TARGET_OBJECTS:${TARGET_NAME}_legacy_obj>
            $<TARGET_OBJECTS:${TARGET_NAME}_obj>
            ${IE_STATIC_DEPENDENT_FILES})

set_ie_threading_interface_for(${TARGET_NAME}_s)
if (TBBBIND_2_5_FOUND)
    target_link_libraries(${TARGET_NAME}_s PRIVATE ${TBBBIND_2_5_IMPORTED_TARGETS})
endif()

target_include_directories(${TARGET_NAME}_s PUBLIC
    $<TARGET_PROPERTY:inference_engine_plugin_api,INTERFACE_INCLUDE_DIRECTORIES>
    $<BUILD_INTERFACE:${CMAKE_CURRENT_SOURCE_DIR}/src>
    $<BUILD_INTERFACE:$<TARGET_PROPERTY:${TARGET_NAME}_legacy,SOURCE_DIR>/src>)

if(WIN32)
    set_target_properties(${TARGET_NAME}_s PROPERTIES COMPILE_PDB_NAME ${TARGET_NAME}_s)
endif()

target_link_libraries(${TARGET_NAME}_s PRIVATE openvino::itt ${CMAKE_DL_LIBS} ngraph
    frontend_common::static inference_engine_preproc_s inference_engine_transformations pugixml::static)

target_compile_definitions(${TARGET_NAME}_s PUBLIC USE_STATIC_IE)

set_target_properties(${TARGET_NAME}_s PROPERTIES
    EXCLUDE_FROM_ALL ON
    INTERPROCEDURAL_OPTIMIZATION_RELEASE ${ENABLE_LTO})

# LTO

set_target_properties(${TARGET_NAME}_obj
                      PROPERTIES INTERPROCEDURAL_OPTIMIZATION_RELEASE ${ENABLE_LTO})


# Export for developer package

<<<<<<< HEAD
openvino_developer_export_targets(COMPONENT inference_engine TARGETS ${TARGET_NAME}_plugin_api)
=======
openvino_developer_export_targets(COMPONENT core TARGETS ${TARGET_NAME}_plugin_api)

# install TBB

list(APPEND core_components ngraph)
list(APPEND PATH_VARS "IE_INCLUDE_DIR" "OV_CORE_DIR"
                      "IE_PARALLEL_CMAKE")

# define variables for InferenceEngineConfig.cmake
if(THREADING MATCHES "^(TBB|TBB_AUTO)$")
    set(IE_TBB_DIR "${TBB_DIR}")
    list(APPEND PATH_VARS "IE_TBB_DIR")
endif()

if(install_tbbbind)
    set(IE_TBBBIND_DIR "${TBBBIND_2_5}")
    list(APPEND PATH_VARS "IE_TBBBIND_DIR")
endif()

# install only downloaded TBB, system one is not installed
if(THREADING MATCHES "^(TBB|TBB_AUTO)$" AND TBBROOT MATCHES ${TEMP})
    ie_cpack_add_component(tbb REQUIRED)
    list(APPEND core_components tbb)

    install(DIRECTORY "${TBB}/include"
            DESTINATION runtime/3rdparty/tbb
            COMPONENT tbb)
    install(DIRECTORY "${TBB}/lib"
            DESTINATION runtime/3rdparty/tbb
            COMPONENT tbb)
    # Windows only
    if(EXISTS "${TBB}/bin")
        install(DIRECTORY "${TBB}/bin"
                DESTINATION runtime/3rdparty/tbb
                COMPONENT tbb)
    endif()
    install(FILES "${TBB}/LICENSE"
            DESTINATION runtime/3rdparty/tbb
            COMPONENT tbb)

    set(IE_TBB_DIR_INSTALL "3rdparty/tbb/cmake")
    install(FILES "${TBB}/cmake/TBBConfig.cmake"
                  "${TBB}/cmake/TBBConfigVersion.cmake"
            DESTINATION runtime/${IE_TBB_DIR_INSTALL}
            COMPONENT tbb)
endif()

if(install_tbbbind)
    install(DIRECTORY "${TBBBIND_2_5}/lib"
            DESTINATION runtime/3rdparty/tbb_bind_2_5
            COMPONENT tbb)
    install(FILES "${TBBBIND_2_5}/LICENSE"
            DESTINATION runtime/3rdparty/tbb_bind_2_5
            COMPONENT tbb)

    set(IE_TBBBIND_DIR_INSTALL "3rdparty/tbb_bind_2_5/cmake")
    install(FILES "${TBBBIND_2_5}/cmake/TBBBIND_2_5Config.cmake"
            DESTINATION runtime/${IE_TBBBIND_DIR_INSTALL}
            COMPONENT tbb)
endif()

# Install Inference Engine

ie_cpack_add_component(core REQUIRED DEPENDS ${core_components})
ie_cpack_add_component(core_dev REQUIRED core)

>>>>>>> 576471cc
install(DIRECTORY "${PUBLIC_HEADERS_DIR}/" DESTINATION runtime/include
        COMPONENT core_dev)

install(TARGETS ${TARGET_NAME} EXPORT OpenVINOTargets
        RUNTIME DESTINATION ${IE_CPACK_RUNTIME_PATH} COMPONENT core
        ARCHIVE DESTINATION ${IE_CPACK_ARCHIVE_PATH} COMPONENT core
        LIBRARY DESTINATION ${IE_CPACK_LIBRARY_PATH} COMPONENT core
        INCLUDES DESTINATION runtime/include
                             # TODO: remove later once samples are updated
                             runtime/include/ie)

export(TARGETS ${TARGET_NAME} NAMESPACE openvino::
       APPEND FILE "${CMAKE_BINARY_DIR}/OpenVINOTargets.cmake")

# Install static libraries for case BUILD_SHARED_LIBS=OFF

ov_install_static_lib(${TARGET_NAME}_plugin_api core)<|MERGE_RESOLUTION|>--- conflicted
+++ resolved
@@ -199,76 +199,8 @@
 
 # Export for developer package
 
-<<<<<<< HEAD
-openvino_developer_export_targets(COMPONENT inference_engine TARGETS ${TARGET_NAME}_plugin_api)
-=======
 openvino_developer_export_targets(COMPONENT core TARGETS ${TARGET_NAME}_plugin_api)
 
-# install TBB
-
-list(APPEND core_components ngraph)
-list(APPEND PATH_VARS "IE_INCLUDE_DIR" "OV_CORE_DIR"
-                      "IE_PARALLEL_CMAKE")
-
-# define variables for InferenceEngineConfig.cmake
-if(THREADING MATCHES "^(TBB|TBB_AUTO)$")
-    set(IE_TBB_DIR "${TBB_DIR}")
-    list(APPEND PATH_VARS "IE_TBB_DIR")
-endif()
-
-if(install_tbbbind)
-    set(IE_TBBBIND_DIR "${TBBBIND_2_5}")
-    list(APPEND PATH_VARS "IE_TBBBIND_DIR")
-endif()
-
-# install only downloaded TBB, system one is not installed
-if(THREADING MATCHES "^(TBB|TBB_AUTO)$" AND TBBROOT MATCHES ${TEMP})
-    ie_cpack_add_component(tbb REQUIRED)
-    list(APPEND core_components tbb)
-
-    install(DIRECTORY "${TBB}/include"
-            DESTINATION runtime/3rdparty/tbb
-            COMPONENT tbb)
-    install(DIRECTORY "${TBB}/lib"
-            DESTINATION runtime/3rdparty/tbb
-            COMPONENT tbb)
-    # Windows only
-    if(EXISTS "${TBB}/bin")
-        install(DIRECTORY "${TBB}/bin"
-                DESTINATION runtime/3rdparty/tbb
-                COMPONENT tbb)
-    endif()
-    install(FILES "${TBB}/LICENSE"
-            DESTINATION runtime/3rdparty/tbb
-            COMPONENT tbb)
-
-    set(IE_TBB_DIR_INSTALL "3rdparty/tbb/cmake")
-    install(FILES "${TBB}/cmake/TBBConfig.cmake"
-                  "${TBB}/cmake/TBBConfigVersion.cmake"
-            DESTINATION runtime/${IE_TBB_DIR_INSTALL}
-            COMPONENT tbb)
-endif()
-
-if(install_tbbbind)
-    install(DIRECTORY "${TBBBIND_2_5}/lib"
-            DESTINATION runtime/3rdparty/tbb_bind_2_5
-            COMPONENT tbb)
-    install(FILES "${TBBBIND_2_5}/LICENSE"
-            DESTINATION runtime/3rdparty/tbb_bind_2_5
-            COMPONENT tbb)
-
-    set(IE_TBBBIND_DIR_INSTALL "3rdparty/tbb_bind_2_5/cmake")
-    install(FILES "${TBBBIND_2_5}/cmake/TBBBIND_2_5Config.cmake"
-            DESTINATION runtime/${IE_TBBBIND_DIR_INSTALL}
-            COMPONENT tbb)
-endif()
-
-# Install Inference Engine
-
-ie_cpack_add_component(core REQUIRED DEPENDS ${core_components})
-ie_cpack_add_component(core_dev REQUIRED core)
-
->>>>>>> 576471cc
 install(DIRECTORY "${PUBLIC_HEADERS_DIR}/" DESTINATION runtime/include
         COMPONENT core_dev)
 
