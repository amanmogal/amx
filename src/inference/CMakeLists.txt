--- conflicted
+++ resolved
@@ -164,37 +164,6 @@
                     INCLUDE_DIRECTORY "${CMAKE_CURRENT_SOURCE_DIR}/include/openvino"
                     ADDITIONAL_INCLUDE_DIRECTORIES $<TARGET_PROPERTY:ngraph,INTERFACE_INCLUDE_DIRECTORIES>)
 
-<<<<<<< HEAD
-=======
-ie_add_vs_version_file(NAME ${TARGET_NAME}
-                       FILEDESCRIPTION "Inference Engine Core Runtime library")
-
-set_ie_threading_interface_for(${TARGET_NAME})
-if (TBBBIND_2_5_FOUND)
-    target_link_libraries(${TARGET_NAME} PRIVATE ${TBBBIND_2_5_IMPORTED_TARGETS})
-endif()
-
-target_link_libraries(${TARGET_NAME} PRIVATE pugixml::static openvino::itt openvino::util ${CMAKE_DL_LIBS} Threads::Threads
-                                             frontend_common::static inference_engine_transformations
-                                     PUBLIC ngraph)
-
-target_include_directories(${TARGET_NAME} INTERFACE
-            $<BUILD_INTERFACE:${PUBLIC_HEADERS_DIR}>
-            $<BUILD_INTERFACE:${PUBLIC_HEADERS_DIR}/ie>
-    PRIVATE $<TARGET_PROPERTY:${TARGET_NAME}_plugin_api,INTERFACE_INCLUDE_DIRECTORIES>)
-
-if(WIN32)
-    set_target_properties(${TARGET_NAME} PROPERTIES COMPILE_PDB_NAME ${TARGET_NAME})
-endif()
-
-target_compile_definitions(${TARGET_NAME} PRIVATE IMPLEMENT_INFERENCE_ENGINE_API)
-
-ie_register_plugins(MAIN_TARGET ${TARGET_NAME}
-                    POSSIBLE_PLUGINS ov_auto_plugin ov_hetero_plugin ov_intel_gpu_plugin ov_intel_gna_plugin MKLDNNPlugin myriadPlugin)
-
-ie_add_api_validator_post_build_step(TARGET ${TARGET_NAME})
-
->>>>>>> 7335387d
 # Static library used for unit tests which are always built
 
 file(GLOB_RECURSE legacy_src "${LEGACY_SRC_ROOT}/*.cpp"
@@ -241,17 +210,6 @@
 
 openvino_developer_export_targets(COMPONENT core TARGETS ${TARGET_NAME}_plugin_api)
 
-<<<<<<< HEAD
-=======
-list(APPEND PATH_VARS "IE_INCLUDE_DIR" "OV_CORE_DIR"
-                      "IE_PARALLEL_CMAKE")
-
-# Install Inference Engine
-
-ie_cpack_add_component(core REQUIRED DEPENDS ${core_components})
-ie_cpack_add_component(core_dev REQUIRED DEPENDS core ${core_dev_components})
-
->>>>>>> 7335387d
 install(DIRECTORY "${PUBLIC_HEADERS_DIR}/" DESTINATION runtime/include
         COMPONENT core_dev)
 
@@ -268,62 +226,4 @@
 
 # Install static libraries for case BUILD_SHARED_LIBS=OFF
 
-<<<<<<< HEAD
-ov_install_static_lib(${TARGET_NAME}_plugin_api core)
-=======
-ov_install_static_lib(${TARGET_NAME}_plugin_api core)
-
-# Install cmake scripts
-
-install(EXPORT OpenVINOTargets
-        FILE OpenVINOTargets.cmake
-        NAMESPACE openvino::
-        DESTINATION runtime/cmake
-        COMPONENT core_dev)
-
-set(OV_CORE_DIR "${CMAKE_BINARY_DIR}/src/core")
-set(IE_INCLUDE_DIR "${PUBLIC_HEADERS_DIR}/ie")
-set(IE_PARALLEL_CMAKE "${OpenVINO_SOURCE_DIR}/src/cmake/ie_parallel.cmake")
-
-configure_package_config_file("${OpenVINO_SOURCE_DIR}/cmake/templates/InferenceEngineConfig.cmake.in"
-                              "${CMAKE_BINARY_DIR}/InferenceEngineConfig.cmake"
-                               INSTALL_DESTINATION "${CMAKE_INSTALL_PREFIX}"
-                               PATH_VARS ${PATH_VARS})
-
-configure_package_config_file("${OpenVINO_SOURCE_DIR}/cmake/templates/OpenVINOConfig.cmake.in"
-                              "${CMAKE_BINARY_DIR}/OpenVINOConfig.cmake"
-                              INSTALL_DESTINATION "${CMAKE_INSTALL_PREFIX}"
-                              PATH_VARS ${PATH_VARS})
-
-set(IE_INCLUDE_DIR "include/ie")
-set(OV_CORE_DIR ".")
-set(IE_TBB_DIR "${IE_TBB_DIR_INSTALL}")
-set(IE_TBBBIND_DIR "${IE_TBBBIND_DIR_INSTALL}")
-set(IE_PARALLEL_CMAKE "cmake/ie_parallel.cmake")
-
-configure_package_config_file("${OpenVINO_SOURCE_DIR}/cmake/templates/InferenceEngineConfig.cmake.in"
-                              "${CMAKE_BINARY_DIR}/share/InferenceEngineConfig.cmake"
-                              INSTALL_DESTINATION cmake
-                              PATH_VARS ${PATH_VARS})
-
-configure_package_config_file("${OpenVINO_SOURCE_DIR}/cmake/templates/OpenVINOConfig.cmake.in"
-                              "${CMAKE_BINARY_DIR}/share/OpenVINOConfig.cmake"
-                              INSTALL_DESTINATION share
-                              PATH_VARS ${PATH_VARS})
-
-configure_file("${OpenVINO_SOURCE_DIR}/cmake/templates/InferenceEngineConfig-version.cmake.in"
-               "${CMAKE_BINARY_DIR}/InferenceEngineConfig-version.cmake" @ONLY)
-configure_file("${OpenVINO_SOURCE_DIR}/cmake/templates/OpenVINOConfig-version.cmake.in"
-               "${CMAKE_BINARY_DIR}/OpenVINOConfig-version.cmake" @ONLY)
-
-install(FILES "${CMAKE_BINARY_DIR}/share/InferenceEngineConfig.cmake"
-              "${CMAKE_BINARY_DIR}/InferenceEngineConfig-version.cmake"
-              "${OpenVINO_SOURCE_DIR}/src/cmake/ie_parallel.cmake"
-        DESTINATION runtime/cmake
-        COMPONENT core_dev)
-
-install(FILES "${CMAKE_BINARY_DIR}/share/OpenVINOConfig.cmake"
-              "${CMAKE_BINARY_DIR}/OpenVINOConfig-version.cmake"
-        DESTINATION runtime/cmake
-        COMPONENT core_dev)
->>>>>>> 7335387d
+ov_install_static_lib(${TARGET_NAME}_plugin_api core)