--- conflicted
+++ resolved
@@ -176,13 +176,7 @@
 
 # Install static libraries for case BUILD_SHARED_LIBS=OFF
 
-<<<<<<< HEAD
-ov_install_static_lib(${TARGET_NAME}_plugin_api ${OV_CPACK_COMP_CORE})
-
 install(DIRECTORY "${PUBLIC_HEADERS_DIR}/openvino"
-=======
-install(DIRECTORY "${PUBLIC_HEADERS_DIR}/"
->>>>>>> ef1632d0
         DESTINATION ${OV_CPACK_INCLUDEDIR}
         COMPONENT ${OV_CPACK_COMP_CORE_DEV}
         ${OV_CPACK_COMP_CORE_DEV_EXCLUDE_ALL})
