--- conflicted
+++ resolved
@@ -110,21 +110,9 @@
     "$python_binary" -m venv "$VENV_DIR"
 fi
 
-<<<<<<< HEAD
-if [ -e "$ROOT_DIR/../../setupvars.sh" ]; then
-    setupvars_path="$ROOT_DIR/../../setupvars.sh"
-else
-    printf "Error: setupvars.sh is not found\n"
-fi
-if ! . "$setupvars_path" ; then
-    echo -ne "Unable to run ./setupvars.sh. Please check its presence. ${run_again}"
-    exit 1
-fi
-=======
 . "$VENV_DIR/bin/activate"
 python -m pip install -U pip
-python -m pip install -r "$ROOT_DIR/../open_model_zoo/tools/downloader/requirements.in"
->>>>>>> 8d85b580
+python -m pip install -r "$ROOT_DIR/extras/open_model_zoo/tools/downloader/requirements.in"
 
 # Step 1. Downloading Intel models
 echo -ne "\n###############|| Downloading Intel models ||###############\n\n"
