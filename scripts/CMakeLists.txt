--- conflicted
+++ resolved
@@ -6,18 +6,11 @@
 # Shellcheck
 #
 
-<<<<<<< HEAD
-ie_shellcheck_process(DIRECTORY "${OpenVINO_MAIN_SOURCE_DIR}"
-                      SKIP "${OpenVINO_MAIN_SOURCE_DIR}/bin"
-                           "${OpenVINO_MAIN_SOURCE_DIR}/build"
-                           "${OpenVINO_MAIN_SOURCE_DIR}/thirdparty"
-                           "${OpenVINO_MAIN_SOURCE_DIR}/ngraph/python/pybind11"
-=======
 ie_shellcheck_process(DIRECTORY "${OpenVINO_SOURCE_DIR}"
                       SKIP "${OpenVINO_SOURCE_DIR}/bin"
                            "${OpenVINO_SOURCE_DIR}/build"
                            "${OpenVINO_SOURCE_DIR}/thirdparty"
->>>>>>> fc7f80a3
+                           "${OpenVINO_SOURCE_DIR}/ngraph/python/pybind11"
                            "${IE_MAIN_SOURCE_DIR}/thirdparty"
                            "${TEMP}"
                            # TODO fix and enable back:
