# Copyright (C) 2018-2021 Intel Corporation
# SPDX-License-Identifier: Apache-2.0
#

#
# Shellcheck
#

ie_shellcheck_process(DIRECTORY "${OpenVINO_SOURCE_DIR}"
                      SKIP "${OpenVINO_SOURCE_DIR}/bin"
                           "${OpenVINO_SOURCE_DIR}/build"
                           "${OpenVINO_SOURCE_DIR}/thirdparty"
                           "${OpenVINO_SOURCE_DIR}/src/plugins/intel_cpu/thirdparty"
                           "${OpenVINO_SOURCE_DIR}/src/bindings/python/thirdparty/pybind11"
                           "${IE_MAIN_SOURCE_DIR}/thirdparty"
                           "${OpenVINO_SOURCE_DIR}/tools/pot/thirdparty"
                           "${TEMP}"
                           # TODO fix and enable back:
                           "${OpenVINO_SOURCE_DIR}/scripts/install_dependencies/install_NEO_OCL_driver.sh"
                           "${OpenVINO_SOURCE_DIR}/scripts/install_dependencies/install_openvino_dependencies.sh"
                           "${OpenVINO_SOURCE_DIR}/src/bindings/python/tests/test_onnx/model_zoo_preprocess.sh"
                           "${OpenVINO_SOURCE_DIR}/src/bindings/python/tests_compatibility/test_onnx/model_zoo_preprocess.sh"
                           )

#
# cpack
#

<<<<<<< HEAD
=======
# install setupvars

ie_cpack_add_component(setupvars REQUIRED)

if(UNIX)
    set(_setupvars_file setupvars/setupvars.sh)
elseif(WIN32)
    set(_setupvars_file setupvars/setupvars.bat)
    if (USE_BUILD_TYPE_SUBFOLDER AND CMAKE_BUILD_TYPE AND NOT CMAKE_BUILD_TYPE EQUAL "Debug")
        # Patch primary configuration in setupvars.bat which is "Release" by default.
        # Note setupvars secondary configuration is always "Debug".
        file(READ "${_setupvars_file}" _setupvars_content)
        string(REPLACE "Release" ${CMAKE_BUILD_TYPE} _setupvars_content "${_setupvars_content}")
        set(_setupvars_file "${CMAKE_BINARY_DIR}/${_setupvars_file}")
        file(WRITE "${_setupvars_file}" "${_setupvars_content}")
    endif()
endif()
install(PROGRAMS "${_setupvars_file}"
        DESTINATION .
        COMPONENT setupvars)

>>>>>>> 4188dbbf
# install install_dependencies

if(UNIX)
    ie_cpack_add_component(${OV_COMP_INSTALL_DEPENDENCIES} REQUIRED)
    install(DIRECTORY install_dependencies/
            DESTINATION share/openvino/install_dependencies
            COMPONENT ${OV_COMP_INSTALL_DEPENDENCIES}
            USE_SOURCE_PERMISSIONS)
endif()<|MERGE_RESOLUTION|>--- conflicted
+++ resolved
@@ -26,30 +26,28 @@
 # cpack
 #
 
-<<<<<<< HEAD
-=======
 # install setupvars
 
-ie_cpack_add_component(setupvars REQUIRED)
+# ie_cpack_add_component(setupvars REQUIRED)
 
-if(UNIX)
-    set(_setupvars_file setupvars/setupvars.sh)
-elseif(WIN32)
-    set(_setupvars_file setupvars/setupvars.bat)
-    if (USE_BUILD_TYPE_SUBFOLDER AND CMAKE_BUILD_TYPE AND NOT CMAKE_BUILD_TYPE EQUAL "Debug")
-        # Patch primary configuration in setupvars.bat which is "Release" by default.
-        # Note setupvars secondary configuration is always "Debug".
-        file(READ "${_setupvars_file}" _setupvars_content)
-        string(REPLACE "Release" ${CMAKE_BUILD_TYPE} _setupvars_content "${_setupvars_content}")
-        set(_setupvars_file "${CMAKE_BINARY_DIR}/${_setupvars_file}")
-        file(WRITE "${_setupvars_file}" "${_setupvars_content}")
-    endif()
-endif()
-install(PROGRAMS "${_setupvars_file}"
-        DESTINATION .
-        COMPONENT setupvars)
+# if(UNIX)
+#     set(_setupvars_file setupvars/setupvars.sh)
+# elseif(WIN32)
+#     set(_setupvars_file setupvars/setupvars.bat)
+#     if (USE_BUILD_TYPE_SUBFOLDER AND CMAKE_BUILD_TYPE AND NOT CMAKE_BUILD_TYPE EQUAL "Debug")
+#         # Patch primary configuration in setupvars.bat which is "Release" by default.
+#         # Note setupvars secondary configuration is always "Debug".
+#         file(READ "${_setupvars_file}" _setupvars_content)
+#         string(REPLACE "Release" ${CMAKE_BUILD_TYPE} _setupvars_content "${_setupvars_content}")
+#         set(_setupvars_file "${CMAKE_BINARY_DIR}/${_setupvars_file}")
+#         file(WRITE "${_setupvars_file}" "${_setupvars_content}")
+#     endif()
+# endif()
 
->>>>>>> 4188dbbf
+# install(PROGRAMS "${_setupvars_file}"
+#         DESTINATION .
+#         COMPONENT setupvars)
+
 # install install_dependencies
 
 if(UNIX)
