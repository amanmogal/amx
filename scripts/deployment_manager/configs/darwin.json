--- conflicted
+++ resolved
@@ -16,13 +16,11 @@
     "ie_core": {
       "group": ["ie"],
       "files": [
-<<<<<<< HEAD
         "runtime/lib/libinference_engine.dylib",
         "runtime/lib/libinference_engine_transformations.dylib",
         "runtime/lib/libinference_engine_preproc.so",
         "runtime/lib/libinference_engine_ir_reader.so",
         "runtime/lib/libinference_engine_c_api.dylib",
-        "runtime/lib/libAutoPlugin.so",
         "runtime/lib/libHeteroPlugin.so",
         "runtime/lib/libMultiDevicePlugin.so",
         "runtime/lib/libngraph.dylib",
@@ -32,19 +30,6 @@
         "runtime/lib/libpaddlepaddle_ngraph_frontend.dylib",
         "runtime/lib/plugins.xml",
         "runtime/3rdparty/tbb"
-=======
-        "deployment_tools/inference_engine/version.txt",
-        "deployment_tools/inference_engine/lib/intel64/libinference_engine.dylib",
-        "deployment_tools/inference_engine/lib/intel64/libinference_engine_transformations.dylib",
-        "deployment_tools/inference_engine/lib/intel64/libinference_engine_preproc.so",
-        "deployment_tools/inference_engine/lib/intel64/libinference_engine_ir_reader.so",
-        "deployment_tools/inference_engine/lib/intel64/libinference_engine_c_api.dylib",
-        "deployment_tools/inference_engine/lib/intel64/libHeteroPlugin.so",
-        "deployment_tools/inference_engine/lib/intel64/libMultiDevicePlugin.so",
-        "deployment_tools/inference_engine/lib/intel64/plugins.xml",
-        "deployment_tools/inference_engine/external/tbb",
-        "deployment_tools/ngraph/lib"
->>>>>>> d82fed95
       ]
     },
     "cpu": {
