--- conflicted
+++ resolved
@@ -193,7 +193,6 @@
         pkgs_myriad=(libusbx.$arch)
     fi
 
-<<<<<<< HEAD
     if [ "$os" == "centos7" ] ; then
         extra_repos+=(https://dl.fedoraproject.org/pub/epel/epel-release-latest-7.noarch.rpm)
         pkgs_dev+=(gflags-devel.$arch)
@@ -205,7 +204,11 @@
         )
     elif [ "$os" == "centos8" ] || [ "$os" == "rhel8" ] ; then
         pkgs_python+=(python38 python38-pip)
-        pkgs_core+=(https://vault.centos.org/centos/8/PowerTools/$arch/os/Packages/gflags-2.1.2-6.el8.$arch.rpm)
+        pkgs_core+=(
+            https://vault.centos.org/centos/8/AppStream/$arch/os/Packages/tbb-2018.2-9.el8.$arch.rpm
+            https://download-ib01.fedoraproject.org/pub/epel/8/Everything/$arch/Packages/p/pugixml-1.13-1.el8.$arch.rpm
+            https://vault.centos.org/centos/8/PowerTools/$arch/os/Packages/gflags-2.1.2-6.el8.$arch.rpm
+        )
         pkgs_dev+=(https://vault.centos.org/centos/8/PowerTools/$arch/os/Packages/gflags-devel-2.1.2-6.el8.$arch.rpm)
         pkgs_opencv_req=(gtk3)
         pkgs_opencv_opt=(
@@ -249,54 +252,7 @@
         pkgs_dev+=(gflags-devel.$arch)
         extra_repos+=(https://dl.fedoraproject.org/pub/epel/epel-release-latest-9.noarch.rpm)
     fi
-=======
-    pkgs_core=(
-        https://vault.centos.org/centos/8/AppStream/x86_64/os/Packages/tbb-2018.2-9.el8.x86_64.rpm
-	https://download-ib01.fedoraproject.org/pub/epel/8/Everything/x86_64/Packages/p/pugixml-1.13-1.el8.x86_64.rpm
-	https://vault.centos.org/centos/8/PowerTools/x86_64/os/Packages/gflags-2.1.2-6.el8.x86_64.rpm
-    )
-    pkgs_opencv_req=(gtk3)
-    pkgs_dev=(
-        gcc gcc-c++ make glibc libstdc++ libgcc cmake pkg-config zlib-devel curl sudo
-    )
-    pkgs_myriad=()
-    pkgs_opencv_opt=(
-        https://vault.centos.org/centos/8/AppStream/x86_64/os/Packages/libcdio-2.0.0-3.el8.x86_64.rpm
-        https://vault.centos.org/centos/8/AppStream/x86_64/os/Packages/libtheora-1.1.1-21.el8.x86_64.rpm
-        https://vault.centos.org/centos/8/AppStream/x86_64/os/Packages/opus-1.3-0.4.beta.el8.x86_64.rpm
-        http://mirror.centos.org/centos/8-stream/AppStream/x86_64/os/Packages/orc-0.4.28-3.el8.x86_64.rpm
-        http://mirror.centos.org/centos/8-stream/AppStream/x86_64/os/Packages/libglvnd-gles-1.3.4-1.el8.x86_64.rpm
-        https://vault.centos.org/centos/8/AppStream/x86_64/os/Packages/libdvdread-5.0.3-9.el8.x86_64.rpm
-        http://mirror.centos.org/centos/8-stream/AppStream/x86_64/os/Packages/libvisual-0.4.0-25.el8.x86_64.rpm
-        https://vault.centos.org/centos/8/AppStream/x86_64/os/Packages/liba52-0.7.4-32.el8.x86_64.rpm
-        https://vault.centos.org/centos/8/AppStream/x86_64/os/Packages/libdvdread-5.0.3-9.el8.x86_64.rpm
-        https://vault.centos.org/centos/8/AppStream/x86_64/os/Packages/libXv-1.0.11-7.el8.x86_64.rpm
-        https://vault.centos.org/centos/8/AppStream/x86_64/os/Packages/taglib-1.11.1-8.el8.x86_64.rpm
-        https://vault.centos.org/centos/8/AppStream/x86_64/os/Packages/mpg123-libs-1.25.10-2.el8.x86_64.rpm
-        https://vault.centos.org/centos/8/AppStream/x86_64/os/Packages/lame-libs-3.100-6.el8.x86_64.rpm
-        https://vault.centos.org/centos/8/BaseOS/x86_64/os/Packages/libgudev-232-4.el8.x86_64.rpm
-        https://vault.centos.org/centos/8/AppStream/x86_64/os/Packages/libv4l-1.14.2-3.el8.x86_64.rpm
-        https://vault.centos.org/centos/8/AppStream/x86_64/os/Packages/speex-1.2.0-1.el8.x86_64.rpm
-        https://vault.centos.org/centos/8/AppStream/x86_64/os/Packages/libraw1394-2.1.2-5.el8.x86_64.rpm
-        https://vault.centos.org/centos/8/AppStream/x86_64/os/Packages/libsrtp-1.5.4-8.el8.x86_64.rpm
-        https://vault.centos.org/centos/8/AppStream/x86_64/os/Packages/libvpx-1.7.0-8.el8.x86_64.rpm
-        https://vault.centos.org/centos/8/AppStream/x86_64/os/Packages/wavpack-5.1.0-15.el8.x86_64.rpm
-        https://vault.centos.org/centos/8/AppStream/x86_64/os/Packages/libiec61883-1.2.0-18.el8.x86_64.rpm
-        https://vault.centos.org/centos/8/AppStream/x86_64/os/Packages/libshout-2.2.2-19.el8.x86_64.rpm
-        https://vault.centos.org/centos/8/AppStream/x86_64/os/Packages/twolame-libs-0.3.13-12.el8.x86_64.rpm
-        https://vault.centos.org/centos/8/AppStream/x86_64/os/Packages/libavc1394-0.5.4-7.el8.x86_64.rpm
-        https://vault.centos.org/centos/8/AppStream/x86_64/os/Packages/libdv-1.0.0-27.el8.x86_64.rpm
-        https://vault.centos.org/centos/8/AppStream/x86_64/os/Packages/libdvdnav-5.0.3-8.el8.x86_64.rpm
-        https://vault.centos.org/centos/8/AppStream/x86_64/os/Packages/webrtc-audio-processing-0.3-9.el8.x86_64.rpm
-        https://vault.centos.org/centos/8/AppStream/x86_64/os/Packages/gstreamer1-plugins-base-1.16.1-2.el8.x86_64.rpm
-        https://vault.centos.org/centos/8/AppStream/x86_64/os/Packages/gstreamer1-1.16.1-2.el8.x86_64.rpm
-        https://vault.centos.org/centos/8/AppStream/x86_64/os/Packages/gstreamer1-plugins-bad-free-1.16.1-1.el8.x86_64.rpm
-        https://vault.centos.org/centos/8/AppStream/x86_64/os/Packages/gstreamer1-plugins-good-1.16.1-2.el8.x86_64.rpm
-        https://vault.centos.org/centos/8/AppStream/x86_64/os/Packages/gstreamer1-plugins-ugly-free-1.16.1-1.el8.x86_64.rpm
-        https://vault.centos.org/centos/8/AppStream/x86_64/os/Packages/soundtouch-2.0.0-3.el8.x86_64.rpm
-    )
     extra_repos+=(https://dl.fedoraproject.org/pub/epel/epel-release-latest-8.noarch.rpm)
->>>>>>> a2b46ed2
 
 else
     echo "Internal script error: invalid OS (${os}) after check (package selection)" >&2
