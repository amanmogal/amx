--- conflicted
+++ resolved
@@ -101,11 +101,7 @@
 
     pkgs_opencv_req=(libgtk-3-0 libgl1)
     pkgs_python=(python3 python3-dev python3-venv python3-setuptools python3-pip)
-<<<<<<< HEAD
-    pkgs_dev=(cmake pkg-config libflags-dev zlib1g-dev g++ gcc libc6-dev make curl sudo)
-=======
     pkgs_dev=(cmake pkg-config libgflags-dev zlib1g-dev nlohmann-json-dev g++ gcc libc6-dev make curl sudo)
->>>>>>> 86495ceb
     pkgs_myriad=(libusb-1.0-0)
     pkgs_cl_compiler=(libtinfo5)
     pkgs_opencv_opt=(
@@ -126,11 +122,7 @@
 
     pkgs_opencv_req=(libgtk-3-0 libgl1)
     pkgs_python=(python3 python3-dev python3-venv python3-setuptools python3-pip)
-<<<<<<< HEAD
-    pkgs_dev=(cmake pkg-config g++ gcc libc6-dev libflags-dev zlib1g-dev make curl sudo)
-=======
     pkgs_dev=(cmake pkg-config g++ gcc libc6-dev libgflags-dev zlib1g-dev nlohmann-json3-dev make curl sudo)
->>>>>>> 86495ceb
     pkgs_myriad=(libusb-1.0-0)
     pkgs_cl_compiler=(libtinfo5)
     pkgs_opencv_opt=(
@@ -151,11 +143,7 @@
 
     pkgs_opencv_req=(gtk3)
     pkgs_python=(python3 python3-devel python3-setuptools python3-pip)
-<<<<<<< HEAD
-    pkgs_dev=(gcc gcc-c++ make glibc libstdc++ libgcc cmake pkg-config libflags-dev zlib1g-dev curl sudo)
-=======
     pkgs_dev=(gcc gcc-c++ make glibc libstdc++ libgcc cmake pkg-config gflags-devel.i686 zlib-devel.i686 curl sudo)
->>>>>>> 86495ceb
     pkgs_myriad=()
     pkgs_opencv_opt=(
         gstreamer1
