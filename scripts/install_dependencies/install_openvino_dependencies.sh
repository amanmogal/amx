#!/bin/bash

# Copyright (c) 2018 Intel Corporation
#
# Licensed under the Apache License, Version 2.0 (the "License");
# you may not use this file except in compliance with the License.
# You may obtain a copy of the License at
#
#      http://www.apache.org/licenses/LICENSE-2.0
#
# Unless required by applicable law or agreed to in writing, software
# distributed under the License is distributed on an "AS IS" BASIS,
# WITHOUT WARRANTIES OR CONDITIONS OF ANY KIND, either express or implied.
# See the License for the specific language governing permissions and
# limitations under the License.

set -e

if [ $EUID -ne 0 ]; then
    echo "ERROR: this script must be run as root to install 3rd party packages." >&2
    echo "Please try again with \"sudo -E $0\", or as root." >&2
    exit 1
fi

params=$@

yes_or_no_ffmpeg() {
    if [ "$params" == "-y" ]; then
        return 0
    fi

    while true; do
        read -p "Add third-party RPM Fusion repository and install FFmpeg package (y/n): " yn
        case $yn in
            [Yy]*) return 0  ;;
            [Nn]*) return  1 ;;
        esac
    done
}

yes_or_no_gst_bad_ugly() {
    if [ "$params" == "-y" ]; then
        return 0
    fi

    while true; do
        read -p "Add third-party RPM Epel, Nux, Fusion, Forensics repositories and install dependencies for GStreamer Bad & Ugly Plugins (y/n): " yn
        case $yn in
            [Yy]*) return 0  ;;
            [Nn]*) return  1 ;;
        esac
    done
}

if [ -f /etc/lsb-release ]; then
    # Ubuntu
    echo
    echo "This script installs the following OpenVINO 3rd-party dependencies:"
    echo "  1. GTK+, FFmpeg and GStreamer libraries used by OpenCV"
    echo "  2. libusb library required for Myriad plugin for Inference Engine"
    echo "  3. build dependencies for OpenVINO samples"
    echo "  4. build dependencies for GStreamer Plugins"
    echo
    PKGS=(
        cpio
        build-essential
        cmake
        libusb-1.0-0-dev
        libdrm-dev
        libgstreamer1.0-0
        gstreamer1.0-plugins-base
        gstreamer1.0-plugins-good
        gstreamer1.0-plugins-bad
        gstreamer1.0-vaapi
        ffmpeg
    )
    system_ver=$(cat /etc/lsb-release | grep -i "DISTRIB_RELEASE" | cut -d "=" -f2)
    if [ "$system_ver" = "16.04" ]; then
        PKGS+=( libgtk2.0-0 )
    else
        if [ "$system_ver" = "20.04" ]; then
<<<<<<< HEAD
            PKGS+=( gstreamer1.0-plugins-ugly
=======
            PKGS+=( libglib2.0-0
                    gstreamer1.0-plugins-ugly
>>>>>>> cdedc4af
                    gstreamer1.0-libav
                    libgstreamer-plugins-base1.0-dev
                    gstreamer1.0-doc
                    gstreamer1.0-tools
                    gstreamer1.0-x
                    gstreamer1.0-alsa
                    gstreamer1.0-gl
                    gstreamer1.0-gtk3
                    gstreamer1.0-qt5
                    gstreamer1.0-pulseaudio
                    libgstrtspserver-1.0-dev
                    python3-gst-1.0
                    libfluidsynth2
                    libnettle7
                    libopenexr24
                    python3.8
                    libpython3.8
                )
        elif [ "$system_ver" = "18.04" ]; then
            PKGS+=( libfluidsynth1
                    libnettle6
                    libopenexr22
                    gstreamer1.0-plugins-ugly
                    gstreamer1.0-alsa
                    gstreamer1.0-gtk3
                )
        fi
        PKGS+=( flex
                bison
                libgsl23
                gobject-introspection
                libgl-dev
                libtag-extras1
                libusb-1.0-0-dev
                libdirectfb-1.7-7
                libfaac0
                libfdk-aac1
                liblrdf0
                libmjpegtools-dev
<<<<<<< HEAD
                libopenni2-0Л
=======
                libopenni2-0
>>>>>>> cdedc4af
                libmpeg2-4
                libopencore-amrnb0
                libopencore-amrwb0
                liba52-0.7.4
<<<<<<< HEAD
                python3-gi
=======
>>>>>>> cdedc4af
        )
    fi
    apt update
    # shellcheck disable=SC2068
    apt install -y ${PKGS[@]}
else
    # CentOS
    echo
    echo "This script installs the following OpenVINO 3rd-party dependencies:"
    echo "  1. GTK+ and GStreamer libraries used by OpenCV"
    echo "  2. libusb library required for Myriad plugin for Inference Engine"
    echo "  3. Python 3.6 for Model Optimizer"
    echo "  4. gcc 4.8.5 and other build dependencies for OpenVINO samples"
    echo "  5. build dependencies for GStreamer Plugins"
    echo
    PKGS=(
        libusbx-devel
        gtk2
        gstreamer1
        gstreamer1-plugins-good
        gstreamer1-plugins-bad-free
        gcc
        gcc-c++
        make
        glibc-static
        glibc
        libstdc++-static
        libstdc++
        libstdc++
        libgcc
        cmake
        python36
        python36-pip
        glib2-devel
        flex
        bison
        gmp
        gsl
        gobject-introspection
        libcap
        libcap
        gettext
        libXrandr
        libX11
        iso-codes
        mesa-libEGL
        mesa-libGLES
        mesa-libGL
        libgudev1
        libtheora
        cdparanoia
        pango
        mesa-libgbm
        alsa-lib
        libjpeg-turbo
        libvisual
        libXv
        opus
        libvorbis
        patch
        bzip2
        libv4l
        flac
        gdk-pixbuf2
        libdv
        mpg123
        libraw1394
        libavc1394
        libiec61883
        pulseaudio-libs
        libsoup
        speex
        wavpack
        boost-regex-1.53.0
    )
    yum install -y ${PKGS[@]}

    # Thirdparty repositories for installing GStreamer Bad & Ugly Plugins dependencies.
    if yes_or_no_gst_bad_ugly; then
        GST_BAD_UGLY_PKGS=(
            bluez-libs
            libusb
            libass
            libbs2b
            libchromaprint
            lcms2
            libssh2
            libdc1394
            libXext
            libssh
            libdca
            faac
            fdk-aac
            flite
            fluidsynth
            game-music-emu
            gsm
            nettle
            kate
            liblrdf
            libde265
            mjpegtools
            libmms
            libmodplug
            libmpcdec
            neon
            openal-soft
            OpenEXR
            openjpeg2
            openni
            libdvdnav
            librtmp
            librsvg2
            sbc
            libsndfile
            soundtouch
            spandsp
            libsrtp
            zvbi
            vo-amrwbenc
            webrtc-audio-processing
            wildmidi
            zbar
            libnice
            libxkbcommon
            libmpeg2
            libcdio
            opencore-amr
            libva
            python36-gobject
            python3-devel
        )
        yum install -y epel-release
        rpm -Uvh https://download1.rpmfusion.org/free/el/rpmfusion-free-release-7.noarch.rpm
        RPMFUSION_IS_INSTALLED=1
        yum install -y https://forensics.cert.org/cert-forensics-tools-release-el7.rpm
        yum install -y ${GST_BAD_UGLY_PKGS[@]}
    else
        echo "Dependencies for GStreamer Ugly & Bad plugins installation skipped."
        echo
    fi

    echo
    echo "Intel(R) Distribution of OpenVINO(TM) toolkit can use FFmpeg for processing video streams with OpenCV. Please select your preferred method for installing FFmpeg:"
    echo
    echo "Option 1: Allow installer script to add a third party repository, RPM Fusion (https://rpmfusion.org/), which contains FFmpeg. FFmpeg rpm package will be installed from this repository. "
    echo "WARNING: This repository is NOT PROVIDED OR SUPPORTED by Intel or CentOS. Neither Intel nor CentOS has control over this repository. Terms governing your use of FFmpeg can be found here: https://www.ffmpeg.org/legal.html "
    echo "Once added, this repository will be enabled on your operating system and can thus receive updates to all packages installed from it. "
    echo
    echo "Consider the following ways to prevent unintended 'updates' from this third party repository from over-writing some core part of CentOS:"
    echo "a) Only enable these archives from time to time, and generally leave them disabled. See: man yum"
    echo "b) Use the exclude= and includepkgs= options on a per sub-archive basis, in the matching .conf file found in /etc/yum.repos.d/ See: man yum.conf"
    echo "c) The yum Priorities plug-in can prevent a 3rd party repository from replacing base packages, or prevent base/updates from replacing a 3rd party package."
    echo
    echo "Option 2: Skip FFmpeg installation."
    echo

    if yes_or_no_ffmpeg; then
        if [[ -z $RPMFUSION_IS_INSTALLED ]]; then
            yum install -y epel-release
            rpm -Uvh https://download1.rpmfusion.org/free/el/rpmfusion-free-release-7.noarch.rpm
        fi
        yum install -y ffmpeg
    else
        echo "FFmpeg installation skipped. You may build FFmpeg from sources as described here: https://trac.ffmpeg.org/wiki/CompilationGuide/Centos"
        echo
    fi
    exit
fi<|MERGE_RESOLUTION|>--- conflicted
+++ resolved
@@ -79,12 +79,9 @@
         PKGS+=( libgtk2.0-0 )
     else
         if [ "$system_ver" = "20.04" ]; then
-<<<<<<< HEAD
-            PKGS+=( gstreamer1.0-plugins-ugly
-=======
+
             PKGS+=( libglib2.0-0
                     gstreamer1.0-plugins-ugly
->>>>>>> cdedc4af
                     gstreamer1.0-libav
                     libgstreamer-plugins-base1.0-dev
                     gstreamer1.0-doc
@@ -124,19 +121,12 @@
                 libfdk-aac1
                 liblrdf0
                 libmjpegtools-dev
-<<<<<<< HEAD
-                libopenni2-0Л
-=======
                 libopenni2-0
->>>>>>> cdedc4af
                 libmpeg2-4
                 libopencore-amrnb0
                 libopencore-amrwb0
                 liba52-0.7.4
-<<<<<<< HEAD
                 python3-gi
-=======
->>>>>>> cdedc4af
         )
     fi
     apt update
