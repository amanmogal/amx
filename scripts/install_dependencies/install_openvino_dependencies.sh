#!/bin/bash

# Copyright (c) 2018 - 2020 Intel Corporation
#
# Licensed under the Apache License, Version 2.0 (the "License");
# you may not use this file except in compliance with the License.
# You may obtain a copy of the License at
#
#      http://www.apache.org/licenses/LICENSE-2.0
#
# Unless required by applicable law or agreed to in writing, software
# distributed under the License is distributed on an "AS IS" BASIS,
# WITHOUT WARRANTIES OR CONDITIONS OF ANY KIND, either express or implied.
# See the License for the specific language governing permissions and
# limitations under the License.

set -e

if [ $EUID -ne 0 ]; then
    echo "ERROR: this script must be run as root to install 3rd party packages." >&2
    echo "Please try again with \"sudo -E $0\", or as root." >&2
    exit 1
fi

params=$@

yes_or_no_ffmpeg() {
    if [ "$params" == "-y" ]; then
        return 0
    fi

    while true; do
        read -p "Add third-party RPM Fusion repository and install FFmpeg package (y/n): " yn
        case $yn in
            [Yy]*) return 0  ;;
            [Nn]*) return  1 ;;
        esac
    done
}

yes_or_no_gst_bad_ugly() {
    if [ "$params" == "-y" ]; then
        return 0
    fi

    while true; do
        read -p "Add third-party RPM Epel, Nux, Fusion, Forensics repositories and install dependencies for GStreamer Bad & Ugly Plugins (y/n): " yn
        case $yn in
            [Yy]*) return 0  ;;
            [Nn]*) return  1 ;;
        esac
    done
}

if [ -f /etc/lsb-release ]; then
    # Ubuntu
    echo
    echo "This script installs the following OpenVINO 3rd-party dependencies:"
    echo "  1. GTK+, FFmpeg and GStreamer libraries used by OpenCV"
    echo "  2. libusb library required for Myriad plugin for Inference Engine"
    echo "  3. build dependencies for OpenVINO samples"
    echo "  4. build dependencies for GStreamer Plugins"
    echo
    PKGS=(
        cpio
        build-essential
        cmake
        libusb-1.0-0-dev
        libdrm-dev
        libgstreamer1.0-0
        gstreamer1.0-plugins-base
        gstreamer1.0-plugins-good
        gstreamer1.0-plugins-bad
        gstreamer1.0-vaapi
        ffmpeg
    )
    system_ver=$(cat /etc/lsb-release | grep -i "DISTRIB_RELEASE" | cut -d "=" -f2)
    if [ "$system_ver" = "16.04" ]; then
        PKGS+=( libgtk2.0-0 )
    else
        if [ "$system_ver" = "20.04" ]; then
            PKGS+=( gstreamer1.0-plugins-ugly
                    gstreamer1.0-libav
                    libgstreamer-plugins-base1.0-dev
                    gstreamer1.0-doc
                    gstreamer1.0-tools
                    gstreamer1.0-x
                    gstreamer1.0-alsa
                    gstreamer1.0-gl
                    gstreamer1.0-gtk3
                    gstreamer1.0-qt5
                    gstreamer1.0-pulseaudio
                    libgstrtspserver-1.0-dev
                    python3-gst-1.0
                    libfluidsynth2
                    libnettle7
                    libopenexr24
                    python3.8
                    libpython3.8
                    libglib2.0-0
                )
        elif [ "$system_ver" = "18.04" ]; then
            PKGS+=( libfluidsynth1
                    libnettle6
                    libopenexr22
                    gstreamer1.0-plugins-ugly
                    gstreamer1.0-alsa
                    gstreamer1.0-gtk3
                    libglib2.0
                )
        fi
        PKGS+=( flex
                bison
                libgsl23
                gobject-introspection
                libgl-dev
                libtag-extras1
                libusb-1.0-0-dev
                libfaac0
                libfdk-aac1
<<<<<<< HEAD
                python3-gi                
=======
                liblrdf0
                libmjpegtools-dev
                libopenni2-0
                libmpeg2-4
                libopencore-amrnb0
                libopencore-amrwb0
                liba52-0.7.4
                python3-gi
                libglib2.0-0
>>>>>>> 2e6c95f3
        )
    fi
    apt update
    # shellcheck disable=SC2068
    apt install -y ${PKGS[@]}
else
    # CentOS
    echo
    echo "This script installs the following OpenVINO 3rd-party dependencies:"
    echo "  1. GTK+ and GStreamer libraries used by OpenCV"
    echo "  2. libusb library required for Myriad plugin for Inference Engine"
    echo "  3. Python 3.6 for Model Optimizer"
    echo "  4. gcc 4.8.5 and other build dependencies for OpenVINO samples"
    echo "  5. build dependencies for GStreamer Plugins"
    echo
    PKGS=(
        libusbx-devel
        gtk2
        gstreamer1
        gstreamer1-plugins-good
        gstreamer1-plugins-bad-free
        gcc
        gcc-c++
        make
        glibc-static
        glibc
        libstdc++-static
        libstdc++
        libstdc++
        libgcc
        cmake
        python36
        python36-pip
        glib2-devel
        flex
        bison
        gmp
        gsl
        gobject-introspection
        libcap
        libcap
        gettext
        libXrandr
        libX11
        iso-codes
        mesa-libEGL
        mesa-libGLES
        mesa-libGL
        libgudev1
        libtheora
        cdparanoia
        pango
        mesa-libgbm
        alsa-lib
        libjpeg-turbo
        libvisual
        libXv
        opus
        libvorbis
        patch
        bzip2
        libv4l
        flac
        gdk-pixbuf2
        libdv
        mpg123
        libraw1394
        libavc1394
        libiec61883
        pulseaudio-libs
        libsoup
        speex
        wavpack
        boost-regex-1.53.0
    )
    yum install -y ${PKGS[@]}

    # Thirdparty repositories for installing GStreamer Bad & Ugly Plugins dependencies.
    if yes_or_no_gst_bad_ugly; then
        GST_BAD_UGLY_PKGS=(
            bluez-libs
            libusb
            libass
            libbs2b
            libchromaprint
            lcms2
            libssh2
            libdc1394
            libXext
            libssh
            libdca
            faac
            fdk-aac
            flite
            fluidsynth
            game-music-emu
            gsm
            nettle
            kate
            liblrdf
            libde265
            mjpegtools
            libmms
            libmodplug
            libmpcdec
            neon
            openal-soft
            OpenEXR
            openjpeg2
            openni
            libdvdnav
            librtmp
            librsvg2
            sbc
            libsndfile
            soundtouch
            spandsp
            libsrtp
            zvbi
            vo-amrwbenc
            webrtc-audio-processing
            wildmidi
            zbar
            libnice
            libxkbcommon
            opencore-amr
            libva
            python36-gobject
            python3-devel
        )
        yum install -y epel-release
        rpm -Uvh https://download1.rpmfusion.org/free/el/rpmfusion-free-release-7.noarch.rpm
        RPMFUSION_IS_INSTALLED=1
        yum install -y https://forensics.cert.org/cert-forensics-tools-release-el7.rpm
        yum install -y ${GST_BAD_UGLY_PKGS[@]}
    else
        echo "Dependencies for GStreamer Ugly & Bad plugins installation skipped."
        echo
    fi

    echo
    echo "Intel(R) Distribution of OpenVINO(TM) toolkit can use FFmpeg for processing video streams with OpenCV. Please select your preferred method for installing FFmpeg:"
    echo
    echo "Option 1: Allow installer script to add a third party repository, RPM Fusion (https://rpmfusion.org/), which contains FFmpeg. FFmpeg rpm package will be installed from this repository. "
    echo "WARNING: This repository is NOT PROVIDED OR SUPPORTED by Intel or CentOS. Neither Intel nor CentOS has control over this repository. Terms governing your use of FFmpeg can be found here: https://www.ffmpeg.org/legal.html "
    echo "Once added, this repository will be enabled on your operating system and can thus receive updates to all packages installed from it. "
    echo
    echo "Consider the following ways to prevent unintended 'updates' from this third party repository from over-writing some core part of CentOS:"
    echo "a) Only enable these archives from time to time, and generally leave them disabled. See: man yum"
    echo "b) Use the exclude= and includepkgs= options on a per sub-archive basis, in the matching .conf file found in /etc/yum.repos.d/ See: man yum.conf"
    echo "c) The yum Priorities plug-in can prevent a 3rd party repository from replacing base packages, or prevent base/updates from replacing a 3rd party package."
    echo
    echo "Option 2: Skip FFmpeg installation."
    echo

    if yes_or_no_ffmpeg; then
        if [[ -z $RPMFUSION_IS_INSTALLED ]]; then
            yum install -y epel-release
            rpm -Uvh https://download1.rpmfusion.org/free/el/rpmfusion-free-release-7.noarch.rpm
        fi
        yum install -y ffmpeg
    else
        echo "FFmpeg installation skipped. You may build FFmpeg from sources as described here: https://trac.ffmpeg.org/wiki/CompilationGuide/Centos"
        echo
    fi
    exit
fi<|MERGE_RESOLUTION|>--- conflicted
+++ resolved
@@ -118,19 +118,8 @@
                 libusb-1.0-0-dev
                 libfaac0
                 libfdk-aac1
-<<<<<<< HEAD
                 python3-gi                
-=======
-                liblrdf0
-                libmjpegtools-dev
-                libopenni2-0
-                libmpeg2-4
-                libopencore-amrnb0
-                libopencore-amrwb0
-                liba52-0.7.4
-                python3-gi
-                libglib2.0-0
->>>>>>> 2e6c95f3
+
         )
     fi
     apt update
