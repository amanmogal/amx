// Copyright (C) 2018-2022 Intel Corporation
// SPDX-License-Identifier: Apache-2.0
//

#include "common_utils.h"

<<<<<<< HEAD
=======
#include <inference_engine.hpp>
#include <openvino/openvino.hpp>

>>>>>>> eb49bcaf

/**
 * @brief Fill InferRequest blobs with random values or image information (OV API 1)
 */
void fillBlobs(InferenceEngine::InferRequest inferRequest,
               const InferenceEngine::ConstInputsDataMap &inputsInfo,
<<<<<<< HEAD
               const size_t& batchSize) {
    std::vector<std::pair<size_t, size_t>> input_image_sizes;

    for (const InferenceEngine::ConstInputsDataMap::value_type& item : inputsInfo) {
=======
               const size_t &batchSize) {
    std::vector<std::pair<size_t, size_t>> input_image_sizes;
    for (const InferenceEngine::ConstInputsDataMap::value_type &item: inputsInfo) {
>>>>>>> eb49bcaf
        if (isImage(item.second))
            input_image_sizes.push_back(getTensorHeightWidth(item.second->getTensorDesc()));
    }

<<<<<<< HEAD
    for (const InferenceEngine::ConstInputsDataMap::value_type& item : inputsInfo) {
        InferenceEngine::Blob::Ptr inputBlob = inferRequest.GetBlob(item.first);

=======
    for (const InferenceEngine::ConstInputsDataMap::value_type &item: inputsInfo) {
        InferenceEngine::Blob::Ptr inputBlob = inferRequest.GetBlob(item.first);
>>>>>>> eb49bcaf
        if (isImageInfo(inputBlob) && (input_image_sizes.size() == 1)) {
            // Fill image information
            auto image_size = input_image_sizes.at(0);
            if (item.second->getPrecision() == InferenceEngine::Precision::FP32) {
                fillBlobImInfo<float>(inputBlob, batchSize, image_size);
            } else if (item.second->getPrecision() == InferenceEngine::Precision::FP16) {
                fillBlobImInfo<short>(inputBlob, batchSize, image_size);
            } else if (item.second->getPrecision() == InferenceEngine::Precision::I32) {
                fillBlobImInfo<int32_t>(inputBlob, batchSize, image_size);
<<<<<<< HEAD
=======
            } else if (item.second->getPrecision() == InferenceEngine::Precision::U8) {
                fillBlobImInfo<uint8_t>(inputBlob, batchSize, image_size);
>>>>>>> eb49bcaf
            } else {
                throw std::logic_error("Input precision is not supported for image info!");
            }
            continue;
        }
        // Fill random
        if (item.second->getPrecision() == InferenceEngine::Precision::FP32) {
            fillBlobRandom<float>(inputBlob);
        } else if (item.second->getPrecision() == InferenceEngine::Precision::FP16) {
            fillBlobRandom<short>(inputBlob);
        } else if (item.second->getPrecision() == InferenceEngine::Precision::I32) {
            fillBlobRandom<int32_t>(inputBlob);
        } else if (item.second->getPrecision() == InferenceEngine::Precision::U8) {
            fillBlobRandom<uint8_t>(inputBlob);
        } else if (item.second->getPrecision() == InferenceEngine::Precision::I8) {
            fillBlobRandom<int8_t>(inputBlob);
        } else if (item.second->getPrecision() == InferenceEngine::Precision::U16) {
            fillBlobRandom<uint16_t>(inputBlob);
        } else if (item.second->getPrecision() == InferenceEngine::Precision::I16) {
            fillBlobRandom<int16_t>(inputBlob);
        } else {
            throw std::logic_error("Input precision is not supported for " + item.first);
        }
    }
}

<<<<<<< HEAD

/**
 * @brief Fill infer_request tensors with random values (OV API 2)
 */
void fillTensors(ov::InferRequest& infer_request, std::vector<ov::Output<const ov::Node>> &inputs) {
    for (size_t i = 0; i < inputs.size(); i++) {
        ov::Tensor input_tensor;

=======
/**
 * @brief Fill infer_request tensors with random values or image information
 */
void fillTensors(ov::InferRequest &infer_request, const std::vector<ov::Output<ov::Node>> &inputs) {
    for (size_t i = 0; i < inputs.size(); ++i) {
        ov::Tensor input_tensor;
>>>>>>> eb49bcaf
        if (inputs[i].get_element_type() == ov::element::f32) {
            input_tensor = fillTensorRandom<float>(inputs[i]);
        } else if (inputs[i].get_element_type() == ov::element::f16) {
            input_tensor = fillTensorRandom<short>(inputs[i]);
        } else if (inputs[i].get_element_type() == ov::element::i32) {
            input_tensor = fillTensorRandom<int32_t>(inputs[i]);
        } else if (inputs[i].get_element_type() == ov::element::u8) {
            input_tensor = fillTensorRandom<uint8_t>(inputs[i]);
        } else if (inputs[i].get_element_type() == ov::element::i8) {
            input_tensor = fillTensorRandom<int8_t>(inputs[i]);
        } else if (inputs[i].get_element_type() == ov::element::u16) {
            input_tensor = fillTensorRandom<uint16_t>(inputs[i]);
        } else if (inputs[i].get_element_type() == ov::element::i16) {
            input_tensor = fillTensorRandom<int16_t>(inputs[i]);
        } else {
            throw std::logic_error(
                    "Input precision is not supported for " + inputs[i].get_element_type().get_type_name());
        }
        infer_request.set_input_tensor(i, input_tensor);
    }
}<|MERGE_RESOLUTION|>--- conflicted
+++ resolved
@@ -4,40 +4,23 @@
 
 #include "common_utils.h"
 
-<<<<<<< HEAD
-=======
-#include <inference_engine.hpp>
-#include <openvino/openvino.hpp>
-
->>>>>>> eb49bcaf
 
 /**
- * @brief Fill InferRequest blobs with random values or image information (OV API 1)
+ * @brief Fill InferRequest blobs with random values or image information
  */
 void fillBlobs(InferenceEngine::InferRequest inferRequest,
                const InferenceEngine::ConstInputsDataMap &inputsInfo,
-<<<<<<< HEAD
                const size_t& batchSize) {
     std::vector<std::pair<size_t, size_t>> input_image_sizes;
 
     for (const InferenceEngine::ConstInputsDataMap::value_type& item : inputsInfo) {
-=======
-               const size_t &batchSize) {
-    std::vector<std::pair<size_t, size_t>> input_image_sizes;
-    for (const InferenceEngine::ConstInputsDataMap::value_type &item: inputsInfo) {
->>>>>>> eb49bcaf
         if (isImage(item.second))
             input_image_sizes.push_back(getTensorHeightWidth(item.second->getTensorDesc()));
     }
 
-<<<<<<< HEAD
     for (const InferenceEngine::ConstInputsDataMap::value_type& item : inputsInfo) {
         InferenceEngine::Blob::Ptr inputBlob = inferRequest.GetBlob(item.first);
 
-=======
-    for (const InferenceEngine::ConstInputsDataMap::value_type &item: inputsInfo) {
-        InferenceEngine::Blob::Ptr inputBlob = inferRequest.GetBlob(item.first);
->>>>>>> eb49bcaf
         if (isImageInfo(inputBlob) && (input_image_sizes.size() == 1)) {
             // Fill image information
             auto image_size = input_image_sizes.at(0);
@@ -47,11 +30,6 @@
                 fillBlobImInfo<short>(inputBlob, batchSize, image_size);
             } else if (item.second->getPrecision() == InferenceEngine::Precision::I32) {
                 fillBlobImInfo<int32_t>(inputBlob, batchSize, image_size);
-<<<<<<< HEAD
-=======
-            } else if (item.second->getPrecision() == InferenceEngine::Precision::U8) {
-                fillBlobImInfo<uint8_t>(inputBlob, batchSize, image_size);
->>>>>>> eb49bcaf
             } else {
                 throw std::logic_error("Input precision is not supported for image info!");
             }
@@ -78,7 +56,6 @@
     }
 }
 
-<<<<<<< HEAD
 
 /**
  * @brief Fill infer_request tensors with random values (OV API 2)
@@ -87,14 +64,6 @@
     for (size_t i = 0; i < inputs.size(); i++) {
         ov::Tensor input_tensor;
 
-=======
-/**
- * @brief Fill infer_request tensors with random values or image information
- */
-void fillTensors(ov::InferRequest &infer_request, const std::vector<ov::Output<ov::Node>> &inputs) {
-    for (size_t i = 0; i < inputs.size(); ++i) {
-        ov::Tensor input_tensor;
->>>>>>> eb49bcaf
         if (inputs[i].get_element_type() == ov::element::f32) {
             input_tensor = fillTensorRandom<float>(inputs[i]);
         } else if (inputs[i].get_element_type() == ov::element::f16) {
