--- conflicted
+++ resolved
@@ -86,11 +86,7 @@
     ov::Tensor tensor{input.get_element_type(), input.get_shape()};
     std::vector<T> values(ov::shape_size(input.get_shape()));
     for (size_t i = 0; i < values.size(); ++i) {
-<<<<<<< HEAD
-        values[i] = 1 + static_cast <T> (rand()) /( static_cast <T> (RAND_MAX/(std::numeric_limits<T>::max()-1)));
-=======
         values[i] = 1 + static_cast <T> (rand()) / (static_cast <T> (RAND_MAX / (std::numeric_limits<T>::max() - 1)));
->>>>>>> 298cced3
     }
     std::memcpy(tensor.data(), values.data(), sizeof(T) * values.size());
     return tensor;
@@ -121,24 +117,6 @@
                 inputBlobData[index] = 1;
         }
     }
-<<<<<<< HEAD
-}
-
-
-/**
- * @brief Fill InferenceEngine tensor with image information (OV API 2.0)
- */
-template<typename T>
-ov::Tensor fillTensorImInfo(const ov::Output<ov::Node> &input,
-                            std::pair<size_t, size_t> image_size) {
-    ov::Tensor tensor{input.get_element_type(), input.get_shape()};
-    std::vector<float> values{static_cast<float>(image_size.first), static_cast<float>(image_size.second)};
-
-    std::memcpy(tensor.data(), values.data(), sizeof(T) * values.size());
-
-    return tensor;
-=======
->>>>>>> 298cced3
 }
 
 
