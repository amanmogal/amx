# Copyright (C) 2018-2023 Intel Corporation
# SPDX-License-Identifier: Apache-2.0

<<<<<<< HEAD
import pytest
import timm
import torch
from models_hub_common.constants import hf_hub_cache_dir
from models_hub_common.test_convert_model import TestConvertModel
from models_hub_common.utils import cleanup_dir
from openvino import convert_model
=======
import os
import timm
import torch
import pytest
from torch_utils import TestTorchConvertModel, process_pytest_marks
from models_hub_common.constants import hf_hub_cache_dir
from models_hub_common.utils import cleanup_dir, get_models_list
>>>>>>> be5c755c


def filter_timm(timm_list: list) -> list:
    unique_models = set()
    filtered_list = []
    ignore_set = {"base", "mini", "small", "xxtiny", "xtiny", "tiny", "lite", "nano", "pico", "medium", "big",
<<<<<<< HEAD
                  "large", "xlarge", "xxlarge", "huge", "gigantic", "giant", "enormous", "xs", "xxs", "s", "m", "l",
                  "xl"}
    for name in timm_list:
=======
                  "large", "xlarge", "xxlarge", "huge", "gigantic", "giant", "enormous", "xs", "xxs", "s", "m", "l", "xl"}
    for name in sorted(timm_list):
>>>>>>> be5c755c
        # first: remove datasets
        name_parts = name.split(".")
        _name = "_".join(name.split(".")[:-1]) if len(name_parts) > 1 else name
        # second: remove sizes
        name_set = set([n for n in _name.split("_") if not n.isnumeric()])
        name_set = name_set.difference(ignore_set)
        name_join = "_".join(name_set)
        if name_join not in unique_models:
            unique_models.add(name_join)
            filtered_list.append(name)
    return filtered_list


def get_all_models() -> list:
    return process_pytest_marks(os.path.join(os.path.dirname(__file__), "timm_models"))


# To make tests reproducible we seed the random generator
torch.manual_seed(0)


class TestTimmConvertModel(TestTorchConvertModel):
    def load_model(self, model_name, model_link):
        m = timm.create_model(model_name, pretrained=True)
        cfg = timm.get_pretrained_cfg(model_name)
        shape = [1] + list(cfg.input_size)
        self.example = (torch.randn(shape),)
        self.inputs = (torch.randn(shape),)
        return m

    def infer_fw_model(self, model_obj, inputs):
        fw_outputs = model_obj(*[torch.from_numpy(i) for i in inputs])
        if isinstance(fw_outputs, dict):
            for k in fw_outputs.keys():
                fw_outputs[k] = fw_outputs[k].numpy(force=True)
        elif isinstance(fw_outputs, (list, tuple)):
            fw_outputs = [o.numpy(force=True) for o in fw_outputs]
        else:
            fw_outputs = [fw_outputs.numpy(force=True)]
        return fw_outputs

    def teardown_method(self):
        # remove all downloaded files from cache
        cleanup_dir(hf_hub_cache_dir)
        super().teardown_method()

    @pytest.mark.parametrize("name", ["mobilevitv2_050.cvnets_in1k",
                                      "poolformerv2_s12.sail_in1k",
                                      "vit_base_patch8_224.augreg_in21k",
                                      "beit_base_patch16_224.in22k_ft_in22k"])
    @pytest.mark.precommit
    def test_convert_model_precommit(self, name, ie_device):
        self.run(name, None, ie_device)

    @pytest.mark.nightly
    @pytest.mark.parametrize("name", get_all_models())
    def test_convert_model_all_models(self, name, ie_device):
        self.run(name, None, ie_device)

    @pytest.mark.nightly
    def test_models_list_complete(self, ie_device):
        m_list = timm.list_pretrained()
        all_models_ref = set(filter_timm(m_list))
        all_models = set([m for m, _, _, _ in get_models_list(
            os.path.join(os.path.dirname(__file__), "timm_models"))])
        assert all_models == all_models_ref, f"Lists of models are not equal."<|MERGE_RESOLUTION|>--- conflicted
+++ resolved
@@ -1,15 +1,6 @@
 # Copyright (C) 2018-2023 Intel Corporation
 # SPDX-License-Identifier: Apache-2.0
 
-<<<<<<< HEAD
-import pytest
-import timm
-import torch
-from models_hub_common.constants import hf_hub_cache_dir
-from models_hub_common.test_convert_model import TestConvertModel
-from models_hub_common.utils import cleanup_dir
-from openvino import convert_model
-=======
 import os
 import timm
 import torch
@@ -17,21 +8,14 @@
 from torch_utils import TestTorchConvertModel, process_pytest_marks
 from models_hub_common.constants import hf_hub_cache_dir
 from models_hub_common.utils import cleanup_dir, get_models_list
->>>>>>> be5c755c
 
 
 def filter_timm(timm_list: list) -> list:
     unique_models = set()
     filtered_list = []
     ignore_set = {"base", "mini", "small", "xxtiny", "xtiny", "tiny", "lite", "nano", "pico", "medium", "big",
-<<<<<<< HEAD
-                  "large", "xlarge", "xxlarge", "huge", "gigantic", "giant", "enormous", "xs", "xxs", "s", "m", "l",
-                  "xl"}
-    for name in timm_list:
-=======
                   "large", "xlarge", "xxlarge", "huge", "gigantic", "giant", "enormous", "xs", "xxs", "s", "m", "l", "xl"}
     for name in sorted(timm_list):
->>>>>>> be5c755c
         # first: remove datasets
         name_parts = name.split(".")
         _name = "_".join(name.split(".")[:-1]) if len(name_parts) > 1 else name
