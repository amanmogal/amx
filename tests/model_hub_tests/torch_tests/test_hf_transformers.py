--- conflicted
+++ resolved
@@ -2,39 +2,13 @@
 # SPDX-License-Identifier: Apache-2.0
 
 import os
-
 import pytest
 import torch
 from huggingface_hub import model_info
-<<<<<<< HEAD
-from models_hub_common.constants import hf_hub_cache_dir
-from models_hub_common.test_convert_model import TestConvertModel
-from models_hub_common.utils import get_models_list, cleanup_dir
-from openvino import convert_model
-
-
-def flattenize_tuples(list_input):
-    unpacked_pt_res = []
-    for r in list_input:
-        if isinstance(r, (tuple, list)):
-            unpacked_pt_res.extend(flattenize_tuples(r))
-        else:
-            unpacked_pt_res.append(r)
-    return unpacked_pt_res
-
-
-def flattenize_outputs(outputs):
-    if not isinstance(outputs, dict):
-        outputs = flattenize_tuples(outputs)
-        return [i.numpy(force=True) for i in outputs]
-    else:
-        return dict((k, v.numpy(force=True)) for k, v in outputs.items())
-=======
 from torch_utils import TestTorchConvertModel
 from models_hub_common.utils import cleanup_dir
 from models_hub_common.constants import hf_hub_cache_dir
 from torch_utils import process_pytest_marks
->>>>>>> be5c755c
 
 
 def filter_example(model, example):
@@ -118,13 +92,9 @@
             model = Wav2Vec2ForSequenceClassification.from_pretrained(
                 name, torchscript=True)
             processor = AutoFeatureExtractor.from_pretrained(name)
-<<<<<<< HEAD
-            input_values = processor(torch.randn(16000).numpy(), sampling_rate=16_000, return_tensors="pt")
-=======
             input_values = processor(torch.randn(16000).numpy(),
                                      sampling_rate=16_000,
                                      return_tensors="pt")
->>>>>>> be5c755c
             example = {"input_values": input_values.input_values}
         elif "retribert" in mi.tags:
             from transformers import RetriBertTokenizer
@@ -249,13 +219,13 @@
                             "Number of movies": ["87", "53", "69"]}
                     queries = ["What is the name of the first actor?",
                                "How many movies has George Clooney played in?",
-                               "What is the total number of movies?", ]
+                               "What is the total number of movies?",]
                     answer_coordinates = [[(0, 0)], [(2, 1)], [
                         (0, 1), (1, 1), (2, 1)]]
                     answer_text = [["Brad Pitt"], ["69"], ["209"]]
                     table = pd.DataFrame.from_dict(data)
                     encoded_input = tokenizer(table=table, queries=queries, answer_coordinates=answer_coordinates,
-                                              answer_text=answer_text, padding="max_length", return_tensors="pt", )
+                                              answer_text=answer_text, padding="max_length", return_tensors="pt",)
                     example = dict(input_ids=encoded_input["input_ids"],
                                    token_type_ids=encoded_input["token_type_ids"],
                                    attention_mask=encoded_input["attention_mask"])
@@ -307,14 +277,7 @@
     def test_convert_model_precommit(self, name, type, ie_device):
         self.run(model_name=name, model_link=type, ie_device=ie_device)
 
-<<<<<<< HEAD
-    @pytest.mark.parametrize("name",
-                             [pytest.param(n, marks=pytest.mark.xfail(reason=r) if m == "xfail" else pytest.mark.skip(
-                                 reason=r)) if m else n for n, _, m, r in
-                              get_models_list(os.path.join(os.path.dirname(__file__), "hf_transformers_models"))])
-=======
     @pytest.mark.parametrize("name", process_pytest_marks(os.path.join(os.path.dirname(__file__), "hf_transformers_models")))
->>>>>>> be5c755c
     @pytest.mark.nightly
     def test_convert_model_all_models(self, name, ie_device):
         self.run(model_name=name, model_link=None, ie_device=ie_device)