# Copyright (C) 2018-2024 Intel Corporation
# SPDX-License-Identifier: Apache-2.0

import functools
import itertools
import os
import shutil
import time

import numpy as np
from models_hub_common.constants import test_device


def parse_list_file(file_name: str):
    with open(file_name, 'r') as f_in:
        for model_info in f_in:
            model_info = model_info.strip()
            # skip comment in model scope file
            if not model_info or model_info.startswith('#'):
                continue
            yield model_info.split(',')


def get_models_list(file_name: str):
    models = []
    for line_items in parse_list_file(file_name):
        if len(line_items) == 2:
            model_name, model_link = line_items
            models.append((model_name, model_link, None, None))
        elif len(line_items) == 4:
            model_name, model_link, mark, reason = line_items
            models.append((model_name, model_link, mark, reason))
        elif len(line_items) > 4:
            model_name, model_link, mark, reason = line_items[:4]
            if not mark:
                mark = None
            if not reason:
                reason = None
            other = line_items[4:]
            transformations = [item[8:] for item in other if item.startswith('ts_name:')]
            layers = [item[6:] for item in other if item.startswith('layer:')]
            models.append((model_name, model_link, mark, reason, transformations, layers))
        else:
            items = ','.join(line_items)
            assert False, \
                f'Incorrect model info fields {items}. It must contain either 2 or 4 or more than 4 fields.'
    return models


<<<<<<< HEAD
def get_skipped_model_links(file_name: str):
    return {line_items[1] for line_items in parse_list_file(file_name)}
=======
def get_skipped_model_links(filename: str):
    links = set()
    if not os.path.exists(filename):
        return links
    with open(filename) as f:
        for model_info in f:
            model_info = model_info.strip()
            if not model_info:
                continue
            model_name, model_link = model_info.split(',')
            links.add(model_link)
    return links
>>>>>>> 8713ca24


def get_models_list_not_skipped(model_list_file: str, skip_list_file: str):
    skipped_links = get_skipped_model_links(skip_list_file)
    not_skipped_models = []
    for model_name, model_link, mark, reason in get_models_list(model_list_file):
        if model_link in skipped_links:
            continue
        not_skipped_models.append((model_name, model_link, mark, reason))
    return not_skipped_models


def compare_two_tensors(ov_res, fw_res, eps):
    is_ok = True
    if ov_res.dtype.type == str or ov_res.dtype.type == np.str_ or ov_res.dtype.type == np.object_:
        ov_res = ov_res.astype('U')
        # TF can represent string tensors in different format: array of bytestreams
        # so we have to align formats of both string tensors, for example, to unicode
        if ov_res.dtype.type != fw_res.dtype.type:
            try:
                fw_res = fw_res.astype('U')
            except:
                # ref_array of object type and each element must be utf-8 decoded
                utf8_decoded_elems = [elem.decode('UTF-8') for elem in fw_res.flatten()]
                fw_res = np.array(utf8_decoded_elems, dtype=str).reshape(fw_res.shape)
        is_ok = np.array_equal(ov_res, fw_res)
    elif ov_res.dtype == bool:
        is_ok = np.array_equal(ov_res, fw_res)
    elif not np.allclose(ov_res, fw_res, atol=eps, rtol=eps, equal_nan=True):
        is_ok = False
        max_diff = np.abs(ov_res.astype(np.float32) - fw_res.astype(np.float32)).max()
        print("Max diff is {}".format(max_diff))

    if is_ok:
        print("Accuracy validation successful!\n")
        print("absolute eps: {}, relative eps: {}".format(eps, eps))
    return is_ok


def get_params(ie_device=None):
    ie_device_params = ie_device if ie_device else test_device

    test_args = []
    for element in itertools.product(ie_device_params):
        test_args.append(element)
    return test_args


def cleanup_dir(dir: str):
    if not os.path.exists(dir):
        return
    # remove all downloaded files from cache
    for file_name in os.listdir(dir):
        file_path = os.path.join(dir, file_name)
        try:
            if os.path.isfile(file_path) or os.path.islink(file_path):
                os.unlink(file_path)
            elif os.path.isdir(file_path):
                shutil.rmtree(file_path)
        except Exception as e:
            pass


def round_num(n: float) -> str:
    if 0.1 < n < 1:
        return str(n)[:4]
    s = '{:.2E}'.format(n)
    if s.endswith('E+00'):
        return s[:-4]
    return s


def nano_secs(secs):
    return float(secs) * (10 ** 9)


def measure(max_time_nano_secs: float, func, args):
    left_time_ns = float(max_time_nano_secs)
    time_slices = []
    n_repeats = 0
    while left_time_ns > 0:
        t0 = time.perf_counter_ns()
        func(*args)
        t1 = time.perf_counter_ns()
        timedelta = t1 - t0
        time_slices.append(timedelta)
        left_time_ns -= timedelta
        n_repeats += 1
    real_runtime_nano_secs = max_time_nano_secs - left_time_ns
    return time_slices, n_repeats, real_runtime_nano_secs


def call_with_timer(timer_label: str, func, args):
    print('{} ...'.format(timer_label))
    t0 = time.time()
    ret_value = func(*args)
    t1 = time.time()
    print('{} is done in {} secs'.format(timer_label, round_num(t1 - t0)))
    return ret_value


def print_stat(s: str, value: float):
    print(s.format(round_num(value)))


def retry(max_retries=3, exceptions=(Exception,), delay=None):
    def retry_decorator(func):
        @functools.wraps(func)
        def wrapper(*args, **kwargs):
            for attempt in range(max_retries):
                try:
                    return func(*args, **kwargs)
                except exceptions as e:
                    print(f"Attempt {attempt + 1} of {max_retries} failed: {e}")
                    if attempt < max_retries - 1 and delay is not None:
                        time.sleep(delay)
                    else:
                        raise e
        return wrapper
    return retry_decorator<|MERGE_RESOLUTION|>--- conflicted
+++ resolved
@@ -14,6 +14,8 @@
 def parse_list_file(file_name: str):
     with open(file_name, 'r') as f_in:
         for model_info in f_in:
+            if not model_info:
+                continue
             model_info = model_info.strip()
             # skip comment in model scope file
             if not model_info or model_info.startswith('#'):
@@ -46,24 +48,8 @@
                 f'Incorrect model info fields {items}. It must contain either 2 or 4 or more than 4 fields.'
     return models
 
-
-<<<<<<< HEAD
 def get_skipped_model_links(file_name: str):
     return {line_items[1] for line_items in parse_list_file(file_name)}
-=======
-def get_skipped_model_links(filename: str):
-    links = set()
-    if not os.path.exists(filename):
-        return links
-    with open(filename) as f:
-        for model_info in f:
-            model_info = model_info.strip()
-            if not model_info:
-                continue
-            model_name, model_link = model_info.split(',')
-            links.add(model_link)
-    return links
->>>>>>> 8713ca24
 
 
 def get_models_list_not_skipped(model_list_file: str, skip_list_file: str):
