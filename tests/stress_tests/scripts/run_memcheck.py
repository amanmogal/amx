#!/usr/bin/env python3

# Copyright (C) 2018-2021 Intel Corporation
# SPDX-License-Identifier: Apache-2.0

"""
This script runs memcheck tests isolated with help of gtest_parallel. It can
upload memory measurment results to database and generate reports.
"""

import argparse
import json
import logging
import os
import subprocess
import sys
from glob import glob

from compare_memcheck_2_runs import compare_memcheck_2_runs, get_memcheck_records, get_db_memcheck_records
# Database arguments
from memcheck_upload import DATABASE, DB_COLLECTIONS
from memcheck_upload import create_memcheck_records, upload_memcheck_records, create_memcheck_report, \
    metadata_from_manifest, info_from_test_config


def run(args, log=None, verbose=True):
    """ Run command
    """
    if log is None:
        log = logging.getLogger('run_memcheck')
    log_out = log.info if verbose else log.debug

    log.info(f'========== cmd: {" ".join(args)}')  # pylint: disable=logging-format-interpolation

    proc = subprocess.Popen(args,
                            stdout=subprocess.PIPE,
                            stderr=subprocess.STDOUT,
                            encoding='utf-8',
                            universal_newlines=True)
    output = []
    for line in iter(proc.stdout.readline, ''):
        log_out(line.strip('\n'))
        output.append(line)
        if line or proc.poll() is None:
            continue
        break
    outs = proc.communicate()[0]

    if outs:
        log_out(outs.strip('\n'))
        output.append(outs)
    log.info('========== Completed. Exit code: %d', proc.returncode)
    return proc.returncode, ''.join(output)


def json_load(path_or_string):
    """ Load json as file or as string
    """
    if os.path.isfile(path_or_string):
        with open(path_or_string, 'r') as json_fp:
            return json.load(json_fp)
    else:
        return json.loads(path_or_string)


def main():
    """Main entry point.
    """
    # remove additional args (arguments after --)
    binary_args = []
    for idx, arg in enumerate(sys.argv):
        if arg == '--':
            binary_args = sys.argv[idx + 1:]
            sys.argv = sys.argv[:idx]
            break

    init_parser = argparse.ArgumentParser(add_help=False)
    init_parser.add_argument('--timeline_report',
                             help=f'create timeline HTML report file name')
    init_parser.add_argument('--upload', action="store_true",
                             help=f'upload results to database')
    init_parser.add_argument('--compare',
                             metavar='REFERENCE',
                             help='compare run with reference.'
                                  ' Should contain path to a folder with MemCheckTests logs or'
                                  ' query to request data from DB in "key=value[,key=value]" format')
    args = init_parser.parse_known_args()[0]

    parser = argparse.ArgumentParser(
        description='Run memcheck tests',
        usage='%(prog)s [options] binary -- [additional args]',
        parents=[init_parser])
<<<<<<< HEAD
    parser.add_argument('binary', help='test binary to execute')
=======
    parser.add_argument('binary',
                        help='test binary to execute')
>>>>>>> 82f8f19d
    parser.add_argument('--gtest_parallel',
                        help='path to gtest-parallel to use',
                        default='gtest_parallel')
    parser.add_argument('--timeout',
                        help='timeout for tests run within gtest-parallel',
                        default='')
    parser.add_argument('-d', '--output_dir',
                        required=args.timeline_report or args.upload or args.compare,
                        help='output directory for test logs',
                        default='')
    parser.add_argument('-w', '--workers',
                        help='number of gtest-parallel workers to spawn',
                        default='')
    parser.add_argument('--db_url',
                        required=args.timeline_report or args.upload or
                                 (args.compare and not os.path.isdir(args.compare)),
                        help='MongoDB URL in a form "mongodb://server:port"')
    parser.add_argument('--db_collection',
                        required=args.timeline_report or args.upload,
                        help=f'use collection name in {DATABASE} database',
                        choices=DB_COLLECTIONS)
    parser.add_argument('--manifest',
                        help=f'extract commit information from build manifest')
    parser.add_argument('--metadata',
                        help=f'add extra commit information, json formated')
    parser.add_argument('--strip_log_path',
                        metavar='REMOVE[,REPLACE]',
                        default='',
                        help='remove or replace parts of log path')

    parser.add_argument('--ref_db_collection',
                        required=args.compare and not os.path.isdir(args.compare),
                        help=f'use collection name in {DATABASE} database to query reference data',
                        choices=DB_COLLECTIONS)
    parser.add_argument('--comparison_report',
                        required=args.compare,
                        help='create comparison report file name')

    args = parser.parse_args()

    logging.basicConfig(format="{file} %(levelname)s: %(message)s".format(
        file=os.path.basename(__file__)), level=logging.INFO, stream=sys.stdout)

    if args.output_dir:
        if not os.path.exists(args.output_dir):
            os.makedirs(args.output_dir)
        else:
            if list(glob(os.path.join(args.output_dir, '**', '*.log'), recursive=True)):
                logging.error(
                    'Output directory %s already has test logs. '
                    'Please specify an empty directory for output logs',
                    args.output_dir)
                sys.exit(1)

    return_code, _ = run([sys.executable, args.gtest_parallel,
                          '--output_dir', f'{args.output_dir}',
                          '--workers', f'{args.workers}',
                          '--timeout', f'{args.timeout}',
                          args.binary, '--'] + binary_args)

    if args.upload or args.timeline_report or args.compare:
        # prepare commit information
        append = {}
        if args.manifest:
            append.update(metadata_from_manifest(args.manifest))
        if args.metadata:
            append.update(json_load(args.metadata))

        # prepare memcheck records from logs
        logs = list(glob(os.path.join(args.output_dir, '**', '*.log'), recursive=True))
        strip = args.strip_log_path.split(',') + ['']
        records = create_memcheck_records(logs, strip[1], strip[0], append=append)
        logging.info('Prepared %d records', len(records))
        if len(records) != len(logs):
            logging.warning('Skipped %d logs of %d', len(logs) - len(records), len(logs))

        # extend memcheck records with info from test config
        test_conf_parser = argparse.ArgumentParser()
        test_conf_parser.add_argument('--test_conf')
        test_conf = test_conf_parser.parse_known_args(binary_args)[0].test_conf
        if test_conf:
            info = info_from_test_config(test_conf)
            for record in records:
                record.update(info.get(record["model_name"], {}))

        # upload
        if args.upload:
            if records:
                upload_memcheck_records(records, args.db_url, args.db_collection)
                logging.info('Uploaded to %s/%s.%s', args.db_url, DATABASE, args.db_collection)
            else:
                logging.warning('No records to upload')

        # create timeline report
        if args.timeline_report:
            try:
                create_memcheck_report(records, args.db_url, args.db_collection, args.timeline_report)
                logging.info('Created memcheck timeline report %s', args.timeline_report)
            except Exception as ex:
                logging.warning(f'Failed to create timeline report: {ex}')

        # compare runs and prepare report
        if args.compare:
            if os.path.isdir(args.compare):
                references = get_memcheck_records(source=args.compare)
            else:
                query = dict(item.split("=") for item in args.compare.split(","))
                references = get_db_memcheck_records(query=query,
                                                     db_collection=args.ref_db_collection,
                                                     db_name=DATABASE, db_url=args.db_url)
            compare_retcode = compare_memcheck_2_runs(cur_values=records, references=references,
                                                      output_file=args.comparison_report)
            return_code = return_code if return_code else compare_retcode

    sys.exit(return_code)


if __name__ == "__main__":
    main()<|MERGE_RESOLUTION|>--- conflicted
+++ resolved
@@ -90,12 +90,8 @@
         description='Run memcheck tests',
         usage='%(prog)s [options] binary -- [additional args]',
         parents=[init_parser])
-<<<<<<< HEAD
-    parser.add_argument('binary', help='test binary to execute')
-=======
     parser.add_argument('binary',
                         help='test binary to execute')
->>>>>>> 82f8f19d
     parser.add_argument('--gtest_parallel',
                         help='path to gtest-parallel to use',
                         default='gtest_parallel')
