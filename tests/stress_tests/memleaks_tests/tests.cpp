--- conflicted
+++ resolved
@@ -53,13 +53,9 @@
 TEST_P(MemLeaksTestSuiteNoDevice, read_network) {
     auto test_params = GetParam();
     std::vector<std::function<void()>> pipeline;
-<<<<<<< HEAD
     std::string path;
     for (int i = 0; i < test_params.models.size(); i++)
         pipeline.push_back(read_cnnnetwork(test_params.models[i]["path"]));
-=======
-    for (auto model: test_params.models) pipeline.push_back(read_cnnnetwork(model["path"]));
->>>>>>> cf390cf9
     auto test = [&] {
         log_info("Read network: \"" << test_params.models_names << "\" for " << test_params.numiters << " times");
         return common_test_pipeline(pipeline, test_params.numiters);
@@ -70,12 +66,8 @@
 TEST_P(MemLeaksTestSuiteNoDevice, cnnnetwork_reshape_batch_x2) {
     auto test_params = GetParam();
     std::vector<std::function<void()>> pipeline;
-<<<<<<< HEAD
     for (int i = 0; i < test_params.models.size(); i++)
         pipeline.push_back(cnnnetwork_reshape_batch_x2(test_params.models[i]["path"]));
-=======
-    for (auto model: test_params.models) pipeline.push_back(cnnnetwork_reshape_batch_x2(model["path"]));
->>>>>>> cf390cf9
     auto test = [&] {
         log_info("Reshape to batch*=2 of CNNNetwork created from network: \"" << test_params.models_names << "\" for " << test_params.numiters << " times");
         return common_test_pipeline(pipeline, test_params.numiters);
@@ -85,13 +77,8 @@
 
 TEST_P(MemLeaksTestSuiteNoDevice, set_input_params) {
     auto test_params = GetParam();
-    std::vector<std::function<void()>> pipeline;
-<<<<<<< HEAD
-    for (int i = 0; i < test_params.models.size(); i++)
-        pipeline.push_back(set_input_params(test_params.models[i]["path"]));
-=======
+    std::vector<void()> pipeline;
     for (auto model: test_params.models) pipeline.push_back(set_input_params(model["path"]));
->>>>>>> cf390cf9
     auto test = [&] {
         log_info("Apply preprocessing for CNNNetwork from network: \"" << test_params.models_names << "\" for " << test_params.numiters << " times");
         return common_test_pipeline(pipeline, test_params.numiters);
@@ -103,12 +90,8 @@
     auto test_params = GetParam();
     Core ie;
     std::vector<std::function<void()>> pipeline;
-<<<<<<< HEAD
     for (int i = 0; i < test_params.models.size(); i++)
         pipeline.push_back(recreate_exenetwork(ie, test_params.models[i]["path"], test_params.device));
-=======
-    for (auto model: test_params.models) pipeline.push_back(recreate_exenetwork(ie, model["path"], test_params.device));
->>>>>>> cf390cf9
     auto test = [&] {
         log_info("Recreate ExecutableNetwork from network within existing InferenceEngine::Core: \""
         << test_params.models_names << "\" for device: \"" << test_params.device << "\" for " << test_params.numiters << " times");
@@ -120,10 +103,7 @@
 TEST_P(MemLeaksTestSuite, recreate_infer_request) {
     auto test_params = GetParam();
     Core ie;
-<<<<<<< HEAD
     std::vector<ExecutableNetwork> exeNetworks;
-=======
->>>>>>> cf390cf9
     std::vector<std::function<void()>> pipeline;
     for (auto model: test_params.models){
         CNNNetwork cnnNetwork = ie.ReadNetwork(model["path"]);
@@ -144,11 +124,8 @@
 TEST_P(MemLeaksTestSuite, reinfer_request_inference) {
     auto test_params = GetParam();
     Core ie;
-<<<<<<< HEAD
     std::vector<InferRequest> infer_requests;
     std::vector<OutputsDataMap> outputs_info;
-=======
->>>>>>> cf390cf9
     std::vector<std::function<void()>> pipeline;
     for (auto model: test_params.models){
         CNNNetwork cnnNetwork = ie.ReadNetwork(model["path"]);
@@ -177,14 +154,8 @@
 TEST_P(MemLeaksTestSuite, infer_request_inference) {
     auto test_params = GetParam();
     std::vector<std::function<void()>> pipeline;
-<<<<<<< HEAD
     for (int i = 0; i < test_params.models.size(); i++)
         pipeline.push_back(infer_request_inference(test_params.models[i]["path"], test_params.device));
-=======
-    for (auto model: test_params.models){
-        pipeline.push_back(infer_request_inference(model["path"], test_params.device));
-    }
->>>>>>> cf390cf9
     auto test = [&] {
         log_info("Inference of InferRequest from networks: \"" << test_params.models_names << "\" for device: \"" << test_params.device << "\" for "
         << test_params.numiters << " times");
@@ -197,13 +168,8 @@
     auto test_params = GetParam();
     const auto nstreams = 2;
     std::vector<std::function<void()>> pipeline;
-<<<<<<< HEAD
     for (int i = 0; i < test_params.models.size(); i++){
         pipeline.push_back(inference_with_streams(test_params.models[i]["path"], test_params.device, nstreams));
-=======
-    for (auto model: test_params.models){
-        pipeline.push_back(inference_with_streams(model["path"], test_params.device, nstreams));
->>>>>>> cf390cf9
     }
     auto test = [&] {
         log_info("Inference of InferRequest from networks: \"" << test_params.models_names
