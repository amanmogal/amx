# Copyright (C) 2018-2023 Intel Corporation
# SPDX-License-Identifier: Apache-2.0

import os

from typing import Tuple
import numpy
import numpy as np
import openvino.runtime as ov
import pytest
import torch
import unittest
from openvino.runtime import PartialShape, Dimension, Model, Type
from openvino.tools.ovc import InputCutInfo
from common.mo_convert_test_class import CommonMOConvertTest


class MyTorchOp(torch.autograd.Function):
    @staticmethod
    def symbolic(g, in_positions):
        return g.op("MyTorchOp", in_positions)

    @staticmethod
    def forward(self, in_positions):
        out_pos = in_positions.reshape(-1)
        return out_pos + 0.5


def make_pt_model_one_input():
    from torch import nn

    class NeuralNetwork(nn.Module):
        def __init__(self):
            super(NeuralNetwork, self).__init__()
            self.linear_relu_stack = nn.Sequential(
                nn.ReLU(),
                nn.Sigmoid(),
            )

        def forward(self, x):
            logits = self.linear_relu_stack(x)
            return logits

    return NeuralNetwork()


def make_pt_model_two_inputs():
    from torch import nn

    class NeuralNetwork(nn.Module):
        def __init__(self):
            super(NeuralNetwork, self).__init__()
            self.linear_relu_stack = nn.Sequential(
                nn.ReLU(),
                nn.Sigmoid(),
            )

        def forward(self, x, y):
            logits = self.linear_relu_stack(x * y)
            return logits

    return NeuralNetwork()


def make_pt_model_with_optional_input():
    from torch import nn

    class NeuralNetwork(nn.Module):
        def __init__(self):
            super(NeuralNetwork, self).__init__()
            self.linear_relu_stack = nn.Sequential(
                nn.ReLU(),
                nn.Sigmoid(),
            )

        def forward(self, x, y=None, z=None):
            if y is None:
                logits = self.linear_relu_stack(x + z)
            if z is None:
                logits = self.linear_relu_stack(x * y)
            return logits

    return NeuralNetwork()


def make_ref_pt_model_one_input(shape, dtype=np.float32):
    shape = PartialShape(shape)
    param1 = ov.opset8.parameter(shape, name="input_0", dtype=dtype)
    relu = ov.opset8.relu(param1)
    if dtype != np.float32:
        relu = ov.opset8.convert(relu, np.float32)
    sigm = ov.opset8.sigmoid(relu)

    parameter_list = [param1]
    model = Model([sigm], parameter_list, "test")
    return model


def make_ref_pt_model_two_inputs(shape, dtype=np.float32):
    if len(shape) == 2:
        param1 = ov.opset8.parameter(PartialShape(
            shape[0]), name="input_0", dtype=dtype)
        param2 = ov.opset8.parameter(PartialShape(
            shape[1]), name="input_1", dtype=dtype)
    else:
        shape = PartialShape(shape)
        param1 = ov.opset8.parameter(shape, name="input_0", dtype=dtype)
        param2 = ov.opset8.parameter(shape, name="input_1", dtype=dtype)
    mul = ov.opset8.multiply(param1, param2)
    relu = ov.opset8.relu(mul)
    if dtype != np.float32:
        relu = ov.opset8.convert(relu, np.float32)
    sigm = ov.opset8.sigmoid(relu)

    parameter_list = [param1, param2]
    model = Model([sigm], parameter_list, "test")
    return model


def make_ref_pt_model_with_optional_inputs(shape, dtype=np.float32, z_exist=False):
    if len(shape) == 2:
        param1 = ov.opset8.parameter(PartialShape(
            shape[0]), name="input_0", dtype=dtype)
        param2 = ov.opset8.parameter(PartialShape(
            shape[1]), name="input_1", dtype=dtype)
    else:
        shape = PartialShape(shape)
        param1 = ov.opset8.parameter(shape, name="input_0", dtype=dtype)
        param2 = ov.opset8.parameter(shape, name="input_1", dtype=dtype)

    op = ov.opset8.multiply(
        param1, param2) if not z_exist else ov.opset8.add(param1, param2)
    relu = ov.opset8.relu(op)
    if dtype != np.float32:
        relu = ov.opset8.convert(relu, np.float32)
    sigm = ov.opset8.sigmoid(relu)

    parameter_list = [param1, param2]
    model = Model([sigm], parameter_list, "test")
    return model


def create_pytorch_nn_module_case1(tmp_dir):
    pt_model = make_pt_model_two_inputs()
    ref_model = make_ref_pt_model_two_inputs([-1, -1, -1, -1])

    sample_input1 = torch.zeros(1, 3, 10, 10)
    sample_input2 = torch.zeros(1, 3, 10, 10)
    sample_input = sample_input1, sample_input2

    return pt_model, ref_model, {'example_input': sample_input}


def create_pytorch_nn_module_case2(tmp_dir):
    pt_model = make_pt_model_two_inputs()
    ref_model = make_ref_pt_model_two_inputs([-1, 3, -1, -1])

    sample_input1 = torch.zeros(1, 3, 10, 10)
    sample_input2 = torch.zeros(1, 3, 10, 10)
    sample_input = sample_input1, sample_input2

    return pt_model, ref_model, {'input': [PartialShape("[?,3,?,?]"), PartialShape([-1, 3, -1, -1])],
                                 'example_input': sample_input}


def create_pytorch_nn_module_with_scalar_input(tmp_dir):
    pt_model = make_pt_model_two_inputs()
    ref_model = make_ref_pt_model_two_inputs([[], [-1, 3, -1, -1]])

    sample_input1 = torch.tensor(0.66)
    sample_input2 = torch.zeros(1, 3, 10, 10)
    sample_input = sample_input1, sample_input2

    return pt_model, ref_model, {'input': ["[]", PartialShape([-1, 3, -1, -1])],
                                 'example_input': sample_input}


def create_pytorch_nn_module_case3(tmp_dir):
    pt_model = make_pt_model_two_inputs()
    ref_model = make_ref_pt_model_two_inputs([-1, 3, -1, -1])

    sample_input1 = torch.zeros(1, 3, 10, 10)
    sample_input2 = torch.zeros(1, 3, 10, 10)
    sample_input = tuple([sample_input1, sample_input2])

    return pt_model, ref_model, {'input': "[?,3,?,?],[?,3,?,?]",
                                 'example_input': sample_input}


def create_pytorch_nn_module_case4(tmp_dir):
    pt_model = make_pt_model_one_input()

    sample_input = torch.zeros(1, 3, 10, 10)

    ref_model = make_ref_pt_model_one_input(PartialShape([1, 3, 20, 20]))

    return pt_model, ref_model, {'example_input': sample_input, "input": [1, 3, 20, 20]}


def create_pytorch_nn_module_case5(tmp_dir):
    pt_model = make_pt_model_one_input()
    inp_shape = PartialShape([-1, 3, Dimension(2, -1), Dimension(-1, 10)])
    ref_model = make_ref_pt_model_one_input(inp_shape)

    sample_input = torch.zeros(3, 3, 10, 10)
    return pt_model, ref_model, {'example_input': sample_input,
                                 'input': (inp_shape, np.float32)}


def create_pytorch_nn_module_case6(tmp_dir):
    pt_model = make_pt_model_one_input()
    shape = PartialShape([1, 3, Dimension(2, -1), Dimension(-1, 10)])
    ref_model = make_ref_pt_model_one_input(shape)

    return pt_model, ref_model, {'input': (shape, np.float32)}


def create_pytorch_nn_module_case7(tmp_dir):
    pt_model = make_pt_model_one_input()

    sample_input = torch.zeros(1, 3, 10, 10, dtype=torch.int32)

    ref_model = make_ref_pt_model_one_input(
        PartialShape([1, 3, 20, 20]), dtype=np.int32)

    return pt_model, ref_model, {'example_input': sample_input, "input": ([1, 3, 20, 20], np.int32)}


def create_pytorch_nn_module_torch_size(tmp_dir):
    pt_model = make_pt_model_one_input()
    ref_model = make_ref_pt_model_one_input([1, 3, 2, 10])

    return pt_model, ref_model, {'input': (torch.Size([1, 3, 2, 10]), np.float32)}


def create_pytorch_nn_module_sample_input_int32(tmp_dir):
    pt_model = make_pt_model_one_input()
    shape = PartialShape([-1, 3, Dimension(2, -1), Dimension(-1, 10)])

    sample_input = torch.zeros(1, 3, 10, 10, dtype=torch.int32)

    ref_model = make_ref_pt_model_one_input(shape, dtype=np.int32)

    return pt_model, ref_model, {'example_input': sample_input,
                                 'input': (shape, np.int32)}


def create_pytorch_nn_module_sample_input_int32_two_inputs(tmp_dir):
    pt_model = make_pt_model_two_inputs()
    inp_shapes = [PartialShape("[?,3,?,?]"), PartialShape([-1, 3, -1, -1])]

    sample_input1 = torch.zeros(1, 3, 10, 10, dtype=torch.int32)
    sample_input2 = torch.zeros(1, 3, 10, 10, dtype=torch.int32)
    sample_input = sample_input1, sample_input2
    ref_model = make_ref_pt_model_two_inputs(
        [PartialShape([-1, 3, -1, -1]), inp_shapes[1]], dtype=np.int32)

    return pt_model, ref_model, {'input': [(np.int32, inp_shapes[0]), (np.int32, inp_shapes[1])],
                                 'example_input': sample_input}


def create_pytorch_jit_script_module(tmp_dir):
    import torch

    net = make_pt_model_two_inputs()
    scripted_model = torch.jit.script(net)

    model_ref = make_ref_pt_model_two_inputs([1, 3, 5, 5])
    return scripted_model, model_ref, {'input': [([1, 3, 5, 5], np.float32), ([1, 3, 5, 5], np.float32)]}


def create_pytorch_jit_script_function(tmp_dir):
    import torch

    @torch.jit.script
    def scripted_fn(x: torch.Tensor, y: torch.Tensor):
        return torch.sigmoid(torch.relu(x * y))

    inp_shape = PartialShape([Dimension(1, -1), Dimension(-1, 5), 10])
    ref_model = make_ref_pt_model_two_inputs(inp_shape)
    return scripted_fn, ref_model, {'input': [(inp_shape), (inp_shape)]}


def create_pytorch_nn_module_layout_list(tmp_dir):
    from openvino.runtime import Layout
    pt_model = make_pt_model_two_inputs()
    shape = [1, 3, 10, 10]

    shape = PartialShape(shape)
    ref_model = make_ref_pt_model_two_inputs(shape)
    ref_model.inputs[0].node.layout = Layout('nchw')
    ref_model.inputs[1].node.layout = Layout('nhwc')

    return pt_model, ref_model, {
        'input_shape': [shape, shape], 'layout': ['nchw', Layout('nhwc')], 'use_convert_model_from_mo': True
    }


def create_pytorch_nn_module_layout_list_case2(tmp_dir):
    from openvino.runtime import Layout
    pt_model = make_pt_model_two_inputs()
    shape = [1, 3, 10, 10]

    shape = PartialShape(shape)
    ref_model = make_ref_pt_model_two_inputs(shape)
    ref_model.inputs[0].node.layout = Layout('nchw')
    ref_model.inputs[1].node.layout = Layout('nhwc')

    return pt_model, ref_model, {
        'input_shape': [shape, shape], 'layout': ('nchw', Layout('nhwc')), 'use_convert_model_from_mo': True}


def create_pytorch_nn_module_mean_list(tmp_dir):
    pt_model = make_pt_model_two_inputs()
    shape = [1, 10, 10, 3]

    shape = PartialShape(shape)
    param1 = ov.opset8.parameter(shape)
    param2 = ov.opset8.parameter(shape)
    const1 = ov.opset8.constant([[[[-0.0, -0.0, -0.0]]]], dtype=np.float32)
    const2 = ov.opset8.constant([[[[-0.0, -0.0, -0.0]]]], dtype=np.float32)
    add1 = ov.opset8.add(param1, const1)
    add2 = ov.opset8.add(param2, const2)
    mul = ov.opset8.multiply(add1, add2)
    relu = ov.opset8.relu(mul)
    sigm = ov.opset8.sigmoid(relu)

    parameter_list = [param1, param2]
    ref_model = Model([sigm], parameter_list, "test")

    return pt_model, ref_model, {
        'input_shape': [shape, shape], 'mean_values': [[0, 0, 0], [0, 0, 0]], 'compress_to_fp16': False,
        'use_convert_model_from_mo': True}


def create_pytorch_nn_module_mean_list_compression_disabled(tmp_dir):
    pt_model = make_pt_model_two_inputs()
    shape = [1, 10, 10, 3]

    shape = PartialShape(shape)
    param1 = ov.opset8.parameter(shape)
    param2 = ov.opset8.parameter(shape)
    const1 = ov.opset8.constant([[[[-0.0, -0.0, -0.0]]]], dtype=np.float32)
    const2 = ov.opset8.constant([[[[-0.0, -0.0, -0.0]]]], dtype=np.float32)
    add1 = ov.opset8.add(param1, const1)
    add2 = ov.opset8.add(param2, const2)
    mul = ov.opset8.multiply(add1, add2)
    relu = ov.opset8.relu(mul)
    sigm = ov.opset8.sigmoid(relu)

    parameter_list = [param1, param2]
    ref_model = Model([sigm], parameter_list, "test")

<<<<<<< HEAD
    return pt_model, ref_model, {'input_shape': [shape, shape], 'mean_values': [[0, 0, 0], [0, 0, 0]],
                                 'compress_to_fp16': False}


def create_pytorch_nn_module_mean_list_compression_default(tmp_dir):
    # by default compression should be enabled (same as setting 'compress_to_fp16': True)
    # therefore decompression Converts will be present
    pt_model = make_pt_model_two_inputs()
    shape = [1, 10, 10, 3]

    shape = PartialShape(shape)
    param1 = ov.opset8.parameter(shape)
    param2 = ov.opset8.parameter(shape)
    const1 = ov.opset8.constant([[[[-0.0, -0.0, -0.0]]]], dtype=np.float16)
    const2 = ov.opset8.constant([[[[-0.0, -0.0, -0.0]]]], dtype=np.float16)
    const1_decompressed = ov.opset8.convert(
        const1, destination_type=np.float32)
    const2_decompressed = ov.opset8.convert(
        const2, destination_type=np.float32)

    add1 = ov.opset8.add(param1, const1_decompressed)
    add2 = ov.opset8.add(param2, const2_decompressed)
    mul = ov.opset8.multiply(add1, add2)
    relu = ov.opset8.relu(mul)
    sigm = ov.opset8.sigmoid(relu)

    parameter_list = [param1, param2]
    ref_model = Model([sigm], parameter_list, "test")

    return pt_model, ref_model, {
        'input_shape': [shape, shape], 'mean_values': [[0, 0, 0], [0, 0, 0]]}
=======
    return pt_model, ref_model, {'input_shape': [shape, shape], 'mean_values': [[0, 0, 0], [0, 0, 0]], 'use_convert_model_from_mo': True}
>>>>>>> 44cae128


def create_pytorch_nn_module_mean_list_compression_enabled(tmp_dir):
    pt_model = make_pt_model_two_inputs()
    shape = [1, 10, 10, 3]

    shape = PartialShape(shape)
    param1 = ov.opset8.parameter(shape)
    param2 = ov.opset8.parameter(shape)
    const1 = ov.opset8.constant([[[[-0.0, -0.0, -0.0]]]], dtype=np.float16)
    const2 = ov.opset8.constant([[[[-0.0, -0.0, -0.0]]]], dtype=np.float16)
    const1_decompressed = ov.opset8.convert(
        const1, destination_type=np.float32)
    const2_decompressed = ov.opset8.convert(
        const2, destination_type=np.float32)

    add1 = ov.opset8.add(param1, const1_decompressed)
    add2 = ov.opset8.add(param2, const2_decompressed)
    mul = ov.opset8.multiply(add1, add2)
    relu = ov.opset8.relu(mul)
    sigm = ov.opset8.sigmoid(relu)

    parameter_list = [param1, param2]
    ref_model = Model([sigm], parameter_list, "test")

    return pt_model, ref_model, {
        'input_shape': [shape, shape], 'mean_values': [[0, 0, 0], [0, 0, 0]],
<<<<<<< HEAD
        'compress_to_fp16': True}
=======
        'compress_to_fp16': False, 'use_convert_model_from_mo': True}
>>>>>>> 44cae128


def create_pytorch_nn_module_scale_list(tmp_dir):
    pt_model = make_pt_model_two_inputs()
    shape = [1, 10, 10, 3]

    shape = PartialShape(shape)
    param1 = ov.opset8.parameter(shape)
    param2 = ov.opset8.parameter(shape)
    const1 = ov.opset8.constant([[[[1, 1, 1]]]], dtype=np.float32)
    const2 = ov.opset8.constant([[[[1, 1, 1]]]], dtype=np.float32)
    sub1 = ov.opset8.multiply(param1, const1)
    sub2 = ov.opset8.multiply(param2, const2)
    mul = ov.opset8.multiply(sub1, sub2)
    relu = ov.opset8.relu(mul)
    sigm = ov.opset8.sigmoid(relu)

    parameter_list = [param1, param2]
    ref_model = Model([sigm], parameter_list, "test")

    return pt_model, ref_model, {'input_shape': [shape, shape], 'scale_values': [[1, 1, 1], [1, 1, 1]], 'compress_to_fp16': False,
                                 'use_convert_model_from_mo': True}


def create_pytorch_nn_module_scale_list_compression_disabled(tmp_dir):
    pt_model = make_pt_model_two_inputs()
    shape = [1, 10, 10, 3]

    shape = PartialShape(shape)
    param1 = ov.opset8.parameter(shape)
    param2 = ov.opset8.parameter(shape)
    const1 = ov.opset8.constant([[[[1, 1, 1]]]], dtype=np.float32)
    const2 = ov.opset8.constant([[[[1, 1, 1]]]], dtype=np.float32)
    sub1 = ov.opset8.multiply(param1, const1)
    sub2 = ov.opset8.multiply(param2, const2)
    mul = ov.opset8.multiply(sub1, sub2)
    relu = ov.opset8.relu(mul)
    sigm = ov.opset8.sigmoid(relu)

    parameter_list = [param1, param2]
    ref_model = Model([sigm], parameter_list, "test")

<<<<<<< HEAD
    return pt_model, ref_model, {'input_shape': [shape, shape], 'scale_values': [[1, 1, 1], [1, 1, 1]],
                                 'compress_to_fp16': False}


def create_pytorch_nn_module_scale_list_compression_default(tmp_dir):
    # by default compression should be enabled (same as setting 'compress_to_fp16': True)
    # therefore decompression Converts will be present
    pt_model = make_pt_model_two_inputs()
    shape = [1, 10, 10, 3]

    shape = PartialShape(shape)
    param1 = ov.opset8.parameter(shape)
    param2 = ov.opset8.parameter(shape)
    const1 = ov.opset8.constant([[[[1, 1, 1]]]], dtype=np.float16)
    const1_decompressed = ov.opset8.convert(
        const1, destination_type=np.float32)
    const2 = ov.opset8.constant([[[[1, 1, 1]]]], dtype=np.float16)
    const2_decompressed = ov.opset8.convert(
        const2, destination_type=np.float32)
    mul1 = ov.opset8.multiply(param1, const1_decompressed)
    mul2 = ov.opset8.multiply(param2, const2_decompressed)
    mul3 = ov.opset8.multiply(mul1, mul2)
    relu = ov.opset8.relu(mul3)
    sigm = ov.opset8.sigmoid(relu)

    parameter_list = [param1, param2]
    ref_model = Model([sigm], parameter_list, "test")

    return pt_model, ref_model, {'input_shape': [shape, shape], 'scale_values': [[1, 1, 1], [1, 1, 1]]}
=======
    return pt_model, ref_model, {'input_shape': [shape, shape], 'scale_values': [[1, 1, 1], [1, 1, 1]], 'use_convert_model_from_mo': True}
>>>>>>> 44cae128


def create_pytorch_nn_module_scale_list_compression_enabled(tmp_dir):
    pt_model = make_pt_model_two_inputs()
    shape = [1, 10, 10, 3]

    shape = PartialShape(shape)
    param1 = ov.opset8.parameter(shape)
    param2 = ov.opset8.parameter(shape)
    const1 = ov.opset8.constant([[[[1, 1, 1]]]], dtype=np.float16)
    const1_decompressed = ov.opset8.convert(
        const1, destination_type=np.float32)
    const2 = ov.opset8.constant([[[[1, 1, 1]]]], dtype=np.float16)
    const2_decompressed = ov.opset8.convert(
        const2, destination_type=np.float32)
    mul1 = ov.opset8.multiply(param1, const1_decompressed)
    mul2 = ov.opset8.multiply(param2, const2_decompressed)
    mul3 = ov.opset8.multiply(mul1, mul2)
    relu = ov.opset8.relu(mul3)
    sigm = ov.opset8.sigmoid(relu)

    parameter_list = [param1, param2]
    ref_model = Model([sigm], parameter_list, "test")

    return pt_model, ref_model, {'input_shape': [shape, shape], 'scale_values': [[1, 1, 1], [1, 1, 1]],
                                 'compress_to_fp16': True, 'use_convert_model_from_mo': True}


def create_pytorch_nn_module_shapes_list_static(tmp_dir):
    pt_model = make_pt_model_two_inputs()
    ref_model = make_ref_pt_model_two_inputs([1, 3, 20, 20])

    return pt_model, ref_model, {'input': [[1, 3, 20, 20], [1, 3, 20, 20]]}


def create_pytorch_nn_module_shapes_list_static_via_input(tmp_dir):
    pt_model = make_pt_model_two_inputs()
    ref_model = make_ref_pt_model_two_inputs([1, 3, 20, 20])

    return pt_model, ref_model, {'input': [([1, 3, 20, 20], np.float32), ([1, 3, 20, 20], np.float32)]}


def create_pytorch_nn_module_shapes_list_dynamic(tmp_dir):
    pt_model = make_pt_model_two_inputs()
    inp_shapes = [[Dimension(-1), 3, 20, Dimension(20, -1)],
                  [-1, 3, 20, Dimension(-1, 20)]]

    param1 = ov.opset8.parameter(PartialShape(
        inp_shapes[0]), name="x", dtype=np.float32)
    param2 = ov.opset8.parameter(PartialShape(
        inp_shapes[1]), name="y", dtype=np.float32)
    mul = ov.opset8.multiply(param1, param2)
    relu = ov.opset8.relu(mul)
    sigm = ov.opset8.sigmoid(relu)

    parameter_list = [param1, param2]
    ref_model = Model([sigm], parameter_list, "test")
    return pt_model, ref_model, {'input': inp_shapes}


def create_pytorch_nn_module_shapes_list_dynamic_via_input(tmp_dir):
    pt_model = make_pt_model_two_inputs()
    inp_shapes = [[Dimension(-1), 3, 20, Dimension(20, -1)],
                  [-1, 3, 20, Dimension(-1, 20)]]

    param1 = ov.opset8.parameter(PartialShape(
        inp_shapes[0]), name="x", dtype=np.float32)
    param2 = ov.opset8.parameter(PartialShape(
        inp_shapes[1]), name="y", dtype=np.float32)
    mul = ov.opset8.multiply(param1, param2)
    relu = ov.opset8.relu(mul)
    sigm = ov.opset8.sigmoid(relu)

    parameter_list = [param1, param2]
    ref_model = Model([sigm], parameter_list, "test")
    return pt_model, ref_model, {'input': [(inp_shapes[0],), (inp_shapes[1],)]}


def create_pytorch_nn_module_shapes_list_dynamic_single_input(tmp_dir):
    pt_model = make_pt_model_one_input()
    inp_shapes = [[Dimension(-1), 3, 20, Dimension(20, -1)]]
    ref_model = make_ref_pt_model_one_input(inp_shapes[0])
    return pt_model, ref_model, {'input': inp_shapes}


def create_pytorch_nn_module_shapes_list_dynamic_single_input_via_input(tmp_dir):
    pt_model = make_pt_model_one_input()
    inp_shapes = [Dimension(-1), 3, 20, Dimension(20, -1)]
    ref_model = make_ref_pt_model_one_input(inp_shapes)
    return pt_model, ref_model, {'input': InputCutInfo(shape=inp_shapes, type=np.float32)}


def create_pytorch_nn_module_shapes_list_static_single_input(tmp_dir):
    pt_model = make_pt_model_one_input()
    inp_shapes = [[1, 3, 20, 20]]
    ref_model = make_ref_pt_model_one_input(inp_shapes[0])
    return pt_model, ref_model, {'input': inp_shapes}


def create_pytorch_nn_module_shapes_list_static_single_input_via_input(tmp_dir):
    pt_model = make_pt_model_one_input()
    inp_shapes = [1, 3, 20, 20]
    ref_model = make_ref_pt_model_one_input(inp_shapes)
    return pt_model, ref_model, {'input': (inp_shapes, np.float32)}


def create_pytorch_nn_module_convert_pytorch_frontend1(tmp_dir):
    pt_model = make_pt_model_one_input()
    shape = [-1, -1, -1, -1]
    shape = PartialShape(shape)
    param = ov.opset10.parameter(shape)
    relu = ov.opset10.relu(param)
    sigm = ov.opset10.sigmoid(relu)

    parameter_list = [param]
    ref_model = Model([sigm], parameter_list, "test")
    return pt_model, ref_model, {
        "example_input": torch.zeros((1, 3, 10, 10)),
        'input': [InputCutInfo(shape=[-1, -1, -1, -1], type="f32")]
    }


def create_pytorch_nn_module_convert_pytorch_frontend2(tmp_dir):
    pt_model = make_pt_model_one_input()
    shape = [-1, -1, -1, -1]
    shape = PartialShape(shape)
    param = ov.opset10.parameter(shape, Type.i32)
    relu = ov.opset10.relu(param)
    convt = ov.opset10.convert(relu, "f32")
    sigm = ov.opset10.sigmoid(convt)

    parameter_list = [param]
    ref_model = Model([sigm], parameter_list, "test")
    return pt_model, ref_model, {
        "example_input": torch.zeros((1, 3, 10, 10), dtype=torch.int32),
        'input': [InputCutInfo(shape=[-1, -1, -1, -1], type="i32")]
    }


def create_pytorch_nn_module_convert_pytorch_frontend3(tmp_dir):
    pt_model = make_pt_model_two_inputs()
    shape = [-1, -1, -1, -1]
    shape = PartialShape(shape)
    param1 = ov.opset10.parameter(shape, dtype=np.float32)
    param2 = ov.opset10.parameter(shape, dtype=np.float32)
    mul = ov.opset10.multiply(param1, param2)
    relu = ov.opset10.relu(mul)
    sigm = ov.opset10.sigmoid(relu)

    parameter_list = [param1, param2]
    ref_model = Model([sigm], parameter_list, "test")
    return pt_model, ref_model, {
        "example_input": [torch.zeros((1, 3, 10, 10)), torch.ones((1, 3, 10, 10))],
        'input': [InputCutInfo(shape=[-1, -1, -1, -1], type="f32"), InputCutInfo(shape=[-1, -1, -1, -1], type="f32")]
    }


def create_pytorch_nn_module_convert_pytorch_frontend4(tmp_dir):
    pt_model = make_pt_model_two_inputs()
    shape = [-1, -1, -1, -1]
    shape = PartialShape(shape)
    param1 = ov.opset10.parameter(shape, dtype=np.float32)
    param2 = ov.opset10.parameter(shape, dtype=np.float32)
    mul = ov.opset10.multiply(param1, param2)
    relu = ov.opset10.relu(mul)
    sigm = ov.opset10.sigmoid(relu)

    parameter_list = [param1, param2]
    ref_model = Model([sigm], parameter_list, "test")
    return pt_model, ref_model, {
        "example_input": {"x": torch.zeros((1, 3, 10, 10), dtype=torch.float32), "y": torch.ones((1, 3, 10, 10), dtype=torch.float32)},
        'input': [InputCutInfo(shape=[-1, -1, -1, -1], type="f32"), InputCutInfo(shape=[-1, -1, -1, -1], type="f32")]
    }


def create_pytorch_jit_script_module_convert_pytorch_frontend(tmp_dir):
    import torch

    net = make_pt_model_two_inputs()
    scripted_model = torch.jit.script(net)
    shape = [-1, -1, -1, -1]
    shape = PartialShape(shape)
    param1 = ov.opset10.parameter(shape, dtype=np.float32)
    param2 = ov.opset10.parameter(shape, dtype=np.float32)
    mul = ov.opset10.multiply(param1, param2)
    relu = ov.opset10.relu(mul)
    sigm = ov.opset10.sigmoid(relu)
    parameter_list = [param1, param2]
    ref_model = Model([sigm], parameter_list, "test")
    return scripted_model, ref_model,  {
        "example_input": [torch.zeros((1, 3, 10, 10)), torch.ones((1, 3, 10, 10))]}


def create_pytorch_jit_trace_module_convert_pytorch_frontend(tmp_dir):
    import torch

    net = make_pt_model_two_inputs()
    example_input = [torch.zeros((1, 3, 10, 10)), torch.ones((1, 3, 10, 10))]
    scripted_model = torch.jit.trace(net, example_input)
    shape = [-1, -1, -1, -1]
    shape = PartialShape(shape)
    param1 = ov.opset10.parameter(shape, dtype=np.float32)
    param2 = ov.opset10.parameter(shape, dtype=np.float32)
    mul = ov.opset10.multiply(param1, param2)
    relu = ov.opset10.relu(mul)
    sigm = ov.opset10.sigmoid(relu)
    parameter_list = [param1, param2]
    ref_model = Model([sigm], parameter_list, "test")
    return scripted_model, ref_model,  {"example_input": example_input}


def create_pytorch_module_convert_pytorch_frontend_oob(tmp_dir):
    import torch
    import torch.nn.functional as F

    class ConvModel(torch.nn.Module):
        def __init__(self):
            super(ConvModel, self).__init__()
            self.weights = torch.rand([1, 3, 3, 3])

        def forward(self, x):
            return F.conv2d(x, self.weights)

    net = ConvModel()
    shape = PartialShape([-1, 3, -1, -1])
    param1 = ov.opset10.parameter(shape, dtype=np.float32)
    weights = ov.opset10.constant(net.weights.numpy(force=True), dtype=np.float16)
    decompress_weights = ov.opset10.convert(weights, np.float32)
    conv = ov.opset10.convolution(param1, decompress_weights, strides=[1, 1],
                                  pads_begin=[0, 0], pads_end=[0, 0],
                                  dilations=[1, 1])
    parameter_list = [param1]
    ref_model = Model([conv], parameter_list, "test")
    return net, ref_model, {}


def create_pytorch_module_with_optional_inputs_case1(tmp_dir):
    net = make_pt_model_with_optional_input()
    example_input = {"x": torch.zeros(
        (1, 3, 10, 10)), "y": torch.ones((1, 3, 10, 10))}
    ref_model = make_ref_pt_model_with_optional_inputs([-1, -1, -1, -1])
    return net, ref_model, {"example_input": example_input}


def create_pytorch_module_with_optional_inputs_case2(tmp_dir):
    net = make_pt_model_with_optional_input()
    example_input = {"x": torch.zeros(
        (1, 3, 10, 10)), "z": torch.ones((1, 3, 10, 10))}
    ref_model = make_ref_pt_model_with_optional_inputs(
        [-1, -1, -1, -1], z_exist=True)
    return net, ref_model, {"example_input": example_input}


def create_pytorch_module_with_optional_inputs_case3(tmp_dir):
    net = make_pt_model_with_optional_input()
    example_input = {"x": torch.zeros(
        (1, 3, 10, 10)), "z": torch.ones((1, 3, 10, 10))}
    ref_model = make_ref_pt_model_with_optional_inputs(
        [3, 3, 3, 3], z_exist=True)
    return net, ref_model, {"example_input": example_input, "input": [[3, 3, 3, 3], [3, 3, 3, 3]]}


def create_pytorch_module_with_optional_inputs_case4(tmp_dir):
    net = make_pt_model_with_optional_input()
    ref_model = make_ref_pt_model_with_optional_inputs(
        [3, 3, 3, 3], z_exist=True)
    return net, ref_model, {"input": [("x", [3, 3, 3, 3]), ("z", [3, 3, 3, 3])]}


def create_pytorch_module_with_optional_inputs_case5(tmp_dir):
    net = make_pt_model_with_optional_input()
    ref_model = make_ref_pt_model_with_optional_inputs(
        [1, 3, -1, -1], z_exist=True)
    return net, ref_model, {"input": [("x",[1, 3, -1, -1]), ("z", [1, 3, -1, -1])]}


def create_pytorch_module_with_compressed_int8_constant_compress_to_fp16_default(tmp_dir):
    import torch
    import torch.nn.functional as F

    class Int8Model(torch.nn.Module):
        def __init__(self):
            super(Int8Model, self).__init__()
            self.weights = torch.randint(-127, 128,
                                         [1, 3, 3, 3], dtype=torch.int8)

        def forward(self, x):
            cast = self.weights.to(torch.float32)
            sub = cast - 0.5
            mul = sub * 0.02
            return F.conv2d(x, mul)

    net = Int8Model()
    example_input = (torch.rand((1, 3, 10, 10)),)
    traced_model = torch.jit.trace(net, example_input)
    shape = [-1, -1, -1, -1]
    shape = PartialShape(shape)
    param1 = ov.opset10.parameter(shape, dtype=np.float32)
    weights = ov.opset10.constant(net.weights.numpy(force=True))
    cast1 = ov.opset10.convert(weights, np.float32)
    sub1_const = np.float16(0.5).reshape(1, 1, 1, 1)
    mul1_const = np.float16(0.02).reshape(1, 1, 1, 1)
    sub1_const_decompress = ov.opset10.convert(sub1_const, np.float32)
    mul1_const_decompress = ov.opset10.convert(mul1_const, np.float32)
    sub1 = ov.opset10.subtract(cast1, sub1_const_decompress)
    mul1 = ov.opset10.multiply(sub1, mul1_const_decompress)
    conv = ov.opset10.convolution(param1, mul1, strides=[1, 1],
                                  pads_begin=[0, 0], pads_end=[0, 0],
                                  dilations=[1, 1])
    ref_model = Model([conv], [param1], "test")
    return traced_model, ref_model,  {"example_input": example_input}


def create_pytorch_module_with_compressed_int8_constant(tmp_dir):
    import torch
    import torch.nn.functional as F

    class Int8Model(torch.nn.Module):
        def __init__(self):
            super(Int8Model, self).__init__()
            self.weights = torch.randint(-127, 128,
                                         [1, 3, 3, 3], dtype=torch.int8)

        def forward(self, x):
            cast = self.weights.to(torch.float32)
            sub = cast - 0.5
            mul = sub * 0.02
            return F.conv2d(x, mul)

    net = Int8Model()
    example_input = (torch.rand((1, 3, 10, 10)),)
    traced_model = torch.jit.trace(net, example_input)
    shape = [-1, -1, -1, -1]
    shape = PartialShape(shape)
    param1 = ov.opset10.parameter(shape, dtype=np.float32)
    weights = ov.opset10.constant(net.weights.numpy(force=True))
    cast1 = ov.opset10.convert(weights, np.float32)
    sub1 = ov.opset10.subtract(cast1, np.float32(0.5).reshape(1, 1, 1, 1))
    mul1 = ov.opset10.multiply(sub1, np.float32(0.02).reshape(1, 1, 1, 1))
    conv = ov.opset10.convolution(param1, mul1, strides=[1, 1],
                                  pads_begin=[0, 0], pads_end=[0, 0],
                                  dilations=[1, 1])
    ref_model = Model([conv], [param1], "test")
    return traced_model, ref_model,  {"example_input": example_input, "compress_to_fp16": False}


def create_pytorch_module_with_nested_inputs(tmp_dir):
    class PTModel(torch.nn.Module):
        
        def forward(self, z:Tuple[torch.Tensor, torch.Tensor]):
            z1, z2 = z
            zeros1 = torch.zeros((1, 1))
            zeros2 = torch.zeros((1, 5, 1))
            return torch.cat([z1, zeros1], 1), torch.cat([z2, zeros2], 2) 

    net = PTModel()
    constant_zeros1 = ov.opset10.constant(np.zeros((1, 1), dtype=np.float32), dtype=np.float32)
    constant_zeros2 = ov.opset10.constant(np.zeros((1, 5, 1), dtype=np.float32), dtype=np.float32)
    shape1 = PartialShape([1, -1])
    shape2 = PartialShape([1, 5, -1])
    param1 = ov.opset10.parameter(shape1, dtype=np.float32)
    param2 = ov.opset10.parameter(shape2, dtype=np.float32)
    concat1 = ov.opset10.concat([param1, constant_zeros1], 1)
    concat2 = ov.opset10.concat([param2, constant_zeros2], 2)
    ref_model = Model([concat2, concat1], [param1, param2], "test")
    return net, ref_model, {"example_input": {"z": (torch.zeros((1, 10)), torch.ones((1, 5, 2)))},
                            "compress_to_fp16": False}


def create_pytorch_module_with_nested_inputs_compress_to_fp16_default(tmp_dir):
    class PTModel(torch.nn.Module):

        def forward(self, z:Tuple[torch.Tensor, torch.Tensor]):
            z1, z2 = z
            zeros1 = torch.zeros((1, 1))
            zeros2 = torch.zeros((1, 5, 1))
            return torch.cat([z1, zeros1], 1), torch.cat([z2, zeros2], 2)

    net = PTModel()
    constant_zeros1 = ov.opset10.constant(np.zeros((1, 1), dtype=np.float32), dtype=np.float16)
    constant_zeros2 = ov.opset10.constant(np.zeros((1, 5, 1), dtype=np.float32), dtype=np.float16)
    const1_decompress = ov.opset10.convert(constant_zeros1, np.float32)
    const2_decompress = ov.opset10.convert(constant_zeros2, np.float32)
    shape1 = PartialShape([1, -1])
    shape2 = PartialShape([1, 5, -1])
    param1 = ov.opset10.parameter(shape1, dtype=np.float32)
    param2 = ov.opset10.parameter(shape2, dtype=np.float32)
    concat1 = ov.opset10.concat([param1, const1_decompress], 1)
    concat2 = ov.opset10.concat([param2, const2_decompress], 2)
    ref_model = Model([concat2, concat1], [param1, param2], "test")
    return net, ref_model, {"example_input": {"z": (torch.zeros((1, 10)), torch.ones((1, 5, 2)))}}


def create_pytorch_module_with_nested_inputs2(tmp_dir):
    class PTModel(torch.nn.Module):
        
        def forward(self, x:torch.Tensor, z:Tuple[torch.Tensor, torch.Tensor]):
            z1, z2 = z
            zeros1 = torch.zeros((1, 1))
            zeros2 = torch.zeros((1, 5, 1))
            return torch.cat([z1, zeros1], 1) + x, torch.cat([z2, zeros2], 2) 

    net = PTModel()
    constant_zeros1 = ov.opset10.constant(np.zeros((1, 1), dtype=np.float32), dtype=np.float32)
    constant_zeros2 = ov.opset10.constant(np.zeros((1, 5, 1), dtype=np.float32), dtype=np.float32)
    shape1 = PartialShape([1, -1])
    shape2 = PartialShape([1, 5, -1])
    param0 = ov.opset10.parameter(PartialShape([-1, -1]), dtype=np.float32)
    param1 = ov.opset10.parameter(shape1, dtype=np.float32)
    param2 = ov.opset10.parameter(shape2, dtype=np.float32)
    concat1 = ov.opset10.concat([param1, constant_zeros1], 1)
    concat2 = ov.opset10.concat([param2, constant_zeros2], 2)
    add = ov.opset10.add(concat1, param0)
    ref_model = Model([concat2, add], [param0, param1, param2], "test")
    return net, ref_model, {"example_input": {"x":  torch.ones((1, 10)), "z": (torch.zeros((1, 10)), torch.ones((1, 5, 5)))},
                            "compress_to_fp16": False}


def create_pytorch_module_with_nested_inputs3(tmp_dir):
    class PTModel(torch.nn.Module):
        
        def forward(self, z:Tuple[torch.Tensor, torch.Tensor], x:torch.Tensor):
            z1, z2 = z
            zeros1 = torch.zeros((1, 1))
            zeros2 = torch.zeros((1, 5, 1))
            return torch.cat([z1, zeros1], 1) + x, torch.cat([z2, zeros2], 2) 

    net = PTModel()
    shape1 = PartialShape([1, -1])
    shape2 = PartialShape([1, 5, -1])
    constant_zeros1 = ov.opset10.constant(np.zeros((1, 1), dtype=np.float32), dtype=np.float32)
    constant_zeros2 = ov.opset10.constant(np.zeros((1, 5, 1), dtype=np.float32), dtype=np.float32)
    param1 = ov.opset10.parameter(shape1, dtype=np.float32)
    param2 = ov.opset10.parameter(shape2, dtype=np.float32)
    param3 = ov.opset10.parameter(PartialShape([-1, -1]), dtype=np.float32)
    concat1 = ov.opset10.concat([param1, constant_zeros1], 1)
    concat2 = ov.opset10.concat([param2, constant_zeros2], 2)
    add = ov.opset10.add(concat1, param3)
    ref_model = Model([concat2, add], [param1, param2, param3], "test")
    return net, ref_model, {"example_input": {"x":  torch.ones((1, 10)), "z": (torch.zeros((1, 10)), torch.ones((1, 5, 3)))},
                            "compress_to_fp16": False}


def create_pytorch_module_with_nested_inputs4(tmp_dir):
    class PTModel(torch.nn.Module):
        
        def forward(self, x:torch.Tensor, z:Tuple[torch.Tensor, torch.Tensor], y:torch.Tensor):
            z1, z2 = z
            zeros1 = torch.zeros((1, 1))
            zeros2 = torch.zeros((1, 5, 1))
            return torch.cat([z1, zeros1], 1) + x, torch.cat([z2, zeros2], 2)  * y

    net = PTModel()
    constant_zeros1 = ov.opset10.constant(np.zeros((1, 1), dtype=np.float32), dtype=np.float32)
    constant_zeros2 = ov.opset10.constant(np.zeros((1, 5, 1), dtype=np.float32), dtype=np.float32)
    shape1 = PartialShape([1, -1])
    shape2 = PartialShape([1, 5, -1])
    param1 = ov.opset10.parameter(shape1, dtype=np.float32)
    param2 = ov.opset10.parameter(shape2, dtype=np.float32)
    param3 = ov.opset10.parameter(PartialShape([-1, -1]), dtype=np.float32)
    param4 = ov.opset10.parameter(PartialShape([-1]), dtype=np.float32)
    concat1 = ov.opset10.concat([param1, constant_zeros1], 1)
    concat2 = ov.opset10.concat([param2, constant_zeros2], 2)
    add = ov.opset10.add(concat1, param3)
    mul = ov.opset10.multiply(concat2, param4)
    ref_model = Model([mul, add], [param3, param1, param2, param4], "test")
    return net, ref_model, {"example_input": {"x":  torch.ones((1, 10)), "z": (torch.zeros((1, 10)), torch.ones((1, 5, 10))), "y": torch.ones((1,))},
                            "compress_to_fp16": False}


def create_pytorch_module_with_nested_inputs5(tmp_dir):
    class PTModel(torch.nn.Module):
        
        def forward(self, x:torch.Tensor, z:Tuple[torch.Tensor, torch.Tensor], y:torch.Tensor):
            z1, z2 = z
            zeros1 = torch.zeros((1, 1))
            zeros2 = torch.zeros((1, 5, 1))
            return torch.cat([z1, zeros1], 1) + x, torch.cat([z2, zeros2], 2)  * y

    net = PTModel()
    constant_zeros1 = ov.opset10.constant(np.zeros((1, 1), dtype=np.float32), dtype=np.float32)
    constant_zeros2 = ov.opset10.constant(np.zeros((1, 5, 1), dtype=np.float32), dtype=np.float32)
    shape1 = PartialShape([1, -1])
    shape2 = PartialShape([1, 5, -1])
    param0 = ov.opset10.parameter(PartialShape([-1, -1]), dtype=np.float32)
    param1 = ov.opset10.parameter(shape1, dtype=np.float32)
    param2 = ov.opset10.parameter(shape2, dtype=np.float32)
    param4 = ov.opset10.parameter(PartialShape([-1]), dtype=np.float32)
    concat1 = ov.opset10.concat([param1, constant_zeros1], 1)
    concat2 = ov.opset10.concat([param2, constant_zeros2], 2)
    add = ov.opset10.add(concat1, param0)
    mul = ov.opset10.multiply(concat2, param4)
    ref_model = Model([mul, add], [param0, param1, param2, param4], "test")
    return net, ref_model, {"example_input": [torch.ones((1, 10)), (torch.zeros((1, 10)), torch.ones((1, 5, 10))), torch.ones((1,))],
                            "compress_to_fp16": False}


def create_pytorch_module_with_nested_inputs6(tmp_dir):
    class PTModel(torch.nn.Module):
        
        def forward(self, x:torch.Tensor, y:torch.Tensor=None, z:Tuple[torch.Tensor, torch.Tensor]=None):
            z1, z2 = z
            zeros1 = torch.zeros((1, 1))
            zeros2 = torch.zeros((1, 5, 1))
            if y is not None:
                return torch.cat([z1, zeros1], 1) * y, torch.cat([z2, zeros2], 2)  * y
            return torch.cat([z1, zeros1], 1) + x, torch.cat([z2, zeros2], 2)

    net = PTModel()
    constant_zeros1 = ov.opset10.constant(np.zeros((1, 1), dtype=np.float32), dtype=np.float32)
    constant_zeros2 = ov.opset10.constant(np.zeros((1, 5, 1), dtype=np.float32), dtype=np.float32)
    shape1 = PartialShape([1, -1])
    shape2 = PartialShape([1, 5, -1])
    param0 = ov.opset10.parameter(PartialShape([-1, -1]), dtype=np.float32)
    param1 = ov.opset10.parameter(shape1, dtype=np.float32)
    param2 = ov.opset10.parameter(shape2, dtype=np.float32)
    concat1 = ov.opset10.concat([param1, constant_zeros1], 1)
    concat2 = ov.opset10.concat([param2, constant_zeros2], 2)
    add1 = ov.opset10.add(concat1, param0)
    ref_model = Model([concat2, add1], [param0, param1, param2], "test")
    return net, ref_model, {"example_input": {"x": torch.ones((1, 11)), "z": (torch.zeros((1, 10)), torch.ones((1, 5, 10)))},
                            "compress_to_fp16": False}


class TestMoConvertPyTorch(CommonMOConvertTest):
    test_data = [
        create_pytorch_nn_module_case1,
        create_pytorch_nn_module_case2,
        create_pytorch_nn_module_case3,
        create_pytorch_nn_module_case4,
        create_pytorch_nn_module_case5,
        create_pytorch_nn_module_case6,
        create_pytorch_nn_module_case7,
        create_pytorch_nn_module_torch_size,
        create_pytorch_nn_module_sample_input_int32,
        create_pytorch_nn_module_sample_input_int32_two_inputs,
        create_pytorch_jit_script_module,
        create_pytorch_jit_script_function,
        create_pytorch_nn_module_layout_list,
        create_pytorch_nn_module_layout_list_case2,
        create_pytorch_nn_module_mean_list,
        create_pytorch_nn_module_mean_list_compression_default,
        create_pytorch_nn_module_mean_list_compression_disabled,
        create_pytorch_nn_module_mean_list_compression_enabled,
        create_pytorch_nn_module_scale_list,
        create_pytorch_nn_module_scale_list_compression_default,
        create_pytorch_nn_module_scale_list_compression_disabled,
        create_pytorch_nn_module_scale_list_compression_enabled,
        create_pytorch_nn_module_shapes_list_static,
        create_pytorch_nn_module_shapes_list_static_via_input,
        create_pytorch_nn_module_shapes_list_dynamic,
        create_pytorch_nn_module_shapes_list_dynamic_via_input,
        create_pytorch_nn_module_shapes_list_dynamic_single_input,
        create_pytorch_nn_module_shapes_list_static_single_input,
        create_pytorch_nn_module_shapes_list_dynamic_single_input_via_input,
        create_pytorch_nn_module_shapes_list_static_single_input_via_input,
        create_pytorch_nn_module_convert_pytorch_frontend1,
        create_pytorch_nn_module_convert_pytorch_frontend2,
        create_pytorch_nn_module_convert_pytorch_frontend3,
        create_pytorch_nn_module_convert_pytorch_frontend4,
        create_pytorch_jit_script_module_convert_pytorch_frontend,
        create_pytorch_jit_trace_module_convert_pytorch_frontend,
        create_pytorch_module_convert_pytorch_frontend_oob,
        create_pytorch_module_with_optional_inputs_case1,
        create_pytorch_module_with_optional_inputs_case2,
        create_pytorch_module_with_optional_inputs_case3,
        create_pytorch_module_with_optional_inputs_case4,
        create_pytorch_module_with_optional_inputs_case5,
        create_pytorch_nn_module_with_scalar_input,
        create_pytorch_module_with_compressed_int8_constant,
        create_pytorch_module_with_compressed_int8_constant_compress_to_fp16_default,
        create_pytorch_module_with_nested_inputs,
        create_pytorch_module_with_nested_inputs2,
        create_pytorch_module_with_nested_inputs3,
        create_pytorch_module_with_nested_inputs4,
        create_pytorch_module_with_nested_inputs5,
        create_pytorch_module_with_nested_inputs6
    ]

    @ pytest.mark.parametrize("create_model", test_data)
    @ pytest.mark.nightly
    @ pytest.mark.precommit
    def test_mo_import_from_memory(self, create_model, ie_device, precision, ir_version,
                                   temp_dir, use_new_frontend, use_old_api):
        fw_model, graph_ref, mo_params = create_model(temp_dir)

        test_params = {'input_model': fw_model}
        if mo_params is not None:
            test_params.update(mo_params)
        self._test_by_ref_graph(temp_dir, test_params,
                                graph_ref, compare_tensor_names=False)


def create_pt_model_with_custom_op():
    #
    #   Create PyTorch model with custom operation
    #
    import torch.nn as nn

    class MyModel(nn.Module):
        def __init__(self):
            super(MyModel, self).__init__()
            self.my_op = MyTorchOp()

        def forward(self, x):
            return self.my_op.apply(x)

    return MyModel()


class ConvertRaises(unittest.TestCase):
    def test_example_inputs(self):
        from openvino.tools.ovc import convert_model
        pytorch_model = create_pt_model_with_custom_op()

        # Check that mo raises error message of wrong argument.
        with self.assertRaisesRegex(TypeError, ".*got an unexpected keyword argument 'example_inputs'.*"):
            convert_model(pytorch_model, example_inputs=(torch.tensor(1),))

    def test_failed_extension(self):
        from openvino.tools.mo import convert_model
        from openvino.frontend.pytorch import ConversionExtension

        inp_shapes = [1, 3, 20, 20]
        pt_model = make_pt_model_one_input()

        def relu_bad(n):
            assert False, "Something happened"

        # Check that mo raises error message of wrong argument.
        with self.assertRaisesRegex(Exception, ".*Conversion is failed for: aten::relu.*"):
            convert_model(pt_model, input=(inp_shapes, np.float32), extensions=[
                          ConversionExtension("aten::relu", relu_bad)])<|MERGE_RESOLUTION|>--- conflicted
+++ resolved
@@ -351,9 +351,8 @@
     parameter_list = [param1, param2]
     ref_model = Model([sigm], parameter_list, "test")
 
-<<<<<<< HEAD
     return pt_model, ref_model, {'input_shape': [shape, shape], 'mean_values': [[0, 0, 0], [0, 0, 0]],
-                                 'compress_to_fp16': False}
+                                 'compress_to_fp16': False, 'use_convert_model_from_mo': True}
 
 
 def create_pytorch_nn_module_mean_list_compression_default(tmp_dir):
@@ -383,9 +382,6 @@
 
     return pt_model, ref_model, {
         'input_shape': [shape, shape], 'mean_values': [[0, 0, 0], [0, 0, 0]]}
-=======
-    return pt_model, ref_model, {'input_shape': [shape, shape], 'mean_values': [[0, 0, 0], [0, 0, 0]], 'use_convert_model_from_mo': True}
->>>>>>> 44cae128
 
 
 def create_pytorch_nn_module_mean_list_compression_enabled(tmp_dir):
@@ -413,11 +409,7 @@
 
     return pt_model, ref_model, {
         'input_shape': [shape, shape], 'mean_values': [[0, 0, 0], [0, 0, 0]],
-<<<<<<< HEAD
-        'compress_to_fp16': True}
-=======
-        'compress_to_fp16': False, 'use_convert_model_from_mo': True}
->>>>>>> 44cae128
+        'compress_to_fp16': True, 'use_convert_model_from_mo': True}
 
 
 def create_pytorch_nn_module_scale_list(tmp_dir):
@@ -460,9 +452,8 @@
     parameter_list = [param1, param2]
     ref_model = Model([sigm], parameter_list, "test")
 
-<<<<<<< HEAD
     return pt_model, ref_model, {'input_shape': [shape, shape], 'scale_values': [[1, 1, 1], [1, 1, 1]],
-                                 'compress_to_fp16': False}
+                                 'compress_to_fp16': False, 'use_convert_model_from_mo': True}
 
 
 def create_pytorch_nn_module_scale_list_compression_default(tmp_dir):
@@ -490,9 +481,6 @@
     ref_model = Model([sigm], parameter_list, "test")
 
     return pt_model, ref_model, {'input_shape': [shape, shape], 'scale_values': [[1, 1, 1], [1, 1, 1]]}
-=======
-    return pt_model, ref_model, {'input_shape': [shape, shape], 'scale_values': [[1, 1, 1], [1, 1, 1]], 'use_convert_model_from_mo': True}
->>>>>>> 44cae128
 
 
 def create_pytorch_nn_module_scale_list_compression_enabled(tmp_dir):
