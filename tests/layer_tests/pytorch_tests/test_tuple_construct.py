# Copyright (C) 2018-2023 Intel Corporation
# SPDX-License-Identifier: Apache-2.0

import pytest
import numpy as np
from pytorch_layer_test_class import PytorchLayerTest


class TestTupleConstruct(PytorchLayerTest):
    def _prepare_input(self):
        return (np.random.uniform(0, 50, (1, 10)).astype(np.float32),)

    def create_model(self, case):
        import torch

        class prim_tuple_construct_single_value(torch.nn.Module):

            def forward(self, x):
                return (x,)

        class prim_tuple_construct(torch.nn.Module):

            def forward(self, x):
                return (x, x + x)

        class prim_tuple_construct_with_none(torch.nn.Module):

            def forward(self, x):
                return (x, None, x + x, None)

        class prim_tuple_construct_with_list(torch.nn.Module):

            def forward(self, x):
                return (x, [None, x + x], None)

        class prim_tuple_construct_with_list_and_tuple(torch.nn.Module):

            def forward(self, x):
                return (x, [None, x + x], None, (x + 1.0, x + 2.0, None))

        cases = {
            "single": prim_tuple_construct_single_value,
            "multiple": prim_tuple_construct,
            "none": prim_tuple_construct_with_none,
            "list": prim_tuple_construct_with_list,
            "list_and_tuple": prim_tuple_construct_with_list_and_tuple
        }

        ref_net = None
        model = cases[case]

        return model(), ref_net, "prim::TupleConstruct"

    @pytest.mark.parametrize("case", ["single", "multiple", "none", "list", "list_and_tuple"])
    @pytest.mark.nightly
    def test_tuple_construct(self, case, ie_device, precision, ir_version):
        self._test(*self.create_model(case), ie_device, precision, ir_version)
<<<<<<< HEAD


class TestTupleUnpackParameterSingle(PytorchLayerTest):
    def _prepare_input(self):
        def tensor_gen():
            return np.random.uniform(0, 50, (1, 2, 10)).astype(np.float32)
        return ( (tensor_gen(), tensor_gen()), )

    def create_model(self):
        import torch
        from typing import Tuple

        class model(torch.nn.Module):

            def forward(self, x: Tuple[torch.Tensor, torch.Tensor]):
                x1, x2 = x
                return x1, x2


        return model(), None, ["prim::TupleUnpack"]

    @pytest.mark.nightly
    def test(self, ie_device, precision, ir_version):
        self._test(*self.create_model(), ie_device, precision, ir_version)


class TestTupleUnpackParameterNested(PytorchLayerTest):
    def _prepare_input(self):
        def tensor_gen():
            return np.random.uniform(0, 50, (1, 2, 10)).astype(np.float32)
        return ( ((tensor_gen(), tensor_gen()), (tensor_gen(), tensor_gen())), )

    def create_model(self):
        import torch
        from typing import Tuple

        class model(torch.nn.Module):

            def forward(self, x: Tuple[Tuple[torch.Tensor, torch.Tensor], Tuple[torch.Tensor, torch.Tensor]]):
                x1, x2 = x
                y1, y2 = x1
                y3, y4 = x2
                return y1, y2, y3, y4


        return model(), None, ["prim::TupleUnpack"]

    @pytest.mark.nightly
    def test(self, ie_device, precision, ir_version):
        self._test(*self.create_model(), ie_device, precision, ir_version)


class TestTupleUnpackParameterMultiple(PytorchLayerTest):
    def _prepare_input(self):
        def tensor_gen():
            return np.random.uniform(0, 50, (1, 2, 10)).astype(np.float32)
        return ( (tensor_gen(), tensor_gen()), (tensor_gen(), tensor_gen()) )

    def create_model(self):
        import torch
        from typing import Tuple

        class model(torch.nn.Module):

            def forward(self, x: Tuple[torch.Tensor, torch.Tensor], y: Tuple[torch.Tensor, torch.Tensor]):
                z1, z2 = x
                z3, z4 = y
                return z1, z2, z3, z4


        return model(), None, ["prim::TupleUnpack"]

    @pytest.mark.nightly
    def test(self, ie_device, precision, ir_version):
        self._test(*self.create_model(), ie_device, precision, ir_version)
=======
    

class TestTupleConstructTupleUnpack(PytorchLayerTest):
    def _prepare_input(self):
        return (np.random.uniform(0, 50, (1, 2, 10)).astype(np.float32),)

    def create_model(self):
        import torch

        class prim_tuple_construct_tuple_unpack(torch.nn.Module):

            def forward(self, x):
                x1, x2, x3, x4, x5 = self.prepare_input(x)
                return x1, x2, x3, x4, x5
            
            def prepare_input(self, x):
                return x, x + 2, None, x.reshape(-1), (x * 10).to(torch.int32)


        ref_net = None

        return prim_tuple_construct_tuple_unpack(), ref_net, ["prim::TupleConstruct", "prim::TupleUnpack"]

    @pytest.mark.nightly
    def test_tuple_construct_unpack(self, ie_device, precision, ir_version):
        self._test(*self.create_model(), ie_device, precision, ir_version, freeze_model=False)
>>>>>>> 92fbf963
<|MERGE_RESOLUTION|>--- conflicted
+++ resolved
@@ -55,7 +55,32 @@
     @pytest.mark.nightly
     def test_tuple_construct(self, case, ie_device, precision, ir_version):
         self._test(*self.create_model(case), ie_device, precision, ir_version)
-<<<<<<< HEAD
+
+
+class TestTupleConstructTupleUnpack(PytorchLayerTest):
+    def _prepare_input(self):
+        return (np.random.uniform(0, 50, (1, 2, 10)).astype(np.float32),)
+
+    def create_model(self):
+        import torch
+
+        class prim_tuple_construct_tuple_unpack(torch.nn.Module):
+
+            def forward(self, x):
+                x1, x2, x3, x4, x5 = self.prepare_input(x)
+                return x1, x2, x3, x4, x5
+
+            def prepare_input(self, x):
+                return x, x + 2, None, x.reshape(-1), (x * 10).to(torch.int32)
+
+
+        ref_net = None
+
+        return prim_tuple_construct_tuple_unpack(), ref_net, ["prim::TupleConstruct", "prim::TupleUnpack"]
+
+    @pytest.mark.nightly
+    def test_tuple_construct_unpack(self, ie_device, precision, ir_version):
+        self._test(*self.create_model(), ie_device, precision, ir_version, freeze_model=False)
 
 
 class TestTupleUnpackParameterSingle(PytorchLayerTest):
@@ -130,32 +155,4 @@
 
     @pytest.mark.nightly
     def test(self, ie_device, precision, ir_version):
-        self._test(*self.create_model(), ie_device, precision, ir_version)
-=======
-    
-
-class TestTupleConstructTupleUnpack(PytorchLayerTest):
-    def _prepare_input(self):
-        return (np.random.uniform(0, 50, (1, 2, 10)).astype(np.float32),)
-
-    def create_model(self):
-        import torch
-
-        class prim_tuple_construct_tuple_unpack(torch.nn.Module):
-
-            def forward(self, x):
-                x1, x2, x3, x4, x5 = self.prepare_input(x)
-                return x1, x2, x3, x4, x5
-            
-            def prepare_input(self, x):
-                return x, x + 2, None, x.reshape(-1), (x * 10).to(torch.int32)
-
-
-        ref_net = None
-
-        return prim_tuple_construct_tuple_unpack(), ref_net, ["prim::TupleConstruct", "prim::TupleUnpack"]
-
-    @pytest.mark.nightly
-    def test_tuple_construct_unpack(self, ie_device, precision, ir_version):
-        self._test(*self.create_model(), ie_device, precision, ir_version, freeze_model=False)
->>>>>>> 92fbf963
+        self._test(*self.create_model(), ie_device, precision, ir_version)