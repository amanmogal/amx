--- conflicted
+++ resolved
@@ -52,48 +52,12 @@
                     else:
                         return torch.sum(x, dtype=self.dtype)
                 if self.axes is not None and self.keep_dims is None:
-<<<<<<< HEAD
-                    return torch.sum(x, self.axes)
-                return torch.sum(x, self.axes, self.keep_dims)
-
-        ref_net = None
-
-        return aten_sum(axes, keep_dims), ref_net, "aten::sum"
-
-    @pytest.mark.parametrize("axes,keep_dim",
-                             [(None, None), (None, False), (-1, None), (1, None), ((2, 3), False), ((3, 2), True)])
-    @pytest.mark.nightly
-    @pytest.mark.precommit
-    @pytest.mark.precommit_fx_backend
-    def test_sum(self, axes, keep_dim, ie_device, precision, ir_version):
-        self._test(*self.create_model(axes, keep_dim),
-                   ie_device, precision, ir_version)
-
-
-class TestSumBool(PytorchLayerTest):
-    def _prepare_input(self):
-        import numpy as np
-        return (np.random.randint(0, 2, (1, 3, 20, 24)).astype(bool),)
-
-    def create_model(self, axes, keep_dims):
-
-        import torch
-
-        class aten_sum(torch.nn.Module):
-            def __init__(self, axes=None, keep_dims=None):
-                super(aten_sum, self).__init__()
-                self.axes = axes
-                self.keep_dims = keep_dims
-
-            def forward(self, x):
-                x = x.to(torch.bool)
-=======
                     if self.dtype is None:
                         return torch.sum(x, self.axes)
                     else:
                         return torch.sum(x, self.axes, dtype=self.dtype)
 
-                if self.dtype is not None:    
+                if self.dtype is not None:
                     return torch.sum(x, self.axes, self.keep_dims, dtype=self.dtype)
                 else:
                     return torch.sum(x, self.axes, self.keep_dims)
@@ -105,7 +69,6 @@
                         return torch.sum(x, out=out), out
                      else:
                          return torch.sum(x, out=out, dtype=self.dtype), out
->>>>>>> 7423fc52
                 if self.axes is None and self.keep_dims is None:
                     if self.dtype is not None:
                         return torch.sum(x, dtype=self.dtype, out=out), out
@@ -133,15 +96,9 @@
     @pytest.mark.parametrize("input_dtype", ["float32", "uint8", "bool", "int64"])
     @pytest.mark.nightly
     @pytest.mark.precommit
-<<<<<<< HEAD
     @pytest.mark.precommit_fx_backend
-    def test_sum(self, axes, keep_dim, ie_device, precision, ir_version):
-        self._test(*self.create_model(axes, keep_dim),
-                   ie_device, precision, ir_version)
-=======
     def test_sum(self, axes, keep_dims, out, dtype, input_dtype, ie_device, precision, ir_version):
         self._test(*self.create_model(axes, keep_dims, out, dtype, input_dtype),
                    ie_device, precision, ir_version,
                    kwargs_to_prepare_input={"out": out, "input_dtype": input_dtype, "out_dtype": dtype}
-                   )
->>>>>>> 7423fc52
+                   )