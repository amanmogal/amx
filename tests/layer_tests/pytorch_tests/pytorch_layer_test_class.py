# Copyright (C) 2018-2022 Intel Corporation
# SPDX-License-Identifier: Apache-2.0

import itertools
import warnings

import numpy as np
from common.constants import test_device, test_precision

from openvino.frontend import FrontEndManager
from openvino.frontend.pytorch.decoder import TorchScriptPythonDecoder
from openvino.runtime import Core, Type, PartialShape


class PytorchLayerTest:
    _type_map = {
        "float64": Type.f64,
        "float32": Type.f32,
        "int32": Type.i32,
<<<<<<< HEAD
        "bool": Type.boolean,
=======
        "int64": Type.i64,
        "int16": Type.i16,
        "int8": Type.i8,
>>>>>>> af145337
        "uint8": Type.u8
    }

    @staticmethod
    def _check_kind_exist(graph, kind):
        for n in graph.nodes():
            if n.kind() == kind:
                return True
            for b in n.blocks():
                if PytorchLayerTest._check_kind_exist(b, kind):
                    return True
        return False

    def _test(self, model, ref_net, kind, ie_device, precision, ir_version, infer_timeout=60, dynamic_shapes=True, **kwargs):
        """
        :param enabled_transforms/disabled_transforms: string with idxs of transforms that should be enabled/disabled.
                                                       Example: "transform_1,transform_2"
        """
        import torch
        if 'kwargs_to_prepare_input' in kwargs and kwargs['kwargs_to_prepare_input']:
            inputs = self._prepare_input(**kwargs['kwargs_to_prepare_input'])
        else:
            inputs = self._prepare_input()
        with torch.no_grad():
            model.eval()
            if not kwargs.get('trace_model', False):
                model = torch.jit.freeze(torch.jit.script(model))
            else:
                torch_inputs = [torch.from_numpy(inp) for inp in inputs]
                model = torch.jit.freeze(torch.jit.trace(model, torch_inputs))
            graph = model.inlined_graph
            print(graph)

            assert kind is None or self._check_kind_exist(
                graph, kind), "Operation type doesn't exist in provided graph"

            fe_manager = FrontEndManager()
            fe = fe_manager.load_by_framework('pytorch')

            decoder = TorchScriptPythonDecoder(graph)

            im = fe.load(decoder)
            om = fe.convert(im)

  

        params = om.get_parameters()
        # todo: support lists and dicts
        for i in range(len(inputs)):
            inp = inputs[i]
            assert inp.dtype.name in self._type_map, f"Unknown type {inp.dtype}."
            params[i].set_element_type(self._type_map[inp.dtype.name])
            shape = [-1] * len(inp.shape) if dynamic_shapes else inp.shape
            params[i].set_partial_shape(PartialShape(shape))
        om.validate_nodes_and_infer_types()

        # OV infer:
        core = Core()
        compiled = core.compile_model(om, ie_device)
        infer_res = compiled(inputs)

        if hasattr(self, 'skip_framework') and self.skip_framework:
            warnings.warn('Framework is skipped')
            return

        # Framework infer:
        torch_inps = [torch.from_numpy(inp) for inp in inputs]
        fw_res = model(*torch_inps)

        if not isinstance(fw_res, tuple):
            fw_res = (fw_res,)

        # check if results dtypes match
        for fw_tensor, ov_tensor in zip(fw_res, list(infer_res.values())):
            assert torch.tensor(np.array(ov_tensor)).dtype == fw_tensor.dtype

        if 'custom_eps' in kwargs and kwargs['custom_eps'] is not None:
            custom_eps = kwargs['custom_eps']
        else:
            custom_eps = 1e-4

        # Compare Ie results with Framework results
        fw_eps = custom_eps if precision == 'FP32' else 5e-2
        is_ok = True
        for i in range(len(infer_res)):
            cur_fw_res = fw_res[i].to(memory_format = torch.contiguous_format).numpy()
            cur_ov_res = infer_res[compiled.output(i)]
            print(f"fw_re: {cur_fw_res};\n ov_res: {cur_ov_res}")
            if not np.allclose(cur_ov_res, cur_fw_res,
                               atol=fw_eps,
                               rtol=fw_eps):
                is_ok = False
                print("Max diff is {}".format(
                    np.array(
                        abs(cur_ov_res - cur_fw_res)).max()))
            else:
                print("Accuracy validation successful!\n")
                print("absolute eps: {}, relative eps: {}".format(fw_eps, fw_eps))
        assert is_ok, "Accuracy validation failed"

    # Each model should specify inputs
    def _prepare_input(self):
        raise RuntimeError("Please provide inputs generation function")


def get_params(ie_device=None, precision=None):
    """
    :param ie_device: list of devices
    :param precision: list of precisions
    """

    ie_device_params = ie_device if ie_device else test_device
    precision_params = precision if precision else test_precision

    test_args = []
    for element in itertools.product(ie_device_params, precision_params):
        if element[0] == 'CPU' and element[1] == 'FP16':
            continue
        test_args.append(element)
    return test_args<|MERGE_RESOLUTION|>--- conflicted
+++ resolved
@@ -16,14 +16,11 @@
     _type_map = {
         "float64": Type.f64,
         "float32": Type.f32,
+        "bool": Type.boolean,
         "int32": Type.i32,
-<<<<<<< HEAD
-        "bool": Type.boolean,
-=======
         "int64": Type.i64,
         "int16": Type.i16,
         "int8": Type.i8,
->>>>>>> af145337
         "uint8": Type.u8
     }
 
