# Copyright (C) 2018-2023 Intel Corporation
# SPDX-License-Identifier: Apache-2.0

import numpy as np
import pytest
import torch

from pytorch_layer_test_class import PytorchLayerTest

class aten_quantize_per_tensor_aten_dequantize(torch.nn.Module):
    def __init__(self, scale, zero_point, dtype) -> None:
        torch.nn.Module.__init__(self)
        self.scale = scale
        self.zero_point = zero_point
        self.dtype = dtype

    def forward(self, input_tensor):
        quantized_tensor =  torch.quantize_per_tensor(input_tensor, self.scale, self.zero_point, self.dtype)
        dequantized_tensor = torch.dequantize(quantized_tensor)
        return dequantized_tensor

class aten_quantize_per_channel_aten_dequantize(torch.nn.Module):
    def __init__(self, scale, zero_point, dtype, axis) -> None:
        torch.nn.Module.__init__(self)
        self.scale = scale
        self.zero_point = zero_point
        self.dtype = dtype
        self.axis = axis

    def forward(self, input_tensor):
        quantized_tensor =  torch.quantize_per_channel(input_tensor, self.scale, self.zero_point, self.axis, self.dtype)
        dequantized_tensor = torch.dequantize(quantized_tensor)
        return dequantized_tensor

class TestQuantizePerTensorDequantize(PytorchLayerTest):
    def _prepare_input(self):
<<<<<<< HEAD
        return (np.array(5.00 * np.random.randn(100, 100) + 5.00, dtype=np.float32),) # N(5,5)
=======
        return (np.array(5.00 * np.random.rand(100, 100) + 5.00, dtype=np.float32),)
>>>>>>> 38ff3dcf

    @pytest.mark.parametrize("scale", [ 
        1.0, 0.21, 0.62
    ])
    @pytest.mark.parametrize("zero_point", [
        0, 4, -7
    ])
    @pytest.mark.parametrize("dtype", [
        torch.quint8, torch.qint8, # torch.qint32 - Not supported with FakeQuantize
    ])
    @pytest.mark.nightly
    @pytest.mark.precommit
    def test_quantize_per_tensor_dequantize(self, scale, zero_point, dtype, ie_device, precision, ir_version):
        if dtype == torch.quint8: zero_point = abs(zero_point)
        self._test(aten_quantize_per_tensor_aten_dequantize(scale, zero_point, dtype), None, ["aten::quantize_per_tensor", "aten::dequantize"], 
<<<<<<< HEAD
                ie_device, precision, ir_version, trace_model=True,
            freeze_model=False)
=======
                ie_device, precision, ir_version, )

class TestQuantizePerChannelDequantize(PytorchLayerTest):
    def _prepare_input(self):
        return (np.array(5.00 * np.random.rand(5, 6, 7, 8) + 5.00, dtype=np.float32),)

    @pytest.mark.parametrize("scale", [ 
        1.0, 0.21, 0.62
    ])
    @pytest.mark.parametrize("zero_point", [
        0, 4, -7
    ])
    @pytest.mark.parametrize("dtype", [
        torch.quint8, torch.qint8, # torch.qint32 - Not supported with FakeQuantize
    ])
    @pytest.mark.parametrize("axis", [
        0, 1, 2, 3
    ])
    @pytest.mark.nightly
    @pytest.mark.precommit
    def test_quantize_per_tensor_dequantize(self, scale, zero_point, dtype, axis, ie_device, precision, ir_version):
        if dtype == torch.quint8: zero_point = abs(zero_point)
        self._test(aten_quantize_per_channel_aten_dequantize(scale, zero_point, dtype, axis), None, ["aten::quantize_per_channel", "aten::dequantize"], 
                ie_device, precision, ir_version, )
>>>>>>> 38ff3dcf
<|MERGE_RESOLUTION|>--- conflicted
+++ resolved
@@ -34,11 +34,7 @@
 
 class TestQuantizePerTensorDequantize(PytorchLayerTest):
     def _prepare_input(self):
-<<<<<<< HEAD
-        return (np.array(5.00 * np.random.randn(100, 100) + 5.00, dtype=np.float32),) # N(5,5)
-=======
         return (np.array(5.00 * np.random.rand(100, 100) + 5.00, dtype=np.float32),)
->>>>>>> 38ff3dcf
 
     @pytest.mark.parametrize("scale", [ 
         1.0, 0.21, 0.62
@@ -54,10 +50,6 @@
     def test_quantize_per_tensor_dequantize(self, scale, zero_point, dtype, ie_device, precision, ir_version):
         if dtype == torch.quint8: zero_point = abs(zero_point)
         self._test(aten_quantize_per_tensor_aten_dequantize(scale, zero_point, dtype), None, ["aten::quantize_per_tensor", "aten::dequantize"], 
-<<<<<<< HEAD
-                ie_device, precision, ir_version, trace_model=True,
-            freeze_model=False)
-=======
                 ie_device, precision, ir_version, )
 
 class TestQuantizePerChannelDequantize(PytorchLayerTest):
@@ -81,5 +73,4 @@
     def test_quantize_per_tensor_dequantize(self, scale, zero_point, dtype, axis, ie_device, precision, ir_version):
         if dtype == torch.quint8: zero_point = abs(zero_point)
         self._test(aten_quantize_per_channel_aten_dequantize(scale, zero_point, dtype, axis), None, ["aten::quantize_per_channel", "aten::dequantize"], 
-                ie_device, precision, ir_version, )
->>>>>>> 38ff3dcf
+                ie_device, precision, ir_version, )