# Copyright (C) 2018-2023 Intel Corporation
# SPDX-License-Identifier: Apache-2.0

import pytest
from pytorch_layer_test_class import PytorchLayerTest


class TestBatchNorm(PytorchLayerTest):
    def _prepare_input(self, ndim=4):
        import numpy as np
        shape5d = [20, 6, 10, 10, 10]
        shape = shape5d[:ndim]
        return (np.random.randn(*shape).astype(np.float32),)

    def create_model(self, weights, bias, eps, train, running_stats):

        import torch
        import torch.nn.functional as F

        class aten_batch_norm_inference(torch.nn.Module):
            def __init__(self, weights=True, bias=True, eps=1e-05):
                super(aten_batch_norm_inference, self).__init__()
                self.weight = torch.randn(6) if weights else None
                self.bias = torch.randn(6) if bias else None
                self.running_mean = torch.randn(6)
                self.running_var = torch.randn(6)
                self.eps = eps

            def forward(self, x):
                return F.batch_norm(x, self.running_mean, self.running_var, self.weight, self.bias, eps=self.eps, training=False)

        class aten_batch_norm_train(torch.nn.Module):
            def __init__(self, weights=True, bias=True, eps=1e-05, running_stats=False):
                super(aten_batch_norm_train, self).__init__()
                self.weight = torch.randn(6) if weights else None
                self.bias = torch.randn(6) if bias else None
                self.running_mean = torch.randn(6) if running_stats else None 
                self.running_var = torch.randn(6) if running_stats else None
                self.eps = eps

            def forward(self, x):
                return F.batch_norm(x, self.running_mean, self.running_var, self.weight, self.bias, eps=self.eps, training=True)

        ref_net = None

        return aten_batch_norm_inference(weights, bias, eps) if not train else aten_batch_norm_train(weights, bias, eps, running_stats), ref_net, "aten::batch_norm"

    @pytest.mark.parametrize("weights", [True, False])
    @pytest.mark.parametrize("bias", [True, False])
    @pytest.mark.parametrize("eps", [1.0, 0.00005, 0.5, 0.042])
    @pytest.mark.parametrize(("train", "running_stats"), [(True, False), (True, True), (False, False)])
    @pytest.mark.parametrize("kwargs_to_prepare_input",
     [
        {"ndim": 3},
        {'ndim': 4},
        {"ndim": 5}
    ])
    @pytest.mark.nightly
    @pytest.mark.precommit
<<<<<<< HEAD
    def test_batch_norm(self, weights, bias, eps, ie_device, precision, ir_version, kwargs_to_prepare_input, use_ts_backend):
        self._test(*self.create_model(weights, bias, eps),
                ie_device, precision, ir_version, kwargs_to_prepare_input=kwargs_to_prepare_input, dynamic_shapes=False, use_mo_convert=False, use_ts_backend=use_ts_backend)
=======
    def test_batch_norm(self, weights, bias, eps, train, running_stats, ie_device, precision, ir_version, kwargs_to_prepare_input):
        self._test(*self.create_model(weights, bias, eps, train, running_stats),
                   ie_device, precision, ir_version, kwargs_to_prepare_input=kwargs_to_prepare_input, dynamic_shapes=False, use_mo_convert=False)
>>>>>>> 7fc65ae3
<|MERGE_RESOLUTION|>--- conflicted
+++ resolved
@@ -34,7 +34,7 @@
                 super(aten_batch_norm_train, self).__init__()
                 self.weight = torch.randn(6) if weights else None
                 self.bias = torch.randn(6) if bias else None
-                self.running_mean = torch.randn(6) if running_stats else None 
+                self.running_mean = torch.randn(6) if running_stats else None
                 self.running_var = torch.randn(6) if running_stats else None
                 self.eps = eps
 
@@ -57,12 +57,6 @@
     ])
     @pytest.mark.nightly
     @pytest.mark.precommit
-<<<<<<< HEAD
-    def test_batch_norm(self, weights, bias, eps, ie_device, precision, ir_version, kwargs_to_prepare_input, use_ts_backend):
-        self._test(*self.create_model(weights, bias, eps),
-                ie_device, precision, ir_version, kwargs_to_prepare_input=kwargs_to_prepare_input, dynamic_shapes=False, use_mo_convert=False, use_ts_backend=use_ts_backend)
-=======
-    def test_batch_norm(self, weights, bias, eps, train, running_stats, ie_device, precision, ir_version, kwargs_to_prepare_input):
+    def test_batch_norm(self, weights, bias, eps, train, running_stats, ie_device, precision, ir_version, kwargs_to_prepare_input, use_ts_backend):
         self._test(*self.create_model(weights, bias, eps, train, running_stats),
-                   ie_device, precision, ir_version, kwargs_to_prepare_input=kwargs_to_prepare_input, dynamic_shapes=False, use_mo_convert=False)
->>>>>>> 7fc65ae3
+                   ie_device, precision, ir_version, kwargs_to_prepare_input=kwargs_to_prepare_input, dynamic_shapes=False, use_mo_convert=False, use_ts_backend=use_ts_backend)