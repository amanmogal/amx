# Copyright (C) 2018-2023 Intel Corporation
# SPDX-License-Identifier: Apache-2.0

import numpy as np
import pytest
import torch

from pytorch_layer_test_class import PytorchLayerTest

class TestArgSort(PytorchLayerTest):

    def _prepare_input(self):
        return (self.input_tensor,)

    def create_model(self, dim, descending, stable):
        class aten_argsort(torch.nn.Module):
            def __init__(self, dim, descending, stable) -> None:
                torch.nn.Module.__init__(self)
                self.dim = dim
                self.descending = descending
                self.stable = stable

            def forward(self, input_tensor):
                if self.stable is not None:
                    return torch.argsort(input_tensor, 
                        dim = self.dim, 
                        descending = self.descending, 
                        stable = self.stable
                    )
                else:
                    return torch.argsort(input_tensor, 
                        dim = self.dim, 
                        descending = self.descending
                    ) 
        ref_net = None

        return aten_argsort(dim, descending, stable), ref_net, "aten::argsort"

<<<<<<< HEAD
    @pytest.mark.parametrize("tensor_stable_pairs", [
=======
    @pytest.mark.parametrize("tensor_stable_pair", [
>>>>>>> 39124afa
        (np.random.rand(1, 4), False),
        (np.random.rand(4, 4), False),
        (np.random.rand(4, 4, 4), False),
        (np.array([1, 2, 4, 6, 5, 8, 7]), False),
        (np.array([6, 5, 4, 2, 3, 0, 1]), False),
        (np.array([1, 1, 1, 2, 1, 3, 1, 4, 2, 5, 1, 2, 4, 4, 0]), True),
        (np.array([[1, 1, 1], [1, 2, 1], [1, 2, 3],
                  [1, 1, 1], [1, 2, 1], [1, 2, 3],
                  [1, 2, 3], [1, 1, 1], [1, 2, 1]]), True),
        (np.array([[9, 8, 8], [8, 7, 7], [7, 5, 6],
                  [8, 8, 9], [7, 7, 8], [6, 5, 7],
                  [8, 9, 8], [7, 8, 7], [5, 6, 7]]), True),
        (np.array([[[1, 2, 3], [4, 5, 6], [7, 8, 9]], 
                  [[5, 2, 4], [4, 9, 0], [7, 7, 9]], 
                  [[5, 2, 4], [4, 9, 0], [7, 7, 9]]]), True),
        (np.array([[[3, 2, 2], [1, 2, 1], [3, 2, 2]], 
                  [[1, 2, 1], [4, 3, 4], [3, 2, 2]], 
                  [[3, 2, 2], [1, 2, 1], [7, 9, 9]]]), True),
        (np.array([[[2, 1, 3], [3, 2, 1], [1, 2, 3]], 
                  [[2, 0, 2], [1, 2, 1], [3, 2, 8]], 
                  [[3, 2, 2], [3, 2, 1], [1, 2, 3]],
                  [[2, 1, 3], [3, 2, 1], [1, 2, 3]], 
                  [[2, 0, 2], [1, 2, 1], [3, 2, 8]], 
                  [[3, 2, 2], [3, 2, 1], [1, 2, 3]],
                  [[2, 1, 3], [3, 2, 1], [1, 2, 3]], 
                  [[2, 0, 2], [1, 2, 1], [3, 2, 8]], 
                  [[3, 2, 2], [3, 2, 1], [1, 2, 3]]]), True)
    ])
    @pytest.mark.parametrize("descending", [
        True,
        False
    ])
    @pytest.mark.nightly
    @pytest.mark.precommit
<<<<<<< HEAD
    def test_argsort(self, tensor_stable_pairs, descending, stable, ie_device, precision, ir_version):
        self.input_tensor, stable = tensor_stable_pairs
        dims = len(self.input_tensor.shape)
        for dim in range(-dims, dims):
            stable_values = [True] if stable else [True, False, None]
            for stable in stable_values:
                self._test(*self.create_model(dim, descending, stable), ie_device, precision, ir_version)
=======
    def test_argsort(self, tensor_stable_pair, descending, stable, ie_device, precision, ir_version):
        self.input_tensor, stable = tensor_stable_pair
        dims = len(self.input_tensor.shape)
        for dim in range(-dims, dims):
            stable_values = [True] if stable else [True, False, None]
            for stable_value in stable_values:
                self._test(*self.create_model(dim, descending, stable_value), ie_device, precision, ir_version)
>>>>>>> 39124afa
<|MERGE_RESOLUTION|>--- conflicted
+++ resolved
@@ -36,11 +36,7 @@
 
         return aten_argsort(dim, descending, stable), ref_net, "aten::argsort"
 
-<<<<<<< HEAD
-    @pytest.mark.parametrize("tensor_stable_pairs", [
-=======
     @pytest.mark.parametrize("tensor_stable_pair", [
->>>>>>> 39124afa
         (np.random.rand(1, 4), False),
         (np.random.rand(4, 4), False),
         (np.random.rand(4, 4, 4), False),
@@ -75,20 +71,10 @@
     ])
     @pytest.mark.nightly
     @pytest.mark.precommit
-<<<<<<< HEAD
-    def test_argsort(self, tensor_stable_pairs, descending, stable, ie_device, precision, ir_version):
-        self.input_tensor, stable = tensor_stable_pairs
-        dims = len(self.input_tensor.shape)
-        for dim in range(-dims, dims):
-            stable_values = [True] if stable else [True, False, None]
-            for stable in stable_values:
-                self._test(*self.create_model(dim, descending, stable), ie_device, precision, ir_version)
-=======
     def test_argsort(self, tensor_stable_pair, descending, stable, ie_device, precision, ir_version):
         self.input_tensor, stable = tensor_stable_pair
         dims = len(self.input_tensor.shape)
         for dim in range(-dims, dims):
             stable_values = [True] if stable else [True, False, None]
             for stable_value in stable_values:
-                self._test(*self.create_model(dim, descending, stable_value), ie_device, precision, ir_version)
->>>>>>> 39124afa
+                self._test(*self.create_model(dim, descending, stable_value), ie_device, precision, ir_version)