--- conflicted
+++ resolved
@@ -633,12 +633,6 @@
         pt_out_shape = pt_out.size()
     pt_out_type = pt_to_ov_type_map.get(str(pt_out_type))
     ov_out_type = om.get_output_element_type(0)
-<<<<<<< HEAD
-=======
-    if pt_out_type == Type.i64 and ov_out_type == Type.i32 and "int" in [l_t, r_t]:
-        pytest.xfail(
-            "Pytorch int-like scalar in OV is converted to i32 instead of i64, mismatch is expected.")
->>>>>>> d7160d0a
     assert pt_out_type == ov_out_type
     print(f"{pt_out_type} == {ov_out_type}")
     assert PartialShape(pt_out_shape) == om.get_output_partial_shape(0)
