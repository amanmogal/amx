# Copyright (C) 2018-2022 Intel Corporation
# SPDX-License-Identifier: Apache-2.0

import itertools
import numpy as np
import os
import re
import warnings
import xml.etree.ElementTree as ET
from openvino.tools.mo.utils.ir_engine.ir_engine import IREngine
from pathlib import Path

from common.constants import test_device, test_precision
<<<<<<< HEAD
from common.layer_utils import IEInfer, InferAPI20
from openvino.tools.mo.utils.ir_engine.ir_engine import IREngine
=======
from common.layer_utils import IEInfer
>>>>>>> 6f60a7d8
from common.utils.common_utils import generate_ir
from common.utils.parsers import mapping_parser


class CommonLayerTest:
    input_model_key = "input_model"

    def produce_model_path(self, framework_model, save_path):
        pass

    def get_framework_results(self, inputs_dict, model_path):
        pass

    def _test(self, framework_model, ref_net, ie_device, precision, ir_version, temp_dir, api_2,
              use_new_frontend=False, infer_timeout=60, enabled_transforms='',
              disabled_transforms='', **kwargs):
        """
        :param enabled_transforms/disabled_transforms: string with idxs of transforms that should be enabled/disabled.
                                                       Example: "transform_1,transform_2"
        """
        model_path = self.produce_model_path(framework_model=framework_model, save_path=temp_dir)

        self.use_new_frontend = use_new_frontend
        self.api_2 = api_2
        # TODO Pass environment variables via subprocess environment
        os.environ['MO_ENABLED_TRANSFORMS'] = enabled_transforms
        os.environ['MO_DISABLED_TRANSFORMS'] = disabled_transforms

        mo_params = {self.input_model_key: model_path,
                     "output_dir": temp_dir,
                     "data_type": precision, "model_name": 'model'
                     }

        if 'input_shapes' in kwargs and len(kwargs['input_shapes']):
            input_shapes_str = []
            for ishape in kwargs['input_shapes']:
                input_shapes_str.append('[' + ','.join([str(i) for i in ishape]) + ']')
            mo_params.update(dict(input_shape=','.join(input_shapes_str)))

        if 'input_names' in kwargs and len(kwargs['input_names']):
            mo_params.update(dict(input=','.join(kwargs['input_names'])))

        if use_new_frontend:
            mo_params["use_new_frontend"] = True

        exit_code, stderr = generate_ir(**mo_params)

        del os.environ['MO_ENABLED_TRANSFORMS']
        del os.environ['MO_DISABLED_TRANSFORMS']
        assert not exit_code, (
            "IR generation failed with {} exit code: {}".format(exit_code, stderr))

        path_to_xml = Path(temp_dir, 'model.xml')
        path_to_bin = Path(temp_dir, 'model.bin')

        # TODO: need to update ref graphs or get rid of this comparison
        # if ref_net is not None:
        #     ir = IREngine(path_to_xml, path_to_bin, precision=precision)
        #     (flag, resp) = ir.compare(ref_net)
        #     assert flag, '\n'.join(resp)

        if api_2:
            ie_engine = InferAPI20(model=path_to_xml,
                                   weights=path_to_bin,
                                   device=ie_device)
        else:
            ie_engine = IEInfer(model=path_to_xml,
                                weights=path_to_bin,
                                device=ie_device)

        # Prepare feed dict
        if 'kwargs_to_prepare_input' in kwargs and kwargs['kwargs_to_prepare_input']:
            inputs_dict = self._prepare_input(ie_engine.get_inputs_info(precision),
                                              kwargs['kwargs_to_prepare_input'])
        else:
            inputs_dict = self._prepare_input(ie_engine.get_inputs_info(precision))

        # IE infer:
        infer_res = ie_engine.infer(input_data=inputs_dict, infer_timeout=infer_timeout)

        if hasattr(self, 'skip_framework') and self.skip_framework:
            warnings.warn('Framework is skipped')
            return

        # Framework infer:
        fw_res = self.get_framework_results(inputs_dict=inputs_dict, model_path=model_path)

        if len(fw_res) == len(infer_res) == 1:
            # match output layers directly
            mapping_dict = {next(iter(fw_res)): next(iter(infer_res))}
        else:
            # Load mapping file
            mapping_dict = mapping_parser(path_to_xml.with_suffix('.mapping'))

        if 'custom_eps' in kwargs and kwargs['custom_eps'] is not None:
            custom_eps = kwargs['custom_eps']
        else:
            custom_eps = 1e-4

        # Compare Ie results with Framework results
        fw_eps = custom_eps if precision == 'FP32' else 5e-2
        assert self.compare_ie_results_with_framework(infer_res=infer_res, framework_res=fw_res,
                                                      mapping_dict=mapping_dict,
                                                      framework_eps=fw_eps), \
            "Comparing with Framework failed: ie_res={}; framework_res={}.".format(infer_res,
                                                                                   fw_res)

        if len(inputs_dict.keys()) > 1 or len(infer_res.keys()) > 1:
            tree = ET.parse(path_to_xml)
            # findall returns elements in document order, this order should be the same as
            # order of inputs/outputs in original model
            inputs_ie = [child for child in tree.findall('.//layer[@type="Parameter"]')]
            outputs_ie = [child for child in tree.findall('.//layer[@type="Result"]')]

            if 'input_names' in kwargs:
                input_names = kwargs['input_names']
                for i, input_name in enumerate(input_names):
                    assert inputs_ie[i].attrib['name'] == input_name, \
                        'Input order does not match framework order. Input with index {} is {}, ' \
                        'but expected {}'.format(i, inputs_ie[i].attrib['name'], input_name)

            if 'output_names' in kwargs:
                output_names = kwargs['output_names']
                for i, output_name in enumerate(output_names):
                    output_name_ie = outputs_ie[i].attrib['name']
                    output_without_sink_port = re.sub(r'\/sink_port_.', '', output_name_ie)

                    assert output_without_sink_port == output_name, \
                        'Output order does not match framework order. Output with index {} is {}, ' \
                        'but expected {}'.format(i, output_without_sink_port, output_name)


    # Feed dict for each input is filled with random number.
    # It is possible to redefine this function and generate your own input
    def _prepare_input(self, inputs_dict):
        for input in inputs_dict.keys():
            inputs_dict[input] = np.random.randint(-255, 255, inputs_dict[input]).astype(np.float32)
        return inputs_dict.copy()

    def compare_ie_results_with_framework(self, infer_res, framework_res, mapping_dict,
                                          framework_eps):
        is_ok = True
        from common.utils.common_utils import allclose
        for framework_out_name in framework_res:
<<<<<<< HEAD
            if framework_out_name not in mapping_dict:
                raise RuntimeError(
                    "Output {} not found in mapping file!".format(framework_out_name))
=======
>>>>>>> 6f60a7d8

            if framework_out_name not in list(infer_res.keys()):
                if framework_out_name not in mapping_dict:
                    raise RuntimeError("Output {} not found in mapping file!".format(framework_out_name))
                ie_out_name = mapping_dict[framework_out_name]
            else:
                ie_out_name = framework_out_name

            if not allclose(infer_res[ie_out_name], framework_res[framework_out_name],
                            atol=framework_eps,
                            rtol=framework_eps):
                is_ok = False
                print("Max diff is {}".format(
                    np.array(
                        abs(infer_res[ie_out_name] - framework_res[framework_out_name])).max()))
            else:
                print("Accuracy validation successful!\n")
                print("absolute eps: {}, relative eps: {}".format(framework_eps, framework_eps))
        return is_ok


def get_params(ie_device=None, precision=None):
    """
    :param ie_device: list of devices
    :param precision: list of precisions
    """

    ie_device_params = ie_device if ie_device else test_device
    precision_params = precision if precision else test_precision

    test_args = []
    for element in itertools.product(ie_device_params, precision_params):
        if element[0] == 'CPU' and element[1] == 'FP16':
            continue
        test_args.append(element)
    return test_args


def check_ir_version(left, right, ir_version):
    try:
        _ir_version = int(ir_version)
    except ValueError:
        raise RuntimeError("Wrong ir version type: {}, must be an integer".format(ir_version))
    left_bound = _ir_version - 1 if left is None else left
    right_bound = _ir_version + 1 if right is None else right
    return left_bound <= _ir_version < right_bound<|MERGE_RESOLUTION|>--- conflicted
+++ resolved
@@ -10,13 +10,10 @@
 from openvino.tools.mo.utils.ir_engine.ir_engine import IREngine
 from pathlib import Path
 
+import numpy as np
 from common.constants import test_device, test_precision
-<<<<<<< HEAD
 from common.layer_utils import IEInfer, InferAPI20
 from openvino.tools.mo.utils.ir_engine.ir_engine import IREngine
-=======
-from common.layer_utils import IEInfer
->>>>>>> 6f60a7d8
 from common.utils.common_utils import generate_ir
 from common.utils.parsers import mapping_parser
 
@@ -161,12 +158,6 @@
         is_ok = True
         from common.utils.common_utils import allclose
         for framework_out_name in framework_res:
-<<<<<<< HEAD
-            if framework_out_name not in mapping_dict:
-                raise RuntimeError(
-                    "Output {} not found in mapping file!".format(framework_out_name))
-=======
->>>>>>> 6f60a7d8
 
             if framework_out_name not in list(infer_res.keys()):
                 if framework_out_name not in mapping_dict:
