--- conflicted
+++ resolved
@@ -52,13 +52,8 @@
     with contextlib.suppress(FileNotFoundError, PermissionError):
         lock_path.unlink()
     for _ in range(9999):  # Give up after about 3 hours
-<<<<<<< HEAD
-        try:
-            with lock_path.open('x'):
-=======
         with contextlib.suppress(FileExistsError, PermissionError):
             with lock_path.open('bx'):
->>>>>>> 5ee7408a
                 if not file_path.exists():
                     response = requests.get("https://storage.openvinotoolkit.org/repositories/openvino/ci_dependencies/test/2021.4/samples_smoke_tests_data_2021.4.zip")
                     with zipfile.ZipFile(io.BytesIO(response.content)) as zfile:
@@ -66,10 +61,6 @@
             lock_path.unlink(missing_ok=True)
             assert file_path.exists()
             return file_path
-        except BaseException as error:
-            if not (isinstance(error, FileExistsError) or isinstance(error, PermissionError)):
-                print(error)
-                raise
         time.sleep(1.0)
 
 
