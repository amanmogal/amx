<div align="center">
<img src="docs/dev/assets/openvino-logo-purple-black.svg" width="400px">

[![PyPI Status](https://badge.fury.io/py/openvino.svg)](https://badge.fury.io/py/openvino)
[![Anaconda Status](https://anaconda.org/conda-forge/openvino/badges/version.svg)](https://anaconda.org/conda-forge/openvino)
[![brew Status](https://img.shields.io/homebrew/v/openvino)](https://formulae.brew.sh/formula/openvino)

[![PyPI Downloads](https://static.pepy.tech/badge/openvino)](https://pepy.tech/project/openvino)
[![Anaconda Downloads](https://anaconda.org/conda-forge/libopenvino/badges/downloads.svg)](https://anaconda.org/conda-forge/openvino/files)
[![brew Downloads](https://img.shields.io/homebrew/installs/dy/openvino)](https://formulae.brew.sh/formula/openvino)
 </div>

<<<<<<< HEAD
Welcome to OpenVINO™, an open-source software toolkit for optimizing and deploying deep learning models.
=======
## Contents:

 - [What is OpenVINO?](#what-is-openvino-toolkit)
    - [Components](#components)
 - [Supported Hardware matrix](#supported-hardware-matrix)
 - [License](#license)
 - [Documentation](#documentation)
 - [Tutorials](#tutorials)
 - [Products which use OpenVINO](#products-which-use-openvino)
 - [System requirements](#system-requirements)
 - [How to build](#how-to-build)
 - [How to contribute](#how-to-contribute)
 - [Get a support](#get-a-support)
 - [See also](#see-also)

## What is OpenVINO toolkit?

OpenVINO™ is an open-source toolkit for optimizing and deploying AI inference.
 - Boost deep learning performance in computer vision, automatic speech recognition, natural language processing and other common tasks
 - Use models trained with popular frameworks like TensorFlow, PyTorch and more
 - Reduce resource demands and efficiently deploy on a range of Intel® platforms from edge to cloud


This open-source version includes several components: namely [OpenVINO Model Converter (OVC)], [OpenVINO™ Runtime], as well as CPU, GPU, NPU, multi device and heterogeneous plugins to accelerate deep learning inference on Intel® CPUs and Intel® Processor Graphics.
It supports pre-trained models from [Open Model Zoo], along with 100+ open
source and public models in popular formats such as TensorFlow, ONNX, PaddlePaddle, MXNet, Caffe, Kaldi.

### Components
* [OpenVINO™ Runtime] - is a set of C++ libraries with C and Python bindings providing a common API to deliver inference solutions on the platform of your choice.
    * [core](./src/core) - provides the base API for model representation and modification.
    * [inference](./src/inference) - provides an API to infer models on the device.
    * [transformations](./src/common/transformations) - contains the set of common transformations which are used in OpenVINO plugins.
    * [low precision transformations](./src/common/low_precision_transformations) - contains the set of transformations that are used in low precision models
    * [bindings](./src/bindings) - contains all available OpenVINO bindings which are maintained by the OpenVINO team.
        * [c](./src/bindings/c) - C API for OpenVINO™ Runtime
        * [python](./src/bindings/python) - Python API for OpenVINO™ Runtime
* [Plugins](./src/plugins) - contains OpenVINO plugins which are maintained in open-source by the OpenVINO team. For more information, take a look at the [list of supported devices](#supported-hardware-matrix).
* [Frontends](./src/frontends) - contains available OpenVINO frontends that allow reading models from the native framework format.
* [OpenVINO Model Converter (OVC)] - is a cross-platform command-line tool that facilitates the transition between training and deployment environments, and adjusts deep learning models for optimal execution on end-point target devices.
* [Samples] - applications in C, C++ and Python languages that show basic OpenVINO use cases.

## Supported Hardware matrix

The OpenVINO™ Runtime can infer models on different hardware devices. This section provides the list of supported devices.

<table>
    <thead>
        <tr>
            <th>Device</th>
            <th>Plugin</th>
            <th>Library</th>
            <th>Short Description</th>
        </tr>
    </thead>
    <tbody>
        <tr>
            <td rowspan=2>CPU</td>
            <td> <a href="https://docs.openvino.ai/2024/openvino-workflow/running-inference/inference-devices-and-modes/cpu-device.html">Intel CPU</a></tb>
            <td><b><i><a href="./src/plugins/intel_cpu">openvino_intel_cpu_plugin</a></i></b></td>
            <td>Intel Xeon with Intel® Advanced Vector Extensions 2 (Intel® AVX2), Intel® Advanced Vector Extensions 512 (Intel® AVX-512), and AVX512_BF16, Intel Core Processors with Intel AVX2, Intel Atom Processors with Intel® Streaming SIMD Extensions (Intel® SSE), Intel® Advanced Matrix Extensions (Intel® AMX)</td>
        </tr>
        <tr>
            <td> <a href="https://docs.openvino.ai/2024/openvino-workflow/running-inference/inference-devices-and-modes/cpu-device.html">ARM CPU</a></tb>
            <td><b><i><a href="./src/plugins/intel_cpu">openvino_arm_cpu_plugin</a></i></b></td>
            <td>ARM CPUs with armv7a and higher, ARM64 CPUs with arm64-v8a and higher, Apple® Mac with Apple silicon
        </tr>
        <tr>
            <td>GPU</td>
            <td><a href="https://docs.openvino.ai/2024/openvino-workflow/running-inference/inference-devices-and-modes/gpu-device.html">Intel GPU</a></td>
            <td><b><i><a href="./src/plugins/intel_gpu">openvino_intel_gpu_plugin</a></i></b></td>
            <td>Intel Processor Graphics, including Intel HD Graphics and Intel Iris Graphics</td>
        </tr>
        <tr>
            <td>NPU</td>
            <td><a href="https://docs.openvino.ai/2024/openvino-workflow/running-inference/inference-devices-and-modes/npu-device.html">Intel NPU</a></td>
            <td><b><i><a href="./src/plugins/intel_npu">openvino_intel_npu_plugin</a></i></b></td>
            <td>Intel® Core™ Ultra Processors</td>
        </tr>
    </tbody>
</table>

OpenVINO™ Toolkit also contains several plugins which simplify loading models on several hardware devices:
<table>
    <thead>
        <tr>
            <th>Plugin</th>
            <th>Library</th>
            <th>Short Description</th>
        </tr>
    </thead>
    <tbody>
        <tr>
            <td><a href="https://docs.openvino.ai/2024/openvino-workflow/running-inference/inference-devices-and-modes/auto-device-selection.html">Auto</a></td>
            <td><b><i><a href="./src/plugins/auto">openvino_auto_plugin</a></i></b></td>
            <td>Auto plugin enables selecting Intel device for inference automatically</td>
        </tr>
        <tr>
            <td><a href="https://docs.openvino.ai/2024/openvino-workflow/running-inference/inference-devices-and-modes/automatic-batching.html">Auto Batch</a></td>
            <td><b><i><a href="./src/plugins/auto_batch">openvino_auto_batch_plugin</a></i></b></td>
            <td>Auto batch plugin performs on-the-fly automatic batching (i.e. grouping inference requests together) to improve device utilization, with no programming effort from the user</td>
        </tr>
        <tr>
            <td><a href="https://docs.openvino.ai/2024/openvino-workflow/running-inference/inference-devices-and-modes/hetero-execution.html">Hetero</a></td>
            <td><b><i><a href="./src/plugins/hetero">openvino_hetero_plugin</a></i></b></td>
            <td>Heterogeneous execution enables automatic inference splitting between several devices</td>
        </tr>
        <tr>
            <td><a href="https://docs.openvino.ai/2024/openvino-workflow/running-inference/inference-devices-and-modes/multi-device.html">Multi</a></td>
            <td><b><i><a href="./src/plugins/auto">openvino_auto_plugin</a></i></b></td>
            <td>Multi plugin enables simultaneous inference of the same model on several devices in parallel</td>
        </tr>
    </tbody>
</table>
>>>>>>> 497c7cda

- **Inference Optimization**: Boost deep learning performance in computer vision, automatic speech recognition, natural language processing, and many other common tasks.
- **Flexible Model Support**: Use models trained with popular frameworks such as TensorFlow, PyTorch, ONNX, Keras, and PaddlePaddle.
- **Broad Platform Compatibility**: Reduce resource demands and efficiently deploy on a range of platforms from edge to cloud.
- **Community and Ecosystem**: Join an active community contributing to the enhancement of deep learning performance across various domains.

Check out the [OpenVINO Cheat Sheet](https://docs.openvino.ai/2024/_static/download/OpenVINO_Quick_Start_Guide.pdf) for a quick reference.

## Installation

[Get your preferred distribution of OpenVINO](https://docs.openvino.ai/2024/get-started/install-openvino.html) or use this command for quick installation:

```sh
pip install openvino
```

Check [system requirements](https://docs.openvino.ai/2024/about-openvino/system-requirements.html) and [supported devices](https://docs.openvino.ai/2024/about-openvino/compatibility-and-support/supported-devices.html) for detailed information.

## Tutorials and Examples

[OpenVINO Quickstart example](https://docs.openvino.ai/2024/get-started.html) will walk you through the basics of deploying your first model.

Learn how to optimize and deploy popular models with the [OpenVINO Notebooks](https://github.com/openvinotoolkit/openvino_notebooks)📚:
- [Create an LLM-powered Chatbot using OpenVINO](https://github.com/openvinotoolkit/openvino_notebooks/blob/latest/notebooks/llm-chatbot/llm-chatbot.ipynb)
- [YOLOv8 Optimization](https://github.com/openvinotoolkit/openvino_notebooks/blob/latest/notebooks/quantizing-model-with-accuracy-control/yolov8-quantization-with-accuracy-control.ipynb)
- [Text-to-Image Generation](https://github.com/openvinotoolkit/openvino_notebooks/blob/latest/notebooks/controlnet-stable-diffusion/controlnet-stable-diffusion.ipynb)

Here are easy-to-follow code examples demonstrating how to run TensorFlow and PyTorch model inference using OpenVINO:

**TensorFlow Model**

```python
import numpy as np
import openvino as ov
import tensorflow as tf

# load TensorFlow model into memory
model = tf.keras.applications.MobileNetV2(weights='imagenet')

# convert the model into OpenVINO model
ov_model = ov.convert_model(model)

# compile the model for CPU device
core = ov.Core()
compiled_model = core.compile_model(ov_model, 'CPU')

# infer the model on random data
data = np.random.rand(1, 224, 224, 3)
output = compiled_model.infer_new_request({0: data})
```

**PyTorch Model**

```python
import openvino as ov
import torch
import torchvision

# load PyTorch model into memory
model = torch.hub.load("pytorch/vision", "shufflenet_v2_x1_0", weights="DEFAULT")

# convert the model into OpenVINO model
example = torch.randn(1, 3, 224, 224)
ov_model = ov.convert_model(model, example_input=(example,))

# compile the model for CPU device
core = ov.Core()
compiled_model = core.compile_model(ov_model, 'CPU')

# infer the model on random data
output = compiled_model.infer_new_request({0: example.numpy()})
```

OpenVINO also supports CPU, GPU, and NPU devices and works with models in TensorFlow, PyTorch, ONNX, TensorFlow Lite, PaddlePaddle model formats.
With OpenVINO you can do automatic performance enhancements at runtime customized to your hardware (preserving model accuracy), including:
asynchronous execution, batch processing, tensor fusion, load balancing, dynamic inference parallelism, automatic BF16 conversion, and more.

## OpenVINO Ecosystem

-   [🤗Optimum Intel](https://github.com/huggingface/optimum-intel) -  a simple interface to optimize Transformers and Diffusers models.
-   [Neural Network Compression Framework (NNCF)](https://github.com/openvinotoolkit/nncf) - advanced model optimization techniques including quantization, filter pruning, binarization, and sparsity.
-   [GenAI Repository](https://github.com/openvinotoolkit/openvino.genai) and [OpenVINO Tokenizers](https://github.com/openvinotoolkit/openvino_tokenizers) - resources and tools for developing and optimizing Generative AI applications.
-   [OpenVINO™ Model Server (OVMS)](https://github.com/openvinotoolkit/model_server) - a scalable, high-performance solution for serving models optimized for Intel architectures.
-   [Intel® Geti™](https://geti.intel.com/) - an interactive video and image annotation tool for computer vision use cases.

Check out the [Awesome OpenVINO](https://github.com/openvinotoolkit/awesome-openvino) repository to discover a collection of community-made AI projects based on OpenVINO!

## Documentation

[**User documentation**](https://docs.openvino.ai/) contains detailed information about OpenVINO and guides you from installation through optimizing and deploying models for your AI applications.

[**Developer documentation**](./docs/dev/index.md) focuses on how OpenVINO [components](./docs/dev/index.md#openvino-components) work and describes [building](./docs/dev/build.md)  and [contributing](./CONTRIBUTING.md) processes.

## Contribution and Support

Check out [Contribution Guidelines](./CONTRIBUTING.md) for more details.
Read the [Good First Issues section](./CONTRIBUTING.md#3-start-working-on-your-good-first-issue), if you're looking for a place to start contributing. We welcome contributions of all kinds!

You can ask questions and get support on:

* [GitHub Issues](https://github.com/openvinotoolkit/openvino/issues).
* OpenVINO channels on the [Intel DevHub Discord server](https://discord.gg/7pVRxUwdWG).
* The [`openvino`](https://stackoverflow.com/questions/tagged/openvino) tag on Stack Overflow\*.

## Additional Resources

* [Product Page](https://software.intel.com/content/www/us/en/develop/tools/openvino-toolkit.html)
* [Release Notes](https://docs.openvino.ai/2024/about-openvino/release-notes-openvino.html)
* [OpenVINO Blog](https://blog.openvino.ai/)
* [OpenVINO™ toolkit on Medium](https://medium.com/@openvino)


## License

OpenVINO™ Toolkit is licensed under [Apache License Version 2.0](LICENSE).
By contributing to the project, you agree to the license and copyright terms therein and release your contribution under these terms.

---
\* Other names and brands may be claimed as the property of others.
<|MERGE_RESOLUTION|>--- conflicted
+++ resolved
@@ -9,124 +9,6 @@
 [![Anaconda Downloads](https://anaconda.org/conda-forge/libopenvino/badges/downloads.svg)](https://anaconda.org/conda-forge/openvino/files)
 [![brew Downloads](https://img.shields.io/homebrew/installs/dy/openvino)](https://formulae.brew.sh/formula/openvino)
  </div>
-
-<<<<<<< HEAD
-Welcome to OpenVINO™, an open-source software toolkit for optimizing and deploying deep learning models.
-=======
-## Contents:
-
- - [What is OpenVINO?](#what-is-openvino-toolkit)
-    - [Components](#components)
- - [Supported Hardware matrix](#supported-hardware-matrix)
- - [License](#license)
- - [Documentation](#documentation)
- - [Tutorials](#tutorials)
- - [Products which use OpenVINO](#products-which-use-openvino)
- - [System requirements](#system-requirements)
- - [How to build](#how-to-build)
- - [How to contribute](#how-to-contribute)
- - [Get a support](#get-a-support)
- - [See also](#see-also)
-
-## What is OpenVINO toolkit?
-
-OpenVINO™ is an open-source toolkit for optimizing and deploying AI inference.
- - Boost deep learning performance in computer vision, automatic speech recognition, natural language processing and other common tasks
- - Use models trained with popular frameworks like TensorFlow, PyTorch and more
- - Reduce resource demands and efficiently deploy on a range of Intel® platforms from edge to cloud
-
-
-This open-source version includes several components: namely [OpenVINO Model Converter (OVC)], [OpenVINO™ Runtime], as well as CPU, GPU, NPU, multi device and heterogeneous plugins to accelerate deep learning inference on Intel® CPUs and Intel® Processor Graphics.
-It supports pre-trained models from [Open Model Zoo], along with 100+ open
-source and public models in popular formats such as TensorFlow, ONNX, PaddlePaddle, MXNet, Caffe, Kaldi.
-
-### Components
-* [OpenVINO™ Runtime] - is a set of C++ libraries with C and Python bindings providing a common API to deliver inference solutions on the platform of your choice.
-    * [core](./src/core) - provides the base API for model representation and modification.
-    * [inference](./src/inference) - provides an API to infer models on the device.
-    * [transformations](./src/common/transformations) - contains the set of common transformations which are used in OpenVINO plugins.
-    * [low precision transformations](./src/common/low_precision_transformations) - contains the set of transformations that are used in low precision models
-    * [bindings](./src/bindings) - contains all available OpenVINO bindings which are maintained by the OpenVINO team.
-        * [c](./src/bindings/c) - C API for OpenVINO™ Runtime
-        * [python](./src/bindings/python) - Python API for OpenVINO™ Runtime
-* [Plugins](./src/plugins) - contains OpenVINO plugins which are maintained in open-source by the OpenVINO team. For more information, take a look at the [list of supported devices](#supported-hardware-matrix).
-* [Frontends](./src/frontends) - contains available OpenVINO frontends that allow reading models from the native framework format.
-* [OpenVINO Model Converter (OVC)] - is a cross-platform command-line tool that facilitates the transition between training and deployment environments, and adjusts deep learning models for optimal execution on end-point target devices.
-* [Samples] - applications in C, C++ and Python languages that show basic OpenVINO use cases.
-
-## Supported Hardware matrix
-
-The OpenVINO™ Runtime can infer models on different hardware devices. This section provides the list of supported devices.
-
-<table>
-    <thead>
-        <tr>
-            <th>Device</th>
-            <th>Plugin</th>
-            <th>Library</th>
-            <th>Short Description</th>
-        </tr>
-    </thead>
-    <tbody>
-        <tr>
-            <td rowspan=2>CPU</td>
-            <td> <a href="https://docs.openvino.ai/2024/openvino-workflow/running-inference/inference-devices-and-modes/cpu-device.html">Intel CPU</a></tb>
-            <td><b><i><a href="./src/plugins/intel_cpu">openvino_intel_cpu_plugin</a></i></b></td>
-            <td>Intel Xeon with Intel® Advanced Vector Extensions 2 (Intel® AVX2), Intel® Advanced Vector Extensions 512 (Intel® AVX-512), and AVX512_BF16, Intel Core Processors with Intel AVX2, Intel Atom Processors with Intel® Streaming SIMD Extensions (Intel® SSE), Intel® Advanced Matrix Extensions (Intel® AMX)</td>
-        </tr>
-        <tr>
-            <td> <a href="https://docs.openvino.ai/2024/openvino-workflow/running-inference/inference-devices-and-modes/cpu-device.html">ARM CPU</a></tb>
-            <td><b><i><a href="./src/plugins/intel_cpu">openvino_arm_cpu_plugin</a></i></b></td>
-            <td>ARM CPUs with armv7a and higher, ARM64 CPUs with arm64-v8a and higher, Apple® Mac with Apple silicon
-        </tr>
-        <tr>
-            <td>GPU</td>
-            <td><a href="https://docs.openvino.ai/2024/openvino-workflow/running-inference/inference-devices-and-modes/gpu-device.html">Intel GPU</a></td>
-            <td><b><i><a href="./src/plugins/intel_gpu">openvino_intel_gpu_plugin</a></i></b></td>
-            <td>Intel Processor Graphics, including Intel HD Graphics and Intel Iris Graphics</td>
-        </tr>
-        <tr>
-            <td>NPU</td>
-            <td><a href="https://docs.openvino.ai/2024/openvino-workflow/running-inference/inference-devices-and-modes/npu-device.html">Intel NPU</a></td>
-            <td><b><i><a href="./src/plugins/intel_npu">openvino_intel_npu_plugin</a></i></b></td>
-            <td>Intel® Core™ Ultra Processors</td>
-        </tr>
-    </tbody>
-</table>
-
-OpenVINO™ Toolkit also contains several plugins which simplify loading models on several hardware devices:
-<table>
-    <thead>
-        <tr>
-            <th>Plugin</th>
-            <th>Library</th>
-            <th>Short Description</th>
-        </tr>
-    </thead>
-    <tbody>
-        <tr>
-            <td><a href="https://docs.openvino.ai/2024/openvino-workflow/running-inference/inference-devices-and-modes/auto-device-selection.html">Auto</a></td>
-            <td><b><i><a href="./src/plugins/auto">openvino_auto_plugin</a></i></b></td>
-            <td>Auto plugin enables selecting Intel device for inference automatically</td>
-        </tr>
-        <tr>
-            <td><a href="https://docs.openvino.ai/2024/openvino-workflow/running-inference/inference-devices-and-modes/automatic-batching.html">Auto Batch</a></td>
-            <td><b><i><a href="./src/plugins/auto_batch">openvino_auto_batch_plugin</a></i></b></td>
-            <td>Auto batch plugin performs on-the-fly automatic batching (i.e. grouping inference requests together) to improve device utilization, with no programming effort from the user</td>
-        </tr>
-        <tr>
-            <td><a href="https://docs.openvino.ai/2024/openvino-workflow/running-inference/inference-devices-and-modes/hetero-execution.html">Hetero</a></td>
-            <td><b><i><a href="./src/plugins/hetero">openvino_hetero_plugin</a></i></b></td>
-            <td>Heterogeneous execution enables automatic inference splitting between several devices</td>
-        </tr>
-        <tr>
-            <td><a href="https://docs.openvino.ai/2024/openvino-workflow/running-inference/inference-devices-and-modes/multi-device.html">Multi</a></td>
-            <td><b><i><a href="./src/plugins/auto">openvino_auto_plugin</a></i></b></td>
-            <td>Multi plugin enables simultaneous inference of the same model on several devices in parallel</td>
-        </tr>
-    </tbody>
-</table>
->>>>>>> 497c7cda
 
 - **Inference Optimization**: Boost deep learning performance in computer vision, automatic speech recognition, natural language processing, and many other common tasks.
 - **Flexible Model Support**: Use models trained with popular frameworks such as TensorFlow, PyTorch, ONNX, Keras, and PaddlePaddle.
