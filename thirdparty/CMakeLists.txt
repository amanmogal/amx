--- conflicted
+++ resolved
@@ -139,103 +139,6 @@
         if(CMAKE_COMPILER_IS_GNUCXX)
             ie_add_compiler_flags(-Wno-undef)
         endif()
-<<<<<<< HEAD
-
-        # Get processors count to limit number of threads spawned by make
-        include(ProcessorCount)
-        ProcessorCount(CORES_COUNT)
-        if(CORES_COUNT EQUAL 0)
-            set(CORES_COUNT "")
-        endif()
-        set (ONEDNN_CMAKE_ARGS "-DCMAKE_CXX_COMPILER=${CMAKE_CXX_COMPILER}"
-                       "-DCMAKE_C_COMPILER=${CMAKE_C_COMPILER}"
-                       "-DCMAKE_CXX_COMPILER_LAUNCHER=${CMAKE_CXX_COMPILER_LAUNCHER}"
-                       "-DCMAKE_C_COMPILER_LAUNCHER=${CMAKE_C_COMPILER_LAUNCHER}"
-                       "-DCMAKE_CXX_FLAGS=${CMAKE_CXX_FLAGS}"
-                       "-DCMAKE_C_FLAGS=${CMAKE_C_FLAGS}"
-                       "-DCMAKE_INTERPROCEDURAL_OPTIMIZATION_RELEASE=${ENABLE_LTO}"
-                       "-DCMAKE_POLICY_DEFAULT_CMP0069=NEW"
-                       "-DCMAKE_MSVC_RUNTIME_LIBRARY=${CMAKE_MSVC_RUNTIME_LIBRARY}"
-                       "-DDNNL_CPU_RUNTIME=NONE"
-                       "-DDNNL_GPU_RUNTIME=OCL"
-                       "-DDNNL_LIBRARY_NAME=onednn_gpu"
-                       "-DCMAKE_BUILD_TYPE=${CMAKE_BUILD_TYPE}"
-                       "-DCMAKE_RUNTIME_OUTPUT_DIRECTORY=${CMAKE_RUNTIME_OUTPUT_DIRECTORY}"
-                       "-DCMAKE_LIBRARY_OUTPUT_DIRECTORY=${CMAKE_LIBRARY_OUTPUT_DIRECTORY}"
-                       "-DDNNL_ENABLE_CONCURRENT_EXEC=ON"
-                       "-DDNNL_ENABLE_PRIMITIVE_CACHE=ON"
-                       "-DDNNL_ENABLE_JIT_PROFILING=${BUILD_SHARED_LIBS}"
-                       "-DDNNL_ENABLE_ITT_TASKS=${BUILD_SHARED_LIBS}"
-                       "-DDNNL_BUILD_TESTS=OFF"
-                       "-DDNNL_BUILD_EXAMPLES=OFF"
-                       "-DDNNL_BLAS_VENDOR=NONE"
-                       "-DDNNL_LIBRARY_TYPE=STATIC"
-                       "-DOpenCL_LIBRARY=${OpenCL_LIBRARY}"
-                       "-DOpenCL_INCLUDE_DIR=${OpenCL_INCLUDE_DIR}"
-                       "-DOPENCL_VERSION_2_2=${OPENCL_VERSION_2_2}")
-
-        get_property(isMultiConfig GLOBAL PROPERTY GENERATOR_IS_MULTI_CONFIG)
-        if (isMultiConfig)
-            set(DIR_PREFIX "/$<CONFIG>/")
-            set(ONEDNN_LIBRARY "${CMAKE_STATIC_LIBRARY_PREFIX}onednn_gpu${CMAKE_STATIC_LIBRARY_SUFFIX}")
-            set(ONEDNN_OUTPUT_LIBRARY "${ONEDNN_INSTALL_DIR}${DIR_PREFIX}${ONEDNN_LIBRARY}")
-            if (WIN32)
-                set(DNNL_COMMAND_SUFFIX "bat" )
-            else()
-                set(DNNL_COMMAND_SUFFIX "sh" )
-            endif()
-            set(DNNL_BUILD_TARGET_COMMAND "${ONEDNN_BUILD_DIR}/target_$<CONFIG>_build.${DNNL_COMMAND_SUFFIX}" )
-            set(DNNL_COPY_TARGET_COMMAND "${ONEDNN_BUILD_DIR}/target_$<CONFIG>_copy.${DNNL_COMMAND_SUFFIX}" )
-            file( GENERATE OUTPUT "${DNNL_BUILD_TARGET_COMMAND}" CONTENT "\"${CMAKE_COMMAND}\" --build . --config $<CONFIG> --target onednn_gpu --parallel ${CORES_COUNT}")
-            file( GENERATE OUTPUT "${DNNL_COPY_TARGET_COMMAND}" CONTENT "\"${CMAKE_COMMAND}\" -E copy ${ONEDNN_BUILD_DIR}src${DIR_PREFIX}${ONEDNN_LIBRARY} ${ONEDNN_OUTPUT_LIBRARY}" )
-            ExternalProject_Add(onednn_gpu_build
-                SOURCE_DIR "${CMAKE_CURRENT_SOURCE_DIR}/onednn_gpu"
-                BINARY_DIR "${ONEDNN_BUILD_DIR}"
-                INSTALL_DIR "${ONEDNN_INSTALL_DIR}"
-                PREFIX onednn_gpu_build
-                EXCLUDE_FROM_ALL ON
-                CMAKE_ARGS ${ONEDNN_CMAKE_ARGS}
-                BUILD_COMMAND ${DNNL_BUILD_TARGET_COMMAND}
-                INSTALL_COMMAND ${DNNL_COPY_TARGET_COMMAND}
-                COMMAND ${CMAKE_COMMAND} -E echo "OneDNN build for GPU complete"
-            )
-        else()
-            set(ONEDNN_LIBRARY "${ONEDNN_BUILD_DIR}/src/${CMAKE_STATIC_LIBRARY_PREFIX}onednn_gpu${CMAKE_STATIC_LIBRARY_SUFFIX}")
-            set(ONEDNN_OUTPUT_LIBRARY "${ONEDNN_INSTALL_DIR}/${CMAKE_STATIC_LIBRARY_PREFIX}onednn_gpu${CMAKE_STATIC_LIBRARY_SUFFIX}")
-            ExternalProject_Add(onednn_gpu_build
-                SOURCE_DIR "${CMAKE_CURRENT_SOURCE_DIR}/onednn_gpu"
-                BINARY_DIR "${ONEDNN_BUILD_DIR}"
-                INSTALL_DIR "${ONEDNN_INSTALL_DIR}"
-                PREFIX onednn_gpu_build
-                EXCLUDE_FROM_ALL ON
-                CMAKE_ARGS ${ONEDNN_CMAKE_ARGS}
-                BUILD_COMMAND ${CMAKE_COMMAND} --build . --config ${CMAKE_BUILD_TYPE} --target onednn_gpu --parallel ${CORES_COUNT}
-                INSTALL_COMMAND ${CMAKE_COMMAND} -E copy ${ONEDNN_LIBRARY} ${ONEDNN_OUTPUT_LIBRARY}
-                COMMAND ${CMAKE_COMMAND} -E echo "OneDNN $<CONFIG> build for GPU complete"
-                BUILD_BYPRODUCTS ${ONEDNN_OUTPUT_LIBRARY}
-            )
-            
-        endif()
-
-        ExternalProject_Get_property(onednn_gpu_build SOURCE_DIR)
-        ExternalProject_Get_property(onednn_gpu_build BINARY_DIR)
-
-        # WA: create temp 'include' directory
-        file(MAKE_DIRECTORY "${BINARY_DIR}/include")
-
-        if (NOT isMultiConfig)
-            add_library(onednn_gpu STATIC IMPORTED GLOBAL)
-            set_target_properties(onednn_gpu PROPERTIES
-                IMPORTED_LOCATION ${ONEDNN_OUTPUT_LIBRARY}
-                INTERFACE_INCLUDE_DIRECTORIES "$<BUILD_INTERFACE:${BINARY_DIR}/include>;$<BUILD_INTERFACE:${SOURCE_DIR}/include>"
-                INTERFACE_COMPILE_DEFINITIONS ENABLE_ONEDNN_FOR_GPU)
-            add_dependencies(onednn_gpu onednn_gpu_build)
-        endif()
-
-        # TODO: does not work for imported targets; need to import this target in
-        # OpenVINOConfig.cmake explicitly
-        # ov_install_static_lib(onednn_gpu gpu)
-=======
         ExternalProject_Add(onednn_gpu_build
             SOURCE_DIR "${CMAKE_CURRENT_SOURCE_DIR}/onednn_gpu"
             BINARY_DIR "${ONEDNN_BUILD_DIR}"
@@ -251,6 +154,7 @@
                 "-DCMAKE_C_FLAGS=${CMAKE_C_FLAGS}"
                 "-DCMAKE_INTERPROCEDURAL_OPTIMIZATION_RELEASE=${ENABLE_LTO}"
                 "-DCMAKE_POLICY_DEFAULT_CMP0069=NEW"
+                "-DCMAKE_MSVC_RUNTIME_LIBRARY=${CMAKE_MSVC_RUNTIME_LIBRARY}"
                 "-DDNNL_CPU_RUNTIME=NONE"
                 "-DDNNL_GPU_RUNTIME=OCL"
                 "-DDNNL_LIBRARY_NAME=onednn_gpu"
@@ -278,7 +182,6 @@
         )
         add_dependencies(onednn_gpu_tgt onednn_gpu_build)
         # TODO: install onednn_gpu in static builds
->>>>>>> 94b6f64e
     endfunction()
     build_onednn_gpu()
 endif()
