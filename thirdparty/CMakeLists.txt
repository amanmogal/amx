# Copyright (C) 2018-2021 Intel Corporation
# SPDX-License-Identifier: Apache-2.0
#

add_subdirectory(ittapi EXCLUDE_FROM_ALL)
add_subdirectory(itt_collector EXCLUDE_FROM_ALL)
add_subdirectory(xbyak EXCLUDE_FROM_ALL)
add_subdirectory(zlib EXCLUDE_FROM_ALL)
add_subdirectory(cnpy EXCLUDE_FROM_ALL)

#
<<<<<<< HEAD
# Pugixml
#

function(ie_build_pugixml)
    set(BUILD_SHARED_LIBS OFF)
    add_subdirectory(pugixml EXCLUDE_FROM_ALL)
    openvino_developer_export_targets(COMPONENT openvino_common TARGETS pugixml)
endfunction()

if(ENABLE_SYSTEM_PUGIXML)
    find_package(PugiXML REQUIRED)
    set_property(TARGET pugixml PROPERTY IMPORTED_GLOBAL TRUE)
else()
    ie_build_pugixml()
endif()

#
# Export
=======
# Google Tests framework
#

function(add_gtest_libraries)
    set(gtest_force_shared_crt ON CACHE BOOL "disable static CRT for google test")
    if (UNIX)
        ie_add_compiler_flags(-Wno-undef)
        if(CMAKE_CXX_COMPILER_ID STREQUAL "GNU")
            ie_add_compiler_flags(-Wno-deprecated-copy)
        endif()
    endif()

    set(BUILD_SHARED_LIBS OFF)
    set(INSTALL_GTEST OFF)
    add_subdirectory(gtest EXCLUDE_FROM_ALL)

    get_target_property(gtest_include_dirs gtest INTERFACE_INCLUDE_DIRECTORIES)
    set_target_properties(gtest PROPERTIES INTERFACE_SYSTEM_INCLUDE_DIRECTORIES "${gtest_include_dirs}")

    get_target_property(gmock_include_dirs gtest INTERFACE_INCLUDE_DIRECTORIES)
    set_target_properties(gmock PROPERTIES INTERFACE_SYSTEM_INCLUDE_DIRECTORIES "${gmock_include_dirs};${gmock_SOURCE_DIR}/include")

    # If we have specified /Z7 option, remove -Zi option which comes from gtest
    if (WIN32)
        set(gtest_targets "gtest;gtest_main;gmock;gmock_main")
        foreach(target_name ${gtest_targets})
            if(TARGET "${target_name}")
                get_target_property(_target_cxx_flags ${target_name} COMPILE_FLAGS)
                if(_target_cxx_flags)
                    if(CMAKE_CXX_FLAGS_DEBUG MATCHES ".+/Z7.+" OR CMAKE_CXX_FLAGS_RELWITHDEBINFO MATCHES ".+/Z7.+")
                        string(REPLACE "-Zi" " " _target_cxx_flags ${_target_cxx_flags})
                        message(STATUS "Removing -Zi flag from target " ${target_name})
                        set_target_properties(${target_name} PROPERTIES COMPILE_FLAGS "${_target_cxx_flags}")
                    endif()
                endif()
            endif()
        endforeach()
    endif()
    set_target_properties(gtest gtest_main gmock gmock_main
                          PROPERTIES FOLDER thirdparty)
endfunction()

if(NGRAPH_UNIT_TEST_ENABLE OR ENABLE_TESTS)
    add_gtest_libraries()
endif()

#
# Export 3rdparty components
>>>>>>> fa2f9c52
#

openvino_developer_export_targets(COMPONENT openvino_common TARGETS xbyak)<|MERGE_RESOLUTION|>--- conflicted
+++ resolved
@@ -4,31 +4,30 @@
 
 add_subdirectory(ittapi EXCLUDE_FROM_ALL)
 add_subdirectory(itt_collector EXCLUDE_FROM_ALL)
-add_subdirectory(xbyak EXCLUDE_FROM_ALL)
 add_subdirectory(zlib EXCLUDE_FROM_ALL)
 add_subdirectory(cnpy EXCLUDE_FROM_ALL)
 
+add_subdirectory(xbyak EXCLUDE_FROM_ALL)
+openvino_developer_export_targets(COMPONENT openvino_common TARGETS xbyak)
+
 #
-<<<<<<< HEAD
 # Pugixml
 #
-
-function(ie_build_pugixml)
-    set(BUILD_SHARED_LIBS OFF)
-    add_subdirectory(pugixml EXCLUDE_FROM_ALL)
-    openvino_developer_export_targets(COMPONENT openvino_common TARGETS pugixml)
-endfunction()
 
 if(ENABLE_SYSTEM_PUGIXML)
     find_package(PugiXML REQUIRED)
     set_property(TARGET pugixml PROPERTY IMPORTED_GLOBAL TRUE)
 else()
+    function(ie_build_pugixml)
+        set(BUILD_SHARED_LIBS OFF)
+        add_subdirectory(pugixml EXCLUDE_FROM_ALL)
+        openvino_developer_export_targets(COMPONENT openvino_common TARGETS pugixml)
+    endfunction()
+
     ie_build_pugixml()
 endif()
 
 #
-# Export
-=======
 # Google Tests framework
 #
 
@@ -77,7 +76,4 @@
 
 #
 # Export 3rdparty components
->>>>>>> fa2f9c52
 #
-
-openvino_developer_export_targets(COMPONENT openvino_common TARGETS xbyak)