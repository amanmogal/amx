--- conflicted
+++ resolved
@@ -54,76 +54,16 @@
 # Gflags
 #
 
-<<<<<<< HEAD
 add_subdirectory(gflags EXCLUDE_FROM_ALL)
 openvino_developer_export_targets(COMPONENT openvino_common TARGETS gflags)
-=======
-function(add_gflags)
-    # common gflags settings
-    set(GFLAGS_IS_SUBPROJECT TRUE)
-    set(HAVE_SYS_STAT_H 1)
-    set(HAVE_INTTYPES_H 1)
-    set(INTTYPES_FORMAT C99)
-    set(BUILD_TESTING OFF)
-    set(BUILD_SHARED_LIBS OFF)
-
-    add_subdirectory(gflags EXCLUDE_FROM_ALL)
-
-    set_target_properties(gflags_nothreads_static PROPERTIES FOLDER thirdparty)
-    openvino_developer_export_targets(COMPONENT openvino_common TARGETS gflags)
-endfunction()
-
-add_gflags()
->>>>>>> 032cebb9
 
 #
 # Google Tests framework
 #
 
-<<<<<<< HEAD
 if(NGRAPH_UNIT_TEST_ENABLE OR ENABLE_TESTS)
     add_subdirectory(gtest EXCLUDE_FROM_ALL)
-=======
-function(add_gtest_libraries)
-    set(gtest_force_shared_crt ON CACHE BOOL "disable static CRT for google test")
 
-    set(BUILD_SHARED_LIBS OFF)
-    set(INSTALL_GTEST OFF CACHE BOOL "" FORCE)
-    add_subdirectory(gtest EXCLUDE_FROM_ALL)
-
-    get_target_property(gtest_include_dirs gtest INTERFACE_INCLUDE_DIRECTORIES)
-    set_target_properties(gtest PROPERTIES INTERFACE_SYSTEM_INCLUDE_DIRECTORIES "${gtest_include_dirs}")
-
-    get_target_property(gmock_include_dirs gtest INTERFACE_INCLUDE_DIRECTORIES)
-    set_target_properties(gmock PROPERTIES INTERFACE_SYSTEM_INCLUDE_DIRECTORIES "${gmock_include_dirs};${gmock_SOURCE_DIR}/include")
-
-    set(gtest_targets gtest gtest_main gmock gmock_main)
-
-    foreach(target IN LISTS gtest_targets)
-    # If we have specified /Z7 option, remove -Zi option which comes from gtest
-        if (CMAKE_CXX_COMPILER_ID STREQUAL "MSVC")
-            get_target_property(_target_cxx_flags ${target} COMPILE_OPTIONS)
-            if(_target_cxx_flags)
-                if(CMAKE_CXX_FLAGS_DEBUG MATCHES ".+/Z7.+" OR CMAKE_CXX_FLAGS_RELWITHDEBINFO MATCHES ".+/Z7.+")
-                    string(REPLACE "-Zi" " " _target_cxx_flags ${_target_cxx_flags})
-                    message(STATUS "Removing -Zi flag from target " ${target})
-                    set_target_properties(${target} PROPERTIES COMPILE_OPTIONS "${_target_cxx_flags}")
-                endif()
-            endif()
-        elseif(CMAKE_COMPILER_IS_GNUCXX OR OV_COMPILER_IS_CLANG OR
-            CMAKE_CXX_COMPILER_ID STREQUAL "Intel")
-            target_compile_options(${target} PRIVATE -Wno-undef)
-            if(CMAKE_COMPILER_IS_GNUCXX)
-                target_compile_options(${target} PRIVATE -Wno-deprecated-copy)
-            endif()
-        endif()
-        ov_disable_all_warnings(${target})
-    endforeach()
-
-    set_target_properties(gtest gtest_main gmock gmock_main
-                          PROPERTIES FOLDER thirdparty)
-
->>>>>>> 032cebb9
     openvino_developer_export_targets(COMPONENT inference_engine_tests
                                       TARGETS gmock gmock_main gtest gtest_main)
 endif()
