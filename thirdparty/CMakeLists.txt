--- conflicted
+++ resolved
@@ -201,21 +201,9 @@
 else()
     install(DIRECTORY ${CMAKE_CURRENT_SOURCE_DIR}/gflags
             DESTINATION ${OV_CPACK_SAMPLESDIR}/cpp/thirdparty
-<<<<<<< HEAD
-=======
-            USE_SOURCE_PERMISSIONS
->>>>>>> 9bd02f76
             COMPONENT ${OV_CPACK_COMP_CPP_SAMPLES})
 
     install(DIRECTORY ${CMAKE_CURRENT_SOURCE_DIR}/zlib
-            DESTINATION ${OV_CPACK_SAMPLESDIR}/cpp/thirdparty
-<<<<<<< HEAD
-=======
-            USE_SOURCE_PERMISSIONS
->>>>>>> 9bd02f76
-            COMPONENT ${OV_CPACK_COMP_CPP_SAMPLES})
-
-    install(DIRECTORY ${CMAKE_CURRENT_SOURCE_DIR}/json/nlohmann_json
             DESTINATION ${OV_CPACK_SAMPLESDIR}/cpp/thirdparty
             USE_SOURCE_PERMISSIONS
             COMPONENT ${OV_CPACK_COMP_CPP_SAMPLES}
@@ -224,8 +212,4 @@
 
 install(DIRECTORY ${CMAKE_CURRENT_SOURCE_DIR}/cnpy
         DESTINATION ${OV_CPACK_SAMPLESDIR}/cpp/thirdparty
-<<<<<<< HEAD
-=======
-        USE_SOURCE_PERMISSIONS
->>>>>>> 9bd02f76
         COMPONENT ${OV_CPACK_COMP_CPP_SAMPLES})