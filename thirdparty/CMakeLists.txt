--- conflicted
+++ resolved
@@ -26,11 +26,7 @@
 #
 
 if(NOT ANDROID)
-<<<<<<< HEAD
-    find_host_package(PkgConfig QUIET)
-=======
     find_package(PkgConfig QUIET)
->>>>>>> 8a4cb9b3
     if(PkgConfig_FOUND)
         pkg_search_module(zlib QUIET
                           IMPORTED_TARGET GLOBAL
