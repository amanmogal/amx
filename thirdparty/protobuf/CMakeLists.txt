--- conflicted
+++ resolved
@@ -46,38 +46,12 @@
     set(protobuf_BUILD_PROTOC_BINARIES OFF CACHE BOOL "Build libprotoc and protoc compiler" FORCE)
 endif()
 
-<<<<<<< HEAD
-if (CMAKE_GENERATOR STREQUAL "Ninja")
-    set(MAKE_UTIL make)
-else()
-    set(MAKE_UTIL $(MAKE))
-endif()
-
-if (NOT BUILD_STANDALONE_STATIC)
-    add_subdirectory(protobuf/cmake EXCLUDE_FROM_ALL)
-    get_directory_property(protobuf_VERSION DIRECTORY protobuf/cmake DEFINITION protobuf_VERSION)
-endif()
-if (USE_STATIC_PROTOBUF)
-    include(FetchContent)
-    FetchContent_Declare(
-            ext_protobuf_static
-            URL ${CMAKE_CURRENT_SOURCE_DIR}/protobuf
-    )
-    FetchContent_GetProperties(ext_protobuf_static)
-    if((NOT ext_protobuf_static_POPULATED) AND BUILD_STANDALONE_STATIC)
-        FetchContent_Populate(ext_protobuf_static)
-        add_subdirectory(${ext_protobuf_static_SOURCE_DIR}/cmake ${ext_protobuf_static_BINARY_DIR} EXCLUDE_FROM_ALL)
-        get_directory_property(protobuf_VERSION DIRECTORY ${ext_protobuf_static_SOURCE_DIR}/cmake DEFINITION protobuf_VERSION)
-    endif()
-endif()
-=======
 set(protobuf_BUILD_SHARED_LIBS OFF CACHE BOOL "Build shared libs")
 set(protobuf_BUILD_TESTS OFF CACHE BOOL "Build tests")
 set(protobuf_WITH_ZLIB OFF CACHE BOOL "Build with zlib support")
 
 add_subdirectory(protobuf/cmake EXCLUDE_FROM_ALL)
 get_directory_property(protobuf_VERSION DIRECTORY protobuf/cmake DEFINITION protobuf_VERSION)
->>>>>>> 4c968fe4
 
 set(Protobuf_INCLUDE_DIRS ${CMAKE_CURRENT_SOURCE_DIR}/protobuf/src)
 
@@ -90,7 +64,6 @@
 if(CMAKE_COMPILER_IS_GNUCXX OR CMAKE_CXX_COMPILER_ID MATCHES "^(Apple)?Clang$")
     set(_proto_libs ${Protobuf_LIBRARIES})
     if(TARGET libprotoc)
-<<<<<<< HEAD
         list(APPEND _proto_libs libprotoc)
         target_compile_options(libprotoc PRIVATE -Wno-all -Wno-unused-variable)
     endif()
@@ -102,22 +75,6 @@
         target_compile_options(${target}
             PRIVATE -Wno-all -Wno-unused-variable
             PUBLIC -Wno-undef)
-=======
-        target_compile_options(libprotoc PRIVATE -Wno-all -Wno-unused-variable)
-
-        # required for protoc compiler
-        set_target_properties(libprotoc PROPERTIES
-            CXX_VISIBILITY_PRESET default
-            C_VISIBILITY_PRESET default
-            VISIBILITY_INLINES_HIDDEN OFF)
-    endif()
-    foreach(target libprotobuf libprotobuf-lite)
-        if(TARGET ${target})
-            target_compile_options(${target}
-                PRIVATE -Wno-all -Wno-unused-variable -Wno-inconsistent-missing-override
-                PUBLIC -Wno-undef)
-        endif()
->>>>>>> 4c968fe4
     endforeach()
 endif()
 
@@ -142,18 +99,6 @@
     message(WARNING "system protobuf version does not match with the compiled one, please update system protobuf or submodule")
 endif()
 
-<<<<<<< HEAD
-if (NOT BUILD_STANDALONE_STATIC)
-    install(TARGETS ${Protobuf_LIBRARIES}
-            RUNTIME DESTINATION deployment_tools/ngraph/lib COMPONENT ngraph
-            ARCHIVE DESTINATION deployment_tools/ngraph/lib COMPONENT ngraph
-            LIBRARY DESTINATION deployment_tools/ngraph/lib COMPONENT ngraph)
-    export(TARGETS ${Protobuf_LIBRARIES} NAMESPACE ngraph:: APPEND FILE
-           "${OpenVINO_BINARY_DIR}/ngraph/ngraphTargets.cmake")
-endif()
-
-=======
->>>>>>> 4c968fe4
 # forward variables used in the other places
 set(SYSTEM_PROTOC ${SYSTEM_PROTOC} PARENT_SCOPE)
 set(Protobuf_LIBRARIES ${Protobuf_LIBRARIES} PARENT_SCOPE)
