--- conflicted
+++ resolved
@@ -326,13 +326,8 @@
                                                                 f"{'execType: ' + pi.exec_type:<20}")
             total_time += pi.real_time
             total_time_cpu += pi.cpu_time
-<<<<<<< HEAD
-        print(f'Total time:     {total_time} seconds')
-        print(f'Total CPU time: {total_time_cpu} seconds\n')
-=======
-        print(f'Total time:     {(total_time // timedelta(microseconds=1)) / 1000.0} milliseconds')
-        print(f'Total CPU time: {(total_time_cpu // timedelta(microseconds=1)) / 1000.0} milliseconds\n')
->>>>>>> be218065
+        print(f'Total time:     {(total_time // timedelta(microseconds=1)) / 1000.0} seconds')
+        print(f'Total CPU time: {(total_time_cpu // timedelta(microseconds=1)) / 1000.0} seconds\n')
 
 
 def get_command_line_arguments(argv):
