--- conflicted
+++ resolved
@@ -3,13 +3,8 @@
 
 from collections import defaultdict
 import datetime
-<<<<<<< HEAD
 from openvino.runtime import Core, Model, PartialShape, Dimension, Layout
-from openvino.runtime.impl import Type
-=======
-from openvino.runtime import Core, Function, PartialShape, Dimension, Layout
 from openvino.runtime import Type
->>>>>>> 576471cc
 from openvino.preprocess import PrePostProcessor
 from openvino.offline_transformations_pybind import serialize
 
