--- conflicted
+++ resolved
@@ -47,28 +47,18 @@
     return args, is_network_compiled
 
 def main():
-<<<<<<< HEAD
-    # ------------------------------ 1. Parsing and validating input arguments -------------------------------------
-    next_step()
-    run(parse_args())
-
-
-def run(args):
-    statistics: StatisticsReport = None
-    try:
-        logger.info("Parsing input parameters")
-=======
+
     statistics = None
     try:
         # ------------------------------ 1. Parsing and validating input arguments ------------------------------
         next_step()
+        logger.info("Parsing input parameters")
         args, is_network_compiled = parse_and_check_command_line()
 
         if args.number_streams is None:
                 logger.warning(" -nstreams default value is determined automatically for a device. "
                                "Although the automatic selection usually provides a reasonable performance, "
                                "but it still may be non-optimal for some cases, for more information look at README. ")
->>>>>>> c61f7c1a
 
         command_line_arguments = get_command_line_arguments(sys.argv)
         if args.report_type:
@@ -88,17 +78,8 @@
         if args.load_config:
             load_config(args.load_config, config)
 
-<<<<<<< HEAD
-        is_network_compiled = False
-        _, ext = os.path.splitext(args.path_to_model)
-
-        if ext == BLOB_EXTENSION:
-            is_network_compiled = True
+        if is_network_compiled:
             logger.info("Network is compiled")
-=======
-        if is_network_compiled:
-            print("Model is compiled")
->>>>>>> c61f7c1a
 
         # ------------------------------ 2. Loading OpenVINO Runtime -------------------------------------------
         next_step(step_id=2)
@@ -210,12 +191,8 @@
                     else:
                         raise Exception(f"Device {device} doesn't support config key '{key}'! " +
                                         "Please specify -nstreams for correct devices in format  <dev1>:<nstreams1>,<dev2>:<nstreams2>")
-<<<<<<< HEAD
-                elif key not in config[device].keys() and args.api_type == "async" and config[device]['PERFORMANCE_HINT'] == "":
-=======
                 elif key not in config[device].keys() and args.api_type == "async" \
                     and 'PERFORMANCE_HINT' in config[device].keys() and config[device]['PERFORMANCE_HINT'] == '':
->>>>>>> c61f7c1a
                     ## set the _AUTO value for the #streams
                     logger.warning(f"-nstreams default value is determined automatically for {device} device. " +
                                    "Although the automatic selection usually provides a reasonable performance, "
