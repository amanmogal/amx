# Copyright (C) 2018-2021 Intel Corporation
# SPDX-License-Identifier: Apache-2.0

import os
import sys
from datetime import datetime

from openvino.runtime import Dimension

from openvino.tools.benchmark.benchmark import Benchmark
from openvino.tools.benchmark.parameters import parse_args
from openvino.tools.benchmark.utils.constants import MULTI_DEVICE_NAME, HETERO_DEVICE_NAME, CPU_DEVICE_NAME, \
    GPU_DEVICE_NAME, MYRIAD_DEVICE_NAME, GNA_DEVICE_NAME, BLOB_EXTENSION
from openvino.tools.benchmark.utils.inputs_filling import get_input_data
from openvino.tools.benchmark.utils.logging import logger
from openvino.tools.benchmark.utils.progress_bar import ProgressBar
from openvino.tools.benchmark.utils.utils import next_step, get_number_iterations, pre_post_processing, \
    process_help_inference_string, print_perf_counters, dump_exec_graph, get_duration_in_milliseconds, \
    get_command_line_arguments, parse_nstreams_value_per_device, parse_devices, get_inputs_info, \
    print_inputs_and_outputs_info, get_network_batch_size, load_config, dump_config, get_latency_groups, \
    check_for_static, can_measure_as_static
from openvino.tools.benchmark.utils.statistics_report import StatisticsReport, averageCntReport, detailedCntReport


def main():
    # ------------------------------ 1. Parsing and validating input arguments -------------------------------------
    next_step()
    run(parse_args())


def run(args):
    statistics = None
    try:
        if args.number_streams is None:
                logger.warning(" -nstreams default value is determined automatically for a device. "
                               "Although the automatic selection usually provides a reasonable performance, "
                               "but it still may be non-optimal for some cases, for more information look at README. ")

        command_line_arguments = get_command_line_arguments(sys.argv)
        if args.report_type:
          statistics = StatisticsReport(StatisticsReport.Config(args.report_type, args.report_folder))
          statistics.add_parameters(StatisticsReport.Category.COMMAND_LINE_PARAMETERS, command_line_arguments)

        def is_flag_set_in_command_line(flag):
            return any(x.strip('-') == flag for x, y in command_line_arguments)

        device_name = args.target_device

        devices = parse_devices(device_name)
        device_number_streams = parse_nstreams_value_per_device(devices, args.number_streams)

        config = {}
        if args.load_config:
            load_config(args.load_config, config)

        is_network_compiled = False
        _, ext = os.path.splitext(args.path_to_model)

        if ext == BLOB_EXTENSION:
            is_network_compiled = True
            print("Model is compiled")

        # ------------------------------ 2. Loading Inference Engine ---------------------------------------------------
        next_step(step_id=2)

        benchmark = Benchmark(args.target_device, args.number_infer_requests,
                              args.number_iterations, args.time, args.api_type, args.inference_only)

        ## CPU (MKLDNN) extensions
        if CPU_DEVICE_NAME in device_name and args.path_to_extension:
            benchmark.add_extension(path_to_extension=args.path_to_extension)

        ## GPU (clDNN) Extensions
        if GPU_DEVICE_NAME in device_name and args.path_to_cldnn_config:
            if GPU_DEVICE_NAME not in config.keys():
                config[GPU_DEVICE_NAME] = {}
            config[GPU_DEVICE_NAME]['CONFIG_FILE'] = args.path_to_cldnn_config

        if GPU_DEVICE_NAME in config.keys() and 'CONFIG_FILE' in config[GPU_DEVICE_NAME].keys():
            cldnn_config = config[GPU_DEVICE_NAME]['CONFIG_FILE']
            benchmark.add_extension(path_to_cldnn_config=cldnn_config)

        if not args.perf_hint:
            for device in devices:
                supported_config_keys = benchmark.core.get_metric(device, 'SUPPORTED_CONFIG_KEYS')
                if 'PERFORMANCE_HINT' in supported_config_keys:
                    logger.warning(f"-hint default value is determined as 'THROUGHPUT' automatically for {device} device" +
                                    "For more detailed information look at README.")
                    args.perf_hint = "throughput"

        version = benchmark.get_version_info()

        logger.info(version)

        # --------------------- 3. Setting device configuration --------------------------------------------------------
        next_step()
        def get_device_type_from_name(name) :
            new_name = str(name)
            new_name = new_name.split(".", 1)[0]
            new_name = new_name.split("(", 1)[0]
            return new_name

        ## Set default values from dumped config
        default_devices = set()
        for device in devices:
            device_type = get_device_type_from_name(device)
            if device_type in config and device not in config:
                config[device] = config[device_type].copy()
                default_devices.add(device_type)

        for def_device in default_devices:
            config.pop(def_device)

        perf_counts = False
        for device in devices:
            if device not in config.keys():
                config[device] = {}
            ## Set performance counter
            if is_flag_set_in_command_line('pc'):
                ## set to user defined value
                config[device]['PERF_COUNT'] = 'YES' if args.perf_counts else 'NO'
            elif 'PERF_COUNT' in config[device].keys() and config[device]['PERF_COUNT'] == 'YES':
                logger.warning(f"Performance counters for {device} device is turned on. " +
                               "To print results use -pc option.")
            elif args.report_type in [ averageCntReport, detailedCntReport ]:
                logger.warning(f"Turn on performance counters for {device} device " +
                               f"since report type is {args.report_type}.")
                config[device]['PERF_COUNT'] = 'YES'
            elif args.exec_graph_path is not None:
                logger.warning(f"Turn on performance counters for {device} device " +
                               "due to execution graph dumping.")
                config[device]['PERF_COUNT'] = 'YES'
            else:
                ## set to default value
                config[device]['PERF_COUNT'] = 'YES' if args.perf_counts else 'NO'
            perf_counts = True if config[device]['PERF_COUNT'] == 'YES' else perf_counts

            ## high-level performance hints
            if is_flag_set_in_command_line('hint') or args.perf_hint:
                config[device]['PERFORMANCE_HINT'] = args.perf_hint.upper()
                if is_flag_set_in_command_line('nireq'):
                    config[device]['PERFORMANCE_HINT_NUM_REQUESTS'] = str(args.number_infer_requests)
            ## the rest are individual per-device settings (overriding the values the device will deduce from perf hint)
            def set_throughput_streams():
                key = get_device_type_from_name(device) + "_THROUGHPUT_STREAMS"
                if device in device_number_streams.keys():
                    ## set to user defined value
                    supported_config_keys = benchmark.core.get_metric(device, 'SUPPORTED_CONFIG_KEYS')
                    if key not in supported_config_keys:
                        raise Exception(f"Device {device} doesn't support config key '{key}'! " +
                                        "Please specify -nstreams for correct devices in format  <dev1>:<nstreams1>,<dev2>:<nstreams2>")
                    config[device][key] = device_number_streams[device]
                elif key not in config[device].keys() and args.api_type == "async" and not is_flag_set_in_command_line('hint'):
                    ## set the _AUTO value for the #streams
                    logger.warning(f"-nstreams default value is determined automatically for {device} device. " +
                                   "Although the automatic selection usually provides a reasonable performance, "
                                   "but it still may be non-optimal for some cases, for more information look at README.")
                    if device != MYRIAD_DEVICE_NAME:  ## MYRIAD sets the default number of streams implicitly
                        config[device][key] = get_device_type_from_name(device) + "_THROUGHPUT_AUTO"
                if key in config[device].keys():
                    device_number_streams[device] = config[device][key]

            if CPU_DEVICE_NAME in device: # CPU supports few special performance-oriented keys
                # limit threading for CPU portion of inference
                if args.number_threads and is_flag_set_in_command_line("nthreads"):
                    config[device]['CPU_THREADS_NUM'] = str(args.number_threads)

                if is_flag_set_in_command_line("enforcebf16") or is_flag_set_in_command_line("enforce_bfloat16"):
                    config[device]['ENFORCE_BF16'] = 'YES' if args.enforce_bfloat16 else 'NO'

                if is_flag_set_in_command_line('pin'):
                    ## set to user defined value
                    config[device]['CPU_BIND_THREAD'] = args.infer_threads_pinning
                elif 'CPU_BIND_THREAD' not in config[device].keys():
                    if MULTI_DEVICE_NAME in device_name and GPU_DEVICE_NAME in device_name:
                        logger.warning(f"Turn off threads pinning for {device} " +
                                       "device since multi-scenario with GPU device is used.")
                        config[device]['CPU_BIND_THREAD'] = 'NO'

                ## for CPU execution, more throughput-oriented execution via streams
                set_throughput_streams()
            elif GPU_DEVICE_NAME in device:
                ## for GPU execution, more throughput-oriented execution via streams
                set_throughput_streams()

                if MULTI_DEVICE_NAME in device_name and CPU_DEVICE_NAME in device_name:
                    logger.warning("Turn on GPU throttling. Multi-device execution with the CPU + GPU performs best with GPU throttling hint, " +
                                   "which releases another CPU thread (that is otherwise used by the GPU driver for active polling)")
                    config[device]['GPU_PLUGIN_THROTTLE'] = '1'
            elif MYRIAD_DEVICE_NAME in device:
                set_throughput_streams()
                config[device]['LOG_LEVEL'] = 'LOG_INFO'
            elif GNA_DEVICE_NAME in device:
                if is_flag_set_in_command_line('qb'):
                    if args.qb == 8:
                        config[device]['GNA_PRECISION'] = 'I8'
                    else:
                        config[device]['GNA_PRECISION'] = 'I16'
                if args.number_threads and is_flag_set_in_command_line("nthreads"):
                    config[device]['GNA_LIB_N_THREADS'] = str(args.number_threads)
            else:
                supported_config_keys = benchmark.core.get_metric(device, 'SUPPORTED_CONFIG_KEYS')
                if 'CPU_THREADS_NUM' in supported_config_keys and args.number_threads and is_flag_set_in_command_line("nthreads"):
                    config[device]['CPU_THREADS_NUM'] = str(args.number_threads)
                if 'CPU_THROUGHPUT_STREAMS' in supported_config_keys and args.number_streams and is_flag_set_in_command_line("streams"):
                    config[device]['CPU_THROUGHPUT_STREAMS'] = args.number_streams
                if 'CPU_BIND_THREAD' in supported_config_keys and args.infer_threads_pinning and is_flag_set_in_command_line("pin"):
                    config[device]['CPU_BIND_THREAD'] = args.infer_threads_pinning
        perf_counts = perf_counts

        benchmark.set_config(config)
        if args.cache_dir:
            benchmark.set_cache_dir(args.cache_dir)

        topology_name = ""
        load_from_file_enabled = is_flag_set_in_command_line('load_from_file') or is_flag_set_in_command_line('lfile')
        if load_from_file_enabled and not is_network_compiled:
            next_step()
            print("Skipping the step for loading model from file")
            next_step()
            print("Skipping the step for loading model from file")
            next_step()
            print("Skipping the step for loading model from file")

            # --------------------- 7. Loading the model to the device -------------------------------------------------
            next_step()

            start_time = datetime.utcnow()
            compiled_model = benchmark.core.compile_model(args.path_to_model, benchmark.device)
            duration_ms = f"{(datetime.utcnow() - start_time).total_seconds() * 1000:.2f}"
            logger.info(f"Compile model took {duration_ms} ms")
            if statistics:
                statistics.add_parameters(StatisticsReport.Category.EXECUTION_RESULTS,
                                          [
                                              ('load network time (ms)', duration_ms)
                                          ])
            app_inputs_info, _ = get_inputs_info(args.shape, args.data_shape, args.layout, args.batch_size, args.input_scale, args.input_mean, compiled_model.inputs)
            batch_size = get_network_batch_size(app_inputs_info)
        elif not is_network_compiled:
            # --------------------- 4. Read the Intermediate Representation of the network -----------------------------
            next_step()

            start_time = datetime.utcnow()
            model = benchmark.read_model(args.path_to_model)
            topology_name = model.get_name()
            duration_ms = f"{(datetime.utcnow() - start_time).total_seconds() * 1000:.2f}"
            logger.info(f"Read model took {duration_ms} ms")
            if statistics:
                statistics.add_parameters(StatisticsReport.Category.EXECUTION_RESULTS,
                                          [
                                              ('read network time (ms)', duration_ms)
                                          ])

            # --------------------- 5. Resizing network to match image sizes and given batch ---------------------------
            next_step()

            app_inputs_info, reshape = get_inputs_info(args.shape, args.data_shape, args.layout, args.batch_size, args.input_scale, args.input_mean, model.inputs)
            if reshape:
                start_time = datetime.utcnow()
                shapes = { info.name : info.partial_shape for info in app_inputs_info }
                logger.info(
                    'Reshaping model: {}'.format(', '.join("'{}': {}".format(k, str(v)) for k, v in shapes.items())))
                model.reshape(shapes)
                duration_ms = f"{(datetime.utcnow() - start_time).total_seconds() * 1000:.2f}"
                logger.info(f"Reshape model took {duration_ms} ms")
                if statistics:
                    statistics.add_parameters(StatisticsReport.Category.EXECUTION_RESULTS,
                                              [
                                                  ('reshape network time (ms)', duration_ms)
                                              ])

            # use batch size according to provided layout and shapes
            batch_size = get_network_batch_size(app_inputs_info)
            logger.info(f'Network batch size: {batch_size}')

            # --------------------- 6. Configuring inputs and outputs of the model --------------------------------------------------
            next_step()

            pre_post_processing(model, app_inputs_info, args.input_precision, args.output_precision, args.input_output_precision)
            print_inputs_and_outputs_info(model)

            # --------------------- 7. Loading the model to the device -------------------------------------------------
            next_step()

            start_time = datetime.utcnow()
            compiled_model = benchmark.core.compile_model(model, benchmark.device)
            duration_ms = f"{(datetime.utcnow() - start_time).total_seconds() * 1000:.2f}"
            logger.info(f"Compile model took {duration_ms} ms")
            if statistics:
                statistics.add_parameters(StatisticsReport.Category.EXECUTION_RESULTS,
                                          [
                                              ('load network time (ms)', duration_ms)
                                          ])
        else:
            next_step()
            print("Skipping the step for compiled network")
            next_step()
            print("Skipping the step for compiled network")
            next_step()
            print("Skipping the step for compiled network")

            # --------------------- 7. Loading the model to the device -------------------------------------------------
            next_step()

            start_time = datetime.utcnow()
            compiled_model = benchmark.core.import_model(args.path_to_model)
            duration_ms = f"{(datetime.utcnow() - start_time).total_seconds() * 1000:.2f}"
            logger.info(f"Import model took {duration_ms} ms")
            if statistics:
                statistics.add_parameters(StatisticsReport.Category.EXECUTION_RESULTS,
                                          [
                                              ('import network time (ms)', duration_ms)
                                          ])
            app_inputs_info, _ = get_inputs_info(args.shape, args.data_shape, args.layout, args.batch_size, args.input_scale, args.input_mean, compiled_model.inputs)
            batch_size = get_network_batch_size(app_inputs_info)

        # --------------------- 8. Querying optimal runtime parameters --------------------------------------------------
        next_step()
<<<<<<< HEAD
        ## actual device-deduced settings
        for device in devices:
            keys = benchmark.core.get_metric(device, 'SUPPORTED_CONFIG_KEYS')
            logger.info(f'DEVICE: {device}')
            for k in keys:
                try:
                    logger.info(f'  {k}  , {benchmark.core.get_config(device, k)}')
                except:
                    pass

=======
        if is_flag_set_in_command_line('hint'):
            ## actual device-deduced settings for the hint
            for device in devices:
                keys = benchmark.core.get_metric(device, 'SUPPORTED_CONFIG_KEYS')
                logger.info(f'DEVICE: {device}')
                for k in keys:
                    logger.info(f'  {k}  , {compiled_model.get_config(k)}')
>>>>>>> b454076a

        # Update number of streams
        for device in device_number_streams.keys():
            key = get_device_type_from_name(device) + '_THROUGHPUT_STREAMS'
            device_number_streams[device] = benchmark.core.get_config(device, key)

        # ------------------------------------ 9. Creating infer requests and preparing input data ----------------------
        next_step()

        # Create infer requests
        start_time = datetime.utcnow()
        requests = benchmark.create_infer_requests(compiled_model)
        duration_ms = f"{(datetime.utcnow() - start_time).total_seconds() * 1000:.2f}"
        logger.info(f"Create {benchmark.nireq} infer requests took {duration_ms} ms")
        if statistics:
                statistics.add_parameters(StatisticsReport.Category.EXECUTION_RESULTS,
                                          [
                                              ('create infer requests time (ms)', duration_ms)
                                          ])

        # Prepare input data
        paths_to_input = list()
        if args.paths_to_input:
            for path in args.paths_to_input:
                if ":" in next(iter(path), ""):
                    paths_to_input.extend(path)
                else:
                    paths_to_input.append(os.path.abspath(*path))

        data_queue = get_input_data(paths_to_input, app_inputs_info)

        static_mode = check_for_static(app_inputs_info)
        allow_inference_only_or_sync = can_measure_as_static(app_inputs_info)
        if not allow_inference_only_or_sync and benchmark.api_type == 'sync':
            raise Exception("Benchmarking of the model with dynamic shapes is available for async API only."
                                   "Please use -api async -nstreams 1 -nireq 1 to emulate sync behavior.")

        if benchmark.inference_only == None:
            if static_mode:
                benchmark.inference_only = True
            else:
                benchmark.inference_only = False
        elif benchmark.inference_only and not allow_inference_only_or_sync:
            raise Exception("Benchmarking dynamic model available with input filling in measurement loop only!")

        # update batch size in case dynamic network with one data_shape
        if benchmark.inference_only and batch_size.is_dynamic:
            batch_size = Dimension(data_queue.batch_sizes[data_queue.current_group_id])

        benchmark.latency_groups = get_latency_groups(app_inputs_info)

        if len(benchmark.latency_groups) > 1:
            logger.info(f"Defined {len(benchmark.latency_groups)} tensor groups:")
            for group in benchmark.latency_groups:
                print(f"\t{str(group)}")

        # Iteration limit
        benchmark.niter = get_number_iterations(benchmark.niter, benchmark.nireq, max(len(info.shapes) for info in app_inputs_info), benchmark.api_type)

        # Set input tensors before first inference
        for request in requests:
            data_tensors = data_queue.get_next_input()
            for port, data_tensor in data_tensors.items():
                input_tensor = request.get_input_tensor(port)
                input_tensor.shape = data_tensor.shape
                input_tensor.data[:] = data_tensor.data

        if statistics:
            statistics.add_parameters(StatisticsReport.Category.RUNTIME_CONFIG,
                                      [
                                          ('topology', topology_name),
                                          ('target device', device_name),
                                          ('API', args.api_type),
                                          ('inference_only', benchmark.inference_only),
                                          ('precision', "UNSPECIFIED"),
                                          ('batch size', str(batch_size)),
                                          ('number of iterations', str(benchmark.niter)),
                                          ('number of parallel infer requests', str(benchmark.nireq)),
                                          ('duration (ms)', str(get_duration_in_milliseconds(benchmark.duration_seconds))),
                                       ])

            for nstreams in device_number_streams.items():
                statistics.add_parameters(StatisticsReport.Category.RUNTIME_CONFIG,
                                         [
                                            (f"number of {nstreams[0]} streams", str(nstreams[1])),
                                         ])

        # ------------------------------------ 10. Measuring performance -----------------------------------------------

        output_string = process_help_inference_string(benchmark, device_number_streams)

        next_step(additional_info=output_string)
        progress_bar_total_count = 10000
        if benchmark.niter and not benchmark.duration_seconds:
            progress_bar_total_count = benchmark.niter

        progress_bar = ProgressBar(progress_bar_total_count, args.stream_output, args.progress) if args.progress else None

        duration_ms = f"{benchmark.first_infer(requests):.2f}"
        logger.info(f"First inference took {duration_ms} ms")
        if statistics:
            statistics.add_parameters(StatisticsReport.Category.EXECUTION_RESULTS,
                                    [
                                        ('first inference time (ms)', duration_ms)
                                    ])

        pcseq = args.pcseq
        if static_mode or len(benchmark.latency_groups) == 1:
            pcseq = False

        fps, median_latency_ms, avg_latency_ms, min_latency_ms, max_latency_ms, total_duration_sec, iteration = benchmark.main_loop(requests, data_queue, batch_size, args.latency_percentile, progress_bar, pcseq)

        # ------------------------------------ 11. Dumping statistics report -------------------------------------------
        next_step()

        if args.dump_config:
            dump_config(args.dump_config, config)
            logger.info(f"Inference Engine configuration settings were dumped to {args.dump_config}")

        if args.exec_graph_path:
            dump_exec_graph(compiled_model, args.exec_graph_path)

        if perf_counts:
            perfs_count_list = []
            for request in requests:
                perfs_count_list.append(request.profiling_info)
            if args.perf_counts:
                print_perf_counters(perfs_count_list)
            if statistics:
                statistics.dump_performance_counters(perfs_count_list)

        if statistics:
            statistics.add_parameters(StatisticsReport.Category.EXECUTION_RESULTS,
                                      [
                                          ('total execution time (ms)', f'{get_duration_in_milliseconds(total_duration_sec):.2f}'),
                                          ('total number of iterations', str(iteration)),
                                      ])
            if MULTI_DEVICE_NAME not in device_name:
                latency_prefix = None
                if args.latency_percentile == 50 and static_mode:
                    #latency_prefix = 'median latency (ms)'
                    latency_prefix = 'latency (ms)'
                elif args.latency_percentile != 50:
                    latency_prefix = 'latency (' + str(args.latency_percentile) + ' percentile) (ms)'
                if latency_prefix:
                    statistics.add_parameters(StatisticsReport.Category.EXECUTION_RESULTS,
                                            [
                                                (latency_prefix, f'{median_latency_ms:.2f}'),
                                            ])
                statistics.add_parameters(StatisticsReport.Category.EXECUTION_RESULTS,
                                          [
                                              ("avg latency", f'{avg_latency_ms:.2f}'),
                                          ])
                statistics.add_parameters(StatisticsReport.Category.EXECUTION_RESULTS,
                                          [
                                              ("min latency", f'{min_latency_ms:.2f}'),
                                          ])
                statistics.add_parameters(StatisticsReport.Category.EXECUTION_RESULTS,
                                          [
                                              ("max latency", f'{max_latency_ms:.2f}'),
                                          ])
                if pcseq:
                    for group in benchmark.latency_groups:
                        statistics.add_parameters(StatisticsReport.Category.EXECUTION_RESULTS,
                                          [
                                              ("group", str(group)),
                                          ])
                        statistics.add_parameters(StatisticsReport.Category.EXECUTION_RESULTS,
                                          [
                                              ("avg latency", f'{group.avg:.2f}'),
                                          ])
                        statistics.add_parameters(StatisticsReport.Category.EXECUTION_RESULTS,
                                          [
                                              ("min latency", f'{group.min:.2f}'),
                                          ])
                        statistics.add_parameters(StatisticsReport.Category.EXECUTION_RESULTS,
                                          [
                                              ("max latency", f'{group.max:.2f}'),
                                          ])
            statistics.add_parameters(StatisticsReport.Category.EXECUTION_RESULTS,
                                      [
                                          ('throughput', f'{fps:.2f}'),
                                      ])
            statistics.dump()


        print(f'Count:      {iteration} iterations')
        print(f'Duration:   {get_duration_in_milliseconds(total_duration_sec):.2f} ms')
        if MULTI_DEVICE_NAME not in device_name:
            print('Latency:')
            if args.latency_percentile == 50 and static_mode:
                print(f'Median:     {median_latency_ms:.2f} ms')
            elif args.latency_percentile != 50:
                print(f'({args.latency_percentile} percentile):     {median_latency_ms:.2f} ms')
            print(f'AVG:        {avg_latency_ms:.2f} ms')
            print(f'MIN:        {min_latency_ms:.2f} ms')
            print(f'MAX:        {max_latency_ms:.2f} ms')

            if pcseq:
                print("Latency for each data shape group: ")
                for group in benchmark.latency_groups:
                    print(f"{str(group)}")
                    print(f'AVG:        {group.avg:.2f} ms')
                    print(f'MIN:        {group.min:.2f} ms')
                    print(f'MAX:        {group.max:.2f} ms')

        print(f'Throughput: {fps:.2f} FPS')

        del compiled_model

        next_step.step_id = 0
    except Exception as e:
        logger.exception(e)

        if statistics:
            statistics.add_parameters(StatisticsReport.Category.EXECUTION_RESULTS,
                                      [
                                          ('error', str(e)),
                                      ])
            statistics.dump()
        sys.exit(1)<|MERGE_RESOLUTION|>--- conflicted
+++ resolved
@@ -316,7 +316,6 @@
 
         # --------------------- 8. Querying optimal runtime parameters --------------------------------------------------
         next_step()
-<<<<<<< HEAD
         ## actual device-deduced settings
         for device in devices:
             keys = benchmark.core.get_metric(device, 'SUPPORTED_CONFIG_KEYS')
@@ -327,15 +326,6 @@
                 except:
                     pass
 
-=======
-        if is_flag_set_in_command_line('hint'):
-            ## actual device-deduced settings for the hint
-            for device in devices:
-                keys = benchmark.core.get_metric(device, 'SUPPORTED_CONFIG_KEYS')
-                logger.info(f'DEVICE: {device}')
-                for k in keys:
-                    logger.info(f'  {k}  , {compiled_model.get_config(k)}')
->>>>>>> b454076a
 
         # Update number of streams
         for device in device_number_streams.keys():
