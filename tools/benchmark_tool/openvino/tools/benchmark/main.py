# Copyright (C) 2018-2022 Intel Corporation
# SPDX-License-Identifier: Apache-2.0

import os
import sys
from datetime import datetime

from openvino.runtime import Dimension

from openvino.tools.benchmark.benchmark import Benchmark
from openvino.tools.benchmark.parameters import parse_args
from openvino.tools.benchmark.utils.constants import MULTI_DEVICE_NAME, \
    CPU_DEVICE_NAME, GPU_DEVICE_NAME, MYRIAD_DEVICE_NAME, \
    BLOB_EXTENSION, AUTO_DEVICE_NAME
from openvino.tools.benchmark.utils.inputs_filling import get_input_data
from openvino.tools.benchmark.utils.logging import logger
from openvino.tools.benchmark.utils.utils import next_step, get_number_iterations, pre_post_processing, \
    process_help_inference_string, print_perf_counters, print_perf_counters_sort, dump_exec_graph, get_duration_in_milliseconds, \
    get_command_line_arguments, parse_value_per_device, parse_devices, get_inputs_info, \
    print_inputs_and_outputs_info, get_network_batch_size, load_config, dump_config, get_latency_groups, \
    check_for_static, can_measure_as_static, parse_value_for_virtual_device
from openvino.tools.benchmark.utils.statistics_report import StatisticsReport, averageCntReport, detailedCntReport

def parse_and_check_command_line():
    def arg_not_empty(arg_value,empty_value):
        return not arg_value is None and not arg_value == empty_value

    args, parser = parse_args()

    if args.latency_percentile < 1 or args.latency_percentile > 100:
        parser.print_help()
        raise RuntimeError("The percentile value is incorrect. The applicable values range is [1, 100].")

    if not args.perf_hint == "none" and (arg_not_empty(args.number_streams, "") or arg_not_empty(args.number_threads, 0) or arg_not_empty(args.infer_threads_pinning, "")):
        raise Exception("-nstreams, -nthreads and -pin options are fine tune options. To use them you " \
                        "should explicitely set -hint option to none. This is not OpenVINO limitation " \
                        "(those options can be used in OpenVINO together), but a benchmark_app UI rule.")

    if args.report_type == "average_counters" and MULTI_DEVICE_NAME in args.target_device:
        raise Exception("only detailed_counters report type is supported for MULTI device")

    _, ext = os.path.splitext(args.path_to_model)
    is_network_compiled = True if ext == BLOB_EXTENSION else False
    is_precisiton_set = not (args.input_precision == "" and args.output_precision == "" and args.input_output_precision == "")

    if is_network_compiled and is_precisiton_set:
        raise Exception("Cannot set precision for a compiled model. " \
                        "Please re-compile your model with required precision " \
                        "using compile_tool")

    return args, is_network_compiled

def main():
    statistics = None
    try:
        # ------------------------------ 1. Parsing and validating input arguments ------------------------------
        next_step()
        logger.info("Parsing input parameters")
        args, is_network_compiled = parse_and_check_command_line()

        command_line_arguments = get_command_line_arguments(sys.argv)
        if args.report_type:
          statistics = StatisticsReport(StatisticsReport.Config(args.report_type, args.report_folder))
          statistics.add_parameters(StatisticsReport.Category.COMMAND_LINE_PARAMETERS, command_line_arguments)

        def is_flag_set_in_command_line(flag):
            return any(x.strip('-') == flag for x, y in command_line_arguments)

        device_name = args.target_device

        devices = parse_devices(device_name)
        device_number_streams = parse_value_per_device(devices, args.number_streams, "nstreams")
        device_infer_precision = parse_value_per_device(devices, args.infer_precision, "infer_precision")

        config = {}
        if args.load_config:
            load_config(args.load_config, config)

        if is_network_compiled:
            logger.info("Model is compiled")

        # ------------------------------ 2. Loading OpenVINO Runtime -------------------------------------------
        next_step(step_id=2)

        benchmark = Benchmark(args.target_device, args.number_infer_requests,
                              args.number_iterations, args.time, args.api_type, args.inference_only)

        if args.extensions:
            benchmark.add_extension(path_to_extensions=args.extensions)

        ## GPU (clDNN) Extensions
        if GPU_DEVICE_NAME in device_name and args.path_to_cldnn_config:
            if GPU_DEVICE_NAME not in config.keys():
                config[GPU_DEVICE_NAME] = {}
            config[GPU_DEVICE_NAME]['CONFIG_FILE'] = args.path_to_cldnn_config

        if GPU_DEVICE_NAME in config.keys() and 'CONFIG_FILE' in config[GPU_DEVICE_NAME].keys():
            cldnn_config = config[GPU_DEVICE_NAME]['CONFIG_FILE']
            benchmark.add_extension(path_to_cldnn_config=cldnn_config)

        benchmark.print_version_info()

        # --------------------- 3. Setting device configuration --------------------------------------------------------
        next_step()

        for device in devices:
            supported_properties = benchmark.core.get_property(device, 'SUPPORTED_PROPERTIES')
            if 'PERFORMANCE_HINT' in supported_properties:
                if is_flag_set_in_command_line('hint'):
                    if args.perf_hint=='none':
                        logger.warning(f"No device {device} performance hint is set.")
                        args.perf_hint = ''
                else:
                    args.perf_hint = "THROUGHPUT" if benchmark.api_type == "async" else "LATENCY"
                    logger.warning(f"Performance hint was not explicitly specified in command line. " +
                    f"Device({device}) performance hint will be set to " + args.perf_hint + ".")
            else:
                logger.warning(f"Device {device} does not support performance hint property(-hint).")

        def get_device_type_from_name(name) :
            new_name = str(name)
            new_name = new_name.split(".", 1)[0]
            new_name = new_name.split("(", 1)[0]
            return new_name

        ## Set default values from dumped config
        default_devices = set()
        for device in devices:
            device_type = get_device_type_from_name(device)
            if device_type in config and device not in config:
                config[device] = config[device_type].copy()
                default_devices.add(device_type)

        for def_device in default_devices:
            config.pop(def_device)

        perf_counts = False
        # check if using the virtual device
        hw_devices_list = devices.copy()
        if_auto = AUTO_DEVICE_NAME in devices
        if_multi = MULTI_DEVICE_NAME in devices
        # Remove the hardware devices if AUTO/MULTI appears in the devices list.
        if if_auto or if_multi:
            devices.clear()
            # Parse out the currect virtual device as the target device.
            virtual_device = device_name.partition(":")[0]
            hw_devices_list.remove(virtual_device)
            devices.append(virtual_device)
            parse_value_for_virtual_device(virtual_device, device_number_streams)
            parse_value_for_virtual_device(virtual_device, device_infer_precision)

        for device in devices:
            supported_properties = benchmark.core.get_property(device, 'SUPPORTED_PROPERTIES')
            if device not in config.keys():
                config[device] = {}

            ## Set performance counter
            if is_flag_set_in_command_line('pc'):
                ## set to user defined value
                config[device]['PERF_COUNT'] = 'YES' if args.perf_counts else 'NO'
            elif 'PERF_COUNT' in config[device].keys() and config[device]['PERF_COUNT'] == 'YES':
                logger.warning(f"Performance counters for {device} device is turned on. " +
                               "To print results use -pc option.")
            elif args.report_type in [ averageCntReport, detailedCntReport ]:
                logger.warning(f"Turn on performance counters for {device} device " +
                               f"since report type is {args.report_type}.")
                config[device]['PERF_COUNT'] = 'YES'
            elif args.exec_graph_path is not None:
                logger.warning(f"Turn on performance counters for {device} device " +
                               "due to execution graph dumping.")
                config[device]['PERF_COUNT'] = 'YES'
            elif is_flag_set_in_command_line('pcsort'):
                ## set to default value
                logger.warning(f"Turn on performance counters for {device} device " +
                               f"since pcsort value is {args.perf_counts_sort}.")
                config[device]['PERF_COUNT'] = 'YES' if args.perf_counts_sort else 'NO'
            else:
                ## set to default value
                config[device]['PERF_COUNT'] = 'YES' if args.perf_counts else 'NO'
            perf_counts = True if config[device]['PERF_COUNT'] == 'YES' else perf_counts

            ## high-level performance hints
            config[device]['PERFORMANCE_HINT'] = args.perf_hint.upper()
            if is_flag_set_in_command_line('nireq'):
                config[device]['PERFORMANCE_HINT_NUM_REQUESTS'] = str(args.number_infer_requests)

            ## insert or append multiple pairs of <key ,value> into dict
            def update_configs(key, property_name, property_value):
                if key not in config[device].keys():
<<<<<<< HEAD
                    config[device][key] = property_name + " " + property_value
=======
                    config[device][key] = ' '.join([property_name, property_value])
>>>>>>> a0814953
                else:
                    config[device][key] += " " + property_name + " " + property_value

            ## infer precision
            def set_infer_precision():
                if device in device_infer_precision.keys():
                    ## set to user defined value
                    if 'INFERENCE_PRECISION_HINT' in supported_properties:
                        config[device]['INFERENCE_PRECISION_HINT'] = device_infer_precision[device]
                    elif device in [MULTI_DEVICE_NAME, AUTO_DEVICE_NAME]:
                        # check if the element contains the hardware device property
                        value_vec = device_infer_precision[device].split(' ')
                        if len(value_vec) == 1:
                            config[device]['INFERENCE_PRECISION_HINT'] = device_infer_precision[device]
                        else:
                            # set device nstreams properties in the AUTO/MULTI plugin
                            device_properties  = {value_vec[i]: value_vec[i + 1] for i in range(0, len(value_vec), 2)}
                            for key in device_properties.keys():
                                update_configs(key, "INFERENCE_PRECISION_HINT", device_properties[key])
                    else:
                        raise Exception(f"Device {device} doesn't support config key INFERENCE_PRECISION_HINT!" \
                                        " Please specify -infer_precision for correct devices in format" \
                                        " <dev1>:<infer_precision1>,<dev2>:<infer_precision2> or via configuration file.")
                return

            ## the rest are individual per-device settings (overriding the values the device will deduce from perf hint)
            def set_throughput_streams():
                key = get_device_type_from_name(device) + "_THROUGHPUT_STREAMS"
                if device in device_number_streams.keys():
                    ## set to user defined value
                    if key in supported_properties:
                        config[device][key] = device_number_streams[device]
                    elif "NUM_STREAMS" in supported_properties:
                        key = "NUM_STREAMS"
                        config[device][key] = device_number_streams[device]
                    elif device in [MULTI_DEVICE_NAME, AUTO_DEVICE_NAME]:
                        # check if the element contains the hardware device property
                        value_vec = device_number_streams[device].split(' ')
                        if len(value_vec) == 1:
                            key = "NUM_STREAMS"
                            config[device][key] = device_number_streams[key]
                        else:
                            # set device nstreams properties in the AUTO/MULTI plugin
                            device_properties  = {value_vec[i]: value_vec[i + 1] for i in range(0, len(value_vec), 2)}
                            for key in device_properties.keys():
                                update_configs(key, "NUM_STREAMS", device_properties[key])
                    else:
                        raise Exception(f"Device {device} doesn't support config key '{key}'! " +
                                        "Please specify -nstreams for correct devices in format  <dev1>:<nstreams1>,<dev2>:<nstreams2>")
                elif key not in config[device].keys() and args.api_type == "async" \
                    and 'PERFORMANCE_HINT' in config[device].keys() and config[device]['PERFORMANCE_HINT'] == '':
                    ## set the _AUTO value for the #streams
                    logger.warning(f"-nstreams default value is determined automatically for {device} device. " +
                                   "Although the automatic selection usually provides a reasonable performance, "
                                   "but it still may be non-optimal for some cases, for more information look at README.")
                    if device != MYRIAD_DEVICE_NAME:  ## MYRIAD sets the default number of streams implicitly
                        if key in supported_properties:
                            config[device][key] = get_device_type_from_name(device) + "_THROUGHPUT_AUTO"
                        elif "NUM_STREAMS" in supported_properties:
                            key = "NUM_STREAMS"
                            config[device][key] = "-1"  # Set AUTO mode for streams number
                        elif device in [MULTI_DEVICE_NAME, AUTO_DEVICE_NAME]:
                            # Set nstreams to default value auto if no nstreams specified from cmd line.
                            for hw_device in hw_devices_list:
                                hw_supported_properties = benchmark.core.get_property(hw_device, 'SUPPORTED_PROPERTIES')
                                key = get_device_type_from_name(hw_device) + "_THROUGHPUT_STREAMS"
                                value = get_device_type_from_name(hw_device) + "_THROUGHPUT_AUTO"
                                if key not in hw_supported_properties:
                                    key = "NUM_STREAMS"
                                    value = "AUTO"
                                if key in hw_supported_properties:
                                    update_configs(hw_device, key, value)
                if key in config[device].keys():
                    device_number_streams[device] = config[device][key]
                return

<<<<<<< HEAD
            def set_nthreads_pin(key):
                property_name = "INFERENCE_NUM_THREADS" if key == "nthreads" else "AFFINITY"
                property_value = str(args.number_threads) if key == "nthreads" else args.infer_threads_pinning
=======
            def set_nthreads_pin(property_name, property_value):
>>>>>>> a0814953
                if property_name in supported_properties or device_name == AUTO_DEVICE_NAME:
                    # create nthreads/pin primary property for HW device or AUTO if -d is AUTO directly.
                    config[device][property_name] = property_value
                elif if_auto or if_multi:
                    # Create secondary property of -nthreads/-pin only for CPU if CPU device appears in the devices
                    # list specified by -d.
<<<<<<< HEAD
                    for hw_device in hw_devices_list:
                        if hw_device != CPU_DEVICE_NAME:
                            continue
=======
                    if CPU_DEVICE_NAME in hw_devices_list:
>>>>>>> a0814953
                        update_configs(CPU_DEVICE_NAME, property_name, property_value)
                return

            if args.number_threads and is_flag_set_in_command_line("nthreads"):
                # limit threading for CPU portion of inference
<<<<<<< HEAD
                set_nthreads_pin('nthreads')
            if is_flag_set_in_command_line('pin'):
                ## set for CPU to user defined value
                set_nthreads_pin('pin')
=======
                set_nthreads_pin('INFERENCE_NUM_THREADS', str(args.number_threads))
            if is_flag_set_in_command_line('pin'):
                ## set for CPU to user defined value
                set_nthreads_pin('AFFINITY', args.infer_threads_pinning)
>>>>>>> a0814953
            if CPU_DEVICE_NAME in device: # CPU supports few special performance-oriented keys
                ## for CPU execution, more throughput-oriented execution via streams
                set_throughput_streams()
                set_infer_precision()
            elif GPU_DEVICE_NAME in device:
                ## for GPU execution, more throughput-oriented execution via streams
                set_throughput_streams()
                set_infer_precision()
            elif MYRIAD_DEVICE_NAME in device:
                set_throughput_streams()
                config[device]['LOG_LEVEL'] = 'LOG_INFO'
            elif AUTO_DEVICE_NAME in device:
                set_throughput_streams()
                set_infer_precision()
                if device in device_number_streams.keys():
                    del device_number_streams[device]
            elif MULTI_DEVICE_NAME in device:
                set_throughput_streams()
                set_infer_precision()
                if CPU_DEVICE_NAME in device and GPU_DEVICE_NAME in device:
                    logger.warning("Turn on GPU throttling. Multi-device execution with the CPU + GPU performs best with GPU throttling hint, " +
                                   "which releases another CPU thread (that is otherwise used by the GPU driver for active polling)")
                    update_configs(GPU_DEVICE_NAME, 'GPU_PLUGIN_THROTTLE', '1')
                    # limit threading for CPU portion of inference
                    if not is_flag_set_in_command_line('pin'):
                        if CPU_DEVICE_NAME in config[device].keys() and 'CPU_BIND_THREAD' in config[device][CPU_DEVICE_NAME]:
                            logger.warning(f"Turn off threads pinning for {device} " +
                                           "device since multi-scenario with GPU device is used.")
                            update_configs(CPU_DEVICE_NAME, 'CPU_BIND_THREAD', 'NO')
                if device in device_number_streams.keys():
                    del device_number_streams[device]

        perf_counts = perf_counts
        benchmark.set_config(config)
        if args.cache_dir:
            benchmark.set_cache_dir(args.cache_dir)

        ## If set batch size, disable the auto batching
        if args.batch_size:
            benchmark.set_allow_auto_batching(False)

        topology_name = ""
        load_from_file_enabled = is_flag_set_in_command_line('load_from_file') or is_flag_set_in_command_line('lfile')
        if load_from_file_enabled and not is_network_compiled:
            next_step()
            print("Skipping the step for loading model from file")
            next_step()
            print("Skipping the step for loading model from file")
            next_step()
            print("Skipping the step for loading model from file")

            # --------------------- 7. Loading the model to the device -------------------------------------------------
            next_step()

            start_time = datetime.utcnow()
            compiled_model = benchmark.core.compile_model(args.path_to_model, benchmark.device)
            duration_ms = f"{(datetime.utcnow() - start_time).total_seconds() * 1000:.2f}"
            logger.info(f"Compile model took {duration_ms} ms")
            if statistics:
                statistics.add_parameters(StatisticsReport.Category.EXECUTION_RESULTS,
                                          [
                                              ('compile model time (ms)', duration_ms)
                                          ])
            app_inputs_info, _ = get_inputs_info(args.shape, args.data_shape, args.layout, args.batch_size, args.input_scale, args.input_mean, compiled_model.inputs)
            batch_size = get_network_batch_size(app_inputs_info)
        elif not is_network_compiled:
            # --------------------- 4. Read the Intermediate Representation of the network -----------------------------
            next_step()

            logger.info("Loading model files")

            start_time = datetime.utcnow()
            model = benchmark.read_model(args.path_to_model)
            topology_name = model.get_name()
            duration_ms = f"{(datetime.utcnow() - start_time).total_seconds() * 1000:.2f}"
            logger.info(f"Read model took {duration_ms} ms")
            logger.info("Original model I/O parameters:")
            print_inputs_and_outputs_info(model)

            if statistics:
                statistics.add_parameters(StatisticsReport.Category.EXECUTION_RESULTS,
                                          [
                                              ('read model time (ms)', duration_ms)
                                          ])

            # --------------------- 5. Resizing network to match image sizes and given batch ---------------------------
            next_step()

            app_inputs_info, reshape = get_inputs_info(args.shape, args.data_shape, args.layout, args.batch_size, args.input_scale, args.input_mean, model.inputs)

            # use batch size according to provided layout and shapes
            batch_size = get_network_batch_size(app_inputs_info)
            logger.info(f'Model batch size: {batch_size}')

            if reshape:
                start_time = datetime.utcnow()
                shapes = { info.name : info.partial_shape for info in app_inputs_info }
                logger.info(
                    'Reshaping model: {}'.format(', '.join("'{}': {}".format(k, str(v)) for k, v in shapes.items())))
                model.reshape(shapes)
                duration_ms = f"{(datetime.utcnow() - start_time).total_seconds() * 1000:.2f}"
                logger.info(f"Reshape model took {duration_ms} ms")
                if statistics:
                    statistics.add_parameters(StatisticsReport.Category.EXECUTION_RESULTS,
                                              [
                                                  ('reshape model time (ms)', duration_ms)
                                              ])

            # --------------------- 6. Configuring inputs and outputs of the model --------------------------------------------------
            next_step()

            pre_post_processing(model, app_inputs_info, args.input_precision, args.output_precision, args.input_output_precision)
            print_inputs_and_outputs_info(model)

            # --------------------- 7. Loading the model to the device -------------------------------------------------
            next_step()

            start_time = datetime.utcnow()
            compiled_model = benchmark.core.compile_model(model, benchmark.device)
            duration_ms = f"{(datetime.utcnow() - start_time).total_seconds() * 1000:.2f}"
            logger.info(f"Compile model took {duration_ms} ms")
            if statistics:
                statistics.add_parameters(StatisticsReport.Category.EXECUTION_RESULTS,
                                          [
                                              ('compile model time (ms)', duration_ms)
                                          ])
        else:
            next_step()
            print("Skipping the step for compiled model")
            next_step()
            print("Skipping the step for compiled model")
            next_step()
            print("Skipping the step for compiled model")

            # --------------------- 7. Loading the model to the device -------------------------------------------------
            next_step()

            start_time = datetime.utcnow()
            compiled_model = benchmark.core.import_model(args.path_to_model)
            duration_ms = f"{(datetime.utcnow() - start_time).total_seconds() * 1000:.2f}"
            logger.info(f"Import model took {duration_ms} ms")
            if statistics:
                statistics.add_parameters(StatisticsReport.Category.EXECUTION_RESULTS,
                                          [
                                              ('import model time (ms)', duration_ms)
                                          ])
            app_inputs_info, _ = get_inputs_info(args.shape, args.data_shape, args.layout, args.batch_size, args.input_scale, args.input_mean, compiled_model.inputs)
            batch_size = get_network_batch_size(app_inputs_info)

        # --------------------- 8. Querying optimal runtime parameters --------------------------------------------------
        next_step()

        ## actual device-deduced settings
        keys = compiled_model.get_property('SUPPORTED_PROPERTIES')
        logger.info("Model:")
        for k in keys:
            if k not in ('SUPPORTED_METRICS', 'SUPPORTED_CONFIG_KEYS', 'SUPPORTED_PROPERTIES'):
                logger.info(f'  {k}: {compiled_model.get_property(k)}')

        # Update number of streams
        for device in device_number_streams.keys():
            try:
                key = get_device_type_from_name(device) + '_THROUGHPUT_STREAMS'
                device_number_streams[device] = benchmark.core.get_property(device, key)
            except:
                key = 'NUM_STREAMS'
                device_number_streams[device] = benchmark.core.get_property(device, key)

        # ------------------------------------ 9. Creating infer requests and preparing input data ----------------------
        next_step()

        # Create infer requests
        requests = benchmark.create_infer_requests(compiled_model)

        # Prepare input data
        paths_to_input = list()
        if args.paths_to_input:
            for path in args.paths_to_input:
                if ":" in next(iter(path), ""):
                    paths_to_input.extend(path)
                else:
                    paths_to_input.append(os.path.abspath(*path))

        data_queue = get_input_data(paths_to_input, app_inputs_info)

        static_mode = check_for_static(app_inputs_info)
        allow_inference_only_or_sync = can_measure_as_static(app_inputs_info)
        if not allow_inference_only_or_sync and benchmark.api_type == 'sync':
            raise Exception("Benchmarking of the model with dynamic shapes is available for async API only."
                                   "Please use -api async -nstreams 1 -nireq 1 to emulate sync behavior.")

        if benchmark.inference_only == None:
            if static_mode:
                benchmark.inference_only = True
            else:
                benchmark.inference_only = False
        elif benchmark.inference_only and not allow_inference_only_or_sync:
            raise Exception("Benchmarking dynamic model available with input filling in measurement loop only!")

        # update batch size in case dynamic network with one data_shape
        if benchmark.inference_only and batch_size.is_dynamic:
            batch_size = Dimension(data_queue.batch_sizes[data_queue.current_group_id])

        benchmark.latency_groups = get_latency_groups(app_inputs_info)

        if len(benchmark.latency_groups) > 1:
            logger.info(f"Defined {len(benchmark.latency_groups)} tensor groups:")
            for group in benchmark.latency_groups:
                logger.info(f"\t{str(group)}")

        # Iteration limit
        benchmark.niter = get_number_iterations(benchmark.niter, benchmark.nireq, max(len(info.shapes) for info in app_inputs_info), benchmark.api_type)

        # Set input tensors before first inference
        for request in requests:
            data_tensors = data_queue.get_next_input()
            for port, data_tensor in data_tensors.items():
                input_tensor = request.get_input_tensor(port)
                if not static_mode:
                    input_tensor.shape = data_tensor.shape
                if not len(input_tensor.shape):
                    input_tensor.data.flat[:] = data_tensor.data
                else:
                    input_tensor.data[:] = data_tensor.data

        if statistics:
            statistics.add_parameters(StatisticsReport.Category.RUNTIME_CONFIG,
                                      [
                                          ('topology', topology_name),
                                          ('target device', device_name),
                                          ('API', args.api_type),
                                          ('inference_only', benchmark.inference_only),
                                          ('precision', "UNSPECIFIED"),
                                          ('batch size', str(batch_size)),
                                          ('number of iterations', str(benchmark.niter)),
                                          ('number of parallel infer requests', str(benchmark.nireq)),
                                          ('duration (ms)', str(get_duration_in_milliseconds(benchmark.duration_seconds))),
                                       ])

            for nstreams in device_number_streams.items():
                statistics.add_parameters(StatisticsReport.Category.RUNTIME_CONFIG,
                                         [
                                            (f"number of {nstreams[0]} streams", str(nstreams[1])),
                                         ])

        # ------------------------------------ 10. Measuring performance -----------------------------------------------

        output_string = process_help_inference_string(benchmark, device_number_streams)

        next_step(additional_info=output_string)

        if benchmark.inference_only:
            logger.info("Benchmarking in inference only mode (inputs filling are not included in measurement loop).")
        else:
            logger.info("Benchmarking in full mode (inputs filling are included in measurement loop).")
        duration_ms = f"{benchmark.first_infer(requests):.2f}"
        logger.info(f"First inference took {duration_ms} ms")
        if statistics:
            statistics.add_parameters(StatisticsReport.Category.EXECUTION_RESULTS,
                                    [
                                        ('first inference time (ms)', duration_ms)
                                    ])

        pcseq = args.pcseq
        if static_mode or len(benchmark.latency_groups) == 1:
            pcseq = False

        fps, median_latency_ms, avg_latency_ms, min_latency_ms, max_latency_ms, total_duration_sec, iteration = benchmark.main_loop(requests, data_queue, batch_size, args.latency_percentile, pcseq)

        # ------------------------------------ 11. Dumping statistics report -------------------------------------------
        next_step()

        if args.dump_config:
            dump_config(args.dump_config, config)
            logger.info(f"OpenVINO configuration settings were dumped to {args.dump_config}")

        if args.exec_graph_path:
            dump_exec_graph(compiled_model, args.exec_graph_path)

        if perf_counts:
            perfs_count_list = []
            for request in requests:
                perfs_count_list.append(request.profiling_info)

            if args.perf_counts_sort:
                total_sorted_list = print_perf_counters_sort(perfs_count_list,sort_flag=args.perf_counts_sort)
                if statistics:
                    statistics.dump_performance_counters_sorted(total_sorted_list)

            elif args.perf_counts:
                print_perf_counters(perfs_count_list)

            if statistics:
                # if not args.perf_counts_sort:
                statistics.dump_performance_counters(perfs_count_list)

        if statistics:
            statistics.add_parameters(StatisticsReport.Category.EXECUTION_RESULTS,
                                      [
                                          ('total execution time (ms)', f'{get_duration_in_milliseconds(total_duration_sec):.2f}'),
                                          ('total number of iterations', str(iteration)),
                                      ])
            if MULTI_DEVICE_NAME not in device_name:
                latency_prefix = None
                if args.latency_percentile == 50:
                    latency_prefix = 'latency (ms)'
                elif args.latency_percentile != 50:
                    latency_prefix = 'latency (' + str(args.latency_percentile) + ' percentile) (ms)'
                if latency_prefix:
                    statistics.add_parameters(StatisticsReport.Category.EXECUTION_RESULTS,
                                            [
                                                (latency_prefix, f'{median_latency_ms:.2f}'),
                                            ])
                statistics.add_parameters(StatisticsReport.Category.EXECUTION_RESULTS,
                                          [
                                              ("avg latency", f'{avg_latency_ms:.2f}'),
                                          ])
                statistics.add_parameters(StatisticsReport.Category.EXECUTION_RESULTS,
                                          [
                                              ("min latency", f'{min_latency_ms:.2f}'),
                                          ])
                statistics.add_parameters(StatisticsReport.Category.EXECUTION_RESULTS,
                                          [
                                              ("max latency", f'{max_latency_ms:.2f}'),
                                          ])
                if pcseq:
                    for group in benchmark.latency_groups:
                        statistics.add_parameters(StatisticsReport.Category.EXECUTION_RESULTS,
                                          [
                                              ("group", str(group)),
                                          ])
                        statistics.add_parameters(StatisticsReport.Category.EXECUTION_RESULTS,
                                          [
                                              ("avg latency", f'{group.avg:.2f}'),
                                          ])
                        statistics.add_parameters(StatisticsReport.Category.EXECUTION_RESULTS,
                                          [
                                              ("min latency", f'{group.min:.2f}'),
                                          ])
                        statistics.add_parameters(StatisticsReport.Category.EXECUTION_RESULTS,
                                          [
                                              ("max latency", f'{group.max:.2f}'),
                                          ])
            statistics.add_parameters(StatisticsReport.Category.EXECUTION_RESULTS,
                                      [
                                          ('throughput', f'{fps:.2f}'),
                                      ])
            statistics.dump()

        try:
            exeDevice = compiled_model.get_property("EXECUTION_DEVICES")
            logger.info(f'Execution Devices:{exeDevice}')
        except:
            pass
        logger.info(f'Count:            {iteration} iterations')
        logger.info(f'Duration:         {get_duration_in_milliseconds(total_duration_sec):.2f} ms')
        if MULTI_DEVICE_NAME not in device_name:
            logger.info('Latency:')
            if args.latency_percentile == 50:
                logger.info(f'   Median:        {median_latency_ms:.2f} ms')
            elif args.latency_percentile != 50:
                logger.info(f'   {args.latency_percentile} percentile:     {median_latency_ms:.2f} ms')
            logger.info(f'   Average:       {avg_latency_ms:.2f} ms')
            logger.info(f'   Min:           {min_latency_ms:.2f} ms')
            logger.info(f'   Max:           {max_latency_ms:.2f} ms')

            if pcseq:
                logger.info("Latency for each data shape group:")
                for idx,group in enumerate(benchmark.latency_groups):
                    logger.info(f"{idx+1}.{str(group)}")
                    if args.latency_percentile == 50:
                        logger.info(f'   Median:     {group.median:.2f} ms')
                    elif args.latency_percentile != 50:
                        logger.info(f'   {args.latency_percentile} percentile:     {group.median:.2f} ms')
                    logger.info(f'   Average:    {group.avg:.2f} ms')
                    logger.info(f'   Min:        {group.min:.2f} ms')
                    logger.info(f'   Max:        {group.max:.2f} ms')

        logger.info(f'Throughput:   {fps:.2f} FPS')

        del compiled_model

        next_step.step_id = 0
    except Exception as e:
        logger.exception(e)

        if statistics:
            statistics.add_parameters(
                StatisticsReport.Category.EXECUTION_RESULTS,
                [('error', str(e))]
            )
            statistics.dump()
        sys.exit(1)<|MERGE_RESOLUTION|>--- conflicted
+++ resolved
@@ -187,11 +187,7 @@
             ## insert or append multiple pairs of <key ,value> into dict
             def update_configs(key, property_name, property_value):
                 if key not in config[device].keys():
-<<<<<<< HEAD
-                    config[device][key] = property_name + " " + property_value
-=======
                     config[device][key] = ' '.join([property_name, property_value])
->>>>>>> a0814953
                 else:
                     config[device][key] += " " + property_name + " " + property_value
 
@@ -268,42 +264,23 @@
                     device_number_streams[device] = config[device][key]
                 return
 
-<<<<<<< HEAD
-            def set_nthreads_pin(key):
-                property_name = "INFERENCE_NUM_THREADS" if key == "nthreads" else "AFFINITY"
-                property_value = str(args.number_threads) if key == "nthreads" else args.infer_threads_pinning
-=======
             def set_nthreads_pin(property_name, property_value):
->>>>>>> a0814953
                 if property_name in supported_properties or device_name == AUTO_DEVICE_NAME:
                     # create nthreads/pin primary property for HW device or AUTO if -d is AUTO directly.
                     config[device][property_name] = property_value
                 elif if_auto or if_multi:
                     # Create secondary property of -nthreads/-pin only for CPU if CPU device appears in the devices
                     # list specified by -d.
-<<<<<<< HEAD
-                    for hw_device in hw_devices_list:
-                        if hw_device != CPU_DEVICE_NAME:
-                            continue
-=======
                     if CPU_DEVICE_NAME in hw_devices_list:
->>>>>>> a0814953
                         update_configs(CPU_DEVICE_NAME, property_name, property_value)
                 return
 
             if args.number_threads and is_flag_set_in_command_line("nthreads"):
                 # limit threading for CPU portion of inference
-<<<<<<< HEAD
-                set_nthreads_pin('nthreads')
-            if is_flag_set_in_command_line('pin'):
-                ## set for CPU to user defined value
-                set_nthreads_pin('pin')
-=======
                 set_nthreads_pin('INFERENCE_NUM_THREADS', str(args.number_threads))
             if is_flag_set_in_command_line('pin'):
                 ## set for CPU to user defined value
                 set_nthreads_pin('AFFINITY', args.infer_threads_pinning)
->>>>>>> a0814953
             if CPU_DEVICE_NAME in device: # CPU supports few special performance-oriented keys
                 ## for CPU execution, more throughput-oriented execution via streams
                 set_throughput_streams()
