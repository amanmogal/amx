# Copyright (C) 2018-2022 Intel Corporation
# SPDX-License-Identifier: Apache-2.0

<<<<<<< HEAD
import sys,argparse
=======
import sys, argparse
>>>>>>> 0646d49d

from openvino.tools.benchmark.utils.utils import show_available_devices

def str2bool(v):
    if v.lower() in ('yes', 'true', 't', 'y', '1'):
        return True
    elif v.lower() in ('no', 'false', 'f', 'n', '0'):
        return False
    else:
        raise argparse.ArgumentTypeError('Boolean value expected.')

def check_positive(value):
    ivalue = int(value)
    if ivalue <= 0:
        raise argparse.ArgumentTypeError(f"{value} is an invalid positive int value")
    return ivalue

class print_help(argparse.Action):
    def __call__(self, parser, namespace, values, option_string=None):
        parser.print_help()
        show_available_devices()
        sys.exit()

def parse_args():
    parser = argparse.ArgumentParser(add_help=False)
    args = parser.add_argument_group('Options')
    args.add_argument('-h', '--help', action=print_help, nargs='?', default=argparse.SUPPRESS,
                      help='Show this help message and exit.')
    args.add_argument('-i', '--paths_to_input', action='append', nargs='+', type=str, required=False,
                      help='Optional. '
                           'Path to a folder with images and/or binaries or to specific image or binary file.'
                           'It is also allowed to map files to network inputs: '
                           'input_1:file_1/dir1,file_2/dir2,input_4:file_4/dir4 input_2:file_3/dir3')
    args.add_argument('-m', '--path_to_model', type=str, required=True,
                      help='Required. Path to an .xml/.onnx file with a trained model or '
                           'to a .blob file with a trained compiled model.')
    args.add_argument('-d', '--target_device', type=str, required=False, default='CPU',
                      help='Optional. Specify a target device to infer on (the list of available devices is shown below). '
                           'Default value is CPU. Use \'-d HETERO:<comma separated devices list>\' format to specify HETERO plugin. '
                           'Use \'-d MULTI:<comma separated devices list>\' format to specify MULTI plugin. '
                           'The application looks for a suitable plugin for the specified device.')
    args.add_argument('-extensions', '--extensions', type=str, required=False, default=None,
                      help='Optional. Path or a comma-separated list of paths to libraries (.so or .dll) with extensions.')
    args.add_argument('-c', '--path_to_cldnn_config', type=str, required=False,
                      help='Optional. Required for GPU custom kernels. Absolute path to an .xml file with the '
                           'kernels description.')
    args.add_argument('-hint', '--perf_hint', type=str, required=False, default='', choices=['throughput', 'cumulative_throughput', 'latency', 'none'],
                      help='Optional. Performance hint (latency or throughput or cumulative_throughput or none). Performance hint allows the OpenVINO device to select the right network-specific settings.\n'
                            '\'throughput\': device performance mode will be set to THROUGHPUT. \n'
                            '\'cumulative_throughput\': device performance mode will be set to CUMULATIVE_THROUGHPUT. \n'
                            '\'latency\': device performance mode will be set to LATENCY. \n'
                            '\'none\': no device performance mode will be set. \n'
                            'Using explicit \'nstreams\' or other device-specific options, please set hint to \'none\'')
    args.add_argument('-api', '--api_type', type=str, required=False, default='async', choices=['sync', 'async'],
                      help='Optional. Enable using sync/async API. Default value is async.')
    args.add_argument('-niter', '--number_iterations', type=check_positive, required=False, default=None,
                      help='Optional. Number of iterations. '
                           'If not specified, the number of iterations is calculated depending on a device.')
    args.add_argument('-nireq', '--number_infer_requests', type=check_positive, required=False, default=0,
                      help='Optional. Number of infer requests. Default value is determined automatically for device.')
    args.add_argument('-b', '--batch_size', type=str, required=False, default='',
                      help='Optional. ' +
                           'Batch size value. ' +
                           'If not specified, the batch size value is determined from Intermediate Representation')
    args.add_argument('-stream_output', type=str2bool, required=False, default=False, nargs='?', const=True,
                      help='Optional. '
                           'Print progress as a plain text. '
                           'When specified, an interactive progress bar is replaced with a multi-line output.')
    args.add_argument('-t', '--time', type=int, required=False, default=None,
                      help='Optional. Time in seconds to execute topology.')
    args.add_argument('-progress', type=str2bool, required=False, default=False, nargs='?', const=True,
                      help='Optional. '
                           'Show progress bar (can affect performance measurement). Default values is \'False\'.')
    args.add_argument('-shape', type=str, required=False, default='',
                      help='Optional. '
                           'Set shape for input. For example, "input1[1,3,224,224],input2[1,4]" or "[1,3,224,224]" in case of one input size.'
                           'This parameter affect model Parameter shape, can be dynamic. For dynamic dimesions use symbol `?`, `-1` or range `low.. up`.')
    args.add_argument('-data_shape', type=str, required=False, default='',
                      help='Optional. '
                           'Optional if network shapes are all static (original ones or set by -shape).'
                           'Required if at least one input shape is dynamic and input images are not provided.'
                           'Set shape for input tensors. For example, "input1[1,3,224,224][1,3,448,448],input2[1,4][1,8]" or "[1,3,224,224][1,3,448,448] in case of one input size.')
    args.add_argument('-layout', type=str, required=False, default='',
                      help='Optional. '
                           'Prompts how network layouts should be treated by application. '
                           'For example, "input1[NCHW],input2[NC]" or "[NCHW]" in case of one input size.')
    args.add_argument('-nstreams', '--number_streams', type=str, required=False, default=None,
                      help='Optional. Number of streams to use for inference on the CPU/GPU/MYRIAD '
                           '(for HETERO and MULTI device cases use format <device1>:<nstreams1>,<device2>:<nstreams2> '
                           'or just <nstreams>). '
                           'Default value is determined automatically for a device. Please note that although the automatic selection '
                           'usually provides a reasonable performance, it still may be non - optimal for some cases, especially for very small networks. '
                           'Also, using nstreams>1 is inherently throughput-oriented option, while for the best-latency '
                           'estimations the number of streams should be set to 1. '
                           'See samples README for more details.')
    args.add_argument('--latency_percentile', type=int, required=False, default=50,
                      help='Optional. Defines the percentile to be reported in latency metric. The valid range is [1, 100]. The default value is 50 (median).')
    args.add_argument('-nthreads', '--number_threads', type=int, required=False, default=None,
                      help='Number of threads to use for inference on the CPU, GNA '
                           '(including HETERO and MULTI cases).')
    args.add_argument('-pin', '--infer_threads_pinning', type=str, required=False,  choices=['YES', 'NO', 'NUMA', 'HYBRID_AWARE'],
                      help='Optional. Enable  threads->cores (\'YES\' which is OpenVINO runtime\'s default for conventional CPUs), '
                           'threads->(NUMA)nodes (\'NUMA\'), '
                           'threads->appropriate core types (\'HYBRID_AWARE\', which is OpenVINO runtime\'s default for Hybrid CPUs) '
                           'or completely disable (\'NO\') '
                           'CPU threads pinning for CPU-involved inference.')
    args.add_argument('-exec_graph_path', '--exec_graph_path', type=str, required=False,
                      help='Optional. Path to a file where to store executable graph information serialized.')
    args.add_argument('-pc', '--perf_counts', type=str2bool, required=False, default=False, nargs='?', const=True,
                      help='Optional. Report performance counters.', )
    args.add_argument('-pcsort', '--perf_counts_sort', type=str, required=False, default="",
                      choices=['no_sort', 'sort', 'simple_sort'],
                      help='Optional. Report performance counters and analysis the sort hotpoint opts.'
                           '  sort: Analysis opts time cost, print by hotpoint order'
                           '  no_sort: Analysis opts time cost, print by normal order'
                           '  simple_sort: Analysis opts time cost, only print EXECUTED opts by normal order', )
    args.add_argument('-pcseq', '--pcseq', type=str2bool, required=False, default=False, nargs='?', const=True,
                      help='Optional. Report latencies for each shape in -data_shape sequence.', )
    args.add_argument('-inference_only', '--inference_only', type=str2bool, required=False, default=None, nargs='?', const=True,
                      help='Optional. If true inputs filling only once before measurements (default for static models), '
                                     'else inputs filling is included into loop measurement (default for dynamic models)', )
    args.add_argument('-report_type', '--report_type', type=str, required=False,
                      choices=['no_counters', 'average_counters', 'detailed_counters'],
                      help="Optional. Enable collecting statistics report. \"no_counters\" report contains "
                           "configuration options specified, resulting FPS and latency. \"average_counters\" "
                           "report extends \"no_counters\" report and additionally includes average PM "
                           "counters values for each layer from the network. \"detailed_counters\" report "
                           "extends \"average_counters\" report and additionally includes per-layer PM "
                           "counters and latency for each executed infer request.")
    args.add_argument('-report_folder', '--report_folder', type=str, required=False, default='',
                      help="Optional. Path to a folder where statistics report is stored.")
    args.add_argument('-dump_config', type=str, required=False, default='',
                      help="Optional. Path to JSON file to dump OpenVINO parameters, which were set by application.")
    args.add_argument('-load_config', type=str, required=False, default='',
                      help="Optional. Path to JSON file to load custom OpenVINO parameters."
                           " Please note, command line parameters have higher priority then parameters from configuration file.")
    args.add_argument('-infer_precision', type=str, required=False,
                      help='Optional. Hint to specifies inference precision. Example: -infer_precision CPU:bf16,GPU:f32')
    args.add_argument('-ip', '--input_precision', type=str, required=False, choices=['u8', 'U8', 'f16','FP16', 'f32','FP32'],
                      help='Optional. Specifies precision for all input layers of the network.')
    args.add_argument('-op', '--output_precision', type=str, required=False, choices=['u8', 'U8', 'f16','FP16', 'f32','FP32'],
                      help='Optional. Specifies precision for all output layers of the network.')
    args.add_argument('-iop', '--input_output_precision', type=str, required=False,
                      help='Optional. Specifies precision for input and output layers by name. Example: -iop "input:f16, output:f16". Notice that quotes are required. Overwrites precision from ip and op options for specified layers.')
    args.add_argument('-cdir', '--cache_dir', type=str, required=False, default='',
                      help="Optional. Enable model caching to specified directory")
    args.add_argument('-lfile', '--load_from_file', required=False, nargs='?', default=argparse.SUPPRESS,
                      help="Optional. Loads model from file directly without read_network.")
    args.add_argument('-iscale', '--input_scale', type=str, required=False, default='',
                      help="Optional. Scale values to be used for the input image per channel.\n Values to be provided in the [R, G, B] format. Can be defined for desired input of the model.\n"
                           "Example: -iscale data[255,255,255],info[255,255,255]\n")
    args.add_argument('-imean', '--input_mean', type=str, required=False, default='',
                      help="Optional. Mean values to be used for the input image per channel.\n Values to be provided in the [R, G, B] format. Can be defined for desired input of the model.\n"
                           "Example: -imean data[255,255,255],info[255,255,255]\n")
    parsed_args = parser.parse_args()

    if parsed_args.latency_percentile < 0 or parsed_args.latency_percentile > 100:
        parser.print_help()
        raise RuntimeError("The percentile value is incorrect. The applicable values range is [1, 100].")

    return parsed_args<|MERGE_RESOLUTION|>--- conflicted
+++ resolved
@@ -1,11 +1,7 @@
 # Copyright (C) 2018-2022 Intel Corporation
 # SPDX-License-Identifier: Apache-2.0
 
-<<<<<<< HEAD
-import sys,argparse
-=======
 import sys, argparse
->>>>>>> 0646d49d
 
 from openvino.tools.benchmark.utils.utils import show_available_devices
 
