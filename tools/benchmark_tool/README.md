--- conflicted
+++ resolved
@@ -114,11 +114,7 @@
   -h [HELP], --help [HELP]
                         Show this help message and exit.
   -i PATHS_TO_INPUT [PATHS_TO_INPUT ...], --paths_to_input PATHS_TO_INPUT [PATHS_TO_INPUT ...]
-<<<<<<< HEAD
-                        Optional. Path to a folder with images, binaries or numpy arrays or to specific image, binary or numpy array file.It is also allowed to map files to network inputs:
-=======
-                        Optional. Path to a folder with images and/or binaries or to specific image or binary file.It is also allowed to map files to model inputs:
->>>>>>> e0c026cd
+                        Optional. Path to a folder with images and/or binaries or to specific image or binary file. It is also allowed to map files to model inputs:
                         input_1:file_1/dir1,file_2/dir2,input_4:file_4/dir4 input_2:file_3/dir3
                         Currently supported data types: bmp, dib, jpeg, jpg, jpe, jp2, png, pbm, pgm, ppm, sr, ras, tiff, tif, bin, npy
   -m PATH_TO_MODEL, --path_to_model PATH_TO_MODEL
