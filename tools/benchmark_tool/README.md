# Benchmark Python* Tool {#openvino_inference_engine_tools_benchmark_tool_README}

This topic demonstrates how to run the Benchmark Python* Tool, which performs inference using convolutional networks.
Performance can be measured for two inference modes: latency- and throughput-oriented.

> **NOTE**: This topic describes usage of Python implementation of the Benchmark Tool. For the C++ implementation, refer to [Benchmark C++ Tool](../../samples/cpp/benchmark_app/README.md).

## How It Works
Upon start-up, the application reads command-line parameters and loads a network and inputs (images/binary files) to the specified device.
Device-specific execution parameters (number of streams, threads, and so on) can be either explicitly specified through the command line
or left default. In the latter case, the sample logic will select the values for the optimal throughput.
While further experimenting with individual parameters (like number of streams and requests, batch size, etc) allows to find the performance sweet spot,
usually, the resulting values are not very performance-portable,
so the values from one machine or device are not necessarily optimal for another.
From this perspective, the most portable way is experimenting only the performance hints. To learn more, refer to the section below.

> **NOTE**: By default, OpenVINO samples, tools and demos expect input with BGR channels order. If you trained your model to work with RGB order, you need to manually rearrange the default channels order in the sample or demo application or reconvert your model using the Model Optimizer tool with `--reverse_input_channels` argument specified. For more information about the argument, refer to **When to Reverse Input Channels** section of [Converting a Model to Intermediate Representation (IR)](../../docs/MO_DG/prepare_model/convert_model/Converting_Model.md).

### Latency and Throughput-focused Inference Modes
In many cases the primary performance metric is the time (in milliseconds) for an individual inference request.
For conventional devices the best latency is usually achieved when the application operates single inference request.
Similarly, while for some devices the synchronous API (`Infer` method) was slightly better for the latency.
However, advanced devices like multi-socket CPUs, modern GPUs and so on, are capable to run multiple inference requests,
while delivering the same latency (as with the single request). Also, the asynchronous API is more general/flexible
(with respect to handling multiple inference requests).
Overall, the legacy way of measuring latency (triggered by '-api sync') with a single request and synchronous API is discouraged
in favor of the dedicated '-hint latency' that lets the _device_ to apply the right settings to minimize the time to request.

Throughput-oriented scenarios, in contrast, are focused on fully saturating the machine with enough data to crunch,
as opposite to the time of the individual request. So, the primary performance metric is rather FPS (frames per second).
Yet, just like with the latency case, the optimal execution parameters may differ between machines and devices.
So, again, as explained in the previous section, the most portable way is to use the dedicated performance hint, rather than playing individual parameters.
The hints allow the device to configure actual settings for the specified mode. The sample then queries/executes the optimal number of inference requests.

During the execution, the application collects/reports two types of metrics:
* Wall-clock time (latency) of each infer request and resulting latency
* Duration of all inference executions and resulting throughput
By default, the reported latency value is always calculated as the median (i.e. 50th percentile) value of all collected latencies from individual requests.
Notice that you can change the desired percentile with the command-line flag.
The throughput value is derived from the overall inference execution time and number of completed requests (respecting the batch size).

### Defining the Number of Inference Executions
A number of executions is defined by one of the two values:
* Explicitly, with the `-niter` command-line argument
* As _time_ duration specified with the `-t` command-line argument
* Both of them (execution will continue until both conditions are met)
* Predefined duration if neither `-niter` nor `-t` are not specified. Predefined duration value depends on the device.

## Run the Tool

Before running the Benchmark tool, install  [OpenVINO™ Development Tools](../../docs/install_guides/installing-model-dev-tools.md).

Notice that the benchmark_app usually produces optimal performance for any device out of the box.
**So in most cases you don't need to play the app options explicitly and the plain device name is enough**, for example, for CPU:

```sh
benchmark_app -m <model> -i <input> -d CPU
```

But it is still may be sub-optimal for some cases, especially for very small networks. More details can read in [Performance Optimization Guide](../../docs/optimization_guide/dldt_optimization_guide.md).

Running the application with the `-h` or `--help`' option yields the following usage message:

```
usage: benchmark_app [-h [HELP]] [-i PATHS_TO_INPUT [PATHS_TO_INPUT ...]] -m PATH_TO_MODEL 
                     [-d TARGET_DEVICE] 
                     [-l PATH_TO_EXTENSION] [-c PATH_TO_CLDNN_CONFIG] 
                     [-api {sync,async}]
                     [-niter NUMBER_ITERATIONS]
                     [-nireq NUMBER_INFER_REQUESTS]
                     [-b BATCH_SIZE]
                     [-stream_output [STREAM_OUTPUT]]
                     [-t TIME]
                     [-progress [PROGRESS]]
                     [-shape SHAPE]
                     [-layout LAYOUT]
                     [-nstreams NUMBER_STREAMS]
                     [-enforcebf16 [{True,False}]]
                     [-nthreads NUMBER_THREADS]
                     [-pin {YES,NO,NUMA,HYBRID_AWARE}]
                     [-exec_graph_path EXEC_GRAPH_PATH]
                     [-pc [PERF_COUNTS]]
                     [-report_type {no_counters,average_counters,detailed_counters}]
                     [-report_folder REPORT_FOLDER]
                     [-dump_config DUMP_CONFIG]
                     [-load_config LOAD_CONFIG]
                     [-qb {8,16}]
                     [-ip {U8,FP16,FP32}]
                     [-op {U8,FP16,FP32}]
                     [-iop INPUT_OUTPUT_PRECISION]
                     [-cdir CACHE_DIR]
                     [-lfile [LOAD_FROM_FILE]]

Options:
  -h [HELP], --help [HELP]
                        Show this help message and exit.
  -i PATHS_TO_INPUT [PATHS_TO_INPUT ...], --paths_to_input PATHS_TO_INPUT [PATHS_TO_INPUT ...]
                        Optional. Path to a folder with images and/or binaries or to specific image or binary file.
  -m PATH_TO_MODEL, --path_to_model PATH_TO_MODEL
                        Required. Path to an .xml/.onnx/.prototxt file with a trained model or to a .blob file with a trained compiled model.
  -d TARGET_DEVICE, --target_device TARGET_DEVICE
                        Optional. Specify a target device to infer on (the list of available devices is shown below). Default value is CPU. Use '-d HETERO:<comma separated devices list>' format to specify
                        HETERO plugin. Use '-d MULTI:<comma separated devices list>' format to specify MULTI plugin. The application looks for a suitable plugin for the specified device.
  -l PATH_TO_EXTENSION, --path_to_extension PATH_TO_EXTENSION
                        Optional. Required for CPU custom layers. Absolute path to a shared library with the kernels implementations.
  -c PATH_TO_CLDNN_CONFIG, --path_to_cldnn_config PATH_TO_CLDNN_CONFIG
                        Optional. Required for GPU custom kernels. Absolute path to an .xml file with the kernels description.
  -api {sync,async}, --api_type {sync,async}
                        Optional. Enable using sync/async API. Default value is async.
  -niter NUMBER_ITERATIONS, --number_iterations NUMBER_ITERATIONS
                        Optional. Number of iterations. If not specified, the number of iterations is calculated depending on a device.
  -nireq NUMBER_INFER_REQUESTS, --number_infer_requests NUMBER_INFER_REQUESTS
                        Optional. Number of infer requests. Default value is determined automatically for device.
  -b BATCH_SIZE, --batch_size BATCH_SIZE
                        Optional. Batch size value. If not specified, the batch size value is determined from Intermediate Representation
  -stream_output [STREAM_OUTPUT]
                        Optional. Print progress as a plain text. When specified, an interactive progress bar is replaced with a multi-line output.
  -t TIME, --time TIME  Optional. Time in seconds to execute topology.
  -progress [PROGRESS]  Optional. Show progress bar (can affect performance measurement). Default values is 'False'.
  -shape SHAPE          Optional. Set shape for input. For example, "input1[1,3,224,224],input2[1,4]" or "[1,3,224,224]" in case of one input size.
  -layout LAYOUT        Optional. Prompts how network layouts should be treated by application. For example, "input1[NCHW],input2[NC]" or "[NCHW]" in case of one input size.
  -nstreams NUMBER_STREAMS, --number_streams NUMBER_STREAMS
                        Optional. Number of streams to use for inference on the CPU/GPU/MYRIAD (for HETERO and MULTI device cases use format <device1>:<nstreams1>,<device2>:<nstreams2> or just <nstreams>).
                        Default value is determined automatically for a device. Please note that although the automatic selection usually provides a reasonable performance, it still may be non - optimal for
                        some cases, especially for very small networks. Also, using nstreams>1 is inherently throughput-oriented option, while for the best-latency estimations the number of streams should be
                        set to 1. See samples README for more details.
  -enforcebf16 [{True,False}], --enforce_bfloat16 [{True,False}]
                        Optional. By default floating point operations execution in bfloat16 precision are enforced if supported by platform. 'true' - enable bfloat16 regardless of platform support. 'false' -
                        disable bfloat16 regardless of platform support.
  -nthreads NUMBER_THREADS, --number_threads NUMBER_THREADS
                        Number of threads to use for inference on the CPU, GNA (including HETERO and MULTI cases).
  -pin {YES,NO,NUMA,HYBRID_AWARE}, --infer_threads_pinning {YES,NO,NUMA,HYBRID_AWARE}
                        Optional. Enable threads->cores ('YES' which is OpenVINO runtime's default for conventional CPUs), threads->(NUMA)nodes ('NUMA'), threads->appropriate core types ('HYBRID_AWARE', which
                        is OpenVINO runtime's default for Hybrid CPUs)or completely disable ('NO')CPU threads pinning for CPU-involved inference.
  -exec_graph_path EXEC_GRAPH_PATH, --exec_graph_path EXEC_GRAPH_PATH
                        Optional. Path to a file where to store executable graph information serialized.
  -pc [PERF_COUNTS], --perf_counts [PERF_COUNTS]
                        Optional. Report performance counters.
  -report_type {no_counters,average_counters,detailed_counters}, --report_type {no_counters,average_counters,detailed_counters}
                        Optional. Enable collecting statistics report. "no_counters" report contains configuration options specified, resulting FPS and latency. "average_counters" report extends "no_counters"
                        report and additionally includes average PM counters values for each layer from the network. "detailed_counters" report extends "average_counters" report and additionally includes per-
                        layer PM counters and latency for each executed infer request.
  -report_folder REPORT_FOLDER, --report_folder REPORT_FOLDER
                        Optional. Path to a folder where statistics report is stored.
  -dump_config DUMP_CONFIG
                        Optional. Path to JSON file to dump IE parameters, which were set by application.
  -load_config LOAD_CONFIG
                        Optional. Path to JSON file to load custom IE parameters. Please note, command line parameters have higher priority then parameters from configuration file.
  -qb {8,16}, --quantization_bits {8,16}
                        Optional. Weight bits for quantization: 8 (I8) or 16 (I16)
  -ip {U8,FP16,FP32}, --input_precision {U8,FP16,FP32}
                        Optional. Specifies precision for all input layers of the network.
  -op {U8,FP16,FP32}, --output_precision {U8,FP16,FP32}
                        Optional. Specifies precision for all output layers of the network.
  -iop INPUT_OUTPUT_PRECISION, --input_output_precision INPUT_OUTPUT_PRECISION
                        Optional. Specifies precision for input and output layers by name. Example: -iop "input:FP16, output:FP16". Notice that quotes are required. Overwrites precision from ip and op options
                        for specified layers.
  -cdir CACHE_DIR, --cache_dir CACHE_DIR
                        Optional. Enable model caching to specified directory
  -lfile [LOAD_FROM_FILE], --load_from_file [LOAD_FROM_FILE]
                        Optional. Loads model from file directly without read_network.
<<<<<<< HEAD
  -dopt [DENORMALS_OPTIMIZATION], --denormals_optimization [DENORMALS_OPTIMIZATION]
                        Optional. Denormals is optimized by treating as zeros.
=======
  -cpu_experimental SETTING     Optional. Enable experimental setting for CPU plugin. SETTING should be "brgconv" etc.
>>>>>>> a5715391
```
Running the application with the empty list of options yields the usage message given above and an error message.

Application supports topologies with one or more inputs. If a topology is not data sensitive, you can skip the input parameter. In this case, inputs are filled with random values.
If a model has only image input(s), please a provide folder with images or a path to an image as input.
If a model has some specific input(s) (not images), please prepare a binary file(s), which is filled with data of appropriate precision and provide a path to them as input.
If a model has mixed input types, input folder should contain all required files. Image inputs are filled with image files one by one. Binary inputs are filled with binary inputs one by one.

To run the tool, you can use [public](@ref omz_models_group_public) or [Intel's](@ref omz_models_group_intel) pre-trained models from the Open Model Zoo. The models can be downloaded using the [Model Downloader](@ref omz_tools_downloader).

> **NOTE**: Before running the tool with a trained model, make sure the model is converted to the OpenVINO format (\*.xml + \*.bin) using the [Model Optimizer tool](../../docs/MO_DG/Deep_Learning_Model_Optimizer_DevGuide.md).

## Examples of Running the Tool

This section provides step-by-step instructions on how to run the Benchmark Tool with the `googlenet-v1` public model on CPU or GPU devices. The [dog.bmp](https://storage.openvinotoolkit.org/data/test_data/images/224x224/dog.bmp) file is used as an input.

> **NOTE**: The Internet access is required to execute the following steps successfully. If you have access to the Internet through the proxy server only, please make sure that it is configured in your OS environment.

1. Install OpenVINO Development Tools to work with Caffe* models:

   ``` sh
   pip install openvino-dev[caffe]
   ```

2. Download the model. Go to the Model Downloader directory and run the `omz_downloader` tool with the model name and directory to download the model to:

   ```sh
   omz_downloader --name googlenet-v1 -o <models_dir>
   ```
3. Convert the model to the OpenVINO IR format. Run Model Optimizer with the path to the model, model format and output directory to generate the IR files:
   ```sh
   mo --input_model <models_dir>/public/googlenet-v1/googlenet-v1.caffemodel --data_type FP32 --output_dir <ir_dir>
   ```
4. Run the tool with specifying the `dog.bmp` file as an input image, the IR of the `googlenet-v1` model and a device to perform inference on. The following commands demonstrate running the Benchmark Tool in the asynchronous mode on CPU and GPU devices:

   * On CPU:
   ```sh
    benchmark_app -m <ir_dir>/googlenet-v1.xml -d CPU -api async -i dog.bmp -progress -b 1
   ```
   * On GPU:
   ```sh
   benchmark_app -m <ir_dir>/googlenet-v1.xml -d GPU -api async -i dog.bmp -progress -b 1
   ```

The application outputs number of executed iterations, total duration of execution, latency and throughput.
Additionally, if you set the `-pc` parameter, the application outputs performance counters.
If you set `-exec_graph_path`, the application reports executable graph information serialized.

Below are fragments of sample output for static and dynamic models:
* For static model:
   ```
   [Step 10/11] Measuring performance (Start inference asynchronously, 4 inference requests using 4 streams for CPU, inference only: True, limits: 60000 ms duration)
   [ INFO ] Benchmarking in inference only mode (inputs filling are not included in measurement loop).
   [ INFO ] First inference took 5.00 ms
   [Step 11/11] Dumping statistics report
   Count:          29936 iterations
   Duration:       60010.13 ms
   Latency:
      Median:     7.30 ms
      AVG:        7.97 ms
      MIN:        5.02 ms
      MAX:        29.26 ms
   Throughput: 498.85 FPS
   ```
* For dynamic model:
   ```
   [Step 10/11] Measuring performance (Start inference asynchronously, 4 inference requests using 4 streams for CPU, inference only: False, limits: 60000 ms duration)
   [ INFO ] Benchmarking in full mode (inputs filling are included in measurement loop).
   [ INFO ] First inference took 5.10 ms
   [Step 11/11] Dumping statistics report
   Count:          13596 iterations
   Duration:       60028.12 ms
   Latency:
      AVG:        17.53 ms
      MIN:        2.88 ms
      MAX:        63.54 ms
   Latency for each data shape group:
   data: {1, 3, 128, 128}
      AVG:        5.09 ms
      MIN:        2.88 ms
      MAX:        23.30 ms
   data: {1, 3, 224, 224}
      AVG:        10.67 ms
      MIN:        5.97 ms
      MAX:        31.79 ms
   data: {1, 3, 448, 448}
      AVG:        36.84 ms
      MIN:        24.76 ms
      MAX:        63.54 ms
   Throughput: 226.49 FPS
   ```

## See Also
* [Using OpenVINO Samples](../../docs/OV_Runtime_UG/Samples_Overview.md)
* [Model Optimizer](../../docs/MO_DG/Deep_Learning_Model_Optimizer_DevGuide.md)
* [Model Downloader](@ref omz_tools_downloader)<|MERGE_RESOLUTION|>--- conflicted
+++ resolved
@@ -159,12 +159,9 @@
                         Optional. Enable model caching to specified directory
   -lfile [LOAD_FROM_FILE], --load_from_file [LOAD_FROM_FILE]
                         Optional. Loads model from file directly without read_network.
-<<<<<<< HEAD
   -dopt [DENORMALS_OPTIMIZATION], --denormals_optimization [DENORMALS_OPTIMIZATION]
                         Optional. Denormals is optimized by treating as zeros.
-=======
   -cpu_experimental SETTING     Optional. Enable experimental setting for CPU plugin. SETTING should be "brgconv" etc.
->>>>>>> a5715391
 ```
 Running the application with the empty list of options yields the usage message given above and an error message.
 
