--- conflicted
+++ resolved
@@ -105,14 +105,8 @@
             model_path = save_to_onnx(model, tmpdir)
             out_xml = os.path.join(tmpdir, "model.xml")
 
-<<<<<<< HEAD
-            ov_model = convert_model(input_model=model_path)
-            serialize(ov_model, out_xml.encode('utf-8'), out_xml.replace('.xml',
-                                                    '.bin').encode('utf-8'))
-=======
             ov_model = convert_model(Path(model_path))
             serialize(ov_model, out_xml.encode('utf-8'), out_xml.replace('.xml', '.bin').encode('utf-8'))
->>>>>>> 9b801bcf
 
             ir = IREngine(out_xml, out_xml.replace('.xml', '.bin'))
             ref_graph = self.create_model_ref()
