# Copyright (C) 2018-2021 Intel Corporation
# SPDX-License-Identifier: Apache-2.0

import logging as log
import os
import subprocess
import sys
import unittest
from unittest.mock import patch

from openvino.tools.mo.subprocess_main import setup_env, subprocess_main

import pytest


class TestNoInferenceEngine(unittest.TestCase):
    @patch('openvino.tools.mo.utils.find_ie_version.find_ie_version')
    def test_no_ie_ngraph(self, mock_find):
        mock_find.return_value = False
        with pytest.raises(SystemExit) as e, self.assertLogs(log.getLogger(), level="ERROR") as cm:
            subprocess_main()
        assert e.value.code == 1
        res = [i for i in cm.output if
               'Consider building the Inference Engine and nGraph Python APIs from sources' in i]
        assert res


def test_frontends():
    setup_env()
    args = [sys.executable, '-m', 'pytest',
            os.path.join(os.path.dirname(__file__), 'frontend_ngraph_test_actual.py'), '-s']

    status = subprocess.run(args, env=os.environ)
    assert not status.returncode


def test_moc_extractor():
    setup_env()
    args = [sys.executable, '-m', 'pytest',
            os.path.join(os.path.dirname(__file__), 'moc_frontend/moc_extractor_test_actual.py'), '-s']

    status = subprocess.run(args, env=os.environ)
    assert not status.returncode


def test_moc_preprocessing():
    setup_env()
    args = [sys.executable, '-m', 'pytest',
            os.path.join(os.path.dirname(__file__), 'back/moc_preprocessing_test_actual.py'), '-s']

    status = subprocess.run(args, env=os.environ)
    assert not status.returncode


def test_main_test():
    setup_env()
    args = [sys.executable, '-m', 'pytest',
            os.path.join(os.path.dirname(__file__), 'main_test_actual.py'), '-s']

    status = subprocess.run(args, env=os.environ)
    assert not status.returncode


<<<<<<< HEAD
def test_mo_model_analysis():
    setup_env()
    args = [sys.executable, '-m', 'pytest',
            os.path.join(os.path.dirname(__file__), 'utils/test_mo_model_analysis_actual.py'), '-s']
=======
def test_mo_fallback_test():
    setup_env()
    args = [sys.executable, '-m', 'pytest',
            os.path.join(os.path.dirname(__file__), 'utils/mo_fallback_test_actual.py'), '-s']
>>>>>>> 080477aa

    status = subprocess.run(args, env=os.environ)
    assert not status.returncode<|MERGE_RESOLUTION|>--- conflicted
+++ resolved
@@ -61,17 +61,19 @@
     assert not status.returncode
 
 
-<<<<<<< HEAD
+def test_mo_fallback_test():
+    setup_env()
+    args = [sys.executable, '-m', 'pytest',
+            os.path.join(os.path.dirname(__file__), 'utils/mo_fallback_test_actual.py'), '-s']
+
+    status = subprocess.run(args, env=os.environ)
+    assert not status.returncode
+
+
 def test_mo_model_analysis():
     setup_env()
     args = [sys.executable, '-m', 'pytest',
             os.path.join(os.path.dirname(__file__), 'utils/test_mo_model_analysis_actual.py'), '-s']
-=======
-def test_mo_fallback_test():
-    setup_env()
-    args = [sys.executable, '-m', 'pytest',
-            os.path.join(os.path.dirname(__file__), 'utils/mo_fallback_test_actual.py'), '-s']
->>>>>>> 080477aa
 
     status = subprocess.run(args, env=os.environ)
     assert not status.returncode