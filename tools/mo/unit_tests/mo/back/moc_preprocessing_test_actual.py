# Copyright (C) 2018-2021 Intel Corporation
# SPDX-License-Identifier: Apache-2.0

import unittest
from argparse import Namespace

from openvino.tools.mo.utils.error import Error

import numpy as np


try:
    # pylint: disable=no-name-in-module,import-error
    from openvino.tools.mo.back.preprocessing import apply_preprocessing

    # pylint: disable=no-name-in-module,import-error
    import openvino.runtime.opset8 as ops
    from openvino.runtime import Model, Layout, PartialShape

except Exception:
    print("No OpenVINO API available,"
          "ensure to set correct PYTHONPATH when running these tests")
    raise


def create_function2(shape1=[2, 2], shape2=[2, 2], dtype1=np.float32, dtype2=np.float32):
    input1 = ops.parameter(shape1, dtype=dtype1, name="input1")
    input1.get_output_tensor(0).set_names({'input1', 'input1a'})
    relu1 = ops.relu(input1)
    res1 = ops.result(relu1, "res1")
    res1.get_output_tensor(0).set_names({'res1', 'res1a'})
    input2 = ops.parameter(shape2, dtype=dtype2, name="input2")
    input2.get_output_tensor(0).set_names({'input2', 'input2a'})
    relu2 = ops.relu(input2)
    res2 = ops.result(relu2, "res2")
    res2.get_output_tensor(0).set_names({'res2', 'res2a'})
    function = Model(results=[res1, res2], parameters=[input1, input2], name="TestFunction")
    return function


def create_function1(shape1=[2, 2]):
    input1 = ops.parameter(shape1, dtype=np.float32, name="input1")
    input1.get_output_tensor(0).set_names({'input1a', 'input1b'})
    relu1 = ops.relu(input1)
    res1 = ops.result(relu1, "res1")
    res1.get_output_tensor(0).set_names({'res1', 'res1a'})
    function = Model(results=[res1], parameters=[input1], name="TestFunction")
    return function


def process_function(ov_function: Model, argv: Namespace):
    apply_preprocessing(ov_function=ov_function, argv=argv)


class TestPreprocessingMOC(unittest.TestCase):
    def setUp(self):
        pass

    def check_constant(self, const_node, expected, shape=None):
        self.assertEqual(const_node.get_type_name(), 'Constant')
        self.assertTrue(np.allclose(const_node.get_vector(), expected))
        if shape is not None:
            assert const_node.shape == PartialShape(shape)

    def check_scale_constant(self, node, expected, shape=None):
        const_node = node.input(1).get_source_output().get_node()
        if node.get_type_name() != 'Divide':
            expected = 1. / expected
        self.check_constant(const_node, expected, shape)

    def check_mean_constant(self, node, expected, shape=None):
        const_node = node.input(1).get_source_output().get_node()
        if node.get_type_name() != 'Subtract':
            expected = -expected.toList()
        self.check_constant(const_node, expected, shape)

    def test_scale_single_value(self):
        argv = Namespace(mean_scale_values=None, scale=2.0)
        function = create_function2()
        process_function(ov_function=function, argv=argv)

        for param in function.get_parameters():
            op_node = list(param.output(0).get_target_inputs())[0].get_node()
            self.assertTrue(op_node.get_type_name() == 'Divide' or op_node.get_type_name() == 'Multiply')
            self.check_scale_constant(op_node, [2.0])

    def test_scale_single_value_fp64(self):
        argv = Namespace(mean_scale_values=None, scale=2.0)
        function = create_function2(dtype1=np.float64)
        process_function(ov_function=function, argv=argv)

        for ov_input in function.inputs:
            op_node = list(ov_input.get_target_inputs())[0].get_node()
            self.assertTrue(op_node.get_type_name() == 'Divide' or op_node.get_type_name() == 'Multiply')
            self.check_scale_constant(op_node, [2.0])

    def test_scale_single_value_fp16(self):
        argv = Namespace(mean_scale_values=None, scale=2.0)
        function = create_function2(dtype1=np.float16)
        process_function(ov_function=function, argv=argv)

        for ov_input in function.inputs:
            op_node = list(ov_input.get_target_inputs())[0].get_node()
            self.assertTrue(op_node.get_type_name() == 'Divide' or op_node.get_type_name() == 'Multiply')

    def test_scale_vector(self):
        argv = Namespace(mean_scale_values={'input1': {'scale': np.array([4.]), 'mean': None}}, scale=None)
        function = create_function2()
        process_function(ov_function=function, argv=argv)
        op_node = list(function.get_parameters()[0].output(0).get_target_inputs())[0].get_node()
        self.assertTrue(op_node.get_type_name() == 'Divide' or op_node.get_type_name() == 'Multiply')
        self.check_scale_constant(op_node, [4.0], shape=None)
        # Verify that input2 is not affected
        op_node = list(function.get_parameters()[1].output(0).get_target_inputs())[0].get_node()
        self.assertEqual(op_node.get_type_name(), 'Relu')

    def test_scale_vector3(self):
        argv = Namespace(mean_scale_values={'input1': {'scale': np.array([2., 4., 8.]), 'mean': None}}, scale=None)
        function = create_function2(shape1=[1, 3, 224, 224])
        process_function(ov_function=function, argv=argv)
        op_node = list(function.get_parameters()[0].output(0).get_target_inputs())[0].get_node()
        self.assertTrue(op_node.get_type_name() == 'Divide' or op_node.get_type_name() == 'Multiply')
        self.check_scale_constant(op_node, expected=[2., 4., 8.], shape=[1, 3, 1, 1])

        # Verify that input2 is not affected
        op_node = list(function.get_parameters()[1].output(0).get_target_inputs())[0].get_node()
        self.assertEqual(op_node.get_type_name(), 'Relu')

        # Verify that guessed layout (?C??) is not appeared in input1
        self.assertEqual(function.get_parameters()[0].layout, Layout())

    def test_scale_vector4_layout(self):
        argv = Namespace(mean_scale_values={'input1': {'scale': np.array([2., 4., 8., 9.]), 'mean': None}},
                         layout_values={'input1': {'source_layout': 'nhwc'}},
                         scale=None)
        function = create_function2(shape1=[1, 3, 3, 4])  # Use layout to determine channels dim

        process_function(ov_function=function, argv=argv)
        op_node = list(function.get_parameters()[0].output(0).get_target_inputs())[0].get_node()
        self.assertTrue(op_node.get_type_name() == 'Divide' or op_node.get_type_name() == 'Multiply')
        self.check_scale_constant(op_node, expected=[2., 4., 8., 9.], shape=[1, 1, 1, 4])

        # Verify that input2 is not affected
        op_node = list(function.get_parameters()[1].output(0).get_target_inputs())[0].get_node()
        self.assertEqual(op_node.get_type_name(), 'Relu')

        # Verify that layout (NHWC) is appeared in input1
        self.assertEqual(function.get_parameters()[0].layout, Layout('nhwc'))

    def test_mean_single(self):
        argv = Namespace(mean_scale_values={'input1': {'mean': np.array([4.]), 'scale': None}}, scale=None)
        function = create_function2()
        process_function(ov_function=function, argv=argv)
        op_node = list(function.get_parameters()[0].output(0).get_target_inputs())[0].get_node()
        self.assertTrue(op_node.get_type_name() == 'Subtract' or op_node.get_type_name() == 'Add')
        self.check_mean_constant(op_node, [4.0], shape=None)
        # Verify that input2 is not affected
        op_node = list(function.get_parameters()[1].output(0).get_target_inputs())[0].get_node()
        self.assertEqual(op_node.get_type_name(), 'Relu')

    def test_mean_single_fp64(self):
        argv = Namespace(mean_scale_values={'input1': {'mean': np.array([4.]), 'scale': None}}, scale=None)
        function = create_function2(dtype1=np.float64)
        process_function(ov_function=function, argv=argv)
        op_node = list(function.get_parameters()[0].output(0).get_target_inputs())[0].get_node()
        self.assertTrue(op_node.get_type_name() == 'Subtract' or op_node.get_type_name() == 'Add')
        self.check_mean_constant(op_node, [4.0], shape=None)
        # Verify that input2 is not affected
        op_node = list(function.get_parameters()[1].output(0).get_target_inputs())[0].get_node()
        self.assertEqual(op_node.get_type_name(), 'Relu')

    def test_mean_single_fp16(self):
        argv = Namespace(mean_scale_values={'input1': {'mean': np.array([4.]), 'scale': None}}, scale=None)
        function = create_function2(dtype1=np.float16)
        process_function(ov_function=function, argv=argv)
        op_node = list(function.get_parameters()[0].output(0).get_target_inputs())[0].get_node()
        self.assertTrue(op_node.get_type_name() == 'Subtract' or op_node.get_type_name() == 'Add')
        # Verify that input2 is not affected
        op_node = list(function.get_parameters()[1].output(0).get_target_inputs())[0].get_node()
        self.assertEqual(op_node.get_type_name(), 'Relu')

    def test_mean_vector3(self):
        argv = Namespace(mean_scale_values={'input2': {'mean': np.array([2., 4., 8.]), 'scale': None}}, scale=None)
        function = create_function2(shape2=[1, 3, 224, 224])
        process_function(ov_function=function, argv=argv)
        op_node = list(function.get_parameters()[1].output(0).get_target_inputs())[0].get_node()
        self.assertTrue(op_node.get_type_name() == 'Subtract' or op_node.get_type_name() == 'Add')
        self.check_mean_constant(op_node, expected=[2., 4., 8.], shape=[1, 3, 1, 1])

        # Verify that input1 is not affected
        op_node = list(function.get_parameters()[0].output(0).get_target_inputs())[0].get_node()
        self.assertEqual(op_node.get_type_name(), 'Relu')

        # Verify that guessed layout (?C??) is not appeared in input2
        self.assertEqual(function.get_parameters()[1].layout, Layout())

    def test_mean_scale(self):
        argv = Namespace(mean_scale_values={'input2a': {'mean': np.array([1., 2., 3.]),
                                                        'scale': np.array([2., 4., 8.])}},
                         scale=None)
        function = create_function2(shape2=[1, 3, 224, 224])
        process_function(ov_function=function, argv=argv)
        # Verify that first is 'subtract mean', then 'scale'
        op_node = list(function.get_parameters()[1].output(0).get_target_inputs())[0].get_node()
        self.assertTrue(op_node.get_type_name() == 'Subtract' or op_node.get_type_name() == 'Add')
        self.check_mean_constant(op_node, expected=[1., 2., 3.], shape=[1, 3, 1, 1])

        op_node = list(op_node.output(0).get_target_inputs())[0].get_node()
        self.assertTrue(op_node.get_type_name() == 'Divide' or op_node.get_type_name() == 'Multiply')
        self.check_scale_constant(op_node, expected=[2., 4., 8.], shape=[1, 3, 1, 1])

        # Verify that input1 is not affected
        op_node = list(function.get_parameters()[0].output(0).get_target_inputs())[0].get_node()
        self.assertEqual(op_node.get_type_name(), 'Relu')

        # Verify that guessed layout (?C??) is not appeared in input2
        self.assertEqual(function.get_parameters()[1].layout, Layout())

    def test_mean_scale_with_layout(self):
        argv = Namespace(mean_scale_values={'input2a': {'mean': np.array([1., 2., 3., 4.]),
                                                        'scale': np.array([2., 4., 8., 9.])}},
                         scale=None)
        function = create_function2(shape2=[1, 3, 3, 4])
        function.get_parameters()[1].layout = Layout("NHWC")
        process_function(ov_function=function, argv=argv)
        # Verify that first is 'subtract mean', then 'scale'
        op_node = list(function.get_parameters()[1].output(0).get_target_inputs())[0].get_node()
        self.assertTrue(op_node.get_type_name() == 'Subtract' or op_node.get_type_name() == 'Add')
        self.check_mean_constant(op_node, expected=[1., 2., 3., 4.], shape=[1, 1, 1, 4])

        op_node = list(op_node.output(0).get_target_inputs())[0].get_node()
        self.assertTrue(op_node.get_type_name() == 'Divide' or op_node.get_type_name() == 'Multiply')
        self.check_scale_constant(op_node, expected=[2., 4., 8., 9.], shape=[1, 1, 1, 4])

        # Verify that input1 is not affected
        op_node = list(function.get_parameters()[0].output(0).get_target_inputs())[0].get_node()
        self.assertEqual(op_node.get_type_name(), 'Relu')

        # Verify that layout presents in function after preprocessing
        self.assertEqual(function.get_parameters()[1].layout, Layout("NHWC"))

    def test_mean_scale_with_layout_dynamic(self):
        argv = Namespace(mean_scale_values={'input2a': {'mean': np.array([1., 2., 3., 4.]),
                                                        'scale': np.array([2., 4., 8., 9.])}},
                         scale=None)
        function = create_function2(shape2=[-1, -1, -1, -1])
        function.get_parameters()[1].layout = Layout("NHWC")
        process_function(ov_function=function, argv=argv)
        # Verify that first is 'subtract mean', then 'scale'
        op_node = list(function.get_parameters()[1].output(0).get_target_inputs())[0].get_node()
        self.assertTrue(op_node.get_type_name() == 'Subtract' or op_node.get_type_name() == 'Add')
        self.check_mean_constant(op_node, expected=[1., 2., 3., 4.], shape=[1, 1, 1, 4])

        op_node = list(op_node.output(0).get_target_inputs())[0].get_node()
        self.assertTrue(op_node.get_type_name() == 'Divide' or op_node.get_type_name() == 'Multiply')
        self.check_scale_constant(op_node, expected=[2., 4., 8., 9.], shape=[1, 1, 1, 4])

        # Verify that input1 is not affected
        op_node = list(function.get_parameters()[0].output(0).get_target_inputs())[0].get_node()
        self.assertEqual(op_node.get_type_name(), 'Relu')

        # Verify that layout presents in function after preprocessing
        self.assertEqual(function.get_parameters()[1].layout, Layout("NHWC"))

    def test_no_param_name(self):
        argv = Namespace(mean_scale_values=list(np.array([(np.array([1., 2., 3.]), np.array([2., 4., 6.])),
                                                          (np.array([7., 8., 9.]), None)],
                                                         dtype='object')), scale=None)
        function = create_function2(shape1=[1, 3, 224, 224], shape2=[1, 224, 224, 3])
        process_function(ov_function=function, argv=argv)

        op_node = list(function.get_parameters()[0].output(0).get_target_inputs())[0].get_node()
        self.assertTrue(op_node.get_type_name() == 'Subtract' or op_node.get_type_name() == 'Add')
        self.check_mean_constant(op_node, expected=[1., 2., 3.], shape=[1, 3, 1, 1])

        op_node = list(op_node.output(0).get_target_inputs())[0].get_node()
        self.assertTrue(op_node.get_type_name() == 'Divide' or op_node.get_type_name() == 'Multiply')
        self.check_scale_constant(op_node, expected=[2., 4., 6.], shape=[1, 3, 1, 1])

        op_node = list(function.get_parameters()[1].output(0).get_target_inputs())[0].get_node()
        self.assertTrue(op_node.get_type_name() == 'Subtract' or op_node.get_type_name() == 'Add')
        self.check_mean_constant(op_node, expected=[7., 8., 9.], shape=[1, 1, 1, 3])

        # Verify that guessed layouts are not appeared in inputs
        self.assertEqual(function.get_parameters()[0].layout, Layout())
        self.assertEqual(function.get_parameters()[1].layout, Layout())

    def test_no_param_name_single_value(self):
        argv = Namespace(mean_scale_values=list(np.array([(np.array([1.]), None),
                                                          (np.array([2., 3., 4.]), np.array([5.]))],
                                                         dtype='object')), scale=None)
        function = create_function2(shape1=[1, 3, 224, 224], shape2=[1, 224, 224, 3])
        process_function(ov_function=function, argv=argv)

        op_node = list(function.get_parameters()[0].output(0).get_target_inputs())[0].get_node()
        self.assertTrue(op_node.get_type_name() == 'Subtract' or op_node.get_type_name() == 'Add')
        self.check_mean_constant(op_node, expected=[1.], shape=None)

        op_node = list(function.get_parameters()[1].output(0).get_target_inputs())[0].get_node()
        self.assertTrue(op_node.get_type_name() == 'Subtract' or op_node.get_type_name() == 'Add')
        self.check_mean_constant(op_node, expected=[2., 3., 4.], shape=[1, 1, 1, 3])

        op_node = list(op_node.output(0).get_target_inputs())[0].get_node()
        self.assertTrue(op_node.get_type_name() == 'Divide' or op_node.get_type_name() == 'Multiply')
        self.check_scale_constant(op_node, expected=[5.], shape=None)

    # Two inputs, but 'mean_scale_value' has only one array
    def test_error_no_param_name_number_not_match(self):
        argv = Namespace(mean_scale_values=[(np.array([2., 3.]), np.array([4.]))], scale=None)
        function = create_function2(shape1=[1, 3, 224, 224], shape2=[1, 2, 224, 224])
        with self.assertRaisesRegex(Error, '.*question.*61.*'):
            process_function(ov_function=function, argv=argv)

    def test_mean_scale_error_no_node_name_found(self):
        argv = Namespace(mean_scale_values={'not_found': {'scale': np.array([1.]), 'mean': np.array([1.])}},
                         scale=None)
        function = create_function2(shape1=[1, 3, 224, 224], shape2=[1, 2, 224, 224])
        with self.assertRaisesRegex(Error, '.*question.*83.*'):
            process_function(ov_function=function, argv=argv)

    def test_layout_error_no_node_name_found(self):
        argv = Namespace(layout_values={'not_found': {'source_layout': 'nhwc'}},
                         scale=None)
        function = create_function2(shape1=[1, 3, 224, 224], shape2=[1, 2, 224, 224])
        with self.assertRaisesRegex(Error, '.*question.*83.*'):
            process_function(ov_function=function, argv=argv)

    def test_error_dimension_mismatch(self):
        argv = Namespace(mean_scale_values={'input1': {'scale': np.array([1., 2., 3., 4.]), 'mean': None}},
                         scale=None)
        function = create_function2(shape1=[1, 3, 224, 224])
        with self.assertRaises(Exception):
            process_function(ov_function=function, argv=argv)

    def test_error_dimension_not_clear(self):
        argv = Namespace(mean_scale_values={'input1': {'scale': np.array([1., 2., 3.]), 'mean': None}},
                         scale=None)
        function = create_function2(shape1=[1, 3, 3, 3])  # Not clear to which 3 should scale be applied
        with self.assertRaises(Exception):
            process_function(ov_function=function, argv=argv)

    def test_error_dimension_mismatch_with_scale(self):
        argv = Namespace(mean_scale_values={'input1': {'scale': np.array([1., 2., 3., 4.]),
                                                       'mean': np.array([1., 2., 3.])}},
                         scale=None)
        function = create_function2(shape1=[1, 3, 4, 224])
        with self.assertRaises(Exception):
            process_function(ov_function=function, argv=argv)

    def test_error_guess_c_wrong_position_3d(self):
        argv = Namespace(mean_scale_values={'input1': {'scale': np.array([1., 2., 3.]),
                                                       'mean': np.array([1., 2., 3.])}},
                         scale=None)
        function = create_function2(shape1=[2, 3, 4])
        with self.assertRaises(Exception):
            process_function(ov_function=function, argv=argv)

    def test_error_guess_c_wrong_position_4d(self):
        argv = Namespace(mean_scale_values={'input1': {'scale': np.array([1., 2., 3.]),
                                                       'mean': np.array([1., 2., 3.])}},
                         scale=None)
        function = create_function2(shape1=[1, 2, 3, 4])
        with self.assertRaises(Exception):
            process_function(ov_function=function, argv=argv)

    def test_error_guess_c_wrong_position_5d(self):
        argv = Namespace(mean_scale_values={'input1': {'scale': np.array([1., 2., 3.]),
                                                       'mean': np.array([1., 2., 3.])}},
                         scale=None)
        function = create_function2(shape1=[1, 2, 3, 4, 5])
        with self.assertRaises(Exception):
            process_function(ov_function=function, argv=argv)

    def test_error_guess_c_wrong_position_6d(self):
        argv = Namespace(mean_scale_values={'input1': {'scale': np.array([1., 2., 3.]),
                                                       'mean': np.array([1., 2., 3.])}},
                         scale=None)
        function = create_function2(shape1=[1, 2, 4, 5, 6, 3])
        with self.assertRaises(Exception):
            process_function(ov_function=function, argv=argv)

    def test_error_2_names_to_same_input(self):
        argv = Namespace(mean_scale_values={'input1': {'scale': np.array([1., 2., 3.])},
                                            'input1a': {'scale': np.array([1., 2., 3.])}},
                         scale=None)
        function = create_function2(shape1=[1, 3, 224, 224])
        with self.assertRaises(Exception):
            process_function(ov_function=function, argv=argv)

    def test_error_2_names_to_same_input_single_value(self):
        argv = Namespace(mean_scale_values={'input1': {'scale': np.array([2.])},
                                            'input1a': {'scale': np.array([3.])}},
                         scale=None)
        function = create_function2(shape1=[1, 3, 224, 224])
        with self.assertRaises(Exception):
            process_function(ov_function=function, argv=argv)

    def test_reverse_input_channels(self):
        argv = Namespace(reverse_input_channels=True, mean_scale_values=None, scale=None)
        function = create_function2(shape1=[1, 224, 224, 3], shape2=[1, 3, 224, 224])
        process_function(ov_function=function,
                            argv=argv)
        # Verify that some operations are inserted.
        # In future, consider using mock PrePostProcessor to verify that 'reverse_channels' was called
        op_node0 = list(function.get_parameters()[0].output(0).get_target_inputs())[0].get_node()
        self.assertTrue(op_node0.get_type_name() != 'Relu')
        op_node1 = list(function.get_parameters()[1].output(0).get_target_inputs())[0].get_node()
        self.assertTrue(op_node1.get_type_name() != 'Relu')

        # Verify that guessed layouts are not appeared in input1,input2
        self.assertEqual(function.get_parameters()[0].layout, Layout())
        self.assertEqual(function.get_parameters()[1].layout, Layout())

    def test_reverse_input_channels_func_layout(self):
        argv = Namespace(reverse_input_channels=True, mean_scale_values=None, scale=None)
        function = create_function2(shape1=[1, 3, 3, 3], shape2=[1, 3, 3, 3])
        function.get_parameters()[0].layout = Layout("NCHW")
        function.get_parameters()[1].layout = Layout("NHWC")
        process_function(ov_function=function,
                         argv=argv)
        # Verify that some operations are inserted.
        # In future, consider using mock PrePostProcessor to verify that 'reverse_channels' was called
        op_node0 = list(function.get_parameters()[0].output(0).get_target_inputs())[0].get_node()
        self.assertTrue(op_node0.get_type_name() != 'Relu')
        op_node1 = list(function.get_parameters()[1].output(0).get_target_inputs())[0].get_node()
        self.assertTrue(op_node1.get_type_name() != 'Relu')

        # Verify that guessed layouts are not appeared in input1,input2
        self.assertEqual(function.get_parameters()[0].layout, Layout("NCHW"))
        self.assertEqual(function.get_parameters()[1].layout, Layout("NHWC"))

    def test_reverse_input_channels_layout(self):
        argv = Namespace(reverse_input_channels=True, mean_scale_values=None, scale=None,
                         layout_values={'input1a': { 'source_layout': 'nhwc' },
                                        'input2a': { 'source_layout': 'nchw' }
                                        })
        function = create_function2(shape1=[1, 224, 224, 4], shape2=[1, 4, 224, 224])
        process_function(ov_function=function, argv=argv)
        # In future, consider using mock PrePostProcessor to verify that 'reverse_channels' was not called
        # Verify that reverse_channels are not applied.
        op_node0 = list(function.get_parameters()[0].output(0).get_target_inputs())[0].get_node()
        self.assertTrue(op_node0.get_type_name() == 'Relu')
        op_node1 = list(function.get_parameters()[1].output(0).get_target_inputs())[0].get_node()
        self.assertTrue(op_node1.get_type_name() == 'Relu')

    def test_reverse_input_channels_3d(self):
        argv = Namespace(reverse_input_channels=True, mean_scale_values=None, scale=None,
                         layout_values=None)
        function = create_function2(shape1=[224, 224, 3], shape2=[3, 224, 224])
        process_function(ov_function=function, argv=argv)
        # Verify that reverse_channels are applied.
        op_node0 = list(function.get_parameters()[0].output(0).get_target_inputs())[0].get_node()
        self.assertTrue(op_node0.get_type_name() != 'Relu')
        op_node1 = list(function.get_parameters()[1].output(0).get_target_inputs())[0].get_node()
        self.assertTrue(op_node1.get_type_name() != 'Relu')

    def test_reverse_input_channels_6d(self):
        argv = Namespace(reverse_input_channels=True, mean_scale_values=None, scale=None,
                         layout_values=None)
        function = create_function2(shape1=[4, 4, 4, 4, 4, 3], shape2=[4, 3, 4, 4, 4, 4])
        process_function(ov_function=function, argv=argv)
        # Verify that reverse_channels are NOT applied.
        op_node0 = list(function.get_parameters()[0].output(0).get_target_inputs())[0].get_node()
        self.assertTrue(op_node0.get_type_name() == 'Relu')
        op_node1 = list(function.get_parameters()[1].output(0).get_target_inputs())[0].get_node()
        self.assertTrue(op_node1.get_type_name() == 'Relu')

    def test_reverse_input_channels_dynamic(self):
        argv = Namespace(reverse_input_channels=True, mean_scale_values=None, scale=None,
                         layout_values=None)
        function = create_function2(shape1=[1, -1, 5, 5], shape2=[-1, -1, -1, -1])
        process_function(ov_function=function, argv=argv)
        # Verify that reverse_channels are NOT applied.
        op_node0 = list(function.get_parameters()[0].output(0).get_target_inputs())[0].get_node()
        self.assertTrue(op_node0.get_type_name() == 'Relu')
        op_node1 = list(function.get_parameters()[1].output(0).get_target_inputs())[0].get_node()
        self.assertTrue(op_node1.get_type_name() == 'Relu')

    def test_reverse_input_channels_dynamic_layout(self):
        argv = Namespace(reverse_input_channels=True, mean_scale_values=None, scale=None,
                         layout_values={'input1a': { 'source_layout': 'nchw' },
                                        'input2a': { 'source_layout': 'nhwc' }
                                        })
        function = create_function2(shape1=[1, -1, 5, 5], shape2=[-1, -1, -1, -1])
        process_function(ov_function=function, argv=argv)
        # Verify that reverse_channels are applied.
        op_node0 = list(function.get_parameters()[0].output(0).get_target_inputs())[0].get_node()
        self.assertTrue(op_node0.get_type_name() != 'Relu')
        op_node1 = list(function.get_parameters()[1].output(0).get_target_inputs())[0].get_node()
        self.assertTrue(op_node1.get_type_name() != 'Relu')

    def test_reverse_input_channels_2_channels(self):
        argv = Namespace(reverse_input_channels=True,
                         mean_scale_values=None,
                         scale=None)
        function = create_function2(shape1=[1, 224, 224, 2], shape2=[1, 3, 224, 224])
        process_function(ov_function=function, argv=argv)
        # Verify that some operations are inserted to input2.
        op_node0 = list(function.get_parameters()[0].output(0).get_target_inputs())[0].get_node()
        self.assertTrue(op_node0.get_type_name() == 'Relu')
        op_node1 = list(function.get_parameters()[1].output(0).get_target_inputs())[0].get_node()
        self.assertTrue(op_node1.get_type_name() != 'Relu')

        # Verify that guessed layouts are not appeared in input1,input2
        self.assertEqual(function.get_parameters()[0].layout, Layout())
        self.assertEqual(function.get_parameters()[1].layout, Layout())

    # When input name for layout is empty for model with one input - it is applied to this input
    def test_scale_vector3_layout_empty_input_name(self):
        argv = Namespace(mean_scale_values=list(np.array([(None, np.array([2., 4., 8.]))],
                                                         dtype='object')),
                         layout_values={'': {'source_layout': 'nchw'}},
                         scale=None)
        function = create_function1(shape1=[1, 3, 3, 3])  # Use layout to determine channels dim

        process_function(ov_function=function, argv=argv)
        op_node = list(function.get_parameters()[0].output(0).get_target_inputs())[0].get_node()
        self.assertTrue(op_node.get_type_name() == 'Divide' or op_node.get_type_name() == 'Multiply')
        self.check_scale_constant(op_node, expected=[2., 4., 8.], shape=[1, 3, 1, 1])

        # Verify that layout (nchw) is appeared in input1
        self.assertEqual(function.get_parameters()[0].layout, Layout('nchw'))

    def test_layout_output(self):
        argv = Namespace(mean_scale_values=None,
                         layout_values={
                             'res1': {
                                 'source_layout': 'nchw',
                                 'target_layout': 'nhwc'
                             },
                             'res2a': {
                                 'source_layout': 'ncdhw'
                             }
                         },
                         scale=None)
        function = create_function2(shape1=[1, 3, 3, 3], shape2=[1, 3, 3, 3, 3])

        process_function(ov_function=function, argv=argv)
        op_node = function.get_results()[0].input(0).get_source_output().get_node()
        self.assertEqual(op_node.get_type_name(), 'Transpose')

        self.assertEqual(function.get_results()[0].layout, Layout('nhwc'))
        self.assertEqual(function.get_results()[1].layout, Layout('ncdhw'))

    def test_error_layout_empty_input_name_2_inputs(self):
        argv = Namespace(mean_scale_values=None,
                         layout_values={'': {'source_layout': 'nchw'}},
                         scale=None)
        function = create_function2(shape1=[1, 3, 3, 3])

        # Verify user friendly error message contains number of inputs and their names
        with self.assertRaisesRegex(Error, '.*2.*inputs.*input1.*input2.*'):
            process_function(ov_function=function, argv=argv)

    def test_reverse_channels_bad_layout(self):
        argv = Namespace(reverse_input_channels=True, mean_scale_values=None, scale=None)
        function = create_function2(shape1=[1, 224, 224, 3], shape2=[1, 4, 224, 224])
        function.get_parameters()[0].layout = Layout("NDHWC")
        with self.assertRaisesRegex(Error, '.*input1.*'):
            process_function(ov_function=function, argv=argv)

    def test_guess_layout_reverse_channels_dont_apply_to_4(self):
        argv = Namespace(reverse_input_channels=True, mean_scale_values=None, scale=None)
        function = create_function2(shape1=[1, 224, 224, 3], shape2=[1, 4, 224, 224])
        process_function(ov_function=function, argv=argv)

        op_node0 = list(function.get_parameters()[0].output(0).get_target_inputs())[0].get_node()
        self.assertTrue(op_node0.get_type_name() != 'Relu')
        op_node1 = list(function.get_parameters()[1].output(0).get_target_inputs())[0].get_node()
        self.assertTrue(op_node1.get_type_name() == 'Relu')

    def test_error_guess_layout_reverse_channels_multi_3(self):
        argv = Namespace(reverse_input_channels=True, mean_scale_values=None, scale=None)
        function = create_function2(shape1=[1, 224, 224, 3], shape2=[1, 3, 3, 224])
        process_function(ov_function=function, argv=argv)
        # Applied to only input1
        op_node0 = list(function.get_parameters()[0].output(0).get_target_inputs())[0].get_node()
        self.assertTrue(op_node0.get_type_name() != 'Relu')
        op_node1 = list(function.get_parameters()[1].output(0).get_target_inputs())[0].get_node()
        self.assertTrue(op_node1.get_type_name() == 'Relu')


    def test_no_guess_layout_reverse_channels_has_layout_no_c(self):
        argv = Namespace(reverse_input_channels=True, mean_scale_values=None, scale=None)
        function = create_function2(shape1=[1, 224, 224, 3], shape2=[1, 3, 224, 224])
        function.get_parameters()[0].layout = Layout("NHW?")
        function.get_parameters()[1].layout = Layout("N?HW")
        process_function(ov_function=function, argv=argv)
        # Nothing has applied
        op_node0 = list(function.get_parameters()[0].output(0).get_target_inputs())[0].get_node()
        self.assertTrue(op_node0.get_type_name() == 'Relu')
        op_node1 = list(function.get_parameters()[1].output(0).get_target_inputs())[0].get_node()
        self.assertTrue(op_node1.get_type_name() == 'Relu')

    def test_guess_layout_reverse_channels_incorrect_pos(self):
        argv = Namespace(reverse_input_channels=True, mean_scale_values=None, scale=None)
        function = create_function2(shape1=[1, 4, 224, 224], shape2=[1, 224, 224, 2])
        function.get_parameters()[0].layout = Layout("NCHW")
        function.get_parameters()[1].layout = Layout("NHWC")
        process_function(ov_function=function, argv=argv)
        # Nothing has applied
        op_node0 = list(function.get_parameters()[0].output(0).get_target_inputs())[0].get_node()
        self.assertTrue(op_node0.get_type_name() == 'Relu')
        op_node1 = list(function.get_parameters()[1].output(0).get_target_inputs())[0].get_node()
        self.assertTrue(op_node1.get_type_name() == 'Relu')

    def test_no_reverse_channels_even_with_layout(self):
        argv = Namespace(reverse_input_channels=True, mean_scale_values=None, scale=None)
        function = create_function2(shape1=[3, 4, 224, 224], shape2=[1, 224, 3, 224])
        process_function(ov_function=function, argv=argv)
        # Nothing has applied
        op_node0 = list(function.get_parameters()[0].output(0).get_target_inputs())[0].get_node()
        self.assertTrue(op_node0.get_type_name() == 'Relu')
        op_node1 = list(function.get_parameters()[1].output(0).get_target_inputs())[0].get_node()
        self.assertTrue(op_node1.get_type_name() == 'Relu')

<<<<<<< HEAD
    def test_friendly_name(self):
        argv = Namespace(mean_scale_values={'input1': {'mean': np.array([2., 4., 8.]), 'scale': None}},
                         layout_values={'input1': {'source_layout': 'nchw'}},
                         scale=None)
        function = create_function1(shape1=[1, 3, 224, 224])
        process_function(ov_function=function, argv=argv)
        op_node = list(function.get_parameters()[0].output(0).get_target_inputs())[0].get_node()
        self.assertTrue(op_node.get_type_name() == 'Subtract' or op_node.get_type_name() == 'Add')
        self.check_mean_constant(op_node, expected=[2., 4., 8.], shape=[1, 3, 1, 1])

        # Verify that layout (nchw) is appeared in input1
        self.assertEqual(function.get_parameters()[0].layout, Layout('nchw'))
=======
    def test_reverse_channels_and_mean_scale(self):
        argv = Namespace(reverse_input_channels=True, mean_scale_values={
                                                        'input2a': {
                                                           'mean': np.array([1., 2., 3.]),
                                                           'scale': np.array([2., 4., 8.])}},
                         scale=None)
        function = create_function2(shape2=[1, 3, 224, 224])
        process_function(ov_function=function, argv=argv)

        # Verify that first is gather, then subtract 'mean', then 'scale'
        gather = list(function.get_parameters()[1].output(0).get_target_inputs())[0].get_node()
        self.assertTrue(gather.get_type_name() == 'Gather')
        range_node = gather.input(1).get_source_output().get_node()
        self.assertTrue(range_node.get_type_name() == 'Range')
        start = range_node.input(0).get_source_output().get_node()
        end = range_node.input(1).get_source_output().get_node()
        step = range_node.input(2).get_source_output().get_node()
        self.check_constant(start, expected=[2], shape=[])
        self.check_constant(end, expected=[-1], shape=[])
        self.check_constant(step, expected=[-1], shape=[])
        axes = gather.input(2).get_source_output().get_node()
        self.check_constant(axes, expected=[1], shape=[1])

        op_node = list(gather.output(0).get_target_inputs())[0].get_node()
        self.assertTrue(op_node.get_type_name() == 'Subtract' or op_node.get_type_name() == 'Add')
        self.check_mean_constant(op_node, expected=[1., 2., 3.], shape=[1, 3, 1, 1])

        op_node = list(op_node.output(0).get_target_inputs())[0].get_node()
        self.assertTrue(op_node.get_type_name() == 'Divide' or op_node.get_type_name() == 'Multiply')
        self.check_scale_constant(op_node, expected=[2., 4., 8.], shape=[1, 3, 1, 1])

        # Verify that input1 is not affected
        op_node = list(function.get_parameters()[0].output(0).get_target_inputs())[0].get_node()
        self.assertEqual(op_node.get_type_name(), 'Relu')

        # Verify that guessed layout (?C??) is not appeared in input2
        self.assertEqual(function.get_parameters()[1].layout, Layout())
>>>>>>> 9aedece3
<|MERGE_RESOLUTION|>--- conflicted
+++ resolved
@@ -614,20 +614,6 @@
         op_node1 = list(function.get_parameters()[1].output(0).get_target_inputs())[0].get_node()
         self.assertTrue(op_node1.get_type_name() == 'Relu')
 
-<<<<<<< HEAD
-    def test_friendly_name(self):
-        argv = Namespace(mean_scale_values={'input1': {'mean': np.array([2., 4., 8.]), 'scale': None}},
-                         layout_values={'input1': {'source_layout': 'nchw'}},
-                         scale=None)
-        function = create_function1(shape1=[1, 3, 224, 224])
-        process_function(ov_function=function, argv=argv)
-        op_node = list(function.get_parameters()[0].output(0).get_target_inputs())[0].get_node()
-        self.assertTrue(op_node.get_type_name() == 'Subtract' or op_node.get_type_name() == 'Add')
-        self.check_mean_constant(op_node, expected=[2., 4., 8.], shape=[1, 3, 1, 1])
-
-        # Verify that layout (nchw) is appeared in input1
-        self.assertEqual(function.get_parameters()[0].layout, Layout('nchw'))
-=======
     def test_reverse_channels_and_mean_scale(self):
         argv = Namespace(reverse_input_channels=True, mean_scale_values={
                                                         'input2a': {
@@ -665,4 +651,16 @@
 
         # Verify that guessed layout (?C??) is not appeared in input2
         self.assertEqual(function.get_parameters()[1].layout, Layout())
->>>>>>> 9aedece3
+
+    def test_friendly_name(self):
+        argv = Namespace(mean_scale_values={'input1': {'mean': np.array([2., 4., 8.]), 'scale': None}},
+                         layout_values={'input1': {'source_layout': 'nchw'}},
+                         scale=None)
+        function = create_function1(shape1=[1, 3, 224, 224])
+        process_function(ov_function=function, argv=argv)
+        op_node = list(function.get_parameters()[0].output(0).get_target_inputs())[0].get_node()
+        self.assertTrue(op_node.get_type_name() == 'Subtract' or op_node.get_type_name() == 'Add')
+        self.check_mean_constant(op_node, expected=[2., 4., 8.], shape=[1, 3, 1, 1])
+
+        # Verify that layout (nchw) is appeared in input1
+        self.assertEqual(function.get_parameters()[0].layout, Layout('nchw'))
