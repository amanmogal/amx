# Copyright (C) 2018-2023 Intel Corporation
# SPDX-License-Identifier: Apache-2.0

import unittest
from argparse import Namespace

import numpy as np
<<<<<<< HEAD
=======
import pytest
>>>>>>> e3e1e8c8

from openvino.tools.mo.back.compress_quantized_weights import CompressQuantizeWeights, ZeroPointOptimizer
from openvino.tools.mo.ops.Cast import Cast
from openvino.tools.mo.ops.elementwise import Sub, Mul
from openvino.tools.mo.ops.fakequantize import FakeQuantize
from openvino.tools.mo.front.common.partial_infer.eltwise import eltwise_infer
from openvino.tools.mo.utils.ir_engine.compare_graphs import compare_graphs
from openvino.tools.mo.middle.passes.infer import type_infer
from unit_tests.utils.graph import build_graph, regular_op_with_shaped_data, valued_const_with_data, result, connect, \
    shaped_const_with_data


def nodes_dict(original, transformed=None, levels=255, data=None,
               il=[-127], ih=[127], ol=[-127], oh=[127],
               scale=np.array([1]), zp=np.array([0]), int_data=None):
    shape = [1, 2, 3, 4] if data is None else np.array(data).shape
    data = np.ones(shape, dtype=original) if data is None else np.array(data, dtype=original)
    if int_data is None:
        int_data = data.astype(dtype=np.int8)
    transformed = transformed if transformed is not None else original

    return {
        **valued_const_with_data('weights', data),
        **valued_const_with_data('int_weights', int_data),

        **regular_op_with_shaped_data(
            'weights_cast', shape, {'type': 'Convert', 'op': 'Cast', 'infer': Cast.infer, 'dst_type': np.float32}),

        **regular_op_with_shaped_data(
            'cast', shape, {'type': 'Convert', 'op': 'Cast', 'infer': Cast.infer, 'dst_type': transformed}),

        **valued_const_with_data('il', np.array(il)),
        **valued_const_with_data('ih', np.array(ih)),
        **valued_const_with_data('ol', np.array(ol)),
        **valued_const_with_data('oh', np.array(oh)),

        **regular_op_with_shaped_data(
            'FQ', shape, {'type': 'FakeQuantize', 'infer': FakeQuantize.infer, 'stop_value_propagation': True,
                          'levels': levels, 'op': 'FakeQuantize'}),

        **valued_const_with_data('zp', zp),
        **valued_const_with_data('scale', scale),

        **regular_op_with_shaped_data(
            'sub', shape, {'type': 'Subtract', 'op': 'Sub', 'infer': lambda node: eltwise_infer(node, Sub.operation)}),

        **regular_op_with_shaped_data(
            'mul', shape, {'type': 'Multiply', 'op': 'Mul', 'infer': lambda node: eltwise_infer(node, Mul.operation)}),

        **result()
    }


class CompressionQuantizeDequantizeSeparateTest(unittest.TestCase):
    def test_quantize(self):
        original_type = np.float32
        nodes = nodes_dict(original_type)

        graph = build_graph(nodes, [
            *connect('weights:0', '0:FQ'),
            *connect('il:0', '1:FQ'),
            *connect('ih:0', '2:FQ'),
            *connect('ol:0', '3:FQ'),
            *connect('oh:0', '4:FQ'),
            *connect('FQ:0', 'output'),
        ], nodes_with_edges_only=True)

        error_message = 'Unexpected number of FakeQuantize nodes {} CompressQuantizeWeights.quantize_data call `{}`'
        fq_nodes = graph.get_op_nodes(type='FakeQuantize')
        self.assertEqual(len(fq_nodes), 1, error_message.format('before', len(fq_nodes)))
        fake_quantize = fq_nodes[0]

        CompressQuantizeWeights.quantize_data(fake_quantize, original_type, np.int8, "signed")
        graph.clean_up()

        fq_nodes = graph.get_op_nodes(type='FakeQuantize')
        self.assertEqual(len(fq_nodes), 1, error_message.format('after', len(fq_nodes)))
        self.assertEqual(fq_nodes[0].in_port(0).get_source().node.soft_get('type'), 'Const')
        self.assertEqual(fq_nodes[0].in_port(0).get_source().node.data_type, np.int8)

        graph_ref = build_graph(nodes, [
            *connect('int_weights:0', '0:FQ'),
            *connect('il:0', '1:FQ'),
            *connect('ih:0', '2:FQ'),
            *connect('ol:0', '3:FQ'),
            *connect('oh:0', '4:FQ'),
            *connect('FQ:0', 'output'),
        ], nodes_with_edges_only=True)

        (flag, resp) = compare_graphs(graph, graph_ref, 'output', check_op_attrs=True)
        self.assertTrue(flag, resp)

    def test_dequantize(self):
        original_type = np.float32
        nodes = nodes_dict(original_type, np.int8)

        graph = build_graph(nodes, [
            *connect('weights:0', '0:cast'),
            *connect('cast:0', '0:FQ'),
            *connect('il:0', '1:FQ'),
            *connect('ih:0', '2:FQ'),
            *connect('ol:0', '3:FQ'),
            *connect('oh:0', '4:FQ'),
            *connect('FQ:0', 'output'),
        ], nodes_with_edges_only=True)

        error_message = 'Unexpected number of {} nodes {} CompressQuantizeWeights.dequantize_data call `{}`'
        fq_nodes = graph.get_op_nodes(type='FakeQuantize')
        cast_nodes = graph.get_op_nodes(name='cast')
        self.assertEqual(len(fq_nodes), 1, error_message.format('FakeQuantize', 'before', len(fq_nodes)))
        self.assertEqual(len(cast_nodes), 1, error_message.format('Convert', 'before', len(cast_nodes)))
        cast_nodes[0]['need_shape_inference'] = True

        CompressQuantizeWeights.dequantize_data(fq_nodes[0], original_type, np.int8)
        graph.clean_up()

        fq_nodes = graph.get_op_nodes(type='FakeQuantize')
        self.assertEqual(len(fq_nodes), 0, error_message.format('FakeQuantize', 'after', len(fq_nodes)))

        graph_ref = build_graph(nodes, [
            *connect('int_weights:0', '0:cast'),
            *connect('cast:0', '0:sub'),
            *connect('zp:0', '1:sub'),
            *connect('sub:0', '0:mul'),
            *connect('scale:0', '1:mul'),
            *connect('mul:0', 'output'),
        ], {'cast': {'dst_type': original_type}}, nodes_with_edges_only=True)

        (flag, resp) = compare_graphs(graph, graph_ref, 'output', check_op_attrs=True)
        self.assertTrue(flag, resp)

    def test_quantize_new_fp16(self):
        original_type = np.float16
        nodes = nodes_dict(original_type)

        graph = build_graph(nodes, [
            *connect('weights:0', '0:FQ'),
            *connect('il:0', '1:FQ'),
            *connect('ih:0', '2:FQ'),
            *connect('ol:0', '3:FQ'),
            *connect('oh:0', '4:FQ'),
            *connect('FQ:0', 'output'),
        ], nodes_with_edges_only=True)

        error_message = 'Unexpected number of FakeQuantize nodes {} CompressQuantizeWeights.quantize_data call `{}`'
        fq_nodes = graph.get_op_nodes(type='FakeQuantize')
        self.assertEqual(len(fq_nodes), 1, error_message.format('before', len(fq_nodes)))
        fake_quantize = fq_nodes[0]

        CompressQuantizeWeights.quantize_data(fake_quantize, original_type, np.int8, "signed")
        graph.clean_up()

        fq_nodes = graph.get_op_nodes(type='FakeQuantize')
        self.assertEqual(len(fq_nodes), 1, error_message.format('after', len(fq_nodes)))
        self.assertEqual(fq_nodes[0].in_port(0).get_source().node.soft_get('type'), 'Const')
        self.assertEqual(fq_nodes[0].in_port(0).get_source().node.data_type, np.int8)

        graph_ref = build_graph(nodes, [
            *connect('int_weights:0', '0:FQ'),
            *connect('il:0', '1:FQ'),
            *connect('ih:0', '2:FQ'),
            *connect('ol:0', '3:FQ'),
            *connect('oh:0', '4:FQ'),
            *connect('FQ:0', 'output'),
        ], nodes_with_edges_only=True)

        (flag, resp) = compare_graphs(graph, graph_ref, 'output', check_op_attrs=True)
        self.assertTrue(flag, resp)


<<<<<<< HEAD
class CompressionDataTypeTest(unittest.TestCase):
    def test_int64(self):
        original = np.int64
        self._test_data_type(original)

    def test_int32(self):
        original = np.int32
        self._test_data_type(original)

    def test_float64(self):
        original = np.float64
        self._test_data_type(original)

    def test_float32(self):
        original = np.float32
        self._test_data_type(original)

    def test_float16(self):
        original = np.float16
        self._test_data_type(original)

    def _test_data_type(self, original):
=======
class TestCompressionDataTypeTest():
    @pytest.mark.parametrize("original",[np.int64,
                np.int32,
                np.float64,
                np.float32,
                np.float16])
    def test_data_type(self, original):
>>>>>>> e3e1e8c8
        nodes = nodes_dict(original)

        graph = build_graph(nodes, [
            *connect('weights:0', '0:FQ'),
            *connect('il:0', '1:FQ'),
            *connect('ih:0', '2:FQ'),
            *connect('ol:0', '3:FQ'),
            *connect('oh:0', '4:FQ'),
            *connect('FQ:0', 'output'),
        ], nodes_with_edges_only=True, cli=Namespace(static_shape=True))

        CompressQuantizeWeights().find_and_replace_pattern(graph)
        graph.clean_up()

        graph_ref = build_graph(nodes, [
            *connect('int_weights:0', '0:cast'),
            *connect('cast:0', '0:sub'),
            *connect('zp:0', '1:sub'),
            *connect('sub:0', '0:mul'),
            *connect('scale:0', '1:mul'),
            *connect('mul:0', 'output'),
        ], nodes_with_edges_only=True)

        (flag, resp) = compare_graphs(graph, graph_ref, 'output', check_op_attrs=True)
        assert flag, resp

    def test_data_type_new_fp16(self):
        nodes = nodes_dict(np.float16)

        graph = build_graph(nodes, [
            *connect('weights:0', '0:weights_cast'),
            *connect('weights_cast:0', '0:FQ'),
            *connect('il:0', '1:FQ'),
            *connect('ih:0', '2:FQ'),
            *connect('ol:0', '3:FQ'),
            *connect('oh:0', '4:FQ'),
            *connect('FQ:0', 'output'),
        ], nodes_with_edges_only=True, cli=Namespace(data_type='FP16', static_shape=True))

        CompressQuantizeWeights().find_and_replace_pattern(graph)
        graph.clean_up()

        graph_ref = build_graph(nodes, [
            *connect('int_weights:0', '0:weights_cast'),
            *connect('weights_cast:0', '0:sub'),
            *connect('zp:0', '1:sub'),
            *connect('sub:0', '0:mul'),
            *connect('scale:0', '1:mul'),
            *connect('mul:0', 'output'),
        ], nodes_with_edges_only=True)
        (flag, resp) = compare_graphs(graph, graph_ref, 'output', check_op_attrs=True)
        assert flag, resp


    def test_fp16_fake_quantize(self):
        original_type = np.float16
        input_low = np.array([-0.59033203125, -1.4833984375, -1.2900390625], dtype=np.float16)
        input_high = np.array([0.59033203125, 1.4833984375, 1.2900390625], dtype=np.float16)
        output_low = np.array([0.295166015625, 0.74169921875, 0.64501953125], dtype=np.float16)
        output_high = np.array([-0.295166015625, -0.74169921875, -0.64501953125], dtype=np.float16)
        scale = np.array([-0.002325, -0.00584, -0.005077], dtype=np.float16)
        int_data = np.array([43, 103, 118], dtype=np.int8)
        nodes = nodes_dict(original_type, transformed=np.int8,
                           levels=255, data=np.array([0.2, 1.2, 1.2], dtype=np.float16),
                           il=input_low, ih=input_high, ol=output_low, oh=output_high, scale=scale, int_data=int_data)

        graph = build_graph(nodes, [
            *connect('weights:0', '0:FQ'),
            *connect('il:0', '1:FQ'),
            *connect('ih:0', '2:FQ'),
            *connect('ol:0', '3:FQ'),
            *connect('oh:0', '4:FQ'),
            *connect('FQ:0', 'output'),
        ], nodes_with_edges_only=True)
        type_infer(graph)

        error_message = 'Unexpected number of {} nodes {} CompressQuantizeWeights.dequantize_data call `{}`'
        fq_nodes = graph.get_op_nodes(type='FakeQuantize')
        assert len(fq_nodes) == 1, error_message.format('FakeQuantize', 'before', len(fq_nodes))

        CompressQuantizeWeights().find_and_replace_pattern(graph)
        graph.clean_up()
        ZeroPointOptimizer().find_and_replace_pattern(graph)
        graph.clean_up()

        fq_nodes = graph.get_op_nodes(type='FakeQuantize')
        assert len(fq_nodes) == 0, error_message.format('FakeQuantize', 'after', len(fq_nodes))

        graph_ref = build_graph(nodes, [
            *connect('int_weights:0', '0:cast'),
            *connect('cast:0', '0:mul'),
            *connect('scale:0', '1:mul'),
            *connect('mul:0', 'output'),
        ], {'cast': {'dst_type': original_type}}, nodes_with_edges_only=True)

        (flag, resp) = compare_graphs(graph, graph_ref, 'output', check_op_attrs=True)
        assert flag, resp


<<<<<<< HEAD
class AccuracyCheckFP32Test(unittest.TestCase):
=======
class TestAccuracyCheckFP32Test():
>>>>>>> e3e1e8c8
    eps = np.finfo(np.float32).eps
    def test_accuracy(self):
        test_cases = [
            ([-2.586, -1.338, 2.773, 4.414], [-2.586], [4.414], [-2.586], [4.414], 256, False),
            ([-1.5, -0.32, 0.167, 2.8], [-1.5], [2.8], [-1.5], [2.8], 256, False),
            ([1, 1 + self.eps, 1 + 2 * self.eps, 1 + 3 * self.eps], [1], [1 + 3 * self.eps], [1],
            [1 + 3 * self.eps], 256, False),
            ([1.0, 2.0, 3.0, 4.0], [1], [4], [1], [4], 256, False),
            ([-2.586, -1.338, 2.773, 4.414], [-2.586], [4.414], [-2.586], [4.414], 256, True),
            ([-1.5, -0.32, 0.167, 2.8], [-1.5], [2.8], [-1.5], [2.8], 256, True),
            ([1, 1 + self.eps, 1 + 2 * self.eps, 1 + 3 * self.eps], [1], [1 + 3 * self.eps], [1],
            [1 + 3 * self.eps], 256, True),
            ([1.0, 2.0, 3.0, 4.0], [1], [4], [1], [4], 256, True),
        ]

<<<<<<< HEAD
        for idx, (data, in_low, in_high, out_low, out_high, levels, add_cast) in enumerate(test_cases):
            with self.subTest(test_case=idx):
                if not add_cast:
                    nodes = nodes_dict(np.float32, None, levels, data, in_low, in_high, out_low, out_high)
                    graph = build_graph(nodes, [
                        *connect('weights:0', '0:FQ'),
                        *connect('il:0', '1:FQ'),
                        *connect('ih:0', '2:FQ'),
                        *connect('ol:0', '3:FQ'),
                        *connect('oh:0', '4:FQ'),
                        *connect('FQ:0', 'output'),
                    ], nodes_with_edges_only=True)
                else:
                    nodes = nodes_dict(np.float16, None, levels, data, in_low, in_high, out_low, out_high)
                    graph = build_graph(nodes, [
                        *connect('weights:0', '0:weights_cast'),
                        *connect('weights_cast:0', '0:FQ'),
                        *connect('il:0', '1:FQ'),
                        *connect('ih:0', '2:FQ'),
                        *connect('ol:0', '3:FQ'),
                        *connect('oh:0', '4:FQ'),
                        *connect('FQ:0', 'output'),
                    ], nodes_with_edges_only=True)
                graph_ref = graph.copy()

            CompressQuantizeWeights().find_and_replace_pattern(graph)

            for node in graph.get_op_nodes() + graph_ref.get_op_nodes():
                node['stop_value_propagation'] = False
                node['need_shape_inference'] = node.soft_get('need_shape_inference', True)

            graph.clean_up()
            graph_ref.clean_up()

            const_result_graph = build_graph({**shaped_const_with_data('weights', np.array(data).shape), **result()},
                                             [*connect('weights', 'output')], nodes_with_edges_only=True)
            (flag, resp) = compare_graphs(graph, const_result_graph, 'output', check_op_attrs=True)
            self.assertTrue(flag, resp)

            (flag, resp) = compare_graphs(graph_ref, const_result_graph, 'output', check_op_attrs=True)
            self.assertTrue(flag, resp)
=======
    @pytest.mark.parametrize("data, in_low, in_high, out_low, out_high, levels, add_cast" ,[
        ([-2.586, -1.338, 2.773, 4.414], [-2.586], [4.414], [-2.586], [4.414], 256, False),
        ([-1.5, -0.32, 0.167, 2.8], [-1.5], [2.8], [-1.5], [2.8], 256, False),
        ([1, 1 + eps, 1 + 2 * eps, 1 + 3 * eps], [1], [1 + 3 * eps], [1], [1 + 3 * eps], 256, False),
        ([1.0, 2.0, 3.0, 4.0], [1], [4], [1], [4], 256, False),
        ([-2.586, -1.338, 2.773, 4.414], [-2.586], [4.414], [-2.586], [4.414], 256, True),
        ([-1.5, -0.32, 0.167, 2.8], [-1.5], [2.8], [-1.5], [2.8], 256, True),
        ([1, 1 + eps, 1 + 2 * eps, 1 + 3 * eps], [1], [1 + 3 * eps], [1], [1 + 3 * eps], 256, True),
        ([1.0, 2.0, 3.0, 4.0], [1], [4], [1], [4], 256, True),
    ])
    def test_accuracy(self, data, in_low, in_high, out_low, out_high, levels, add_cast):
        if not add_cast:
            nodes = nodes_dict(np.float32, None, levels, data, in_low, in_high, out_low, out_high)
            graph = build_graph(nodes, [
                *connect('weights:0', '0:FQ'),
                *connect('il:0', '1:FQ'),
                *connect('ih:0', '2:FQ'),
                *connect('ol:0', '3:FQ'),
                *connect('oh:0', '4:FQ'),
                *connect('FQ:0', 'output'),
            ], nodes_with_edges_only=True)
        else:
            nodes = nodes_dict(np.float16, None, levels, data, in_low, in_high, out_low, out_high)
            graph = build_graph(nodes, [
                *connect('weights:0', '0:weights_cast'),
                *connect('weights_cast:0', '0:FQ'),
                *connect('il:0', '1:FQ'),
                *connect('ih:0', '2:FQ'),
                *connect('ol:0', '3:FQ'),
                *connect('oh:0', '4:FQ'),
                *connect('FQ:0', 'output'),
            ], nodes_with_edges_only=True)
        graph_ref = graph.copy()

        CompressQuantizeWeights().find_and_replace_pattern(graph)

        for node in graph.get_op_nodes() + graph_ref.get_op_nodes():
            node['stop_value_propagation'] = False
            node['need_shape_inference'] = node.soft_get('need_shape_inference', True)

        graph.clean_up()
        graph_ref.clean_up()

        const_result_graph = build_graph({**shaped_const_with_data('weights', np.array(data).shape), **result()},
                                         [*connect('weights', 'output')], nodes_with_edges_only=True)
        (flag, resp) = compare_graphs(graph, const_result_graph, 'output', check_op_attrs=True)
        assert flag, resp

        (flag, resp) = compare_graphs(graph_ref, const_result_graph, 'output', check_op_attrs=True)
        assert flag, resp
>>>>>>> e3e1e8c8

        # as this two graphs calculated the same data through different constant folding functions, they resulted in
        # constants of different data type since FakeQuantize always have f32 output dtype, but eltwises use numpy
        # for folding which doesn't have such restriction
        const_node = graph.get_op_nodes(type='Const')
        assert len(const_node) == 1
        if const_node[0].data_type == np.float64:
            const_node[0].data_type = np.float32

        (flag, resp) = compare_graphs(graph, graph_ref, 'output', check_op_attrs=True)
        assert flag, resp

        # I would like to leave this commented code here to quickly check the actual output value:
        # print(result_node.in_port(0).data.get_value())  # actual calculated value


<<<<<<< HEAD
class NegativeCompressionTestLevels(unittest.TestCase):
    def test_negative_fq_unacceptable_levels(self):
        test_cases = [2, 257, None, 0, -5]

        for idx, levels in enumerate(test_cases):
            with self.subTest(test_case=idx):
                nodes = nodes_dict(np.float32, None, levels)
=======
class TestNegativeCompressionTestLevels():
    @pytest.mark.parametrize("levels" , [(2), (257), (None), (0), (-5)])
    def test_negative_fq_unacceptable_levels(self, levels):
        nodes = nodes_dict(np.float32, None, levels)

        graph = build_graph(nodes, [
            *connect('weights:0', '0:FQ'),
            *connect('il:0', '1:FQ'),
            *connect('ih:0', '2:FQ'),
            *connect('ol:0', '3:FQ'),
            *connect('oh:0', '4:FQ'),
            *connect('FQ:0', 'output'),
        ], nodes_with_edges_only=True)
        graph_ref = graph.copy()
        CompressQuantizeWeights().find_and_replace_pattern(graph)

        (flag, resp) = compare_graphs(graph, graph_ref, 'output', check_op_attrs=True)
        assert flag, resp
>>>>>>> e3e1e8c8

                graph = build_graph(nodes, [
                    *connect('weights:0', '0:FQ'),
                    *connect('il:0', '1:FQ'),
                    *connect('ih:0', '2:FQ'),
                    *connect('ol:0', '3:FQ'),
                    *connect('oh:0', '4:FQ'),
                    *connect('FQ:0', 'output'),
                ], nodes_with_edges_only=True)
                graph_ref = graph.copy()
                CompressQuantizeWeights().find_and_replace_pattern(graph)

<<<<<<< HEAD
                (flag, resp) = compare_graphs(graph, graph_ref, 'output', check_op_attrs=True)
                self.assertTrue(flag, resp)
=======

class TestZeroPointOptimizerTestClass():
    @pytest.mark.parametrize("weights, zero_point, adj_weights, adj_zero_point" ,[
        ([-10, 7], [-1], [-9, 8], [0]),
        ([-10, 7], [-0.99999999], [-9, 8], [0]),
    ])
    def test_zero_point_optimization(self, weights, zero_point, adj_weights, adj_zero_point):
        nodes = lambda w, zp: {
            **valued_const_with_data('weights', np.array(w, dtype=np.int8)),
            **regular_op_with_shaped_data(
                'cast', [len(w)], {'type': 'Convert', 'op': 'Cast', 'infer': Cast.infer, 'dst_type': np.float32}),
            **valued_const_with_data('zp', np.array(zp, dtype=np.float32)),
            **regular_op_with_shaped_data(
                'sub', [len(w)],
                {'type': 'Subtract', 'op': 'Sub', 'infer': lambda node: eltwise_infer(node, Sub.operation)}),
            **result()
        }
        edges = [
            *connect("weights:0", "0:cast"),
            *connect("cast:0", "0:sub"),
            *connect("zp:0", "1:sub"),
            *connect("sub:0", "0:output"),
        ]
        graph = build_graph(nodes(weights, zero_point), edges, nodes_with_edges_only=True)
        ZeroPointOptimizer().find_and_replace_pattern(graph)
        graph.clean_up()
>>>>>>> e3e1e8c8


<<<<<<< HEAD

class ZeroPointOptimizerTestClass(unittest.TestCase):
    def test_zero_point_optimization(self):
        test_cases = [
            ([-10, 7], [-1], [-9, 8], [0]),
            ([-10, 7], [-0.99999999], [-9, 8], [0]),
=======
        (flag, resp) = compare_graphs(graph, graph_ref, 'output', check_op_attrs=True)
        assert flag, resp

    @pytest.mark.parametrize("weights, zero_point, adj_weights, adj_zero_point" ,[
        ([-128, 7], [1], [-128, 7], [1]),
        ([127, 7], [-1], [127, 7], [-1]),
    ])
    def test_negative_zero_point_optimization(self, weights, zero_point, adj_weights, adj_zero_point):
        nodes = lambda w, zp: {
            **valued_const_with_data('weights', np.array(w, dtype=np.int8)),
            **regular_op_with_shaped_data(
                'cast', [len(w)], {'type': 'Convert', 'op': 'Cast', 'infer': Cast.infer, 'dst_type': np.float32}),
            **valued_const_with_data('zp', np.array(zp, dtype=np.float32)),
            **regular_op_with_shaped_data(
                'sub', [len(w)],
                {'type': 'Subtract', 'op': 'Sub', 'infer': lambda node: eltwise_infer(node, Sub.operation)}),
            **result()
        }
        edges = [
            *connect("weights:0", "0:cast"),
            *connect("cast:0", "0:sub"),
            *connect("zp:0", "1:sub"),
            *connect("sub:0", "0:output"),
>>>>>>> e3e1e8c8
        ]

        for idx, (weights, zero_point, adj_weights, adj_zero_point) in enumerate(test_cases):
            with self.subTest(test_case=idx):
                nodes = lambda w, zp: {
                    **valued_const_with_data('weights', np.array(w, dtype=np.int8)),
                    **regular_op_with_shaped_data(
                        'cast', [len(w)], {'type': 'Convert', 'op': 'Cast', 'infer': Cast.infer,
                                           'dst_type': np.float32}),
                    **valued_const_with_data('zp', np.array(zp, dtype=np.float32)),
                    **regular_op_with_shaped_data(
                        'sub', [len(w)],
                        {'type': 'Subtract', 'op': 'Sub', 'infer': lambda node: eltwise_infer(node, Sub.operation)}),
                    **result()
                }
                edges = [
                    *connect("weights:0", "0:cast"),
                    *connect("cast:0", "0:sub"),
                    *connect("zp:0", "1:sub"),
                    *connect("sub:0", "0:output"),
                ]
                graph = build_graph(nodes(weights, zero_point), edges, nodes_with_edges_only=True)
                ZeroPointOptimizer().find_and_replace_pattern(graph)
                graph.clean_up()

                graph_ref = build_graph(nodes(adj_weights, adj_zero_point), [
                    *connect("weights:0", "0:cast"),
                    *connect("cast:0", "0:output"),
                ], nodes_with_edges_only=True)
                graph_ref.clean_up()

                (flag, resp) = compare_graphs(graph, graph_ref, 'output', check_op_attrs=True)
                self.assertTrue(flag, resp)

    def test_negative_zero_point_optimization(self):
        test_cases = [
            ([-128, 7], [1], [-128, 7], [1]),
            ([127, 7], [-1], [127, 7], [-1]),
        ]

<<<<<<< HEAD
        for idx, (weights, zero_point, adj_weights, adj_zero_point) in enumerate(test_cases):
            with self.subTest(test_case=idx):
                nodes = lambda w, zp: {
                    **valued_const_with_data('weights', np.array(w, dtype=np.int8)),
                    **regular_op_with_shaped_data(
                        'cast', [len(w)], {'type': 'Convert', 'op': 'Cast', 'infer': Cast.infer,
                                        'dst_type': np.float32}),
                    **valued_const_with_data('zp', np.array(zp, dtype=np.float32)),
                    **regular_op_with_shaped_data(
                        'sub', [len(w)],
                        {'type': 'Subtract', 'op': 'Sub', 'infer': lambda node: eltwise_infer(node, Sub.operation)}),
                    **result()
                }
                edges = [
                    *connect("weights:0", "0:cast"),
                    *connect("cast:0", "0:sub"),
                    *connect("zp:0", "1:sub"),
                    *connect("sub:0", "0:output"),
                ]
                graph = build_graph(nodes(weights, zero_point), edges, nodes_with_edges_only=True)
                ZeroPointOptimizer().find_and_replace_pattern(graph)
                graph.clean_up()

                graph_ref = build_graph(nodes(adj_weights, adj_zero_point), edges, nodes_with_edges_only=True)
                graph_ref.clean_up()

                (flag, resp) = compare_graphs(graph, graph_ref, 'output', check_op_attrs=True)
                self.assertTrue(flag, resp)
=======
        (flag, resp) = compare_graphs(graph, graph_ref, 'output', check_op_attrs=True)
        assert flag, resp
>>>>>>> e3e1e8c8
<|MERGE_RESOLUTION|>--- conflicted
+++ resolved
@@ -5,10 +5,7 @@
 from argparse import Namespace
 
 import numpy as np
-<<<<<<< HEAD
-=======
 import pytest
->>>>>>> e3e1e8c8
 
 from openvino.tools.mo.back.compress_quantized_weights import CompressQuantizeWeights, ZeroPointOptimizer
 from openvino.tools.mo.ops.Cast import Cast
@@ -179,30 +176,6 @@
         self.assertTrue(flag, resp)
 
 
-<<<<<<< HEAD
-class CompressionDataTypeTest(unittest.TestCase):
-    def test_int64(self):
-        original = np.int64
-        self._test_data_type(original)
-
-    def test_int32(self):
-        original = np.int32
-        self._test_data_type(original)
-
-    def test_float64(self):
-        original = np.float64
-        self._test_data_type(original)
-
-    def test_float32(self):
-        original = np.float32
-        self._test_data_type(original)
-
-    def test_float16(self):
-        original = np.float16
-        self._test_data_type(original)
-
-    def _test_data_type(self, original):
-=======
 class TestCompressionDataTypeTest():
     @pytest.mark.parametrize("original",[np.int64,
                 np.int32,
@@ -210,7 +183,6 @@
                 np.float32,
                 np.float16])
     def test_data_type(self, original):
->>>>>>> e3e1e8c8
         nodes = nodes_dict(original)
 
         graph = build_graph(nodes, [
@@ -233,7 +205,6 @@
             *connect('scale:0', '1:mul'),
             *connect('mul:0', 'output'),
         ], nodes_with_edges_only=True)
-
         (flag, resp) = compare_graphs(graph, graph_ref, 'output', check_op_attrs=True)
         assert flag, resp
 
@@ -310,69 +281,9 @@
         assert flag, resp
 
 
-<<<<<<< HEAD
-class AccuracyCheckFP32Test(unittest.TestCase):
-=======
 class TestAccuracyCheckFP32Test():
->>>>>>> e3e1e8c8
     eps = np.finfo(np.float32).eps
-    def test_accuracy(self):
-        test_cases = [
-            ([-2.586, -1.338, 2.773, 4.414], [-2.586], [4.414], [-2.586], [4.414], 256, False),
-            ([-1.5, -0.32, 0.167, 2.8], [-1.5], [2.8], [-1.5], [2.8], 256, False),
-            ([1, 1 + self.eps, 1 + 2 * self.eps, 1 + 3 * self.eps], [1], [1 + 3 * self.eps], [1],
-            [1 + 3 * self.eps], 256, False),
-            ([1.0, 2.0, 3.0, 4.0], [1], [4], [1], [4], 256, False),
-            ([-2.586, -1.338, 2.773, 4.414], [-2.586], [4.414], [-2.586], [4.414], 256, True),
-            ([-1.5, -0.32, 0.167, 2.8], [-1.5], [2.8], [-1.5], [2.8], 256, True),
-            ([1, 1 + self.eps, 1 + 2 * self.eps, 1 + 3 * self.eps], [1], [1 + 3 * self.eps], [1],
-            [1 + 3 * self.eps], 256, True),
-            ([1.0, 2.0, 3.0, 4.0], [1], [4], [1], [4], 256, True),
-        ]
-
-<<<<<<< HEAD
-        for idx, (data, in_low, in_high, out_low, out_high, levels, add_cast) in enumerate(test_cases):
-            with self.subTest(test_case=idx):
-                if not add_cast:
-                    nodes = nodes_dict(np.float32, None, levels, data, in_low, in_high, out_low, out_high)
-                    graph = build_graph(nodes, [
-                        *connect('weights:0', '0:FQ'),
-                        *connect('il:0', '1:FQ'),
-                        *connect('ih:0', '2:FQ'),
-                        *connect('ol:0', '3:FQ'),
-                        *connect('oh:0', '4:FQ'),
-                        *connect('FQ:0', 'output'),
-                    ], nodes_with_edges_only=True)
-                else:
-                    nodes = nodes_dict(np.float16, None, levels, data, in_low, in_high, out_low, out_high)
-                    graph = build_graph(nodes, [
-                        *connect('weights:0', '0:weights_cast'),
-                        *connect('weights_cast:0', '0:FQ'),
-                        *connect('il:0', '1:FQ'),
-                        *connect('ih:0', '2:FQ'),
-                        *connect('ol:0', '3:FQ'),
-                        *connect('oh:0', '4:FQ'),
-                        *connect('FQ:0', 'output'),
-                    ], nodes_with_edges_only=True)
-                graph_ref = graph.copy()
-
-            CompressQuantizeWeights().find_and_replace_pattern(graph)
-
-            for node in graph.get_op_nodes() + graph_ref.get_op_nodes():
-                node['stop_value_propagation'] = False
-                node['need_shape_inference'] = node.soft_get('need_shape_inference', True)
-
-            graph.clean_up()
-            graph_ref.clean_up()
-
-            const_result_graph = build_graph({**shaped_const_with_data('weights', np.array(data).shape), **result()},
-                                             [*connect('weights', 'output')], nodes_with_edges_only=True)
-            (flag, resp) = compare_graphs(graph, const_result_graph, 'output', check_op_attrs=True)
-            self.assertTrue(flag, resp)
-
-            (flag, resp) = compare_graphs(graph_ref, const_result_graph, 'output', check_op_attrs=True)
-            self.assertTrue(flag, resp)
-=======
+
     @pytest.mark.parametrize("data, in_low, in_high, out_low, out_high, levels, add_cast" ,[
         ([-2.586, -1.338, 2.773, 4.414], [-2.586], [4.414], [-2.586], [4.414], 256, False),
         ([-1.5, -0.32, 0.167, 2.8], [-1.5], [2.8], [-1.5], [2.8], 256, False),
@@ -423,7 +334,6 @@
 
         (flag, resp) = compare_graphs(graph_ref, const_result_graph, 'output', check_op_attrs=True)
         assert flag, resp
->>>>>>> e3e1e8c8
 
         # as this two graphs calculated the same data through different constant folding functions, they resulted in
         # constants of different data type since FakeQuantize always have f32 output dtype, but eltwises use numpy
@@ -440,15 +350,6 @@
         # print(result_node.in_port(0).data.get_value())  # actual calculated value
 
 
-<<<<<<< HEAD
-class NegativeCompressionTestLevels(unittest.TestCase):
-    def test_negative_fq_unacceptable_levels(self):
-        test_cases = [2, 257, None, 0, -5]
-
-        for idx, levels in enumerate(test_cases):
-            with self.subTest(test_case=idx):
-                nodes = nodes_dict(np.float32, None, levels)
-=======
 class TestNegativeCompressionTestLevels():
     @pytest.mark.parametrize("levels" , [(2), (257), (None), (0), (-5)])
     def test_negative_fq_unacceptable_levels(self, levels):
@@ -467,23 +368,8 @@
 
         (flag, resp) = compare_graphs(graph, graph_ref, 'output', check_op_attrs=True)
         assert flag, resp
->>>>>>> e3e1e8c8
-
-                graph = build_graph(nodes, [
-                    *connect('weights:0', '0:FQ'),
-                    *connect('il:0', '1:FQ'),
-                    *connect('ih:0', '2:FQ'),
-                    *connect('ol:0', '3:FQ'),
-                    *connect('oh:0', '4:FQ'),
-                    *connect('FQ:0', 'output'),
-                ], nodes_with_edges_only=True)
-                graph_ref = graph.copy()
-                CompressQuantizeWeights().find_and_replace_pattern(graph)
-
-<<<<<<< HEAD
-                (flag, resp) = compare_graphs(graph, graph_ref, 'output', check_op_attrs=True)
-                self.assertTrue(flag, resp)
-=======
+
+
 
 class TestZeroPointOptimizerTestClass():
     @pytest.mark.parametrize("weights, zero_point, adj_weights, adj_zero_point" ,[
@@ -510,17 +396,13 @@
         graph = build_graph(nodes(weights, zero_point), edges, nodes_with_edges_only=True)
         ZeroPointOptimizer().find_and_replace_pattern(graph)
         graph.clean_up()
->>>>>>> e3e1e8c8
-
-
-<<<<<<< HEAD
-
-class ZeroPointOptimizerTestClass(unittest.TestCase):
-    def test_zero_point_optimization(self):
-        test_cases = [
-            ([-10, 7], [-1], [-9, 8], [0]),
-            ([-10, 7], [-0.99999999], [-9, 8], [0]),
-=======
+
+        graph_ref = build_graph(nodes(adj_weights, adj_zero_point), [
+            *connect("weights:0", "0:cast"),
+            *connect("cast:0", "0:output"),
+        ], nodes_with_edges_only=True)
+        graph_ref.clean_up()
+
         (flag, resp) = compare_graphs(graph, graph_ref, 'output', check_op_attrs=True)
         assert flag, resp
 
@@ -544,77 +426,13 @@
             *connect("cast:0", "0:sub"),
             *connect("zp:0", "1:sub"),
             *connect("sub:0", "0:output"),
->>>>>>> e3e1e8c8
         ]
-
-        for idx, (weights, zero_point, adj_weights, adj_zero_point) in enumerate(test_cases):
-            with self.subTest(test_case=idx):
-                nodes = lambda w, zp: {
-                    **valued_const_with_data('weights', np.array(w, dtype=np.int8)),
-                    **regular_op_with_shaped_data(
-                        'cast', [len(w)], {'type': 'Convert', 'op': 'Cast', 'infer': Cast.infer,
-                                           'dst_type': np.float32}),
-                    **valued_const_with_data('zp', np.array(zp, dtype=np.float32)),
-                    **regular_op_with_shaped_data(
-                        'sub', [len(w)],
-                        {'type': 'Subtract', 'op': 'Sub', 'infer': lambda node: eltwise_infer(node, Sub.operation)}),
-                    **result()
-                }
-                edges = [
-                    *connect("weights:0", "0:cast"),
-                    *connect("cast:0", "0:sub"),
-                    *connect("zp:0", "1:sub"),
-                    *connect("sub:0", "0:output"),
-                ]
-                graph = build_graph(nodes(weights, zero_point), edges, nodes_with_edges_only=True)
-                ZeroPointOptimizer().find_and_replace_pattern(graph)
-                graph.clean_up()
-
-                graph_ref = build_graph(nodes(adj_weights, adj_zero_point), [
-                    *connect("weights:0", "0:cast"),
-                    *connect("cast:0", "0:output"),
-                ], nodes_with_edges_only=True)
-                graph_ref.clean_up()
-
-                (flag, resp) = compare_graphs(graph, graph_ref, 'output', check_op_attrs=True)
-                self.assertTrue(flag, resp)
-
-    def test_negative_zero_point_optimization(self):
-        test_cases = [
-            ([-128, 7], [1], [-128, 7], [1]),
-            ([127, 7], [-1], [127, 7], [-1]),
-        ]
-
-<<<<<<< HEAD
-        for idx, (weights, zero_point, adj_weights, adj_zero_point) in enumerate(test_cases):
-            with self.subTest(test_case=idx):
-                nodes = lambda w, zp: {
-                    **valued_const_with_data('weights', np.array(w, dtype=np.int8)),
-                    **regular_op_with_shaped_data(
-                        'cast', [len(w)], {'type': 'Convert', 'op': 'Cast', 'infer': Cast.infer,
-                                        'dst_type': np.float32}),
-                    **valued_const_with_data('zp', np.array(zp, dtype=np.float32)),
-                    **regular_op_with_shaped_data(
-                        'sub', [len(w)],
-                        {'type': 'Subtract', 'op': 'Sub', 'infer': lambda node: eltwise_infer(node, Sub.operation)}),
-                    **result()
-                }
-                edges = [
-                    *connect("weights:0", "0:cast"),
-                    *connect("cast:0", "0:sub"),
-                    *connect("zp:0", "1:sub"),
-                    *connect("sub:0", "0:output"),
-                ]
-                graph = build_graph(nodes(weights, zero_point), edges, nodes_with_edges_only=True)
-                ZeroPointOptimizer().find_and_replace_pattern(graph)
-                graph.clean_up()
-
-                graph_ref = build_graph(nodes(adj_weights, adj_zero_point), edges, nodes_with_edges_only=True)
-                graph_ref.clean_up()
-
-                (flag, resp) = compare_graphs(graph, graph_ref, 'output', check_op_attrs=True)
-                self.assertTrue(flag, resp)
-=======
-        (flag, resp) = compare_graphs(graph, graph_ref, 'output', check_op_attrs=True)
-        assert flag, resp
->>>>>>> e3e1e8c8
+        graph = build_graph(nodes(weights, zero_point), edges, nodes_with_edges_only=True)
+        ZeroPointOptimizer().find_and_replace_pattern(graph)
+        graph.clean_up()
+
+        graph_ref = build_graph(nodes(adj_weights, adj_zero_point), edges, nodes_with_edges_only=True)
+        graph_ref.clean_up()
+
+        (flag, resp) = compare_graphs(graph, graph_ref, 'output', check_op_attrs=True)
+        assert flag, resp