# Copyright (C) 2018-2023 Intel Corporation
# SPDX-License-Identifier: Apache-2.0

import unittest
import tempfile
import numpy as np
from pathlib import Path

import openvino.runtime.opset13 as opset13
import openvino.runtime.opset12 as opset12
import openvino.runtime.opset11 as opset11
import openvino.runtime.opset10 as opset10
from openvino.runtime import Model, serialize, Core, PartialShape, Dimension

from openvino.tools.mo.utils.ir_reader.restore_graph import restore_graph_from_ir, save_restored_graph
from openvino.tools.mo.utils.logger import init_logger

# required to be in global area to run MO IR Reader
init_logger('ERROR', False)


class TestOps(unittest.TestCase):
    @staticmethod
    def check_graph_can_save(model, name):
        with tempfile.TemporaryDirectory() as tmp:
            model_xml = Path(tmp) / (name + '.xml')
            model_bin = Path(tmp) / (name + '.bin')
            serialize(model, model_xml, model_bin)
            graph, _ = restore_graph_from_ir(model_xml, model_bin)
            save_restored_graph(graph, tmp, {}, name)
            # restore 2 times to validate that after save graph doesn't lose attributes etc.
            graph, _ = restore_graph_from_ir(model_xml, model_bin)
            # check that re-saved model can be read in runtime
            Core().read_model(model_xml)
            return graph

    def test_topk_11(self):
        data_shape = [6, 12, 10, 24]
        data_parameter = opset11.parameter(
            data_shape, name="Data", dtype=np.float32)
        k_val = np.int32(3)
        axis = np.int32(1)
        topk = opset11.topk(data_parameter, k_val, axis,
                            "max", "value", stable=True, name="TopK_11")
        model = Model(topk, [data_parameter])
        graph = TestOps.check_graph_can_save(model, 'topk_model')
        topk_node = graph.get_op_nodes(op="TopK")[0]
        self.assertEqual(topk_node["version"], "opset11")
        self.assertTrue(topk_node["stable"])
        self.assertEqual(topk_node["index_element_type"], np.int32)

    def test_interpolate_11(self):
        data_shape = [6, 12, 10, 24]
        data_parameter = opset11.parameter(
            data_shape, name="Data", dtype=np.float32)
        interpolate = opset11.interpolate(data_parameter, np.int32(
            [20, 48]), "nearest", "sizes", axes=np.int32([2, 3]), name="Interpolate_11")
        model = Model(interpolate, [data_parameter])
        graph = TestOps.check_graph_can_save(model, 'interpolate_model')
        interpolate_node = graph.get_op_nodes(op="Interpolate")[0]
        self.assertEqual(interpolate_node["version"], "opset11")
        self.assertTrue("force_precision_in_ports" in interpolate_node)
        self.assertEqual(interpolate_node["force_precision_in_ports"], {1: 'int64'})

    def test_interpolate_11_scales(self):
        data_shape = [6, 12, 10, 24]
        data_parameter = opset11.parameter(
            data_shape, name="Data", dtype=np.float32)
        interpolate = opset11.interpolate(data_parameter, np.float32(
            [2., 2.]), "nearest", "scales", axes=np.int32([2, 3]), name="Interpolate_11")
        model = Model(interpolate, [data_parameter])
        graph = TestOps.check_graph_can_save(model, 'interpolate_model')
        interpolate_node = graph.get_op_nodes(op="Interpolate")[0]
        self.assertEqual(interpolate_node["version"], "opset11")
        self.assertTrue("force_precision_in_ports" not in interpolate_node)

    def test_interpolate_11_no_axes(self):
        data_shape = [6, 12, 10, 24]
        data_parameter = opset11.parameter(
            data_shape, name="Data", dtype=np.float32)
        interpolate = opset11.interpolate(data_parameter, np.int32(
            [6, 12, 20, 48]), "nearest", "sizes", name="Interpolate_11")
        model = Model(interpolate, [data_parameter])
        graph = TestOps.check_graph_can_save(model, 'interpolate_model')
        interpolate_node = graph.get_op_nodes(op="Interpolate")[0]
        self.assertEqual(interpolate_node["version"], "opset11")
        self.assertTrue("force_precision_in_ports" in interpolate_node)
        self.assertEqual(interpolate_node["force_precision_in_ports"], {1: 'int64'})

    def test_interpolate_4(self):
        data_shape = [6, 12, 10, 24]
        data_parameter = opset10.parameter(
            data_shape, name="Data", dtype=np.float32)
        interpolate = opset10.interpolate(data_parameter, np.int32([20, 48]), np.float32(
            [2, 2]), "nearest", "sizes", axes=np.int32([2, 3]), name="Interpolate_4")
        model = Model(interpolate, [data_parameter])
        graph = TestOps.check_graph_can_save(model, 'interpolate4_model')
        interpolate_node = graph.get_op_nodes(op="Interpolate")[0]
        self.assertEqual(interpolate_node["version"], "opset4")

    def test_unique(self):
        data_shape = [6, 12, 10, 24]
        data_parameter = opset10.parameter(
            data_shape, name="Data", dtype=np.float32)
        unique = opset10.unique(data_parameter, axis=np.int32(
            [2]), sorted=True, name="Unique_10")
        model = Model(unique, [data_parameter])
        graph = TestOps.check_graph_can_save(model, 'unique_model')
        unique_node = graph.get_op_nodes(op="Unique")[0]
        self.assertEqual(unique_node["version"], "opset10")
        self.assertListEqual(unique_node.out_port(
            0).data.get_shape().tolist(), [6, 12, None, 24])
        self.assertTrue(unique_node["sorted"])

    def test_is_finite(self):
        data_shape = [6, 12, 10, 24]
        data_parameter = opset10.parameter(
            data_shape, name="Data", dtype=np.float32)
        is_finite = opset10.is_finite(data_parameter, name="Is_finite_10")
        model = Model(is_finite, [data_parameter])
        graph = TestOps.check_graph_can_save(model, 'is_finite_model')
        is_finite_node = graph.get_op_nodes(op="IsFinite")[0]
        self.assertEqual(is_finite_node["version"], "opset10")

    def test_is_inf(self):
        data_shape = [6, 12, 10, 24]
        data_parameter = opset10.parameter(
            data_shape, name="Data", dtype=np.float32)
        is_inf = opset10.is_inf(data_parameter, name="Is_inf_10")
        model = Model(is_inf, [data_parameter])
        graph = TestOps.check_graph_can_save(model, 'is_inf_model')
        is_inf_node = graph.get_op_nodes(op="IsInf")[0]
        self.assertEqual(is_inf_node["version"], "opset10")

    def test_is_nan(self):
        data_shape = [6, 12, 10, 24]
        data_parameter = opset10.parameter(
            data_shape, name="Data", dtype=np.float32)
        is_nan = opset10.is_nan(data_parameter, name="Is_nan_10")
        model = Model(is_nan, [data_parameter])
        graph = TestOps.check_graph_can_save(model, 'is_nan_model')
        is_nan_node = graph.get_op_nodes(op="IsNaN")[0]
        self.assertEqual(is_nan_node["version"], "opset10")

    def test_if(self):
        parameter_x = opset11.parameter([2], np.float32, "pX")
        parameter_y = opset11.parameter([2], np.float32, "pY")
        const_z = opset11.constant(4.0, dtype=np.float32)

        condition = opset11.constant(True, dtype=bool)

        # then_body
        x_t = opset11.parameter([2], np.float32, "X")
        y_t = opset11.parameter([2], np.float32, "Y")
        mmul_t = opset11.matmul(x_t, y_t, False, False)
        mul_t = opset11.multiply(y_t, x_t)
        then_body_res_1 = opset11.result(mmul_t)
        then_body_res_2 = opset11.result(mul_t)
        then_body = Model([then_body_res_1, then_body_res_2], [x_t, y_t])

        # else_body
        x_e = opset11.parameter([2], np.float32, "X")
        z_e = opset11.parameter([], np.float32, "Z")
        mul_e = opset11.multiply(x_e, z_e)
        else_body_res_1 = opset11.result(z_e)
        else_body_res_2 = opset11.result(mul_e)
        else_body = Model([else_body_res_1, else_body_res_2], [x_e, z_e])

        if_node = opset11.if_op(condition)
        if_node.set_friendly_name("If_opset8")
        if_node.set_then_body(then_body)
        if_node.set_else_body(else_body)
        if_node.set_input(parameter_x.output(0), x_t, x_e)
        if_node.set_input(parameter_y.output(0), y_t, None)
        if_node.set_input(const_z.output(0), None, z_e)
        out1 = if_node.set_output(then_body_res_1, else_body_res_1)
        out2 = if_node.set_output(then_body_res_2, else_body_res_2)

        model = Model([out1, out2], [parameter_x, parameter_y])
        graph = TestOps.check_graph_can_save(model, 'if_model')
        if_node = graph.get_op_nodes(op="If")[0]
        self.assertEqual(if_node["version"], "opset8")
        _, layer_info, _ = if_node['IE'][0]
        _, callable_attribute = layer_info[0]
        self.assertTrue(callable(callable_attribute))
        self.assertEqual(callable_attribute(if_node), "If_opset8")

    def test_strided_slice_no_begin_end_mask(self):
        data_shape = [6, 12, 10, 24]
        data_parameter = opset11.parameter(
            data_shape, name="Data", dtype=np.float32)
        strided_slice = opset11.strided_slice(data_parameter, np.int32([1, 2, 3, 4]), np.int32(
            [3, 6, 9, 12]), np.int32([1, 1, 1, 1]), begin_mask=[], end_mask=[], name="StridedSlice_10")
        model = Model(strided_slice, [data_parameter])
        graph = TestOps.check_graph_can_save(model, 'strided_slice_model')
        strided_slice_node = graph.get_op_nodes(op="StridedSlice")[0]
        self.assertEqual(strided_slice_node["version"], "opset1")

    def test_scatter_dynamic_shape(self):
        data_parameter = opset11.parameter(
            PartialShape.dynamic(Dimension(2)), name="Data", dtype=np.float32)
        shape_of = opset11.shape_of(data_parameter)
        gather = opset11.gather(shape_of, np.int32(1), 0)
        unsqueeze = opset11.unsqueeze(gather, 0)
        scatter = opset11.scatter_update(np.int64([0, 0]), np.int64([1]), unsqueeze, axis=0)
        mul = opset11.multiply(scatter, np.int64([1, 2]))
        reshape = opset11.reshape(data_parameter, mul, True)
        model = Model(reshape, [data_parameter])
        graph = TestOps.check_graph_can_save(model, 'scatter_dynamic_model')
        scatter_update_node = graph.get_op_nodes(op="ScatterUpdate")[0]
        self.assertListEqual(scatter_update_node.out_port(0).data.get_value().tolist(), [0, None])

    def test_pad_12(self):
        data_parameter = opset12.parameter([6, 12, 10, 24], name="Data", dtype=np.float32)
        pad = opset12.pad(data_parameter, np.int64([0, 0, -1, -2]), np.int64([0, 0, -3, -4]), "constant")
        model = Model(pad, [data_parameter])
        graph = TestOps.check_graph_can_save(model, 'pad_model')
        pad_node = graph.get_op_nodes(op="Pad")[0]
        self.assertEqual(pad_node["version"], "opset12")
        self.assertListEqual(pad_node.in_port(1).data.get_value().tolist(), [0, 0, -1, -2])
        self.assertListEqual(pad_node.in_port(2).data.get_value().tolist(), [0, 0, -3, -4])
        self.assertListEqual(pad_node.out_port(0).data.get_shape().tolist(), [6, 12, 6, 18])

    def test_scatter_elements_update_12(self):
        data_parameter = opset12.parameter([10], name="Data", dtype=np.float32)
        scatter = opset12.scatter_elements_update(data_parameter, np.int32([5, 0, 7, 5]), np.float32([5., 6., 1.5, -5.]), np.int32(0), "sum", False)
        model = Model(scatter, [data_parameter])
        graph = TestOps.check_graph_can_save(model, 'scatter_model')
        scatter_node = graph.get_op_nodes(op="ScatterElementsUpdate")[0]
        self.assertListEqual(scatter_node.out_port(0).data.get_shape().tolist(), [10])
        self.assertEqual(scatter_node["version"], "opset12")
        self.assertEqual(scatter_node['reduction'], 'sum')
        self.assertFalse(scatter_node['use_init_val'])

    def test_group_norm_12(self):
        data_parameter = opset12.parameter([1, 3, 3, 3], name="Data", dtype=np.float32)
        scale = np.array((1, 1, 1), dtype=np.float32)
        bias = np.array((1, 1, 1), dtype=np.float32)
        num_groups = 1
        epsilon = 1e-6
        node = opset12.group_normalization(data_parameter, scale, bias, num_groups, epsilon)
        model = Model(node, [data_parameter])
        graph = TestOps.check_graph_can_save(model, 'group_norm_model')
        gn_node = graph.get_op_nodes(op="GroupNormalization")[0]
        self.assertListEqual(gn_node.out_port(0).data.get_shape().tolist(), [1, 3, 3, 3])
        self.assertEqual(gn_node["version"], "opset12")
        self.assertEqual(gn_node['num_groups'], 1)
        self.assertEqual(gn_node['epsilon'], 1e-06)

<<<<<<< HEAD
    def test_nms_rotated_13(self):
        boxes_shape = [1, 100, 5]
        scores_shape = [1, 1, 100]
        max_output_boxes_val = 5
        iou_threshold_val = 0.5
        score_threshold_val = 0.4

        boxes_parameter = opset13.parameter(
            boxes_shape, name="Boxes", dtype=np.float32)
        scores_parameter = opset13.parameter(
            scores_shape, name="Scores", dtype=np.float32)

        max_output_boxes = opset13.constant([max_output_boxes_val], np.int64)
        iou_threshold = opset13.constant([iou_threshold_val], np.float32)
        score_threshold = opset13.constant([score_threshold_val], np.float32)

        sort_result_descending = False
        output_type = "i32"
        clockwise = False

        node = opset13.nms_rotated(boxes_parameter, scores_parameter, max_output_boxes, iou_threshold,
                                   score_threshold, sort_result_descending, output_type, clockwise)

        model = Model(node, [boxes_parameter, scores_parameter])
        graph = TestOps.check_graph_can_save(model, 'nms_rotated_model')
        ir_node = graph.get_op_nodes(op="NMSRotated")[0]

        self.assertListEqual(ir_node.out_port(
            0).data.get_shape().tolist(), [1, 3, 3, 3])
        self.assertListEqual(ir_node.out_port(
            1).data.get_shape().tolist(), [1, 3, 3, 3])
        self.assertListEqual(ir_node.out_port(
            2).data.get_shape().tolist(), [1])

        self.assertEqual(ir_node["version"], "opset13")
        self.assertEqual(ir_node['sort_result_descending'], False)
        self.assertEqual(ir_node['output_type'], "i32")
        self.assertEqual(ir_node['clockwise'], False)
=======
    def test_bitwise_and_13(self):
        a = opset13.parameter([4, 1], name="A", dtype=np.int32)
        b = opset13.parameter([1, 2], name="B", dtype=np.int32)

        op = opset13.bitwise_and(a, b)
        model = Model(op, [a, b])
        graph = TestOps.check_graph_can_save(model, "bitwise_and_model")
        op_node = graph.get_op_nodes(op="BitwiseAnd")[0]
        self.assertListEqual(op_node.out_port(0).data.get_shape().tolist(), [4, 2])
        self.assertEqual(op_node["version"], "opset13")
        self.assertEqual(op_node["auto_broadcast"], "numpy")

    def test_bitwise_or_13(self):
        a = opset13.parameter([4, 1], name="A", dtype=np.int32)
        b = opset13.parameter([1, 2], name="B", dtype=np.int32)

        op = opset13.bitwise_or(a, b)
        model = Model(op, [a, b])
        graph = TestOps.check_graph_can_save(model, "bitwise_or_model")
        op_node = graph.get_op_nodes(op="BitwiseOr")[0]
        self.assertListEqual(op_node.out_port(0).data.get_shape().tolist(), [4, 2])
        self.assertEqual(op_node["version"], "opset13")
        self.assertEqual(op_node["auto_broadcast"], "numpy")

    def test_bitwise_xor_13(self):
        a = opset13.parameter([4, 1], name="A", dtype=np.int32)
        b = opset13.parameter([1, 2], name="B", dtype=np.int32)

        op = opset13.bitwise_xor(a, b)
        model = Model(op, [a, b])
        graph = TestOps.check_graph_can_save(model, "bitwise_xor_model")
        op_node = graph.get_op_nodes(op="BitwiseXor")[0]
        self.assertListEqual(op_node.out_port(0).data.get_shape().tolist(), [4, 2])
        self.assertEqual(op_node["version"], "opset13")
        self.assertEqual(op_node["auto_broadcast"], "numpy")

    def test_bitwise_not_13(self):
        a = opset13.parameter([4, 2], name="A", dtype=np.int32)

        op = opset13.bitwise_not(a)
        model = Model(op, [a])
        graph = TestOps.check_graph_can_save(model, "bitwise_not_model")
        op_node = graph.get_op_nodes(op="BitwiseNot")[0]
        self.assertListEqual(op_node.out_port(0).data.get_shape().tolist(), [4, 2])
        self.assertEqual(op_node["version"], "opset13")
>>>>>>> a13eb5bf
<|MERGE_RESOLUTION|>--- conflicted
+++ resolved
@@ -247,7 +247,6 @@
         self.assertEqual(gn_node['num_groups'], 1)
         self.assertEqual(gn_node['epsilon'], 1e-06)
 
-<<<<<<< HEAD
     def test_nms_rotated_13(self):
         boxes_shape = [1, 100, 5]
         scores_shape = [1, 1, 100]
@@ -286,7 +285,7 @@
         self.assertEqual(ir_node['sort_result_descending'], False)
         self.assertEqual(ir_node['output_type'], "i32")
         self.assertEqual(ir_node['clockwise'], False)
-=======
+
     def test_bitwise_and_13(self):
         a = opset13.parameter([4, 1], name="A", dtype=np.int32)
         b = opset13.parameter([1, 2], name="B", dtype=np.int32)
@@ -332,4 +331,42 @@
         op_node = graph.get_op_nodes(op="BitwiseNot")[0]
         self.assertListEqual(op_node.out_port(0).data.get_shape().tolist(), [4, 2])
         self.assertEqual(op_node["version"], "opset13")
->>>>>>> a13eb5bf
+
+    def test_nms_rotated_13(self):
+        boxes_shape = [1, 100, 5]
+        scores_shape = [1, 1, 100]
+        max_output_boxes_val = 5
+        iou_threshold_val = 0.5
+        score_threshold_val = 0.4
+
+        boxes_parameter = opset13.parameter(
+            boxes_shape, name="Boxes", dtype=np.float32)
+        scores_parameter = opset13.parameter(
+            scores_shape, name="Scores", dtype=np.float32)
+
+        max_output_boxes = opset13.constant([max_output_boxes_val], np.int64)
+        iou_threshold = opset13.constant([iou_threshold_val], np.float32)
+        score_threshold = opset13.constant([score_threshold_val], np.float32)
+
+        sort_result_descending = False
+        output_type = "i32"
+        clockwise = False
+
+        node = opset13.nms_rotated(boxes_parameter, scores_parameter, max_output_boxes, iou_threshold,
+                                   score_threshold, sort_result_descending, output_type, clockwise)
+
+        model = Model(node, [boxes_parameter, scores_parameter])
+        graph = TestOps.check_graph_can_save(model, 'nms_rotated_model')
+        ir_node = graph.get_op_nodes(op="NMSRotated")[0]
+
+        self.assertListEqual(ir_node.out_port(
+            0).data.get_shape().tolist(), [1, 3, 3, 3])
+        self.assertListEqual(ir_node.out_port(
+            1).data.get_shape().tolist(), [1, 3, 3, 3])
+        self.assertListEqual(ir_node.out_port(
+            2).data.get_shape().tolist(), [1])
+
+        self.assertEqual(ir_node["version"], "opset13")
+        self.assertEqual(ir_node['sort_result_descending'], False)
+        self.assertEqual(ir_node['output_type'], "i32")
+        self.assertEqual(ir_node['clockwise'], False)