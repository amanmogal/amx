--- conflicted
+++ resolved
@@ -7,11 +7,7 @@
 import openvino
 from openvino.tools.mo.main import prepare_ir
 from openvino.tools.mo.utils.error import Error
-<<<<<<< HEAD
-from openvino.frontend import FrontEndManager # pylint: disable=no-name-in-module,import-error
-=======
 from openvino.frontend import FrontEndManager, FrontEnd # pylint: disable=no-name-in-module,import-error
->>>>>>> 01096508
 from onnx.helper import make_graph, make_model, make_tensor_value_info
 import argparse
 import os
@@ -104,44 +100,22 @@
         for name, model in self.models.items():
             onnx.save(model, name)
 
-<<<<<<< HEAD
-        self.trans_config_files = {}
-        self.trans_config_files['fake_config.json'] = '[]' # json format
-
-        self.trans_config_files['test_config_1.json'] = """[
-=======
         self.test_config_files = {}
         self.test_config_files['fake_config.json'] = '[]' # json format
 
         self.test_config_files['test_config_1.json'] = """[
->>>>>>> 01096508
             {
             "custom_attributes": {
             "test_attribute": true
             },
             "id": "TransformationName1",
-<<<<<<< HEAD
-            "library": "path_to_library",
-=======
             "library": "path_to_library1.so",
->>>>>>> 01096508
             "match_kind": "scope"
             },
             { 
             "custom_attributes": {
             },
             "id": "TransfromationName2",
-<<<<<<< HEAD
-            "library": "path_to_library",
-            "match_kind": "scope"
-            },
-            {
-            "library": "path_to_library"
-            }
-        ]"""
-
-        self.trans_config_files['test_config_2.json'] = """{
-=======
             "library": "path_to_library2.so",
             "match_kind": "scope"
             },
@@ -153,24 +127,15 @@
         ]"""
 
         self.test_config_files['test_config_2.json'] = """{
->>>>>>> 01096508
             "custom_attributes": {
             "test_attribute": true
             },
             "id": "TransformationName1",
-<<<<<<< HEAD
-            "library": "path_to_library",
+            "library": "path_to_library.so",
             "match_kind": "scope"
         }"""
 
-        self.trans_config_files['test_config_3.json'] = """[
-=======
-            "library": "path_to_library.so",
-            "match_kind": "scope"
-        }"""
-
         self.test_config_files['test_config_3.json'] = """[
->>>>>>> 01096508
             {
             "custom_attributes": {
             "test_attribute": true
@@ -186,11 +151,7 @@
             }
         ]"""
 
-<<<<<<< HEAD
-        self.trans_config_files['test_config_4.json'] = """[
-=======
         self.test_config_files['test_config_4.json'] = """[
->>>>>>> 01096508
         {
             "custom_attributes": {
             "test_attribute": true
@@ -206,20 +167,6 @@
             "match_kind": "scope"
             },
             {
-<<<<<<< HEAD
-            "library": "path_to_library"
-            }
-        ]"""
-
-        for file, content in self.trans_config_files.items():
-            with open(file, 'w') as f:
-                f.write(content)
-
-        new_fe_extension = 'onnx_fe_ext.so'
-        with open(new_fe_extension, 'w') as f:
-            f.write("binary_content")
-        self.new_fe_extension_file = os.path.abspath(new_fe_extension)
-=======
             "library": "path_to_library.so"
             }
         ]"""
@@ -230,7 +177,6 @@
         for file, content in self.test_config_files.items():
             with open(file, 'w') as f:
                 f.write(content)
->>>>>>> 01096508
 
         self.paddle_dir = "paddle_dir"
         paddle.enable_static()
@@ -250,14 +196,8 @@
     def tearDown(self):
         for name in self.models.keys():
             os.remove(name)
-<<<<<<< HEAD
-        for name in self.trans_config_files:
-            os.remove(name)
-        os.remove(self.new_fe_extension_file)
-=======
         for name in self.test_config_files:
             os.remove(name)
->>>>>>> 01096508
         shutil.rmtree(self.paddle_dir)
 
 
@@ -348,35 +288,11 @@
                     tm.Telemetry.send_event.assert_any_call('mo', 'fallback_reason', fallback_reason)
 
 
-<<<<<<< HEAD
-    @generate(*[(None, None, 'onnx_frontend'),
-                (True, None, 'mo_legacy'),
-                (None, True, 'onnx_frontend'),
-    ])
-    def test_fallback_if_new_extension_specified(self, use_legacy, use_new_fe, conversion_method):
-        with patch('openvino.tools.mo.main.get_default_frontends') as default_fe:
-            default_fe.return_value = get_test_default_frontends()
-            args = base_args_config(use_legacy, use_new_fe)
-            args.extensions = self.new_fe_extension_file
-            args.input_model = "test_model.onnx"
-            prepare_ir(args)
-
-            tm.Telemetry.send_event.assert_any_call('mo', 'conversion_method', conversion_method)
-
-
-    @generate(*[('fake_config.json' , None, None, 'mo_legacy', 'transformations_config'), # fallback
-                ('fake_config.json' , True, None, 'mo_legacy', None),
-                (None, None, True, 'onnx_frontend', None),
-                (None, None, None, 'onnx_frontend', None),
-    ])
-    def test_fallback_if_tranformations_config_specified(self, trans_config, use_legacy, use_new_fe, expected_path, fallback_reason):
-=======
     @generate(*[('test_config_1.json', None, None, 'onnx_frontend', None), # 'library' attribute for all transformations
                 ('test_config_2.json', None, None, 'onnx_frontend', None), # 'library' attribute in single transformation
                 ('test_config_3.json', None, None, 'mo_legacy', 'transformations_config'), # 'library' attribute in no transformations
     ])
     def test_fallback_if_new_tranformations_config_specified(self, trans_config, use_legacy, use_new_fe, conversion_method, fallback_reason):
->>>>>>> 01096508
         with patch('openvino.tools.mo.main.get_default_frontends') as default_fe:
             default_fe.return_value = get_test_default_frontends()
             args = base_args_config(use_legacy, use_new_fe)
@@ -398,29 +314,6 @@
                     tm.Telemetry.send_event.assert_any_call('mo', 'fallback_reason', fallback_reason)
 
 
-<<<<<<< HEAD
-    @generate(*[('test_config_1.json', None, None, 'onnx_frontend', None), # 'library' attribute for all transformations
-                ('test_config_1.json', True, None, 'mo_legacy', None),
-                ('test_config_2.json', None, None, 'onnx_frontend', None), # 'library' attribute in single transformation
-                ('test_config_3.json', None, None, 'mo_legacy', 'transformations_config'), # 'library' attribute in no transformations
-    ])
-    def test_fallback_if_new_tranformations_config_specified(self, trans_config, use_legacy, use_new_fe, conversion_method, fallback_reason):
-        with patch('openvino.tools.mo.main.get_default_frontends') as default_fe:
-            default_fe.return_value = get_test_default_frontends()
-            args = base_args_config(use_legacy, use_new_fe)
-            args.input_model = "test_model.onnx"
-            args.transformations_config = trans_config
-
-            with patch('openvino.tools.mo.utils.class_registration.apply_transform'): # skip applying transforms
-                prepare_ir(args)
-
-            tm.Telemetry.send_event.assert_any_call('mo', 'conversion_method', conversion_method)
-            if fallback_reason:
-                tm.Telemetry.send_event.assert_any_call('mo', 'fallback_reason', fallback_reason)
-            else:
-                with pytest.raises(AssertionError): # not called
-                    tm.Telemetry.send_event.assert_any_call('mo', 'fallback_reason', fallback_reason)
-=======
     def test_exception_if_new_trans_config_on_legacy_path(self):
         with patch('openvino.tools.mo.main.get_default_frontends') as default_fe:
             default_fe.return_value = get_test_default_frontends()
@@ -431,7 +324,6 @@
             with pytest.raises(Error) as ex: # not called
                 prepare_ir(args)
                 assert str(ex) == 'New kind of transformations configuration used on legacy path'
->>>>>>> 01096508
 
 
     def test_exeption_if_mixed_types_of_trans_configs(self):
@@ -503,49 +395,6 @@
             tm.Telemetry.send_event.assert_any_call('mo', 'fallback_reason')
 
 
-<<<<<<< HEAD
-    @generate(*[('in1->[5.0 5.0 7.0 8.0],in2->[1.0 2.0 3.0 4.0]', None, None, 'mo_legacy', 'input_freezing'), #fallback
-                ('in1,in2->[1.0 2.0 3.0 4.0]', None, None, 'mo_legacy', 'input_freezing'), #fallback
-                ('in1->[1.0 2.0 3.0 4.0],in2', True, None, 'onnx_frontend', None),
-                ('in1->[1.0 2.0 3.0 4.0],in2', None, True, 'mo_legacy', None),
-    ])
-    def test_fallback_if_input_freezing_used(self, input, use_new_fe, use_legacy, conversion_method, fallback_reason):
-        with patch('openvino.tools.mo.main.get_default_frontends') as default_fe:
-            default_fe.return_value = get_test_default_frontends()
-            args = base_args_config(use_legacy, use_new_fe)
-            args.input_model = "test_model.onnx"
-            args.input = input
-
-            prepare_ir(args)
-
-            tm.Telemetry.send_event.assert_any_call('mo', 'conversion_method', conversion_method)
-            if fallback_reason:
-                tm.Telemetry.send_event.assert_any_call('mo', 'fallback_reason', fallback_reason)
-            else:
-                with pytest.raises(AssertionError): # not called
-                    tm.Telemetry.send_event.assert_any_call('mo', 'fallback_reason', fallback_reason)
-
-
-    @generate(*[('in2->[1.0 2.0 3.0 4.0]', None, None, 'mo_legacy', 'input_freezing'), #fallback
-                ('in2->[1.0 2.0 3.0 4.0]', True, None, 'onnx_frontend', None),
-                ('in2->[1.0 2.0 3.0 4.0]', None, True, 'mo_legacy', None),
-    ])
-    def test_fallback_if_input_freezing_used_in_deprecated_way(self, input_freezing_value, use_new_fe, use_legacy, conversion_method, fallback_reason):
-        with patch('openvino.tools.mo.main.get_default_frontends') as default_fe:
-            default_fe.return_value = get_test_default_frontends()
-            args = base_args_config(use_legacy, use_new_fe)
-            args.input_model = "test_model.onnx"
-            args.freeze_placeholder_with_value = input_freezing_value
-
-            prepare_ir(args)
-
-            tm.Telemetry.send_event.assert_any_call('mo', 'conversion_method', conversion_method)
-            if fallback_reason:
-                tm.Telemetry.send_event.assert_any_call('mo', 'fallback_reason', fallback_reason)
-            else:
-                with pytest.raises(AssertionError): # not called
-                    tm.Telemetry.send_event.assert_any_call('mo', 'fallback_reason', fallback_reason)
-=======
     def test_exception_if_old_extensions_used_for_pdpd(self):
         args = base_args_config()
         args.framework = 'paddle'
@@ -555,4 +404,45 @@
         with pytest.raises(Error) as ex: # not called
             prepare_ir(args)
             assert str(ex) == 'Legacy transformations configuration is not supported for the new frontend'
->>>>>>> 01096508
+
+    @generate(*[('in1->[5.0 5.0 7.0 8.0],in2->[1.0 2.0 3.0 4.0]', None, None, 'mo_legacy', 'input_freezing'), #fallback
+                ('in1,in2->[1.0 2.0 3.0 4.0]', None, None, 'mo_legacy', 'input_freezing'), #fallback
+                ('in1->[1.0 2.0 3.0 4.0],in2', True, None, 'onnx_frontend', None),
+                ('in1->[1.0 2.0 3.0 4.0],in2', None, True, 'mo_legacy', None),
+    ])
+    def test_fallback_if_input_freezing_used(self, input, use_new_fe, use_legacy, conversion_method, fallback_reason):
+        with patch('openvino.tools.mo.main.get_default_frontends') as default_fe:
+            default_fe.return_value = get_test_default_frontends()
+            args = base_args_config(use_legacy, use_new_fe)
+            args.input_model = "test_model.onnx"
+            args.input = input
+
+            prepare_ir(args)
+
+            tm.Telemetry.send_event.assert_any_call('mo', 'conversion_method', conversion_method)
+            if fallback_reason:
+                tm.Telemetry.send_event.assert_any_call('mo', 'fallback_reason', fallback_reason)
+            else:
+                with pytest.raises(AssertionError): # not called
+                    tm.Telemetry.send_event.assert_any_call('mo', 'fallback_reason', fallback_reason)
+
+
+    @generate(*[('in2->[1.0 2.0 3.0 4.0]', None, None, 'mo_legacy', 'input_freezing'), #fallback
+                ('in2->[1.0 2.0 3.0 4.0]', True, None, 'onnx_frontend', None),
+                ('in2->[1.0 2.0 3.0 4.0]', None, True, 'mo_legacy', None),
+    ])
+    def test_fallback_if_input_freezing_used_in_deprecated_way(self, input_freezing_value, use_new_fe, use_legacy, conversion_method, fallback_reason):
+        with patch('openvino.tools.mo.main.get_default_frontends') as default_fe:
+            default_fe.return_value = get_test_default_frontends()
+            args = base_args_config(use_legacy, use_new_fe)
+            args.input_model = "test_model.onnx"
+            args.freeze_placeholder_with_value = input_freezing_value
+
+            prepare_ir(args)
+
+            tm.Telemetry.send_event.assert_any_call('mo', 'conversion_method', conversion_method)
+            if fallback_reason:
+                tm.Telemetry.send_event.assert_any_call('mo', 'fallback_reason', fallback_reason)
+            else:
+                with pytest.raises(AssertionError): # not called
+                    tm.Telemetry.send_event.assert_any_call('mo', 'fallback_reason', fallback_reason)