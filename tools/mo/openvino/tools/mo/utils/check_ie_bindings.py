#!/usr/bin/env python3

# Copyright (C) 2018-2021 Intel Corporation
# SPDX-License-Identifier: Apache-2.0

import argparse
import os
import platform
import sys

try:
    import openvino.tools.mo
    execution_type = "mo"
except ModuleNotFoundError:
    mo_root_path = os.path.normpath(os.path.join(os.path.dirname(__file__), os.pardir, os.pardir))
    sys.path.insert(0, mo_root_path)
    execution_type = "install_prerequisites.{}".format("bat" if platform.system() == "Windows" else "sh")

import openvino.tools.mo.utils.version as v
try:
    import openvino_telemetry as tm  # pylint: disable=import-error,no-name-in-module
except ImportError:
    import openvino.tools.mo.utils.telemetry_stub as tm
from openvino.tools.mo.utils.error import classify_error_type
from openvino.tools.mo.utils.telemetry_utils import get_tid


def send_telemetry(mo_version: str, message: str, event_type: str):
    t = tm.Telemetry(tid=get_tid(), app_name='Version Checker', app_version=mo_version)
    # do not trigger new session if we are executing from the check from within the MO because it is actually not model
    # conversion run which we want to send
    if execution_type != 'mo':
        t.start_session(execution_type)
    t.send_event(execution_type, event_type, message)
    if execution_type != "mo":
        t.end_session(execution_type)
    t.force_shutdown(1.0)


def import_core_modules(silent: bool, path_to_module: str):
    """
        This function checks that OpenVINO Python API is available
        and necessary python modules exists. So the next list of imports
        must contain all IE/NG Python API imports that are used inside MO.

    :param silent: enables or disables logs printing to stdout
    :param path_to_module: path where python API modules were found
    :return: True if all imports were successful and False otherwise
    """
    try:
        from openvino.offline_transformations_pybind import apply_moc_transformations, apply_low_latency_transformation  # pylint: disable=import-error,no-name-in-module
        from openvino.offline_transformations_pybind import apply_make_stateful_transformation, generate_mapping_file  # pylint: disable=import-error,no-name-in-module
        from openvino.offline_transformations_pybind import generate_mapping_file, apply_make_stateful_transformation, serialize  # pylint: disable=import-error,no-name-in-module

<<<<<<< HEAD
        from openvino.runtime import Model, get_version  # pylint: disable=import-error,no-name-in-module
        from openvino.runtime.impl.op import Parameter  # pylint: disable=import-error,no-name-in-module
=======
        from openvino.runtime import Function, get_version  # pylint: disable=import-error,no-name-in-module
        from openvino.runtime.op import Parameter  # pylint: disable=import-error,no-name-in-module
>>>>>>> 576471cc
        from openvino.runtime import PartialShape, Dimension  # pylint: disable=import-error,no-name-in-module
        from openvino.frontend import FrontEndManager, FrontEnd  # pylint: disable=no-name-in-module,import-error

        import openvino.frontend  # pylint: disable=import-error,no-name-in-module

        if silent:
            return True

        ie_version = str(get_version())
        mo_version = str(v.get_version())  # pylint: disable=no-member,no-name-in-module

        print("\t- {}: \t{}".format("OpenVINO runtime found in", os.path.dirname(openvino.__file__)))
        print("{}: \t{}".format("OpenVINO runtime version", ie_version))
        print("{}: \t{}".format("Model Optimizer version", mo_version))

        versions_mismatch = False
        if mo_version != ie_version:
            versions_mismatch = True
            extracted_mo_release_version = v.extract_release_version(mo_version)
            mo_is_custom = extracted_mo_release_version == (None, None)

            print("[ WARNING ] Model Optimizer and OpenVINO runtime versions do no match.")
            print("[ WARNING ] Consider building the OpenVINO Python API from sources or reinstall OpenVINO "
                  "(TM) toolkit using", end=" ")
            if mo_is_custom:
                print("\"pip install openvino\" (may be incompatible with the current Model Optimizer version)")
            else:
                print("\"pip install openvino=={}.{}\"".format(*extracted_mo_release_version))

        simplified_mo_version = v.get_simplified_mo_version()
        message = str(dict({
            "platform": platform.system(),
            "mo_version": simplified_mo_version,
            "ie_version": v.get_simplified_ie_version(version=ie_version),
            "versions_mismatch": versions_mismatch,
        }))
        send_telemetry(simplified_mo_version, message, 'ie_version_check')

        return True
    except Exception as e:
        # Do not print a warning if module wasn't found or silent mode is on
        if "No module named 'openvino" not in str(e):
            print("[ WARNING ] Failed to import OpenVINO Python API in: {}".format(path_to_module))
            print("[ WARNING ] {}".format(e))

            # Send telemetry message about warning
            simplified_mo_version = v.get_simplified_mo_version()
            message = str(dict({
                "platform": platform.system(),
                "mo_version": simplified_mo_version,
                "ie_version": v.get_simplified_ie_version(env=os.environ),
                "python_version": sys.version,
                "error_type": classify_error_type(e),
            }))
            send_telemetry(simplified_mo_version, message, 'ie_import_failed')

        return False


if __name__ == "__main__":
    parser = argparse.ArgumentParser()
    parser.add_argument("--silent", action="store_true")
    parser.add_argument("--path_to_module")
    args = parser.parse_args()

    if not import_core_modules(args.silent, args.path_to_module):
        exit(1)<|MERGE_RESOLUTION|>--- conflicted
+++ resolved
@@ -52,13 +52,8 @@
         from openvino.offline_transformations_pybind import apply_make_stateful_transformation, generate_mapping_file  # pylint: disable=import-error,no-name-in-module
         from openvino.offline_transformations_pybind import generate_mapping_file, apply_make_stateful_transformation, serialize  # pylint: disable=import-error,no-name-in-module
 
-<<<<<<< HEAD
         from openvino.runtime import Model, get_version  # pylint: disable=import-error,no-name-in-module
-        from openvino.runtime.impl.op import Parameter  # pylint: disable=import-error,no-name-in-module
-=======
-        from openvino.runtime import Function, get_version  # pylint: disable=import-error,no-name-in-module
         from openvino.runtime.op import Parameter  # pylint: disable=import-error,no-name-in-module
->>>>>>> 576471cc
         from openvino.runtime import PartialShape, Dimension  # pylint: disable=import-error,no-name-in-module
         from openvino.frontend import FrontEndManager, FrontEnd  # pylint: disable=no-name-in-module,import-error
 
