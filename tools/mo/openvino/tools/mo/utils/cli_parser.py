# Copyright (C) 2018-2023 Intel Corporation
# SPDX-License-Identifier: Apache-2.0

import argparse
import ast
import logging as log
import os
import re
from collections import OrderedDict, namedtuple
from distutils.util import strtobool
from itertools import zip_longest
from pathlib import Path
from operator import xor
from typing import List, Union
import numbers
import inspect

import numpy as np
from openvino.runtime import Layout, PartialShape, Dimension, Shape, Type

import openvino
from openvino.tools.mo.front.extractor import split_node_in_port
from openvino.tools.mo.middle.passes.convert_data_type import destination_type_to_np_data_type
from openvino.tools.mo.middle.passes.convert_data_type import np_data_type_to_destination_type
from openvino.tools.mo.utils.error import Error
from openvino.tools.mo.utils.utils import refer_to_faq_msg, get_mo_root_dir
from openvino.tools.mo.utils.version import get_version
from openvino.tools.mo.utils.cli_tool_specific_descriptions import get_cli_tool_specific_descriptions


def extension_path_to_str_or_extensions_class(extension):
    if isinstance(extension, str):
        return extension
    elif isinstance(extension, Path):
        return str(extension)
    else:
        # Return unknown object as is.
        # The type of the object will be checked by frontend.add_extension() method
        return extension


def transformations_config_to_str(value):
    if value is None:
        return value
    return extension_path_to_str_or_extensions_class(value)


def extensions_to_str_or_extensions_class(extensions):
    if extensions is None:
        return None
    extensions_list = []
    if isinstance(extensions, str):
        extensions_list = extensions.split(',')
    elif isinstance(extensions, list):
        for ext in extensions:
            ext = extension_path_to_str_or_extensions_class(ext)
            extensions_list.append(ext)
    else:
        extensions_list = [extension_path_to_str_or_extensions_class(extensions)]

    for ext in extensions_list:
        if isinstance(ext, str):
            readable_file_or_dir(ext)
    return extensions_list


def path_to_str(path):
    if path is None:
        return None
    if isinstance(path, str):
        return path
    elif isinstance(path, Path):
        return str(path)
    else:
        raise Exception("Incorrect type of {} expected str or Path, got {}".format(path, type(path)))


def path_to_str_or_object(value):
    if value is None or isinstance(value, str):
        return value
    elif isinstance(value, Path):
        return str(value)
    else:
        return value


def paths_to_str(paths):
    if paths is None:
        return None
    if isinstance(paths, list):
        paths_str = []
        for path in paths:
            paths_str.append(path_to_str(path))
        return ','.join(paths_str)
    else:
        path_to_str(paths)


def str_list_to_str(values):
    if values is None:
        return None
    if isinstance(values, str):
        return values
    elif isinstance(values, list):
        for value in values:
            if not isinstance(value, str):
                raise Error("Incorrect argument. {} expected to string, got type {}.".format(value, type(value)))
        return ','.join(values)
    else:
        raise Error("Incorrect argument. {} expected to string or list of strings, got type {}.".format(values, type(values)))


def is_shape_type(value):
    if isinstance(value, PartialShape):
        return True
    if isinstance(value, Shape):
        return True
    if isinstance(value, list) or isinstance(value, tuple):
        for dim in value:
            if not (isinstance(dim, Dimension) or isinstance(dim, int)):
                return False
        return True
    return False


def shape_to_str(shape, separator):
    if isinstance(shape, str):
        return shape
    if isinstance(shape, PartialShape):
        return shape.to_string()
    if isinstance(shape, Shape):
        return PartialShape(shape).to_string()
    if isinstance(shape, list) or isinstance(shape, tuple):
        dims = []
        for dim in shape:
            if isinstance(dim, Dimension):
                dims.append(dim.to_string())
            elif isinstance(dim, int):
                dims.append(str(dim))
            else:
                raise Exception("Incorrect type of dimension. Expected Dimension or int, got {}".format(type(dim)))
        return "[" + separator.join(dims) + "]"
    raise Exception("Incorrect shape type. Expected PartialShape, Shape, [Dimension, ...] or [int, ...], "
                    "got {}".format(type(shape)))


def input_shape_to_str(input_shape):
    if input_shape is None or isinstance(input_shape, str):
        return input_shape
    if isinstance(input_shape, list):
        if len(input_shape) > 0 and isinstance(input_shape[0], int) or isinstance(input_shape[0], Dimension):
            # The case when shape is specified as list of int or Dimension
            return shape_to_str(input_shape, ',')
        # The case when list of shapes is specified
        shapes = []
        for shape in input_shape:
            shapes.append(shape_to_str(shape, ','))
        return ','.join(shapes)
    return shape_to_str(input_shape, ',')


def type_to_str(type_obj):
    if isinstance(type_obj, str):
        return type_obj
    if isinstance(type_obj, type):
        return np_data_type_to_destination_type(type_obj)
    if isinstance(type_obj, Type):
        return type_obj.get_type_name()
    raise Exception("Incorrect type. Expected Type or numpy type, got {}".format(type(type_obj)))


def value_to_str(value, separator):
    if isinstance(value, np.ndarray):
        values = []
        for x in np.nditer(value):
            values.append(str(x))
        return "[" + separator.join(values) + "]"
    if isinstance(value, list):
        values = []
        for x in value:
            if not isinstance(x, numbers.Number):
                raise Exception("Incorrect value type. Expected numeric value, got {}".format(type(x)))
            values.append(str(x))
        return "[" + separator.join(values) + "]"
    if isinstance(value, bool):
        return "True" if value else "False"
    raise Exception("Incorrect value type. Expected np.ndarray or list, got {}".format(type(value)))


def single_input_to_str(input):
    if isinstance(input, str):
        return input
    if isinstance(input, openvino.tools.mo.InputCutInfo):
        if not isinstance(input.name, str):
            raise Exception("Input name should be string, got {}".format(input.name))
        input_str = input.name
        assert input_str is not None, "Incorrect InputCutInfo. 'name' should be set."
        if input.shape is not None:
            input_str += shape_to_str(input.shape, " ")
        if input.type is not None:
            input_str += "{" + type_to_str(input.type) + "}"
        if input.value is not None:
            input_str += "->" + value_to_str(input.value, " ")
        return input_str
    if isinstance(input, tuple):
        name = None
        inp_type = None
        shape = None
        for val in input:
            if isinstance(val, str):
                if name is not None:
                    raise Exception("More than one input name provided: {}".format(input))
                name = val
            elif isinstance(val, type) or isinstance(val, Type):
                if inp_type is not None:
                    raise Exception("More than one input type provided: {}".format(input))
                inp_type = type_to_str(val)
            elif is_shape_type(val):
                if shape is not None:
                    raise Exception("More than one input shape provided: {}".format(input))
                shape = shape_to_str(val, " ")
            else:
                raise Exception("Incorrect input parameters provided. Expected input name and "
                                "optionally input type or input shape. Got unknown object: {}".format(val))
        if name is None:
            raise Exception("Input name was not provided for following input {}.".format(input))
        if shape is not None:
            name += shape
        if inp_type is not None:
            name += "{" + inp_type + "}"
        return name

    raise Exception("Unexpected object provided for input. Expected openvino.tools.mo.InputCutInfo "
                    "or tuple or str. Got {}".format(type(input)))


def input_to_str(input):
    if input is None or isinstance(input, str):
        return input
    if isinstance(input, list):
        inputs_str = []
        for inp in input:
            inputs_str.append(single_input_to_str(inp))
        return ','.join(inputs_str)
    return single_input_to_str(input)


def mean_scale_value_to_str(value):
    # default empty value
    if isinstance(value, tuple) and len(value) == 0:
        return value

    if isinstance(value, str):
        return value
    if isinstance(value, dict):
        values_str = []
        for op_name, val in value.items():
            if not isinstance(op_name, str):
                raise Exception("Incorrect operation name type. Expected string, got {}".format(type(op_name)))
            values_str.append(op_name + value_to_str(val, ","))
        return ",".join(values_str)
    if isinstance(value, list) or isinstance(value, tuple):
        list_of_lists = False
        for val in value:
            if isinstance(val, list) or isinstance(val, tuple):
                list_of_lists = True
                break
        if list_of_lists:
            values_str = []
            for val in value:
                values_str.append(value_to_str(val, ","))
            return ",".join(values_str)
        else:
            return value_to_str(value, ",")
    return value_to_str(value, ",")


def layout_to_str(layout):
    if isinstance(layout, str):
        return layout
    if isinstance(layout, Layout):
        return layout.to_string()
    raise Exception("Incorrect layout type. Expected Layout or string or dictionary, "
                    "where key is operation name and value is layout or list of layouts, got {}".format(type(layout)))


def source_target_layout_to_str(value):
    # default empty value
    if isinstance(value, tuple) and len(value) == 0:
        return value

    if isinstance(value, str):
        return value
    if isinstance(value, dict):
        values_str = []
        for op_name, layout in value.items():
            if not isinstance(op_name, str):
                raise Exception("Incorrect operation name type. Expected string, got {}".format(type(op_name)))
            values_str.append(op_name + "(" + layout_to_str(layout) + ")")
        return ",".join(values_str)

    return layout_to_str(value)


def layoutmap_to_str(value):
    if isinstance(value, str):
        return value
    if isinstance(value, openvino.tools.mo.LayoutMap):
        assert value.source_layout is not None, "Incorrect layout map. 'source_layout' should be set."
        source_layout = layout_to_str(value.source_layout)
        if value.target_layout is not None:
            target_layout = layout_to_str(value.target_layout)
            source_layout += "->" + target_layout
        return source_layout
    return layout_to_str(value)


def layout_param_to_str(value):
    # default empty value
    if isinstance(value, tuple) and len(value) == 0:
        return value

    if isinstance(value, str):
        return value

    if isinstance(value, dict):
        values_str = []
        for op_name, layout in value.items():
            if not isinstance(op_name, str):
                raise Exception("Incorrect operation name type. Expected string, got {}".format(type(op_name)))
            values_str.append(op_name + "(" + layoutmap_to_str(layout) + ")")
        return ",".join(values_str)
    if isinstance(value, openvino.tools.mo.LayoutMap):
        return layoutmap_to_str(value)
    if isinstance(value, list) or isinstance(value, tuple):
        values_str = []
        for layout in value:
            values_str.append(layoutmap_to_str(layout))
        return ",".join(values_str)

    return layoutmap_to_str(value)


def batch_to_int(value):
    if value is None or isinstance(value, int):
        return value
    if isinstance(value, Dimension):
        if not value.is_static:
            # TODO: Ticket 88676
            raise Exception("Dynamic batch for --batch parameter is not supported.")
        else:
            return value.get_length()
    raise Exception("Incorrect batch value. Expected int, got {}.".format(type(value)))


def transform_param_value_to_str(value):
    # This function supports parsing of parameters of MakeStateful, LowLatency2, Pruning.
    # If available transforms list is extended this method should be extended for new transforms.
    if isinstance(value, str):
        return value
    if isinstance(value, bool):
        return str(value)
    if isinstance(value, dict):
        # param_res_names dictionary for MakeStateful transform
        values_str = []
        for input_name, output_name in value.items():
            assert isinstance(input_name, str), "Incorrect input name. " \
                                                "Expected string, got {}".format(type(input_name))
            assert isinstance(output_name, str), "Incorrect output name. " \
                                                 "Expected string, got {}".format(type(output_name))
            values_str.append("\'{}\':\'{}\'".format(input_name, output_name))
        return "{" + ','.join(values_str) + "}"
    raise Exception("Unknown parameter type.")


def transform_to_str(value):
    from openvino.tools.mo.back.offline_transformations import get_available_transformations

    if isinstance(value, str):
        return value

    if isinstance(value, tuple):
        assert 1 <= len(value) <= 2, "Incorrect definition of transformation in transform argument: " \
                                     "expected two elements in tuple, provided {}. " \
                                     "Supported transforms are: {}".format(
            len(value),
            list(get_available_transformations().keys()))
        transform_name = value[0]
        assert isinstance(transform_name, str), "Incorrect transform name type. " \
                                                "Expected string, got {}".format(type(transform_name))
        if len(value) == 2:
            params = value[1]
            assert isinstance(params, dict), "Incorrect transform params type. " \
                                             "Expected dictionary, got {}".format(type(params))
            params_str_list = []
            for param_name, val in params.items():
                assert isinstance(param_name, str), "Incorrect transform parameter name type. " \
                                                    "Expected string, got {}".format(type(param_name))
                val_str = transform_param_value_to_str(val)
                params_str_list.append(param_name + "=" + val_str)
            transform_name += '[' + ','.join(params_str_list) + ']'
        return transform_name
    raise Exception("Incorrect transform type. Expected tuple with transform name and "
                    "dictionary with transform parameters. Got object of type {}".format(type(value)))


def transform_param_to_str(value):
    if value is None or isinstance(value, str):
        return value
    if isinstance(value, list):
        transforms_str = []
        for transform in value:
            transforms_str.append(transform_to_str(transform))
        return ','.join(transforms_str)
    return transform_to_str(value)


ParamDescription = namedtuple("ParamData",
                              ["description", "cli_tool_description", "to_string"])


def get_mo_convert_params():
    mo_convert_docs = openvino.tools.mo.convert_model.__doc__
    mo_convert_params = {}
    group = "Optional parameters:"
    mo_convert_params[group] = {}

    mo_convert_docs = mo_convert_docs[:mo_convert_docs.find('Returns:')]

    while len(mo_convert_docs) > 0:
        param_idx1 = mo_convert_docs.find(":param")
        if param_idx1 == -1:
            break
        param_idx2 = mo_convert_docs.find(":", param_idx1+1)
        param_name = mo_convert_docs[param_idx1+len(':param '):param_idx2]

        param_description_idx = mo_convert_docs.find(":param", param_idx2+1)
        param_description = mo_convert_docs[param_idx2+1: param_description_idx]

        group_name_idx = param_description.rfind('\n\n')
        group_name = ''
        if group_name_idx != -1:
            group_name = param_description[group_name_idx:].strip()

        param_description = param_description[:group_name_idx]
        param_description = param_description.strip()

        mo_convert_params[group][param_name] = ParamDescription(param_description, "", None)

        mo_convert_docs = mo_convert_docs[param_description_idx:]

        if group_name != '':
            mo_convert_params[group_name] = {}
            group = group_name

    # TODO: remove this when internal converting of params to string is removed
    params_converted_to_string = {
        'input_model': path_to_str_or_object,
        'input_shape': input_shape_to_str,
        'input': input_to_str,
        'output': str_list_to_str,
        'mean_values': mean_scale_value_to_str,
        'scale_values': mean_scale_value_to_str,
        'source_layout': source_target_layout_to_str,
        'target_layout': source_target_layout_to_str,
        'layout': layout_param_to_str,
        'transform': transform_param_to_str,
        'extensions': extensions_to_str_or_extensions_class,
        'batch': batch_to_int,
        'transformations_config': transformations_config_to_str,
        'saved_model_tags': str_list_to_str
    }
    params_with_paths = get_params_with_paths_list()
    cli_tool_specific_descriptions = get_cli_tool_specific_descriptions()

    for group_name, param_group in mo_convert_params.items():
        for param_name, d in param_group.items():
            to_str_method = None
            if param_name in params_converted_to_string:
                to_str_method = params_converted_to_string[param_name]
            elif param_name in params_with_paths:
                to_str_method = path_to_str

            cli_tool_description = None
            if param_name in cli_tool_specific_descriptions:
                cli_tool_description = cli_tool_specific_descriptions[param_name]

            desc = ParamDescription(d.description,
                                    cli_tool_description,
                                    to_str_method)
            mo_convert_params[group_name][param_name] = desc

    return mo_convert_params


class DeprecatedStoreTrue(argparse.Action):
    def __init__(self, nargs=0, **kw):
        super().__init__(nargs=nargs, **kw)

    def __call__(self, parser, namespace, values, option_string=None):
        dep_msg = "Use of deprecated cli option {} detected. Option use in the following releases will be fatal. ".format(option_string)
        if 'fusing' in option_string:
            dep_msg += 'Please use --finegrain_fusing cli option instead'
        log.error(dep_msg, extra={'is_warning': True})
        setattr(namespace, self.dest, True)


class DeprecatedOptionCommon(argparse.Action):
    def __call__(self, parser, args, values, option_string):
        dep_msg = "Use of deprecated cli option {} detected. Option use in the following releases will be fatal. ".format(option_string)
        log.error(dep_msg, extra={'is_warning': True})
        setattr(args, self.dest, values)


class IgnoredAction(argparse.Action):
    def __init__(self, nargs=0, **kw):
        super().__init__(nargs=nargs, **kw)

    def __call__(self, parser, namespace, values, option_string=None):
        dep_msg = "Use of removed cli option '{}' detected. The option is ignored. ".format(option_string)
        log.error(dep_msg, extra={'is_warning': True})
        setattr(namespace, self.dest, True)


def canonicalize_and_check_paths(values: Union[str, List[str]], param_name,
                                 try_mo_root=False, check_existance=True) -> List[str]:
    if values is not None:
        list_of_values = list()
        if isinstance(values, str):
            if values != "":
                list_of_values = values.split(',')
        elif isinstance(values, list):
            list_of_values = values
        else:
            raise Error('Unsupported type of command line parameter "{}" value'.format(param_name))

        if not check_existance:
            return [get_absolute_path(path) for path in list_of_values]

        for idx, val in enumerate(list_of_values):
            list_of_values[idx] = val

            error_msg = 'The value for command line parameter "{}" must be existing file/directory, ' \
                        'but "{}" does not exist.'.format(param_name, val)
            if os.path.exists(val):
                continue
            elif not try_mo_root or val == '':
                raise Error(error_msg)
            elif try_mo_root:
                path_from_mo_root = get_mo_root_dir() + '/mo/' + val
                list_of_values[idx] = path_from_mo_root
                if not os.path.exists(path_from_mo_root):
                    raise Error(error_msg)

        return [get_absolute_path(path) for path in list_of_values]


class CanonicalizePathAction(argparse.Action):
    """
    Expand user home directory paths and convert relative-paths to absolute.
    """

    def __call__(self, parser, namespace, values, option_string=None):
        list_of_paths = canonicalize_and_check_paths(values, param_name=option_string,
                                                     try_mo_root=False, check_existance=False)
        setattr(namespace, self.dest, ','.join(list_of_paths))


class CanonicalizeTransformationPathCheckExistenceAction(argparse.Action):
    """
    Convert relative to the current and relative to mo root paths to absolute
    and check specified file or directory existence.
    """

    def __call__(self, parser, namespace, values, option_string=None):
        list_of_paths = canonicalize_and_check_paths(values, param_name=option_string,
                                                     try_mo_root=True, check_existance=True)
        setattr(namespace, self.dest, ','.join(list_of_paths))


class CanonicalizePathCheckExistenceAction(argparse.Action):
    """
    Expand user home directory paths and convert relative-paths to absolute and check specified file or directory
    existence.
    """

    def __call__(self, parser, namespace, values, option_string=None):
        list_of_paths = canonicalize_and_check_paths(values, param_name=option_string,
                                                     try_mo_root=False, check_existance=True)
        setattr(namespace, self.dest, ','.join(list_of_paths))


class CanonicalizeExtensionsPathCheckExistenceAction(argparse.Action):
    """
    Expand user home directory paths and convert relative-paths to absolute and check specified file or directory
    existence.
    """

    def __call__(self, parser, namespace, values, option_string=None):
        list_of_paths = canonicalize_and_check_paths(values, param_name=option_string,
                                                     try_mo_root=False, check_existance=True)
        # Extensions paths are needed to be stored as list
        setattr(namespace, self.dest, list_of_paths)


class CanonicalizePathCheckExistenceIfNeededAction(CanonicalizePathCheckExistenceAction):

    def __call__(self, parser, namespace, values, option_string=None):
        if values is not None:
            if isinstance(values, str):
                if values != "":
                    super().__call__(parser, namespace, values, option_string)
                else:
                    setattr(namespace, self.dest, values)


class DeprecatedCanonicalizePathCheckExistenceAction(CanonicalizePathCheckExistenceAction):
    def __call__(self, parser, namespace, values, option_string=None):
        dep_msg = "Use of deprecated cli option {} detected. Option use in the following releases will be fatal. ".format(
            option_string)
        log.error(dep_msg, extra={'is_warning': True})
        super().__call__(parser, namespace, values, option_string)


def readable_file(path: str):
    """
    Check that specified path is a readable file.
    :param path: path to check
    :return: path if the file is readable
    """
    if not os.path.isfile(path):
        raise Error('The "{}" is not existing file'.format(path))
    elif not os.access(path, os.R_OK):
        raise Error('The "{}" is not readable'.format(path))
    else:
        return path


def readable_file_or_dir(path: str):
    """
    Check that specified path is a readable file or directory.
    :param path: path to check
    :return: path if the file/directory is readable
    """
    if not os.path.isfile(path) and not os.path.isdir(path):
        raise Error('The "{}" is not existing file or directory'.format(path))
    elif not os.access(path, os.R_OK):
        raise Error('The "{}" is not readable'.format(path))
    else:
        return path


def readable_dirs(paths: str):
    """
    Checks that comma separated list of paths are readable directories.
    :param paths: comma separated list of paths.
    :return: comma separated list of paths.
    """
    paths_list = [readable_dir(path) for path in paths.split(',')]
    return ','.join(paths_list)


def readable_dirs_or_empty(paths: str):
    """
    Checks that comma separated list of paths are readable directories of if it is empty.
    :param paths: comma separated list of paths.
    :return: comma separated list of paths.
    """
    if paths:
        return readable_dirs(paths)
    return paths


def readable_dirs_or_files_or_empty(paths: str):
    """
    Checks that comma separated list of paths are readable directories, files or a provided path is empty.
    :param paths: comma separated list of paths.
    :return: comma separated list of paths.
    """
    if paths:
        paths_list = [readable_file_or_dir(path) for path in paths.split(',')]
        return ','.join(paths_list)
    return paths


def readable_dir(path: str):
    """
    Check that specified path is a readable directory.
    :param path: path to check
    :return: path if the directory is readable
    """
    if not os.path.isdir(path):
        raise Error('The "{}" is not existing directory'.format(path))
    elif not os.access(path, os.R_OK):
        raise Error('The "{}" is not readable'.format(path))
    else:
        return path


def writable_dir(path: str):
    """
    Checks that specified directory is writable. The directory may not exist but it's parent or grandparent must exist.
    :param path: path to check that it is writable.
    :return: path if it is writable
    """
    if path is None:
        raise Error('The directory parameter is None')
    if os.path.exists(path):
        if os.path.isdir(path):
            if os.access(path, os.W_OK):
                return path
            else:
                raise Error('The directory "{}" is not writable'.format(path))
        else:
            raise Error('The "{}" is not a directory'.format(path))
    else:
        cur_path = path
        while os.path.dirname(cur_path) != cur_path:
            if os.path.exists(cur_path):
                break
            cur_path = os.path.dirname(cur_path)
        if cur_path == '':
            cur_path = os.path.curdir
        if os.access(cur_path, os.W_OK):
            return path
        else:
            raise Error('The directory "{}" is not writable'.format(cur_path))


def add_args_by_description(args_group, params_description):
    signature = inspect.signature(openvino.tools.mo.convert_model)
    filepath_args = get_params_with_paths_list()

    special_actions = {'transformations_config': CanonicalizeTransformationPathCheckExistenceAction,
                       'input_model': CanonicalizePathCheckExistenceAction,
                       'extensions': CanonicalizeExtensionsPathCheckExistenceAction,
                       'counts': CanonicalizePathCheckExistenceIfNeededAction,
                       'version': 'version'}
    special_types = {'input_model': readable_file_or_dir, 'scale': float, 'extensions': readable_dirs_or_files_or_empty, 'batch': check_positive}
    param_aliases = {'input_model': {'-w', '-m'}, 'scale': {'-s'}, 'batch': {'-b'}, 'input_proto': {'-d'}}

    cli_tool_specific_descriptions = get_cli_tool_specific_descriptions()
    for param_name, param_description in params_description.items():
        if param_name == 'help':
            continue
        cli_param_name = "--"+param_name
        if cli_param_name not in args_group._option_string_actions:
            help_text = cli_tool_specific_descriptions[param_name] if param_name in cli_tool_specific_descriptions \
                else param_description.description
            action = special_actions[param_name] if param_name in special_actions else None
            param_type = special_types[param_name] if param_name in special_types else None
            param_alias = param_aliases[param_name] if param_name in param_aliases else {}
            if signature.parameters[param_name].annotation == bool and param_name != 'version':
                args_group.add_argument(
                    cli_param_name, *param_alias,
                    type=check_bool if param_type is None else param_type,
                    nargs="?",
                    const=True,
                    help=help_text,
                    default=signature.parameters[param_name].default)
            elif param_name in filepath_args:
                action = action if action is not None else CanonicalizePathCheckExistenceAction
                args_group.add_argument(
                    cli_param_name, *param_alias,
                    type=str if param_type is None else param_type,
                    action=action,
                    help=help_text,
                    default=signature.parameters[param_name].default)
            else:
                additional_params = {}
                if param_name == 'version':
                    additional_params['version'] = 'Version of Model Optimizer is: {}'.format(get_version())
                if param_type is not None:
                    additional_params['type'] = param_type
                if param_name == 'log_level':
                    additional_params['choices'] = ['CRITICAL', 'ERROR', 'WARN', 'WARNING', 'INFO', 'DEBUG', 'NOTSET']
                args_group.add_argument(
                    cli_param_name, *param_alias,
                    help=help_text,
                    default=signature.parameters[param_name].default,
                    action=action,
                    **additional_params
                )


def get_common_cli_parser(parser: argparse.ArgumentParser = None):
    if not parser:
        parser = argparse.ArgumentParser()
    common_group = parser.add_argument_group('Framework-agnostic parameters')
    mo_convert_params = get_mo_convert_params()
    mo_convert_params_common = mo_convert_params['Framework-agnostic parameters:']

    # Command line tool specific params
    common_group.add_argument('--model_name', '-n',
                              help='Model_name parameter passed to the final create_ir transform. ' +
                                   'This parameter is used to name ' +
                                   'a network in a generated IR and output .xml/.bin files.')
    common_group.add_argument('--output_dir', '-o',
                              help='Directory that stores the generated IR. ' +
                                   'By default, it is the directory from where the Model Optimizer is launched.',
                              default=get_absolute_path('.'),
                              action=CanonicalizePathAction,
                              type=writable_dir)
<<<<<<< HEAD

    # Deprecated params
    # TODO: isn't it a weights precision type
    common_group.add_argument('--data_type',
                              help='[DEPRECATED] Data type for model weights and biases. '
                                   'If original model has FP32 weights or biases and --data_type=FP16 is specified, '
                                   'FP32 model weights and biases are compressed to FP16. '
                                   'All intermediate data is kept in original precision.',
                              choices=["FP16", "FP32", "half", "float"],
                              default='FP16',
                              action=DeprecatedOptionCommon)
=======
    common_group.add_argument('--input_shape',
                              help=mo_convert_params_common['input_shape'].description.format(
                                  mo_convert_params_common['input_shape'].possible_types_command_line))
    common_group.add_argument('--scale', '-s',
                              type=float,
                              help='All input values coming from original network inputs will be ' +
                                   'divided by this ' +
                                   'value. When a list of inputs is overridden by the --input ' +
                                   'parameter, this scale ' +
                                   'is not applied for any input that does not match with ' +
                                   'the original input of the model.' +
                                   'If both --mean_values and --scale  are specified, ' +
                                   'the mean is subtracted first and then scale is applied ' +
                                   'regardless of the order of options in command line.')
    common_group.add_argument('--reverse_input_channels',
                              help='Switch the input channels order from RGB to BGR (or vice versa). Applied to '
                                   'original inputs of the model if and only if a number of channels equals 3. '
                                   'When --mean_values/--scale_values are also specified, reversing of channels will '
                                   'be applied to user\'s input data first, so that numbers in --mean_values '
                                   'and --scale_values go in the order of channels used in the original model. '
                                   'In other words, if both options are specified, then the data flow in the model '
                                   'looks as following: Parameter -> ReverseInputChannels -> Mean apply-> Scale apply -> the original body of the model.',
                              action='store_true')
    common_group.add_argument('--log_level',
                              help='Logger level',
                              choices=['CRITICAL', 'ERROR', 'WARN', 'WARNING', 'INFO',
                                       'DEBUG', 'NOTSET'],
                              default='ERROR')
    common_group.add_argument('--input',
                              help=mo_convert_params_common['input'].description.format(
                                  mo_convert_params_common['input'].possible_types_command_line))
    common_group.add_argument('--output',
                              help=mo_convert_params_common['output'].description.format(
                                  mo_convert_params_common['output'].possible_types_command_line))
    common_group.add_argument('--mean_values', '-ms',
                              help=mo_convert_params_common['mean_values'].description.format(
                                  mo_convert_params_common['mean_values'].possible_types_command_line),
                              default=())
    common_group.add_argument('--scale_values',
                              help=mo_convert_params_common['scale_values'].description.format(
                                  mo_convert_params_common['scale_values'].possible_types_command_line),
                              default=())
    common_group.add_argument('--source_layout',
                              help=mo_convert_params_common['source_layout'].description.format(
                                  mo_convert_params_common['source_layout'].possible_types_command_line),
                              default=())
    common_group.add_argument('--target_layout',
                              help=mo_convert_params_common['target_layout'].description.format(
                                  mo_convert_params_common['target_layout'].possible_types_command_line),
                              default=())
    common_group.add_argument('--layout',
                              help=mo_convert_params_common['layout'].description.format(
                                  mo_convert_params_common['layout'].possible_types_command_line),
                              default=())
    common_group.add_argument('--compress_to_fp16',
                              help=mo_convert_params_common['compress_to_fp16'].description,
                              type=check_bool,
                              nargs="?",
                              const=True,
                              default=True)
    common_group.add_argument('--transform',
                              help=mo_convert_params_common['transform'].description.format(
                                  mo_convert_params_common['transform'].possible_types_command_line),
                              default="")
    # we use CanonicalizeDirCheckExistenceAction instead of readable_dirs to handle empty strings
    common_group.add_argument("--extensions",
                              help=mo_convert_params_common['extensions'].description.format(
                                  mo_convert_params_common['extensions'].possible_types_command_line),
                              default=[import_extensions.default_path()],
                              action=CanonicalizeExtensionsPathCheckExistenceAction,
                              type=readable_dirs_or_files_or_empty)
    common_group.add_argument("--batch", "-b",
                              type=check_positive,
                              default=None,
                              help=mo_convert_params_common['batch'].description)
    common_group.add_argument("--version",
                              action='version',
                              version='Version of Model Optimizer is: {}'.format(get_version()),
                              help=mo_convert_params_common['version'].description)

    common_group.add_argument('--silent',
                              help=mo_convert_params_common['silent'].description,
                              type=check_bool,
                              default=True)
>>>>>>> b2e4857a
    common_group.add_argument('--freeze_placeholder_with_value',
                              help='Replaces input layer with constant node with '
                                   'provided value, for example: "node_name->True". '
                                   'It will be DEPRECATED in future releases. '
                                   'Use --input option to specify a value for freezing.',
                              default=None)
    common_group.add_argument('--static_shape',
                              help='Enables IR generation for fixed input shape (folding `ShapeOf` operations and '
                                   'shape-calculating sub-graphs to `Constant`). Changing model input shape using '
                                   'the OpenVINO Runtime API in runtime may fail for such an IR.',
                              action='store_true', default=False)
    common_group.add_argument("--use_new_frontend",
                              help='Force the usage of new Frontend of Model Optimizer for model conversion into IR. '
                                   'The new Frontend is C++ based and is available for ONNX* and PaddlePaddle* models. '
                                   'Model optimizer uses new Frontend for ONNX* and PaddlePaddle* by default that means '
                                   '`--use_new_frontend` and `--use_legacy_frontend` options are not specified.',
                              action='store_true', default=False)
    common_group.add_argument("--use_legacy_frontend",
                              help='Force the usage of legacy Frontend of Model Optimizer for model conversion into IR. '
                                   'The legacy Frontend is Python based and is available for TensorFlow*, ONNX*, MXNet*, '
                                   'Caffe*, and Kaldi* models.',
                              action='store_true', default=False)
    add_args_by_description(common_group, mo_convert_params_common)
    return parser


def get_common_cli_options(model_name):
    d = OrderedDict()
    d['input_model'] = '- Path to the Input Model'
    d['output_dir'] = ['- Path for generated IR', lambda x: x if x != '.' else os.getcwd()]
    d['model_name'] = ['- IR output name', lambda x: x if x else model_name]
    d['log_level'] = '- Log level'
    d['batch'] = ['- Batch', lambda x: x if x else 'Not specified, inherited from the model']
    d['input'] = ['- Input layers', lambda x: x if x else 'Not specified, inherited from the model']
    d['output'] = ['- Output layers', lambda x: x if x else 'Not specified, inherited from the model']
    d['input_shape'] = ['- Input shapes', lambda x: x if x else 'Not specified, inherited from the model']
    d['source_layout'] = ['- Source layout', lambda x: x if x else 'Not specified']
    d['target_layout'] = ['- Target layout', lambda x: x if x else 'Not specified']
    d['layout'] = ['- Layout', lambda x: x if x else 'Not specified']
    d['mean_values'] = ['- Mean values', lambda x: x if x else 'Not specified']
    d['scale_values'] = ['- Scale values', lambda x: x if x else 'Not specified']
    d['scale'] = ['- Scale factor', lambda x: x if x else 'Not specified']
    d['transform'] = ['- User transformations', lambda x: x if x else 'Not specified']
    d['reverse_input_channels'] = '- Reverse input channels'
    d['static_shape'] = '- Enable IR generation for fixed input shape'
    d['transformations_config'] = '- Use the transformations config file'
    return d


def get_advanced_cli_options():
    d = OrderedDict()
    d['use_legacy_frontend'] = '- Force the usage of legacy Frontend of Model Optimizer for model conversion into IR'
    d['use_new_frontend'] = '- Force the usage of new Frontend of Model Optimizer for model conversion into IR'
    return d


def get_caffe_cli_options():
    d = {
        'input_proto': ['- Path to the Input prototxt', lambda x: x],
        'caffe_parser_path': ['- Path to Python Caffe* parser generated from caffe.proto', lambda x: x],
        'k': '- Path to CustomLayersMapping.xml',
    }

    return OrderedDict(sorted(d.items(), key=lambda t: t[0]))


def get_tf_cli_options():
    d = {
        'input_model_is_text': '- Input model in text protobuf format',
        'tensorflow_custom_operations_config_update': '- Update the configuration file with input/output node names',
        'tensorflow_object_detection_api_pipeline_config': '- Use configuration file used to generate the model with '
                                                           'Object Detection API',
        'tensorflow_custom_layer_libraries': '- List of shared libraries with TensorFlow custom layers implementation',
        'tensorboard_logdir': '- Path to model dump for TensorBoard'
    }

    return OrderedDict(sorted(d.items(), key=lambda t: t[0]))


def get_mxnet_cli_options():
    d = {
        'input_symbol': '- Deploy-ready symbol file',
        'nd_prefix_name': '- Prefix name for args.nd and argx.nd files',
        'pretrained_model_name': '- Pretrained model to be merged with the .nd files',
        'save_params_from_nd': '- Enable saving built parameters file from .nd files',
        'legacy_mxnet_model': '- Enable MXNet loader for models trained with MXNet version lower than 1.0.0',
    }

    return OrderedDict(sorted(d.items(), key=lambda t: t[0]))


def get_kaldi_cli_options():
    d = {
        'counts': '- A file name with full path to the counts file or empty string if you want to use counts from model',
        'remove_output_softmax': '- Removes the SoftMax layer that is the output layer',
        'remove_memory': '- Removes the Memory layer and use additional inputs and outputs instead'
    }

    return OrderedDict(sorted(d.items(), key=lambda t: t[0]))


def get_onnx_cli_options():
    d = {
    }

    return OrderedDict(sorted(d.items(), key=lambda t: t[0]))


def get_params_with_paths_list():
    return ['input_model', 'output_dir', 'caffe_parser_path', 'extensions', 'k', 'output_dir',
            'input_checkpoint', 'input_meta_graph', 'input_proto', 'input_symbol',
            'pretrained_model_name', 'saved_model_dir', 'tensorboard_logdir',
            'tensorflow_custom_layer_libraries', 'tensorflow_custom_operations_config_update',
            'tensorflow_object_detection_api_pipeline_config',
            'transformations_config']


def get_caffe_cli_parser(parser: argparse.ArgumentParser = None):
    """
    Specifies cli arguments for Model Optimizer for Caffe*

    Returns
    -------
        ArgumentParser instance
    """
    if not parser:
        parser = argparse.ArgumentParser(usage='%(prog)s [options]')
        get_common_cli_parser(parser=parser)

    caffe_group = parser.add_argument_group('Caffe*-specific parameters')
    mo_convert_params_caffe = get_mo_convert_params()['Caffe*-specific parameters:']
    add_args_by_description(caffe_group, mo_convert_params_caffe)
    return parser


def get_tf_cli_parser(parser: argparse.ArgumentParser = None):
    """
    Specifies cli arguments for Model Optimizer for TF

    Returns
    -------
        ArgumentParser instance
    """
    if not parser:
        parser = argparse.ArgumentParser(usage='%(prog)s [options]')
        get_common_cli_parser(parser=parser)
    mo_convert_params_tf = get_mo_convert_params()['TensorFlow*-specific parameters:']

    tf_group = parser.add_argument_group('TensorFlow*-specific parameters')
<<<<<<< HEAD
    tf_group.add_argument('--disable_nhwc_to_nchw',
                          help='[DEPRECATED] Disables the default translation from NHWC to NCHW. Since 2022.1 this option '
                               'is deprecated and used only to maintain backward compatibility with previous releases.',
                          action=DeprecatedStoreTrue, default=False)
    add_args_by_description(tf_group, mo_convert_params_tf)
=======
    tf_group.add_argument('--input_model_is_text',
                          help=mo_convert_params_tf['input_model_is_text'].description,
                          action='store_true')
    tf_group.add_argument('--input_checkpoint', type=str, default=None,
                          help=mo_convert_params_tf['input_checkpoint'].description,
                          action=CanonicalizePathCheckExistenceAction)
    tf_group.add_argument('--input_meta_graph',
                          help=mo_convert_params_tf['input_meta_graph'].description,
                          action=CanonicalizePathCheckExistenceAction,
                          type=readable_file)
    tf_group.add_argument('--saved_model_dir', default=None,
                          help=mo_convert_params_tf['saved_model_dir'].description,
                          action=CanonicalizePathCheckExistenceAction,
                          type=readable_dirs)
    tf_group.add_argument('--saved_model_tags', type=str, default=None,
                          help=mo_convert_params_tf['saved_model_tags'].description)
    tf_group.add_argument('--tensorflow_custom_operations_config_update',
                          help=mo_convert_params_tf['tensorflow_custom_operations_config_update'].description,
                          action=CanonicalizePathCheckExistenceAction)
    tf_group.add_argument('--tensorflow_object_detection_api_pipeline_config',
                          help=mo_convert_params_tf['tensorflow_object_detection_api_pipeline_config'].description,
                          action=CanonicalizePathCheckExistenceAction)
    tf_group.add_argument('--tensorboard_logdir',
                          help=mo_convert_params_tf['tensorboard_logdir'].description,
                          default=None,
                          action=CanonicalizePathCheckExistenceAction)
    tf_group.add_argument('--tensorflow_custom_layer_libraries',
                          help=mo_convert_params_tf['tensorflow_custom_layer_libraries'].description,
                          default=None,
                          action=CanonicalizePathCheckExistenceAction)
>>>>>>> b2e4857a
    return parser


def get_mxnet_cli_parser(parser: argparse.ArgumentParser = None):
    """
    Specifies cli arguments for Model Optimizer for MXNet*

    Returns
    -------
        ArgumentParser instance
    """
    if not parser:
        parser = argparse.ArgumentParser(usage='%(prog)s [options]')
        get_common_cli_parser(parser=parser)

    mx_group = parser.add_argument_group('MXNet-specific parameters')
    mo_convert_params_mxnet = get_mo_convert_params()['MXNet-specific parameters:']
    add_args_by_description(mx_group, mo_convert_params_mxnet)

    return parser


def get_kaldi_cli_parser(parser: argparse.ArgumentParser = None):
    """
    Specifies cli arguments for Model Optimizer for MXNet*

    Returns
    -------
        ArgumentParser instance
    """
    if not parser:
        parser = argparse.ArgumentParser(usage='%(prog)s [options]')
        get_common_cli_parser(parser=parser)

    kaldi_group = parser.add_argument_group('Kaldi-specific parameters')
    mo_convert_params_kaldi = get_mo_convert_params()['Kaldi-specific parameters:']
    add_args_by_description(kaldi_group, mo_convert_params_kaldi)
    return parser


def get_onnx_cli_parser(parser: argparse.ArgumentParser = None):
    """
    Specifies cli arguments for Model Optimizer for ONNX

    Returns
    -------
        ArgumentParser instance
    """
    if not parser:
        parser = argparse.ArgumentParser(usage='%(prog)s [options]')
        get_common_cli_parser(parser=parser)

    return parser


def get_all_cli_parser():
    """
    Specifies cli arguments for Model Optimizer

    Returns
    -------
        ArgumentParser instance
    """
    parser = argparse.ArgumentParser(usage='%(prog)s [options]')
    mo_convert_params_optional = get_mo_convert_params()['Optional parameters:']
    add_args_by_description(parser, mo_convert_params_optional)

    get_common_cli_parser(parser=parser)
    get_tf_cli_parser(parser=parser)
    get_caffe_cli_parser(parser=parser)
    get_mxnet_cli_parser(parser=parser)
    get_kaldi_cli_parser(parser=parser)
    get_onnx_cli_parser(parser=parser)

    return parser


def remove_data_type_from_input_value(input_value: str):
    """
    Removes the type specification from the input string. The type specification is a string enclosed with curly braces.
    :param input_value: string passed as input to the --input command line parameter
    :return: string without type specification
    """
    return re.sub(r'\{.*\}', '', input_value)


def get_data_type_from_input_value(input_value: str):
    """
    Returns the numpy data type corresponding to the data type specified in the input value string
    :param input_value: string passed as input to the --input command line parameter
    :return: the corresponding numpy data type and None if the data type is not specified in the input value
    """
    data_type_match = re.match(r'.*\{(.*)\}.*', input_value)
    return destination_type_to_np_data_type(data_type_match.group(1)) if data_type_match is not None else None


def remove_shape_from_input_value(input_value: str):
    """
    Removes the shape specification from the input string. The shape specification is a string enclosed with square
    brackets.
    :param input_value: string passed as input to the --input command line parameter
    :return: string without shape specification
    """
    assert '->' not in input_value, 'The function should not be called for input_value with constant value specified'
    return re.sub(r'[(\[]([0-9\.?,  -]*)[)\]]', '', input_value)


def get_shape_from_input_value(input_value: str):
    """
    Returns PartialShape corresponding to the shape specified in the input value string
    :param input_value: string passed as input to the --input command line parameter
    :return: the corresponding shape and None if the shape is not specified in the input value
    """
    # remove the tensor value from the input_value first
    input_value = input_value.split('->')[0]

    # parse shape
    shape = re.findall(r'[(\[]([0-9\.\?,  -]*)[)\]]', input_value)
    if len(shape) == 0:
        shape = None
    elif len(shape) == 1 and shape[0] in ['', ' ']:
        # this shape corresponds to scalar
        shape = PartialShape([])
    elif len(shape) == 1:
        dims = re.split(r', *| +', shape[0])
        dims = list(filter(None, dims))
        shape = PartialShape([Dimension(dim) for dim in dims])
    else:
        raise Error("Wrong syntax to specify shape. Use --input "
                    "\"node_name[shape]->value\"")
    return shape


def get_node_name_with_port_from_input_value(input_value: str):
    """
    Returns the node name (optionally with input/output port) from the input value
    :param input_value: string passed as input to the --input command line parameter
    :return: the corresponding node name with input/output port
    """
    return remove_shape_from_input_value(remove_data_type_from_input_value(input_value.split('->')[0]))


def get_value_from_input_value(input_value: str):
    """
    Returns the value from the input value string
    :param input_value: string passed as input to the --input command line parameter
    :return: the corresponding value or None if it is not specified
    """
    parts = input_value.split('->')
    value = None
    if len(parts) == 2:
        value = parts[1]
        if value[0] == '[' and value[-1] != ']' or value[0] != '[' and value[-1] == ']':
            raise Error("Wrong syntax to specify value. Use --input \"node_name[shape]->value\"")
        if '[' in value.strip(' '):
            value = value.replace('[', '').replace(']', '')
            if ',' in value:
                value = value.replace(' ', '')
                value = value.split(',')
            else:
                value = value.split(' ')
        if not isinstance(value, list):
            value = ast.literal_eval(value)
    elif len(parts) > 2:
        raise Error("Wrong syntax to specify value. Use --input \"node_name[shape]->value\"")
    return value


def partial_shape_prod(shape: [PartialShape, tuple]):
    assert not (isinstance(shape, PartialShape) and shape.is_dynamic), \
        "Unable to calculate prod for dynamic shape {}.".format(shape)

    prod = 1
    for dim in shape:
        prod *= dim.get_min_length()
    return prod


def parse_input_value(input_value: str):
    """
    Parses a value of the --input command line parameter and gets a node name, shape and value.
    The node name includes a port if it is specified.
    Shape and value is equal to None if they are not specified.
    Parameters
    ----------
    input_value
        string with a specified node name, shape, value and data_type.
        E.g. 'node_name:0[4]{fp32}->[1.0 2.0 3.0 4.0]'

    Returns
    -------
        Node name, shape, value, data type
        E.g. 'node_name:0', '4', [1.0 2.0 3.0 4.0], np.float32
    """
    data_type = get_data_type_from_input_value(input_value)
    node_name = get_node_name_with_port_from_input_value(input_value)
    value = get_value_from_input_value(input_value)
    shape = get_shape_from_input_value(input_value)
    value_size = np.prod(len(value)) if isinstance(value, list) else 1

    if value is not None and shape is not None:
        for dim in shape:
            if isinstance(dim, Dimension) and dim.is_dynamic:
                raise Error("Cannot freeze input with dynamic shape: {}".format(shape))

    if shape is not None and value is not None and partial_shape_prod(shape) != value_size:
        raise Error("The shape '{}' of the input node '{}' does not correspond to the number of elements '{}' in the "
                    "value: {}".format(shape, node_name, value_size, value))
    return node_name, shape, value, data_type


def split_str_avoiding_square_brackets(s: str) -> list:
    """
    Splits a string by comma, but skips commas inside square brackets.
    :param s: string to split
    :return: list of strings split by comma
    """
    res = list()
    skipping = 0
    last_idx = 0
    for i, c in enumerate(s):
        if c == '[':
            skipping += 1
        elif c == ']':
            skipping -= 1
        elif c == ',' and skipping == 0:
            res.append(s[last_idx:i])
            last_idx = i + 1
    res.append(s[last_idx:])
    return res


def split_layouts_by_arrow(s: str) -> tuple:
    """
    Splits a layout string by first arrow (->).
    :param s: string to split
    :return: tuple containing source and target layouts
    """
    arrow = s.find('->')
    if arrow != -1:
        source_layout = s[:arrow]
        target_layout = s[arrow + 2:]
        if source_layout == '':
            source_layout = None
        if target_layout == '':
            target_layout = None
        return source_layout, target_layout
    else:
        return s, None


def validate_layout(layout: str):
    """
    Checks if layout is of valid format.
    :param layout: string containing layout
    :raises: if layout is incorrect
    """
    error_msg = 'Invalid layout parsed: {}'.format(layout)
    if layout:
        incorrect_brackets = xor(layout[0] == '[', layout[-1] == ']')
        if incorrect_brackets or layout[-1] == '-':
            error_msg += ', did you forget quotes?'
        else:
            valid_layout_re = re.compile(r'\[?[^\[\]\(\)\-\s]*\]?')
            if valid_layout_re.fullmatch(layout):
                return
        raise Error(error_msg)


def write_found_layout(name: str, found_layout: str, parsed: dict, dest: str = None):
    """
    Writes found layout data to the 'parsed' dict.
    :param name: name of the node to add layout
    :param found_layout: string containing layout for the node
    :param parsed: dict where result will be stored
    :param dest: type of the command line:
      * 'source' is --source_layout
      * 'target' is --target_layout
      * None is --layout
    """
    s_layout = None
    t_layout = None
    if name in parsed:
        s_layout = parsed[name]['source_layout']
        t_layout = parsed[name]['target_layout']
    if dest == 'source':
        s_layout = found_layout
    elif dest == 'target':
        t_layout = found_layout
    else:
        s_layout, t_layout = split_layouts_by_arrow(found_layout)
    validate_layout(s_layout)
    validate_layout(t_layout)
    parsed[name] = {'source_layout': s_layout, 'target_layout': t_layout}


def write_found_layout_list(idx: int, found_layout: str, parsed: list, dest: str = None):
    """
    Writes found layout data to the 'parsed' dict.
    :param idx: idx of of the node to add layout
    :param found_layout: string containing layout for the node
    :param parsed: list where result will be stored
    :param dest: type of the command line:
      * 'source' is --source_layout
      * 'target' is --target_layout
      * None is --layout
    """
    s_layout = None
    t_layout = None
    if idx < len(parsed):
        s_layout = parsed[idx]['source_layout']
        t_layout = parsed[idx]['target_layout']
    if dest == 'source':
        s_layout = found_layout
    elif dest == 'target':
        t_layout = found_layout
    else:
        s_layout, t_layout = split_layouts_by_arrow(found_layout)
    validate_layout(s_layout)
    validate_layout(t_layout)

    if idx < len(parsed):
        parsed[idx] = {'source_layout': s_layout, 'target_layout': t_layout}
    else:
        parsed.append({'source_layout': s_layout, 'target_layout': t_layout})


def parse_layouts_by_destination(s: str, parsed: dict, parsed_list: list, dest: str = None) -> None:
    """
    Parses layout command line to get all names and layouts from it. Adds all found data in the 'parsed' dict.
    :param s: string to parse
    :param parsed: dict where result will be stored
    :param dest: type of the command line:
      * 'source' is --source_layout
      * 'target' is --target_layout
      * None is --layout
    """
    list_s = split_str_avoiding_square_brackets(s)
    if len(list_s) == 1 and (list_s[0][-1] not in ')]' or (list_s[0][0] == '[' and list_s[0][-1] == ']')):
        # single layout case
        write_found_layout('', list_s[0], parsed, dest)
    else:
        for idx, layout_str in enumerate(list_s):
            # case for: "name1(nhwc->[n,c,h,w])"
            p1 = re.compile(r'([\w.:/\\]*)\((\S+)\)')
            m1 = p1.match(layout_str)
            # case for: "name1[n,h,w,c]->[n,c,h,w]"
            p2 = re.compile(r'([\w.:/\\]*)(\[\S*\])')
            m2 = p2.match(layout_str)
            if m1:
                found_g = m1.groups()
            elif m2:
                found_g = m2.groups()
            else:
                # case for layout without name
                write_found_layout_list(idx, layout_str, parsed_list, dest)
                continue
            if len(found_g[0]) > 0:
                write_found_layout(found_g[0], found_g[1], parsed, dest)
            else:
                write_found_layout_list(idx, found_g[1], parsed_list, dest)


def get_layout_values(argv_layout: str = '', argv_source_layout: str = '', argv_target_layout: str = ''):
    """
    Parses layout string.
    :param argv_layout: string with a list of layouts passed as a --layout.
    :param argv_source_layout: string with a list of layouts passed as a --source_layout.
    :param argv_target_layout: string with a list of layouts passed as a --target_layout.
    :return: dict with names and layouts associated
    """
    if argv_layout and (argv_source_layout or argv_target_layout):
        raise Error("--layout is used as well as --source_layout and/or --target_layout which is not allowed, please "
                    "use one of them.")
    res = {}
    res_list = []
    if argv_layout:
        parse_layouts_by_destination(argv_layout, res, res_list)
    if argv_source_layout:
        parse_layouts_by_destination(argv_source_layout, res, res_list, 'source')
    if argv_target_layout:
        parse_layouts_by_destination(argv_target_layout, res, res_list, 'target')
    if len(res) > 0 and len(res_list) > 0:
        raise Error("Some layout values are provided with names, and some without names. "
                    "Please provide ether all layouts with names or all layouts without names.")
    if len(res) > 0:
        return res
    else:
        return res_list


def get_freeze_placeholder_values(argv_input: str, argv_freeze_placeholder_with_value: str):
    """
    Parses values for placeholder freezing and input node names

    Parameters
    ----------
    argv_input
        string with a list of input layers: either an empty string, or strings separated with comma.
        'node_name1[shape1]->value1,node_name2[shape2]->value2,...'
    argv_freeze_placeholder_with_value
        string with a list of input shapes: either an empty string, or tuples separated with comma.
        'placeholder_name1->value1, placeholder_name2->value2,...'

    Returns
    -------
        parsed placeholders with values for freezing
        input nodes cleaned from shape info
    """
    placeholder_values = {}
    input_node_names = None

    if argv_freeze_placeholder_with_value is not None:
        for plh_with_value in argv_freeze_placeholder_with_value.split(','):
            plh_with_value = plh_with_value.split('->')
            if len(plh_with_value) != 2:
                raise Error("Wrong replacement syntax. Use --freeze_placeholder_with_value "
                            "\"node1_name->value1,node2_name->value2\"")
            node_name = plh_with_value[0]
            value = plh_with_value[1]
            if node_name in placeholder_values and placeholder_values[node_name] != value:
                raise Error("Overriding replacement value of the placeholder with name '{}': old value = {}, new value = {}"
                            ".".format(node_name, placeholder_values[node_name], value))
            if '[' in value.strip(' '):
                value = value.replace('[', '').replace(']', '').split(' ')
            placeholder_values[node_name] = value

    if argv_input is not None:
        input_node_names = ''
        # walkthrough all input values and save values for freezing
        for input_value in split_inputs(argv_input):
            node_name, _, value, _ = parse_input_value(input_value)
            input_node_names = input_node_names + ',' + node_name  if input_node_names != '' else node_name
            if value is None: # no value is specified for freezing
                continue
            if node_name in placeholder_values and placeholder_values[node_name] != value:
                raise Error("Overriding replacement value of the placeholder with name '{}': old value = {}, new value = {}"
                            ".".format(node_name, placeholder_values[node_name], value))
            placeholder_values[node_name] = value

    return placeholder_values, input_node_names


def split_inputs(input_str):
    brakets_count = 0
    inputs = []
    while input_str:
        idx = 0
        for c in input_str:
            if c == '[':
                brakets_count += 1
            if c == ']':
                brakets_count -= 1
            if c == ',':
                if brakets_count != 0:
                    idx += 1
                    continue
                else:
                    break
            idx += 1
        if idx >= len(input_str)-1:
            inputs.append(input_str)
            break
        inputs.append(input_str[:idx])
        input_str = input_str[idx+1:]
    return inputs



def split_shapes(argv_input_shape: str):
    range_reg = r'([0-9]*\.\.[0-9]*)'
    first_digit_reg = r'([0-9 ]+|-1|\?|{})'.format(range_reg)
    next_digits_reg = r'(,{})*'.format(first_digit_reg)
    tuple_reg = r'((\({}{}\))|(\[{}{}\]))'.format(first_digit_reg, next_digits_reg,
                                                  first_digit_reg, next_digits_reg)

    full_reg = r'^{}(\s*,\s*{})*$|^$'.format(tuple_reg, tuple_reg)
    if not re.match(full_reg, argv_input_shape):
        raise Error('Input shape "{}" cannot be parsed. ' + refer_to_faq_msg(57), argv_input_shape)
    return re.findall(r'[(\[]([0-9,\.\? -]+)[)\]]', argv_input_shape)

def get_placeholder_shapes(argv_input: str, argv_input_shape: str, argv_batch=None):
    """
    Parses input layers names and input shapes from the cli and returns the parsed object.
    All shapes are specified only through one command line option either --input or --input_shape.

    Parameters
    ----------
    argv_input
        string with a list of input layers: either an empty string, or strings separated with comma.
        E.g. 'inp1,inp2', 'node_name1[shape1]->value1,node_name2[shape2]->value2'
    argv_input_shape
        string with a list of input shapes: either an empty string, or tuples separated with comma.
        E.g. '[1,2],[3,4]'.
        Only positive integers are accepted.
        '?' marks dynamic dimension.
        Partial shape is specified with ellipsis. E.g. '[1..10,2,3]'
    argv_batch
        integer that overrides batch size in input shape

    Returns
    -------
        parsed shapes in form of {'name of input':tuple} if names of inputs are provided with shapes
        parsed shapes in form of {'name of input':None} if names of inputs are provided without shapes
        tuple if only one shape is provided and no input name
        None if neither shape nor input were provided
    """
    if argv_input_shape and argv_batch:
        raise Error("Both --input_shape and --batch were provided. Please provide only one of them. " +
                    refer_to_faq_msg(56))

    # attempt to extract shapes from --input parameters
    placeholder_shapes = dict()
    placeholder_data_types = dict()
    are_shapes_specified_through_input = False
    inputs_list = list()
    if argv_input:
        for input_value in split_inputs(argv_input):
            node_name, shape, _, data_type = parse_input_value(input_value)
            placeholder_shapes[node_name] = shape
            inputs_list.append(node_name)
            if data_type is not None:
                placeholder_data_types[node_name] = data_type
            if shape is not None:
                are_shapes_specified_through_input = True

    if argv_input_shape and are_shapes_specified_through_input:
        raise Error("Shapes are specified using both --input and --input_shape command-line parameters, but only one "
                    "parameter is allowed.")

    if argv_batch and are_shapes_specified_through_input:
        raise Error("Shapes are specified using both --input and --batch command-line parameters, but only one "
                    "parameter is allowed.")

    if are_shapes_specified_through_input:
        return inputs_list, placeholder_shapes, placeholder_data_types

    shapes = list()
    inputs = list()
    inputs_list = list()
    placeholder_shapes = None


    if argv_input_shape:
        shapes = split_shapes(argv_input_shape)

    if argv_input:
        inputs = split_inputs(argv_input)
    inputs = [remove_data_type_from_input_value(inp) for inp in inputs]

    # check number of shapes with no input provided
    if argv_input_shape and not argv_input:
        placeholder_shapes = [PartialShape(shape) for shape in shapes]
        if len(placeholder_shapes) == 1:
            placeholder_shapes = PartialShape(placeholder_shapes[0])
    # check if number of shapes does not match number of passed inputs
    elif argv_input and (len(shapes) == len(inputs) or len(shapes) == 0):
        # clean inputs from values for freezing
        inputs_without_value = list(map(lambda x: x.split('->')[0], inputs))
        placeholder_shapes = dict(zip_longest(inputs_without_value,
                                              map(lambda x: PartialShape(x) if x else None, shapes)))
        for inp in inputs:
            if '->' not in inp:
                inputs_list.append(inp)
                continue
            shape = placeholder_shapes[inp.split('->')[0]]
            inputs_list.append(inp.split('->')[0])

            if shape is None:
                continue
            for dim in shape:
                if isinstance(dim, Dimension) and not dim.is_static:
                    raise Error("Cannot freeze input with dynamic shape: {}".format(shape))

    elif argv_input:
        raise Error('Please provide each input layers with an input layer shape. ' + refer_to_faq_msg(58))

    return inputs_list, placeholder_shapes, placeholder_data_types


def parse_tuple_pairs(argv_values: str):
    """
    Gets mean/scale values from the given string parameter
    Parameters
    ----------
    argv_values
        string with a specified input name and  list of mean values: either an empty string, or a tuple
        in a form [] or ().
        E.g. 'data(1,2,3)' means 1 for the RED channel, 2 for the GREEN channel, 3 for the BLUE channel for the data
        input layer, or tuple of values in a form [] or () if input is specified separately, e.g. (1,2,3),[4,5,6].

    Returns
    -------
        dictionary with input name and tuple of values or list of values if mean/scale value is specified with input,
        e.g.:
        "data(10,20,30),info(11,22,33)" -> { 'data': [10,20,30], 'info': [11,22,33] }
        "(10,20,30),(11,22,33)" -> [mo_array(10,20,30), mo_array(11,22,33)]
    """
    res = {}
    if not argv_values:
        return res

    matches = [m for m in re.finditer(r'[(\[]([0-9., -]+)[)\]]', argv_values, re.IGNORECASE)]

    error_msg = 'Mean/scale values should consist of name and values specified in round or square brackets ' \
                'separated by comma, e.g. data(1,2,3),info[2,3,4],egg[255] or data(1,2,3). Or just plain set of ' \
                'values without names: (1,2,3),(2,3,4) or [1,2,3],[2,3,4].' + refer_to_faq_msg(101)
    if not matches:
        raise Error(error_msg, argv_values)

    name_start_idx = 0
    name_was_present = False
    for idx, match in enumerate(matches):
        input_name = argv_values[name_start_idx:match.start(0)]
        name_start_idx = match.end(0) + 1
        tuple_value = np.fromstring(match.groups()[0], dtype=float, sep=',')

        if idx != 0 and (name_was_present ^ bool(input_name)):
            # if node name firstly was specified and then subsequently not or vice versa
            # e.g. (255),input[127] or input(255),[127]
            raise Error(error_msg, argv_values)

        name_was_present = True if input_name != "" else False
        if name_was_present:
            res[input_name] = tuple_value
        else:
            res[idx] = tuple_value

    if not name_was_present:
        # return a list instead of a dictionary
        res = sorted(res.values(), key=lambda v: v[0])
    return res


def get_tuple_values(argv_values: str or tuple, num_exp_values: int = 3, t=float or int):
    """
    Gets mean values from the given string parameter
    Args:
        argv_values: string with list of mean values: either an empty string, or a tuple in a form [] or ().
        E.g. '(1,2,3)' means 1 for the RED channel, 2 for the GREEN channel, 4 for the BLUE channel.
        t: either float or int
        num_exp_values: number of values in tuple

    Returns:
        tuple of values
    """

    digit_reg = r'(-?[0-9. ]+)' if t == float else r'(-?[0-9 ]+)'

    assert num_exp_values > 1, 'Can not parse tuple of size 1'
    content = r'{0}\s*,{1}\s*{0}'.format(digit_reg, (digit_reg + ',') * (num_exp_values - 2))
    tuple_reg = r'((\({0}\))|(\[{0}\]))'.format(content)

    if isinstance(argv_values, tuple) and not len(argv_values):
        return argv_values

    if not len(argv_values) or not re.match(tuple_reg, argv_values):
        raise Error('Values "{}" cannot be parsed. ' +
                    refer_to_faq_msg(59), argv_values)

    mean_values_matches = re.findall(r'[(\[]([0-9., -]+)[)\]]', argv_values)

    for mean in mean_values_matches:
        if len(mean.split(',')) != num_exp_values:
            raise Error('{} channels are expected for given values. ' +
                        refer_to_faq_msg(60), num_exp_values)

    return mean_values_matches


def get_mean_scale_dictionary(mean_values, scale_values, argv_input: str):
    """
    This function takes mean_values and scale_values, checks and processes them into convenient structure

    Parameters
    ----------
    mean_values dictionary, contains input name and mean values passed py user (e.g. {data: np.array[102.4, 122.1, 113.9]}),
    or list containing values (e.g. np.array[102.4, 122.1, 113.9])
    scale_values dictionary, contains input name and scale values passed py user (e.g. {data: np.array[102.4, 122.1, 113.9]})
    or list containing values (e.g. np.array[102.4, 122.1, 113.9])

    Returns
    -------
    The function returns a dictionary e.g.
    mean = { 'data': np.array, 'info': np.array }, scale = { 'data': np.array, 'info': np.array }, input = "data, info" ->
     { 'data': { 'mean': np.array, 'scale': np.array }, 'info': { 'mean': np.array, 'scale': np.array } }

    """
    res = {}
    # collect input names
    if argv_input:
        inputs =  [get_node_name_with_port_from_input_value(input_value) for input_value in split_inputs(argv_input)]
    else:
        inputs = []
        if type(mean_values) is dict:
            inputs = list(mean_values.keys())
        if type(scale_values) is dict:
            for name in scale_values.keys():
                if name not in inputs:
                    inputs.append(name)

    # create unified object containing both mean and scale for input
    if type(mean_values) is dict and type(scale_values) is dict:
        if not mean_values and not scale_values:
            return res

        for inp_scale in scale_values.keys():
            if inp_scale not in inputs:
                raise Error("Specified scale_values name '{}' do not match to any of inputs: {}. "
                            "Please set 'scale_values' that correspond to values from input.".format(inp_scale, inputs))

        for inp_mean in mean_values.keys():
            if inp_mean not in inputs:
                raise Error("Specified mean_values name '{}' do not match to any of inputs: {}. "
                            "Please set 'mean_values' that correspond to values from input.".format(inp_mean, inputs))

        for inp in inputs:
            inp, port = split_node_in_port(inp)
            if inp in mean_values or inp in scale_values:
                res.update(
                    {
                        inp: {
                            'mean':
                                mean_values[inp] if inp in mean_values else None,
                            'scale':
                                scale_values[inp] if inp in scale_values else None
                        }
                    }
                )
        return res

    # user specified input and mean/scale separately - we should return dictionary
    if inputs:
        if mean_values and scale_values:
            if len(inputs) != len(mean_values):
                raise Error('Numbers of inputs and mean values do not match. ' +
                            refer_to_faq_msg(61))
            if len(inputs) != len(scale_values):
                raise Error('Numbers of inputs and scale values do not match. ' +
                            refer_to_faq_msg(62))

            data = list(zip(mean_values, scale_values))

            for i in range(len(data)):
                res.update(
                    {
                        inputs[i]: {
                            'mean':
                                data[i][0],
                            'scale':
                                data[i][1],

                        }
                    }
                )
            return res
        # only mean value specified
        if mean_values:
            data = list(mean_values)
            for i in range(len(data)):
                res.update(
                    {
                        inputs[i]: {
                            'mean':
                                data[i],
                            'scale':
                                None

                        }
                    }
                )
            return res

        # only scale value specified
        if scale_values:
            data = list(scale_values)
            for i in range(len(data)):
                res.update(
                    {
                        inputs[i]: {
                            'mean':
                                None,
                            'scale':
                                data[i]

                        }
                    }
                )
            return res
    # mean and/or scale are specified without inputs
    return list(zip_longest(mean_values, scale_values))


def get_model_name(path_input_model: str) -> str:
    """
    Deduces model name by a given path to the input model
    Args:
        path_input_model: path to the input model

    Returns:
        name of the output IR
    """
    parsed_name, extension = os.path.splitext(os.path.basename(path_input_model))
    return 'model' if parsed_name.startswith('.') or len(parsed_name) == 0 else parsed_name


def get_model_name_from_args(argv: argparse.Namespace):
    model_name = "<UNKNOWN_NAME>"
    if hasattr(argv, 'model_name'):
        if argv.model_name:
            model_name = argv.model_name
        elif argv.input_model:
            model_name = get_model_name(argv.input_model)
        elif argv.saved_model_dir:
            model_name = "saved_model"
        elif argv.input_meta_graph:
            model_name = get_model_name(argv.input_meta_graph)
        elif argv.input_symbol:
            model_name = get_model_name(argv.input_symbol)
        argv.model_name = model_name
    return model_name


def get_absolute_path(path_to_file: str) -> str:
    """
    Deduces absolute path of the file by a given path to the file
    Args:
        path_to_file: path to the file

    Returns:
        absolute path of the file
    """
    file_path = os.path.expanduser(path_to_file)
    if not os.path.isabs(file_path):
        file_path = os.path.join(os.getcwd(), file_path)
    return file_path


def isfloat(value):
    try:
        float(value)
        return True
    except ValueError:
        return False


def isbool(value):
    try:
        strtobool(value)
        return True
    except ValueError:
        return False


def isdict(value):
    try:
        evaluated = ast.literal_eval(value)
        return isinstance(evaluated, dict)
    except ValueError:
        return False


def convert_string_to_real_type(value: str):
    if isdict(value):
        return ast.literal_eval(value)

    values = value.split(',')
    for i in range(len(values)):
        value = values[i]
        if value.isdigit():
            values[i] = int(value)
        elif isfloat(value):
            values[i] = float(value)
        elif isbool(value):
            values[i] = strtobool(value)

    return values[0] if len(values) == 1 else values


def parse_transform(transform: str) -> list:
    transforms = []

    if len(transform) == 0:
        return transforms

    all_transforms = re.findall(r"([a-zA-Z0-9]+)(\[([^\]]+)\])*(,|$)", transform)

    # Check that all characters were matched otherwise transform key value is invalid
    key_len = len(transform)
    for transform in all_transforms:
        # In regexp we have 4 groups where 1st group - transformation_name,
        #                                  2nd group - [args],
        #                                  3rd group - args, <-- nested group
        #                                  4th group - EOL
        # And to check that regexp matched all string we decrease total length by the length of matched groups (1,2,4)
        # In case if no arguments were given to transformation then 2nd and 3rd groups will be empty.
        if len(transform) != 4:
            raise Error("Unexpected transform key structure: {}".format(transform))
        key_len -= len(transform[0]) + len(transform[1]) + len(transform[3])

    if key_len != 0:
        raise Error("Unexpected transform key structure: {}".format(transform))

    for transform in all_transforms:
        name = transform[0]
        args = transform[2]

        args_dict = {}

        if len(args) != 0:
            for arg in args.split(';'):
                m = re.match(r"^([_a-zA-Z]+)=(.+)$", arg)
                if not m:
                    raise Error("Unrecognized attributes for transform key: {}".format(transform))

                args_dict[m.group(1)] = convert_string_to_real_type(m.group(2))

        transforms.append((name, args_dict))

    return transforms


def check_available_transforms(transforms: list):
    """
    This function check that transformations specified by user are available.
    :param transforms: list of user specified transformations
    :return: raises an Error if transformation is not available
    """
    from openvino.tools.mo.back.offline_transformations import get_available_transformations
    available_transforms = get_available_transformations()

    missing_transformations = []
    for name, _ in transforms:
        if name not in available_transforms.keys():
            missing_transformations.append(name)

    if len(missing_transformations) != 0:
        raise Error('Following transformations ({}) are not available. '
                    'List with available transformations ({})'.format(','.join(missing_transformations),
                                                                      ','.join(available_transforms.keys())))
    return True


def check_positive(value):
    try:
        int_value = int(value)
        if int_value <= 0:
            raise ValueError
    except ValueError:
        raise argparse.ArgumentTypeError("expected a positive integer value")

    return int_value


def check_bool(value):
    if isinstance(value, bool):
        return value
    elif isinstance(value, str):
        if value.lower() not in ['true', 'false']:
            raise argparse.ArgumentTypeError("expected a True/False value")
        return value.lower() == 'true'
    else:
        raise argparse.ArgumentTypeError("expected a bool or str type")


def depersonalize(value: str, key: str):
    dir_keys = [
        'output_dir', 'extensions', 'saved_model_dir', 'tensorboard_logdir', 'caffe_parser_path'
    ]
    if isinstance(value, list):
        updated_value = []
        for elem in value:
            updated_value.append(depersonalize(elem, key))
        return updated_value

    if not isinstance(value, str):
        return value
    res = []
    for path in value.split(','):
        if os.path.isdir(path) and key in dir_keys:
            res.append('DIR')
        elif os.path.isfile(path):
            res.append(os.path.join('DIR', os.path.split(path)[1]))
        else:
            res.append(path)
    return ','.join(res)

def get_available_front_ends(fem=None):
    # Use this function as workaround to avoid IR frontend usage by MO
    if fem is None:
        return []
    available_moc_front_ends = fem.get_available_front_ends()
    if 'ir' in available_moc_front_ends:
        available_moc_front_ends.remove('ir')

    return available_moc_front_ends<|MERGE_RESOLUTION|>--- conflicted
+++ resolved
@@ -801,104 +801,8 @@
                               default=get_absolute_path('.'),
                               action=CanonicalizePathAction,
                               type=writable_dir)
-<<<<<<< HEAD
 
     # Deprecated params
-    # TODO: isn't it a weights precision type
-    common_group.add_argument('--data_type',
-                              help='[DEPRECATED] Data type for model weights and biases. '
-                                   'If original model has FP32 weights or biases and --data_type=FP16 is specified, '
-                                   'FP32 model weights and biases are compressed to FP16. '
-                                   'All intermediate data is kept in original precision.',
-                              choices=["FP16", "FP32", "half", "float"],
-                              default='FP16',
-                              action=DeprecatedOptionCommon)
-=======
-    common_group.add_argument('--input_shape',
-                              help=mo_convert_params_common['input_shape'].description.format(
-                                  mo_convert_params_common['input_shape'].possible_types_command_line))
-    common_group.add_argument('--scale', '-s',
-                              type=float,
-                              help='All input values coming from original network inputs will be ' +
-                                   'divided by this ' +
-                                   'value. When a list of inputs is overridden by the --input ' +
-                                   'parameter, this scale ' +
-                                   'is not applied for any input that does not match with ' +
-                                   'the original input of the model.' +
-                                   'If both --mean_values and --scale  are specified, ' +
-                                   'the mean is subtracted first and then scale is applied ' +
-                                   'regardless of the order of options in command line.')
-    common_group.add_argument('--reverse_input_channels',
-                              help='Switch the input channels order from RGB to BGR (or vice versa). Applied to '
-                                   'original inputs of the model if and only if a number of channels equals 3. '
-                                   'When --mean_values/--scale_values are also specified, reversing of channels will '
-                                   'be applied to user\'s input data first, so that numbers in --mean_values '
-                                   'and --scale_values go in the order of channels used in the original model. '
-                                   'In other words, if both options are specified, then the data flow in the model '
-                                   'looks as following: Parameter -> ReverseInputChannels -> Mean apply-> Scale apply -> the original body of the model.',
-                              action='store_true')
-    common_group.add_argument('--log_level',
-                              help='Logger level',
-                              choices=['CRITICAL', 'ERROR', 'WARN', 'WARNING', 'INFO',
-                                       'DEBUG', 'NOTSET'],
-                              default='ERROR')
-    common_group.add_argument('--input',
-                              help=mo_convert_params_common['input'].description.format(
-                                  mo_convert_params_common['input'].possible_types_command_line))
-    common_group.add_argument('--output',
-                              help=mo_convert_params_common['output'].description.format(
-                                  mo_convert_params_common['output'].possible_types_command_line))
-    common_group.add_argument('--mean_values', '-ms',
-                              help=mo_convert_params_common['mean_values'].description.format(
-                                  mo_convert_params_common['mean_values'].possible_types_command_line),
-                              default=())
-    common_group.add_argument('--scale_values',
-                              help=mo_convert_params_common['scale_values'].description.format(
-                                  mo_convert_params_common['scale_values'].possible_types_command_line),
-                              default=())
-    common_group.add_argument('--source_layout',
-                              help=mo_convert_params_common['source_layout'].description.format(
-                                  mo_convert_params_common['source_layout'].possible_types_command_line),
-                              default=())
-    common_group.add_argument('--target_layout',
-                              help=mo_convert_params_common['target_layout'].description.format(
-                                  mo_convert_params_common['target_layout'].possible_types_command_line),
-                              default=())
-    common_group.add_argument('--layout',
-                              help=mo_convert_params_common['layout'].description.format(
-                                  mo_convert_params_common['layout'].possible_types_command_line),
-                              default=())
-    common_group.add_argument('--compress_to_fp16',
-                              help=mo_convert_params_common['compress_to_fp16'].description,
-                              type=check_bool,
-                              nargs="?",
-                              const=True,
-                              default=True)
-    common_group.add_argument('--transform',
-                              help=mo_convert_params_common['transform'].description.format(
-                                  mo_convert_params_common['transform'].possible_types_command_line),
-                              default="")
-    # we use CanonicalizeDirCheckExistenceAction instead of readable_dirs to handle empty strings
-    common_group.add_argument("--extensions",
-                              help=mo_convert_params_common['extensions'].description.format(
-                                  mo_convert_params_common['extensions'].possible_types_command_line),
-                              default=[import_extensions.default_path()],
-                              action=CanonicalizeExtensionsPathCheckExistenceAction,
-                              type=readable_dirs_or_files_or_empty)
-    common_group.add_argument("--batch", "-b",
-                              type=check_positive,
-                              default=None,
-                              help=mo_convert_params_common['batch'].description)
-    common_group.add_argument("--version",
-                              action='version',
-                              version='Version of Model Optimizer is: {}'.format(get_version()),
-                              help=mo_convert_params_common['version'].description)
-
-    common_group.add_argument('--silent',
-                              help=mo_convert_params_common['silent'].description,
-                              type=check_bool,
-                              default=True)
->>>>>>> b2e4857a
     common_group.add_argument('--freeze_placeholder_with_value',
                               help='Replaces input layer with constant node with '
                                    'provided value, for example: "node_name->True". '
@@ -1048,44 +952,7 @@
     mo_convert_params_tf = get_mo_convert_params()['TensorFlow*-specific parameters:']
 
     tf_group = parser.add_argument_group('TensorFlow*-specific parameters')
-<<<<<<< HEAD
-    tf_group.add_argument('--disable_nhwc_to_nchw',
-                          help='[DEPRECATED] Disables the default translation from NHWC to NCHW. Since 2022.1 this option '
-                               'is deprecated and used only to maintain backward compatibility with previous releases.',
-                          action=DeprecatedStoreTrue, default=False)
     add_args_by_description(tf_group, mo_convert_params_tf)
-=======
-    tf_group.add_argument('--input_model_is_text',
-                          help=mo_convert_params_tf['input_model_is_text'].description,
-                          action='store_true')
-    tf_group.add_argument('--input_checkpoint', type=str, default=None,
-                          help=mo_convert_params_tf['input_checkpoint'].description,
-                          action=CanonicalizePathCheckExistenceAction)
-    tf_group.add_argument('--input_meta_graph',
-                          help=mo_convert_params_tf['input_meta_graph'].description,
-                          action=CanonicalizePathCheckExistenceAction,
-                          type=readable_file)
-    tf_group.add_argument('--saved_model_dir', default=None,
-                          help=mo_convert_params_tf['saved_model_dir'].description,
-                          action=CanonicalizePathCheckExistenceAction,
-                          type=readable_dirs)
-    tf_group.add_argument('--saved_model_tags', type=str, default=None,
-                          help=mo_convert_params_tf['saved_model_tags'].description)
-    tf_group.add_argument('--tensorflow_custom_operations_config_update',
-                          help=mo_convert_params_tf['tensorflow_custom_operations_config_update'].description,
-                          action=CanonicalizePathCheckExistenceAction)
-    tf_group.add_argument('--tensorflow_object_detection_api_pipeline_config',
-                          help=mo_convert_params_tf['tensorflow_object_detection_api_pipeline_config'].description,
-                          action=CanonicalizePathCheckExistenceAction)
-    tf_group.add_argument('--tensorboard_logdir',
-                          help=mo_convert_params_tf['tensorboard_logdir'].description,
-                          default=None,
-                          action=CanonicalizePathCheckExistenceAction)
-    tf_group.add_argument('--tensorflow_custom_layer_libraries',
-                          help=mo_convert_params_tf['tensorflow_custom_layer_libraries'].description,
-                          default=None,
-                          action=CanonicalizePathCheckExistenceAction)
->>>>>>> b2e4857a
     return parser
 
 
