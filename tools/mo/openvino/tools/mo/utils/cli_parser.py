--- conflicted
+++ resolved
@@ -563,11 +563,12 @@
         '"--transform transformation_name1[args],transformation_name2..." ' +
         'where [args] is key=value pairs separated by semicolon. ' +
         'Examples: "--transform LowLatency2" or ' +
+        '          "--transform Pruning" or ' +
         '          "--transform LowLatency2[use_const_initializer=False]" or ' +
         '          "--transform \"MakeStateful[param_res_names='
         '{{\'input_name_1\':\'output_name_1\',\'input_name_2\':\'output_name_2\'}}]\"" ' +
-        'Available transformations: "LowLatency2", "MakeStateful"', 'Usage: ',
-        '\'transform\' can by a list of tuples, where the first element is '
+        'Available transformations: "LowLatency2", "MakeStateful", "Pruning"', 'Usage: ',
+        '\'transform\' can be set by a list of tuples, where the first element is '
         'transform name and the second element is transform parameters. '
         'For example: [(\'LowLatency2\', {{\'use_const_initializer\': False}}), ...]',
         transform_param_to_str),
@@ -991,20 +992,8 @@
                               choices=["FP16", "FP32", "half", "float"],
                               default='float')
     common_group.add_argument('--transform',
-<<<<<<< HEAD
                               help=mo_convert_params['transform'].description.format(
                                   mo_convert_params['transform'].possible_types_command_line),
-=======
-                              help='Apply additional transformations. ' +
-                                   'Usage: "--transform transformation_name1[args],transformation_name2..." ' +
-                                   'where [args] is key=value pairs separated by semicolon. ' +
-                                   'Examples: "--transform LowLatency2" or ' +
-                                   '          "--transform Pruning" or ' +
-                                   '          "--transform LowLatency2[use_const_initializer=False]" or ' +
-                                   '          "--transform \"MakeStateful[param_res_names='
-                                   '{\'input_name_1\':\'output_name_1\',\'input_name_2\':\'output_name_2\'}]\"" ' +
-                                   'Available transformations: "LowLatency2", "MakeStateful", "Pruning"',
->>>>>>> 4564c92c
                               default="")
     common_group.add_argument('--disable_fusing',
                               help='[DEPRECATED] Turn off fusing of linear operations to Convolution.',
