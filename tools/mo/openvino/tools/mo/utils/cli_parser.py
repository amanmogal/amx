--- conflicted
+++ resolved
@@ -1878,16 +1878,9 @@
 
     # check number of shapes with no input provided
     if argv_input_shape and not argv_input:
-<<<<<<< HEAD
-        placeholder_shapes = [tuple(map(parse_dimension, shape.split(','))) for shape in shapes]
+        placeholder_shapes = [PartialShape(shape) for shape in shapes]
         if len(placeholder_shapes) == 1:
-            placeholder_shapes = placeholder_shapes[0]
-=======
-        if len(shapes) > 1:
-            raise Error('Please provide input layer names for input layer shapes. ' + refer_to_faq_msg(58))
-        else:
-            placeholder_shapes = PartialShape(shapes[0])
->>>>>>> e0757854
+            placeholder_shapes = PartialShape(placeholder_shapes[0])
     # check if number of shapes does not match number of passed inputs
     elif argv_input and (len(shapes) == len(inputs) or len(shapes) == 0):
         # clean inputs from values for freezing
