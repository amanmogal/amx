--- conflicted
+++ resolved
@@ -2,7 +2,6 @@
 # SPDX-License-Identifier: Apache-2.0
 
 from openvino.tools.mo.front.caffe.extractors.utils import get_canonical_axis_index
-from openvino.tools.mo.front.common.partial_infer.utils import int64_array
 from openvino.tools.mo.utils.error import Error
 
 
@@ -26,11 +25,7 @@
     node.axis = get_canonical_axis_index(in_shape, node.axis)
     slice_axis = node.axis
 
-<<<<<<< HEAD
     new_shape = in_shape.copy()
-=======
-    new_shape = int64_array(in_shape)
->>>>>>> 5beb5dca
     new_shape[slice_axis] = new_shape[slice_axis] / len(node.out_nodes())
 
     axis_size = in_shape[slice_axis]
