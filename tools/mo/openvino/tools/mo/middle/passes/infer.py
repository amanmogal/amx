--- conflicted
+++ resolved
@@ -341,7 +341,6 @@
         node = Node(graph, n)
         if node.has_and_set('reverse_infer'):
             log.debug("Executed reverse infer for node '{}'".format(node.soft_get('name', node.id)))
-<<<<<<< HEAD
             node.reverse_infer(node)
 
             if debug_logger:
@@ -353,6 +352,3 @@
 
                 log.debug('Inputs:')
                 log_debug_dict(node.in_nodes(), 'inputs')
-=======
-            node.reverse_infer(node)
->>>>>>> 738a5717
