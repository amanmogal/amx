--- conflicted
+++ resolved
@@ -40,7 +40,6 @@
 
     def find_and_replace_pattern(self, graph: Graph):
         for quantize_node in graph.get_op_nodes(op='QuantizeLinear'):
-<<<<<<< HEAD
             QuantizeLinearResolver.quantize_to_fakequantize(graph, quantize_node)
 
     @staticmethod
@@ -53,7 +52,7 @@
             zerop = quantize_node.in_port(2).get_source().node
         else:
             zerop = Const(graph,
-                          {'value': np.array(0, dtype=np.uint8), 'name': node_name + '/ZeroPoint'}).create_node()
+                          {'value': mo_array(0, dtype=np.uint8), 'name': node_name + '/ZeroPoint'}).create_node()
 
         assert zerop.soft_get('type') == 'Const', 'only constant for zero_point is supported for QuantizeLinear'
         zero_point_type = zerop.value.dtype
@@ -70,8 +69,7 @@
 
         fake_quantize = create_op_with_const_inputs(graph, FakeQuantize, {3: float_array(output_low_value),
                                                                           4: float_array(output_high_value)},
-                                                    {'levels': 256, 'name': node_name + '/FakeQuantize'})
-
+                                                    {'levels': 256, 'name': node_name + '/FakeQuantize'})            
         if set_stop_value_propagation:
             fake_quantize['not_compress'] = True
             fake_quantize['stop_value_propagation'] = True
@@ -108,66 +106,4 @@
             fake_quantize.in_port(2).get_connection().set_destination(mul_high_reshape.in_port(0))
 
             mul_low_reshape.out_port(0).connect(fake_quantize.in_port(1))
-            mul_high_reshape.out_port(0).connect(fake_quantize.in_port(2))
-=======
-            node_name = quantize_node.soft_get('name', quantize_node.id)
-            axis = quantize_node.soft_get('axis', None)
-            scale_y_shape = quantize_node.in_port(1).data.get_shape()
-
-            if quantize_node.is_in_port_connected(2):
-                zerop = quantize_node.in_port(2).get_source().node
-            else:
-                zerop = Const(graph,
-                              {'value': mo_array(0, dtype=np.uint8), 'name': node_name + '/ZeroPoint'}).create_node()
-
-            assert zerop.soft_get('type') == 'Const', 'only constant for zero_point is supported for QuantizeLinear'
-            zero_point_type = zerop.value.dtype
-            # data type affects range of output values: [-128..127] or [0..255]
-            if zero_point_type == np.int8:
-                output_low_value = -128.0
-                output_high_value = 127.0
-            elif zero_point_type == np.uint8:
-                output_low_value = 0.0
-                output_high_value = 255.0
-            else:
-                raise Error('Not expected type {} for zero point value in node {}'.format(
-                    zero_point_type, zerop.soft_get('name')))
-
-            fake_quantize = create_op_with_const_inputs(graph, FakeQuantize, {3: float_array(output_low_value),
-                                                                              4: float_array(output_high_value)},
-                                                        {'levels': 256, 'name': node_name + '/FakeQuantize'})
-            quantize_node.in_port(0).get_connection().set_destination(fake_quantize.in_port(0))
-
-            # Calculate input_low value
-            mul_low = create_op_with_const_inputs(graph, Mul, {1: float_array(output_low_value - zerop.value)},
-                                                  {'name': node_name + '/Mul/Low'})
-            quantize_node.in_port(1).get_connection().set_destination(mul_low.in_port(0))
-            mul_low.out_port(0).connect(fake_quantize.in_port(1))
-
-            # Calculate input_high value
-            mul_high = create_op_with_const_inputs(graph, Mul, {1: float_array(output_high_value - zerop.value)},
-                                                   {'name': node_name + '/Mul/High'})
-            mul_low.in_port(0).get_connection().add_destination(mul_high.in_port(0))
-            mul_high.out_port(0).connect(fake_quantize.in_port(2))
-
-            cast = Cast(graph, {'dst_type': zero_point_type, 'name': node_name + '/Cast'}).create_node()
-            fake_quantize.out_port(0).connect(cast.in_port(0))
-            quantize_node.out_port(0).get_connection().set_source(cast.out_port(0))
-            rename_nodes([(quantize_node, node_name + '/TBD'), (cast, node_name)])
-
-            assert scale_y_shape is not None
-            if axis is not None and len(scale_y_shape) > 0 and scale_y_shape[0] > 1:
-                input_shape = fake_quantize.in_port(0).data.get_shape()
-                target_shape = np.ones(len(input_shape), np.int)
-                target_shape[axis] = input_shape[axis]
-                mul_low_reshape = create_op_with_const_inputs(graph, Reshape, {1: int64_array(target_shape)},
-                                                              {'name': node_name + '/Reshape/Mul/Low'})
-                mul_high_reshape = create_op_with_const_inputs(graph, Reshape, {1: int64_array(target_shape)},
-                                                               {'name': node_name + '/Reshape/Mul/high'})
-
-                fake_quantize.in_port(1).get_connection().set_destination(mul_low_reshape.in_port(0))
-                fake_quantize.in_port(2).get_connection().set_destination(mul_high_reshape.in_port(0))
-
-                mul_low_reshape.out_port(0).connect(fake_quantize.in_port(1))
-                mul_high_reshape.out_port(0).connect(fake_quantize.in_port(2))
->>>>>>> 2262692c
+            mul_high_reshape.out_port(0).connect(fake_quantize.in_port(2))