# Copyright (C) 2018-2023 Intel Corporation
# SPDX-License-Identifier: Apache-2.0

import argparse
import datetime
import logging as log
import os
import platform
import sys
import traceback
from collections import OrderedDict
from copy import deepcopy
from distutils.version import LooseVersion
from pathlib import Path

try:
    import openvino_telemetry as tm
except ImportError:
    import openvino.tools.mo.utils.telemetry_stub as tm

from openvino.tools.mo.back.SpecialNodesFinalization import RemoveConstOps, CreateConstNodesReplacement, NormalizeTI
from openvino.tools.mo.moc_frontend.check_config import legacy_transformations_config_used, \
    tensorflow_custom_operations_config_update_used, new_extensions_used
from openvino.tools.mo.moc_frontend.pipeline import moc_pipeline
from openvino.tools.mo.moc_frontend.serialize import moc_emit_ir
from openvino.tools.mo.graph.graph import Graph
from openvino.tools.mo.middle.pattern_match import for_graph_and_each_sub_graph_recursively
from openvino.tools.mo.middle.passes.convert_data_type import destination_type_to_np_data_type
from openvino.tools.mo.pipeline.common import prepare_emit_ir
from openvino.tools.mo.pipeline.unified import unified_pipeline
from openvino.tools.mo.utils import import_extensions
from openvino.tools.mo.utils.cli_parser import check_available_transforms, \
    get_advanced_cli_options, get_available_front_ends, get_caffe_cli_options, \
    get_common_cli_options, get_freeze_placeholder_values, get_kaldi_cli_options, get_layout_values, \
    get_mean_scale_dictionary, get_mxnet_cli_options, get_onnx_cli_options, \
    get_placeholder_shapes, get_tf_cli_options, parse_transform, parse_tuple_pairs, \
    get_model_name_from_args, depersonalize, get_mo_convert_params, input_to_input_cut_info, \
    input_shape_to_input_cut_info, freeze_placeholder_to_input_cut_info

from openvino.tools.mo.utils.error import Error, FrameworkError
from openvino.tools.mo.utils.get_ov_update_message import get_ov_update_message, get_ov_api20_message, \
    get_tf_fe_message, get_try_legacy_fe_message, get_compression_message
from openvino.tools.mo.utils.model_analysis import AnalysisResults
from openvino.tools.mo.utils.version import VersionChecker
from openvino.tools.mo.utils.guess_framework import deduce_legacy_frontend_by_namespace
from openvino.tools.mo.utils.logger import init_logger, progress_printer
from openvino.tools.mo.utils.utils import refer_to_faq_msg
<<<<<<< HEAD
from openvino.tools.mo.utils.telemetry_utils import send_params_info, send_framework_info
from openvino.tools.mo.utils.versions_checker import check_requirements, log_not_satisfied_dependencies, \
    get_environment_setup  # pylint: disable=no-name-in-module
from openvino.tools.mo.utils.telemetry_utils import get_tid
=======
from openvino.tools.mo.utils.telemetry_utils import send_params_info, send_framework_info, send_conversion_result, \
    get_tid
from openvino.tools.mo.utils.versions_checker import check_requirements, get_environment_setup  # pylint: disable=no-name-in-module
>>>>>>> edec7bb8
from openvino.tools.mo.moc_frontend.check_config import legacy_extensions_used
from openvino.tools.mo.moc_frontend.pytorch_frontend_utils import get_pytorch_decoder, convert_pytorch_via_onnx
from openvino.tools.mo.moc_frontend.shape_utils import parse_input_shapes, get_static_shape

# pylint: disable=no-name-in-module,import-error
from openvino.frontend import FrontEndManager, OpConversionFailure, ProgressReporterExtension, TelemetryExtension
from openvino.runtime import get_version as get_rt_version
from openvino.runtime import Type, PartialShape


def load_extensions(argv: argparse.Namespace, is_tf: bool, is_caffe: bool, is_mxnet: bool, is_kaldi: bool,
                    is_onnx: bool):
    extensions = None
    if hasattr(argv, 'extensions') and argv.extensions and argv.extensions != '':
        extensions = argv.extensions
    if is_tf:
        from openvino.tools.mo.front.tf.register_custom_ops import get_front_classes
        import_extensions.load_dirs(argv.framework, extensions, get_front_classes)
    elif is_caffe:
        send_framework_info('caffe')
        from openvino.tools.mo.front.caffe.register_custom_ops import get_front_classes
        import_extensions.load_dirs(argv.framework, extensions, get_front_classes)
    elif is_mxnet:
        send_framework_info('mxnet')
        from openvino.tools.mo.front.mxnet.register_custom_ops import get_front_classes
        import_extensions.load_dirs(argv.framework, extensions, get_front_classes)
    elif is_kaldi:
        send_framework_info('kaldi')
        from openvino.tools.mo.front.kaldi.register_custom_ops import get_front_classes
        import_extensions.load_dirs(argv.framework, extensions, get_front_classes)
    elif is_onnx:
        send_framework_info('onnx')
        from openvino.tools.mo.front.onnx.register_custom_ops import get_front_classes
        import_extensions.load_dirs(argv.framework, extensions, get_front_classes)


def replace_ext(name: str, old: str, new: str):
    base, ext = os.path.splitext(name)
    log.debug("base: {}, ext: {}".format(base, ext))
    if ext == old:
        return base + new


def print_argv(argv: argparse.Namespace, is_caffe: bool, is_tf: bool, is_mxnet: bool, is_kaldi: bool, is_onnx: bool,
               model_name: str):
    print('Model Optimizer arguments:')
    props = OrderedDict()
    props['common_args'] = get_common_cli_options(model_name)
    props['advanced_args'] = get_advanced_cli_options()
    if is_caffe:
        props['caffe_args'] = get_caffe_cli_options()
    if is_tf:
        props['tf_args'] = get_tf_cli_options()
    if is_mxnet:
        props['mxnet_args'] = get_mxnet_cli_options()
    if is_kaldi:
        props['kaldi_args'] = get_kaldi_cli_options()
    if is_onnx:
        props['onnx_args'] = get_onnx_cli_options()

    framework_specifics_map = {
        'common_args': 'Common parameters:',
        'advanced_args': 'Advanced parameters:',
        'caffe_args': 'Caffe specific parameters:',
        'tf_args': 'TensorFlow specific parameters:',
        'mxnet_args': 'MXNet specific parameters:',
        'kaldi_args': 'Kaldi specific parameters:',
        'onnx_args': 'ONNX specific parameters:',
    }

    lines = []
    for key in props:
        lines.append(framework_specifics_map[key])
        for (op, desc) in props[key].items():
            if isinstance(desc, list):
                lines.append('\t{}: \t{}'.format(desc[0], desc[1](getattr(argv, op, 'NONE'))))
            else:
                if op == 'k':
                    default_path = os.path.join(os.path.dirname(sys.argv[0]),
                                                'openvino/tools/mo/front/caffe/CustomLayersMapping.xml')
                    if getattr(argv, op, 'NONE') == default_path:
                        lines.append('\t{}: \t{}'.format(desc, 'Default'))
                        continue
                lines.append('\t{}: \t{}'.format(desc, getattr(argv, op, 'NONE')))
    print('\n'.join(lines), flush=True)


def arguments_post_parsing(argv: argparse.Namespace):
    use_legacy_frontend = argv.use_legacy_frontend
    use_new_frontend = argv.use_new_frontend
    if argv.extensions is None:
        argv.extensions = [import_extensions.default_path()]

    if use_new_frontend and use_legacy_frontend:
        raise Error('Options --use_new_frontend and --use_legacy_frontend must not be used simultaneously '
                    'in the Model Optimizer command-line')

    moc_front_end, available_moc_front_ends = get_moc_frontends(argv)

    if not moc_front_end and use_new_frontend:
        raise Error('Option --use_new_frontend is specified but the Model Optimizer is unable to find new frontend. '
                    'Please ensure that your environment contains new frontend for the input model format or '
                    'try to convert the model without specifying --use_new_frontend option.')

    is_tf, is_caffe, is_mxnet, is_kaldi, is_onnx = \
        deduce_legacy_frontend_by_namespace(argv) if not moc_front_end else [False, False, False, False, False]

    is_legacy_frontend = any([is_tf, is_caffe, is_mxnet, is_kaldi, is_onnx])
    if not is_legacy_frontend and use_legacy_frontend:
        raise Error('Option --use_legacy_frontend is specified but Model Optimizer does not have legacy frontend '
                    'for the input model format. Please try to convert the model without specifying --use_legacy_frontend option.')

    # handle a default case, i.e. use_new_frontend and use_legacy_frontend are not specified, when no frontend is found
    if not is_legacy_frontend and not moc_front_end:
        legacy_frameworks = ['tf', 'caffe', 'mxnet', 'kaldi', 'onnx']
        frameworks = list(set(legacy_frameworks + available_moc_front_ends))
        if not argv.framework:
            raise Error('Framework name can not be deduced from the given options: {}={}. '
                        'Please use --framework with one from the list: {}.',
                        '--input_model', argv.input_model, frameworks)
        elif argv.framework not in frameworks:
            if argv.framework == 'ir':
                raise Error('OpenVINO IR is passed as input_model in convert_model/mo, the IR doesn\'t need '
                            'conversion, please use it in runtime for inference with read_model/compile_model.')
            raise Error('Framework {} is not a valid target. Please use --framework with one from the list: {}. ' +
                        refer_to_faq_msg(15), argv.framework, frameworks)

    if is_legacy_frontend:
        if new_extensions_used(argv):
            raise Error('New kind of extensions used on legacy path')

    if is_tf and not argv.input_model and not argv.saved_model_dir and not argv.input_meta_graph:
        raise Error('Path to input model or saved model dir is required: use --input_model, --saved_model_dir or '
                    '--input_meta_graph')
    elif is_mxnet and not argv.input_model and not argv.input_symbol and not argv.pretrained_model_name:
        raise Error('Path to input model or input symbol or pretrained_model_name is required: use --input_model or '
                    '--input_symbol or --pretrained_model_name')
    elif is_caffe and not argv.input_model and not argv.input_proto:
        raise Error('Path to input model or input proto is required: use --input_model or --input_proto')
    elif (is_kaldi or is_onnx) and not argv.input_model:
        raise Error('Path to input model is required: use --input_model.')

    log.debug("Model Optimizer started")

    log.debug('Output model name would be {}{{.xml, .bin}}'.format(argv.model_name))

    # if --input_proto is not provided, try to retrieve another one
    # by suffix substitution from model file name
    if is_caffe and not argv.input_proto:
        argv.input_proto = replace_ext(argv.input_model, '.caffemodel', '.prototxt')

        if not argv.input_proto:
            raise Error("Cannot find prototxt file: for Caffe please specify --input_proto - a " +
                        "protobuf file that stores topology and --input_model that stores " +
                        "pretrained weights. " +
                        refer_to_faq_msg(20))
        log.info('Deduced name for prototxt: {}'.format(argv.input_proto))

    if not argv.silent:
        print_argv(argv, is_caffe, is_tf, is_mxnet, is_kaldi, is_onnx, argv.model_name)

    VersionChecker().check_runtime_dependencies(argv.silent)

    argv.data_type = 'FP32'  # if compression was enabled will be restored back to 'FP16' after apply_offline_transformations

    # This is just to check that transform key is valid and transformations are available
    check_available_transforms(parse_transform(argv.transform))

    # For C++ frontends there are no specific Python installation requirements, check only generic ones
    if moc_front_end:
        ret_code, argv.unsatisfied_requirements = check_requirements(silent=argv.silent)
    else:
        ret_code, argv.unsatisfied_requirements = check_requirements(framework=argv.framework, silent=argv.silent)
    if ret_code:
        raise Error('check_requirements exited with return code {}'.format(ret_code))

    if argv.scale and argv.scale_values:
        raise Error(
            'Both --scale and --scale_values are defined. Specify either scale factor or scale values per input ' +
            'channels. ' + refer_to_faq_msg(19))

    if argv.scale and argv.scale < 1.0:
        log.error("The scale value is less than 1.0. This is most probably an issue because the scale value specifies "
                  "floating point value which all input values will be *divided*.", extra={'is_warning': True})

    if argv.input_model and (is_tf and argv.saved_model_dir):
        raise Error('Both --input_model and --saved_model_dir are defined. '
                    'Specify either input model or saved model directory.')
    if is_tf:
        if argv.saved_model_tags is not None:
            if ' ' in argv.saved_model_tags:
                raise Error('Incorrect saved model tag was provided. Specify --saved_model_tags with no spaces in it')
            argv.saved_model_tags = argv.saved_model_tags.split(',')

    if hasattr(argv, 'is_python_api_used') and argv.is_python_api_used:
        python_api_params_parsing(argv)
    else:
        argv.inputs_list, argv.placeholder_shapes, argv.placeholder_data_types = get_placeholder_shapes(
            argv.input, argv.input_shape, argv.batch)
        argv.freeze_placeholder_with_value, argv.input = get_freeze_placeholder_values(
            argv.input,
            argv.freeze_placeholder_with_value)
        argv.unnamed_freeze_placeholder_with_value = {}

    argv.output = argv.output.split(',') if argv.output else None
    argv.layout_values = get_layout_values(argv.layout, argv.source_layout, argv.target_layout)
    mean_values = parse_tuple_pairs(argv.mean_values)
    scale_values = parse_tuple_pairs(argv.scale_values)
    mean_scale = get_mean_scale_dictionary(mean_values, scale_values, argv.input)
    argv.mean_scale_values = mean_scale

    if not os.path.exists(argv.output_dir):
        try:
            os.makedirs(argv.output_dir)
        except PermissionError as e:
            raise Error("Failed to create directory {}. Permission denied! " +
                        refer_to_faq_msg(22),
                        argv.output_dir) from e
    else:
        if not os.access(argv.output_dir, os.W_OK):
            raise Error("Output directory {} is not writable for current user. " +
                        refer_to_faq_msg(22), argv.output_dir)

    log.debug("Placeholder shapes : {}".format(argv.placeholder_shapes))

    load_extensions(argv, is_tf, is_caffe, is_mxnet, is_kaldi, is_onnx)

    return argv


def check_fallback(argv: argparse.Namespace):
    fallback_reasons = {}

    # Some frontend such as PDPD does not have legacy path so it has no reasons to fallback
    if not any(deduce_legacy_frontend_by_namespace(argv)):
        return fallback_reasons

    if argv.use_new_frontend:
        return fallback_reasons

    fallback_reasons['extensions'] = legacy_extensions_used
    fallback_reasons['transformations_config'] = legacy_transformations_config_used
    fallback_reasons['tensorflow_custom_operations_config_update'] = tensorflow_custom_operations_config_update_used

    reasons = [reason for reason, is_applicable in fallback_reasons.items() if is_applicable(argv)]
    return reasons


def update_fallback_with_conversion_error(use_new_frontend: bool, is_tf: bool, ex_msg: str, fallback_reasons: list):
    import re
    if not is_tf:
        # this sort of fallback is only used by TensorFlow Frontend
        return False

    if use_new_frontend:
        # this option forces to use new TensorFlow Frontend
        # so it is not possible for the fallback
        return False

    # for TensorFlow FE we have a set of operations that should lead to the fallback to the legacy
    conversion_error_re = r"^(\[TensorFlow\ Frontend\]\ Internal\ error\,\ no\ translator\ found\ for\ operation\(s\)\:\ )((\w+)(\,\ \w+)*)$"
    conversion_error_match = re.findall(conversion_error_re, ex_msg, re.MULTILINE)
    all_fallback_operations = [
        # corresponds to TF1 While operation
        "TensorArrayScatterV3", "TensorArrayV3", "TensorArraySizeV3", "TensorArrayGatherV3",
        "LoopCond", "Enter", "NextIteration", "Exit",
        # corresponds to TF1 If and TF1 While operations
        "Switch", "Merge",
        # corresponds to operations with complex tensors
        "FFT", "FFT2D", "FFT3D", "IFFT", "IFFT2D", "IFFT3D",
        "RFFT", "RFFT2D", "RFFT3D", "IRFFT", "IRFFT2D", "IRFFT3D",
        "Complex", "ComplexAbs", "Real", "Imag",
    ]
    if len(conversion_error_match) < 1 or len(conversion_error_match[0]) != 4:
        # no match for the fallback by unsupported operation
        return False

    unsupported_operations = conversion_error_match[0][1].replace(" ", "").split(",")
    fallback_operations = [operation for operation in unsupported_operations if operation in all_fallback_operations]

    if len(fallback_operations) == 0:
        return False

    fallback_reasons.append("Fallback to the legacy TF FE due to operation(s): " + ', '.join(fallback_operations))
    return True


def get_default_frontends():
    # Set which frontend to use by default, values should be 'new' or 'legacy'
    default_frontends = {
        'onnx': 'new',
        'tf': 'new'
    }
    return default_frontends


def get_moc_frontends(argv: argparse.Namespace):
    fem = argv.feManager

    # Read user flags:
    use_legacy_frontend = argv.use_legacy_frontend
    use_new_frontend = argv.use_new_frontend

    if not fem or use_legacy_frontend:
        return None, []

    available_moc_front_ends = get_available_front_ends(fem)

    if not argv.framework and argv.input_model:
        moc_front_end = fem.load_by_model(argv.input_model)
        if not moc_front_end:
            return None, available_moc_front_ends
        argv.framework = moc_front_end.get_name()
    elif argv.framework in available_moc_front_ends:
        moc_front_end = fem.load_by_framework(argv.framework)
    else:
        return None, []

    default_frontends = get_default_frontends()
    # Disable MOC frontend if default is set to legacy and no user override
    if default_frontends.get(moc_front_end.get_name()) == 'legacy' and not use_new_frontend:
        return None, available_moc_front_ends

    # This check as a workaround to skip IR frontend
    if not moc_front_end.get_name() in available_moc_front_ends:
        return None, available_moc_front_ends

    return moc_front_end, available_moc_front_ends


def prepare_ir(argv: argparse.Namespace):
    # TODO: remove this workaround once new TensorFlow frontend supports non-frozen formats: checkpoint, MetaGraph, and SavedModel
    # Now it converts all TensorFlow formats to the frozen .pb format in case new TensorFlow frontend
    is_tf, _, _, _, _ = deduce_legacy_frontend_by_namespace(argv)
    argv = arguments_post_parsing(argv)
    t = tm.Telemetry()
    graph = None
    ngraph_function = None
    fallback_reasons = []
    moc_front_end, available_moc_front_ends = get_moc_frontends(argv)
    if moc_front_end:
        fallback_reasons = check_fallback(argv)
        if len(fallback_reasons) == 0:
            path_to_aux_pb = None
            orig_argv_values = {"input_model": argv.input_model, "model_name": argv.model_name}
            if not argv.use_legacy_frontend and is_tf:
                from openvino.tools.mo.front.tf.loader import convert_to_pb
                path_to_aux_pb = convert_to_pb(argv)
            try:
                t.send_event("mo", "conversion_method", moc_front_end.get_name() + "_frontend")
                moc_front_end.add_extension(TelemetryExtension("mo", t.send_event, t.send_error, t.send_stack_trace))
                moc_front_end.add_extension(ProgressReporterExtension(progress_printer(argv)))
                if legacy_transformations_config_used(argv):
                    raise Error('Legacy extensions are not supported for the new frontend')
                if legacy_extensions_used(argv):
                    raise Error('Legacy transformations configuration is not supported for the new frontend')
                if tensorflow_custom_operations_config_update_used(argv) and is_tf:
                    raise Error('TensorFlow custom operation config is not supported for the new frontend')
                if new_extensions_used(argv):
                    for extension in argv.extensions:
                        moc_front_end.add_extension(extension)
                ngraph_function = moc_pipeline(argv, moc_front_end)
                return graph, ngraph_function
            except OpConversionFailure as ex:
                # in some set of operations (TF1 While), we have to fallback to the Legacy TensorFlow Frontend
                # this is the second attempt for the fallback
                if not update_fallback_with_conversion_error(argv.use_new_frontend, is_tf, str(ex), fallback_reasons):
                    # re-throw exception for all frontends except TensorFlow FE
                    # and in case unexpected conversion failures
                    raise
            finally:
                # TODO: remove this workaround once new TensorFlow frontend supports non-frozen formats: checkpoint, MetaGraph, and SavedModel
                # Now it converts all TensorFlow formats to the frozen .pb format in case new TensorFlow frontend
                if is_tf and path_to_aux_pb is not None:
                    argv.input_model = orig_argv_values["input_model"]
                    argv.model_name = orig_argv_values["model_name"]
                    if os.path.exists(path_to_aux_pb):
                        os.remove(path_to_aux_pb)

    if len(fallback_reasons) > 0:
        reasons_message = ", ".join(fallback_reasons)
        load_extensions(argv, *list(deduce_legacy_frontend_by_namespace(argv)))
        t.send_event("mo", "fallback_reason", reasons_message)
        log.warning("The IR preparation was executed by the legacy MO path. "
                    "This is a fallback scenario applicable only for some specific cases. "
                    f"The detailed reason why fallback was executed: not supported {reasons_message} were used. "
                    "You can specify --use_new_frontend flag to force using the Frontend MO path to avoid additional checks. " +
                    refer_to_faq_msg(105))
        assert not hasattr(argv, 'is_fallback'), '`is_fallback` argument must not exist.'
        argv.is_fallback = True

    t.send_event("mo", "conversion_method", "mo_legacy")
    graph = unified_pipeline(argv)

    return graph, ngraph_function


def read_model(fem: FrontEndManager, path_to_xml: str):
    # We have to separate fe object lifetime from fem to
    # avoid segfault during object destruction. So fe must
    # be destructed before fem object explicitly.
    fe = fem.load_by_framework(framework="ir")
    function = fe.convert(fe.load(path_to_xml))
    return function


def emit_ir(graph: Graph, argv: argparse.Namespace, non_default_params: dict):
    NormalizeTI().find_and_replace_pattern(graph)
    for_graph_and_each_sub_graph_recursively(graph, RemoveConstOps().find_and_replace_pattern)
    for_graph_and_each_sub_graph_recursively(graph, CreateConstNodesReplacement().find_and_replace_pattern)

    if 'feManager' in argv:
        del argv.feManager

    mean_data = deepcopy(graph.graph['mf']) if 'mf' in graph.graph else None
    input_names = deepcopy(graph.graph['input_names']) if 'input_names' in graph.graph else []

    output_dir = argv.output_dir if argv.output_dir != '.' else os.getcwd()
    orig_model_name = os.path.normpath(os.path.join(output_dir, argv.model_name))

    def clear_tmp_ir_files():
        for suf in [".xml", ".bin", ".mapping"]:
            # remove existing files
            path_to_file = orig_model_name + "_tmp" + suf
            if os.path.exists(path_to_file):
                os.remove(path_to_file)

    try:
        prepare_emit_ir(graph=graph,
                        data_type=graph.graph['cmd_params'].data_type,
                        output_dir=argv.output_dir,
                        output_model_name=argv.model_name,
                        mean_data=mean_data,
                        input_names=input_names,
                        meta_info=non_default_params,
                        use_temporary_path=True)

        fem = FrontEndManager()
        func = read_model(fem, orig_model_name + "_tmp.xml")
    except Exception as err:
        raise Error('Exception occurred while serialization or reading of the temporary IR: {}'.format(
            str(err),
        )) from err
    finally:
        # This graph cleanup is required to avoid double memory consumption
        graph.clear()
        clear_tmp_ir_files()

    return_code = "not executed"
    if not (argv.framework == 'tf' and argv.tensorflow_custom_operations_config_update):
        try:
            from openvino.tools.mo.back.offline_transformations import apply_offline_transformations
            func = apply_offline_transformations(func, argv)
            if "compress_to_fp16" in argv and argv.compress_to_fp16:
                # restore data_type cmd parameter
                argv.data_type = 'FP16'
            return_code = 0
        except Exception as e:
            return_code = "failed"
            log.error(e)
        message = str(dict({
            "platform": platform.system(),
            "mo_version": VersionChecker().get_mo_simplified_version(),
            "ie_version": VersionChecker().get_ie_simplified_version(),
            "python_version": sys.version,
            "return_code": return_code
        }))
        t = tm.Telemetry()
        t.send_event('mo', 'offline_transformations_status', message)

        if return_code != 0:
            raise Error("offline transformations step has failed.")

    return func


def check_model_object(argv):
    model = argv['input_model']
    if 'tensorflow' in sys.modules:
        import tensorflow as tf
        env_setup = get_environment_setup("tf")

        if isinstance(model, tf.compat.v1.GraphDef):
            return "tf"
        if isinstance(model, tf.compat.v1.Graph):
            argv['input_model'] = model.as_graph_def()
            return "tf"
        if isinstance(model, tf.compat.v1.Session):
            argv['input_model'] = model.graph_def
            return "tf"
        if env_setup["tensorflow"] >= LooseVersion("2.6.0") and isinstance(model, tf.types.experimental.ConcreteFunction):
            argv['input_model'] = model.graph.as_graph_def()
            return "tf"
        if env_setup["tensorflow"] >= LooseVersion("2.6.0") and isinstance(model, tf.types.experimental.GenericFunction):
            argv['input_model'] = model
            return "tf"
        if isinstance(model, tf.keras.Model):
            return "tf"
        if isinstance(model, tf.train.Checkpoint):
            if isinstance(model.root, tf.keras.Model):
                argv['input_model'] = model.root
                return "tf"
            else:
                raise Error("Unknown checkpoint format.")

        if isinstance(model, tf.keras.layers.Layer) or isinstance(model, tf.Module):
            assert 'input_shape' in argv and argv['input_shape'] is not None, \
                "Converting of {} requires providing of input_shape.".format(type(model))
            assert len(argv['input_shape']) > 0, "Please provide non-empty input shape."
            inputs = []
            for shape_idx, shape in enumerate(parse_input_shapes(argv)):
                inp_shape = get_static_shape(shape)
                batch_size = None
                if len(inp_shape) > 1:
                    batch_size = inp_shape[0]
                    inp_shape = inp_shape[1:]
                inputs.append(tf.keras.Input(shape=inp_shape, batch_size=batch_size))
            outputs = model(*inputs)
            argv['input_model'] = tf.keras.Model(inputs, outputs)
            argv['input_shape'] = None
            return "tf"
    if 'torch' in sys.modules:
        import torch
        if isinstance(model, torch.nn.Module) or isinstance(model, torch.jit.ScriptFunction):
            return "pytorch"

    import io
    if isinstance(model, io.BytesIO):
        return 'onnx'

    raise Error('Unknown model type: {}'.format(type(model)))


def driver(argv: argparse.Namespace, non_default_params: dict):
    init_logger(argv.log_level.upper(), argv.silent)

    # Log dictionary with non-default cli parameters where complex classes are excluded.
    log.debug(str(non_default_params))

    start_time = datetime.datetime.now()

    graph, ngraph_function = prepare_ir(argv)
    legacy_path = False
    if graph is not None:
        res_ngraph_function = emit_ir(graph, argv, non_default_params)
        legacy_path = True
    else:
        res_ngraph_function = moc_emit_ir(ngraph_function, argv)

    if res_ngraph_function is None:
        return res_ngraph_function

    if not argv.silent:
        elapsed_time = datetime.datetime.now() - start_time
        print('[ SUCCESS ] Total execution time: {:.2f} seconds. '.format(elapsed_time.total_seconds()))
        try:
            import resource
            mem_usage = round(resource.getrusage(resource.RUSAGE_SELF).ru_maxrss / 1024)
            if sys.platform == 'darwin':
                mem_usage = round(mem_usage / 1024)
            print('[ SUCCESS ] Memory consumed: {} MB. '.format(mem_usage))
        except ImportError:
            pass

    return res_ngraph_function, legacy_path


def args_dict_to_list(cli_parser, **kwargs):
    # This method is needed to prepare args from convert_model() for args_parse().
    # The method will not be needed when cli_parser checks are moved from cli_parser to a separate pass.
    import inspect
    from openvino.tools.mo import convert_model
    signature = inspect.signature(convert_model)
    result = []
    for key, value in kwargs.items():
        if value is None:
            continue
        if key in signature.parameters and signature.parameters[key].default == value:
            continue
        if cli_parser.get_default(key) == value:
            continue
        # skip parser checking for non str objects
        if not isinstance(value, (str, bool)):
            continue
        result.append('--{}'.format(key))
        if not isinstance(value, bool):
            result.append(value)

    return result


def get_non_default_params(argv, cli_parser):
    import numbers
    import inspect
    from openvino.tools.mo import convert_model

    signature = inspect.signature(convert_model)
    # make dictionary with parameters which have non-default values to be serialized in IR in rt_info
    non_default_params = {}
    for arg, arg_value in vars(argv).items():
        if arg in signature.parameters and arg_value == signature.parameters[arg].default:
            continue
        if arg_value == cli_parser.get_default(arg):
            continue
        value = depersonalize(arg_value, arg)
        # Skip complex classes in params to prevent
        # serializing it to rt_info
        if isinstance(value, (str, bool, numbers.Number)):
            non_default_params[arg] = value
    return non_default_params


def params_to_string(**kwargs):
    all_params = {}
    for key, value in get_mo_convert_params().items():
        all_params.update(value)

    for key, value in kwargs.items():
        if key in all_params:
            param_data = all_params[key]
            if param_data.to_string is not None:
                kwargs[key] = param_data.to_string(value)
    return kwargs


def add_line_breaks(text: str, char_num: int, line_break: str):
    words = text.replace('\n', "\n ").split(" ")
    cnt = 0
    for i, w in enumerate(words):
        cnt += len(w)
        if '\n' in w:
            cnt = len(w) - w.find('\n') - 1
        if cnt > char_num:
            if words[i][-1] not in ['\n', '\t']:
                words[i] = w + '\n'
            cnt = 0
    text = ' '.join(words).replace("\n ", "\n")
    return line_break + text.replace("\n", line_break)


def show_mo_convert_help():
    mo_convert_params = get_mo_convert_params()
    for group_name, group in mo_convert_params.items():
        print(group_name)
        for param_name in group:
            param_data = group[param_name]
            text = param_data.description.replace("    ", '')
            text = add_line_breaks(text, 56, "\n\t\t\t")
            print("  --{} {}".format(param_name, text))
        print()


def input_model_is_object(argv):
    # Input model can be set as object only for --input_model parameter.
    # --saved_model_dir or meta specific options are only used to store paths to the input model.
    if 'input_model' not in argv:
        return False
    if isinstance(argv['input_model'], (str, Path)):
        return False
    if argv['input_model'] is None:
        return False
    return True


def python_api_params_parsing(argv: argparse.Namespace):
    """
    Parses params passed to convert_model and wraps resulting values into dictionaries or lists.
    After working of this method following values are set in argv:

    argv.input, argv.inputs_list - list of input names. Both values are used in some parts of MO.
    Could be good to refactor it and use only one of these values.

    argv.placeholder_shapes - dictionary where key is node name, value is PartialShape,
    or list of PartialShape if node names were not set.

    argv.placeholder_data_types - dictionary where key is node name, value is node np.type,
    or list of np.types if node names were not set.

    argv.freeze_placeholder_with_value - dictionary where key is node name, value is np.ndarray

    argv.unnamed_freeze_placeholder_with_value - list with np.ndarray

    :param argv: MO arguments
    """
    # Parse input to list of InputCutInfo
    inputs = input_to_input_cut_info(argv.input)

    # Make list of input names
    input_names_list = []
    for inp in inputs:
        if inp.name is not None:
            input_names_list.append(inp.name)
    if len(input_names_list) > 0:
        assert len(input_names_list) == len(inputs), "--input parameter has unnamed inputs and named inputs. " \
                                                     "Please either set names for all inputs, " \
                                                     "or do not set names for all inputs."
    argv.inputs_list = input_names_list
    argv.input = ','.join(input_names_list)

    # Parse input_shape param and update InputCutInfo list
    input_shape_to_input_cut_info(argv.input_shape, inputs)

    # Parse freeze_placeholder_with_value.
    # values for freezing can be set both by named and unnamed approach if
    # 'input' was used without names and 'freeze_placeholder_with_value' was used with names.
    # So named and unnamed values are stored separately.
    argv.freeze_placeholder_with_value, argv.unnamed_freeze_placeholder_with_value = \
        freeze_placeholder_to_input_cut_info(argv.freeze_placeholder_with_value, inputs)

    if len(input_names_list) > 0:
        # Named inputs case
        shape_dict = {}
        data_type_dict = {}
        for inp in inputs:
            if inp.shape is not None:
                # Wrap shape to PartialShape for uniformity of stored values
                shape_dict[inp.name] = PartialShape(inp.shape)
            else:
                shape_dict[inp.name] = None
            if inp.type is not None:
                # Convert type to numpy type for uniformity of stored values
                if isinstance(inp.type, str):
                    data_type_dict[inp.name] = destination_type_to_np_data_type(inp.type)
                elif isinstance(inp.type, Type):
                    data_type_dict[inp.name] = inp.type.to_dtype().type
                else:
                    data_type_dict[inp.name] = inp.type
        argv.placeholder_shapes = shape_dict if shape_dict else None
        argv.placeholder_data_types = data_type_dict if data_type_dict else {}
    else:
        # Unnamed inputs case
        shape_list = []
        data_type_list = []
        for inp in inputs:
            if inp.shape is not None:
                # Wrap shape to PartialShape for uniformity of stored values
                shape_list.append(PartialShape(inp.shape))
            if inp.type is not None:
                # Convert type to numpy type for uniformity of stored values
                if isinstance(inp.type, str):
                    data_type_list.append(destination_type_to_np_data_type(inp.type))
                elif isinstance(inp.type, Type):
                    data_type_list.append(inp.type.to_dtype().type)
                else:
                    data_type_list.append(inp.type)
        argv.placeholder_shapes = shape_list if shape_list else None
        argv.placeholder_data_types = data_type_list if data_type_list else {}


def pack_params_to_args_namespace(args: dict, cli_parser: argparse.ArgumentParser):
    if len(args) > 0:
        args_string = params_to_string(**args)
        argv, _ = cli_parser.parse_known_args(args_dict_to_list(cli_parser, **args_string))

        # get list of all available params for convert_model()
        all_params = {}
        for key, value in get_mo_convert_params().items():
            all_params.update(value)

        # check that there are no unknown params provided
        for key, value in args_string.items():
            if key not in argv and key not in all_params.keys():
                raise Error("Unrecognized argument: {}".format(key))

            # Non string params like input_model or extensions are ignored by parse_args()
            # so we need to set them in argv separately
            if value is not None and getattr(argv, key, None) != value:
                setattr(argv, key, value)
    else:
        argv = cli_parser.parse_args()
    return argv


def update_args_for_saved_model_dir(args: dict):
    """
    If directory is set in 'input_model' argument, the directory is considered as TF saved model.
    In this case this method updates args and moves saved model directory to 'saved_model_dir' param.
    :param args: dictionary with arguments from user
    """
    if 'saved_model_dir' in args and args['saved_model_dir'] is not None and \
            'input_model' in args and args['input_model'] is not None:
        raise Error("Both --input_model and --saved_model_dir are defined. "
                    "Please specify either input_model or saved_model_dir directory.")
    
    if 'input_model' in args and isinstance(args['input_model'], (str, Path)) and os.path.isdir(args['input_model']):
        args['saved_model_dir'] = args['input_model']
        args['input_model'] = None


def silent_is_false(argv: argparse.Namespace):
    return argv is not None and hasattr(argv, 'silent') and argv.silent is False


def framework_is_tf(args, argv):
    if input_model_is_object(args) and check_model_object(args) == "tf":
        return True
    if argv is not None:
        is_tf, _, _, _, _ = deduce_legacy_frontend_by_namespace(argv)
        return is_tf
    return False


def _convert(cli_parser: argparse.ArgumentParser, framework, args, python_api_used):
    if 'help' in args and args['help']:
        show_mo_convert_help()
        return None, None
    simplified_mo_version = VersionChecker().get_mo_simplified_version()
    telemetry = tm.Telemetry(tid=get_tid(), app_name='Model Optimizer', app_version=simplified_mo_version)
    telemetry.start_session('mo')
    telemetry.send_event('mo', 'version', simplified_mo_version)
    # Initialize logger with 'ERROR' as default level to be able to form nice messages
    # before arg parser deliver log_level requested by user
    init_logger('ERROR', False)
    argv = None
    try:
        model_framework = None
        inp_model_is_object = input_model_is_object(args)
        if inp_model_is_object:
            model_framework = check_model_object(args)
            if model_framework == "pytorch":
                example_inputs = None
                if 'example_input' in args and args['example_input'] is not None:
                    example_inputs = args['example_input']
                   
                if 'use_legacy_frontend' in args and args['use_legacy_frontend']:
                    # TO DO: remove this path, when pytorch frontend productization is finished, CVS-103726
                    # prevent invoking legacy mo python onnx frontend for models converted on the fly
                    args.pop("use_legacy_frontend")
                    return convert_pytorch_via_onnx(args, example_inputs, cli_parser, framework, _convert)

                decoder = get_pytorch_decoder(args['input_model'], parse_input_shapes(args), example_inputs)
                args['input_model'] = decoder
                args["framework"] = "pytorch"

        update_args_for_saved_model_dir(args)

        argv = pack_params_to_args_namespace(args, cli_parser)
        argv.is_python_api_used = python_api_used

        argv.feManager = FrontEndManager()
        frameworks = list(set(['tf', 'caffe', 'mxnet', 'kaldi', 'onnx'] + (get_available_front_ends(argv.feManager)
                                                                           if argv.feManager else [])))
        framework = argv.framework if hasattr(argv, 'framework') and argv.framework is not None else framework
        if framework is not None:
            assert framework in frameworks, "error: argument --framework: invalid choice: '{}'. " \
                                            "Expected one of {}.".format(framework, frameworks)
            setattr(argv, 'framework', framework)

        # send telemetry with params info
        send_params_info(argv, cli_parser)

        non_default_params = get_non_default_params(argv, cli_parser)

        if inp_model_is_object:
            argv.model_name = "model"
        if not hasattr(argv, "model_name") or argv.model_name is None:
            argv.model_name = get_model_name_from_args(argv)

        if model_framework is not None:
            if argv.framework is not None:
                if argv.framework != model_framework:
                    raise Error("Provided model does not correspond to provided framework. The provided "
                                "framework is {}, the model type is {} which is expected to be {} framework.".format(
                                    argv.framework,
                                    type(argv.input_model),
                                    model_framework))
            else:
                argv.framework = model_framework

        ov_model, legacy_path = driver(argv, {"conversion_parameters": non_default_params})

        # add MO meta data to model
        ov_model.set_rt_info(VersionChecker().get_mo_version(), "MO_version")
        ov_model.set_rt_info(get_rt_version(), "Runtime_version")
        ov_model.set_rt_info(str(legacy_path), "legacy_frontend")
        for key, value in non_default_params.items():
            ov_model.set_rt_info(str(value), ["conversion_parameters", str(key)])

        if silent_is_false(argv) or not python_api_used:
            if 'compress_to_fp16' in argv and argv.compress_to_fp16:
                print(get_compression_message())

            ov_update_message = get_ov_update_message()
            ov_api20_message = get_ov_api20_message()
            if ov_update_message is not None:
                print(ov_update_message)
            if ov_api20_message is not None and ov_model is not None:
                print(ov_api20_message)
            is_fallback = getattr(argv, 'is_fallback', False)
            if not argv.use_legacy_frontend and framework_is_tf(args, argv) and not is_fallback:
                # now TF FE is default frontend for TensorFlow models conversion
                print(get_tf_fe_message())

        send_conversion_result('success')
        return ov_model, argv

    except Exception as e:
<<<<<<< HEAD
        telemetry.send_event('mo', 'conversion_result', 'fail')
        telemetry.end_session('mo')
        telemetry.force_shutdown(1.0)

        # Log unsatisfied requirements only if error occurred and 'silent' is turned off
        if argv is not None and hasattr(argv, "unsatisfied_requirements"):
            if len(argv.unsatisfied_requirements) > 0 and not argv.silent:
                log_not_satisfied_dependencies(framework, argv.unsatisfied_requirements, {'is_warning': True})
        raise e.with_traceback(None)
=======
        if silent_is_false(argv) or not python_api_used:
            if isinstance(e, (FileNotFoundError, NotADirectoryError)):
                log.error('File {} was not found'.format(str(e).split('No such file or directory:')[1]))
                log.debug(traceback.format_exc())
            elif isinstance(e, Error):
                analysis_results = AnalysisResults()
                if analysis_results.get_messages() is not None:
                    for el in analysis_results.get_messages():
                        log.error(el, extra={'analysis_info': True})
                log.error(e)
                log.debug(traceback.format_exc())
            elif isinstance(e, FrameworkError):
                log.error(e, extra={'framework_error': True})
                log.debug(traceback.format_exc())
            else:
                log.error("-------------------------------------------------")
                log.error("----------------- INTERNAL ERROR ----------------")
                log.error("Unexpected exception happened.")
                log.error("Please contact Model Optimizer developers and forward the following information:")
                log.error(str(e))
                log.error(traceback.format_exc())
                log.error("---------------- END OF BUG REPORT --------------")
                log.error("-------------------------------------------------")
                is_fallback = getattr(argv, 'is_fallback', False) if argv is not None else False
                if not argv.use_legacy_frontend and framework_is_tf(args, argv) and not is_fallback:
                    print(get_try_legacy_fe_message())

        send_conversion_result('fail')
        if python_api_used:
            raise e.with_traceback(None)
        else:
            return None, argv
>>>>>>> edec7bb8
<|MERGE_RESOLUTION|>--- conflicted
+++ resolved
@@ -45,16 +45,10 @@
 from openvino.tools.mo.utils.guess_framework import deduce_legacy_frontend_by_namespace
 from openvino.tools.mo.utils.logger import init_logger, progress_printer
 from openvino.tools.mo.utils.utils import refer_to_faq_msg
-<<<<<<< HEAD
-from openvino.tools.mo.utils.telemetry_utils import send_params_info, send_framework_info
+from openvino.tools.mo.utils.telemetry_utils import send_params_info, send_framework_info, send_conversion_result, \
+    get_tid
 from openvino.tools.mo.utils.versions_checker import check_requirements, log_not_satisfied_dependencies, \
     get_environment_setup  # pylint: disable=no-name-in-module
-from openvino.tools.mo.utils.telemetry_utils import get_tid
-=======
-from openvino.tools.mo.utils.telemetry_utils import send_params_info, send_framework_info, send_conversion_result, \
-    get_tid
-from openvino.tools.mo.utils.versions_checker import check_requirements, get_environment_setup  # pylint: disable=no-name-in-module
->>>>>>> edec7bb8
 from openvino.tools.mo.moc_frontend.check_config import legacy_extensions_used
 from openvino.tools.mo.moc_frontend.pytorch_frontend_utils import get_pytorch_decoder, convert_pytorch_via_onnx
 from openvino.tools.mo.moc_frontend.shape_utils import parse_input_shapes, get_static_shape
@@ -952,17 +946,6 @@
         return ov_model, argv
 
     except Exception as e:
-<<<<<<< HEAD
-        telemetry.send_event('mo', 'conversion_result', 'fail')
-        telemetry.end_session('mo')
-        telemetry.force_shutdown(1.0)
-
-        # Log unsatisfied requirements only if error occurred and 'silent' is turned off
-        if argv is not None and hasattr(argv, "unsatisfied_requirements"):
-            if len(argv.unsatisfied_requirements) > 0 and not argv.silent:
-                log_not_satisfied_dependencies(framework, argv.unsatisfied_requirements, {'is_warning': True})
-        raise e.with_traceback(None)
-=======
         if silent_is_false(argv) or not python_api_used:
             if isinstance(e, (FileNotFoundError, NotADirectoryError)):
                 log.error('File {} was not found'.format(str(e).split('No such file or directory:')[1]))
@@ -991,8 +974,13 @@
                     print(get_try_legacy_fe_message())
 
         send_conversion_result('fail')
+
+        # Log unsatisfied requirements only if error occurred and 'silent' is turned off
+        if argv is not None and hasattr(argv, "unsatisfied_requirements"):
+            if len(argv.unsatisfied_requirements) > 0 and not argv.silent:
+                log_not_satisfied_dependencies(framework, argv.unsatisfied_requirements, {'is_warning': True})
+
         if python_api_used:
             raise e.with_traceback(None)
         else:
-            return None, argv
->>>>>>> edec7bb8
+            return None, argv