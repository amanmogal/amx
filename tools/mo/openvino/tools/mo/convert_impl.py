--- conflicted
+++ resolved
@@ -41,14 +41,8 @@
 from openvino.tools.mo.utils.guess_framework import deduce_legacy_frontend_by_namespace
 from openvino.tools.mo.utils.logger import init_logger, progress_printer
 from openvino.tools.mo.utils.utils import refer_to_faq_msg
-<<<<<<< HEAD
-from openvino.tools.mo.utils.versions_checker import check_requirements  # pylint: disable=no-name-in-module
+from openvino.tools.mo.utils.versions_checker import check_requirements, get_environment_setup  # pylint: disable=no-name-in-module
 from openvino.tools.mo.utils.telemetry_utils import get_tid, send_transformations_status, send_params_info, send_framework_info
-=======
-from openvino.tools.mo.utils.telemetry_utils import send_params_info, send_framework_info
-from openvino.tools.mo.utils.versions_checker import check_requirements, get_environment_setup  # pylint: disable=no-name-in-module
-from openvino.tools.mo.utils.telemetry_utils import get_tid
->>>>>>> 10f53cb4
 from openvino.tools.mo.moc_frontend.check_config import legacy_extensions_used
 from openvino.tools.mo.moc_frontend.pytorch_frontend_utils import get_pytorch_decoder, convert_pytorch_via_onnx
 from openvino.tools.mo.moc_frontend.shape_utils import parse_input_shapes, get_static_shape
@@ -567,12 +561,7 @@
             outputs = model(*inputs)
             argv['input_model'] = tf.keras.Model(inputs, outputs)
             argv['input_shape'] = None
-<<<<<<< HEAD
             return "tf2" if isinstance(model, tf.keras.layers.Layer) else "tf"
-        if isinstance(model, Trackable):
-=======
->>>>>>> 10f53cb4
-            return "tf"
     if 'torch' in sys.modules:
         import torch
         if isinstance(model, torch.nn.Module) or isinstance(model, torch.jit.ScriptFunction):
